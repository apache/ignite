/*
 * Licensed to the Apache Software Foundation (ASF) under one or more
 * contributor license agreements.  See the NOTICE file distributed with
 * this work for additional information regarding copyright ownership.
 * The ASF licenses this file to You under the Apache License, Version 2.0
 * (the "License"); you may not use this file except in compliance with
 * the License.  You may obtain a copy of the License at
 *
 *      http://www.apache.org/licenses/LICENSE-2.0
 *
 * Unless required by applicable law or agreed to in writing, software
 * distributed under the License is distributed on an "AS IS" BASIS,
 * WITHOUT WARRANTIES OR CONDITIONS OF ANY KIND, either express or implied.
 * See the License for the specific language governing permissions and
 * limitations under the License.
 */

package org.apache.ignite.internal.processors.cache;

import java.util.ArrayList;
import java.util.Collection;
import java.util.Collections;
import java.util.Comparator;
import java.util.Deque;
import java.util.HashMap;
import java.util.HashSet;
import java.util.IdentityHashMap;
import java.util.LinkedList;
import java.util.List;
import java.util.ListIterator;
import java.util.Map;
import java.util.Set;
import java.util.UUID;
import java.util.concurrent.ConcurrentHashMap;
import java.util.concurrent.ConcurrentMap;
import java.util.concurrent.CountDownLatch;
import javax.management.MBeanServer;
import org.apache.ignite.IgniteCheckedException;
import org.apache.ignite.IgniteException;
import org.apache.ignite.IgniteSystemProperties;
import org.apache.ignite.cache.CacheExistsException;
import org.apache.ignite.cache.CacheMode;
import org.apache.ignite.cache.CacheRebalanceMode;
import org.apache.ignite.cache.QueryEntity;
import org.apache.ignite.cache.affinity.AffinityFunction;
import org.apache.ignite.cache.affinity.AffinityFunctionContext;
import org.apache.ignite.cache.affinity.rendezvous.RendezvousAffinityFunction;
import org.apache.ignite.cache.store.CacheStore;
import org.apache.ignite.cache.store.CacheStoreSessionListener;
import org.apache.ignite.cluster.ClusterNode;
import org.apache.ignite.configuration.CacheConfiguration;
import org.apache.ignite.configuration.DataStorageConfiguration;
import org.apache.ignite.configuration.DeploymentMode;
import org.apache.ignite.configuration.FileSystemConfiguration;
import org.apache.ignite.configuration.IgniteConfiguration;
import org.apache.ignite.configuration.MemoryConfiguration;
import org.apache.ignite.configuration.NearCacheConfiguration;
import org.apache.ignite.configuration.TransactionConfiguration;
import org.apache.ignite.events.DiscoveryEvent;
import org.apache.ignite.events.Event;
import org.apache.ignite.events.EventType;
import org.apache.ignite.internal.GridKernalContext;
import org.apache.ignite.internal.IgniteClientDisconnectedCheckedException;
import org.apache.ignite.internal.IgniteComponentType;
import org.apache.ignite.internal.IgniteInternalFuture;
import org.apache.ignite.internal.IgniteNodeAttributes;
import org.apache.ignite.internal.IgniteTransactionsEx;
import org.apache.ignite.internal.binary.BinaryContext;
import org.apache.ignite.internal.binary.BinaryMarshaller;
import org.apache.ignite.internal.binary.GridBinaryMarshaller;
import org.apache.ignite.internal.cluster.ClusterTopologyCheckedException;
import org.apache.ignite.internal.managers.discovery.DiscoveryCustomMessage;
import org.apache.ignite.internal.managers.eventstorage.GridLocalEventListener;
import org.apache.ignite.internal.pagemem.store.IgnitePageStoreManager;
import org.apache.ignite.internal.pagemem.wal.IgniteWriteAheadLogManager;
import org.apache.ignite.internal.processors.GridProcessorAdapter;
import org.apache.ignite.internal.processors.affinity.AffinityTopologyVersion;
import org.apache.ignite.internal.processors.affinity.GridAffinityAssignmentCache;
import org.apache.ignite.internal.processors.cache.CacheJoinNodeDiscoveryData.CacheInfo;
import org.apache.ignite.internal.processors.cache.binary.CacheObjectBinaryProcessorImpl;
import org.apache.ignite.internal.processors.cache.datastructures.CacheDataStructuresManager;
import org.apache.ignite.internal.processors.cache.distributed.dht.GridDhtCache;
import org.apache.ignite.internal.processors.cache.distributed.dht.GridDhtCacheAdapter;
import org.apache.ignite.internal.processors.cache.distributed.dht.GridDhtLocalPartition;
import org.apache.ignite.internal.processors.cache.distributed.dht.GridDhtPartitionTopology;
import org.apache.ignite.internal.processors.cache.distributed.dht.atomic.GridDhtAtomicCache;
import org.apache.ignite.internal.processors.cache.distributed.dht.colocated.GridDhtColocatedCache;
import org.apache.ignite.internal.processors.cache.distributed.near.GridNearAtomicCache;
import org.apache.ignite.internal.processors.cache.distributed.near.GridNearTransactionalCache;
import org.apache.ignite.internal.processors.cache.dr.GridCacheDrManager;
import org.apache.ignite.internal.processors.cache.jta.CacheJtaManagerAdapter;
import org.apache.ignite.internal.processors.cache.local.GridLocalCache;
import org.apache.ignite.internal.processors.cache.local.atomic.GridLocalAtomicCache;
import org.apache.ignite.internal.processors.cache.persistence.DataRegion;
import org.apache.ignite.internal.processors.cache.persistence.GridCacheDatabaseSharedManager;
import org.apache.ignite.internal.processors.cache.persistence.IgniteCacheDatabaseSharedManager;
import org.apache.ignite.internal.processors.cache.persistence.file.FilePageStoreManager;
import org.apache.ignite.internal.processors.cache.persistence.freelist.FreeList;
import org.apache.ignite.internal.processors.cache.persistence.snapshot.IgniteCacheSnapshotManager;
import org.apache.ignite.internal.processors.cache.persistence.snapshot.SnapshotDiscoveryMessage;
import org.apache.ignite.internal.processors.cache.persistence.tree.reuse.ReuseList;
import org.apache.ignite.internal.processors.cache.persistence.wal.FileWriteAheadLogManager;
import org.apache.ignite.internal.processors.cache.query.GridCacheDistributedQueryManager;
import org.apache.ignite.internal.processors.cache.query.GridCacheLocalQueryManager;
import org.apache.ignite.internal.processors.cache.query.GridCacheQueryManager;
import org.apache.ignite.internal.processors.cache.query.continuous.CacheContinuousQueryManager;
import org.apache.ignite.internal.processors.cache.store.CacheStoreManager;
import org.apache.ignite.internal.processors.cache.transactions.IgniteTransactionsImpl;
import org.apache.ignite.internal.processors.cache.transactions.IgniteTxManager;
import org.apache.ignite.internal.processors.cache.version.GridCacheVersionManager;
import org.apache.ignite.internal.processors.cacheobject.IgniteCacheObjectProcessor;
import org.apache.ignite.internal.processors.cluster.ChangeGlobalStateFinishMessage;
import org.apache.ignite.internal.processors.cluster.ChangeGlobalStateMessage;
import org.apache.ignite.internal.processors.cluster.DiscoveryDataClusterState;
import org.apache.ignite.internal.processors.datastructures.DataStructuresProcessor;
import org.apache.ignite.internal.processors.plugin.CachePluginManager;
import org.apache.ignite.internal.processors.query.QuerySchema;
import org.apache.ignite.internal.processors.query.QueryUtils;
import org.apache.ignite.internal.processors.query.schema.SchemaExchangeWorkerTask;
import org.apache.ignite.internal.processors.query.schema.SchemaNodeLeaveExchangeWorkerTask;
import org.apache.ignite.internal.processors.query.schema.message.SchemaAbstractDiscoveryMessage;
import org.apache.ignite.internal.processors.query.schema.message.SchemaProposeDiscoveryMessage;
import org.apache.ignite.internal.processors.timeout.GridTimeoutObject;
import org.apache.ignite.internal.suggestions.GridPerformanceSuggestions;
import org.apache.ignite.internal.util.F0;
import org.apache.ignite.internal.util.GridIntIterator;
import org.apache.ignite.internal.util.GridIntList;
import org.apache.ignite.internal.util.future.GridCompoundFuture;
import org.apache.ignite.internal.util.future.GridFinishedFuture;
import org.apache.ignite.internal.util.future.GridFutureAdapter;
import org.apache.ignite.internal.util.lang.IgniteOutClosureX;
import org.apache.ignite.internal.util.tostring.GridToStringInclude;
import org.apache.ignite.internal.util.typedef.CI1;
import org.apache.ignite.internal.util.typedef.CIX1;
import org.apache.ignite.internal.util.typedef.F;
import org.apache.ignite.internal.util.typedef.T2;
import org.apache.ignite.internal.util.typedef.X;
import org.apache.ignite.internal.util.typedef.internal.A;
import org.apache.ignite.internal.util.typedef.internal.CU;
import org.apache.ignite.internal.util.typedef.internal.S;
import org.apache.ignite.internal.util.typedef.internal.U;
import org.apache.ignite.lang.IgniteBiTuple;
import org.apache.ignite.lang.IgniteClosure;
import org.apache.ignite.lang.IgniteFuture;
import org.apache.ignite.lang.IgnitePredicate;
import org.apache.ignite.lang.IgniteUuid;
import org.apache.ignite.lifecycle.LifecycleAware;
import org.apache.ignite.marshaller.Marshaller;
import org.apache.ignite.marshaller.MarshallerUtils;
import org.apache.ignite.marshaller.jdk.JdkMarshaller;
import org.apache.ignite.mxbean.CacheGroupMetricsMXBean;
import org.apache.ignite.mxbean.IgniteMBeanAware;
import org.apache.ignite.spi.IgniteNodeValidationResult;
import org.apache.ignite.spi.discovery.DiscoveryDataBag;
import org.apache.ignite.spi.discovery.DiscoveryDataBag.GridDiscoveryData;
import org.apache.ignite.spi.discovery.DiscoveryDataBag.JoiningNodeDiscoveryData;
import org.jetbrains.annotations.NotNull;
import org.jetbrains.annotations.Nullable;

import static org.apache.ignite.IgniteSystemProperties.IGNITE_CACHE_REMOVED_ENTRIES_TTL;
import static org.apache.ignite.IgniteSystemProperties.IGNITE_SKIP_CONFIGURATION_CONSISTENCY_CHECK;
import static org.apache.ignite.IgniteSystemProperties.getBoolean;
import static org.apache.ignite.cache.CacheAtomicityMode.ATOMIC;
import static org.apache.ignite.cache.CacheMode.LOCAL;
import static org.apache.ignite.cache.CacheMode.PARTITIONED;
import static org.apache.ignite.cache.CacheMode.REPLICATED;
import static org.apache.ignite.cache.CacheRebalanceMode.SYNC;
import static org.apache.ignite.cache.CacheWriteSynchronizationMode.FULL_ASYNC;
import static org.apache.ignite.cache.CacheWriteSynchronizationMode.FULL_SYNC;
import static org.apache.ignite.configuration.DeploymentMode.CONTINUOUS;
import static org.apache.ignite.configuration.DeploymentMode.ISOLATED;
import static org.apache.ignite.configuration.DeploymentMode.PRIVATE;
import static org.apache.ignite.configuration.DeploymentMode.SHARED;
import static org.apache.ignite.events.EventType.EVT_NODE_FAILED;
import static org.apache.ignite.events.EventType.EVT_NODE_LEFT;
import static org.apache.ignite.internal.GridComponent.DiscoveryDataExchangeType.CACHE_PROC;
import static org.apache.ignite.internal.IgniteComponentType.JTA;
import static org.apache.ignite.internal.IgniteNodeAttributes.ATTR_CONSISTENCY_CHECK_SKIPPED;
import static org.apache.ignite.internal.IgniteNodeAttributes.ATTR_TX_CONFIG;
import static org.apache.ignite.internal.managers.communication.GridIoPolicy.SYSTEM_POOL;
import static org.apache.ignite.internal.processors.cache.GridCacheUtils.isNearEnabled;

/**
 * Cache processor.
 */
@SuppressWarnings({"unchecked", "TypeMayBeWeakened", "deprecation"})
public class GridCacheProcessor extends GridProcessorAdapter {
    /** */
    private final boolean startClientCaches =
        IgniteSystemProperties.getBoolean(IgniteSystemProperties.IGNITE_START_CACHES_ON_JOIN, false);

    /** Shared cache context. */
    private GridCacheSharedContext<?, ?> sharedCtx;

    /** */
    private final ConcurrentMap<Integer, CacheGroupContext> cacheGrps = new ConcurrentHashMap<>();

    /** */
    private final Map<String, GridCacheAdapter<?, ?>> caches;

    /** Caches stopped from onKernalStop callback. */
    private final Map<String, GridCacheAdapter> stoppedCaches = new ConcurrentHashMap<>();

    /** Map of proxies. */
    private final ConcurrentHashMap<String, IgniteCacheProxyImpl<?, ?>> jCacheProxies;

    /** Caches stop sequence. */
    private final Deque<String> stopSeq;

    /** Transaction interface implementation. */
    private IgniteTransactionsImpl transactions;

    /** Pending cache starts. */
    private ConcurrentMap<UUID, IgniteInternalFuture> pendingFuts = new ConcurrentHashMap<>();

    /** Wal mode change futures. */
    private ConcurrentMap<UUID, WalModeChangeFuture> walModeChangeFuts = new ConcurrentHashMap<>();

    /** Template configuration add futures. */
    private ConcurrentMap<String, IgniteInternalFuture> pendingTemplateFuts = new ConcurrentHashMap<>();

    /** */
    private ClusterCachesInfo cachesInfo;

    /** */
    private IdentityHashMap<CacheStore, ThreadLocal> sesHolders = new IdentityHashMap<>();

    /** Must use JDK marsh since it is used by discovery to fire custom events. */
    private final Marshaller marsh;

    /** Count down latch for caches. */
    private final CountDownLatch cacheStartedLatch = new CountDownLatch(1);

    /** Internal cache names. */
    private final Set<String> internalCaches;

    /** MBean group for cache group metrics */
    private final String CACHE_GRP_METRICS_MBEAN_GRP = "Cache groups";

    /**
     * @param ctx Kernal context.
     */
    public GridCacheProcessor(GridKernalContext ctx) {
        super(ctx);

        caches = new ConcurrentHashMap<>();
        jCacheProxies = new ConcurrentHashMap<>();
        stopSeq = new LinkedList<>();
        internalCaches = new HashSet<>();

        marsh = MarshallerUtils.jdkMarshaller(ctx.igniteInstanceName());
    }

    /**
     * @param cfg Initializes cache configuration with proper defaults.
     * @param cacheObjCtx Cache object context.
     * @throws IgniteCheckedException If configuration is not valid.
     */
    private void initialize(CacheConfiguration cfg, CacheObjectContext cacheObjCtx)
        throws IgniteCheckedException {
        CU.initializeConfigDefaults(log, cfg, cacheObjCtx);

        ctx.igfsHelper().preProcessCacheConfiguration(cfg);
    }

    /**
     * @param cfg Configuration to check for possible performance issues.
     * @param hasStore {@code True} if store is configured.
     */
    private void suggestOptimizations(CacheConfiguration cfg, boolean hasStore) {
        GridPerformanceSuggestions perf = ctx.performance();

        String msg = "Disable eviction policy (remove from configuration)";

        if (cfg.getEvictionPolicyFactory() != null || cfg.getEvictionPolicy() != null)
            perf.add(msg, false);
        else
            perf.add(msg, true);

        if (cfg.getCacheMode() == PARTITIONED) {
            perf.add("Disable near cache (set 'nearConfiguration' to null)", cfg.getNearConfiguration() == null);

            if (cfg.getAffinity() != null)
                perf.add("Decrease number of backups (set 'backups' to 0)", cfg.getBackups() == 0);
        }

        // Suppress warning if at least one ATOMIC cache found.
        perf.add("Enable ATOMIC mode if not using transactions (set 'atomicityMode' to ATOMIC)",
            cfg.getAtomicityMode() == ATOMIC);

        // Suppress warning if at least one non-FULL_SYNC mode found.
        perf.add("Disable fully synchronous writes (set 'writeSynchronizationMode' to PRIMARY_SYNC or FULL_ASYNC)",
            cfg.getWriteSynchronizationMode() != FULL_SYNC);

        if (hasStore && cfg.isWriteThrough())
            perf.add("Enable write-behind to persistent store (set 'writeBehindEnabled' to true)",
                cfg.isWriteBehindEnabled());
    }

    /**
     * Start cache rebalance.
     */
    public void enableRebalance() {
        for (IgniteCacheProxy c : publicCaches())
            c.rebalance();
    }

    /**
     * Create exchange worker task for custom discovery message.
     *
     * @param msg Custom discovery message.
     * @return Task or {@code null} if message doesn't require any special processing.
     */
    public CachePartitionExchangeWorkerTask exchangeTaskForCustomDiscoveryMessage(DiscoveryCustomMessage msg) {
        if (msg instanceof SchemaAbstractDiscoveryMessage) {
            SchemaAbstractDiscoveryMessage msg0 = (SchemaAbstractDiscoveryMessage)msg;

            if (msg0.exchange())
                return new SchemaExchangeWorkerTask(msg0);
        }
        else if (msg instanceof ClientCacheChangeDummyDiscoveryMessage) {
            ClientCacheChangeDummyDiscoveryMessage msg0 = (ClientCacheChangeDummyDiscoveryMessage)msg;

            return msg0;
        }

        return null;
    }

    /**
     * Process custom exchange task.
     *
     * @param task Task.
     */
    void processCustomExchangeTask(CachePartitionExchangeWorkerTask task) {
        if (task instanceof SchemaExchangeWorkerTask) {
            SchemaAbstractDiscoveryMessage msg = ((SchemaExchangeWorkerTask)task).message();

            if (msg instanceof SchemaProposeDiscoveryMessage) {
                SchemaProposeDiscoveryMessage msg0 = (SchemaProposeDiscoveryMessage)msg;

                ctx.query().onSchemaPropose(msg0);
            }
            else
                U.warn(log, "Unsupported schema discovery message: " + msg);
        }
        else if (task instanceof SchemaNodeLeaveExchangeWorkerTask) {
            SchemaNodeLeaveExchangeWorkerTask task0 = (SchemaNodeLeaveExchangeWorkerTask)task;

            ctx.query().onNodeLeave(task0.node());
        }
        else if (task instanceof ClientCacheChangeDummyDiscoveryMessage) {
            ClientCacheChangeDummyDiscoveryMessage task0 = (ClientCacheChangeDummyDiscoveryMessage)task;

            sharedCtx.affinity().processClientCachesChanges(task0);
        }
        else if (task instanceof ClientCacheUpdateTimeout) {
            ClientCacheUpdateTimeout task0 = (ClientCacheUpdateTimeout)task;

            sharedCtx.affinity().sendClientCacheChangesMessage(task0);
        }
        else
            U.warn(log, "Unsupported custom exchange task: " + task);
    }

    /**
     * @param c Ignite Configuration.
     * @param cc Cache Configuration.
     * @return {@code true} if cache is starting on client node and this node is affinity node for the cache.
     */
    private boolean storesLocallyOnClient(IgniteConfiguration c, CacheConfiguration cc) {
        if (c.isClientMode() && c.getDataStorageConfiguration() == null) {
            if (cc.getCacheMode() == LOCAL)
                return true;

            return ctx.discovery().cacheAffinityNode(ctx.discovery().localNode(), cc.getName());

        }
        else
            return false;
    }

    /**
     * @param c Ignite configuration.
     * @param cc Configuration to validate.
     * @param cacheType Cache type.
     * @param cfgStore Cache store.
     * @throws IgniteCheckedException If failed.
     */
    private void validate(IgniteConfiguration c,
        CacheConfiguration cc,
        CacheType cacheType,
        @Nullable CacheStore cfgStore) throws IgniteCheckedException {
        assertParameter(cc.getName() != null && !cc.getName().isEmpty(), "name is null or empty");

        if (cc.getCacheMode() == REPLICATED) {
            if (cc.getNearConfiguration() != null &&
                ctx.discovery().cacheAffinityNode(ctx.discovery().localNode(), cc.getName())) {
                U.warn(log, "Near cache cannot be used with REPLICATED cache, " +
                    "will be ignored [cacheName=" + U.maskName(cc.getName()) + ']');

                cc.setNearConfiguration(null);
            }
        }

        if (storesLocallyOnClient(c, cc))
            throw new IgniteCheckedException("DataRegion for client caches must be explicitly configured " +
                "on client node startup. Use DataStorageConfiguration to configure DataRegion.");

        if (cc.getCacheMode() == LOCAL && !cc.getAffinity().getClass().equals(LocalAffinityFunction.class))
            U.warn(log, "AffinityFunction configuration parameter will be ignored for local cache [cacheName=" +
                U.maskName(cc.getName()) + ']');

        if (cc.getAffinity().partitions() > CacheConfiguration.MAX_PARTITIONS_COUNT)
            throw new IgniteCheckedException("Cannot have more than " + CacheConfiguration.MAX_PARTITIONS_COUNT +
                " partitions [cacheName=" + cc.getName() + ", partitions=" + cc.getAffinity().partitions() + ']');

        if (cc.getRebalanceMode() != CacheRebalanceMode.NONE)
            assertParameter(cc.getRebalanceBatchSize() > 0, "rebalanceBatchSize > 0");

        if (cc.getCacheMode() == PARTITIONED || cc.getCacheMode() == REPLICATED) {
            if (cc.getAtomicityMode() == ATOMIC && cc.getWriteSynchronizationMode() == FULL_ASYNC)
                U.warn(log, "Cache write synchronization mode is set to FULL_ASYNC. All single-key 'put' and " +
                    "'remove' operations will return 'null', all 'putx' and 'removex' operations will return" +
                    " 'true' [cacheName=" + U.maskName(cc.getName()) + ']');
        }

        DeploymentMode depMode = c.getDeploymentMode();

        if (c.isPeerClassLoadingEnabled() && (depMode == PRIVATE || depMode == ISOLATED) &&
            !CU.isSystemCache(cc.getName()) && !(c.getMarshaller() instanceof BinaryMarshaller))
            throw new IgniteCheckedException("Cache can be started in PRIVATE or ISOLATED deployment mode only when" +
                " BinaryMarshaller is used [depMode=" + ctx.config().getDeploymentMode() + ", marshaller=" +
                c.getMarshaller().getClass().getName() + ']');

        if (cc.getAffinity().partitions() > CacheConfiguration.MAX_PARTITIONS_COUNT)
            throw new IgniteCheckedException("Affinity function must return at most " +
                CacheConfiguration.MAX_PARTITIONS_COUNT + " partitions [actual=" + cc.getAffinity().partitions() +
                ", affFunction=" + cc.getAffinity() + ", cacheName=" + cc.getName() + ']');

        if (cc.isWriteBehindEnabled()) {
            if (cfgStore == null)
                throw new IgniteCheckedException("Cannot enable write-behind (writer or store is not provided) " +
                    "for cache: " + U.maskName(cc.getName()));

            assertParameter(cc.getWriteBehindBatchSize() > 0, "writeBehindBatchSize > 0");
            assertParameter(cc.getWriteBehindFlushSize() >= 0, "writeBehindFlushSize >= 0");
            assertParameter(cc.getWriteBehindFlushFrequency() >= 0, "writeBehindFlushFrequency >= 0");
            assertParameter(cc.getWriteBehindFlushThreadCount() > 0, "writeBehindFlushThreadCount > 0");

            if (cc.getWriteBehindFlushSize() == 0 && cc.getWriteBehindFlushFrequency() == 0)
                throw new IgniteCheckedException("Cannot set both 'writeBehindFlushFrequency' and " +
                    "'writeBehindFlushSize' parameters to 0 for cache: " + U.maskName(cc.getName()));
        }

        if (cc.isReadThrough() && cfgStore == null)
            throw new IgniteCheckedException("Cannot enable read-through (loader or store is not provided) " +
                "for cache: " + U.maskName(cc.getName()));

        if (cc.isWriteThrough() && cfgStore == null)
            throw new IgniteCheckedException("Cannot enable write-through (writer or store is not provided) " +
                "for cache: " + U.maskName(cc.getName()));

        long delay = cc.getRebalanceDelay();

        if (delay != 0) {
            if (cc.getCacheMode() != PARTITIONED)
                U.warn(log, "Rebalance delay is supported only for partitioned caches (will ignore): " + (cc.getName()),
                    "Will ignore rebalance delay for cache: " + U.maskName(cc.getName()));
            else if (cc.getRebalanceMode() == SYNC) {
                if (delay < 0) {
                    U.warn(log, "Ignoring SYNC rebalance mode with manual rebalance start (node will not wait for " +
                            "rebalancing to be finished): " + U.maskName(cc.getName()),
                        "Node will not wait for rebalance in SYNC mode: " + U.maskName(cc.getName()));
                }
                else {
                    U.warn(log, "Using SYNC rebalance mode with rebalance delay (node will wait until rebalancing is " +
                            "initiated for " + delay + "ms) for cache: " + U.maskName(cc.getName()),
                        "Node will wait until rebalancing is initiated for " + delay + "ms for cache: " + U.maskName(cc.getName()));
                }
            }
        }

        ctx.igfsHelper().validateCacheConfiguration(cc);

        if (cc.getAtomicityMode() == ATOMIC)
            assertParameter(cc.getTransactionManagerLookupClassName() == null,
                "transaction manager can not be used with ATOMIC cache");

        if ((cc.getEvictionPolicyFactory() != null || cc.getEvictionPolicy() != null)&& !cc.isOnheapCacheEnabled())
            throw new IgniteCheckedException("Onheap cache must be enabled if eviction policy is configured [cacheName="
                + U.maskName(cc.getName()) + "]");

        if (cacheType != CacheType.DATA_STRUCTURES && DataStructuresProcessor.isDataStructureCache(cc.getName()))
            throw new IgniteCheckedException("Using cache names reserved for datastructures is not allowed for " +
                "other cache types [cacheName=" + cc.getName() + ", cacheType=" + cacheType + "]");

        if (cacheType != CacheType.DATA_STRUCTURES && DataStructuresProcessor.isReservedGroup(cc.getGroupName()))
            throw new IgniteCheckedException("Using cache group names reserved for datastructures is not allowed for " +
                "other cache types [cacheName=" + cc.getName() + ", groupName=" + cc.getGroupName() +
                ", cacheType=" + cacheType + "]");
    }

    /**
     * @param ctx Context.
     * @return DHT managers.
     */
    private List<GridCacheManager> dhtManagers(GridCacheContext ctx) {
        return F.asList(ctx.store(), ctx.events(), ctx.evicts(), ctx.queries(), ctx.continuousQueries(),
            ctx.dr());
    }

    /**
     * @param ctx Context.
     * @return Managers present in both, DHT and Near caches.
     */
    @SuppressWarnings("IfMayBeConditional")
    private Collection<GridCacheManager> dhtExcludes(GridCacheContext ctx) {
        if (ctx.config().getCacheMode() == LOCAL || !isNearEnabled(ctx))
            return Collections.emptyList();
        else
            return F.asList(ctx.queries(), ctx.continuousQueries(), ctx.store());
    }

    /**
     * @param cfg Configuration.
     * @param objs Extra components.
     * @throws IgniteCheckedException If failed to inject.
     */
    private void prepare(CacheConfiguration cfg, Collection<Object> objs) throws IgniteCheckedException {
        prepare(cfg, cfg.getEvictionPolicyFactory(), false);
        prepare(cfg, cfg.getEvictionPolicy(), false);
        prepare(cfg, cfg.getAffinity(), false);
        prepare(cfg, cfg.getAffinityMapper(), false);
        prepare(cfg, cfg.getEvictionFilter(), false);
        prepare(cfg, cfg.getInterceptor(), false);

        NearCacheConfiguration nearCfg = cfg.getNearConfiguration();

        if (nearCfg != null) {
            prepare(cfg, nearCfg.getNearEvictionPolicyFactory(), true);
            prepare(cfg, nearCfg.getNearEvictionPolicy(), true);
        }

        for (Object obj : objs)
            prepare(cfg, obj, false);
    }

    /**
     * @param cfg Cache configuration.
     * @param rsrc Resource.
     * @param near Near flag.
     * @throws IgniteCheckedException If failed.
     */
    private void prepare(CacheConfiguration cfg, @Nullable Object rsrc, boolean near) throws IgniteCheckedException {
        if (rsrc != null) {
            ctx.resource().injectGeneric(rsrc);

            ctx.resource().injectCacheName(rsrc, cfg.getName());

            registerMbean(rsrc, cfg.getName(), near);
        }
    }

    /**
     * @param cctx Cache context.
     */
    private void cleanup(GridCacheContext cctx) {
        CacheConfiguration cfg = cctx.config();

        cleanup(cfg, cfg.getEvictionPolicyFactory(), false);
        cleanup(cfg, cfg.getEvictionPolicy(), false);
        cleanup(cfg, cfg.getAffinity(), false);
        cleanup(cfg, cfg.getAffinityMapper(), false);
        cleanup(cfg, cfg.getEvictionFilter(), false);
        cleanup(cfg, cfg.getInterceptor(), false);
        cleanup(cfg, cctx.store().configuredStore(), false);

        if (!CU.isUtilityCache(cfg.getName()) && !CU.isSystemCache(cfg.getName())) {
            unregisterMbean(cctx.cache().localMxBean(), cfg.getName(), false);
            unregisterMbean(cctx.cache().clusterMxBean(), cfg.getName(), false);
        }

        NearCacheConfiguration nearCfg = cfg.getNearConfiguration();

        if (nearCfg != null) {
            cleanup(cfg, nearCfg.getNearEvictionPolicyFactory(), true);
            cleanup(cfg, nearCfg.getNearEvictionPolicy(), true);
        }

        cctx.cleanup();
    }

    /**
     * @param grp Cache group.
     */
    private void cleanup(CacheGroupContext grp) {
        CacheConfiguration cfg = grp.config();

        for (Object obj : grp.configuredUserObjects())
            cleanup(cfg, obj, false);

        if (!grp.systemCache()) {
            try {
                ctx.config().getMBeanServer().unregisterMBean(U.makeMBeanName(ctx.igniteInstanceName(),
                    CACHE_GRP_METRICS_MBEAN_GRP, grp.cacheOrGroupName()));
            }
            catch (Throwable e) {
                U.error(log, "Failed to unregister MBean for cache group: " + grp.name(), e);
            }
        }
    }

    /**
     * @param cfg Cache configuration.
     * @param rsrc Resource.
     * @param near Near flag.
     */
    private void cleanup(CacheConfiguration cfg, @Nullable Object rsrc, boolean near) {
        if (rsrc != null) {
            unregisterMbean(rsrc, cfg.getName(), near);

            try {
                ctx.resource().cleanupGeneric(rsrc);
            }
            catch (IgniteCheckedException e) {
                U.error(log, "Failed to cleanup resource: " + rsrc, e);
            }
        }
    }

    /** {@inheritDoc} */
    @SuppressWarnings({"unchecked"})
    @Override public void start() throws IgniteCheckedException {
        cachesInfo = new ClusterCachesInfo(ctx);

        DeploymentMode depMode = ctx.config().getDeploymentMode();

        if (!F.isEmpty(ctx.config().getCacheConfiguration())) {
            if (depMode != CONTINUOUS && depMode != SHARED)
                U.warn(log, "Deployment mode for cache is not CONTINUOUS or SHARED " +
                        "(it is recommended that you change deployment mode and restart): " + depMode,
                    "Deployment mode for cache is not CONTINUOUS or SHARED.");
        }

        initializeInternalCacheNames();

        Collection<CacheStoreSessionListener> sessionListeners =
            CU.startStoreSessionListeners(ctx, ctx.config().getCacheStoreSessionListenerFactories());

        sharedCtx = createSharedContext(ctx, sessionListeners);

        transactions = new IgniteTransactionsImpl(sharedCtx);

        // Start shared managers.
        for (GridCacheSharedManager mgr : sharedCtx.managers())
            mgr.start(sharedCtx);

        if (!ctx.isDaemon()) {
            Map<String, CacheInfo> caches = new HashMap<>();

            Map<String, CacheInfo> templates = new HashMap<>();

            addCacheOnJoinFromConfig(caches, templates);

            CacheJoinNodeDiscoveryData discoData = new CacheJoinNodeDiscoveryData(
                IgniteUuid.randomUuid(),
                caches,
                templates,
                startAllCachesOnClientStart()
            );

            cachesInfo.onStart(discoData);

            if (log.isDebugEnabled())
                log.debug("Started cache processor.");
        }

        ctx.state().cacheProcessorStarted();
    }

    /**
     * @param cfg Cache configuration.
     * @param sql SQL flag.
     * @param caches Caches map.
     * @param templates Templates map.
     * @throws IgniteCheckedException If failed.
     */
    private void addCacheOnJoin(CacheConfiguration<?, ?> cfg, boolean sql,
        Map<String, CacheInfo> caches,
        Map<String, CacheInfo> templates) throws IgniteCheckedException {
        String cacheName = cfg.getName();

        CU.validateCacheName(cacheName);

        cloneCheckSerializable(cfg);

        CacheObjectContext cacheObjCtx = ctx.cacheObjects().contextForCache(cfg);

        // Initialize defaults.
        initialize(cfg, cacheObjCtx);

        StoredCacheData cacheData = new StoredCacheData(cfg);

        cacheData.sql(sql);

        boolean template = cacheName.endsWith("*");

        if (!template) {
            if (caches.containsKey(cacheName)) {
                throw new IgniteCheckedException("Duplicate cache name found (check configuration and " +
                    "assign unique name to each cache): " + cacheName);
            }

            CacheType cacheType = cacheType(cacheName);

            if (cacheType != CacheType.USER && cfg.getDataRegionName() == null)
                cfg.setDataRegionName(sharedCtx.database().systemDateRegionName());

            if (!cacheType.userCache())
                stopSeq.addLast(cacheName);
            else
                stopSeq.addFirst(cacheName);

            caches.put(cacheName, new CacheJoinNodeDiscoveryData.CacheInfo(cacheData, cacheType, cacheData.sql(), 0));
        }
        else
            templates.put(cacheName, new CacheJoinNodeDiscoveryData.CacheInfo(cacheData, CacheType.USER, false, 0));
    }

    /**
     * @param caches Caches map.
     * @param templates Templates map.
     * @throws IgniteCheckedException If failed.
     */
    private void addCacheOnJoinFromConfig(
        Map<String, CacheInfo> caches,
        Map<String, CacheInfo> templates
    ) throws IgniteCheckedException {
        assert !ctx.config().isDaemon();

        CacheConfiguration[] cfgs = ctx.config().getCacheConfiguration();

        for (int i = 0; i < cfgs.length; i++) {
            CacheConfiguration<?, ?> cfg = new CacheConfiguration(cfgs[i]);

            // Replace original configuration value.
            cfgs[i] = cfg;

            addCacheOnJoin(cfg, false, caches, templates);
        }
    }

    /**
     * Initialize internal cache names
     */
    private void initializeInternalCacheNames() {
        FileSystemConfiguration[] igfsCfgs = ctx.grid().configuration().getFileSystemConfiguration();

        if (igfsCfgs != null) {
            for (FileSystemConfiguration igfsCfg : igfsCfgs) {
                internalCaches.add(igfsCfg.getMetaCacheConfiguration().getName());
                internalCaches.add(igfsCfg.getDataCacheConfiguration().getName());
            }
        }

        if (IgniteComponentType.HADOOP.inClassPath())
            internalCaches.add(CU.SYS_CACHE_HADOOP_MR);
    }

    /**
     * @param grpId Group ID.
     * @return Cache group.
     */
    @Nullable public CacheGroupContext cacheGroup(int grpId) {
        return cacheGrps.get(grpId);
    }

    /**
     * @return Cache groups.
     */
    public Collection<CacheGroupContext> cacheGroups() {
        return cacheGrps.values();
    }

    /** {@inheritDoc} */
    @SuppressWarnings("unchecked")
    @Override public void onKernalStart(boolean active) throws IgniteCheckedException {
        if (ctx.isDaemon())
            return;

        try {
            boolean checkConsistency = !getBoolean(IGNITE_SKIP_CONFIGURATION_CONSISTENCY_CHECK);

            if (checkConsistency)
                checkConsistency();

            cachesInfo.onKernalStart(checkConsistency);

            ctx.query().onCacheKernalStart();

            sharedCtx.exchange().onKernalStart(active, false);
        }
        finally {
            cacheStartedLatch.countDown();
        }

        if (!ctx.clientNode())
            addRemovedItemsCleanupTask(Long.getLong(IGNITE_CACHE_REMOVED_ENTRIES_TTL, 10_000));

        // Escape if cluster inactive.
        if (!active)
            return;

        ctx.service().onUtilityCacheStarted();

        final AffinityTopologyVersion startTopVer = ctx.discovery().localJoin().joinTopologyVersion();

        final List<IgniteInternalFuture> syncFuts = new ArrayList<>(caches.size());

        sharedCtx.forAllCaches(new CIX1<GridCacheContext>() {
            @Override public void applyx(GridCacheContext cctx) {
                CacheConfiguration cfg = cctx.config();

                if (cctx.affinityNode() &&
                    cfg.getRebalanceMode() == SYNC &&
                    startTopVer.equals(cctx.startTopologyVersion())) {
                    CacheMode cacheMode = cfg.getCacheMode();

                    if (cacheMode == REPLICATED || (cacheMode == PARTITIONED && cfg.getRebalanceDelay() >= 0))
                        // Need to wait outside to avoid a deadlock
                        syncFuts.add(cctx.preloader().syncFuture());
                }
            }
        });

        for (int i = 0, size = syncFuts.size(); i < size; i++)
            syncFuts.get(i).get();
    }

    /**
     * @param timeout Cleanup timeout.
     */
    private void addRemovedItemsCleanupTask(long timeout) {
        ctx.timeout().addTimeoutObject(new RemovedItemsCleanupTask(timeout));
    }

    /**
     * @throws IgniteCheckedException if check failed.
     */
    private void checkConsistency() throws IgniteCheckedException {
        for (ClusterNode n : ctx.discovery().remoteNodes()) {
            if (Boolean.TRUE.equals(n.attribute(ATTR_CONSISTENCY_CHECK_SKIPPED)))
                continue;

            checkTransactionConfiguration(n);

            checkMemoryConfiguration(n);

            DeploymentMode locDepMode = ctx.config().getDeploymentMode();
            DeploymentMode rmtDepMode = n.attribute(IgniteNodeAttributes.ATTR_DEPLOYMENT_MODE);

            CU.checkAttributeMismatch(log, null, n.id(), "deploymentMode", "Deployment mode",
                locDepMode, rmtDepMode, true);
        }
    }

    /** {@inheritDoc} */
    @SuppressWarnings("unchecked")
    @Override public void stop(boolean cancel) throws IgniteCheckedException {
        stopCaches(cancel);

        List<? extends GridCacheSharedManager<?, ?>> mgrs = sharedCtx.managers();

        for (ListIterator<? extends GridCacheSharedManager<?, ?>> it = mgrs.listIterator(mgrs.size()); it.hasPrevious(); ) {
            GridCacheSharedManager<?, ?> mgr = it.previous();

            mgr.stop(cancel);
        }

        CU.stopStoreSessionListeners(ctx, sharedCtx.storeSessionListeners());

        sharedCtx.cleanup();

        if (log.isDebugEnabled())
            log.debug("Stopped cache processor.");
    }

    /**
     * @param cancel Cancel.
     */
    public void stopCaches(boolean cancel) {
        for (String cacheName : stopSeq) {
            GridCacheAdapter<?, ?> cache = stoppedCaches.remove(cacheName);

            if (cache != null)
                stopCache(cache, cancel, false);
        }

        for (GridCacheAdapter<?, ?> cache : stoppedCaches.values()) {
            if (cache == stoppedCaches.remove(cache.name()))
                stopCache(cache, cancel, false);
        }

        for (CacheGroupContext grp : cacheGrps.values())
            stopCacheGroup(grp.groupId());
    }

    /**
     * Blocks all available gateways
     */
    public void blockGateways() {
        for (IgniteCacheProxy<?, ?> proxy : jCacheProxies.values())
            proxy.context().gate().onStopped();
    }

    /** {@inheritDoc} */
    @SuppressWarnings("unchecked")
    @Override public void onKernalStop(boolean cancel) {
        cacheStartedLatch.countDown();

        GridCachePartitionExchangeManager<Object, Object> exch = context().exchange();

        // Stop exchange manager first so that we call onKernalStop on all caches.
        // No new caches should be added after this point.
        exch.onKernalStop(cancel);

        sharedCtx.mvcc().onStop();

        for (CacheGroupContext grp : cacheGrps.values())
            grp.onKernalStop();

        onKernalStopCaches(cancel);

        cancelFutures();

        List<? extends GridCacheSharedManager<?, ?>> sharedMgrs = sharedCtx.managers();

        for (ListIterator<? extends GridCacheSharedManager<?, ?>> it = sharedMgrs.listIterator(sharedMgrs.size());
            it.hasPrevious(); ) {
            GridCacheSharedManager<?, ?> mgr = it.previous();

            if (mgr != exch)
                mgr.onKernalStop(cancel);
        }
    }

    /**
     * @param cancel Cancel.
     */
    public void onKernalStopCaches(boolean cancel) {
        IgniteCheckedException affErr =
            new IgniteCheckedException("Failed to wait for topology update, node is stopping.");

        for (CacheGroupContext grp : cacheGrps.values()) {
            GridAffinityAssignmentCache aff = grp.affinity();

            aff.cancelFutures(affErr);
        }

        for (String cacheName : stopSeq) {
            GridCacheAdapter<?, ?> cache = caches.remove(cacheName);

            if (cache != null) {
                stoppedCaches.put(cacheName, cache);

                onKernalStop(cache, cancel);
            }
        }

        for (Map.Entry<String, GridCacheAdapter<?, ?>> entry : caches.entrySet()) {
            GridCacheAdapter<?, ?> cache = entry.getValue();

            if (cache == caches.remove(entry.getKey())) {
                stoppedCaches.put(entry.getKey(), cache);

                onKernalStop(entry.getValue(), cancel);
            }
        }
    }

    /** {@inheritDoc} */
    @Override public void onDisconnected(IgniteFuture<?> reconnectFut) throws IgniteCheckedException {
        IgniteClientDisconnectedCheckedException err = new IgniteClientDisconnectedCheckedException(
            ctx.cluster().clientReconnectFuture(),
            "Failed to execute dynamic cache change request, client node disconnected.");

        for (IgniteInternalFuture fut : pendingFuts.values())
            ((GridFutureAdapter)fut).onDone(err);

        for (IgniteInternalFuture fut : pendingTemplateFuts.values())
            ((GridFutureAdapter)fut).onDone(err);

        for (IgniteInternalFuture fut : walModeChangeFuts.values())
            ((WalModeChangeFuture)fut).onDone(err);

        for (CacheGroupContext grp : cacheGrps.values())
            grp.onDisconnected(reconnectFut);

        for (GridCacheAdapter cache : caches.values()) {
            GridCacheContext cctx = cache.context();

            cctx.gate().onDisconnected(reconnectFut);

            List<GridCacheManager> mgrs = cache.context().managers();

            for (ListIterator<GridCacheManager> it = mgrs.listIterator(mgrs.size()); it.hasPrevious(); ) {
                GridCacheManager mgr = it.previous();

                mgr.onDisconnected(reconnectFut);
            }
        }

        sharedCtx.onDisconnected(reconnectFut);

        cachesInfo.onDisconnected();
    }

    /**
     * @param cctx Cache context.
     * @param stoppedCaches List where stopped cache should be added.
     */
    private void stopCacheOnReconnect(GridCacheContext cctx, List<GridCacheAdapter> stoppedCaches) {
        cctx.gate().reconnected(true);

        sharedCtx.removeCacheContext(cctx);

        caches.remove(cctx.name());
        jCacheProxies.remove(cctx.name());

        stoppedCaches.add(cctx.cache());
    }

    /** {@inheritDoc} */
    @Override public IgniteInternalFuture<?> onReconnected(boolean clusterRestarted) throws IgniteCheckedException {
        List<GridCacheAdapter> reconnected = new ArrayList<>(caches.size());

        DiscoveryDataClusterState state = ctx.state().clusterState();

        boolean active = state.active() && !state.transition();

        ClusterCachesReconnectResult reconnectRes = cachesInfo.onReconnected(active, state.transition());

        final List<GridCacheAdapter> stoppedCaches = new ArrayList<>();

        for (final GridCacheAdapter cache : caches.values()) {
            boolean stopped = reconnectRes.stoppedCacheGroups().contains(cache.context().groupId())
                || reconnectRes.stoppedCaches().contains(cache.name());

            if (stopped)
                stopCacheOnReconnect(cache.context(), stoppedCaches);
            else {
                cache.onReconnected();

                reconnected.add(cache);

                if (cache.context().userCache()) {
                    // Re-create cache structures inside indexing in order to apply recent schema changes.
                    GridCacheContext cctx = cache.context();

                    DynamicCacheDescriptor desc = cacheDescriptor(cctx.name());

                    assert desc != null : cctx.name();

                    boolean rmvIdx = !cache.context().group().persistenceEnabled();

                    ctx.query().onCacheStop0(cctx.name(), rmvIdx);
                    ctx.query().onCacheStart0(cctx, desc.schema());
                }
            }
        }

        final Set<Integer> stoppedGrps = reconnectRes.stoppedCacheGroups();

        for (CacheGroupContext grp : cacheGrps.values()) {
            if (stoppedGrps.contains(grp.groupId()))
                cacheGrps.remove(grp.groupId());
            else
                grp.onReconnected();
        }

        sharedCtx.onReconnected(active);

        for (GridCacheAdapter cache : reconnected)
            cache.context().gate().reconnected(false);

        IgniteInternalFuture<?> stopFut = null;

        if (!stoppedCaches.isEmpty()) {
            stopFut = ctx.closure().runLocalSafe(new Runnable() {
                @Override public void run() {
                    for (GridCacheAdapter cache : stoppedCaches) {
                        CacheGroupContext grp = cache.context().group();

                        onKernalStop(cache, true);
                        stopCache(cache, true, false);

                        if (!grp.hasCaches())
                            stopCacheGroup(grp);
                    }
                }
            });
        }

        return stopFut;
    }

    /**
     * @param cache Cache to start.
     * @param schema Cache schema.
     * @throws IgniteCheckedException If failed to start cache.
     */
    @SuppressWarnings({"TypeMayBeWeakened", "unchecked"})
    private void startCache(GridCacheAdapter<?, ?> cache, QuerySchema schema) throws IgniteCheckedException {
        GridCacheContext<?, ?> cacheCtx = cache.context();

        CacheConfiguration cfg = cacheCtx.config();

        // Intentionally compare Boolean references using '!=' below to check if the flag has been explicitly set.
        if (cfg.isStoreKeepBinary() && cfg.isStoreKeepBinary() != CacheConfiguration.DFLT_STORE_KEEP_BINARY
            && !(ctx.config().getMarshaller() instanceof BinaryMarshaller))
            U.warn(log, "CacheConfiguration.isStoreKeepBinary() configuration property will be ignored because " +
                "BinaryMarshaller is not used");

        // Start managers.
        for (GridCacheManager mgr : F.view(cacheCtx.managers(), F.notContains(dhtExcludes(cacheCtx))))
            mgr.start(cacheCtx);

        cacheCtx.initConflictResolver();

        if (cfg.getCacheMode() != LOCAL && GridCacheUtils.isNearEnabled(cfg)) {
            GridCacheContext<?, ?> dhtCtx = cacheCtx.near().dht().context();

            // Start DHT managers.
            for (GridCacheManager mgr : dhtManagers(dhtCtx))
                mgr.start(dhtCtx);

            dhtCtx.initConflictResolver();

            // Start DHT cache.
            dhtCtx.cache().start();

            if (log.isDebugEnabled())
                log.debug("Started DHT cache: " + dhtCtx.cache().name());
        }

        ctx.continuous().onCacheStart(cacheCtx);

        cacheCtx.cache().start();

        ctx.query().onCacheStart(cacheCtx, schema);

        cacheCtx.onStarted();

        String memPlcName = cfg.getDataRegionName();

        if (memPlcName == null && ctx.config().getDataStorageConfiguration() != null)
            memPlcName = ctx.config().getDataStorageConfiguration().getDefaultDataRegionConfiguration().getName();

        if (log.isInfoEnabled()) {
            log.info("Started cache [name=" + cfg.getName() +
                ", id=" + cacheCtx.cacheId() +
                (cfg.getGroupName() != null ? ", group=" + cfg.getGroupName() : "") +
                ", memoryPolicyName=" + memPlcName +
                ", mode=" + cfg.getCacheMode() +
                ", atomicity=" + cfg.getAtomicityMode() +
                ", backups=" + cfg.getBackups() + ']');
        }
    }

    /**
     * @param cache Cache to stop.
     * @param cancel Cancel flag.
     * @param destroy Destroy data flag. Setting to <code>true</code> will remove all cache data.
     */
    @SuppressWarnings({"TypeMayBeWeakened", "unchecked"})
    private void stopCache(GridCacheAdapter<?, ?> cache, boolean cancel, boolean destroy) {
        GridCacheContext ctx = cache.context();

        if (!cache.isNear() && ctx.shared().wal() != null) {
            try {
                ctx.shared().wal().fsync(null);
            }
            catch (IgniteCheckedException e) {
                U.error(log, "Failed to flush write-ahead log on cache stop " +
                    "[cache=" + ctx.name() + "]", e);
            }
        }

        sharedCtx.removeCacheContext(ctx);

        cache.stop();

        ctx.kernalContext().query().onCacheStop(ctx, !cache.context().group().persistenceEnabled() || destroy);

        if (isNearEnabled(ctx)) {
            GridDhtCacheAdapter dht = ctx.near().dht();

            // Check whether dht cache has been started.
            if (dht != null) {
                dht.stop();

                GridCacheContext<?, ?> dhtCtx = dht.context();

                List<GridCacheManager> dhtMgrs = dhtManagers(dhtCtx);

                for (ListIterator<GridCacheManager> it = dhtMgrs.listIterator(dhtMgrs.size()); it.hasPrevious(); ) {
                    GridCacheManager mgr = it.previous();

                    mgr.stop(cancel, destroy);
                }
            }
        }

        List<GridCacheManager> mgrs = ctx.managers();

        Collection<GridCacheManager> excludes = dhtExcludes(ctx);

        // Reverse order.
        for (ListIterator<GridCacheManager> it = mgrs.listIterator(mgrs.size()); it.hasPrevious(); ) {
            GridCacheManager mgr = it.previous();

            if (!excludes.contains(mgr))
                mgr.stop(cancel, destroy);
        }

        ctx.kernalContext().continuous().onCacheStop(ctx);

        ctx.kernalContext().cache().context().snapshot().onCacheStop(ctx);

        ctx.group().stopCache(ctx, destroy);

        U.stopLifecycleAware(log, lifecycleAwares(ctx.group(), cache.configuration(), ctx.store().configuredStore()));

        if (log.isInfoEnabled()) {
            if (ctx.group().sharedGroup())
                log.info("Stopped cache [cacheName=" + cache.name() + ", group=" + ctx.group().name() + ']');
            else
                log.info("Stopped cache [cacheName=" + cache.name() + ']');
        }

        cleanup(ctx);
    }

    /**
     * @throws IgniteCheckedException If failed to wait.
     */
    public void awaitStarted() throws IgniteCheckedException {
        U.await(cacheStartedLatch);
    }

    /**
     * @param cache Cache.
     * @throws IgniteCheckedException If failed.
     */
    @SuppressWarnings("unchecked")
    private void onKernalStart(GridCacheAdapter<?, ?> cache) throws IgniteCheckedException {
        GridCacheContext<?, ?> ctx = cache.context();

        // Start DHT cache as well.
        if (isNearEnabled(ctx)) {
            GridDhtCacheAdapter dht = ctx.near().dht();

            GridCacheContext<?, ?> dhtCtx = dht.context();

            for (GridCacheManager mgr : dhtManagers(dhtCtx))
                mgr.onKernalStart();

            dht.onKernalStart();

            if (log.isDebugEnabled())
                log.debug("Executed onKernalStart() callback for DHT cache: " + dht.name());
        }

        for (GridCacheManager mgr : F.view(ctx.managers(), F0.notContains(dhtExcludes(ctx))))
            mgr.onKernalStart();

        cache.onKernalStart();

        if (ctx.events().isRecordable(EventType.EVT_CACHE_STARTED))
            ctx.events().addEvent(EventType.EVT_CACHE_STARTED);

        if (log.isDebugEnabled())
            log.debug("Executed onKernalStart() callback for cache [name=" + cache.name() + ", mode=" +
                cache.configuration().getCacheMode() + ']');
    }

    /**
     * @param cache Cache to stop.
     * @param cancel Cancel flag.
     */
    @SuppressWarnings("unchecked")
    private void onKernalStop(GridCacheAdapter<?, ?> cache, boolean cancel) {
        GridCacheContext ctx = cache.context();

        if (isNearEnabled(ctx)) {
            GridDhtCacheAdapter dht = ctx.near().dht();

            if (dht != null) {
                GridCacheContext<?, ?> dhtCtx = dht.context();

                for (GridCacheManager mgr : dhtManagers(dhtCtx))
                    mgr.onKernalStop(cancel);

                dht.onKernalStop();
            }
        }

        List<GridCacheManager> mgrs = ctx.managers();

        Collection<GridCacheManager> excludes = dhtExcludes(ctx);

        // Reverse order.
        for (ListIterator<GridCacheManager> it = mgrs.listIterator(mgrs.size()); it.hasPrevious(); ) {
            GridCacheManager mgr = it.previous();

            if (!excludes.contains(mgr))
                mgr.onKernalStop(cancel);
        }

        cache.onKernalStop();

        if (ctx.events().isRecordable(EventType.EVT_CACHE_STOPPED))
            ctx.events().addEvent(EventType.EVT_CACHE_STOPPED);
    }

    /**
     * @param cfg Cache configuration to use to create cache.
     * @param grp Cache group.
     * @param pluginMgr Cache plugin manager.
     * @param desc Cache descriptor.
     * @param locStartTopVer Current topology version.
     * @param cacheObjCtx Cache object context.
     * @param affNode {@code True} if local node affinity node.
     * @param updatesAllowed Updates allowed flag.
     * @param disabledAfterStart If true, then we will discard restarting state from proxies. If false then we will change
     *  state of proxies to restarting
     * @return Cache context.
     * @throws IgniteCheckedException If failed to create cache.
     */
    private GridCacheContext createCache(CacheConfiguration<?, ?> cfg,
        CacheGroupContext grp,
        @Nullable CachePluginManager pluginMgr,
        DynamicCacheDescriptor desc,
        AffinityTopologyVersion locStartTopVer,
        CacheObjectContext cacheObjCtx,
        boolean affNode,
        boolean updatesAllowed,
        boolean disabledAfterStart)
        throws IgniteCheckedException {
        assert cfg != null;

        if (cfg.getCacheStoreFactory() instanceof GridCacheLoaderWriterStoreFactory) {
            GridCacheLoaderWriterStoreFactory factory = (GridCacheLoaderWriterStoreFactory)cfg.getCacheStoreFactory();

            prepare(cfg, factory.loaderFactory(), false);
            prepare(cfg, factory.writerFactory(), false);
        }
        else
            prepare(cfg, cfg.getCacheStoreFactory(), false);

        CacheStore cfgStore = cfg.getCacheStoreFactory() != null ? cfg.getCacheStoreFactory().create() : null;

        validate(ctx.config(), cfg, desc.cacheType(), cfgStore);

        if (pluginMgr == null)
            pluginMgr = new CachePluginManager(ctx, cfg);

        pluginMgr.validate();

        sharedCtx.jta().registerCache(cfg);

        // Skip suggestions for internal caches.
        if (desc.cacheType().userCache())
            suggestOptimizations(cfg, cfgStore != null);

        Collection<Object> toPrepare = new ArrayList<>();

        if (cfgStore instanceof GridCacheLoaderWriterStore) {
            toPrepare.add(((GridCacheLoaderWriterStore)cfgStore).loader());
            toPrepare.add(((GridCacheLoaderWriterStore)cfgStore).writer());
        }
        else
            toPrepare.add(cfgStore);

        prepare(cfg, toPrepare);

        U.startLifecycleAware(lifecycleAwares(grp, cfg, cfgStore));

        boolean nearEnabled = GridCacheUtils.isNearEnabled(cfg);

        GridCacheAffinityManager affMgr = new GridCacheAffinityManager();
        GridCacheEventManager evtMgr = new GridCacheEventManager();
        CacheEvictionManager evictMgr = (nearEnabled || cfg.isOnheapCacheEnabled()) ? new GridCacheEvictionManager() : new CacheOffheapEvictionManager();
        GridCacheQueryManager qryMgr = queryManager(cfg);
        CacheContinuousQueryManager contQryMgr = new CacheContinuousQueryManager();
        CacheDataStructuresManager dataStructuresMgr = new CacheDataStructuresManager();
        GridCacheTtlManager ttlMgr = new GridCacheTtlManager();

        CacheConflictResolutionManager rslvrMgr = pluginMgr.createComponent(CacheConflictResolutionManager.class);
        GridCacheDrManager drMgr = pluginMgr.createComponent(GridCacheDrManager.class);
        CacheStoreManager storeMgr = pluginMgr.createComponent(CacheStoreManager.class);

        storeMgr.initialize(cfgStore, sesHolders);

        GridCacheContext<?, ?> cacheCtx = new GridCacheContext(
            ctx,
            sharedCtx,
            cfg,
            grp,
            desc.cacheType(),
            locStartTopVer,
            affNode,
            updatesAllowed,
            /*
             * Managers in starting order!
             * ===========================
             */
            evtMgr,
            storeMgr,
            evictMgr,
            qryMgr,
            contQryMgr,
            dataStructuresMgr,
            ttlMgr,
            drMgr,
            rslvrMgr,
            pluginMgr,
            affMgr
        );

        cacheCtx.cacheObjectContext(cacheObjCtx);

        GridCacheAdapter cache = null;

        switch (cfg.getCacheMode()) {
            case LOCAL: {
                switch (cfg.getAtomicityMode()) {
                    case TRANSACTIONAL: {
                        cache = new GridLocalCache(cacheCtx);

                        break;
                    }
                    case ATOMIC: {
                        cache = new GridLocalAtomicCache(cacheCtx);

                        break;
                    }

                    default: {
                        assert false : "Invalid cache atomicity mode: " + cfg.getAtomicityMode();
                    }
                }

                break;
            }
            case PARTITIONED:
            case REPLICATED: {
                if (nearEnabled) {
                    switch (cfg.getAtomicityMode()) {
                        case TRANSACTIONAL: {
                            cache = new GridNearTransactionalCache(cacheCtx);

                            break;
                        }
                        case ATOMIC: {
                            cache = new GridNearAtomicCache(cacheCtx);

                            break;
                        }

                        default: {
                            assert false : "Invalid cache atomicity mode: " + cfg.getAtomicityMode();
                        }
                    }
                }
                else {
                    switch (cfg.getAtomicityMode()) {
                        case TRANSACTIONAL: {
                            cache = cacheCtx.affinityNode() ?
                                new GridDhtColocatedCache(cacheCtx) :
                                new GridDhtColocatedCache(cacheCtx, new GridNoStorageCacheMap());

                            break;
                        }
                        case ATOMIC: {
                            cache = cacheCtx.affinityNode() ?
                                new GridDhtAtomicCache(cacheCtx) :
                                new GridDhtAtomicCache(cacheCtx, new GridNoStorageCacheMap());

                            break;
                        }

                        default: {
                            assert false : "Invalid cache atomicity mode: " + cfg.getAtomicityMode();
                        }
                    }
                }

                break;
            }

            default: {
                assert false : "Invalid cache mode: " + cfg.getCacheMode();
            }
        }

        cache.active(!disabledAfterStart);

        cacheCtx.cache(cache);

        GridCacheContext<?, ?> ret = cacheCtx;

        /*
         * Create DHT cache.
         * ================
         */
        if (cfg.getCacheMode() != LOCAL && nearEnabled) {
            /*
             * Specifically don't create the following managers
             * here and reuse the one from Near cache:
             * 1. GridCacheVersionManager
             * 2. GridCacheIoManager
             * 3. GridCacheDeploymentManager
             * 4. GridCacheQueryManager (note, that we start it for DHT cache though).
             * 5. CacheContinuousQueryManager (note, that we start it for DHT cache though).
             * 6. GridCacheDgcManager
             * 7. GridCacheTtlManager.
             * ===============================================
             */
            evictMgr = cfg.isOnheapCacheEnabled() ? new GridCacheEvictionManager() : new CacheOffheapEvictionManager();
            evtMgr = new GridCacheEventManager();
            pluginMgr = new CachePluginManager(ctx, cfg);
            drMgr = pluginMgr.createComponent(GridCacheDrManager.class);

            cacheCtx = new GridCacheContext(
                ctx,
                sharedCtx,
                cfg,
                grp,
                desc.cacheType(),
                locStartTopVer,
                affNode,
                true,
                /*
                 * Managers in starting order!
                 * ===========================
                 */
                evtMgr,
                storeMgr,
                evictMgr,
                qryMgr,
                contQryMgr,
                dataStructuresMgr,
                ttlMgr,
                drMgr,
                rslvrMgr,
                pluginMgr,
                affMgr
            );

            cacheCtx.cacheObjectContext(cacheObjCtx);

            GridDhtCacheAdapter dht = null;

            switch (cfg.getAtomicityMode()) {
                case TRANSACTIONAL: {
                    assert cache instanceof GridNearTransactionalCache;

                    GridNearTransactionalCache near = (GridNearTransactionalCache)cache;

                    GridDhtCache dhtCache = cacheCtx.affinityNode() ?
                        new GridDhtCache(cacheCtx) :
                        new GridDhtCache(cacheCtx, new GridNoStorageCacheMap());

                    dhtCache.near(near);

                    near.dht(dhtCache);

                    dht = dhtCache;

                    break;
                }
                case ATOMIC: {
                    assert cache instanceof GridNearAtomicCache;

                    GridNearAtomicCache near = (GridNearAtomicCache)cache;

                    GridDhtAtomicCache dhtCache = cacheCtx.affinityNode() ?
                        new GridDhtAtomicCache(cacheCtx) :
                        new GridDhtAtomicCache(cacheCtx, new GridNoStorageCacheMap());

                    dhtCache.near(near);

                    near.dht(dhtCache);

                    dht = dhtCache;

                    break;
                }

                default: {
                    assert false : "Invalid cache atomicity mode: " + cfg.getAtomicityMode();
                }
            }

            cacheCtx.cache(dht);
        }

        if (!CU.isUtilityCache(cache.name()) && !CU.isSystemCache(cache.name())) {
            registerMbean(cache.localMxBean(), cache.name(), false);
            registerMbean(cache.clusterMxBean(), cache.name(), false);
        }

        return ret;
    }

    /**
     * Gets a collection of currently started caches.
     *
     * @return Collection of started cache names.
     */
    public Collection<String> cacheNames() {
        return F.viewReadOnly(cacheDescriptors().values(),
            new IgniteClosure<DynamicCacheDescriptor, String>() {
                @Override public String apply(DynamicCacheDescriptor desc) {
                    return desc.cacheConfiguration().getName();
                }
            });
    }

    /**
     * Gets public cache that can be used for query execution.
     * If cache isn't created on current node it will be started.
     *
     * @param start Start cache.
     * @param inclLoc Include local caches.
     * @return Cache or {@code null} if there is no suitable cache.
     */
    public IgniteCacheProxy<?, ?> getOrStartPublicCache(boolean start, boolean inclLoc) throws IgniteCheckedException {
        // Try to find started cache first.
        for (Map.Entry<String, GridCacheAdapter<?, ?>> e : caches.entrySet()) {
            if (!e.getValue().context().userCache())
                continue;

            CacheConfiguration ccfg = e.getValue().configuration();

            String cacheName = ccfg.getName();

            if ((inclLoc || ccfg.getCacheMode() != LOCAL))
                return publicJCache(cacheName);
        }

        if (start) {
            for (Map.Entry<String, DynamicCacheDescriptor> e : cachesInfo.registeredCaches().entrySet()) {
                DynamicCacheDescriptor desc = e.getValue();

                if (!desc.cacheType().userCache())
                    continue;

                CacheConfiguration ccfg = desc.cacheConfiguration();

                if (ccfg.getCacheMode() != LOCAL) {
                    dynamicStartCache(null, ccfg.getName(), null, false, true, true).get();

                    return publicJCache(ccfg.getName());
                }
            }
        }

        return null;
    }

    /**
     * Gets a collection of currently started public cache names.
     *
     * @return Collection of currently started public cache names
     */
    public Collection<String> publicCacheNames() {
        return F.viewReadOnly(cacheDescriptors().values(),
            new IgniteClosure<DynamicCacheDescriptor, String>() {
                @Override public String apply(DynamicCacheDescriptor desc) {
                    return desc.cacheConfiguration().getName();
                }
            },
            new IgnitePredicate<DynamicCacheDescriptor>() {
                @Override public boolean apply(DynamicCacheDescriptor desc) {
                    return desc.cacheType().userCache();
                }
            }
        );
    }

    /**
     * Gets a collection of currently started public cache names.
     *
     * @return Collection of currently started public cache names
     */
    public Collection<String> publicAndDsCacheNames() {
        return F.viewReadOnly(cacheDescriptors().values(),
            new IgniteClosure<DynamicCacheDescriptor, String>() {
                @Override public String apply(DynamicCacheDescriptor desc) {
                    return desc.cacheConfiguration().getName();
                }
            },
            new IgnitePredicate<DynamicCacheDescriptor>() {
                @Override public boolean apply(DynamicCacheDescriptor desc) {
                    return desc.cacheType().userCache() || desc.cacheType() == CacheType.DATA_STRUCTURES;
                }
            }
        );
    }

    /**
     * Gets cache mode.
     *
     * @param cacheName Cache name to check.
     * @return Cache mode.
     */
    public CacheMode cacheMode(String cacheName) {
        assert cacheName != null;

        DynamicCacheDescriptor desc = cacheDescriptor(cacheName);

        return desc != null ? desc.cacheConfiguration().getCacheMode() : null;
    }

    /**
     * @return Caches to be started when this node starts.
     */
    @NotNull public List<T2<DynamicCacheDescriptor, NearCacheConfiguration>> cachesToStartOnLocalJoin() {
        return cachesInfo.cachesToStartOnLocalJoin();
    }

    /**
     * @param caches Caches to start.
     * @param exchTopVer Current exchange version.
     * @throws IgniteCheckedException If failed.
     */
    public void startCachesOnLocalJoin(List<T2<DynamicCacheDescriptor, NearCacheConfiguration>> caches,
        AffinityTopologyVersion exchTopVer)
        throws IgniteCheckedException {
        if (!F.isEmpty(caches)) {
            for (T2<DynamicCacheDescriptor, NearCacheConfiguration> t : caches) {
                DynamicCacheDescriptor desc = t.get1();

                prepareCacheStart(
                    desc.cacheConfiguration(),
                    desc,
                    t.get2(),
                    exchTopVer,
                    false);
            }
        }
    }

    /**
     * @param node Joined node.
     * @return {@code True} if there are new caches received from joined node.
     */
    boolean hasCachesReceivedFromJoin(ClusterNode node) {
        return cachesInfo.hasCachesReceivedFromJoin(node.id());
    }

    /**
     * Starts statically configured caches received from remote nodes during exchange.
     *
     * @param nodeId Joining node ID.
     * @param exchTopVer Current exchange version.
     * @return Started caches descriptors.
     * @throws IgniteCheckedException If failed.
     */
    public Collection<DynamicCacheDescriptor> startReceivedCaches(UUID nodeId, AffinityTopologyVersion exchTopVer)
        throws IgniteCheckedException {
        List<DynamicCacheDescriptor> started = cachesInfo.cachesReceivedFromJoin(nodeId);

        for (DynamicCacheDescriptor desc : started) {
            IgnitePredicate<ClusterNode> filter = desc.groupDescriptor().config().getNodeFilter();

            if (CU.affinityNode(ctx.discovery().localNode(), filter)) {
                prepareCacheStart(
                    desc.cacheConfiguration(),
                    desc,
                    null,
                    exchTopVer,
                    false);
            }
        }

        return started;
    }

    /**
     * @param startCfg Cache configuration to use.
     * @param desc Cache descriptor.
     * @param reqNearCfg Near configuration if specified for client cache start request.
     * @param exchTopVer Current exchange version.
     * @param disabledAfterStart If true, then we will discard restarting state from proxies. If false then we will change
     *  state of proxies to restarting
     * @throws IgniteCheckedException If failed.
     */
    void prepareCacheStart(
        CacheConfiguration startCfg,
        DynamicCacheDescriptor desc,
        @Nullable NearCacheConfiguration reqNearCfg,
        AffinityTopologyVersion exchTopVer,
        boolean disabledAfterStart
    ) throws IgniteCheckedException {
        assert !caches.containsKey(startCfg.getName()) : startCfg.getName();

        CacheConfiguration ccfg = new CacheConfiguration(startCfg);

        CacheObjectContext cacheObjCtx = ctx.cacheObjects().contextForCache(ccfg);

        boolean affNode;

        if (ccfg.getCacheMode() == LOCAL) {
            affNode = true;

            ccfg.setNearConfiguration(null);
        }
        else if (CU.affinityNode(ctx.discovery().localNode(), desc.groupDescriptor().config().getNodeFilter()))
            affNode = true;
        else {
            affNode = false;

            ccfg.setNearConfiguration(reqNearCfg);
        }

        StoredCacheData cacheData = toStoredData(desc);

        if (sharedCtx.pageStore() != null && affNode)
            sharedCtx.pageStore().initializeForCache(desc.groupDescriptor(), cacheData);

        String grpName = startCfg.getGroupName();

        CacheGroupContext grp = null;

        if (grpName != null) {
            for (CacheGroupContext grp0 : cacheGrps.values()) {
                if (grp0.sharedGroup() && grpName.equals(grp0.name())) {
                    grp = grp0;

                    break;
                }
            }

            if (grp == null) {
                grp = startCacheGroup(desc.groupDescriptor(),
                    desc.cacheType(),
                    affNode,
                    cacheObjCtx,
                    exchTopVer);
            }
        }
        else {
            grp = startCacheGroup(desc.groupDescriptor(),
                desc.cacheType(),
                affNode,
                cacheObjCtx,
                exchTopVer);
        }

        GridCacheContext cacheCtx = createCache(ccfg,
            grp,
            null,
            desc,
            exchTopVer,
            cacheObjCtx,
            affNode,
            true,
            disabledAfterStart
        );

        cacheCtx.dynamicDeploymentId(desc.deploymentId());

        GridCacheAdapter cache = cacheCtx.cache();

        sharedCtx.addCacheContext(cacheCtx);

        caches.put(cacheCtx.name(), cache);

        startCache(cache, desc.schema() != null ? desc.schema() : new QuerySchema());

        grp.onCacheStarted(cacheCtx);

        onKernalStart(cache);

        IgniteCacheProxyImpl<?, ?> proxy = jCacheProxies.get(ccfg.getName());

        if (!disabledAfterStart && proxy != null && proxy.isRestarting()) {
            proxy.onRestarted(cacheCtx, cache);

            if (cacheCtx.dataStructuresCache())
                ctx.dataStructures().restart(proxy.internalProxy());
        }
    }

    /**
     * Restarts proxies of caches if they was marked as restarting.
     * Requires external synchronization - shouldn't be called concurrently with another caches restart.
     */
    public void restartProxies() {
        for (IgniteCacheProxyImpl<?, ?> proxy : jCacheProxies.values()) {
            if (proxy == null)
                continue;

             GridCacheContext<?, ?> cacheCtx = sharedCtx.cacheContext(CU.cacheId(proxy.getName()));

            if (cacheCtx == null)
                continue;

            if (proxy.isRestarting()) {
                caches.get(proxy.getName()).active(true);

                proxy.onRestarted(cacheCtx, cacheCtx.cache());

                if (cacheCtx.dataStructuresCache())
                    ctx.dataStructures().restart(proxy.internalProxy());
            }
        }
    }

    /**
     * @param desc Group descriptor.
     * @param cacheType Cache type.
     * @param affNode Affinity node flag.
     * @param cacheObjCtx Cache object context.
     * @param exchTopVer Current topology version.
     * @return Started cache group.
     * @throws IgniteCheckedException If failed.
     */
    private CacheGroupContext startCacheGroup(
        CacheGroupDescriptor desc,
        CacheType cacheType,
        boolean affNode,
        CacheObjectContext cacheObjCtx,
        AffinityTopologyVersion exchTopVer)
        throws IgniteCheckedException {
        CacheConfiguration cfg = new CacheConfiguration(desc.config());

        String memPlcName = cfg.getDataRegionName();

        DataRegion memPlc = sharedCtx.database().dataRegion(memPlcName);
        FreeList freeList = sharedCtx.database().freeList(memPlcName);
        ReuseList reuseList = sharedCtx.database().reuseList(memPlcName);

        boolean walDisabled = desc.walMode() == CacheGroupWalMode.DISABLED ||
            desc.walMode() == CacheGroupWalMode.DISABLING;

        CacheGroupContext grp = new CacheGroupContext(sharedCtx,
            desc.groupId(),
            desc.receivedFrom(),
            cacheType,
            cfg,
            affNode,
            memPlc,
            cacheObjCtx,
            freeList,
            reuseList,
            exchTopVer,
            walDisabled);

        for (Object obj : grp.configuredUserObjects())
            prepare(cfg, obj, false);

        U.startLifecycleAware(grp.configuredUserObjects());

        grp.start();

        CacheGroupContext old = cacheGrps.put(desc.groupId(), grp);

        if (!grp.systemCache()) {
            try {
                U.registerMBean(ctx.config().getMBeanServer(), ctx.igniteInstanceName(), CACHE_GRP_METRICS_MBEAN_GRP,
                    grp.cacheOrGroupName(), grp.mxBean(), CacheGroupMetricsMXBean.class);
            }
            catch (Throwable e) {
                U.error(log, "Failed to register MBean for cache group: " + grp.name(), e);
            }
        }

        assert old == null : old.name();

        return grp;
    }

    /**
     * @param cacheName Cache name.
     * @param stop {@code True} for stop cache, {@code false} for close cache.
     * @param restart Restart flag.
     */
    void blockGateway(String cacheName, boolean stop, boolean restart) {
        // Break the proxy before exchange future is done.
        IgniteCacheProxyImpl<?, ?> proxy = jCacheProxies.get(cacheName);

        if (restart) {
            GridCacheAdapter<?, ?> cache = caches.get(cacheName);

            if (cache != null)
                cache.active(false);
        }

        if (proxy != null) {
            if (stop) {
                if (restart)
                    proxy.restart();

                proxy.context().gate().stopped();
            }
            else
                proxy.closeProxy();

        }
    }

    /**
     * @param cacheName Cache name.
     */
    public void disableGateway(String cacheName) {
       IgniteCacheProxyImpl<?, ?> proxy = jCacheProxies.get(cacheName);

       proxy.disableProxy();
    }


    /**
     * @param cacheName Cache name.
     */
    public void enableGateway(String cacheName) {
        IgniteCacheProxyImpl<?, ?> proxy = jCacheProxies.get(cacheName);

        proxy.enableProxy();
    }

    /**
     * @param req Request.
     */
    private void stopGateway(DynamicCacheChangeRequest req) {
        assert req.stop() : req;

        IgniteCacheProxyImpl<?, ?> proxy;

        // Break the proxy before exchange future is done.
        if (req.restart()) {
            if (DataStructuresProcessor.isDataStructureCache(req.cacheName()))
                ctx.dataStructures().suspend(req.cacheName());

            GridCacheAdapter<?, ?> cache = caches.get(req.cacheName());

            if (cache != null)
                cache.active(false);

            proxy = jCacheProxies.get(req.cacheName());

            if (proxy != null)
                proxy.restart();
        }
        else
            proxy = jCacheProxies.remove(req.cacheName());

        if (proxy != null)
            proxy.context().gate().onStopped();
    }

    /**
     * @param cacheName Cache name.
     * @param destroy Cache data destroy flag. Setting to <code>true</code> will remove all cache data.
     * @return Stopped cache context.
     */
    private GridCacheContext<?, ?> prepareCacheStop(String cacheName, boolean destroy) {
        GridCacheAdapter<?, ?> cache = caches.remove(cacheName);

        if (cache != null) {
            GridCacheContext<?, ?> ctx = cache.context();

            sharedCtx.removeCacheContext(ctx);

            onKernalStop(cache, true);

            stopCache(cache, true, destroy);

            return ctx;
        }

        return null;
    }

    /**
     * @param startTopVer Cache start version.
     * @param err Cache start error if any.
     */
    void initCacheProxies(AffinityTopologyVersion startTopVer, @Nullable Throwable err) {
        for (GridCacheAdapter<?, ?> cache : caches.values()) {
            GridCacheContext<?, ?> cacheCtx = cache.context();

            if (cacheCtx.startTopologyVersion().equals(startTopVer) ) {
                if (!jCacheProxies.containsKey(cacheCtx.name())) {
                    IgniteCacheProxyImpl newProxy = new IgniteCacheProxyImpl(cache.context(), cache, false);

                    if (!cache.active())
                        newProxy.restart();

                    jCacheProxies.putIfAbsent(cacheCtx.name(), newProxy);
                }

                if (cacheCtx.preloader() != null)
                    cacheCtx.preloader().onInitialExchangeComplete(err);
            }
        }
    }

    /**
     * @param cachesToClose Caches to close.
     * @param retClientCaches {@code True} if return IDs of closed client caches.
     * @return Closed client caches' IDs.
     */
    Set<Integer> closeCaches(Set<String> cachesToClose, boolean retClientCaches) {
        Set<Integer> ids = null;

        boolean locked = false;

        try {
            for (String cacheName : cachesToClose) {
                blockGateway(cacheName, false, false);

                GridCacheContext ctx = sharedCtx.cacheContext(CU.cacheId(cacheName));

                if (ctx == null)
                    continue;

                if (retClientCaches && !ctx.affinityNode()) {
                    if (ids == null)
                        ids = U.newHashSet(cachesToClose.size());

                    ids.add(ctx.cacheId());
                }

                if (!ctx.affinityNode() && !locked) {
                    // Do not close client cache while requests processing is in progress.
                    sharedCtx.io().writeLock();

                    locked = true;
                }

                if (!ctx.affinityNode() && ctx.transactional())
                    sharedCtx.tm().rollbackTransactionsForCache(ctx.cacheId());

                closeCache(ctx, false);
            }

            return ids;
        }
        finally {
            if (locked)
                sharedCtx.io().writeUnlock();
        }
    }

    /**
     * @param cctx Cache context.
     * @param destroy Destroy flag.
     */
    private void closeCache(GridCacheContext cctx, boolean destroy) {
        if (cctx.affinityNode()) {
            GridCacheAdapter<?, ?> cache = caches.get(cctx.name());

            assert cache != null : cctx.name();

            jCacheProxies.put(cctx.name(), new IgniteCacheProxyImpl(cache.context(), cache, false));
        }
        else {
            jCacheProxies.remove(cctx.name());

            cctx.gate().onStopped();

            prepareCacheStop(cctx.name(), destroy);

            if (!cctx.group().hasCaches())
                stopCacheGroup(cctx.group().groupId());
        }
    }

    /**
     * Callback invoked when first exchange future for dynamic cache is completed.
     *
     * @param cacheStartVer Started caches version to create proxy for.
     * @param exchActions Change requests.
     * @param err Error.
     */
    @SuppressWarnings("unchecked")
    public void onExchangeDone(
        AffinityTopologyVersion cacheStartVer,
        @Nullable ExchangeActions exchActions,
        @Nullable Throwable err
    ) {
        initCacheProxies(cacheStartVer, err);

        if (exchActions == null)
            return;

        if (exchActions.systemCachesStarting() && exchActions.stateChangeRequest() == null) {
            ctx.dataStructures().restoreStructuresState(ctx);

            ctx.service().updateUtilityCache();
        }

        if (err == null) {
            // Force checkpoint if there is any cache stop request
            if (exchActions.cacheStopRequests().size() > 0) {
                try {
                    sharedCtx.database().waitForCheckpoint("caches stop");
                }
                catch (IgniteCheckedException e) {
                    U.error(log, "Failed to wait for checkpoint finish during cache stop.", e);
                }
            }

            for (ExchangeActions.CacheActionData action : exchActions.cacheStopRequests()) {
                CacheGroupContext gctx = cacheGrps.get(action.descriptor().groupId());

                // Cancel all operations blocking gateway
                if (gctx != null) {
                    final String msg = "Failed to wait for topology update, cache group is stopping.";

                    // If snapshot operation in progress we must throw CacheStoppedException
                    // for correct cache proxy restart. For more details see
                    // IgniteCacheProxy.cacheException()
                    gctx.affinity().cancelFutures(new CacheStoppedException(msg));
                }

                stopGateway(action.request());

                sharedCtx.database().checkpointReadLock();

                try {
                    prepareCacheStop(action.request().cacheName(), action.request().destroy());
                }
                finally {
                    sharedCtx.database().checkpointReadUnlock();
                }
            }

            List<IgniteBiTuple<CacheGroupContext, Boolean>> stoppedGroups = new ArrayList<>();

            for (ExchangeActions.CacheGroupActionData action : exchActions.cacheGroupsToStop()) {
                Integer groupId = action.descriptor().groupId();

                if (cacheGrps.containsKey(groupId)) {
                    stoppedGroups.add(F.t(cacheGrps.get(groupId), action.destroy()));

                    stopCacheGroup(groupId);
                }
            }

            if (!sharedCtx.kernalContext().clientNode())
                sharedCtx.database().onCacheGroupsStopped(stoppedGroups);

            if (exchActions.deactivate())
                sharedCtx.deactivate();
        }
    }

    /**
     * @param grpId Group ID.
     */
    private void stopCacheGroup(int grpId) {
        CacheGroupContext grp = cacheGrps.remove(grpId);

        if (grp != null)
            stopCacheGroup(grp);
    }

    /**
     * @param grp Cache group.
     */
    private void stopCacheGroup(CacheGroupContext grp) {
        grp.stopGroup();

        U.stopLifecycleAware(log, grp.configuredUserObjects());

        cleanup(grp);
    }

    /**
     * @param cacheName Cache name.
     * @param deploymentId Future deployment ID.
     */
    void completeTemplateAddFuture(String cacheName, IgniteUuid deploymentId) {
        GridCacheProcessor.TemplateConfigurationFuture fut =
            (GridCacheProcessor.TemplateConfigurationFuture)pendingTemplateFuts.get(cacheName);

        if (fut != null && fut.deploymentId().equals(deploymentId))
            fut.onDone();
    }

    /**
     * @param req Request to complete future for.
     * @param success Future result.
     * @param err Error if any.
     */
    void completeCacheStartFuture(DynamicCacheChangeRequest req, boolean success, @Nullable Throwable err) {
        if (ctx.localNodeId().equals(req.initiatingNodeId())) {
            DynamicCacheStartFuture fut = (DynamicCacheStartFuture)pendingFuts.get(req.requestId());

            if (fut != null)
                fut.onDone(success, err);
        }
    }

    /**
     * @param msg Message.
     */
<<<<<<< HEAD
    private void onWalModeDynamicChangeMessage(WalModeDynamicChangeMessage msg) {
        boolean disable = msg.disable();
        boolean prepare = msg.prepare();
        boolean override = msg.override();

        if (override) {
            assert prepare;

            WalModeChangeFuture fut = walModeChangeFuts.get(msg.uid());

            fut.initiatingNodeId(msg.initiatingNodeId());
        }
        else {
            if (prepare) {
                GridIntIterator it = msg.grpIds().iterator();

                while (it.hasNext()) {
                    int grpId = it.next();

                    CacheGroupDescriptor desc = ctx.cache().cacheGroupDescriptors().get(grpId);

                    if (desc.walMode() != (disable ? CacheGroupWalMode.ENABLE : CacheGroupWalMode.DISABLE)) {
                        WalModeChangeFuture fut = walModeChangeFuts.get(msg.uid());

                        if (fut != null)
                            fut.onDone(new IgniteException("Operation can't be performed. " +
                                "Cache's WAL mode should be " + (disable ? "enabled" : "disabled")));

                        return;
                    }
                }
            }

            GridIntIterator it = msg.grpIds().iterator();

            while (it.hasNext()) {
                int grpId = it.next();

                CacheGroupDescriptor desc = ctx.cache().cacheGroupDescriptors().get(grpId);

                desc.walMode(CacheGroupWalMode.resolve(disable, prepare));

                if (!disable)
                    for (GridCacheContext cctx : ctx.cache().cacheGroup(grpId).caches()) {
                        if (prepare)
                            ctx.cache().disableGateway(cctx.name());
                        else
                            ctx.cache().enableGateway(cctx.name());
                    }
            }

            if (prepare) {
                WalModeChangeFuture fut =
                    new WalModeChangeFuture(msg.uid(), msg.initiatingNodeId(), msg.grpIds(), msg.disable());

                WalModeChangeFuture old = walModeChangeFuts.putIfAbsent(msg.uid(), fut);

                if (old != null) {
                    assert old.initiatingNodeId.equals(msg.initiatingNodeId());

                    fut = old;
                }

                fut.init();
            }
            else {
                WalModeChangeFuture fut = walModeChangeFuts.get(msg.uid());

                if (fut != null)
                    fut.onDone();
            }
=======
    private boolean onWalModeDynamicChangeMessage(WalModeDynamicChangeMessage msg) {
        boolean disable = msg.disable();
        boolean prepare = msg.prepare();

        int grpId = msg.grpId();

        CacheGroupDescriptor desc = ctx.cache().cacheGroupDescriptors().get(grpId);

        final WalModeChangeFuture fut = walModeChangeFuts.get(msg.uid());

        if (prepare) {
            if (desc.walMode() == (disable ? CacheGroupWalMode.DISABLED : CacheGroupWalMode.ENABLED)) {
                if (fut != null)
                    fut.onDone(false);

                return false;
            }

            if (desc.walMode() == (disable ? CacheGroupWalMode.DISABLING : CacheGroupWalMode.ENABLING)) {
                if (fut != null) {
                    boolean found = false;

                    for (final WalModeChangeFuture fut0 : walModeChangeFuts.values()) {
                        if (fut0.grpId == grpId && fut0.disable == disable && fut0.active) {
                            fut0.listen(
                                new CI1() {
                                    @Override public void apply(Object o) {
                                        fut.onDone(false);
                                    }
                                }
                            );

                            found = true;

                            break;
                        }
                    }

                    assert found;
                }

                return false;
            }

            if (desc.walMode() == (disable ? CacheGroupWalMode.ENABLING : CacheGroupWalMode.DISABLING)) {
                if (fut != null) {
                    fut.onDone(false, new IgniteCheckedException("Another thread is trying to " +
                        (disable ? "enable" : "disable") + " WAL for same cache."));

                    return false;
                }
            }
        }

        desc.walMode(CacheGroupWalMode.resolve(disable, prepare));

        if (!disable)
            for (GridCacheContext cctx : ctx.cache().cacheGroup(grpId).caches()) {
                if (prepare)
                    ctx.cache().disableGateway(cctx.name());
                else
                    ctx.cache().enableGateway(cctx.name());
            }

        if (prepare) {
            if (fut == null) {
                WalModeChangeFuture old = walModeChangeFuts.putIfAbsent(msg.uid(),
                    new WalModeChangeFuture(msg.uid(), msg.initiatingNodeId(), msg.grpId(), msg.disable()));

                assert old == null;
            }

            walModeChangeFuts.get(msg.uid()).init();

            return true;
        }
        else {
            if (fut != null) {
                fut.onDone(true);

                return fut.active;
            }
            else
                return false;
>>>>>>> 43444384
        }
    }

    /**
     * @param msg Message.
     */
<<<<<<< HEAD
    void onWalModeDynamicChangeMessageEvent(WalModeDynamicChangeMessage msg) {
        boolean disable = msg.disable();
        boolean prepare = msg.prepare();
        boolean override = msg.override();
=======
    boolean onWalModeDynamicChangeMessageEvent(WalModeDynamicChangeMessage msg) {
        boolean disable = msg.disable();
        boolean prepare = msg.prepare();
>>>>>>> 43444384

        if (prepare) {
            WalModeChangeFuture fut = walModeChangeFuts.get(msg.uid());

<<<<<<< HEAD
            if (fut != null) {
                if (disable && sharedCtx.wal() != null) {
                    if (!override) {
                        GridIntIterator it = fut.grpIds.iterator();

                        while (it.hasNext()) {
                            int grpId = it.next();

                            if (sharedCtx.wal() != null)
                                sharedCtx.wal().disabled(grpId, true);
                        }
                    }

                    ackWalModeDynamicChangeMessage(msg);
                }
            }
        }
=======
            if (fut != null && fut.active) {
                if (disable && !ctx.clientNode()) {
                    sharedCtx.cache().cacheGroup(msg.grpId()).walDisabled(true);

                    ackWalModeDynamicChangeMessage(msg.initiatingNodeId(), msg.uid());

                    fut.prepFut.onDone();
                }

                return true;
            }
        }

        return false;
>>>>>>> 43444384
    }

    /**
     * @param msg Message.
     */
    public void onWalModeDynamicChangeMessageExchange(final WalModeDynamicChangeMessage msg)
        throws IgniteCheckedException {
        boolean disable = msg.disable();
        boolean prepare = msg.prepare();
<<<<<<< HEAD
        boolean override = msg.override();
=======
>>>>>>> 43444384

        assert !disable && prepare;

        if (sharedCtx.wal() != null) {
            final WalModeChangeFuture fut = walModeChangeFuts.get(msg.uid());

<<<<<<< HEAD
            if (!override) {
                IgniteInternalFuture cpFut = sharedCtx.cache().context().database().checkpoint("wal-mode-change");

                cpFut.listen(new CI1<Object>() {
                    @Override public void apply(Object o) {
                        GridIntIterator it = msg.grpIds().iterator();

                        while (it.hasNext()) {
                            int grpId = it.next();

                            if (sharedCtx.wal() != null)
                                sharedCtx.wal().disabled(grpId, false);
                        }

                        ackWalModeDynamicChangeMessage(msg);
=======
            if (fut != null) {
                assert fut.active;

                IgniteInternalFuture cpFut = sharedCtx.cache().context().database().doCheckpoint("wal-mode-change");

                cpFut.listen(new CI1<Object>() {
                    @Override public void apply(Object o) {
                        sharedCtx.cache().cacheGroup(msg.grpId()).walDisabled(false);

                        ackWalModeDynamicChangeMessage(msg.initiatingNodeId(), msg.uid());
>>>>>>> 43444384

                        fut.prepFut.onDone();
                    }
                });
            }
<<<<<<< HEAD
            else {
                fut.prepFut.listen(new CI1() {
                    @Override public void apply(Object o) {
                        ackWalModeDynamicChangeMessage(msg);
                    }
                });
            }
        }
    }

    /**
     * @param msg Message.
     */
    private void ackWalModeDynamicChangeMessage(final WalModeDynamicChangeMessage msg) {
        if (!sharedCtx.localNodeId().equals(msg.initiatingNodeId())) {
            ctx.closure().runLocalSafe(new Runnable() {
                @Override public void run() {
                    try {
                        sharedCtx.io().send(msg.initiatingNodeId(),
                            new WalModeDynamicChangeAckMessage(msg.uid()), SYSTEM_POOL);
                    }
                    catch (ClusterTopologyCheckedException e) {
                        if (log.isDebugEnabled())
                            log.debug("Failed to send message, node failed: " + msg.initiatingNodeId());
                    }
                    catch (IgniteCheckedException e) {
                        U.error(log, "Failed to send message [node=" + msg.initiatingNodeId() + ']', e);
=======
        }
    }

    /**
     * @param nodeId Node id.
     * @param uid Uid.
     */
    private void ackWalModeDynamicChangeMessage(final UUID nodeId, final UUID uid) {
        if (!sharedCtx.localNodeId().equals(nodeId)) {
            ctx.closure().runLocalSafe(new Runnable() {
                @Override public void run() {
                    try {
                        sharedCtx.io().send(nodeId,
                            new WalModeDynamicChangeAckMessage(uid), SYSTEM_POOL);
                    }
                    catch (ClusterTopologyCheckedException e) {
                        if (log.isDebugEnabled())
                            log.debug("Failed to send message, node failed: " + nodeId);
                    }
                    catch (IgniteCheckedException e) {
                        U.error(log, "Failed to send message [node=" + nodeId + ']', e);
>>>>>>> 43444384
                    }
                }
            }, SYSTEM_POOL);
        }
        else {
<<<<<<< HEAD
            WalModeChangeFuture fut = walModeChangeFuts.get(msg.uid());

            fut.onNodeAck(sharedCtx.localNode());
=======
            WalModeChangeFuture fut = walModeChangeFuts.get(uid);

            if (fut != null)
                fut.onNodeAck(sharedCtx.localNode());
            else
                assert ctx.isStopping();
>>>>>>> 43444384
        }
    }

    /**
     * @param node Node.
     * @param msg Message.
     */
    void onWalModeDynamicChangeAckMessage(ClusterNode node, WalModeDynamicChangeAckMessage msg) {
        WalModeChangeFuture fut = walModeChangeFuts.get(msg.uid());

        fut.onNodeAck(node);
    }

    /**
     * @param reqId Request ID.
     * @param err Error if any.
     */
    void completeClientCacheChangeFuture(UUID reqId, @Nullable Exception err) {
        DynamicCacheStartFuture fut = (DynamicCacheStartFuture)pendingFuts.get(reqId);

        if (fut != null)
            fut.onDone(false, err);
    }

    /**
     * Creates shared context.
     *
     * @param kernalCtx Kernal context.
     * @param storeSesLsnrs Store session listeners.
     * @return Shared context.
     * @throws IgniteCheckedException If failed.
     */
    @SuppressWarnings("unchecked")
    private GridCacheSharedContext createSharedContext(GridKernalContext kernalCtx,
        Collection<CacheStoreSessionListener> storeSesLsnrs) throws IgniteCheckedException {
        IgniteTxManager tm = new IgniteTxManager();
        GridCacheMvccManager mvccMgr = new GridCacheMvccManager();
        GridCacheVersionManager verMgr = new GridCacheVersionManager();
        GridCacheDeploymentManager depMgr = new GridCacheDeploymentManager();
        GridCachePartitionExchangeManager exchMgr = new GridCachePartitionExchangeManager();

        IgniteCacheDatabaseSharedManager dbMgr;
        IgnitePageStoreManager pageStoreMgr = null;
        IgniteWriteAheadLogManager walMgr = null;

        if (CU.isPersistenceEnabled(ctx.config()) && !ctx.clientNode()) {
            if (ctx.clientNode()) {
                U.warn(log, "Persistent Store is not supported on client nodes (Persistent Store's" +
                    " configuration will be ignored).");
            }

            dbMgr = new GridCacheDatabaseSharedManager(ctx);

            pageStoreMgr = new FilePageStoreManager(ctx);

            walMgr = new FileWriteAheadLogManager(ctx);
        }
        else
            dbMgr = new IgniteCacheDatabaseSharedManager();

        IgniteCacheSnapshotManager snpMgr = ctx.plugins().createComponent(IgniteCacheSnapshotManager.class);

        if (snpMgr == null)
            snpMgr = new IgniteCacheSnapshotManager();

        GridCacheIoManager ioMgr = new GridCacheIoManager();
        CacheAffinitySharedManager topMgr = new CacheAffinitySharedManager();
        GridCacheSharedTtlCleanupManager ttl = new GridCacheSharedTtlCleanupManager();

        CacheJtaManagerAdapter jta = JTA.createOptional();

        return new GridCacheSharedContext(
            kernalCtx,
            tm,
            verMgr,
            mvccMgr,
            pageStoreMgr,
            walMgr,
            dbMgr,
            snpMgr,
            depMgr,
            exchMgr,
            topMgr,
            ioMgr,
            ttl,
            jta,
            storeSesLsnrs
        );
    }

    /** {@inheritDoc} */
    @Nullable @Override public DiscoveryDataExchangeType discoveryDataType() {
        return CACHE_PROC;
    }

    /** {@inheritDoc} */
    @Override public void collectJoiningNodeData(DiscoveryDataBag dataBag) {
        cachesInfo.collectJoiningNodeData(dataBag);
    }

    /** {@inheritDoc} */
    @Override public void collectGridNodeData(DiscoveryDataBag dataBag) {
        cachesInfo.collectGridNodeData(dataBag);
    }

    /** {@inheritDoc} */
    @Override public void onJoiningNodeDataReceived(JoiningNodeDiscoveryData data) {
        cachesInfo.onJoiningNodeDataReceived(data);
    }

    /** {@inheritDoc} */
    @Override public void onGridDataReceived(GridDiscoveryData data) {
        cachesInfo.onGridDataReceived(data);
    }

    /**
     * @param msg Message.
     */
    public void onStateChangeFinish(ChangeGlobalStateFinishMessage msg) {
        cachesInfo.onStateChangeFinish(msg);
    }

    /**
     * @param msg Message.
     * @param topVer Current topology version.
     * @throws IgniteCheckedException If configuration validation failed.
     * @return Exchange actions.
     */
    public ExchangeActions onStateChangeRequest(ChangeGlobalStateMessage msg, AffinityTopologyVersion topVer)
        throws IgniteCheckedException {
        return cachesInfo.onStateChangeRequest(msg, topVer);
    }

    /**
     * @return {@code True} if need locally start all existing caches on client node start.
     */
    private boolean startAllCachesOnClientStart() {
        return startClientCaches && ctx.clientNode();
    }

    /**
     * Dynamically starts cache using template configuration.
     *
     * @param cacheName Cache name.
     * @return Future that will be completed when cache is deployed.
     */
    public IgniteInternalFuture<?> createFromTemplate(String cacheName) {
        try {
            CacheConfiguration cfg = getOrCreateConfigFromTemplate(cacheName);

            return dynamicStartCache(cfg, cacheName, null, true, true, true);
        }
        catch (IgniteCheckedException e) {
            throw U.convertException(e);
        }
    }

    /**
     * Dynamically starts cache using template configuration.
     *
     * @param cacheName Cache name.
     * @param checkThreadTx If {@code true} checks that current thread does not have active transactions.
     * @return Future that will be completed when cache is deployed.
     */
    public IgniteInternalFuture<?> getOrCreateFromTemplate(String cacheName, boolean checkThreadTx) {
        assert cacheName != null;

        try {
            if (publicJCache(cacheName, false, checkThreadTx) != null) // Cache with given name already started.
                return new GridFinishedFuture<>();

            CacheConfiguration cfg = getOrCreateConfigFromTemplate(cacheName);

            return dynamicStartCache(cfg, cacheName, null, false, true, checkThreadTx);
        }
        catch (IgniteCheckedException e) {
            return new GridFinishedFuture<>(e);
        }
    }

    /**
     * @param cacheName Cache name.
     * @return Cache configuration, or {@code null} if no template with matching name found.
     * @throws IgniteCheckedException If failed.
     */
    public CacheConfiguration getConfigFromTemplate(String cacheName) throws IgniteCheckedException {
        CacheConfiguration cfgTemplate = null;

        CacheConfiguration dfltCacheCfg = null;

        List<CacheConfiguration> wildcardNameCfgs = null;

        for (DynamicCacheDescriptor desc : cachesInfo.registeredTemplates().values()) {
            assert desc.template();

            CacheConfiguration cfg = desc.cacheConfiguration();

            assert cfg != null;

            if (F.eq(cacheName, cfg.getName())) {
                cfgTemplate = cfg;

                break;
            }

            if (cfg.getName() != null) {
                if (cfg.getName().endsWith("*")) {
                    if (cfg.getName().length() > 1) {
                        if (wildcardNameCfgs == null)
                            wildcardNameCfgs = new ArrayList<>();

                        wildcardNameCfgs.add(cfg);
                    }
                    else
                        dfltCacheCfg = cfg; // Template with name '*'.
                }
            }
            else if (dfltCacheCfg == null)
                dfltCacheCfg = cfg;
        }

        if (cfgTemplate == null && cacheName != null && wildcardNameCfgs != null) {
            Collections.sort(wildcardNameCfgs, new Comparator<CacheConfiguration>() {
                @Override public int compare(CacheConfiguration cfg1, CacheConfiguration cfg2) {
                    Integer len1 = cfg1.getName() != null ? cfg1.getName().length() : 0;
                    Integer len2 = cfg2.getName() != null ? cfg2.getName().length() : 0;

                    return len2.compareTo(len1);
                }
            });

            for (CacheConfiguration cfg : wildcardNameCfgs) {
                if (cacheName.startsWith(cfg.getName().substring(0, cfg.getName().length() - 1))) {
                    cfgTemplate = cfg;

                    break;
                }
            }
        }

        if (cfgTemplate == null)
            cfgTemplate = dfltCacheCfg;

        if (cfgTemplate == null)
            return null;

        cfgTemplate = cloneCheckSerializable(cfgTemplate);

        CacheConfiguration cfg = new CacheConfiguration(cfgTemplate);

        cfg.setName(cacheName);

        return cfg;
    }

    /**
     * @param cacheName Cache name.
     * @return Cache configuration.
     * @throws IgniteCheckedException If failed.
     */
    private CacheConfiguration getOrCreateConfigFromTemplate(String cacheName) throws IgniteCheckedException {
        CacheConfiguration cfg = getConfigFromTemplate(cacheName);

        return cfg != null ? cfg : new CacheConfiguration(cacheName);
    }

    /**
     * Dynamically starts cache.
     *
     * @param ccfg Cache configuration.
     * @param cacheName Cache name.
     * @param nearCfg Near cache configuration.
     * @param failIfExists Fail if exists flag.
     * @param failIfNotStarted If {@code true} fails if cache is not started.
     * @param checkThreadTx If {@code true} checks that current thread does not have active transactions.
     * @return Future that will be completed when cache is deployed.
     */
    @SuppressWarnings("IfMayBeConditional")
    public IgniteInternalFuture<Boolean> dynamicStartCache(
        @Nullable CacheConfiguration ccfg,
        String cacheName,
        @Nullable NearCacheConfiguration nearCfg,
        boolean failIfExists,
        boolean failIfNotStarted,
        boolean checkThreadTx
    ) {
        return dynamicStartCache(ccfg,
            cacheName,
            nearCfg,
            CacheType.USER,
            false,
            failIfExists,
            failIfNotStarted,
            checkThreadTx);
    }

    /**
     * Dynamically starts cache as a result of SQL {@code CREATE TABLE} command.
     *
     * @param ccfg Cache configuration.
     */
    @SuppressWarnings("IfMayBeConditional")
    public IgniteInternalFuture<Boolean> dynamicStartSqlCache(
        CacheConfiguration ccfg
    ) {
        A.notNull(ccfg, "ccfg");

        return dynamicStartCache(ccfg,
            ccfg.getName(),
            ccfg.getNearConfiguration(),
            CacheType.USER,
            true,
            false,
            true,
            true);
    }

    /**
     * Dynamically starts cache.
     *
     * @param ccfg Cache configuration.
     * @param cacheName Cache name.
     * @param nearCfg Near cache configuration.
     * @param cacheType Cache type.
     * @param sql If the cache needs to be created as the result of SQL {@code CREATE TABLE} command.
     * @param failIfExists Fail if exists flag.
     * @param failIfNotStarted If {@code true} fails if cache is not started.
     * @param checkThreadTx If {@code true} checks that current thread does not have active transactions.
     * @return Future that will be completed when cache is deployed.
     */
    @SuppressWarnings("IfMayBeConditional")
    public IgniteInternalFuture<Boolean> dynamicStartCache(
        @Nullable CacheConfiguration ccfg,
        String cacheName,
        @Nullable NearCacheConfiguration nearCfg,
        CacheType cacheType,
        boolean sql,
        boolean failIfExists,
        boolean failIfNotStarted,
        boolean checkThreadTx
    ) {
        assert cacheName != null;

        if (checkThreadTx)
            checkEmptyTransactions();

        try {
            DynamicCacheChangeRequest req = prepareCacheChangeRequest(
                ccfg,
                cacheName,
                nearCfg,
                cacheType,
                sql,
                failIfExists,
                failIfNotStarted,
                false);

            if (req != null) {
                if (req.clientStartOnly())
                    return startClientCacheChange(F.asMap(req.cacheName(), req), null);

                return F.first(initiateCacheChanges(F.asList(req)));
            }
            else
                return new GridFinishedFuture<>();
        }
        catch (Exception e) {
            return new GridFinishedFuture<>(e);
        }
    }

    /**
     * @param startReqs Start requests.
     * @param cachesToClose Cache tp close.
     * @return Future for cache change operation.
     */
    private IgniteInternalFuture<Boolean> startClientCacheChange(
        @Nullable Map<String, DynamicCacheChangeRequest> startReqs, @Nullable Set<String> cachesToClose) {
        assert startReqs != null ^ cachesToClose != null;

        DynamicCacheStartFuture fut = new DynamicCacheStartFuture(UUID.randomUUID());

        IgniteInternalFuture old = pendingFuts.put(fut.id, fut);

        assert old == null : old;

        ctx.discovery().clientCacheStartEvent(fut.id, startReqs, cachesToClose);

        IgniteCheckedException err = checkNodeState();

        if (err != null)
            fut.onDone(err);

        return fut;
    }

    /**
     * Dynamically starts multiple caches.
     *
     * @param ccfgList Collection of cache configuration.
     * @param failIfExists Fail if exists flag.
     * @param checkThreadTx If {@code true} checks that current thread does not have active transactions.
     * @param disabledAfterStart If true, cache proxies will be only activated after {@link #restartProxies()}.
     * @return Future that will be completed when all caches are deployed.
     */
    public IgniteInternalFuture<?> dynamicStartCaches(Collection<CacheConfiguration> ccfgList, boolean failIfExists,
        boolean checkThreadTx, boolean disabledAfterStart) {
        return dynamicStartCaches(ccfgList, null, failIfExists, checkThreadTx, disabledAfterStart);
    }

    /**
     * Dynamically starts multiple caches.
     *
     * @param ccfgList Collection of cache configuration.
     * @param cacheType Cache type.
     * @param failIfExists Fail if exists flag.
     * @param checkThreadTx If {@code true} checks that current thread does not have active transactions.
     * @param disabledAfterStart If true, cache proxies will be only activated after {@link #restartProxies()}.
     * @return Future that will be completed when all caches are deployed.
     */
    private IgniteInternalFuture<?> dynamicStartCaches(
        Collection<CacheConfiguration> ccfgList,
        CacheType cacheType,
        boolean failIfExists,
        boolean checkThreadTx,
        boolean disabledAfterStart
    ) {
        if (checkThreadTx)
            checkEmptyTransactions();

        List<DynamicCacheChangeRequest> srvReqs = null;
        Map<String, DynamicCacheChangeRequest> clientReqs = null;

        try {
            for (CacheConfiguration ccfg : ccfgList) {
                CacheType ct = cacheType;

                if (ct == null) {
                    if (CU.isUtilityCache(ccfg.getName()))
                        ct = CacheType.UTILITY;
                    else if (internalCaches.contains(ccfg.getName()))
                        ct = CacheType.INTERNAL;
                    else if (DataStructuresProcessor.isDataStructureCache(ccfg.getName()))
                        ct = CacheType.DATA_STRUCTURES;
                    else
                        ct = CacheType.USER;
                }

                DynamicCacheChangeRequest req = prepareCacheChangeRequest(
                    ccfg,
                    ccfg.getName(),
                    null,
                    ct,
                    false,
                    failIfExists,
                    true,
                    disabledAfterStart);

                if (req != null) {
                    if (req.clientStartOnly()) {
                        if (clientReqs == null)
                            clientReqs = U.newLinkedHashMap(ccfgList.size());

                        clientReqs.put(req.cacheName(), req);
                    }
                    else {
                        if (srvReqs == null)
                            srvReqs = new ArrayList<>(ccfgList.size());

                        srvReqs.add(req);
                    }
                }
            }
        }
        catch (Exception e) {
            return new GridFinishedFuture<>(e);
        }

        if (srvReqs != null || clientReqs != null) {
            if (clientReqs != null && srvReqs == null)
                return startClientCacheChange(clientReqs, null);

            GridCompoundFuture<?, ?> compoundFut = new GridCompoundFuture<>();

            for (DynamicCacheStartFuture fut : initiateCacheChanges(srvReqs))
                compoundFut.add((IgniteInternalFuture)fut);

            if (clientReqs != null) {
                IgniteInternalFuture<Boolean> clientStartFut = startClientCacheChange(clientReqs, null);

                compoundFut.add((IgniteInternalFuture)clientStartFut);
            }

            compoundFut.markInitialized();

            return compoundFut;
        }
        else
            return new GridFinishedFuture<>();
    }

    /**
     * @param cacheName Cache name to destroy.
     * @param sql If the cache needs to be destroyed only if it was created as the result of SQL {@code CREATE TABLE}
     * command.
     * @param checkThreadTx If {@code true} checks that current thread does not have active transactions.
     * @param restart Restart flag.
     * @return Future that will be completed when cache is destroyed.
     */
    public IgniteInternalFuture<Boolean> dynamicDestroyCache(String cacheName, boolean sql, boolean checkThreadTx,
        boolean restart) {
        assert cacheName != null;

        if (checkThreadTx)
            checkEmptyTransactions();

        DynamicCacheChangeRequest req = DynamicCacheChangeRequest.stopRequest(ctx, cacheName, sql, true);

        req.stop(true);
        req.destroy(true);
        req.restart(restart);

        return F.first(initiateCacheChanges(F.asList(req)));
    }

    /**
     * @param cacheNames Collection of cache names to destroy.
     * @param checkThreadTx If {@code true} checks that current thread does not have active transactions.
     * @param restart Restart flag.
     * @return Future that will be completed when cache is destroyed.
     */
    public IgniteInternalFuture<?> dynamicDestroyCaches(Collection<String> cacheNames, boolean checkThreadTx,
        boolean restart) {
        return dynamicDestroyCaches(cacheNames, checkThreadTx, restart, true);
    }

    /**
     * @param cacheNames Collection of cache names to destroy.
     * @param checkThreadTx If {@code true} checks that current thread does not have active transactions.
     * @param restart Restart flag.
     * @param destroy Cache data destroy flag. Setting to <code>true</code> will cause removing all cache data
     * @return Future that will be completed when cache is destroyed.
     */
    public IgniteInternalFuture<?> dynamicDestroyCaches(Collection<String> cacheNames, boolean checkThreadTx,
        boolean restart, boolean destroy) {
        if (checkThreadTx)
            checkEmptyTransactions();

        List<DynamicCacheChangeRequest> reqs = new ArrayList<>(cacheNames.size());

        for (String cacheName : cacheNames) {
            reqs.add(createStopRequest(cacheName, restart, destroy));
        }

        return dynamicChangeCaches(reqs);
    }

    /**
     * Prepares cache stop request.
     * @param cacheName Cache names to destroy.
     * @param restart Restart flag.
     * @param destroy Cache data destroy flag. Setting to {@code true} will cause removing all cache data from store.
     * @return Future that will be completed when cache is destroyed.
     */
    @NotNull public DynamicCacheChangeRequest createStopRequest(String cacheName, boolean restart, boolean destroy) {
        DynamicCacheChangeRequest req = DynamicCacheChangeRequest.stopRequest(ctx, cacheName, false, true);

        req.stop(true);
        req.destroy(destroy);
        req.restart(restart);

        return req;
    }

    /**
     * Starts cache stop request as cache change batch.
     * @param reqs cache stop requests.
     * @return compound future.
     */
    @NotNull public IgniteInternalFuture<?> dynamicChangeCaches(List<DynamicCacheChangeRequest> reqs) {
        GridCompoundFuture<?, ?> compoundFut = new GridCompoundFuture<>();

        for (DynamicCacheStartFuture fut : initiateCacheChanges(reqs))
            compoundFut.add((IgniteInternalFuture)fut);

        compoundFut.markInitialized();

        return compoundFut;
    }

    /**
<<<<<<< HEAD
     * @param cacheNames Cache names.
     * @param disable Disable.
     * @param explicit Explicit.
     */
    public IgniteInternalFuture<?> changeWalMode(
        Collection<String> cacheNames,
        boolean disable,
        boolean explicit) throws IgniteException {
        Set<Integer> grpSet = new HashSet<>();

        boolean already = true;

        for (String cacheName : cacheNames) {
            DynamicCacheDescriptor desc = ctx.cache().cacheDescriptor(cacheName);

            if (!grpSet.add(desc.groupId()) && explicit)
                throw new IgniteException("Cache group contains more than one cache. " +
                    "Set explicit flag to false to allow such operation.");

            if (desc.groupDescriptor().walMode() != (disable ? CacheGroupWalMode.DISABLE : CacheGroupWalMode.ENABLE))
                already = false;
        }

        if (already)
            return new GridFinishedFuture<>();

        GridIntList grpIds = new GridIntList(grpSet.size());

        for (Integer grp : grpSet)
            grpIds.add(grp);

        // Checking same fut already registered
        for (WalModeChangeFuture fut0 : walModeChangeFuts.values()) {
            if (fut0.grpIds.equals(grpIds) && fut0.disable == disable)
                return fut0;
        }

        UUID uid = UUID.randomUUID();

        WalModeChangeFuture fut = new WalModeChangeFuture(uid, ctx.localNodeId(), grpIds, disable);

=======
     * @param cacheName Cache name.
     */
    public boolean walEnabled(String cacheName) {
        DynamicCacheDescriptor desc = ctx.cache().cacheDescriptor(cacheName);

        return desc.groupDescriptor().walMode() == CacheGroupWalMode.ENABLED;
    }

    /**
     * @param cacheName Cache name.
     * @param disable Disable.
     * @param explicit Explicit.
     */
    public IgniteInternalFuture<Boolean> changeWalMode(
        String cacheName,
        boolean disable,
        boolean explicit) throws IgniteException {
        CacheGroupDescriptor desc = ctx.cache().cacheDescriptor(cacheName).groupDescriptor();

        if (desc.caches().size() > 1 && explicit)
            throw new IgniteException("Cache group contains more than one cache.");

        int grpId = desc.groupId();

        UUID uid = UUID.randomUUID();

        final WalModeChangeFuture fut = new WalModeChangeFuture(uid, ctx.localNodeId(), grpId, disable);

        if (desc.walMode() == (disable ? CacheGroupWalMode.DISABLED : CacheGroupWalMode.ENABLED)) {
            fut.onDone(false);

            return fut;
        }

        // Checking same fut already registered
        for (WalModeChangeFuture fut0 : walModeChangeFuts.values()) {
            if (fut0.grpId == grpId && fut0.disable == disable) {
                fut0.listen(
                    new CI1() {
                        @Override public void apply(Object o) {
                            fut.onDone(false);
                        }
                    }
                );

                return fut;
            }
        }

>>>>>>> 43444384
        WalModeChangeFuture old = walModeChangeFuts.put(uid, fut);

        assert old == null : old;

        fut.prepare();

        return fut;
    }

    /**
     * @param cacheName Cache name to close.
     * @return Future that will be completed when cache is closed.
     */
    IgniteInternalFuture<?> dynamicCloseCache(String cacheName) {
        assert cacheName != null;

        IgniteCacheProxy<?, ?> proxy = jCacheProxies.get(cacheName);

        if (proxy == null || proxy.isProxyClosed())
            return new GridFinishedFuture<>(); // No-op.

        checkEmptyTransactions();

        if (proxy.context().isLocal())
            return dynamicDestroyCache(cacheName, false, true, false);

        return startClientCacheChange(null, Collections.singleton(cacheName));
    }

    /**
     * Resets cache state after the cache has been moved to recovery state.
     *
     * @param cacheNames Cache names.
     * @return Future that will be completed when state is changed for all caches.
     */
    public IgniteInternalFuture<?> resetCacheState(Collection<String> cacheNames) {
        checkEmptyTransactions();

        if (F.isEmpty(cacheNames))
            cacheNames = cachesInfo.registeredCaches().keySet();

        Collection<DynamicCacheChangeRequest> reqs = new ArrayList<>(cacheNames.size());

        for (String cacheName : cacheNames) {
            DynamicCacheDescriptor desc = cacheDescriptor(cacheName);

            if (desc == null) {
                U.warn(log, "Failed to find cache for reset lost partition request, cache does not exist: " + cacheName);

                continue;
            }

            DynamicCacheChangeRequest req = DynamicCacheChangeRequest.resetLostPartitions(ctx, cacheName);

            reqs.add(req);
        }

        GridCompoundFuture fut = new GridCompoundFuture();

        for (DynamicCacheStartFuture f : initiateCacheChanges(reqs))
            fut.add(f);

        fut.markInitialized();

        return fut;
    }

    public CacheType cacheType(String cacheName ) {
        if (CU.isUtilityCache(cacheName))
            return CacheType.UTILITY;
        else if (internalCaches.contains(cacheName))
            return CacheType.INTERNAL;
        else if (DataStructuresProcessor.isDataStructureCache(cacheName))
            return CacheType.DATA_STRUCTURES;
        else
            return CacheType.USER;
    }

    /**
     * Form a {@link StoredCacheData} with all data to correctly restore cache params when its configuration
     * is read from page store. Essentially, this method takes from {@link DynamicCacheDescriptor} all that's
     * needed to start cache correctly, leaving out everything else.
     *
     * @param desc Cache descriptor to process.
     * @return {@link StoredCacheData} based on {@code desc}.
     */
    private static StoredCacheData toStoredData(DynamicCacheDescriptor desc) {
        A.notNull(desc, "desc");

        StoredCacheData res = new StoredCacheData(desc.cacheConfiguration());

        res.queryEntities(desc.schema() == null ? Collections.<QueryEntity>emptyList() : desc.schema().entities());
        res.sql(desc.sql());

        return res;
    }

    /**
     * @param reqs Requests.
     * @return Collection of futures.
     */
    @SuppressWarnings("TypeMayBeWeakened")
    private Collection<DynamicCacheStartFuture> initiateCacheChanges(
        Collection<DynamicCacheChangeRequest> reqs
    ) {
        Collection<DynamicCacheStartFuture> res = new ArrayList<>(reqs.size());

        Collection<DynamicCacheChangeRequest> sndReqs = new ArrayList<>(reqs.size());

        for (DynamicCacheChangeRequest req : reqs) {
            DynamicCacheStartFuture fut = new DynamicCacheStartFuture(req.requestId());

            try {
                if (req.stop()) {
                    DynamicCacheDescriptor desc = cacheDescriptor(req.cacheName());

                    if (desc == null)
                        // No-op.
                        fut.onDone(false);
                }

                if (req.start() && req.startCacheConfiguration() != null) {
                    CacheConfiguration ccfg = req.startCacheConfiguration();

                    try {
                        cachesInfo.validateStartCacheConfiguration(ccfg);
                    }
                    catch (IgniteCheckedException e) {
                        fut.onDone(e);
                    }
                }

                if (fut.isDone())
                    continue;

                DynamicCacheStartFuture old = (DynamicCacheStartFuture)pendingFuts.putIfAbsent(
                    req.requestId(), fut);

                assert old == null;

                if (fut.isDone())
                    continue;

                sndReqs.add(req);
            }
            catch (Exception e) {
                fut.onDone(e);
            }
            finally {
                res.add(fut);
            }
        }

        Exception err = null;

        if (!sndReqs.isEmpty()) {
            try {
                ctx.discovery().sendCustomEvent(new DynamicCacheChangeBatch(sndReqs));

                err = checkNodeState();
            }
            catch (IgniteCheckedException e) {
                err = e;
            }
        }

        if (err != null) {
            for (DynamicCacheStartFuture fut : res)
                fut.onDone(err);
        }

        return res;
    }

    /**
     * @return Non null exception if node is stopping or disconnected.
     */
    @Nullable private IgniteCheckedException checkNodeState() {
        if (ctx.isStopping()) {
            return new IgniteCheckedException("Failed to execute dynamic cache change request, " +
                "node is stopping.");
        }
        else if (ctx.clientDisconnected()) {
            return new IgniteClientDisconnectedCheckedException(ctx.cluster().clientReconnectFuture(),
                "Failed to execute dynamic cache change request, client node disconnected.");
        }

        return null;
    }

    /**
     * @param type Event type.
     * @param customMsg Custom message instance.
     * @param node Event node.
     * @param topVer Topology version.
     * @param state Cluster state.
     */
    public void onDiscoveryEvent(int type,
        @Nullable DiscoveryCustomMessage customMsg,
        ClusterNode node,
        AffinityTopologyVersion topVer,
        DiscoveryDataClusterState state) {
        cachesInfo.onDiscoveryEvent(type, node, topVer);

        sharedCtx.affinity().onDiscoveryEvent(type, customMsg, node, topVer, state);
    }

    /**
     * Callback invoked from discovery thread when discovery custom message is received.
     *
     * @param msg Customer message.
     * @param topVer Current topology version.
     * @param node Node sent message.
     * @return {@code True} if minor topology version should be increased.
     */
    public boolean onCustomEvent(DiscoveryCustomMessage msg, AffinityTopologyVersion topVer, ClusterNode node) {
        if (msg instanceof SchemaAbstractDiscoveryMessage) {
            ctx.query().onDiscovery((SchemaAbstractDiscoveryMessage)msg);

            return false;
        }

        if (msg instanceof CacheAffinityChangeMessage)
            return sharedCtx.affinity().onCustomEvent(((CacheAffinityChangeMessage)msg));

        if (msg instanceof SnapshotDiscoveryMessage &&
            ((SnapshotDiscoveryMessage)msg).needExchange())
            return true;

        if (msg instanceof WalModeDynamicChangeMessage) {
<<<<<<< HEAD
            onWalModeDynamicChangeMessage((WalModeDynamicChangeMessage)msg);

            return ((WalModeDynamicChangeMessage)msg).needExchange();
=======
            return onWalModeDynamicChangeMessage((WalModeDynamicChangeMessage)msg) &&
                ((WalModeDynamicChangeMessage)msg).needExchange();
>>>>>>> 43444384
        }

        if (msg instanceof DynamicCacheChangeBatch)
            return cachesInfo.onCacheChangeRequested((DynamicCacheChangeBatch)msg, topVer);

        if (msg instanceof ClientCacheChangeDiscoveryMessage)
            cachesInfo.onClientCacheChange((ClientCacheChangeDiscoveryMessage)msg, node);

        return false;
    }

    /**
     * Checks that preload-order-dependant caches has SYNC or ASYNC preloading mode.
     *
     * @param cfgs Caches.
     * @return Maximum detected preload order.
     * @throws IgniteCheckedException If validation failed.
     */
    private int validatePreloadOrder(CacheConfiguration[] cfgs) throws IgniteCheckedException {
        int maxOrder = 0;

        for (CacheConfiguration cfg : cfgs) {
            int rebalanceOrder = cfg.getRebalanceOrder();

            if (rebalanceOrder > 0) {
                if (cfg.getCacheMode() == LOCAL)
                    throw new IgniteCheckedException("Rebalance order set for local cache (fix configuration and restart the " +
                        "node): " + U.maskName(cfg.getName()));

                if (cfg.getRebalanceMode() == CacheRebalanceMode.NONE)
                    throw new IgniteCheckedException("Only caches with SYNC or ASYNC rebalance mode can be set as rebalance " +
                        "dependency for other caches [cacheName=" + U.maskName(cfg.getName()) +
                        ", rebalanceMode=" + cfg.getRebalanceMode() + ", rebalanceOrder=" + cfg.getRebalanceOrder() + ']');

                maxOrder = Math.max(maxOrder, rebalanceOrder);
            }
            else if (rebalanceOrder < 0)
                throw new IgniteCheckedException("Rebalance order cannot be negative for cache (fix configuration and restart " +
                    "the node) [cacheName=" + cfg.getName() + ", rebalanceOrder=" + rebalanceOrder + ']');
        }

        return maxOrder;
    }

    /** {@inheritDoc} */
    @Nullable @Override public IgniteNodeValidationResult validateNode(ClusterNode node) {
        IgniteNodeValidationResult res = validateHashIdResolvers(node);

        if (res == null)
            res = validateRestartingCaches(node);

        return res;
    }

    /**
     * Reset restarting caches.
     */
    public void resetRestartingCaches(){
        cachesInfo.restartingCaches().clear();
    }

    /**
     * @param node Joining node to validate.
     * @return Node validation result if there was an issue with the joining node, {@code null} otherwise.
     */
    private IgniteNodeValidationResult validateRestartingCaches(ClusterNode node) {
        if (cachesInfo.hasRestartingCaches()) {
            String msg = "Joining node during caches restart is not allowed [joiningNodeId=" + node.id() +
                ", restartingCaches=" + new HashSet<>(cachesInfo.restartingCaches()) + ']';

            return new IgniteNodeValidationResult(node.id(), msg, msg);
        }

        return null;
    }

    /**
     * @param node Joining node.
     * @return Validation result or {@code null} in case of success.
     */
    @Nullable private IgniteNodeValidationResult validateHashIdResolvers(ClusterNode node) {
        if (!node.isClient()) {
            for (DynamicCacheDescriptor desc : cacheDescriptors().values()) {
                CacheConfiguration cfg = desc.cacheConfiguration();

                if (cfg.getAffinity() instanceof RendezvousAffinityFunction) {
                    RendezvousAffinityFunction aff = (RendezvousAffinityFunction)cfg.getAffinity();

                    Object nodeHashObj = aff.resolveNodeHash(node);

                    for (ClusterNode topNode : ctx.discovery().allNodes()) {
                        Object topNodeHashObj = aff.resolveNodeHash(topNode);

                        if (nodeHashObj.hashCode() == topNodeHashObj.hashCode()) {
                            String errMsg = "Failed to add node to topology because it has the same hash code for " +
                                "partitioned affinity as one of existing nodes [cacheName=" +
                                cfg.getName() + ", existingNodeId=" + topNode.id() + ']';

                            String sndMsg = "Failed to add node to topology because it has the same hash code for " +
                                "partitioned affinity as one of existing nodes [cacheName=" +
                                cfg.getName() + ", existingNodeId=" + topNode.id() + ']';

                            return new IgniteNodeValidationResult(topNode.id(), errMsg, sndMsg);
                        }
                    }
                }
            }
        }

        return null;
    }

    /**
     * @param rmt Remote node to check.
     * @throws IgniteCheckedException If check failed.
     */
    private void checkTransactionConfiguration(ClusterNode rmt) throws IgniteCheckedException {
        TransactionConfiguration txCfg = rmt.attribute(ATTR_TX_CONFIG);

        if (txCfg != null) {
            TransactionConfiguration locTxCfg = ctx.config().getTransactionConfiguration();

            if (locTxCfg.isTxSerializableEnabled() != txCfg.isTxSerializableEnabled())
                throw new IgniteCheckedException("Serializable transactions enabled mismatch " +
                    "(fix txSerializableEnabled property or set -D" + IGNITE_SKIP_CONFIGURATION_CONSISTENCY_CHECK + "=true " +
                    "system property) [rmtNodeId=" + rmt.id() +
                    ", locTxSerializableEnabled=" + locTxCfg.isTxSerializableEnabled() +
                    ", rmtTxSerializableEnabled=" + txCfg.isTxSerializableEnabled() + ']');
        }
    }

    /**
     * @param rmt Remote node to check.
     * @throws IgniteCheckedException If check failed.
     */
    private void checkMemoryConfiguration(ClusterNode rmt) throws IgniteCheckedException {
        ClusterNode locNode = ctx.discovery().localNode();

        if (ctx.config().isClientMode() || locNode.isDaemon() || rmt.isClient() || rmt.isDaemon())
            return;

        DataStorageConfiguration dsCfg = null;

        Object dsCfgBytes = rmt.attribute(IgniteNodeAttributes.ATTR_DATA_STORAGE_CONFIG);

        if (dsCfgBytes instanceof byte[])
            dsCfg = new JdkMarshaller().unmarshal((byte[])dsCfgBytes, U.resolveClassLoader(ctx.config()));

        if (dsCfg == null) {
            // Try to use legacy memory configuration.
            MemoryConfiguration memCfg = rmt.attribute(IgniteNodeAttributes.ATTR_MEMORY_CONFIG);

            if (memCfg != null) {
                dsCfg = new DataStorageConfiguration();

                // All properties that are used in validation should be converted here.
                dsCfg.setPageSize(memCfg.getPageSize());
            }
        }

        if (dsCfg != null) {
            DataStorageConfiguration locDsCfg = ctx.config().getDataStorageConfiguration();

            if (dsCfg.getPageSize() != locDsCfg.getPageSize()) {
                throw new IgniteCheckedException("Memory configuration mismatch (fix configuration or set -D" +
                    IGNITE_SKIP_CONFIGURATION_CONSISTENCY_CHECK + "=true system property) [rmtNodeId=" + rmt.id() +
                    ", locPageSize = " + locDsCfg.getPageSize() + ", rmtPageSize = " + dsCfg.getPageSize() + "]");
            }
        }
    }

    /**
     * @param cfg Cache configuration.
     * @return Query manager.
     */
    private GridCacheQueryManager queryManager(CacheConfiguration cfg) {
        return cfg.getCacheMode() == LOCAL ? new GridCacheLocalQueryManager() : new GridCacheDistributedQueryManager();
    }

    /**
     * @return Last data version.
     */
    public long lastDataVersion() {
        long max = 0;

        for (GridCacheAdapter<?, ?> cache : caches.values()) {
            GridCacheContext<?, ?> ctx = cache.context();

            if (ctx.versions().last().order() > max)
                max = ctx.versions().last().order();

            if (ctx.isNear()) {
                ctx = ctx.near().dht().context();

                if (ctx.versions().last().order() > max)
                    max = ctx.versions().last().order();
            }
        }

        return max;
    }

    /**
     * @param name Cache name.
     * @param <K> type of keys.
     * @param <V> type of values.
     * @return Cache instance for given name.
     */
    @SuppressWarnings("unchecked")
    public <K, V> IgniteInternalCache<K, V> cache(String name) {
        assert name != null;

        if (log.isDebugEnabled())
            log.debug("Getting cache for name: " + name);

        IgniteCacheProxy<K, V> jcache = (IgniteCacheProxy<K, V>)jCacheProxies.get(name);

        return jcache == null ? null : jcache.internalProxy();
    }

    /**
     * @param name Cache name.
     * @return Cache instance for given name.
     * @throws IgniteCheckedException If failed.
     */
    @SuppressWarnings("unchecked")
    public <K, V> IgniteInternalCache<K, V> getOrStartCache(String name) throws IgniteCheckedException {
        return getOrStartCache(name, null);
    }

    /**
     * @param name Cache name.
     * @return Cache instance for given name.
     * @throws IgniteCheckedException If failed.
     */
    @SuppressWarnings("unchecked")
    public <K, V> IgniteInternalCache<K, V> getOrStartCache(String name, CacheConfiguration ccfg) throws IgniteCheckedException {
        assert name != null;

        if (log.isDebugEnabled())
            log.debug("Getting cache for name: " + name);

        IgniteCacheProxy<?, ?> cache = jCacheProxies.get(name);

        if (cache == null) {
            dynamicStartCache(ccfg, name, null, false, ccfg == null, true).get();

            cache = jCacheProxies.get(name);
        }

        return cache == null ? null : (IgniteInternalCache<K, V>)cache.internalProxy();
    }

    /**
     * @return All configured cache instances.
     */
    public Collection<IgniteInternalCache<?, ?>> caches() {
        return F.viewReadOnly(jCacheProxies.values(), new IgniteClosure<IgniteCacheProxy<?, ?>,
            IgniteInternalCache<?, ?>>() {
            @Override public IgniteInternalCache<?, ?> apply(IgniteCacheProxy<?, ?> entries) {
                return entries.internalProxy();
            }
        });
    }

    /**
     * @return All configured cache instances.
     */
    public Collection<IgniteCacheProxy<?, ?>> jcaches() {
        return F.viewReadOnly(jCacheProxies.values(), new IgniteClosure<IgniteCacheProxyImpl<?, ?>, IgniteCacheProxy<?, ?>>() {
            @Override public IgniteCacheProxy<?, ?> apply(IgniteCacheProxyImpl<?, ?> proxy) {
                return proxy.gatewayWrapper();
            }
        });
    }

    /**
     * Gets utility cache.
     *
     * @return Utility cache.
     */
    public <K, V> IgniteInternalCache<K, V> utilityCache() {
        return internalCacheEx(CU.UTILITY_CACHE_NAME);
    }

    /**
     * @param name Cache name.
     * @return Cache.
     */
    private <K, V> IgniteInternalCache<K, V> internalCacheEx(String name) {
        if (ctx.discovery().localNode().isClient()) {
            IgniteCacheProxy<K, V> proxy = (IgniteCacheProxy<K, V>)jCacheProxies.get(name);

            if (proxy == null) {
                GridCacheAdapter<?, ?> cacheAdapter = caches.get(name);

                if (cacheAdapter != null)
                    proxy = new IgniteCacheProxyImpl(cacheAdapter.context(), cacheAdapter, false);
            }

            assert proxy != null : name;

            return proxy.internalProxy();
        }

        return internalCache(name);
    }

    /**
     * @param name Cache name.
     * @param <K> type of keys.
     * @param <V> type of values.
     * @return Cache instance for given name.
     */
    @SuppressWarnings("unchecked")
    public <K, V> IgniteInternalCache<K, V> publicCache(String name) {
        assert name != null;

        if (log.isDebugEnabled())
            log.debug("Getting public cache for name: " + name);

        DynamicCacheDescriptor desc = cacheDescriptor(name);

        if (desc == null)
            throw new IllegalArgumentException("Cache is not started: " + name);

        if (!desc.cacheType().userCache())
            throw new IllegalStateException("Failed to get cache because it is a system cache: " + name);

        IgniteCacheProxy<K, V> jcache = (IgniteCacheProxy<K, V>)jCacheProxies.get(name);

        if (jcache == null)
            throw new IllegalArgumentException("Cache is not started: " + name);

        return jcache.internalProxy();
    }

    /**
     * @param cacheName Cache name.
     * @param <K> type of keys.
     * @param <V> type of values.
     * @return Cache instance for given name.
     * @throws IgniteCheckedException If failed.
     */
    public <K, V> IgniteCacheProxy<K, V> publicJCache(String cacheName) throws IgniteCheckedException {
        return publicJCache(cacheName, true, true);
    }

    /**
     * @param cacheName Cache name.
     * @param failIfNotStarted If {@code true} throws {@link IllegalArgumentException} if cache is not started,
     * otherwise returns {@code null} in this case.
     * @param checkThreadTx If {@code true} checks that current thread does not have active transactions.
     * @return Cache instance for given name.
     * @throws IgniteCheckedException If failed.
     */
    @SuppressWarnings({"unchecked", "ConstantConditions"})
    @Nullable public <K, V> IgniteCacheProxy<K, V> publicJCache(String cacheName,
        boolean failIfNotStarted,
        boolean checkThreadTx) throws IgniteCheckedException {
        assert cacheName != null;

        if (log.isDebugEnabled())
            log.debug("Getting public cache for name: " + cacheName);

        DynamicCacheDescriptor desc = cacheDescriptor(cacheName);

        if (desc != null && !desc.cacheType().userCache())
            throw new IllegalStateException("Failed to get cache because it is a system cache: " + cacheName);

        IgniteCacheProxyImpl<?, ?> cache = jCacheProxies.get(cacheName);

        // Try to start cache, there is no guarantee that cache will be instantiated.
        if (cache == null) {
            dynamicStartCache(null, cacheName, null, false, failIfNotStarted, checkThreadTx).get();

            cache = jCacheProxies.get(cacheName);
        }

        return cache != null ? (IgniteCacheProxy<K, V>) cache.gatewayWrapper() : null;
    }

    /**
     * Get configuration for the given cache.
     *
     * @param name Cache name.
     * @return Cache configuration.
     */
    public CacheConfiguration cacheConfiguration(String name) {
        assert name != null;

        DynamicCacheDescriptor desc = cacheDescriptor(name);

        if (desc == null)
            throw new IllegalStateException("Cache doesn't exist: " + name);
        else
            return desc.cacheConfiguration();
    }

    /**
     * Get registered cache descriptor.
     *
     * @param name Name.
     * @return Descriptor.
     */
    public DynamicCacheDescriptor cacheDescriptor(String name) {
        return cachesInfo.registeredCaches().get(name);
    }

    /**
     * @return Cache descriptors.
     */
    public Map<String, DynamicCacheDescriptor> cacheDescriptors() {
        return cachesInfo.registeredCaches();
    }

    /**
     * @return Cache group descriptors.
     */
    public Map<Integer, CacheGroupDescriptor> cacheGroupDescriptors() {
        return cachesInfo.registeredCacheGroups();
    }

    /**
     * @param cacheId Cache ID.
     * @return Cache descriptor.
     */
    @Nullable public DynamicCacheDescriptor cacheDescriptor(int cacheId) {
        for (DynamicCacheDescriptor cacheDesc : cacheDescriptors().values()) {
            CacheConfiguration ccfg = cacheDesc.cacheConfiguration();

            assert ccfg != null : cacheDesc;

            if (CU.cacheId(ccfg.getName()) == cacheId)
                return cacheDesc;
        }

        return null;
    }

    /**
     * @param cacheCfg Cache configuration template.
     * @throws IgniteCheckedException If failed.
     */
    public void addCacheConfiguration(CacheConfiguration cacheCfg) throws IgniteCheckedException {
        assert cacheCfg.getName() != null;

        String name = cacheCfg.getName();

        DynamicCacheDescriptor desc = cachesInfo.registeredTemplates().get(name);

        if (desc != null)
            return;

        DynamicCacheChangeRequest req = DynamicCacheChangeRequest.addTemplateRequest(ctx, cacheCfg);

        TemplateConfigurationFuture fut = new TemplateConfigurationFuture(req.cacheName(), req.deploymentId());

        TemplateConfigurationFuture old =
            (TemplateConfigurationFuture)pendingTemplateFuts.putIfAbsent(cacheCfg.getName(), fut);

        if (old != null)
            fut = old;

        Exception err = null;

        try {
            ctx.discovery().sendCustomEvent(new DynamicCacheChangeBatch(Collections.singleton(req)));

            if (ctx.isStopping()) {
                err = new IgniteCheckedException("Failed to execute dynamic cache change request, " +
                    "node is stopping.");
            }
            else if (ctx.clientDisconnected()) {
                err = new IgniteClientDisconnectedCheckedException(ctx.cluster().clientReconnectFuture(),
                    "Failed to execute dynamic cache change request, client node disconnected.");
            }
        }
        catch (IgniteCheckedException e) {
            err = e;
        }

        if (err != null)
            fut.onDone(err);

        fut.get();
    }

    /**
     * @param name Cache name.
     * @return Cache instance for given name.
     */
    @SuppressWarnings("unchecked")
    public <K, V> IgniteCacheProxy<K, V> jcache(String name) {
        assert name != null;

        IgniteCacheProxy<K, V> cache = (IgniteCacheProxy<K, V>) jCacheProxies.get(name);

        if (cache == null)
            throw new IllegalArgumentException("Cache is not configured: " + name);

        return cache;
    }

    /**
     * @param name Cache name.
     * @return Cache proxy.
     */
    @Nullable public IgniteCacheProxy jcacheProxy(String name) {
        return jCacheProxies.get(name);
    }

    /**
     * @return All configured public cache instances.
     */
    public Collection<IgniteCacheProxy<?, ?>> publicCaches() {
        Collection<IgniteCacheProxy<?, ?>> res = new ArrayList<>(jCacheProxies.size());

        for (IgniteCacheProxyImpl<?, ?> proxy : jCacheProxies.values()) {
            if (proxy.context().userCache())
                res.add(proxy.gatewayWrapper());
        }

        return res;
    }

    /**
     * @param name Cache name.
     * @param <K> type of keys.
     * @param <V> type of values.
     * @return Cache instance for given name.
     */
    @SuppressWarnings("unchecked")
    public <K, V> GridCacheAdapter<K, V> internalCache(String name) {
        assert name != null;

        if (log.isDebugEnabled())
            log.debug("Getting internal cache adapter: " + name);

        return (GridCacheAdapter<K, V>)caches.get(name);
    }

    /**
     * Cancel all user operations.
     */
    private void cancelFutures() {
        sharedCtx.mvcc().onStop();

        Exception err = new IgniteCheckedException("Operation has been cancelled (node is stopping).");

        for (IgniteInternalFuture fut : pendingFuts.values())
            ((GridFutureAdapter)fut).onDone(err);

        for (IgniteInternalFuture fut : pendingTemplateFuts.values())
            ((GridFutureAdapter)fut).onDone(err);

        for (IgniteInternalFuture fut : walModeChangeFuts.values())
            ((GridFutureAdapter)fut).onDone(err);
    }

    /**
     * @return All internal cache instances.
     */
    public Collection<GridCacheAdapter<?, ?>> internalCaches() {
        return caches.values();
    }

    /**
     * @param name Cache name.
     * @return {@code True} if specified cache is system, {@code false} otherwise.
     */
    public boolean systemCache(String name) {
        assert name != null;

        DynamicCacheDescriptor desc = cacheDescriptor(name);

        return desc != null && !desc.cacheType().userCache();
    }

    /** {@inheritDoc} */
    @Override public void printMemoryStats() {
        X.println(">>> ");

        for (GridCacheAdapter c : caches.values()) {
            X.println(">>> Cache memory stats [igniteInstanceName=" + ctx.igniteInstanceName() +
                ", cache=" + c.name() + ']');

            c.context().printMemoryStats();
        }
    }

    /**
     * Callback invoked by deployment manager for whenever a class loader gets undeployed.
     *
     * @param ldr Class loader.
     */
    public void onUndeployed(ClassLoader ldr) {
        if (!ctx.isStopping()) {
            for (GridCacheAdapter<?, ?> cache : caches.values()) {
                // Do not notify system caches and caches for which deployment is disabled.
                if (cache.context().userCache() && cache.context().deploymentEnabled())
                    cache.onUndeploy(ldr);
            }
        }
    }

    /**
     * @return Shared context.
     */
    public <K, V> GridCacheSharedContext<K, V> context() {
        return (GridCacheSharedContext<K, V>)sharedCtx;
    }

    /**
     * @return Transactions interface implementation.
     */
    public IgniteTransactionsEx transactions() {
        return transactions;
    }

    /**
     * Starts client caches that do not exist yet.
     *
     * @throws IgniteCheckedException In case of error.
     */
    public void createMissingQueryCaches() throws IgniteCheckedException {
        for (Map.Entry<String, DynamicCacheDescriptor> e : cachesInfo.registeredCaches().entrySet()) {
            DynamicCacheDescriptor desc = e.getValue();

            if (isMissingQueryCache(desc))
                dynamicStartCache(null, desc.cacheConfiguration().getName(), null, false, true, true).get();
        }
    }

    /**
     * Whether cache defined by provided descriptor is not yet started and has queries enabled.
     *
     * @param desc Descriptor.
     * @return {@code True} if this is missing query cache.
     */
    private boolean isMissingQueryCache(DynamicCacheDescriptor desc) {
        CacheConfiguration ccfg = desc.cacheConfiguration();

        return !caches.containsKey(ccfg.getName()) && QueryUtils.isEnabled(ccfg);
    }

    /**
     * Registers MBean for cache components.
     *
     * @param obj Cache component.
     * @param cacheName Cache name.
     * @param near Near flag.
     * @throws IgniteCheckedException If registration failed.
     */
    @SuppressWarnings("unchecked")
    private void registerMbean(Object obj, @Nullable String cacheName, boolean near)
        throws IgniteCheckedException {
        if(U.IGNITE_MBEANS_DISABLED)
            return;

        assert obj != null;

        MBeanServer srvr = ctx.config().getMBeanServer();

        assert srvr != null;

        cacheName = U.maskName(cacheName);

        cacheName = near ? cacheName + "-near" : cacheName;

        final Object mbeanImpl = (obj instanceof IgniteMBeanAware) ? ((IgniteMBeanAware)obj).getMBean() : obj;

        for (Class<?> itf : mbeanImpl.getClass().getInterfaces()) {
            if (itf.getName().endsWith("MBean") || itf.getName().endsWith("MXBean")) {
                try {
                    U.registerCacheMBean(srvr, ctx.igniteInstanceName(), cacheName, obj.getClass().getName(), mbeanImpl,
                        (Class<Object>)itf);
                }
                catch (Throwable e) {
                    throw new IgniteCheckedException("Failed to register MBean for component: " + obj, e);
                }

                break;
            }
        }
    }

    /**
     * Unregisters MBean for cache components.
     *
     * @param o Cache component.
     * @param cacheName Cache name.
     * @param near Near flag.
     */
    private void unregisterMbean(Object o, @Nullable String cacheName, boolean near) {
        if(U.IGNITE_MBEANS_DISABLED)
            return;

        assert o != null;

        MBeanServer srvr = ctx.config().getMBeanServer();

        assert srvr != null;

        cacheName = U.maskName(cacheName);

        cacheName = near ? cacheName + "-near" : cacheName;

        boolean needToUnregister = o instanceof IgniteMBeanAware;

        if (!needToUnregister) {
            for (Class<?> itf : o.getClass().getInterfaces()) {
                if (itf.getName().endsWith("MBean") || itf.getName().endsWith("MXBean")) {
                    needToUnregister = true;

                    break;
                }
            }
        }

        if (needToUnregister) {
            try {
                srvr.unregisterMBean(U.makeCacheMBeanName(ctx.igniteInstanceName(), cacheName, o.getClass().getName()));
            }
            catch (Throwable e) {
                U.error(log, "Failed to unregister MBean for component: " + o, e);
            }
        }
    }

    /**
     * @param grp Cache group.
     * @param ccfg Cache configuration.
     * @param objs Extra components.
     * @return Components provided in cache configuration which can implement {@link LifecycleAware} interface.
     */
    private Iterable<Object> lifecycleAwares(CacheGroupContext grp, CacheConfiguration ccfg, Object... objs) {
        Collection<Object> ret = new ArrayList<>(7 + objs.length);

        if (grp.affinityFunction() != ccfg.getAffinity())
            ret.add(ccfg.getAffinity());

        ret.add(ccfg.getAffinityMapper());
        ret.add(ccfg.getEvictionFilter());
        ret.add(ccfg.getEvictionPolicyFactory());
        ret.add(ccfg.getEvictionPolicy());
        ret.add(ccfg.getInterceptor());

        NearCacheConfiguration nearCfg = ccfg.getNearConfiguration();

        if (nearCfg != null) {
            ret.add(nearCfg.getNearEvictionPolicyFactory());
            ret.add(nearCfg.getNearEvictionPolicy());
        }

        Collections.addAll(ret, objs);

        return ret;
    }

    /**
     * Method checks that current thread does not have active transactions.
     *
     * @throws IgniteException If transaction exist.
     */
    public void checkEmptyTransactions() throws IgniteException {
        if (transactions().tx() != null || sharedCtx.lockedTopologyVersion(null) != null)
            throw new IgniteException("Cannot start/stop cache within lock or transaction.");
    }

    /**
     * @param val Object to check.
     * @return Configuration copy.
     * @throws IgniteCheckedException If validation failed.
     */
    private CacheConfiguration cloneCheckSerializable(final CacheConfiguration val) throws IgniteCheckedException {
        if (val == null)
            return null;

        return withBinaryContext(new IgniteOutClosureX<CacheConfiguration>() {
            @Override public CacheConfiguration applyx() throws IgniteCheckedException {
                if (val.getCacheStoreFactory() != null) {
                    try {
                        ClassLoader ldr = ctx.config().getClassLoader();

                        if (ldr == null)
                            ldr = val.getCacheStoreFactory().getClass().getClassLoader();

                        U.unmarshal(marsh, U.marshal(marsh, val.getCacheStoreFactory()),
                            U.resolveClassLoader(ldr, ctx.config()));
                    }
                    catch (IgniteCheckedException e) {
                        throw new IgniteCheckedException("Failed to validate cache configuration. " +
                            "Cache store factory is not serializable. Cache name: " + U.maskName(val.getName()), e);
                    }
                }

                try {
                    return U.unmarshal(marsh, U.marshal(marsh, val), U.resolveClassLoader(ctx.config()));
                }
                catch (IgniteCheckedException e) {
                    throw new IgniteCheckedException("Failed to validate cache configuration " +
                        "(make sure all objects in cache configuration are serializable): " + U.maskName(val.getName()), e);
                }
            }
        });
    }

    /**
     * @param c Closure.
     * @return Closure result.
     * @throws IgniteCheckedException If failed.
     */
    private <T> T withBinaryContext(IgniteOutClosureX<T> c) throws IgniteCheckedException {
        IgniteCacheObjectProcessor objProc = ctx.cacheObjects();
        BinaryContext oldCtx = null;

        if (objProc instanceof CacheObjectBinaryProcessorImpl) {
            GridBinaryMarshaller binMarsh = ((CacheObjectBinaryProcessorImpl)objProc).marshaller();

            oldCtx = binMarsh == null ? null : binMarsh.pushContext();
        }

        try {
            return c.applyx();
        }
        finally {
            if (objProc instanceof CacheObjectBinaryProcessorImpl)
                GridBinaryMarshaller.popContext(oldCtx);
        }
    }

    /**
     * Prepares DynamicCacheChangeRequest for cache creation.
     *
     * @param ccfg Cache configuration
     * @param cacheName Cache name
     * @param nearCfg Near cache configuration
     * @param cacheType Cache type
     * @param sql Whether the cache needs to be created as the result of SQL {@code CREATE TABLE} command.
     * @param failIfExists Fail if exists flag.
     * @param failIfNotStarted If {@code true} fails if cache is not started.
     * @param disabledAfterStart If true, cache proxies will be only activated after {@link #restartProxies()}.
     * @return Request or {@code null} if cache already exists.
     * @throws IgniteCheckedException if some of pre-checks failed
     * @throws CacheExistsException if cache exists and failIfExists flag is {@code true}
     */
    private DynamicCacheChangeRequest prepareCacheChangeRequest(
        @Nullable CacheConfiguration ccfg,
        String cacheName,
        @Nullable NearCacheConfiguration nearCfg,
        CacheType cacheType,
        boolean sql,
        boolean failIfExists,
        boolean failIfNotStarted,
        boolean disabledAfterStart
    ) throws IgniteCheckedException {
        DynamicCacheDescriptor desc = cacheDescriptor(cacheName);

        DynamicCacheChangeRequest req = new DynamicCacheChangeRequest(UUID.randomUUID(), cacheName, ctx.localNodeId());

        req.sql(sql);

        req.failIfExists(failIfExists);

        req.disabledAfterStart(disabledAfterStart);

        if (ccfg != null) {
            cloneCheckSerializable(ccfg);

            if (desc != null) {
                if (failIfExists) {
                    throw new CacheExistsException("Failed to start cache " +
                        "(a cache with the same name is already started): " + cacheName);
                }
                else {
                    CacheConfiguration descCfg = desc.cacheConfiguration();

                    // Check if we were asked to start a near cache.
                    if (nearCfg != null) {
                        if (CU.affinityNode(ctx.discovery().localNode(), descCfg.getNodeFilter())) {
                            // If we are on a data node and near cache was enabled, return success, else - fail.
                            if (descCfg.getNearConfiguration() != null)
                                return null;
                            else
                                throw new IgniteCheckedException("Failed to start near " +
                                    "cache (local node is an affinity node for cache): " + cacheName);
                        }
                        else
                            // If local node has near cache, return success.
                            req.clientStartOnly(true);
                    }
                    else if (!CU.affinityNode(ctx.discovery().localNode(), descCfg.getNodeFilter()))
                        req.clientStartOnly(true);

                    req.deploymentId(desc.deploymentId());
                    req.startCacheConfiguration(descCfg);
                    req.schema(desc.schema());
                }
            }
            else {
                req.deploymentId(IgniteUuid.randomUuid());

                CacheConfiguration cfg = new CacheConfiguration(ccfg);

                CacheObjectContext cacheObjCtx = ctx.cacheObjects().contextForCache(cfg);

                initialize(cfg, cacheObjCtx);

                req.startCacheConfiguration(cfg);
                req.schema(new QuerySchema(cfg.getQueryEntities()));
            }
        }
        else {
            req.clientStartOnly(true);

            if (desc != null)
                ccfg = desc.cacheConfiguration();

            if (ccfg == null) {
                if (failIfNotStarted) {
                    throw new CacheExistsException("Failed to start client cache " +
                        "(a cache with the given name is not started): " + cacheName);
                }
                else
                    return null;
            }

            req.deploymentId(desc.deploymentId());
            req.startCacheConfiguration(ccfg);
            req.schema(desc.schema());
        }

        if (nearCfg != null)
            req.nearCacheConfiguration(nearCfg);

        req.cacheType(cacheType);

        return req;
    }

    /**
     * @param obj Object to clone.
     * @return Object copy.
     * @throws IgniteCheckedException If failed.
     */
    public <T> T clone(final T obj) throws IgniteCheckedException {
        return withBinaryContext(new IgniteOutClosureX<T>() {
            @Override public T applyx() throws IgniteCheckedException {
                return U.unmarshal(marsh, U.marshal(marsh, obj), U.resolveClassLoader(ctx.config()));
            }
        });
    }

    /**
     *
     */
    @SuppressWarnings("ExternalizableWithoutPublicNoArgConstructor")
<<<<<<< HEAD
    private class WalModeChangeFuture extends GridFutureAdapter<Void> {
=======
    private class WalModeChangeFuture extends GridFutureAdapter<Boolean> {
>>>>>>> 43444384
        /** */
        private final UUID uid;

        /** Node id. */
        private volatile UUID initiatingNodeId;

        /** Group ids. */
<<<<<<< HEAD
        private final GridIntList grpIds;
=======
        private final int grpId;
>>>>>>> 43444384

        /** Disabling. */
        private final boolean disable;

        /** Nodes where checkpoint started. */
        private final List<ClusterNode> nodes = new LinkedList<>();

        /** Initialize future. */
        private final GridFutureAdapter<?> initFut = new GridFutureAdapter();

        /** Prepare future. */
        private final GridFutureAdapter<?> prepFut = new GridFutureAdapter();

        /** Disco listener. */
        private volatile GridLocalEventListener discoLsnr;

<<<<<<< HEAD
        /**
         * @param uid Uid.
         * @param initiatingNodeId Node Id.
         * @param grpIds Groups.
=======
        /** Active. */
        private volatile boolean active;

        /**
         * @param uid Uid.
         * @param initiatingNodeId Node Id.
         * @param grpId Group Id.
>>>>>>> 43444384
         * @param disable Disable.
         */
        private WalModeChangeFuture(UUID uid,
            final UUID initiatingNodeId,
<<<<<<< HEAD
            final GridIntList grpIds,
            final boolean disable) {
            this.uid = uid;
            this.initiatingNodeId = initiatingNodeId;
            this.grpIds = grpIds;
=======
            final int grpId,
            final boolean disable) {
            this.uid = uid;
            this.initiatingNodeId = initiatingNodeId;
            this.grpId = grpId;
>>>>>>> 43444384
            this.disable = disable;
        }

        /**
         * Should be inited at each node.
         */
        private void init() {
<<<<<<< HEAD
=======
            active = true;

>>>>>>> 43444384
            initIfNeeded();

            synchronized (nodes) {
                nodes.addAll(sharedCtx.discovery().serverNodes(AffinityTopologyVersion.NONE));
            }

            initFut.onDone();
        }

        /**
         *
         */
        public void prepare() {
            initIfNeeded();

<<<<<<< HEAD
            sendMessage(true, false);
=======
            sendMessage(true);
>>>>>>> 43444384
        }

        /**
         *
         */
        private void initIfNeeded() {
            if (this.discoLsnr == null) {
                log.info("Cluster wide WAL mode change operation started " +
<<<<<<< HEAD
                    "[cacheGrps=" + grpIds +
=======
                    "[cacheGrps=" + grpId +
>>>>>>> 43444384
                    ", action=" + (disable ? "disabling" : "enabling") +
                    ", initiatingNodeId=" + initiatingNodeId + ", phase=prepare]");

                this.discoLsnr = new GridLocalEventListener() {
                    @Override public void onEvent(Event evt) {
                        DiscoveryEvent discoEvt = (DiscoveryEvent)evt;

<<<<<<< HEAD
                        ClusterNode evtNode = discoEvt.eventNode();

                        ClusterNode node = ctx.discovery().oldestAliveServerNode(AffinityTopologyVersion.NONE);

                        boolean crd = node != null && node.isLocal();

                        if (!evtNode.isClient())
                            ackNode(evtNode);

                        if (evtNode.id().equals(initiatingNodeId) && crd) {
                            initiatingNodeId(ctx.localNodeId());

                            log.info("Cluster wide WAL mode change operation restarted due to initiating node fail " +
                                "[node=" + evtNode.id() +
                                ", cacheGrps=" + grpIds +
                                ", action=" + (disable ? "disabling" : "enabling") + "]. ");

                            sendMessage(true, true);
=======
                        final ClusterNode evtNode = discoEvt.eventNode();

                        if (!evtNode.id().equals(ctx.localNodeId())) { // Not current node failing.
                            if (!evtNode.isClient())
                                ackNode(evtNode);

                            final ClusterNode crd = ctx.discovery().oldestAliveServerNode(AffinityTopologyVersion.NONE);

                            assert crd != null;

                            if (evtNode.id().equals(initiatingNodeId)) {
                                initiatingNodeId(crd.id());

                                log.info("Cluster wide WAL mode change operation restarted due to initiating node fail " +
                                    "[node=" + evtNode.id() +
                                    ", cacheGrps=" + grpId +
                                    ", action=" + (disable ? "disabling" : "enabling") + "]. ");

                                prepFut.listen(new CI1() {
                                    @Override public void apply(Object o) {
                                        ackWalModeDynamicChangeMessage(crd.id(), uid);
                                    }
                                });
                            }
>>>>>>> 43444384
                        }
                    }
                };

                ctx.event().addLocalEventListener(discoLsnr, EVT_NODE_LEFT, EVT_NODE_FAILED);
            }
        }

        /**
         * @param initiatingNodeId Node id.
         */
        private void initiatingNodeId(UUID initiatingNodeId) {
            if (this.initiatingNodeId != initiatingNodeId) {
                log.info("Cluster wide WAL mode change operation restarted locally " +
<<<<<<< HEAD
                    "[cacheGrps=" + grpIds +
=======
                    "[cacheGrps=" + grpId +
>>>>>>> 43444384
                    ", action=" + (disable ? "disabling" : "enabling") +
                    ", initiatingNodeId=" + initiatingNodeId + ", phase=prepare]");

                this.initiatingNodeId = initiatingNodeId;
            }
        }

        /**
         * @param node Node.
         */
        private void onNodeAck(final ClusterNode node) {
<<<<<<< HEAD
            assert !node.isClient();

            log.info("Cluster wide WAL mode change operation prepare phase finished by node " +
                "[nodeId=" + node.id() +
                ", cacheGrps=" + grpIds +
=======
            assert !node.isClient() : node;

            log.info("Cluster wide WAL mode change operation prepare phase finished by node " +
                "[nodeId=" + node.id() +
                ", cacheGrps=" + grpId +
>>>>>>> 43444384
                ", action=" + (disable ? "disabling" : "enabling") +
                ", initiatingNodeId=" + initiatingNodeId + "]");

            initFut.listen(
                new CI1() {
                    @Override public void apply(Object o) {
                        boolean done = ackNode(node);

                        if (done && ctx.localNodeId().equals(initiatingNodeId)) {
                            log.info("Cluster wide WAL mode change operation prepared on whole cluster " +
<<<<<<< HEAD
                                "[cacheGrps=" + grpIds +
                                ", action=" + (disable ? "disabling" : "enabling") +
                                ", initiatingNodeId=" + initiatingNodeId + ", phase=finish]");

                            sendMessage(false, false);
=======
                                "[cacheGrps=" + grpId +
                                ", action=" + (disable ? "disabling" : "enabling") +
                                ", initiatingNodeId=" + initiatingNodeId + ", phase=finish]");

                            sendMessage(false);
>>>>>>> 43444384
                        }
                    }
                });
        }

        /**
         * @param node Node.
         * @return empty
         */
        private boolean ackNode(ClusterNode node) {
            synchronized (nodes) {
<<<<<<< HEAD
                boolean res = nodes.remove(node);

                assert res : node;
=======
                nodes.remove(node);
>>>>>>> 43444384

                return nodes.isEmpty();
            }
        }

        /**
         * @param prepare Prepare.
         */
<<<<<<< HEAD
        private void sendMessage(boolean prepare, boolean override) {
=======
        private void sendMessage(boolean prepare) {
>>>>>>> 43444384
            assert initiatingNodeId.equals(ctx.localNodeId());

            WalModeDynamicChangeMessage msg = new WalModeDynamicChangeMessage(
                uid,
                disable,
                prepare,
<<<<<<< HEAD
                override,
                grpIds,
=======
                grpId,
>>>>>>> 43444384
                initiatingNodeId);

            Exception err;

            try {
                ctx.discovery().sendCustomEvent(msg);

                err = checkNodeState();
            }
            catch (IgniteCheckedException e) {
                err = e;
            }

            if (err != null)
                onDone(err);
        }

        /** {@inheritDoc} */
<<<<<<< HEAD
        @Override public boolean onDone(@Nullable Void res, @Nullable Throwable err) {
            if (discoLsnr != null) {
                ctx.event().removeLocalEventListener(discoLsnr);

                // Make sure to remove future before completion.
                walModeChangeFuts.remove(uid, this);

                log.info("Cluster wide WAL mode change operation " + (err != null ? "failed " : "completed ") +
                    "[cacheGrps=" + grpIds +
=======
        @Override public boolean onDone(@Nullable Boolean res, @Nullable Throwable err) {
            if (discoLsnr != null) {
                ctx.event().removeLocalEventListener(discoLsnr);

                log.info("Cluster wide WAL mode change operation " + (err != null ? "failed " : "completed ") +
                    "[cacheGrps=" + grpId +
>>>>>>> 43444384
                    ", newState=" + (disable ? "disabled" : "enabled") +
                    ", initiatingNodeId=" + initiatingNodeId +
                    ", err=" + err + "]");
            }

<<<<<<< HEAD
=======
            // Make sure to remove future before completion.
            walModeChangeFuts.remove(uid, this);

>>>>>>> 43444384
            return super.onDone(res, err);
        }
    }

    /**
     *
     */
    @SuppressWarnings("ExternalizableWithoutPublicNoArgConstructor")
    private class DynamicCacheStartFuture extends GridFutureAdapter<Boolean> {
        /** */
        private UUID id;

        /**
         * @param id Future ID.
         */
        private DynamicCacheStartFuture(UUID id) {
            this.id = id;
        }

        /** {@inheritDoc} */
        @Override public boolean onDone(@Nullable Boolean res, @Nullable Throwable err) {
            // Make sure to remove future before completion.
            pendingFuts.remove(id, this);

            return super.onDone(res, err);
        }

        /** {@inheritDoc} */
        @Override public String toString() {
            return S.toString(DynamicCacheStartFuture.class, this);
        }
    }

    /**
     *
     */
    @SuppressWarnings("ExternalizableWithoutPublicNoArgConstructor")
    private class TemplateConfigurationFuture extends GridFutureAdapter<Object> {
        /** Start ID. */
        @GridToStringInclude
        private IgniteUuid deploymentId;

        /** Cache name. */
        private String cacheName;

        /**
         * @param cacheName Cache name.
         * @param deploymentId Deployment ID.
         */
        private TemplateConfigurationFuture(String cacheName, IgniteUuid deploymentId) {
            this.deploymentId = deploymentId;
            this.cacheName = cacheName;
        }

        /**
         * @return Start ID.
         */
        public IgniteUuid deploymentId() {
            return deploymentId;
        }

        /** {@inheritDoc} */
        @Override public boolean onDone(@Nullable Object res, @Nullable Throwable err) {
            // Make sure to remove future before completion.
            pendingTemplateFuts.remove(cacheName, this);

            return super.onDone(res, err);
        }

        /** {@inheritDoc} */
        @Override public String toString() {
            return S.toString(TemplateConfigurationFuture.class, this);
        }
    }

    /**
     *
     */
    static class LocalAffinityFunction implements AffinityFunction {
        /** */
        private static final long serialVersionUID = 0L;

        /** {@inheritDoc} */
        @Override public List<List<ClusterNode>> assignPartitions(AffinityFunctionContext affCtx) {
            ClusterNode locNode = null;

            for (ClusterNode n : affCtx.currentTopologySnapshot()) {
                if (n.isLocal()) {
                    locNode = n;

                    break;
                }
            }

            if (locNode == null)
                throw new IgniteException("Local node is not included into affinity nodes for 'LOCAL' cache");

            List<List<ClusterNode>> res = new ArrayList<>(partitions());

            for (int part = 0; part < partitions(); part++)
                res.add(Collections.singletonList(locNode));

            return Collections.unmodifiableList(res);
        }

        /** {@inheritDoc} */
        @Override public void reset() {
            // No-op.
        }

        /** {@inheritDoc} */
        @Override public int partitions() {
            return 1;
        }

        /** {@inheritDoc} */
        @Override public int partition(Object key) {
            return 0;
        }

        /** {@inheritDoc} */
        @Override public void removeNode(UUID nodeId) {
            // No-op.
        }
    }

    /**
     *
     */
    private class RemovedItemsCleanupTask implements GridTimeoutObject {
        /** */
        private final IgniteUuid id = IgniteUuid.randomUuid();

        /** */
        private final long endTime;

        /** */
        private final long timeout;

        /**
         * @param timeout Timeout.
         */
        RemovedItemsCleanupTask(long timeout) {
            this.timeout = timeout;

            endTime = U.currentTimeMillis() + timeout;
        }

        /** {@inheritDoc} */
        @Override public IgniteUuid timeoutId() {
            return id;
        }

        /** {@inheritDoc} */
        @Override public long endTime() {
            return endTime;
        }

        /** {@inheritDoc} */
        @Override public void onTimeout() {
            ctx.closure().runLocalSafe(new Runnable() {
                @Override public void run() {
                    try {
                        for (CacheGroupContext grp : sharedCtx.cache().cacheGroups()) {
                            if (!grp.isLocal() && grp.affinityNode()) {
                                GridDhtPartitionTopology top = null;

                                try {
                                    top = grp.topology();
                                }
                                catch (IllegalStateException ignore) {
                                    // Cache stopped.
                                }

                                if (top != null) {
                                    for (GridDhtLocalPartition part : top.currentLocalPartitions())
                                        part.cleanupRemoveQueue();
                                }

                                if (ctx.isStopping())
                                    return;
                            }
                        }
                    }
                    catch (Exception e) {
                        U.error(log, "Failed to cleanup removed cache items: " + e, e);
                    }

                    if (ctx.isStopping())
                        return;

                    addRemovedItemsCleanupTask(timeout);
                }
            }, true);
        }
    }
}<|MERGE_RESOLUTION|>--- conflicted
+++ resolved
@@ -123,8 +123,6 @@
 import org.apache.ignite.internal.processors.timeout.GridTimeoutObject;
 import org.apache.ignite.internal.suggestions.GridPerformanceSuggestions;
 import org.apache.ignite.internal.util.F0;
-import org.apache.ignite.internal.util.GridIntIterator;
-import org.apache.ignite.internal.util.GridIntList;
 import org.apache.ignite.internal.util.future.GridCompoundFuture;
 import org.apache.ignite.internal.util.future.GridFinishedFuture;
 import org.apache.ignite.internal.util.future.GridFutureAdapter;
@@ -2311,79 +2309,6 @@
     /**
      * @param msg Message.
      */
-<<<<<<< HEAD
-    private void onWalModeDynamicChangeMessage(WalModeDynamicChangeMessage msg) {
-        boolean disable = msg.disable();
-        boolean prepare = msg.prepare();
-        boolean override = msg.override();
-
-        if (override) {
-            assert prepare;
-
-            WalModeChangeFuture fut = walModeChangeFuts.get(msg.uid());
-
-            fut.initiatingNodeId(msg.initiatingNodeId());
-        }
-        else {
-            if (prepare) {
-                GridIntIterator it = msg.grpIds().iterator();
-
-                while (it.hasNext()) {
-                    int grpId = it.next();
-
-                    CacheGroupDescriptor desc = ctx.cache().cacheGroupDescriptors().get(grpId);
-
-                    if (desc.walMode() != (disable ? CacheGroupWalMode.ENABLE : CacheGroupWalMode.DISABLE)) {
-                        WalModeChangeFuture fut = walModeChangeFuts.get(msg.uid());
-
-                        if (fut != null)
-                            fut.onDone(new IgniteException("Operation can't be performed. " +
-                                "Cache's WAL mode should be " + (disable ? "enabled" : "disabled")));
-
-                        return;
-                    }
-                }
-            }
-
-            GridIntIterator it = msg.grpIds().iterator();
-
-            while (it.hasNext()) {
-                int grpId = it.next();
-
-                CacheGroupDescriptor desc = ctx.cache().cacheGroupDescriptors().get(grpId);
-
-                desc.walMode(CacheGroupWalMode.resolve(disable, prepare));
-
-                if (!disable)
-                    for (GridCacheContext cctx : ctx.cache().cacheGroup(grpId).caches()) {
-                        if (prepare)
-                            ctx.cache().disableGateway(cctx.name());
-                        else
-                            ctx.cache().enableGateway(cctx.name());
-                    }
-            }
-
-            if (prepare) {
-                WalModeChangeFuture fut =
-                    new WalModeChangeFuture(msg.uid(), msg.initiatingNodeId(), msg.grpIds(), msg.disable());
-
-                WalModeChangeFuture old = walModeChangeFuts.putIfAbsent(msg.uid(), fut);
-
-                if (old != null) {
-                    assert old.initiatingNodeId.equals(msg.initiatingNodeId());
-
-                    fut = old;
-                }
-
-                fut.init();
-            }
-            else {
-                WalModeChangeFuture fut = walModeChangeFuts.get(msg.uid());
-
-                if (fut != null)
-                    fut.onDone();
-            }
-=======
     private boolean onWalModeDynamicChangeMessage(WalModeDynamicChangeMessage msg) {
         boolean disable = msg.disable();
         boolean prepare = msg.prepare();
@@ -2468,46 +2393,19 @@
             }
             else
                 return false;
->>>>>>> 43444384
         }
     }
 
     /**
      * @param msg Message.
      */
-<<<<<<< HEAD
-    void onWalModeDynamicChangeMessageEvent(WalModeDynamicChangeMessage msg) {
-        boolean disable = msg.disable();
-        boolean prepare = msg.prepare();
-        boolean override = msg.override();
-=======
     boolean onWalModeDynamicChangeMessageEvent(WalModeDynamicChangeMessage msg) {
         boolean disable = msg.disable();
         boolean prepare = msg.prepare();
->>>>>>> 43444384
 
         if (prepare) {
             WalModeChangeFuture fut = walModeChangeFuts.get(msg.uid());
 
-<<<<<<< HEAD
-            if (fut != null) {
-                if (disable && sharedCtx.wal() != null) {
-                    if (!override) {
-                        GridIntIterator it = fut.grpIds.iterator();
-
-                        while (it.hasNext()) {
-                            int grpId = it.next();
-
-                            if (sharedCtx.wal() != null)
-                                sharedCtx.wal().disabled(grpId, true);
-                        }
-                    }
-
-                    ackWalModeDynamicChangeMessage(msg);
-                }
-            }
-        }
-=======
             if (fut != null && fut.active) {
                 if (disable && !ctx.clientNode()) {
                     sharedCtx.cache().cacheGroup(msg.grpId()).walDisabled(true);
@@ -2522,7 +2420,6 @@
         }
 
         return false;
->>>>>>> 43444384
     }
 
     /**
@@ -2532,33 +2429,12 @@
         throws IgniteCheckedException {
         boolean disable = msg.disable();
         boolean prepare = msg.prepare();
-<<<<<<< HEAD
-        boolean override = msg.override();
-=======
->>>>>>> 43444384
 
         assert !disable && prepare;
 
         if (sharedCtx.wal() != null) {
             final WalModeChangeFuture fut = walModeChangeFuts.get(msg.uid());
 
-<<<<<<< HEAD
-            if (!override) {
-                IgniteInternalFuture cpFut = sharedCtx.cache().context().database().checkpoint("wal-mode-change");
-
-                cpFut.listen(new CI1<Object>() {
-                    @Override public void apply(Object o) {
-                        GridIntIterator it = msg.grpIds().iterator();
-
-                        while (it.hasNext()) {
-                            int grpId = it.next();
-
-                            if (sharedCtx.wal() != null)
-                                sharedCtx.wal().disabled(grpId, false);
-                        }
-
-                        ackWalModeDynamicChangeMessage(msg);
-=======
             if (fut != null) {
                 assert fut.active;
 
@@ -2569,41 +2445,11 @@
                         sharedCtx.cache().cacheGroup(msg.grpId()).walDisabled(false);
 
                         ackWalModeDynamicChangeMessage(msg.initiatingNodeId(), msg.uid());
->>>>>>> 43444384
 
                         fut.prepFut.onDone();
                     }
                 });
             }
-<<<<<<< HEAD
-            else {
-                fut.prepFut.listen(new CI1() {
-                    @Override public void apply(Object o) {
-                        ackWalModeDynamicChangeMessage(msg);
-                    }
-                });
-            }
-        }
-    }
-
-    /**
-     * @param msg Message.
-     */
-    private void ackWalModeDynamicChangeMessage(final WalModeDynamicChangeMessage msg) {
-        if (!sharedCtx.localNodeId().equals(msg.initiatingNodeId())) {
-            ctx.closure().runLocalSafe(new Runnable() {
-                @Override public void run() {
-                    try {
-                        sharedCtx.io().send(msg.initiatingNodeId(),
-                            new WalModeDynamicChangeAckMessage(msg.uid()), SYSTEM_POOL);
-                    }
-                    catch (ClusterTopologyCheckedException e) {
-                        if (log.isDebugEnabled())
-                            log.debug("Failed to send message, node failed: " + msg.initiatingNodeId());
-                    }
-                    catch (IgniteCheckedException e) {
-                        U.error(log, "Failed to send message [node=" + msg.initiatingNodeId() + ']', e);
-=======
         }
     }
 
@@ -2625,24 +2471,17 @@
                     }
                     catch (IgniteCheckedException e) {
                         U.error(log, "Failed to send message [node=" + nodeId + ']', e);
->>>>>>> 43444384
                     }
                 }
             }, SYSTEM_POOL);
         }
         else {
-<<<<<<< HEAD
-            WalModeChangeFuture fut = walModeChangeFuts.get(msg.uid());
-
-            fut.onNodeAck(sharedCtx.localNode());
-=======
             WalModeChangeFuture fut = walModeChangeFuts.get(uid);
 
             if (fut != null)
                 fut.onNodeAck(sharedCtx.localNode());
             else
                 assert ctx.isStopping();
->>>>>>> 43444384
         }
     }
 
@@ -3234,49 +3073,6 @@
     }
 
     /**
-<<<<<<< HEAD
-     * @param cacheNames Cache names.
-     * @param disable Disable.
-     * @param explicit Explicit.
-     */
-    public IgniteInternalFuture<?> changeWalMode(
-        Collection<String> cacheNames,
-        boolean disable,
-        boolean explicit) throws IgniteException {
-        Set<Integer> grpSet = new HashSet<>();
-
-        boolean already = true;
-
-        for (String cacheName : cacheNames) {
-            DynamicCacheDescriptor desc = ctx.cache().cacheDescriptor(cacheName);
-
-            if (!grpSet.add(desc.groupId()) && explicit)
-                throw new IgniteException("Cache group contains more than one cache. " +
-                    "Set explicit flag to false to allow such operation.");
-
-            if (desc.groupDescriptor().walMode() != (disable ? CacheGroupWalMode.DISABLE : CacheGroupWalMode.ENABLE))
-                already = false;
-        }
-
-        if (already)
-            return new GridFinishedFuture<>();
-
-        GridIntList grpIds = new GridIntList(grpSet.size());
-
-        for (Integer grp : grpSet)
-            grpIds.add(grp);
-
-        // Checking same fut already registered
-        for (WalModeChangeFuture fut0 : walModeChangeFuts.values()) {
-            if (fut0.grpIds.equals(grpIds) && fut0.disable == disable)
-                return fut0;
-        }
-
-        UUID uid = UUID.randomUUID();
-
-        WalModeChangeFuture fut = new WalModeChangeFuture(uid, ctx.localNodeId(), grpIds, disable);
-
-=======
      * @param cacheName Cache name.
      */
     public boolean walEnabled(String cacheName) {
@@ -3326,7 +3122,6 @@
             }
         }
 
->>>>>>> 43444384
         WalModeChangeFuture old = walModeChangeFuts.put(uid, fut);
 
         assert old == null : old;
@@ -3557,14 +3352,8 @@
             return true;
 
         if (msg instanceof WalModeDynamicChangeMessage) {
-<<<<<<< HEAD
-            onWalModeDynamicChangeMessage((WalModeDynamicChangeMessage)msg);
-
-            return ((WalModeDynamicChangeMessage)msg).needExchange();
-=======
             return onWalModeDynamicChangeMessage((WalModeDynamicChangeMessage)msg) &&
                 ((WalModeDynamicChangeMessage)msg).needExchange();
->>>>>>> 43444384
         }
 
         if (msg instanceof DynamicCacheChangeBatch)
@@ -4523,11 +4312,7 @@
      *
      */
     @SuppressWarnings("ExternalizableWithoutPublicNoArgConstructor")
-<<<<<<< HEAD
-    private class WalModeChangeFuture extends GridFutureAdapter<Void> {
-=======
     private class WalModeChangeFuture extends GridFutureAdapter<Boolean> {
->>>>>>> 43444384
         /** */
         private final UUID uid;
 
@@ -4535,11 +4320,7 @@
         private volatile UUID initiatingNodeId;
 
         /** Group ids. */
-<<<<<<< HEAD
-        private final GridIntList grpIds;
-=======
         private final int grpId;
->>>>>>> 43444384
 
         /** Disabling. */
         private final boolean disable;
@@ -4556,12 +4337,6 @@
         /** Disco listener. */
         private volatile GridLocalEventListener discoLsnr;
 
-<<<<<<< HEAD
-        /**
-         * @param uid Uid.
-         * @param initiatingNodeId Node Id.
-         * @param grpIds Groups.
-=======
         /** Active. */
         private volatile boolean active;
 
@@ -4569,24 +4344,15 @@
          * @param uid Uid.
          * @param initiatingNodeId Node Id.
          * @param grpId Group Id.
->>>>>>> 43444384
          * @param disable Disable.
          */
         private WalModeChangeFuture(UUID uid,
             final UUID initiatingNodeId,
-<<<<<<< HEAD
-            final GridIntList grpIds,
-            final boolean disable) {
-            this.uid = uid;
-            this.initiatingNodeId = initiatingNodeId;
-            this.grpIds = grpIds;
-=======
             final int grpId,
             final boolean disable) {
             this.uid = uid;
             this.initiatingNodeId = initiatingNodeId;
             this.grpId = grpId;
->>>>>>> 43444384
             this.disable = disable;
         }
 
@@ -4594,11 +4360,8 @@
          * Should be inited at each node.
          */
         private void init() {
-<<<<<<< HEAD
-=======
             active = true;
 
->>>>>>> 43444384
             initIfNeeded();
 
             synchronized (nodes) {
@@ -4614,11 +4377,7 @@
         public void prepare() {
             initIfNeeded();
 
-<<<<<<< HEAD
-            sendMessage(true, false);
-=======
             sendMessage(true);
->>>>>>> 43444384
         }
 
         /**
@@ -4627,11 +4386,7 @@
         private void initIfNeeded() {
             if (this.discoLsnr == null) {
                 log.info("Cluster wide WAL mode change operation started " +
-<<<<<<< HEAD
-                    "[cacheGrps=" + grpIds +
-=======
                     "[cacheGrps=" + grpId +
->>>>>>> 43444384
                     ", action=" + (disable ? "disabling" : "enabling") +
                     ", initiatingNodeId=" + initiatingNodeId + ", phase=prepare]");
 
@@ -4639,26 +4394,6 @@
                     @Override public void onEvent(Event evt) {
                         DiscoveryEvent discoEvt = (DiscoveryEvent)evt;
 
-<<<<<<< HEAD
-                        ClusterNode evtNode = discoEvt.eventNode();
-
-                        ClusterNode node = ctx.discovery().oldestAliveServerNode(AffinityTopologyVersion.NONE);
-
-                        boolean crd = node != null && node.isLocal();
-
-                        if (!evtNode.isClient())
-                            ackNode(evtNode);
-
-                        if (evtNode.id().equals(initiatingNodeId) && crd) {
-                            initiatingNodeId(ctx.localNodeId());
-
-                            log.info("Cluster wide WAL mode change operation restarted due to initiating node fail " +
-                                "[node=" + evtNode.id() +
-                                ", cacheGrps=" + grpIds +
-                                ", action=" + (disable ? "disabling" : "enabling") + "]. ");
-
-                            sendMessage(true, true);
-=======
                         final ClusterNode evtNode = discoEvt.eventNode();
 
                         if (!evtNode.id().equals(ctx.localNodeId())) { // Not current node failing.
@@ -4683,7 +4418,6 @@
                                     }
                                 });
                             }
->>>>>>> 43444384
                         }
                     }
                 };
@@ -4698,11 +4432,7 @@
         private void initiatingNodeId(UUID initiatingNodeId) {
             if (this.initiatingNodeId != initiatingNodeId) {
                 log.info("Cluster wide WAL mode change operation restarted locally " +
-<<<<<<< HEAD
-                    "[cacheGrps=" + grpIds +
-=======
                     "[cacheGrps=" + grpId +
->>>>>>> 43444384
                     ", action=" + (disable ? "disabling" : "enabling") +
                     ", initiatingNodeId=" + initiatingNodeId + ", phase=prepare]");
 
@@ -4714,19 +4444,11 @@
          * @param node Node.
          */
         private void onNodeAck(final ClusterNode node) {
-<<<<<<< HEAD
-            assert !node.isClient();
-
-            log.info("Cluster wide WAL mode change operation prepare phase finished by node " +
-                "[nodeId=" + node.id() +
-                ", cacheGrps=" + grpIds +
-=======
             assert !node.isClient() : node;
 
             log.info("Cluster wide WAL mode change operation prepare phase finished by node " +
                 "[nodeId=" + node.id() +
                 ", cacheGrps=" + grpId +
->>>>>>> 43444384
                 ", action=" + (disable ? "disabling" : "enabling") +
                 ", initiatingNodeId=" + initiatingNodeId + "]");
 
@@ -4737,19 +4459,11 @@
 
                         if (done && ctx.localNodeId().equals(initiatingNodeId)) {
                             log.info("Cluster wide WAL mode change operation prepared on whole cluster " +
-<<<<<<< HEAD
-                                "[cacheGrps=" + grpIds +
-                                ", action=" + (disable ? "disabling" : "enabling") +
-                                ", initiatingNodeId=" + initiatingNodeId + ", phase=finish]");
-
-                            sendMessage(false, false);
-=======
                                 "[cacheGrps=" + grpId +
                                 ", action=" + (disable ? "disabling" : "enabling") +
                                 ", initiatingNodeId=" + initiatingNodeId + ", phase=finish]");
 
                             sendMessage(false);
->>>>>>> 43444384
                         }
                     }
                 });
@@ -4761,13 +4475,7 @@
          */
         private boolean ackNode(ClusterNode node) {
             synchronized (nodes) {
-<<<<<<< HEAD
-                boolean res = nodes.remove(node);
-
-                assert res : node;
-=======
                 nodes.remove(node);
->>>>>>> 43444384
 
                 return nodes.isEmpty();
             }
@@ -4776,23 +4484,14 @@
         /**
          * @param prepare Prepare.
          */
-<<<<<<< HEAD
-        private void sendMessage(boolean prepare, boolean override) {
-=======
         private void sendMessage(boolean prepare) {
->>>>>>> 43444384
             assert initiatingNodeId.equals(ctx.localNodeId());
 
             WalModeDynamicChangeMessage msg = new WalModeDynamicChangeMessage(
                 uid,
                 disable,
                 prepare,
-<<<<<<< HEAD
-                override,
-                grpIds,
-=======
                 grpId,
->>>>>>> 43444384
                 initiatingNodeId);
 
             Exception err;
@@ -4811,35 +4510,20 @@
         }
 
         /** {@inheritDoc} */
-<<<<<<< HEAD
-        @Override public boolean onDone(@Nullable Void res, @Nullable Throwable err) {
-            if (discoLsnr != null) {
-                ctx.event().removeLocalEventListener(discoLsnr);
-
-                // Make sure to remove future before completion.
-                walModeChangeFuts.remove(uid, this);
-
-                log.info("Cluster wide WAL mode change operation " + (err != null ? "failed " : "completed ") +
-                    "[cacheGrps=" + grpIds +
-=======
         @Override public boolean onDone(@Nullable Boolean res, @Nullable Throwable err) {
             if (discoLsnr != null) {
                 ctx.event().removeLocalEventListener(discoLsnr);
 
                 log.info("Cluster wide WAL mode change operation " + (err != null ? "failed " : "completed ") +
                     "[cacheGrps=" + grpId +
->>>>>>> 43444384
                     ", newState=" + (disable ? "disabled" : "enabled") +
                     ", initiatingNodeId=" + initiatingNodeId +
                     ", err=" + err + "]");
             }
 
-<<<<<<< HEAD
-=======
             // Make sure to remove future before completion.
             walModeChangeFuts.remove(uid, this);
 
->>>>>>> 43444384
             return super.onDone(res, err);
         }
     }
