--- conflicted
+++ resolved
@@ -3449,42 +3449,35 @@
                     }
                 }
 
-                DynamicCacheDescriptor locDesc = cacheDescriptor(cacheInfo.cacheData().config().getName());
-
-                if (locDesc == null)
+                DynamicCacheDescriptor localDesc = cacheDescriptor(cacheInfo.cacheData().config().getName());
+
+                if (localDesc == null)
                     continue;
 
-                QuerySchemaPatch schemaPatch = locDesc.makeSchemaPatch(cacheInfo.cacheData().queryEntities());
+                QuerySchemaPatch schemaPatch = localDesc.makeSchemaPatch(cacheInfo.cacheData().queryEntities());
 
                 if (schemaPatch.hasConflicts() || (isGridActive && !schemaPatch.isEmpty())) {
                     if (errorMsg.length() > 0)
                         errorMsg.append("\n");
 
                     if (schemaPatch.hasConflicts())
-<<<<<<< HEAD
-                        errorMessage.append(String.format(MERGE_OF_CONFIG_CONFLICTS_MESSAGE,
-                            locDesc.cacheName(), schemaPatch.getConflictsMessage()));
-                    else
-                        errorMessage.append(String.format(MERGE_OF_CONFIG_REQUIRED_MESSAGE, locDesc.cacheName()));
-                }
-
-                // This check must be done on join, otherwise group encryption key will be
-                // written to metastore regardless of validation check and could trigger WAL write failures.
-                boolean locEnc = locDesc.cacheConfiguration().isEncryptionEnabled();
-                boolean rmtEnc = cacheInfo.cacheData().config().isEncryptionEnabled();
-
-                if (locEnc != rmtEnc) {
-                    if (errorMessage.length() > 0)
-                        errorMessage.append("\n");
-
-                    // Message will be printed on remote node, so need to swap local and remote.
-                    errorMessage.append(String.format(ENCRYPT_MISMATCH_MESSAGE, locDesc.cacheName(), rmtEnc, locEnc));
-=======
                         errorMsg.append(String.format(MERGE_OF_CONFIG_CONFLICTS_MESSAGE,
                             localDesc.cacheName(), schemaPatch.getConflictsMessage()));
                     else
                         errorMsg.append(String.format(MERGE_OF_CONFIG_REQUIRED_MESSAGE, localDesc.cacheName()));
->>>>>>> a998b258
+                }
+
+                // This check must be done on join, otherwise group encryption key will be
+                // written to metastore regardless of validation check and could trigger WAL write failures.
+                boolean locEnc = localDesc.cacheConfiguration().isEncryptionEnabled();
+                boolean rmtEnc = cacheInfo.cacheData().config().isEncryptionEnabled();
+
+                if (locEnc != rmtEnc) {
+                    if (errorMsg.length() > 0)
+                        errorMsg.append("\n");
+
+                    // Message will be printed on remote node, so need to swap local and remote.
+                    errorMsg.append(String.format(ENCRYPT_MISMATCH_MESSAGE, locDesc.cacheName(), rmtEnc, locEnc));
                 }
             }
 
