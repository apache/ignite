/*
 * Licensed to the Apache Software Foundation (ASF) under one or more
 * contributor license agreements.  See the NOTICE file distributed with
 * this work for additional information regarding copyright ownership.
 * The ASF licenses this file to You under the Apache License, Version 2.0
 * (the "License"); you may not use this file except in compliance with
 * the License.  You may obtain a copy of the License at
 *
 *      http://www.apache.org/licenses/LICENSE-2.0
 *
 * Unless required by applicable law or agreed to in writing, software
 * distributed under the License is distributed on an "AS IS" BASIS,
 * WITHOUT WARRANTIES OR CONDITIONS OF ANY KIND, either express or implied.
 * See the License for the specific language governing permissions and
 * limitations under the License.
 */

package org.apache.ignite.internal.processors.cache;

import java.util.ArrayList;
import java.util.Collection;
import java.util.Collections;
import java.util.Comparator;
import java.util.Deque;
import java.util.HashMap;
import java.util.HashSet;
import java.util.IdentityHashMap;
import java.util.LinkedList;
import java.util.List;
import java.util.ListIterator;
import java.util.Map;
import java.util.Set;
import java.util.UUID;
import java.util.concurrent.ConcurrentHashMap;
import java.util.concurrent.ConcurrentMap;
import java.util.concurrent.CountDownLatch;
import javax.cache.configuration.Factory;
import javax.cache.integration.CacheLoader;
import javax.cache.integration.CacheWriter;
import javax.management.JMException;
import javax.management.MBeanServer;
import org.apache.ignite.IgniteCheckedException;
import org.apache.ignite.IgniteException;
import org.apache.ignite.cache.CacheExistsException;
import org.apache.ignite.cache.CacheMode;
import org.apache.ignite.cache.CacheRebalanceMode;
import org.apache.ignite.cache.affinity.AffinityFunction;
import org.apache.ignite.cache.affinity.AffinityFunctionContext;
import org.apache.ignite.cache.affinity.rendezvous.RendezvousAffinityFunction;
import org.apache.ignite.cache.store.CacheStore;
import org.apache.ignite.cache.store.CacheStoreSessionListener;
import org.apache.ignite.cluster.ClusterNode;
import org.apache.ignite.configuration.CacheConfiguration;
import org.apache.ignite.configuration.DeploymentMode;
import org.apache.ignite.configuration.FileSystemConfiguration;
import org.apache.ignite.configuration.IgniteConfiguration;
import org.apache.ignite.configuration.NearCacheConfiguration;
import org.apache.ignite.configuration.TransactionConfiguration;
import org.apache.ignite.events.EventType;
import org.apache.ignite.internal.GridKernalContext;
import org.apache.ignite.internal.IgniteClientDisconnectedCheckedException;
import org.apache.ignite.internal.IgniteComponentType;
import org.apache.ignite.internal.IgniteInternalFuture;
import org.apache.ignite.internal.IgniteNodeAttributes;
import org.apache.ignite.internal.IgniteTransactionsEx;
import org.apache.ignite.internal.binary.BinaryContext;
import org.apache.ignite.internal.binary.BinaryMarshaller;
import org.apache.ignite.internal.binary.GridBinaryMarshaller;
import org.apache.ignite.internal.managers.discovery.DiscoveryCustomMessage;
import org.apache.ignite.internal.pagemem.snapshot.StartFullSnapshotAckDiscoveryMessage;
import org.apache.ignite.internal.pagemem.store.IgnitePageStoreManager;
import org.apache.ignite.internal.pagemem.wal.IgniteWriteAheadLogManager;
import org.apache.ignite.internal.processors.GridProcessorAdapter;
import org.apache.ignite.internal.processors.affinity.AffinityTopologyVersion;
import org.apache.ignite.internal.processors.cache.binary.CacheObjectBinaryProcessorImpl;
import org.apache.ignite.internal.processors.cache.database.IgniteCacheDatabaseSharedManager;
import org.apache.ignite.internal.processors.cache.database.MemoryPolicy;
import org.apache.ignite.internal.processors.cache.database.freelist.FreeList;
import org.apache.ignite.internal.processors.cache.database.tree.reuse.ReuseList;
import org.apache.ignite.internal.processors.cache.datastructures.CacheDataStructuresManager;
import org.apache.ignite.internal.processors.cache.distributed.dht.GridDhtCache;
import org.apache.ignite.internal.processors.cache.distributed.dht.GridDhtCacheAdapter;
import org.apache.ignite.internal.processors.cache.distributed.dht.GridDhtLocalPartition;
import org.apache.ignite.internal.processors.cache.distributed.dht.GridDhtPartitionTopology;
import org.apache.ignite.internal.processors.cache.distributed.dht.atomic.GridDhtAtomicCache;
import org.apache.ignite.internal.processors.cache.distributed.dht.colocated.GridDhtColocatedCache;
import org.apache.ignite.internal.processors.cache.distributed.near.GridNearAtomicCache;
import org.apache.ignite.internal.processors.cache.distributed.near.GridNearTransactionalCache;
import org.apache.ignite.internal.processors.cache.dr.GridCacheDrManager;
import org.apache.ignite.internal.processors.cache.jta.CacheJtaManagerAdapter;
import org.apache.ignite.internal.processors.cache.local.GridLocalCache;
import org.apache.ignite.internal.processors.cache.local.atomic.GridLocalAtomicCache;
import org.apache.ignite.internal.processors.cache.query.GridCacheDistributedQueryManager;
import org.apache.ignite.internal.processors.cache.query.GridCacheLocalQueryManager;
import org.apache.ignite.internal.processors.cache.query.GridCacheQueryManager;
import org.apache.ignite.internal.processors.cache.query.continuous.CacheContinuousQueryManager;
import org.apache.ignite.internal.processors.cache.store.CacheStoreManager;
import org.apache.ignite.internal.processors.cache.transactions.IgniteTransactionsImpl;
import org.apache.ignite.internal.processors.cache.transactions.IgniteTxManager;
import org.apache.ignite.internal.processors.cache.version.GridCacheVersionManager;
import org.apache.ignite.internal.processors.cacheobject.IgniteCacheObjectProcessor;
import org.apache.ignite.internal.processors.plugin.CachePluginManager;
import org.apache.ignite.internal.processors.query.QuerySchema;
import org.apache.ignite.internal.processors.query.QueryUtils;
import org.apache.ignite.internal.processors.query.schema.SchemaExchangeWorkerTask;
import org.apache.ignite.internal.processors.query.schema.SchemaNodeLeaveExchangeWorkerTask;
import org.apache.ignite.internal.processors.query.schema.message.SchemaAbstractDiscoveryMessage;
import org.apache.ignite.internal.processors.query.schema.message.SchemaProposeDiscoveryMessage;
import org.apache.ignite.internal.processors.timeout.GridTimeoutObject;
import org.apache.ignite.internal.suggestions.GridPerformanceSuggestions;
import org.apache.ignite.internal.util.F0;
import org.apache.ignite.internal.util.future.GridCompoundFuture;
import org.apache.ignite.internal.util.future.GridFinishedFuture;
import org.apache.ignite.internal.util.future.GridFutureAdapter;
import org.apache.ignite.internal.util.lang.IgniteOutClosureX;
import org.apache.ignite.internal.util.tostring.GridToStringInclude;
import org.apache.ignite.internal.util.typedef.F;
import org.apache.ignite.internal.util.typedef.T2;
import org.apache.ignite.internal.util.typedef.X;
import org.apache.ignite.internal.util.typedef.internal.CU;
import org.apache.ignite.internal.util.typedef.internal.S;
import org.apache.ignite.internal.util.typedef.internal.U;
import org.apache.ignite.lang.IgniteClosure;
import org.apache.ignite.lang.IgniteFuture;
import org.apache.ignite.lang.IgnitePredicate;
import org.apache.ignite.lang.IgniteUuid;
import org.apache.ignite.lifecycle.LifecycleAware;
import org.apache.ignite.marshaller.Marshaller;
import org.apache.ignite.marshaller.MarshallerUtils;
import org.apache.ignite.mxbean.IgniteMBeanAware;
import org.apache.ignite.spi.IgniteNodeValidationResult;
import org.apache.ignite.spi.discovery.DiscoveryDataBag;
import org.apache.ignite.spi.discovery.DiscoveryDataBag.GridDiscoveryData;
import org.apache.ignite.spi.discovery.DiscoveryDataBag.JoiningNodeDiscoveryData;
import org.jetbrains.annotations.Nullable;

import static org.apache.ignite.IgniteSystemProperties.IGNITE_CACHE_REMOVED_ENTRIES_TTL;
import static org.apache.ignite.IgniteSystemProperties.IGNITE_SKIP_CONFIGURATION_CONSISTENCY_CHECK;
import static org.apache.ignite.IgniteSystemProperties.getBoolean;
import static org.apache.ignite.cache.CacheAtomicityMode.ATOMIC;
import static org.apache.ignite.cache.CacheMode.LOCAL;
import static org.apache.ignite.cache.CacheMode.PARTITIONED;
import static org.apache.ignite.cache.CacheMode.REPLICATED;
import static org.apache.ignite.cache.CacheRebalanceMode.ASYNC;
import static org.apache.ignite.cache.CacheRebalanceMode.SYNC;
import static org.apache.ignite.cache.CacheWriteSynchronizationMode.FULL_ASYNC;
import static org.apache.ignite.cache.CacheWriteSynchronizationMode.FULL_SYNC;
import static org.apache.ignite.cache.CacheWriteSynchronizationMode.PRIMARY_SYNC;
import static org.apache.ignite.configuration.CacheConfiguration.DFLT_CACHE_MODE;
import static org.apache.ignite.configuration.DeploymentMode.CONTINUOUS;
import static org.apache.ignite.configuration.DeploymentMode.ISOLATED;
import static org.apache.ignite.configuration.DeploymentMode.PRIVATE;
import static org.apache.ignite.configuration.DeploymentMode.SHARED;
import static org.apache.ignite.internal.GridComponent.DiscoveryDataExchangeType.CACHE_PROC;
import static org.apache.ignite.internal.IgniteComponentType.JTA;
import static org.apache.ignite.internal.IgniteNodeAttributes.ATTR_CONSISTENCY_CHECK_SKIPPED;
import static org.apache.ignite.internal.IgniteNodeAttributes.ATTR_TX_CONFIG;
import static org.apache.ignite.internal.processors.cache.GridCacheUtils.isNearEnabled;

/**
 * Cache processor.
 */
@SuppressWarnings({"unchecked", "TypeMayBeWeakened", "deprecation"})
public class GridCacheProcessor extends GridProcessorAdapter {
    /** Shared cache context. */
    private GridCacheSharedContext<?, ?> sharedCtx;

    /** */
    private final Map<String, GridCacheAdapter<?, ?>> caches;

    /** Caches stopped from onKernalStop callback. */
    private final Map<String, GridCacheAdapter> stoppedCaches = new ConcurrentHashMap<>();

    /** Map of proxies. */
    private final Map<String, IgniteCacheProxy<?, ?>> jCacheProxies;

    /** Caches stop sequence. */
    private final Deque<String> stopSeq;

    /** Transaction interface implementation. */
    private IgniteTransactionsImpl transactions;

    /** Pending cache starts. */
    private ConcurrentMap<UUID, IgniteInternalFuture> pendingFuts = new ConcurrentHashMap<>();

    /** Template configuration add futures. */
    private ConcurrentMap<String, IgniteInternalFuture> pendingTemplateFuts = new ConcurrentHashMap<>();

    /** */
    private ClusterCachesInfo cachesInfo;

    /** */
    private IdentityHashMap<CacheStore, ThreadLocal> sesHolders = new IdentityHashMap<>();

    /** Must use JDK marsh since it is used by discovery to fire custom events. */
    private final Marshaller marsh;

    /** Count down latch for caches. */
    private final CountDownLatch cacheStartedLatch = new CountDownLatch(1);

    /** Internal cache names. */
    private final Set<String> internalCaches;

    /** */
    private ConcurrentMap<Integer, CacheGroupInfrastructure> cacheGrps = new ConcurrentHashMap<>();

    /**
     * @param ctx Kernal context.
     */
    public GridCacheProcessor(GridKernalContext ctx) {
        super(ctx);

        caches = new ConcurrentHashMap<>();
        jCacheProxies = new ConcurrentHashMap<>();
        stopSeq = new LinkedList<>();
        internalCaches = new HashSet<>();

        marsh = MarshallerUtils.jdkMarshaller(ctx.igniteInstanceName());
    }

    /**
     * @param cfg Initializes cache configuration with proper defaults.
     * @param cacheObjCtx Cache object context.
     * @throws IgniteCheckedException If configuration is not valid.
     */
    private void initialize(CacheConfiguration cfg, CacheObjectContext cacheObjCtx)
        throws IgniteCheckedException {
        if (cfg.getCacheMode() == null)
            cfg.setCacheMode(DFLT_CACHE_MODE);

        if (cfg.getNodeFilter() == null)
            cfg.setNodeFilter(CacheConfiguration.ALL_NODES);

        if (cfg.getAffinity() == null) {
            if (cfg.getCacheMode() == PARTITIONED) {
                RendezvousAffinityFunction aff = new RendezvousAffinityFunction();

                cfg.setAffinity(aff);
            }
            else if (cfg.getCacheMode() == REPLICATED) {
                RendezvousAffinityFunction aff = new RendezvousAffinityFunction(false, 512);

                cfg.setAffinity(aff);

                cfg.setBackups(Integer.MAX_VALUE);
            }
            else
                cfg.setAffinity(new LocalAffinityFunction());
        }
        else {
            if (cfg.getCacheMode() == LOCAL && !(cfg.getAffinity() instanceof LocalAffinityFunction)) {
                cfg.setAffinity(new LocalAffinityFunction());

                U.warn(log, "AffinityFunction configuration parameter will be ignored for local cache" +
                    " [cacheName=" + U.maskName(cfg.getName()) + ']');
            }
        }

        if (cfg.getCacheMode() == REPLICATED)
            cfg.setBackups(Integer.MAX_VALUE);

        if( cfg.getQueryParallelism() > 1 && cfg.getCacheMode() != PARTITIONED)
            throw new IgniteCheckedException("Segmented indices are supported for PARTITIONED mode only.");

        if (cfg.getAffinityMapper() == null)
            cfg.setAffinityMapper(cacheObjCtx.defaultAffMapper());

        ctx.igfsHelper().preProcessCacheConfiguration(cfg);

        if (cfg.getRebalanceMode() == null)
            cfg.setRebalanceMode(ASYNC);

        if (cfg.getAtomicityMode() == null)
            cfg.setAtomicityMode(CacheConfiguration.DFLT_CACHE_ATOMICITY_MODE);

        if (cfg.getWriteSynchronizationMode() == null)
            cfg.setWriteSynchronizationMode(PRIMARY_SYNC);

        assert cfg.getWriteSynchronizationMode() != null;

        if (cfg.getCacheStoreFactory() == null) {
            Factory<CacheLoader> ldrFactory = cfg.getCacheLoaderFactory();
            Factory<CacheWriter> writerFactory = cfg.isWriteThrough() ? cfg.getCacheWriterFactory() : null;

            if (ldrFactory != null || writerFactory != null)
                cfg.setCacheStoreFactory(new GridCacheLoaderWriterStoreFactory(ldrFactory, writerFactory));
        }
        else {
            if (cfg.getCacheLoaderFactory() != null)
                throw new IgniteCheckedException("Cannot set both cache loaded factory and cache store factory " +
                    "for cache: " + U.maskName(cfg.getName()));

            if (cfg.getCacheWriterFactory() != null)
                throw new IgniteCheckedException("Cannot set both cache writer factory and cache store factory " +
                    "for cache: " + U.maskName(cfg.getName()));
        }
    }

    /**
     * @param cfg Configuration to check for possible performance issues.
     * @param hasStore {@code True} if store is configured.
     */
    private void suggestOptimizations(CacheConfiguration cfg, boolean hasStore) {
        GridPerformanceSuggestions perf = ctx.performance();

        String msg = "Disable eviction policy (remove from configuration)";

        if (cfg.getEvictionPolicy() != null)
            perf.add(msg, false);
        else
            perf.add(msg, true);

        if (cfg.getCacheMode() == PARTITIONED) {
            perf.add("Disable near cache (set 'nearConfiguration' to null)", cfg.getNearConfiguration() == null);

            if (cfg.getAffinity() != null)
                perf.add("Decrease number of backups (set 'backups' to 0)", cfg.getBackups() == 0);
        }

        // Suppress warning if at least one ATOMIC cache found.
        perf.add("Enable ATOMIC mode if not using transactions (set 'atomicityMode' to ATOMIC)",
            cfg.getAtomicityMode() == ATOMIC);

        // Suppress warning if at least one non-FULL_SYNC mode found.
        perf.add("Disable fully synchronous writes (set 'writeSynchronizationMode' to PRIMARY_SYNC or FULL_ASYNC)",
            cfg.getWriteSynchronizationMode() != FULL_SYNC);

        if (hasStore && cfg.isWriteThrough())
            perf.add("Enable write-behind to persistent store (set 'writeBehindEnabled' to true)",
                cfg.isWriteBehindEnabled());
    }

    /**
     * Create exchange worker task for custom discovery message.
     *
     * @param msg Custom discovery message.
     * @return Task or {@code null} if message doesn't require any special processing.
     */
    public CachePartitionExchangeWorkerTask exchangeTaskForCustomDiscoveryMessage(DiscoveryCustomMessage msg) {
        if (msg instanceof SchemaAbstractDiscoveryMessage) {
            SchemaAbstractDiscoveryMessage msg0 = (SchemaAbstractDiscoveryMessage)msg;

            if (msg0.exchange())
                return new SchemaExchangeWorkerTask(msg0);
        }

        return null;
    }

    /**
     * Process custom exchange task.
     *
     * @param task Task.
     */
    public void processCustomExchangeTask(CachePartitionExchangeWorkerTask task) {
        if (task instanceof SchemaExchangeWorkerTask) {
            SchemaAbstractDiscoveryMessage msg = ((SchemaExchangeWorkerTask)task).message();

            if (msg instanceof SchemaProposeDiscoveryMessage) {
                SchemaProposeDiscoveryMessage msg0 = (SchemaProposeDiscoveryMessage)msg;

                ctx.query().onSchemaPropose(msg0);
            }
            else
                U.warn(log, "Unsupported schema discovery message: " + msg);
        }
        else if (task instanceof SchemaNodeLeaveExchangeWorkerTask) {
            SchemaNodeLeaveExchangeWorkerTask task0 = (SchemaNodeLeaveExchangeWorkerTask)task;

            ctx.query().onNodeLeave(task0.node());
        }
        else
            U.warn(log, "Unsupported custom exchange task: " + task);
    }

    /**
     * @param c Ignite Configuration.
     * @param cc Cache Configuration.
     * @return {@code true} if cache is starting on client node and this node is affinity node for the cache.
     */
    private boolean storesLocallyOnClient(IgniteConfiguration c, CacheConfiguration cc) {
        if (c.isClientMode() && c.getMemoryConfiguration() == null) {
            if (cc.getCacheMode() == LOCAL)
                return true;

            return ctx.discovery().cacheAffinityNode(ctx.discovery().localNode(), cc.getName());

        }
        else
            return false;
    }

    /**
     * @param c Ignite configuration.
     * @param cc Configuration to validate.
     * @param cacheType Cache type.
     * @param cfgStore Cache store.
     * @throws IgniteCheckedException If failed.
     */
    private void validate(IgniteConfiguration c,
        CacheConfiguration cc,
        CacheType cacheType,
        @Nullable CacheStore cfgStore) throws IgniteCheckedException {
        assertParameter(cc.getName() != null && !cc.getName().isEmpty(), "name is null or empty");

        if (cc.getCacheMode() == REPLICATED) {
            if (cc.getNearConfiguration() != null &&
                ctx.discovery().cacheAffinityNode(ctx.discovery().localNode(), cc.getName())) {
                U.warn(log, "Near cache cannot be used with REPLICATED cache, " +
                    "will be ignored [cacheName=" + U.maskName(cc.getName()) + ']');

                cc.setNearConfiguration(null);
            }
        }

        if (storesLocallyOnClient(c, cc))
            throw new IgniteCheckedException("MemoryPolicy for client caches must be explicitly configured " +
                    "on client node startup. Use MemoryConfiguration to configure MemoryPolicy.");

        if (cc.getCacheMode() == LOCAL && !cc.getAffinity().getClass().equals(LocalAffinityFunction.class))
            U.warn(log, "AffinityFunction configuration parameter will be ignored for local cache [cacheName=" +
                U.maskName(cc.getName()) + ']');

        if (cc.getAffinity().partitions() > CacheConfiguration.MAX_PARTITIONS_COUNT)
            throw new IgniteCheckedException("Cannot have more than " + CacheConfiguration.MAX_PARTITIONS_COUNT +
                " partitions [cacheName=" + cc.getName() + ", partitions=" + cc.getAffinity().partitions() + ']');

        if (cc.getRebalanceMode() != CacheRebalanceMode.NONE)
            assertParameter(cc.getRebalanceBatchSize() > 0, "rebalanceBatchSize > 0");

        if (cc.getCacheMode() == PARTITIONED || cc.getCacheMode() == REPLICATED) {
            if (cc.getAtomicityMode() == ATOMIC && cc.getWriteSynchronizationMode() == FULL_ASYNC)
                U.warn(log, "Cache write synchronization mode is set to FULL_ASYNC. All single-key 'put' and " +
                    "'remove' operations will return 'null', all 'putx' and 'removex' operations will return" +
                    " 'true' [cacheName=" + U.maskName(cc.getName()) + ']');
        }

        DeploymentMode depMode = c.getDeploymentMode();

        if (c.isPeerClassLoadingEnabled() && (depMode == PRIVATE || depMode == ISOLATED) &&
            !CU.isSystemCache(cc.getName()) && !(c.getMarshaller() instanceof BinaryMarshaller))
            throw new IgniteCheckedException("Cache can be started in PRIVATE or ISOLATED deployment mode only when" +
                " BinaryMarshaller is used [depMode=" + ctx.config().getDeploymentMode() + ", marshaller=" +
                c.getMarshaller().getClass().getName() + ']');

        if (cc.getAffinity().partitions() > CacheConfiguration.MAX_PARTITIONS_COUNT)
            throw new IgniteCheckedException("Affinity function must return at most " +
                CacheConfiguration.MAX_PARTITIONS_COUNT + " partitions [actual=" + cc.getAffinity().partitions() +
                ", affFunction=" + cc.getAffinity() + ", cacheName=" + cc.getName() + ']');

        if (cc.isWriteBehindEnabled()) {
            if (cfgStore == null)
                throw new IgniteCheckedException("Cannot enable write-behind (writer or store is not provided) " +
                    "for cache: " + U.maskName(cc.getName()));

            assertParameter(cc.getWriteBehindBatchSize() > 0, "writeBehindBatchSize > 0");
            assertParameter(cc.getWriteBehindFlushSize() >= 0, "writeBehindFlushSize >= 0");
            assertParameter(cc.getWriteBehindFlushFrequency() >= 0, "writeBehindFlushFrequency >= 0");
            assertParameter(cc.getWriteBehindFlushThreadCount() > 0, "writeBehindFlushThreadCount > 0");

            if (cc.getWriteBehindFlushSize() == 0 && cc.getWriteBehindFlushFrequency() == 0)
                throw new IgniteCheckedException("Cannot set both 'writeBehindFlushFrequency' and " +
                    "'writeBehindFlushSize' parameters to 0 for cache: " + U.maskName(cc.getName()));
        }

        if (cc.isReadThrough() && cfgStore == null)
            throw new IgniteCheckedException("Cannot enable read-through (loader or store is not provided) " +
                "for cache: " + U.maskName(cc.getName()));

        if (cc.isWriteThrough() && cfgStore == null)
            throw new IgniteCheckedException("Cannot enable write-through (writer or store is not provided) " +
                "for cache: " + U.maskName(cc.getName()));

        long delay = cc.getRebalanceDelay();

        if (delay != 0) {
            if (cc.getCacheMode() != PARTITIONED)
                U.warn(log, "Rebalance delay is supported only for partitioned caches (will ignore): " + (cc.getName()),
                    "Will ignore rebalance delay for cache: " + U.maskName(cc.getName()));
            else if (cc.getRebalanceMode() == SYNC) {
                if (delay < 0) {
                    U.warn(log, "Ignoring SYNC rebalance mode with manual rebalance start (node will not wait for " +
                        "rebalancing to be finished): " + U.maskName(cc.getName()),
                        "Node will not wait for rebalance in SYNC mode: " + U.maskName(cc.getName()));
                }
                else {
                    U.warn(log, "Using SYNC rebalance mode with rebalance delay (node will wait until rebalancing is " +
                        "initiated for " + delay + "ms) for cache: " + U.maskName(cc.getName()),
                        "Node will wait until rebalancing is initiated for " + delay + "ms for cache: " + U.maskName(cc.getName()));
                }
            }
        }

        ctx.igfsHelper().validateCacheConfiguration(cc);

        if (cc.getAtomicityMode() == ATOMIC)
            assertParameter(cc.getTransactionManagerLookupClassName() == null,
                "transaction manager can not be used with ATOMIC cache");

        if (cc.getEvictionPolicy() != null && !cc.isOnheapCacheEnabled())
            throw new IgniteCheckedException("Onheap cache must be enabled if eviction policy is configured [cacheName="
                + U.maskName(cc.getName()) + "]");

        QueryUtils.validateCacheConfiguration(cc);
    }

    /**
     * @param ctx Context.
     * @return DHT managers.
     */
    private List<GridCacheManager> dhtManagers(GridCacheContext ctx) {
        return F.asList(ctx.store(), ctx.events(), ctx.evicts(), ctx.queries(), ctx.continuousQueries(),
            ctx.dr(), ctx.offheap());
    }

    /**
     * @param ctx Context.
     * @return Managers present in both, DHT and Near caches.
     */
    @SuppressWarnings("IfMayBeConditional")
    private Collection<GridCacheManager> dhtExcludes(GridCacheContext ctx) {
        if (ctx.config().getCacheMode() == LOCAL || !isNearEnabled(ctx))
            return Collections.emptyList();
        else
            return F.asList(ctx.queries(), ctx.continuousQueries(), ctx.store(), ctx.offheap());
    }

    /**
     * @param cfg Configuration.
     * @param objs Extra components.
     * @throws IgniteCheckedException If failed to inject.
     */
    private void prepare(CacheConfiguration cfg, Collection<Object> objs) throws IgniteCheckedException {
        prepare(cfg, cfg.getEvictionPolicy(), false);
        prepare(cfg, cfg.getAffinity(), false);
        prepare(cfg, cfg.getAffinityMapper(), false);
        prepare(cfg, cfg.getEvictionFilter(), false);
        prepare(cfg, cfg.getInterceptor(), false);
        prepare(cfg, cfg.getTopologyValidator(), false);

        NearCacheConfiguration nearCfg = cfg.getNearConfiguration();

        if (nearCfg != null)
            prepare(cfg, nearCfg.getNearEvictionPolicy(), true);

        for (Object obj : objs)
            prepare(cfg, obj, false);
    }

    /**
     * @param cfg Cache configuration.
     * @param rsrc Resource.
     * @param near Near flag.
     * @throws IgniteCheckedException If failed.
     */
    private void prepare(CacheConfiguration cfg, @Nullable Object rsrc, boolean near) throws IgniteCheckedException {
        if (rsrc != null) {
            ctx.resource().injectGeneric(rsrc);

            ctx.resource().injectCacheName(rsrc, cfg.getName());

            registerMbean(rsrc, cfg.getName(), near);
        }
    }

    /**
     * @param cctx Cache context.
     */
    private void cleanup(GridCacheContext cctx) {
        CacheConfiguration cfg = cctx.config();

        cleanup(cfg, cfg.getEvictionPolicy(), false);
        cleanup(cfg, cfg.getAffinity(), false);
        cleanup(cfg, cfg.getAffinityMapper(), false);
        cleanup(cfg, cfg.getEvictionFilter(), false);
        cleanup(cfg, cfg.getInterceptor(), false);
        cleanup(cfg, cfg.getTopologyValidator(), false);
        cleanup(cfg, cctx.store().configuredStore(), false);

        if (!CU.isUtilityCache(cfg.getName()) && !CU.isSystemCache(cfg.getName())) {
            unregisterMbean(cctx.cache().localMxBean(), cfg.getName(), false);
            unregisterMbean(cctx.cache().clusterMxBean(), cfg.getName(), false);
        }

        NearCacheConfiguration nearCfg = cfg.getNearConfiguration();

        if (nearCfg != null)
            cleanup(cfg, nearCfg.getNearEvictionPolicy(), true);

        cctx.cleanup();
    }

    /**
     * @param cfg Cache configuration.
     * @param rsrc Resource.
     * @param near Near flag.
     */
    private void cleanup(CacheConfiguration cfg, @Nullable Object rsrc, boolean near) {
        if (rsrc != null) {
            unregisterMbean(rsrc, cfg.getName(), near);

            try {
                ctx.resource().cleanupGeneric(rsrc);
            }
            catch (IgniteCheckedException e) {
                U.error(log, "Failed to cleanup resource: " + rsrc, e);
            }
        }
    }

    /** {@inheritDoc} */
    @SuppressWarnings({"unchecked"})
    @Override public void start(boolean activeOnStart) throws IgniteCheckedException {
        cachesInfo = new ClusterCachesInfo(ctx);

        DeploymentMode depMode = ctx.config().getDeploymentMode();

        if (!F.isEmpty(ctx.config().getCacheConfiguration())) {
            if (depMode != CONTINUOUS && depMode != SHARED)
                U.warn(log, "Deployment mode for cache is not CONTINUOUS or SHARED " +
                    "(it is recommended that you change deployment mode and restart): " + depMode,
                    "Deployment mode for cache is not CONTINUOUS or SHARED.");
        }

        initializeInternalCacheNames();

        sharedCtx = createSharedContext(
            ctx, CU.startStoreSessionListeners(ctx, ctx.config().getCacheStoreSessionListenerFactories()));

        transactions = new IgniteTransactionsImpl(sharedCtx);

        // Start shared managers.
        for (GridCacheSharedManager mgr : sharedCtx.managers())
            mgr.start(sharedCtx);

        if (activeOnStart && !ctx.config().isDaemon()) {
            Map<String, CacheJoinNodeDiscoveryData.CacheInfo> caches = new HashMap<>();

            Map<String, CacheJoinNodeDiscoveryData.CacheInfo> templates = new HashMap<>();

            registerCacheFromConfig(caches, templates);

            registerCacheFromPersistentStore(caches, templates);

            cachesInfo.onStart(new CacheJoinNodeDiscoveryData(IgniteUuid.randomUuid(), caches, templates));
        }

        if (log.isDebugEnabled())
            log.debug("Started cache processor.");
    }

    /**
     * @param cfg Cache configuration.
     * @param caches Caches map.
     * @param templates Templates map.
     * @throws IgniteCheckedException If failed.
     */
    private void registerCache(CacheConfiguration cfg,
        Map<String, CacheJoinNodeDiscoveryData.CacheInfo> caches,
        Map<String, CacheJoinNodeDiscoveryData.CacheInfo> templates) throws IgniteCheckedException {
        CU.validateCacheName(cfg.getName());

        cloneCheckSerializable(cfg);

        CacheObjectContext cacheObjCtx = ctx.cacheObjects().contextForCache(cfg);

        // Initialize defaults.
        initialize(cfg, cacheObjCtx);

        boolean template = cfg.getName().endsWith("*");

        if (!template) {
            if (caches.containsKey(cfg.getName())) {
                throw new IgniteCheckedException("Duplicate cache name found (check configuration and " +
                    "assign unique name to each cache): " + cfg.getName());
            }

            CacheType cacheType;

            if (CU.isUtilityCache(cfg.getName()))
                cacheType = CacheType.UTILITY;
            else if (internalCaches.contains(cfg.getName()))
                cacheType = CacheType.INTERNAL;
            else
                cacheType = CacheType.USER;

            if (cacheType != CacheType.USER && cfg.getMemoryPolicyName() == null)
                cfg.setMemoryPolicyName(sharedCtx.database().systemMemoryPolicyName());

            if (!cacheType.userCache())
                stopSeq.addLast(cfg.getName());
            else
                stopSeq.addFirst(cfg.getName());

            caches.put(cfg.getName(), new CacheJoinNodeDiscoveryData.CacheInfo(cfg, cacheType, (byte)0));
        }
        else
            templates.put(cfg.getName(), new CacheJoinNodeDiscoveryData.CacheInfo(cfg, CacheType.USER, (byte)0));
    }

    /**
     * @param caches Caches map.
     * @param templates Templates map.
     * @throws IgniteCheckedException If failed.
     */
    private void registerCacheFromConfig(
        Map<String, CacheJoinNodeDiscoveryData.CacheInfo> caches,
        Map<String, CacheJoinNodeDiscoveryData.CacheInfo> templates
    ) throws IgniteCheckedException {
        assert !ctx.config().isDaemon();

        CacheConfiguration[] cfgs = ctx.config().getCacheConfiguration();

        for (int i = 0; i < cfgs.length; i++) {
            CacheConfiguration<?, ?> cfg = new CacheConfiguration(cfgs[i]);

            registerCache(cfg, caches, templates);
        }
    }

    /**
     * @param caches Caches map.
     * @param templates Templates map.
     * @throws IgniteCheckedException If failed.
     */
    private void registerCacheFromPersistentStore(
        Map<String, CacheJoinNodeDiscoveryData.CacheInfo> caches,
        Map<String, CacheJoinNodeDiscoveryData.CacheInfo> templates
    ) throws IgniteCheckedException {
        assert !ctx.config().isDaemon();

        if (sharedCtx.pageStore() != null && sharedCtx.database().persistenceEnabled()) {
            Set<String> savedCacheNames = sharedCtx.pageStore().savedCacheNames();

            savedCacheNames.removeAll(caches.keySet());

            savedCacheNames.removeAll(internalCaches);

            if (!F.isEmpty(savedCacheNames)) {
                if (log.isInfoEnabled())
                    log.info("Register persistent caches: " + savedCacheNames);

                for (String name : savedCacheNames) {
                    CacheConfiguration cfg = sharedCtx.pageStore().readConfiguration(name);

                    if (cfg != null)
                        registerCache(cfg, caches, templates);
                }
            }
        }
    }

    /**
     * Initialize internal cache names
     */
    private void initializeInternalCacheNames() {
        FileSystemConfiguration[] igfsCfgs = ctx.grid().configuration().getFileSystemConfiguration();

        if (igfsCfgs != null) {
            for (FileSystemConfiguration igfsCfg : igfsCfgs) {
                internalCaches.add(igfsCfg.getMetaCacheConfiguration().getName());
                internalCaches.add(igfsCfg.getDataCacheConfiguration().getName());
            }
        }

        if (IgniteComponentType.HADOOP.inClassPath())
            internalCaches.add(CU.SYS_CACHE_HADOOP_MR);

        internalCaches.add(CU.ATOMICS_CACHE_NAME);
    }

    /**
     * @param grpId Group ID.
     * @return
     */
    @Nullable public CacheGroupInfrastructure cacheGroup(int grpId) {
        return cacheGrps.get(grpId);
    }

    /**
     * @return Cache groups.
     */
    public Collection<CacheGroupInfrastructure> cacheGroups() {
        return cacheGrps.values();
    }

    /** {@inheritDoc} */
    @SuppressWarnings("unchecked")
    @Override public void onKernalStart(boolean activeOnStart) throws IgniteCheckedException {
        ClusterNode locNode = ctx.discovery().localNode();

        try {
            checkConsistency();

            boolean currStatus = ctx.state().active();

            // If we start as inactive node, and join to active cluster, we must register all caches
            // which were received on join.
            if (!ctx.isDaemon() && currStatus && !activeOnStart) {
                List<CacheConfiguration> tmpCacheCfg = new ArrayList<>();

                for (CacheConfiguration conf : ctx.config().getCacheConfiguration()) {
                    assert conf.getName() != null;

                    for (DynamicCacheDescriptor desc : cacheDescriptors()) {
                        CacheConfiguration c = desc.cacheConfiguration();
                        IgnitePredicate filter = c.getNodeFilter();

                        if (c.getName().equals(conf.getName()) &&
                            ((desc.receivedOnDiscovery() && CU.affinityNode(locNode, filter)) ||
                                CU.isSystemCache(c.getName()))) {

                            tmpCacheCfg.add(c);

                            break;
                        }
                    }
                }

                if (!tmpCacheCfg.isEmpty()) {
                    CacheConfiguration[] newCacheCfg = new CacheConfiguration[tmpCacheCfg.size()];

                    tmpCacheCfg.toArray(newCacheCfg);

                    ctx.config().setCacheConfiguration(newCacheCfg);
                }

                activeOnStart = currStatus;
            }

            if (activeOnStart && !ctx.clientNode() && !ctx.isDaemon())
                sharedCtx.database().lock();

            // Must start database before start first cache.
            sharedCtx.database().onKernalStart(false);

            ctx.query().onCacheKernalStart();

            // Must call onKernalStart on shared managers after creation of fetched caches.
            for (GridCacheSharedManager<?, ?> mgr : sharedCtx.managers()) {
                if (sharedCtx.database() != mgr)
                    mgr.onKernalStart(false);
            }
        }
        finally {
            cacheStartedLatch.countDown();
        }

        // Escape if start active on start false
        if (!activeOnStart)
            return;

        for (GridCacheAdapter<?, ?> cache : caches.values())
            onKernalStart(cache);

        if (!ctx.config().isDaemon())
            ctx.cacheObjects().onUtilityCacheStarted();

        ctx.service().onUtilityCacheStarted();

        AffinityTopologyVersion startTopVer =
            new AffinityTopologyVersion(ctx.discovery().localJoinEvent().topologyVersion(), 0);

        for (GridCacheAdapter cache : caches.values()) {
            CacheConfiguration cfg = cache.configuration();

            if (cache.context().affinityNode() &&
                cfg.getRebalanceMode() == SYNC &&
                startTopVer.equals(cache.context().startTopologyVersion())) {
                CacheMode cacheMode = cfg.getCacheMode();

                if (cacheMode == REPLICATED || (cacheMode == PARTITIONED && cfg.getRebalanceDelay() >= 0))
                    cache.preloader().syncFuture().get();
            }
        }

        // TODO IGNITE-5075.
        // assert ctx.config().isDaemon() || caches.containsKey(CU.UTILITY_CACHE_NAME) : "Utility cache should be started";

        if (!ctx.clientNode() && !ctx.isDaemon())
            addRemovedItemsCleanupTask(Long.getLong(IGNITE_CACHE_REMOVED_ENTRIES_TTL, 10_000));
    }

    /**
     * @param timeout Cleanup timeout.
     */
    private void addRemovedItemsCleanupTask(long timeout) {
        ctx.timeout().addTimeoutObject(new RemovedItemsCleanupTask(timeout));
    }

    /**
     *
     */
    private void checkConsistency() throws IgniteCheckedException {
        if (!ctx.config().isDaemon() && !getBoolean(IGNITE_SKIP_CONFIGURATION_CONSISTENCY_CHECK)) {
            for (ClusterNode n : ctx.discovery().remoteNodes()) {
                if (n.attribute(ATTR_CONSISTENCY_CHECK_SKIPPED))
                    continue;

                checkTransactionConfiguration(n);

                DeploymentMode locDepMode = ctx.config().getDeploymentMode();
                DeploymentMode rmtDepMode = n.attribute(IgniteNodeAttributes.ATTR_DEPLOYMENT_MODE);

                CU.checkAttributeMismatch(
                    log, null, n.id(), "deploymentMode", "Deployment mode",
                    locDepMode, rmtDepMode, true);

                for (DynamicCacheDescriptor desc : cacheDescriptors()) {
                    CacheConfiguration rmtCfg = desc.remoteConfiguration(n.id());

                    if (rmtCfg != null) {
                        CacheConfiguration locCfg = desc.cacheConfiguration();

                        checkCache(locCfg, rmtCfg, n);

                        // Check plugin cache configurations.
                        CachePluginManager pluginMgr = desc.pluginManager();

                        pluginMgr.validateRemotes(rmtCfg, n);
                    }
                }
            }
        }
    }

    /** {@inheritDoc} */
    @SuppressWarnings("unchecked")
    @Override public void stop(boolean cancel) throws IgniteCheckedException {
        stopCaches(cancel);

        List<? extends GridCacheSharedManager<?, ?>> mgrs = sharedCtx.managers();

        for (ListIterator<? extends GridCacheSharedManager<?, ?>> it = mgrs.listIterator(mgrs.size()); it.hasPrevious(); ) {
            GridCacheSharedManager<?, ?> mgr = it.previous();

            mgr.stop(cancel);
        }

        CU.stopStoreSessionListeners(ctx, sharedCtx.storeSessionListeners());

        sharedCtx.cleanup();

        if (log.isDebugEnabled())
            log.debug("Stopped cache processor.");
    }

    /**
     * @param cancel Cancel.
     */
    public void stopCaches(boolean cancel){
        for (String cacheName : stopSeq) {
            GridCacheAdapter<?, ?> cache = stoppedCaches.remove(cacheName);

            if (cache != null)
                stopCache(cache, cancel, false);
        }

        for (GridCacheAdapter<?, ?> cache : stoppedCaches.values()) {
            if (cache == stoppedCaches.remove(cache.name()))
                stopCache(cache, cancel, false);
        }

        cachesInfo.clearCaches();
    }

    /**
     * Blocks all available gateways
     */
    public void blockGateways() {
        for (IgniteCacheProxy<?, ?> proxy : jCacheProxies.values())
            proxy.gate().onStopped();
    }

    /** {@inheritDoc} */
    @SuppressWarnings("unchecked")
    @Override public void onKernalStop(boolean cancel) {
        cacheStartedLatch.countDown();

        GridCachePartitionExchangeManager<Object, Object> exch = context().exchange();

        // Stop exchange manager first so that we call onKernalStop on all caches.
        // No new caches should be added after this point.
        exch.onKernalStop(cancel);

        onKernalStopCaches(cancel);

        cancelFutures();

        List<? extends GridCacheSharedManager<?, ?>> sharedMgrs = sharedCtx.managers();

        for (ListIterator<? extends GridCacheSharedManager<?, ?>> it = sharedMgrs.listIterator(sharedMgrs.size());
            it.hasPrevious(); ) {
            GridCacheSharedManager<?, ?> mgr = it.previous();

            if (mgr != exch)
                mgr.onKernalStop(cancel);
        }
    }

    /**
     * @param cancel Cancel.
     */
    public void onKernalStopCaches(boolean cancel){
        for (GridCacheAdapter<?, ?> cache : caches.values()) {
            GridCacheAffinityManager aff = cache.context().affinity();

            if (aff != null)
                aff.cancelFutures();
        }

        for (String cacheName : stopSeq) {
            GridCacheAdapter<?, ?> cache = caches.remove(cacheName);

            if (cache != null) {
                stoppedCaches.put(cacheName, cache);

                onKernalStop(cache, cancel);
            }
        }

        for (Map.Entry<String, GridCacheAdapter<?, ?>> entry : caches.entrySet()) {
            GridCacheAdapter<?, ?> cache = entry.getValue();

            if (cache == caches.remove(entry.getKey())) {
                stoppedCaches.put(entry.getKey(), cache);

                onKernalStop(entry.getValue(), cancel);
            }
        }
    }

    /** {@inheritDoc} */
    @Override public void onDisconnected(IgniteFuture<?> reconnectFut) throws IgniteCheckedException {
        IgniteClientDisconnectedCheckedException err = new IgniteClientDisconnectedCheckedException(
            ctx.cluster().clientReconnectFuture(),
            "Failed to execute dynamic cache change request, client node disconnected.");

        for (IgniteInternalFuture fut : pendingFuts.values())
            ((GridFutureAdapter)fut).onDone(err);

        for (IgniteInternalFuture fut : pendingTemplateFuts.values())
            ((GridFutureAdapter)fut).onDone(err);

        for (GridCacheAdapter cache : caches.values()) {
            GridCacheContext cctx = cache.context();

            cctx.gate().onDisconnected(reconnectFut);

            List<GridCacheManager> mgrs = cache.context().managers();

            for (ListIterator<GridCacheManager> it = mgrs.listIterator(mgrs.size()); it.hasPrevious(); ) {
                GridCacheManager mgr = it.previous();

                mgr.onDisconnected(reconnectFut);
            }
        }

        sharedCtx.onDisconnected(reconnectFut);

        cachesInfo.onDisconnect();
    }

    /** {@inheritDoc} */
    @Override public IgniteInternalFuture<?> onReconnected(boolean clusterRestarted) throws IgniteCheckedException {
        List<GridCacheAdapter> reconnected = new ArrayList<>(caches.size());

        GridCompoundFuture<?, ?> stopFut = null;

        Set<String> stoppedCaches = cachesInfo.onReconnected();

        for (final GridCacheAdapter cache : caches.values()) {
            boolean stopped = stoppedCaches.contains(cache.name());

            if (stopped) {
                cache.context().gate().reconnected(true);

                sharedCtx.removeCacheContext(cache.ctx);

                caches.remove(cache.name());
                jCacheProxies.remove(cache.name());

                IgniteInternalFuture<?> fut = ctx.closure().runLocalSafe(new Runnable() {
                    @Override public void run() {
                        onKernalStop(cache, true);
                        stopCache(cache, true, false);
                    }
                });

                if (stopFut == null)
                    stopFut = new GridCompoundFuture<>();

                stopFut.add((IgniteInternalFuture)fut);
            }
            else {
                cache.onReconnected();

                reconnected.add(cache);

                if (cache.context().userCache()) {
                    // Re-create cache structures inside indexing in order to apply recent schema changes.
                    GridCacheContext cctx = cache.context();

                    DynamicCacheDescriptor desc = cacheDescriptor(cctx.name());

                    assert desc != null;

                    ctx.query().onCacheStop0(cctx.name());
                    ctx.query().onCacheStart0(cctx, desc.schema());
                }
            }
        }
// TODO
//        if (clientReconnectReqs != null) {
//            for (Map.Entry<UUID, DynamicCacheChangeBatch> e : clientReconnectReqs.entrySet())
//                processClientReconnectData(e.getKey(), e.getValue());
//
//            clientReconnectReqs = null;
//        }

        sharedCtx.onReconnected();

        for (GridCacheAdapter cache : reconnected)
            cache.context().gate().reconnected(false);

        if (stopFut != null)
            stopFut.markInitialized();

        return stopFut;
    }

    /**
     * @param cache Cache to start.
     * @param schema Cache schema.
     * @throws IgniteCheckedException If failed to start cache.
     */
    @SuppressWarnings({"TypeMayBeWeakened", "unchecked"})
    private void startCache(GridCacheAdapter<?, ?> cache, QuerySchema schema) throws IgniteCheckedException {
        GridCacheContext<?, ?> cacheCtx = cache.context();

        ctx.continuous().onCacheStart(cacheCtx);

        if (sharedCtx.pageStore() != null)
            sharedCtx.pageStore().initializeForCache(cacheCtx.config());

        CacheConfiguration cfg = cacheCtx.config();

        // Intentionally compare Boolean references using '!=' below to check if the flag has been explicitly set.
        if (cfg.isStoreKeepBinary() && cfg.isStoreKeepBinary() != CacheConfiguration.DFLT_STORE_KEEP_BINARY
            && !(ctx.config().getMarshaller() instanceof BinaryMarshaller))
            U.warn(log, "CacheConfiguration.isStoreKeepBinary() configuration property will be ignored because " +
                "BinaryMarshaller is not used");

        // Start managers.
        for (GridCacheManager mgr : F.view(cacheCtx.managers(), F.notContains(dhtExcludes(cacheCtx))))
            mgr.start(cacheCtx);

        cacheCtx.initConflictResolver();

        if (cfg.getCacheMode() != LOCAL && GridCacheUtils.isNearEnabled(cfg)) {
            GridCacheContext<?, ?> dhtCtx = cacheCtx.near().dht().context();

            // Start DHT managers.
            for (GridCacheManager mgr : dhtManagers(dhtCtx))
                mgr.start(dhtCtx);

            dhtCtx.initConflictResolver();

            // Start DHT cache.
            dhtCtx.cache().start();

            if (log.isDebugEnabled())
                log.debug("Started DHT cache: " + dhtCtx.cache().name());
        }

        cacheCtx.cache().start();

        ctx.query().onCacheStart(cacheCtx, schema);

        cacheCtx.onStarted();

        if (log.isInfoEnabled())
            log.info("Started cache [name=" + U.maskName(cfg.getName()) + ", memoryPolicyName=" + cfg.getMemoryPolicyName() + ", mode=" + cfg.getCacheMode() + ']');
    }

    /**
     * @param cache Cache to stop.
     * @param cancel Cancel flag.
     */
    @SuppressWarnings({"TypeMayBeWeakened", "unchecked"})
    private void stopCache(GridCacheAdapter<?, ?> cache, boolean cancel, boolean destroy) {
        GridCacheContext ctx = cache.context();

        if (!cache.isNear() && ctx.shared().wal() != null) {
            try {
                ctx.shared().wal().fsync(null);
            }
            catch (IgniteCheckedException e) {
                U.error(log, "Failed to flush write-ahead log on cache stop " +
                    "[cache=" + ctx.name() + "]", e);
            }
        }

        sharedCtx.removeCacheContext(ctx);

        cache.stop();

        ctx.kernalContext().query().onCacheStop(ctx);

        if (isNearEnabled(ctx)) {
            GridDhtCacheAdapter dht = ctx.near().dht();

            // Check whether dht cache has been started.
            if (dht != null) {
                dht.stop();

                GridCacheContext<?, ?> dhtCtx = dht.context();

                List<GridCacheManager> dhtMgrs = dhtManagers(dhtCtx);

                for (ListIterator<GridCacheManager> it = dhtMgrs.listIterator(dhtMgrs.size()); it.hasPrevious(); ) {
                    GridCacheManager mgr = it.previous();

                    mgr.stop(cancel, destroy);
                }
            }
        }

        List<GridCacheManager> mgrs = ctx.managers();

        Collection<GridCacheManager> excludes = dhtExcludes(ctx);

        // Reverse order.
        for (ListIterator<GridCacheManager> it = mgrs.listIterator(mgrs.size()); it.hasPrevious(); ) {
            GridCacheManager mgr = it.previous();

            if (!excludes.contains(mgr))
                mgr.stop(cancel, destroy);
        }

        ctx.kernalContext().continuous().onCacheStop(ctx);

        ctx.kernalContext().cache().context().database().onCacheStop(ctx);

        U.stopLifecycleAware(log, lifecycleAwares(cache.configuration(), ctx.store().configuredStore()));

        if (log.isInfoEnabled())
            log.info("Stopped cache: " + cache.name());

        if (sharedCtx.pageStore() != null) {
            try {
                sharedCtx.pageStore().shutdownForCache(ctx, destroy);
            }
            catch (IgniteCheckedException e) {
                U.error(log, "Failed to gracefully clean page store resources for destroyed cache " +
                    "[cache=" + ctx.name() + "]", e);
            }
        }

        cleanup(ctx);
    }

    /**
     * @throws IgniteCheckedException If failed to wait.
     */
    public void awaitStarted() throws IgniteCheckedException {
        U.await(cacheStartedLatch);
    }

    /**
     * @param cache Cache.
     * @throws IgniteCheckedException If failed.
     */
    @SuppressWarnings("unchecked")
    private void onKernalStart(GridCacheAdapter<?, ?> cache) throws IgniteCheckedException {
        GridCacheContext<?, ?> ctx = cache.context();

        // Start DHT cache as well.
        if (isNearEnabled(ctx)) {
            GridDhtCacheAdapter dht = ctx.near().dht();

            GridCacheContext<?, ?> dhtCtx = dht.context();

            for (GridCacheManager mgr : dhtManagers(dhtCtx))
                mgr.onKernalStart();

            dht.onKernalStart();

            if (log.isDebugEnabled())
                log.debug("Executed onKernalStart() callback for DHT cache: " + dht.name());
        }

        for (GridCacheManager mgr : F.view(ctx.managers(), F0.notContains(dhtExcludes(ctx))))
            mgr.onKernalStart();

        cache.onKernalStart();

        if (ctx.events().isRecordable(EventType.EVT_CACHE_STARTED))
            ctx.events().addEvent(EventType.EVT_CACHE_STARTED);

        if (log.isDebugEnabled())
            log.debug("Executed onKernalStart() callback for cache [name=" + cache.name() + ", mode=" +
                cache.configuration().getCacheMode() + ']');
    }

    /**
     * @param cache Cache to stop.
     * @param cancel Cancel flag.
     */
    @SuppressWarnings("unchecked")
    private void onKernalStop(GridCacheAdapter<?, ?> cache, boolean cancel) {
        GridCacheContext ctx = cache.context();

        if (isNearEnabled(ctx)) {
            GridDhtCacheAdapter dht = ctx.near().dht();

            if (dht != null) {
                GridCacheContext<?, ?> dhtCtx = dht.context();

                for (GridCacheManager mgr : dhtManagers(dhtCtx))
                    mgr.onKernalStop(cancel);

                dht.onKernalStop();
            }
        }

        List<GridCacheManager> mgrs = ctx.managers();

        Collection<GridCacheManager> excludes = dhtExcludes(ctx);

        // Reverse order.
        for (ListIterator<GridCacheManager> it = mgrs.listIterator(mgrs.size()); it.hasPrevious(); ) {
            GridCacheManager mgr = it.previous();

            if (!excludes.contains(mgr))
                mgr.onKernalStop(cancel);
        }

        cache.onKernalStop();

        if (ctx.events().isRecordable(EventType.EVT_CACHE_STOPPED))
            ctx.events().addEvent(EventType.EVT_CACHE_STOPPED);
    }

    /**
     * @param cfg Cache configuration to use to create cache.
     * @param grp Cache group infrastructure.
     * @param pluginMgr Cache plugin manager.
     * @param cacheType Cache type.
     * @param cacheObjCtx Cache object context.
     * @param updatesAllowed Updates allowed flag.
     * @return Cache context.
     * @throws IgniteCheckedException If failed to create cache.
     */
    private GridCacheContext createCache(CacheConfiguration<?, ?> cfg,
        CacheGroupInfrastructure grp,
        @Nullable CachePluginManager pluginMgr,
        CacheType cacheType,
        AffinityTopologyVersion cacheStartTopVer,
        AffinityTopologyVersion locStartTopVer,
        CacheObjectContext cacheObjCtx,
        boolean affNode,
        boolean updatesAllowed)
        throws IgniteCheckedException {
        assert cfg != null;

        if (cfg.getCacheStoreFactory() instanceof GridCacheLoaderWriterStoreFactory) {
            GridCacheLoaderWriterStoreFactory factory = (GridCacheLoaderWriterStoreFactory)cfg.getCacheStoreFactory();

            prepare(cfg, factory.loaderFactory(), false);
            prepare(cfg, factory.writerFactory(), false);
        }
        else
            prepare(cfg, cfg.getCacheStoreFactory(), false);

        CacheStore cfgStore = cfg.getCacheStoreFactory() != null ? cfg.getCacheStoreFactory().create() : null;

        QueryUtils.prepareCacheConfiguration(cfg);

        validate(ctx.config(), cfg, cacheType, cfgStore);

        if (pluginMgr == null)
            pluginMgr = new CachePluginManager(ctx, cfg);

        pluginMgr.validate();

        sharedCtx.jta().registerCache(cfg);

        // Skip suggestions for internal caches.
        if (cacheType.userCache())
            suggestOptimizations(cfg, cfgStore != null);

        Collection<Object> toPrepare = new ArrayList<>();

        if (cfgStore instanceof GridCacheLoaderWriterStore) {
            toPrepare.add(((GridCacheLoaderWriterStore)cfgStore).loader());
            toPrepare.add(((GridCacheLoaderWriterStore)cfgStore).writer());
        }
        else
            toPrepare.add(cfgStore);

        prepare(cfg, toPrepare);

        U.startLifecycleAware(lifecycleAwares(cfg, cfgStore));

        boolean nearEnabled = GridCacheUtils.isNearEnabled(cfg);

        GridCacheAffinityManager affMgr = new GridCacheAffinityManager();
        GridCacheEventManager evtMgr = new GridCacheEventManager();
        CacheEvictionManager evictMgr = (nearEnabled || cfg.isOnheapCacheEnabled()) ? new GridCacheEvictionManager() : new CacheOffheapEvictionManager();
        GridCacheQueryManager qryMgr = queryManager(cfg);
        CacheContinuousQueryManager contQryMgr = new CacheContinuousQueryManager();
        CacheDataStructuresManager dataStructuresMgr = new CacheDataStructuresManager();
        GridCacheTtlManager ttlMgr = new GridCacheTtlManager();

        CacheConflictResolutionManager rslvrMgr = pluginMgr.createComponent(CacheConflictResolutionManager.class);
        GridCacheDrManager drMgr = pluginMgr.createComponent(GridCacheDrManager.class);
        CacheStoreManager storeMgr = pluginMgr.createComponent(CacheStoreManager.class);
        IgniteCacheOffheapManager offheapMgr = pluginMgr.createComponent(IgniteCacheOffheapManager.class);

        storeMgr.initialize(cfgStore, sesHolders);

        String memPlcName = cfg.getMemoryPolicyName();

        MemoryPolicy memPlc = sharedCtx.database().memoryPolicy(memPlcName);
        FreeList freeList = sharedCtx.database().freeList(memPlcName);
        ReuseList reuseList = sharedCtx.database().reuseList(memPlcName);

        GridCacheContext<?, ?> cacheCtx = new GridCacheContext(
            ctx,
            sharedCtx,
            cfg,
            grp,
            cacheType,
            cacheStartTopVer,
            locStartTopVer,
            affNode,
            updatesAllowed,
            memPlc,
            freeList,
            reuseList,

            /*
             * Managers in starting order!
             * ===========================
             */
            evtMgr,
            storeMgr,
            evictMgr,
            qryMgr,
            contQryMgr,
            dataStructuresMgr,
            ttlMgr,
            drMgr,
            offheapMgr,
            rslvrMgr,
            pluginMgr,
            affMgr
        );

        cacheCtx.cacheObjectContext(cacheObjCtx);

        GridCacheAdapter cache = null;

        switch (cfg.getCacheMode()) {
            case LOCAL: {
                switch (cfg.getAtomicityMode()) {
                    case TRANSACTIONAL: {
                        cache = new GridLocalCache(cacheCtx);

                        break;
                    }
                    case ATOMIC: {
                        cache = new GridLocalAtomicCache(cacheCtx);

                        break;
                    }

                    default: {
                        assert false : "Invalid cache atomicity mode: " + cfg.getAtomicityMode();
                    }
                }

                break;
            }
            case PARTITIONED:
            case REPLICATED: {
                if (nearEnabled) {
                    switch (cfg.getAtomicityMode()) {
                        case TRANSACTIONAL: {
                            cache = new GridNearTransactionalCache(cacheCtx);

                            break;
                        }
                        case ATOMIC: {
                            cache = new GridNearAtomicCache(cacheCtx);

                            break;
                        }

                        default: {
                            assert false : "Invalid cache atomicity mode: " + cfg.getAtomicityMode();
                        }
                    }
                }
                else {
                    switch (cfg.getAtomicityMode()) {
                        case TRANSACTIONAL: {
                            cache = cacheCtx.affinityNode() ?
                                new GridDhtColocatedCache(cacheCtx) :
                                new GridDhtColocatedCache(cacheCtx, new GridNoStorageCacheMap(cacheCtx));

                            break;
                        }
                        case ATOMIC: {
                            cache = cacheCtx.affinityNode() ?
                                new GridDhtAtomicCache(cacheCtx) :
                                new GridDhtAtomicCache(cacheCtx, new GridNoStorageCacheMap(cacheCtx));

                            break;
                        }

                        default: {
                            assert false : "Invalid cache atomicity mode: " + cfg.getAtomicityMode();
                        }
                    }
                }

                break;
            }

            default: {
                assert false : "Invalid cache mode: " + cfg.getCacheMode();
            }
        }

        cacheCtx.cache(cache);

        GridCacheContext<?, ?> ret = cacheCtx;

        /*
         * Create DHT cache.
         * ================
         */
        if (cfg.getCacheMode() != LOCAL && nearEnabled) {
            /*
             * Specifically don't create the following managers
             * here and reuse the one from Near cache:
             * 1. GridCacheVersionManager
             * 2. GridCacheIoManager
             * 3. GridCacheDeploymentManager
             * 4. GridCacheQueryManager (note, that we start it for DHT cache though).
             * 5. CacheContinuousQueryManager (note, that we start it for DHT cache though).
             * 6. GridCacheDgcManager
             * 7. GridCacheTtlManager.
             * ===============================================
             */
            evictMgr = cfg.isOnheapCacheEnabled() ? new GridCacheEvictionManager() : new CacheOffheapEvictionManager();
            evtMgr = new GridCacheEventManager();
            pluginMgr = new CachePluginManager(ctx, cfg);
            drMgr = pluginMgr.createComponent(GridCacheDrManager.class);

            cacheCtx = new GridCacheContext(
                ctx,
                sharedCtx,
                cfg,
                grp,
                cacheType,
                cacheStartTopVer,
                locStartTopVer,
                affNode,
                true,
                memPlc,
                freeList,
                reuseList,

                /*
                 * Managers in starting order!
                 * ===========================
                 */
                evtMgr,
                storeMgr,
                evictMgr,
                qryMgr,
                contQryMgr,
                dataStructuresMgr,
                ttlMgr,
                drMgr,
                offheapMgr,
                rslvrMgr,
                pluginMgr,
                affMgr
            );

            cacheCtx.cacheObjectContext(cacheObjCtx);

            GridDhtCacheAdapter dht = null;

            switch (cfg.getAtomicityMode()) {
                case TRANSACTIONAL: {
                    assert cache instanceof GridNearTransactionalCache;

                    GridNearTransactionalCache near = (GridNearTransactionalCache)cache;

                    GridDhtCache dhtCache = cacheCtx.affinityNode() ?
                        new GridDhtCache(cacheCtx) :
                        new GridDhtCache(cacheCtx, new GridNoStorageCacheMap(cacheCtx));

                    dhtCache.near(near);

                    near.dht(dhtCache);

                    dht = dhtCache;

                    break;
                }
                case ATOMIC: {
                    assert cache instanceof GridNearAtomicCache;

                    GridNearAtomicCache near = (GridNearAtomicCache)cache;

                    GridDhtAtomicCache dhtCache = cacheCtx.affinityNode() ?
                        new GridDhtAtomicCache(cacheCtx) :
                        new GridDhtAtomicCache(cacheCtx, new GridNoStorageCacheMap(cacheCtx));

                    dhtCache.near(near);

                    near.dht(dhtCache);

                    dht = dhtCache;

                    break;
                }

                default: {
                    assert false : "Invalid cache atomicity mode: " + cfg.getAtomicityMode();
                }
            }

            cacheCtx.cache(dht);
        }

        if (!CU.isUtilityCache(cache.name()) && !CU.isSystemCache(cache.name())) {
            registerMbean(cache.localMxBean(), cache.name(), false);
            registerMbean(cache.clusterMxBean(), cache.name(), false);
        }

        return ret;
    }

    /**
     * Gets a collection of currently started caches.
     *
     * @return Collection of started cache names.
     */
    public Collection<String> cacheNames() {
        return F.viewReadOnly(cacheDescriptors(), new IgniteClosure<DynamicCacheDescriptor, String>() {
            @Override public String apply(DynamicCacheDescriptor desc) {
                return desc.cacheConfiguration().getName();
            }
        });
    }

    /**
     * Gets public cache that can be used for query execution.
     * If cache isn't created on current node it will be started.
     *
     * @param start Start cache.
     * @param inclLoc Include local caches.
     * @return Cache or {@code null} if there is no suitable cache.
     */
    public IgniteCacheProxy<?, ?> getOrStartPublicCache(boolean start, boolean inclLoc) throws IgniteCheckedException {
        // Try to find started cache first.
        for (Map.Entry<String, GridCacheAdapter<?, ?>> e : caches.entrySet()) {
            CacheConfiguration ccfg = e.getValue().configuration();

            String cacheName = ccfg.getName();

            if ((inclLoc || ccfg.getCacheMode() != LOCAL) && QueryUtils.isEnabled(ccfg))
                return publicJCache(cacheName);
        }

        if (start) {
            for (Map.Entry<String, DynamicCacheDescriptor> e : cachesInfo.registeredCaches().entrySet()) {
                DynamicCacheDescriptor desc = e.getValue();

                CacheConfiguration ccfg = desc.cacheConfiguration();

                if (ccfg.getCacheMode() != LOCAL && QueryUtils.isEnabled(ccfg)) {
                    dynamicStartCache(null, ccfg.getName(), null, false, true, true).get();

                    return publicJCache(ccfg.getName());
                }
            }
        }

        return null;
    }

    /**
     * Gets a collection of currently started public cache names.
     *
     * @return Collection of currently started public cache names
     */
    public Collection<String> publicCacheNames() {
        return F.viewReadOnly(cacheDescriptors(),
            new IgniteClosure<DynamicCacheDescriptor, String>() {
                @Override public String apply(DynamicCacheDescriptor desc) {
                    return desc.cacheConfiguration().getName();
                }
            },
            new IgnitePredicate<DynamicCacheDescriptor>() {
                @Override public boolean apply(DynamicCacheDescriptor desc) {
                    return desc.cacheType().userCache();
                }
            }
        );
    }

    /**
     * Gets cache mode.
     *
     * @param cacheName Cache name to check.
     * @return Cache mode.
     */
    public CacheMode cacheMode(String cacheName) {
        assert cacheName != null;

        DynamicCacheDescriptor desc = cacheDescriptor(cacheName);

        return desc != null ? desc.cacheConfiguration().getCacheMode() : null;
    }

    /**
     * @param cacheDesc Cache start request.
     * @param nearCfg Near cache configuration.
     * @param exchTopVer Current exchange version.
     * @throws IgniteCheckedException If failed.
     */
    void prepareCacheStart(DynamicCacheDescriptor cacheDesc,
        @Nullable NearCacheConfiguration nearCfg,
        AffinityTopologyVersion exchTopVer)
        throws IgniteCheckedException {
        prepareCacheStart(
            cacheDesc.cacheConfiguration(),
            nearCfg,
            cacheDesc.cacheType(),
            cacheDesc.deploymentId(),
            cacheDesc.startTopologyVersion(),
            exchTopVer,
            cacheDesc.schema()
        );
    }

    /**
     * @param exchTopVer Current exchange version.
     * @throws IgniteCheckedException If failed.
     */
    public void startCachesOnLocalJoin(AffinityTopologyVersion exchTopVer) throws IgniteCheckedException {
        List<T2<DynamicCacheDescriptor, NearCacheConfiguration>> caches = cachesInfo.cachesToStartOnLocalJoin();

        if (!F.isEmpty(caches)) {
            for (T2<DynamicCacheDescriptor, NearCacheConfiguration> t : caches) {
                DynamicCacheDescriptor desc = t.get1();

                prepareCacheStart(
                    desc.cacheConfiguration(),
                    t.get2(),
                    desc.cacheType(),
                    desc.deploymentId(),
                    desc.startTopologyVersion(),
                    exchTopVer,
                    desc.schema()
                );
            }
        }
    }

    /**
     * Starts statically configured caches received from remote nodes during exchange.
     *
     * @param nodeId Joining node ID.
     * @param exchTopVer Current exchange version.
     * @return Started caches descriptors.
     * @throws IgniteCheckedException If failed.
     */
    public Collection<DynamicCacheDescriptor> startReceivedCaches(UUID nodeId, AffinityTopologyVersion exchTopVer)
        throws IgniteCheckedException {
        List<DynamicCacheDescriptor> started = cachesInfo.cachesReceivedFromJoin(nodeId);

        if (started != null) {
            for (DynamicCacheDescriptor desc : started) {
                IgnitePredicate<ClusterNode> filter = desc.cacheConfiguration().getNodeFilter();

                if (CU.affinityNode(ctx.discovery().localNode(), filter)) {
                    prepareCacheStart(
                        desc.cacheConfiguration(),
                        null,
                        desc.cacheType(),
                        desc.deploymentId(),
                        desc.startTopologyVersion(),
                        exchTopVer,
                        desc.schema()
                    );
                }
            }
        }

        return started != null ? started : Collections.<DynamicCacheDescriptor>emptyList();
    }

    private CacheGroupInfrastructure startCacheGroup(CacheConfiguration cfg0, int grpId) throws IgniteCheckedException {
        CacheConfiguration ccfg = new CacheConfiguration(cfg0);

        CacheGroupInfrastructure grp = new CacheGroupInfrastructure(grpId, sharedCtx, ccfg);

        grp.start();

        CacheGroupInfrastructure old = cacheGrps.put(grpId, grp);

        assert old == null;

        return grp;
    }

    /**
     * @param startCfg Start configuration.
     * @param reqNearCfg Near configuration if specified for client cache start request.
     * @param cacheType Cache type.
     * @param deploymentId Deployment ID.
     * @param cacheStartTopVer Cache start topology version.
     * @param exchTopVer Current exchange version.
     * @param schema Query schema.
     * @throws IgniteCheckedException If failed.
     */
    private void prepareCacheStart(
        CacheConfiguration startCfg,
        @Nullable NearCacheConfiguration reqNearCfg,
        CacheType cacheType,
        int grpId,
        IgniteUuid deploymentId,
        AffinityTopologyVersion cacheStartTopVer,
        AffinityTopologyVersion exchTopVer,
        @Nullable QuerySchema schema
    ) throws IgniteCheckedException {
<<<<<<< HEAD
        assert !caches.containsKey(cfg.getName()) : cfg.getName();

        String grpName = cfg.getGroupName();

        CacheGroupInfrastructure grp = null;

        if (grpName != null) {
            for (CacheGroupInfrastructure grp0 : cacheGrps.values()) {
                if (grp0.sharedGroup() && grpName.equals(grp0.groupName())) {
                    grp = grp0;

                    break;
                }
            }

            if (grp == null)
                grp = startCacheGroup(cfg, grpId);
        }
        else
            grp = startCacheGroup(cfg, grpId);

        CacheConfiguration ccfg = new CacheConfiguration(cfg);
=======
        assert !caches.containsKey(startCfg.getName()) : startCfg.getName();
>>>>>>> 193b8058

        CacheConfiguration ccfg = new CacheConfiguration(startCfg);

        CacheObjectContext cacheObjCtx = ctx.cacheObjects().contextForCache(ccfg);

        boolean affNode;

        if (ccfg.getCacheMode() == LOCAL) {
            affNode = true;

            ccfg.setNearConfiguration(null);
        }
        else if (CU.affinityNode(ctx.discovery().localNode(), ccfg.getNodeFilter()))
            affNode = true;
        else {
            affNode = false;

            ccfg.setNearConfiguration(reqNearCfg);
        }

        GridCacheContext cacheCtx = createCache(ccfg,
            grp,
            null,
            cacheType,
            cacheStartTopVer,
            exchTopVer,
            cacheObjCtx,
            affNode,
            true);

        cacheCtx.dynamicDeploymentId(deploymentId);

        GridCacheAdapter cache = cacheCtx.cache();

        sharedCtx.addCacheContext(cacheCtx);

        caches.put(cacheCtx.name(), cache);

        startCache(cache, schema != null ? schema : new QuerySchema());

        onKernalStart(cache);
    }

    /**
     * @param req Stop request.
     */
    void blockGateway(DynamicCacheChangeRequest req) {
        assert req.stop() || req.close();

        if (req.stop() || (req.close() && req.initiatingNodeId().equals(ctx.localNodeId()))) {
            // Break the proxy before exchange future is done.
            IgniteCacheProxy<?, ?> proxy = jCacheProxies.get(req.cacheName());

            if (proxy != null) {
                if (req.stop())
                    proxy.gate().stopped();
                else
                    proxy.closeProxy();
            }
        }
    }

    /**
     * @param req Request.
     */
    private void stopGateway(DynamicCacheChangeRequest req) {
        assert req.stop() : req;

        // Break the proxy before exchange future is done.
        IgniteCacheProxy<?, ?> proxy = jCacheProxies.remove(req.cacheName());

        if (proxy != null)
            proxy.gate().onStopped();
    }

    /**
     * @param req Stop request.
     */
    private void prepareCacheStop(DynamicCacheChangeRequest req) {
        assert req.stop() || req.close() : req;

        GridCacheAdapter<?, ?> cache = caches.remove(req.cacheName());

        if (cache != null) {
            GridCacheContext<?, ?> ctx = cache.context();

            sharedCtx.removeCacheContext(ctx);

//            assert req.deploymentId().equals(ctx.dynamicDeploymentId()) : "Different deployment IDs [req=" + req +
//                ", ctxDepId=" + ctx.dynamicDeploymentId() + ']';

            onKernalStop(cache, req.destroy());

            stopCache(cache, true, req.destroy());
        }
    }

    /**
     * Callback invoked when first exchange future for dynamic cache is completed.
     *
     * @param topVer Completed topology version.
     * @param exchActions Change requests.
     * @param err Error.
     */
    @SuppressWarnings("unchecked")
    public void onExchangeDone(
        AffinityTopologyVersion topVer,
        ExchangeActions exchActions,
        Throwable err
    ) {
        for (GridCacheAdapter<?, ?> cache : caches.values()) {
            GridCacheContext<?, ?> cacheCtx = cache.context();

            if (F.eq(cacheCtx.startTopologyVersion(), topVer)) {
                if (cacheCtx.preloader() != null)
                    cacheCtx.preloader().onInitialExchangeComplete(err);

                String masked = cacheCtx.name();

                jCacheProxies.put(masked, new IgniteCacheProxy(cache.context(), cache, null, false));
            }
        }

        if (exchActions != null && err == null) {
            for (ExchangeActions.ActionData action : exchActions.stopRequests()) {
                stopGateway(action.request());

                prepareCacheStop(action.request());
            }

            for (DynamicCacheChangeRequest req : exchActions.closeRequests(ctx.localNodeId())) {
                String cacheName = req.cacheName();

                IgniteCacheProxy<?, ?> proxy = jCacheProxies.remove(cacheName);

                if (proxy != null) {
                    if (proxy.context().affinityNode()) {
                        GridCacheAdapter<?, ?> cache = caches.get(cacheName);

                        if (cache != null)
                            jCacheProxies.put(cacheName, new IgniteCacheProxy(cache.context(), cache, null, false));
                    }
                    else {
                        proxy.context().gate().onStopped();

                        prepareCacheStop(req);
                    }
                }
            }
        }
    }

    /**
     * @param cacheName Cache name.
     * @param deploymentId Future deployment ID.
     */
    void completeTemplateAddFuture(String cacheName, IgniteUuid deploymentId) {
        GridCacheProcessor.TemplateConfigurationFuture fut =
            (GridCacheProcessor.TemplateConfigurationFuture)pendingTemplateFuts.get(cacheName);

        if (fut != null && fut.deploymentId().equals(deploymentId))
            fut.onDone();
    }

    /**
     * @param req Request to complete future for.
     * @param err Error if any.
     */
    void completeCacheStartFuture(DynamicCacheChangeRequest req, @Nullable Exception err) {
        if (req.initiatingNodeId().equals(ctx.localNodeId())) {
            DynamicCacheStartFuture fut = (DynamicCacheStartFuture)pendingFuts.get(req.requestId());

            if (fut != null)
                fut.onDone(null, err);
        }
    }

    /**
     * Creates shared context.
     *
     * @param kernalCtx Kernal context.
     * @param storeSesLsnrs Store session listeners.
     * @return Shared context.
     * @throws IgniteCheckedException If failed.
     */
    @SuppressWarnings("unchecked")
    private GridCacheSharedContext createSharedContext(GridKernalContext kernalCtx,
        Collection<CacheStoreSessionListener> storeSesLsnrs) throws IgniteCheckedException {
        IgniteTxManager tm = new IgniteTxManager();
        GridCacheMvccManager mvccMgr = new GridCacheMvccManager();
        GridCacheVersionManager verMgr = new GridCacheVersionManager();
        GridCacheDeploymentManager depMgr = new GridCacheDeploymentManager();
        GridCachePartitionExchangeManager exchMgr = new GridCachePartitionExchangeManager();

        IgniteCacheDatabaseSharedManager dbMgr = ctx.plugins().createComponent(IgniteCacheDatabaseSharedManager.class);

        if (dbMgr == null)
            dbMgr = new IgniteCacheDatabaseSharedManager();

        IgnitePageStoreManager pageStoreMgr = ctx.plugins().createComponent(IgnitePageStoreManager.class);
        IgniteWriteAheadLogManager walMgr = ctx.plugins().createComponent(IgniteWriteAheadLogManager.class);

        GridCacheIoManager ioMgr = new GridCacheIoManager();
        CacheAffinitySharedManager topMgr = new CacheAffinitySharedManager();
        GridCacheSharedTtlCleanupManager ttl = new GridCacheSharedTtlCleanupManager();

        CacheJtaManagerAdapter jta = JTA.createOptional();

        return new GridCacheSharedContext(
            kernalCtx,
            tm,
            verMgr,
            mvccMgr,
            pageStoreMgr,
            walMgr,
            dbMgr,
            depMgr,
            exchMgr,
            topMgr,
            ioMgr,
            ttl,
            jta,
            storeSesLsnrs
        );
    }

    /** {@inheritDoc} */
    @Nullable @Override public DiscoveryDataExchangeType discoveryDataType() {
        return CACHE_PROC;
    }

    /** {@inheritDoc} */
    @Override public void collectJoiningNodeData(DiscoveryDataBag dataBag) {
        cachesInfo.collectJoiningNodeData(dataBag);
    }

    /** {@inheritDoc} */
    @Override public void collectGridNodeData(DiscoveryDataBag dataBag) {
        cachesInfo.collectGridNodeData(dataBag);
    }

    /** {@inheritDoc} */
    @Override public void onJoiningNodeDataReceived(JoiningNodeDiscoveryData data) {
        cachesInfo.onJoiningNodeDataReceived(data);
    }

    /** {@inheritDoc} */
    @Override public void onGridDataReceived(GridDiscoveryData data) {
        cachesInfo.onGridDataReceived(data);
    }

    /**
     * Dynamically starts cache using template configuration.
     *
     * @param cacheName Cache name.
     * @return Future that will be completed when cache is deployed.
     */
    public IgniteInternalFuture<?> createFromTemplate(String cacheName) {
        try {
            CacheConfiguration cfg = createConfigFromTemplate(cacheName);

            return dynamicStartCache(cfg, cacheName, null, true, true, true);
        }
        catch (IgniteCheckedException e) {
            throw U.convertException(e);
        }
    }

    /**
     * Dynamically starts cache using template configuration.
     *
     * @param cacheName Cache name.
     * @param checkThreadTx If {@code true} checks that current thread does not have active transactions.
     * @return Future that will be completed when cache is deployed.
     */
    public IgniteInternalFuture<?> getOrCreateFromTemplate(String cacheName, boolean checkThreadTx) {
        assert cacheName != null;

        try {
            if (publicJCache(cacheName, false, checkThreadTx) != null) // Cache with given name already started.
                return new GridFinishedFuture<>();

            CacheConfiguration cfg = createConfigFromTemplate(cacheName);

            return dynamicStartCache(cfg, cacheName, null, false, true, checkThreadTx);
        }
        catch (IgniteCheckedException e) {
            return new GridFinishedFuture<>(e);
        }
    }

    /**
     * @param cacheName Cache name.
     * @return Cache configuration.
     * @throws IgniteCheckedException If failed.
     */
    private CacheConfiguration createConfigFromTemplate(String cacheName) throws IgniteCheckedException {
        CacheConfiguration cfgTemplate = null;

        CacheConfiguration dfltCacheCfg = null;

        List<CacheConfiguration> wildcardNameCfgs = null;

        for (DynamicCacheDescriptor desc : cachesInfo.registeredTemplates().values()) {
            assert desc.template();

            CacheConfiguration cfg = desc.cacheConfiguration();

            assert cfg != null;

            if (F.eq(cacheName, cfg.getName())) {
                cfgTemplate = cfg;

                break;
            }

            if (cfg.getName() != null) {
                if (cfg.getName().endsWith("*")) {
                    if (cfg.getName().length() > 1) {
                        if (wildcardNameCfgs == null)
                            wildcardNameCfgs = new ArrayList<>();

                        wildcardNameCfgs.add(cfg);
                    }
                    else
                        dfltCacheCfg = cfg; // Template with name '*'.
                }
            }
            else if (dfltCacheCfg == null)
                dfltCacheCfg = cfg;
        }

        if (cfgTemplate == null && cacheName != null && wildcardNameCfgs != null) {
            Collections.sort(wildcardNameCfgs, new Comparator<CacheConfiguration>() {
                @Override public int compare(CacheConfiguration cfg1, CacheConfiguration cfg2) {
                    Integer len1 = cfg1.getName() != null ? cfg1.getName().length() : 0;
                    Integer len2 = cfg2.getName() != null ? cfg2.getName().length() : 0;

                    return len2.compareTo(len1);
                }
            });

            for (CacheConfiguration cfg : wildcardNameCfgs) {
                if (cacheName.startsWith(cfg.getName().substring(0, cfg.getName().length() - 1))) {
                    cfgTemplate = cfg;

                    break;
                }
            }
        }

        if (cfgTemplate == null)
            cfgTemplate = dfltCacheCfg;

        cfgTemplate = cfgTemplate == null ? new CacheConfiguration() : cloneCheckSerializable(cfgTemplate);

        CacheConfiguration cfg = new CacheConfiguration(cfgTemplate);

        cfg.setName(cacheName);

        return cfg;
    }

    /**
     * Dynamically starts cache.
     *
     * @param ccfg Cache configuration.
     * @param cacheName Cache name.
     * @param nearCfg Near cache configuration.
     * @param failIfExists Fail if exists flag.
     * @param failIfNotStarted If {@code true} fails if cache is not started.
     * @param checkThreadTx If {@code true} checks that current thread does not have active transactions.
     * @return Future that will be completed when cache is deployed.
     */
    @SuppressWarnings("IfMayBeConditional")
    public IgniteInternalFuture<?> dynamicStartCache(
        @Nullable CacheConfiguration ccfg,
        String cacheName,
        @Nullable NearCacheConfiguration nearCfg,
        boolean failIfExists,
        boolean failIfNotStarted,
        boolean checkThreadTx
    ) {
        return dynamicStartCache(ccfg,
            cacheName,
            nearCfg,
            CacheType.USER,
            failIfExists,
            failIfNotStarted,
            checkThreadTx);
    }

    /**
     * Dynamically starts cache.
     *
     * @param ccfg Cache configuration.
     * @param cacheName Cache name.
     * @param nearCfg Near cache configuration.
     * @param cacheType Cache type.
     * @param failIfExists Fail if exists flag.
     * @param failIfNotStarted If {@code true} fails if cache is not started.
     * @param checkThreadTx If {@code true} checks that current thread does not have active transactions.
     * @return Future that will be completed when cache is deployed.
     */
    @SuppressWarnings("IfMayBeConditional")
    public IgniteInternalFuture<?> dynamicStartCache(
        @Nullable CacheConfiguration ccfg,
        String cacheName,
        @Nullable NearCacheConfiguration nearCfg,
        CacheType cacheType,
        boolean failIfExists,
        boolean failIfNotStarted,
        boolean checkThreadTx
    ) {
        assert cacheName != null;

        if (checkThreadTx)
            checkEmptyTransactions();

        try {
            DynamicCacheChangeRequest req = prepareCacheChangeRequest(
                ccfg,
                cacheName,
                nearCfg,
                cacheType,
                failIfExists,
                failIfNotStarted);

            if (req != null)
                return F.first(initiateCacheChanges(F.asList(req), failIfExists));
            else
                return new GridFinishedFuture<>();
        }
        catch (Exception e) {
            return new GridFinishedFuture<>(e);
        }
    }

    /**
     * Dynamically starts multiple caches.
     *
     * @param ccfgList Collection of cache configuration.
     * @param failIfExists Fail if exists flag.
     * @param checkThreadTx If {@code true} checks that current thread does not have active transactions.
     * @return Future that will be completed when all caches are deployed.
     */
    public IgniteInternalFuture<?> dynamicStartCaches(Collection<CacheConfiguration> ccfgList, boolean failIfExists,
        boolean checkThreadTx) {
        return dynamicStartCaches(ccfgList, CacheType.USER, failIfExists, checkThreadTx);
    }

    /**
     * Dynamically starts multiple caches.
     *
     * @param ccfgList Collection of cache configuration.
     * @param cacheType Cache type.
     * @param failIfExists Fail if exists flag.
     * @param checkThreadTx If {@code true} checks that current thread does not have active transactions.
     * @return Future that will be completed when all caches are deployed.
     */
    private IgniteInternalFuture<?> dynamicStartCaches(
        Collection<CacheConfiguration> ccfgList,
        CacheType cacheType,
        boolean failIfExists,
        boolean checkThreadTx
    ) {
        if (checkThreadTx)
            checkEmptyTransactions();

        List<DynamicCacheChangeRequest> reqList = new ArrayList<>(ccfgList.size());

        try {
            for (CacheConfiguration ccfg : ccfgList) {
                DynamicCacheChangeRequest req = prepareCacheChangeRequest(
                    ccfg,
                    ccfg.getName(),
                    null,
                    cacheType,
                    failIfExists,
                    true
                );

                if (req != null)
                    reqList.add(req);
            }
        }
        catch (Exception e) {
            return new GridFinishedFuture<>(e);
        }

        if (!reqList.isEmpty()) {
            GridCompoundFuture<?, ?> compoundFut = new GridCompoundFuture<>();

            for (DynamicCacheStartFuture fut : initiateCacheChanges(reqList, failIfExists))
                compoundFut.add((IgniteInternalFuture)fut);

            compoundFut.markInitialized();

            return compoundFut;
        }
        else
            return new GridFinishedFuture<>();
    }

    /**
     * @param cacheName Cache name to destroy.
     * @param checkThreadTx If {@code true} checks that current thread does not have active transactions.
     * @return Future that will be completed when cache is destroyed.
     */
    public IgniteInternalFuture<?> dynamicDestroyCache(String cacheName, boolean checkThreadTx) {
        assert cacheName != null;

        if (checkThreadTx)
            checkEmptyTransactions();

        DynamicCacheChangeRequest req = DynamicCacheChangeRequest.stopRequest(ctx, cacheName, true);

        return F.first(initiateCacheChanges(F.asList(req), false));
    }

    /**
     * @param cacheNames Collection of cache names to destroy.
     * @param checkThreadTx If {@code true} checks that current thread does not have active transactions.
     * @return Future that will be completed when cache is destroyed.
     */
    public IgniteInternalFuture<?> dynamicDestroyCaches(Collection<String> cacheNames, boolean checkThreadTx) {
        if (checkThreadTx)
            checkEmptyTransactions();

        List<DynamicCacheChangeRequest> reqs = new ArrayList<>(cacheNames.size());

        for (String cacheName : cacheNames) {
            DynamicCacheChangeRequest req = DynamicCacheChangeRequest.stopRequest(ctx, cacheName, true);

            reqs.add(req);
        }

        GridCompoundFuture<?, ?> compoundFut = new GridCompoundFuture<>();

        for (DynamicCacheStartFuture fut : initiateCacheChanges(reqs, false))
            compoundFut.add((IgniteInternalFuture)fut);

        compoundFut.markInitialized();

        return compoundFut;
    }

    /**
     * @param cacheName Cache name to close.
     * @return Future that will be completed when cache is closed.
     */
    IgniteInternalFuture<?> dynamicCloseCache(String cacheName) {
        assert cacheName != null;

        IgniteCacheProxy<?, ?> proxy = jCacheProxies.get(cacheName);

        if (proxy == null || proxy.proxyClosed())
            return new GridFinishedFuture<>(); // No-op.

        checkEmptyTransactions();

        DynamicCacheChangeRequest t = DynamicCacheChangeRequest.closeRequest(ctx, cacheName);

        return F.first(initiateCacheChanges(F.asList(t), false));
    }

    /**
     * Resets cache state after the cache has been moved to recovery state.
     *
     * @param cacheNames Cache names.
     * @return Future that will be completed when state is changed for all caches.
     */
    public IgniteInternalFuture<?> resetCacheState(Collection<String> cacheNames) {
        checkEmptyTransactions();

        if (F.isEmpty(cacheNames))
            cacheNames = cachesInfo.registeredCaches().keySet();

        Collection<DynamicCacheChangeRequest> reqs = new ArrayList<>(cacheNames.size());

        for (String cacheName : cacheNames) {
            DynamicCacheDescriptor desc = cacheDescriptor(cacheName);

            if (desc == null) {
                U.warn(log, "Failed to find cache for reset lost partition request, cache does not exist: " + cacheName);

                continue;
            }

            DynamicCacheChangeRequest req = DynamicCacheChangeRequest.resetLostPartitions(ctx, cacheName);

            reqs.add(req);
        }

        GridCompoundFuture fut = new GridCompoundFuture();

        for (DynamicCacheStartFuture f : initiateCacheChanges(reqs, false))
            fut.add(f);

        fut.markInitialized();

        return fut;
    }

    /**
     *
     */
    public Collection<DynamicCacheChangeRequest> startAllCachesRequests() throws IgniteCheckedException {
        List<DynamicCacheChangeRequest> reqs = new ArrayList<>();

        if (!ctx.config().isDaemon() &&
            sharedCtx.pageStore() != null &&
            sharedCtx.database().persistenceEnabled()) {
            Set<String> savedCacheNames = sharedCtx.pageStore().savedCacheNames();

            for (String name : savedCacheNames) {
                CacheConfiguration cfg = sharedCtx.pageStore().readConfiguration(name);

                if (cfg != null)
                    reqs.add(createRequest(cfg, false));
            }

            for (CacheConfiguration cfg : ctx.config().getCacheConfiguration()) {
                if (!savedCacheNames.contains(cfg.getName()))
                    reqs.add(createRequest(cfg, true));
            }
        }
        else {
            for (CacheConfiguration cfg : ctx.config().getCacheConfiguration())
                reqs.add(createRequest(cfg, true));
        }

        return reqs;
    }

    /**
     *
     */
    public Collection<DynamicCacheChangeRequest> stopAllCachesRequests(){
        List<DynamicCacheChangeRequest> reqs = new ArrayList<>();

        for (String cacheName : cacheNames()) {
            DynamicCacheChangeRequest req = DynamicCacheChangeRequest.stopRequest(ctx, cacheName, false);

            reqs.add(req);
        }

        return reqs;
    }

    /**
     * @param cfg Cache configuration.
     */
    private DynamicCacheChangeRequest createRequest(
        CacheConfiguration cfg,
        boolean needInit
    ) throws IgniteCheckedException {
        assert cfg != null;
        assert cfg.getName() != null;

        cloneCheckSerializable(cfg);

        if (needInit){
            CacheObjectContext cacheObjCtx = ctx.cacheObjects().contextForCache(cfg);

            initialize(cfg, cacheObjCtx);
        }

        String cacheName = cfg.getName();

        DynamicCacheChangeRequest req = new DynamicCacheChangeRequest(UUID.randomUUID(), cacheName, ctx.localNodeId());

        req.startCacheConfiguration(cfg);
        req.template(cfg.getName().endsWith("*"));
        req.nearCacheConfiguration(cfg.getNearConfiguration());
        req.deploymentId(IgniteUuid.randomUuid());
        req.schema(new QuerySchema(cfg.getQueryEntities()));

        if (CU.isUtilityCache(cacheName))
            req.cacheType(CacheType.UTILITY);
        else if (internalCaches.contains(cacheName))
            req.cacheType(CacheType.INTERNAL);
        else
            req.cacheType(CacheType.USER);

        return req;
    }

    /**
     * @param reqs Requests.
     * @param failIfExists Fail if exists flag.
     * @return Collection of futures.
     */
    @SuppressWarnings("TypeMayBeWeakened")
    private Collection<DynamicCacheStartFuture> initiateCacheChanges(
        Collection<DynamicCacheChangeRequest> reqs,
        boolean failIfExists
    ) {
        Collection<DynamicCacheStartFuture> res = new ArrayList<>(reqs.size());

        Collection<DynamicCacheChangeRequest> sndReqs = new ArrayList<>(reqs.size());

        for (DynamicCacheChangeRequest req : reqs) {
            DynamicCacheStartFuture fut = new DynamicCacheStartFuture(req.cacheName(), req);

            try {
                if (req.stop() || req.close()) {
                    DynamicCacheDescriptor desc = cacheDescriptor(req.cacheName());

                    if (desc == null)
                        // No-op.
                        fut.onDone();
                    else {
                        assert desc.cacheConfiguration() != null : desc;

                        if (req.close() && desc.cacheConfiguration().getCacheMode() == LOCAL) {
                            req.close(false);
                            req.stop(true);
                            req.destroy(true);
                        }
                    }
                }

                if (fut.isDone())
                    continue;

                DynamicCacheStartFuture old = (DynamicCacheStartFuture)pendingFuts.putIfAbsent(
                    req.requestId(), fut);

                assert old == null;

                if (fut.isDone())
                    continue;

                sndReqs.add(req);
            }
            catch (Exception e) {
                fut.onDone(e);
            }
            finally {
                res.add(fut);
            }
        }

        Exception err = null;

        if (!sndReqs.isEmpty()) {
            try {
                ctx.discovery().sendCustomEvent(new DynamicCacheChangeBatch(sndReqs));

                if (ctx.isStopping()) {
                    err = new IgniteCheckedException("Failed to execute dynamic cache change request, " +
                        "node is stopping.");
                }
                else if (ctx.clientDisconnected()) {
                    err = new IgniteClientDisconnectedCheckedException(ctx.cluster().clientReconnectFuture(),
                        "Failed to execute dynamic cache change request, client node disconnected.");
                }
            }
            catch (IgniteCheckedException e) {
                err = e;
            }
        }

        if (err != null) {
            for (DynamicCacheStartFuture fut : res)
                fut.onDone(err);
        }

        return res;
    }

    /**
     * @param type Event type.
     * @param node Event node.
     * @param topVer Topology version.
     */
    public void onDiscoveryEvent(int type, ClusterNode node, AffinityTopologyVersion topVer) {
        cachesInfo.onDiscoveryEvent(type, node, topVer);

        sharedCtx.affinity().onDiscoveryEvent(type, node, topVer);
    }

    /**
     * Callback invoked from discovery thread when discovery custom message is received.
     *
     * @param msg Customer message.
     * @param topVer Current topology version.
     * @return {@code True} if minor topology version should be increased.
     */
    public boolean onCustomEvent(DiscoveryCustomMessage msg, AffinityTopologyVersion topVer) {
        if (msg instanceof SchemaAbstractDiscoveryMessage) {
            ctx.query().onDiscovery((SchemaAbstractDiscoveryMessage)msg);

            return false;
        }

        if (msg instanceof CacheAffinityChangeMessage)
            return sharedCtx.affinity().onCustomEvent(((CacheAffinityChangeMessage)msg));

        if (msg instanceof StartFullSnapshotAckDiscoveryMessage &&
            ((StartFullSnapshotAckDiscoveryMessage)msg).error() == null)
            return true;

        if (msg instanceof DynamicCacheChangeBatch)
            return cachesInfo.onCacheChangeRequested((DynamicCacheChangeBatch)msg, topVer);

        return false;
    }

    /**
     * Checks that preload-order-dependant caches has SYNC or ASYNC preloading mode.
     *
     * @param cfgs Caches.
     * @return Maximum detected preload order.
     * @throws IgniteCheckedException If validation failed.
     */
    private int validatePreloadOrder(CacheConfiguration[] cfgs) throws IgniteCheckedException {
        int maxOrder = 0;

        for (CacheConfiguration cfg : cfgs) {
            int rebalanceOrder = cfg.getRebalanceOrder();

            if (rebalanceOrder > 0) {
                if (cfg.getCacheMode() == LOCAL)
                    throw new IgniteCheckedException("Rebalance order set for local cache (fix configuration and restart the " +
                        "node): " + U.maskName(cfg.getName()));

                if (cfg.getRebalanceMode() == CacheRebalanceMode.NONE)
                    throw new IgniteCheckedException("Only caches with SYNC or ASYNC rebalance mode can be set as rebalance " +
                        "dependency for other caches [cacheName=" + U.maskName(cfg.getName()) +
                        ", rebalanceMode=" + cfg.getRebalanceMode() + ", rebalanceOrder=" + cfg.getRebalanceOrder() + ']');

                maxOrder = Math.max(maxOrder, rebalanceOrder);
            }
            else if (rebalanceOrder < 0)
                throw new IgniteCheckedException("Rebalance order cannot be negative for cache (fix configuration and restart " +
                    "the node) [cacheName=" + U.maskName(cfg.getName()) + ", rebalanceOrder=" + rebalanceOrder + ']');
        }

        return maxOrder;
    }

    /** {@inheritDoc} */
    @Nullable @Override public IgniteNodeValidationResult validateNode(ClusterNode node) {
        return validateHashIdResolvers(node);
    }

    /**
     * @param node Joining node.
     * @return Validation result or {@code null} in case of success.
     */
    @Nullable private IgniteNodeValidationResult validateHashIdResolvers(ClusterNode node) {
        if (!node.isClient()) {
            for (DynamicCacheDescriptor desc : cacheDescriptors()) {
                CacheConfiguration cfg = desc.cacheConfiguration();

                if (cfg.getAffinity() instanceof RendezvousAffinityFunction) {
                    RendezvousAffinityFunction aff = (RendezvousAffinityFunction)cfg.getAffinity();

                    Object nodeHashObj = aff.resolveNodeHash(node);

                    for (ClusterNode topNode : ctx.discovery().allNodes()) {
                        Object topNodeHashObj = aff.resolveNodeHash(topNode);

                        if (nodeHashObj.hashCode() == topNodeHashObj.hashCode()) {
                            String errMsg = "Failed to add node to topology because it has the same hash code for " +
                                "partitioned affinity as one of existing nodes [cacheName=" +
                                U.maskName(cfg.getName()) + ", existingNodeId=" + topNode.id() + ']';

                            String sndMsg = "Failed to add node to topology because it has the same hash code for " +
                                "partitioned affinity as one of existing nodes [cacheName=" +
                                U.maskName(cfg.getName()) + ", existingNodeId=" + topNode.id() + ']';

                            return new IgniteNodeValidationResult(topNode.id(), errMsg, sndMsg);
                        }
                    }
                }
            }
        }

        return null;
    }

    /**
     * Checks that remote caches has configuration compatible with the local.
     *
     * @param locCfg Local configuration.
     * @param rmtCfg Remote configuration.
     * @param rmtNode Remote node.
     * @throws IgniteCheckedException If check failed.
     */
    private void checkCache(CacheConfiguration locCfg, CacheConfiguration rmtCfg, ClusterNode rmtNode) throws IgniteCheckedException {
        ClusterNode locNode = ctx.discovery().localNode();

        UUID rmt = rmtNode.id();

        GridCacheAttributes rmtAttr = new GridCacheAttributes(rmtCfg);
        GridCacheAttributes locAttr = new GridCacheAttributes(locCfg);

        boolean isLocAff = CU.affinityNode(locNode, locCfg.getNodeFilter());
        boolean isRmtAff = CU.affinityNode(rmtNode, rmtCfg.getNodeFilter());

        CU.checkAttributeMismatch(log, rmtAttr.cacheName(), rmt, "cacheMode", "Cache mode",
            locAttr.cacheMode(), rmtAttr.cacheMode(), true);

        if (rmtAttr.cacheMode() != LOCAL) {
            CU.checkAttributeMismatch(log, rmtAttr.cacheName(), rmt, "interceptor", "Cache Interceptor",
                locAttr.interceptorClassName(), rmtAttr.interceptorClassName(), true);

            CU.checkAttributeMismatch(log, rmtAttr.cacheName(), rmt, "atomicityMode",
                "Cache atomicity mode", locAttr.atomicityMode(), rmtAttr.atomicityMode(), true);

            CU.checkAttributeMismatch(log, rmtAttr.cacheName(), rmt, "cachePreloadMode",
                "Cache preload mode", locAttr.cacheRebalanceMode(), rmtAttr.cacheRebalanceMode(), true);

            boolean checkStore = isLocAff && isRmtAff;

            if (checkStore)
                CU.checkAttributeMismatch(log, rmtAttr.cacheName(), rmt, "storeFactory", "Store factory",
                    locAttr.storeFactoryClassName(), rmtAttr.storeFactoryClassName(), true);

            CU.checkAttributeMismatch(log, rmtAttr.cacheName(), rmt, "cacheAffinity", "Cache affinity",
                locAttr.cacheAffinityClassName(), rmtAttr.cacheAffinityClassName(), true);

            CU.checkAttributeMismatch(log, rmtAttr.cacheName(), rmt, "cacheAffinityMapper",
                "Cache affinity mapper", locAttr.cacheAffinityMapperClassName(),
                rmtAttr.cacheAffinityMapperClassName(), true);

            CU.checkAttributeMismatch(log, rmtAttr.cacheName(), rmt, "affinityPartitionsCount",
                "Affinity partitions count", locAttr.affinityPartitionsCount(),
                rmtAttr.affinityPartitionsCount(), true);

            CU.checkAttributeMismatch(log, rmtAttr.cacheName(), rmt, "evictionFilter", "Eviction filter",
                locAttr.evictionFilterClassName(), rmtAttr.evictionFilterClassName(), true);

            CU.checkAttributeMismatch(log, rmtAttr.cacheName(), rmt, "evictionPolicy", "Eviction policy",
                locAttr.evictionPolicyClassName(), rmtAttr.evictionPolicyClassName(), true);

            CU.checkAttributeMismatch(log, rmtAttr.cacheName(), rmt, "transactionManagerLookup",
                "Transaction manager lookup", locAttr.transactionManagerLookupClassName(),
                rmtAttr.transactionManagerLookupClassName(), false);

            CU.checkAttributeMismatch(log, rmtAttr.cacheName(), rmt, "defaultLockTimeout",
                "Default lock timeout", locAttr.defaultLockTimeout(), rmtAttr.defaultLockTimeout(), false);

            CU.checkAttributeMismatch(log, rmtAttr.cacheName(), rmt, "preloadBatchSize",
                "Preload batch size", locAttr.rebalanceBatchSize(), rmtAttr.rebalanceBatchSize(), false);

            CU.checkAttributeMismatch(log, rmtAttr.cacheName(), rmt, "writeSynchronizationMode",
                "Write synchronization mode", locAttr.writeSynchronization(), rmtAttr.writeSynchronization(),
                true);

            CU.checkAttributeMismatch(log, rmtAttr.cacheName(), rmt, "writeBehindBatchSize",
                "Write behind batch size", locAttr.writeBehindBatchSize(), rmtAttr.writeBehindBatchSize(),
                false);

            CU.checkAttributeMismatch(log, rmtAttr.cacheName(), rmt, "writeBehindEnabled",
                "Write behind enabled", locAttr.writeBehindEnabled(), rmtAttr.writeBehindEnabled(), false);

            CU.checkAttributeMismatch(log, rmtAttr.cacheName(), rmt, "writeBehindFlushFrequency",
                "Write behind flush frequency", locAttr.writeBehindFlushFrequency(),
                rmtAttr.writeBehindFlushFrequency(), false);

            CU.checkAttributeMismatch(log, rmtAttr.cacheName(), rmt, "writeBehindFlushSize",
                "Write behind flush size", locAttr.writeBehindFlushSize(), rmtAttr.writeBehindFlushSize(),
                false);

            CU.checkAttributeMismatch(log, rmtAttr.cacheName(), rmt, "writeBehindFlushThreadCount",
                "Write behind flush thread count", locAttr.writeBehindFlushThreadCount(),
                rmtAttr.writeBehindFlushThreadCount(), false);

            if (locAttr.cacheMode() == PARTITIONED) {
                CU.checkAttributeMismatch(log, rmtAttr.cacheName(), rmt, "nearEvictionPolicy",
                    "Near eviction policy", locAttr.nearEvictionPolicyClassName(),
                    rmtAttr.nearEvictionPolicyClassName(), false);

                CU.checkAttributeMismatch(log, rmtAttr.cacheName(), rmt, "affinityIncludeNeighbors",
                    "Affinity include neighbors", locAttr.affinityIncludeNeighbors(),
                    rmtAttr.affinityIncludeNeighbors(), true);

                CU.checkAttributeMismatch(log, rmtAttr.cacheName(), rmt, "affinityKeyBackups",
                    "Affinity key backups", locAttr.affinityKeyBackups(),
                    rmtAttr.affinityKeyBackups(), true);
            }
        }
    }

    /**
     * @param rmt Remote node to check.
     * @throws IgniteCheckedException If check failed.
     */
    private void checkTransactionConfiguration(ClusterNode rmt) throws IgniteCheckedException {
        TransactionConfiguration txCfg = rmt.attribute(ATTR_TX_CONFIG);

        if (txCfg != null) {
            TransactionConfiguration locTxCfg = ctx.config().getTransactionConfiguration();

            if (locTxCfg.isTxSerializableEnabled() != txCfg.isTxSerializableEnabled())
                throw new IgniteCheckedException("Serializable transactions enabled mismatch " +
                    "(fix txSerializableEnabled property or set -D" + IGNITE_SKIP_CONFIGURATION_CONSISTENCY_CHECK + "=true " +
                    "system property) [rmtNodeId=" + rmt.id() +
                    ", locTxSerializableEnabled=" + locTxCfg.isTxSerializableEnabled() +
                    ", rmtTxSerializableEnabled=" + txCfg.isTxSerializableEnabled() + ']');
        }
    }

    /**
     * @param cfg Cache configuration.
     * @return Query manager.
     */
    private GridCacheQueryManager queryManager(CacheConfiguration cfg) {
        return cfg.getCacheMode() == LOCAL ? new GridCacheLocalQueryManager() : new GridCacheDistributedQueryManager();
    }

    /**
     * @return Last data version.
     */
    public long lastDataVersion() {
        long max = 0;

        for (GridCacheAdapter<?, ?> cache : caches.values()) {
            GridCacheContext<?, ?> ctx = cache.context();

            if (ctx.versions().last().order() > max)
                max = ctx.versions().last().order();

            if (ctx.isNear()) {
                ctx = ctx.near().dht().context();

                if (ctx.versions().last().order() > max)
                    max = ctx.versions().last().order();
            }
        }

        return max;
    }

    /**
     * @param name Cache name.
     * @param <K> type of keys.
     * @param <V> type of values.
     * @return Cache instance for given name.
     */
    @SuppressWarnings("unchecked")
    public <K, V> IgniteInternalCache<K, V> cache(String name) {
        assert name != null;

        if (log.isDebugEnabled())
            log.debug("Getting cache for name: " + name);

        IgniteCacheProxy<K, V> jcache = (IgniteCacheProxy<K, V>)jCacheProxies.get(name);

        return jcache == null ? null : jcache.internalProxy();
    }

    /**
     * @param name Cache name.
     * @return Cache instance for given name.
     * @throws IgniteCheckedException If failed.
     */
    @SuppressWarnings("unchecked")
    public <K, V> IgniteInternalCache<K, V> getOrStartCache(String name) throws IgniteCheckedException {
        assert name != null;

        if (log.isDebugEnabled())
            log.debug("Getting cache for name: " + name);

        IgniteCacheProxy<?, ?> cache = jCacheProxies.get(name);

        if (cache == null) {
            dynamicStartCache(null, name, null, false, true, true).get();

            cache = jCacheProxies.get(name);
        }

        return cache == null ? null : (IgniteInternalCache<K, V>)cache.internalProxy();
    }

    /**
     * @return All configured cache instances.
     */
    public Collection<IgniteInternalCache<?, ?>> caches() {
        return F.viewReadOnly(jCacheProxies.values(), new IgniteClosure<IgniteCacheProxy<?, ?>,
            IgniteInternalCache<?, ?>>() {
            @Override public IgniteInternalCache<?, ?> apply(IgniteCacheProxy<?, ?> entries) {
                return entries.internalProxy();
            }
        });
    }

    /**
     * @return All configured cache instances.
     */
    public Collection<IgniteCacheProxy<?, ?>> jcaches() {
        return jCacheProxies.values();
    }

    /**
     * Gets utility cache.
     *
     * @return Utility cache.
     */
    public <K, V> IgniteInternalCache<K, V> utilityCache() {
        return internalCacheEx(CU.UTILITY_CACHE_NAME);
    }

    /**
     * Gets utility cache for atomic data structures.
     *
     * @return Utility cache for atomic data structures.
     */
    public <K, V> IgniteInternalCache<K, V> atomicsCache() {
        return internalCacheEx(CU.ATOMICS_CACHE_NAME);
    }

    /**
     * @param name Cache name.
     * @return Cache.
     */
    private <K, V> IgniteInternalCache<K, V> internalCacheEx(String name) {
        if (ctx.discovery().localNode().isClient()) {
            IgniteCacheProxy<K, V> proxy = (IgniteCacheProxy<K, V>)jCacheProxies.get(name);

            assert proxy != null;

            return proxy.internalProxy();
        }

        return internalCache(name);
    }

    /**
     * @param name Cache name.
     * @param <K> type of keys.
     * @param <V> type of values.
     * @return Cache instance for given name.
     */
    @SuppressWarnings("unchecked")
    public <K, V> IgniteInternalCache<K, V> publicCache(String name) {
        assert name != null;

        if (log.isDebugEnabled())
            log.debug("Getting public cache for name: " + name);

        DynamicCacheDescriptor desc = cacheDescriptor(name);

        if (desc == null)
            throw new IllegalArgumentException("Cache is not started: " + name);

        if (!desc.cacheType().userCache())
            throw new IllegalStateException("Failed to get cache because it is a system cache: " + name);

        IgniteCacheProxy<K, V> jcache = (IgniteCacheProxy<K, V>)jCacheProxies.get(name);

        if (jcache == null)
            throw new IllegalArgumentException("Cache is not started: " + name);

        return jcache.internalProxy();
    }

    /**
     * @param cacheName Cache name.
     * @param <K> type of keys.
     * @param <V> type of values.
     * @return Cache instance for given name.
     * @throws IgniteCheckedException If failed.
     */
    public <K, V> IgniteCacheProxy<K, V> publicJCache(String cacheName) throws IgniteCheckedException {
        return publicJCache(cacheName, true, true);
    }

    /**
     * @param cacheName Cache name.
     * @param failIfNotStarted If {@code true} throws {@link IllegalArgumentException} if cache is not started,
     *        otherwise returns {@code null} in this case.
     * @param checkThreadTx If {@code true} checks that current thread does not have active transactions.
     * @return Cache instance for given name.
     * @throws IgniteCheckedException If failed.
     */
    @SuppressWarnings({"unchecked", "ConstantConditions"})
    @Nullable public <K, V> IgniteCacheProxy<K, V> publicJCache(String cacheName,
        boolean failIfNotStarted,
        boolean checkThreadTx) throws IgniteCheckedException {
        assert cacheName != null;

        if (log.isDebugEnabled())
            log.debug("Getting public cache for name: " + cacheName);

        IgniteCacheProxy<?, ?> cache = jCacheProxies.get(cacheName);

        DynamicCacheDescriptor desc = cacheDescriptor(cacheName);

        if (desc != null && !desc.cacheType().userCache())
            throw new IllegalStateException("Failed to get cache because it is a system cache: " + cacheName);

        if (cache == null) {
            dynamicStartCache(null, cacheName, null, false, failIfNotStarted, checkThreadTx).get();

            cache = jCacheProxies.get(cacheName);
        }

        return (IgniteCacheProxy<K, V>)cache;
    }

    /**
     * Get configuration for the given cache.
     *
     * @param name Cache name.
     * @return Cache configuration.
     */
    public CacheConfiguration cacheConfiguration(String name) {
        assert name != null;

        DynamicCacheDescriptor desc = cacheDescriptor(name);

        if (desc == null)
            throw new IllegalStateException("Cache doesn't exist: " + name);
        else
            return desc.cacheConfiguration();
    }

    /**
     * Get registered cache descriptor.
     *
     * @param name Name.
     * @return Descriptor.
     */
    public DynamicCacheDescriptor cacheDescriptor(String name) {
        return cachesInfo.registeredCaches().get(name);
    }

    /**
     * @return Cache descriptors.
     */
    public Collection<DynamicCacheDescriptor> cacheDescriptors() {
        return cachesInfo.registeredCaches().values();
    }

    public Collection<CacheGroupDescriptor> cacheGroupDescriptors() {
        return cachesInfo.registeredCacheGroups().values();
    }

    /**
     * @param cacheId Cache ID.
     * @return Cache descriptor.
     */
    @Nullable public DynamicCacheDescriptor cacheDescriptor(int cacheId) {
        for (DynamicCacheDescriptor cacheDesc : cacheDescriptors()) {
            CacheConfiguration ccfg = cacheDesc.cacheConfiguration();

            assert ccfg != null : cacheDesc;

            if (CU.cacheId(ccfg.getName()) == cacheId)
                return cacheDesc;
        }

        return null;
    }

    /**
     * @param cacheCfg Cache configuration template.
     * @throws IgniteCheckedException If failed.
     */
    public void addCacheConfiguration(CacheConfiguration cacheCfg) throws IgniteCheckedException {
        assert cacheCfg.getName() != null;

        String name = cacheCfg.getName();

        DynamicCacheDescriptor desc = cachesInfo.registeredTemplates().get(name);

        if (desc != null)
            return;

        DynamicCacheChangeRequest req = DynamicCacheChangeRequest.addTemplateRequest(ctx, cacheCfg);

        TemplateConfigurationFuture fut = new TemplateConfigurationFuture(req.cacheName(), req.deploymentId());

        TemplateConfigurationFuture old =
            (TemplateConfigurationFuture)pendingTemplateFuts.putIfAbsent(cacheCfg.getName(), fut);

        if (old != null)
            fut = old;

        Exception err = null;

        try {
            ctx.discovery().sendCustomEvent(new DynamicCacheChangeBatch(Collections.singleton(req)));

            if (ctx.isStopping()) {
                err = new IgniteCheckedException("Failed to execute dynamic cache change request, " +
                    "node is stopping.");
            }
            else if (ctx.clientDisconnected()) {
                err = new IgniteClientDisconnectedCheckedException(ctx.cluster().clientReconnectFuture(),
                    "Failed to execute dynamic cache change request, client node disconnected.");
            }
        }
        catch (IgniteCheckedException e) {
            err = e;
        }

        if (err != null)
            fut.onDone(err);

        fut.get();
    }

    /**
     * @param name Cache name.
     * @return Cache instance for given name.
     */
    @SuppressWarnings("unchecked")
    public <K, V> IgniteCacheProxy<K, V> jcache(String name) {
        assert name != null;

        IgniteCacheProxy<K, V> cache = (IgniteCacheProxy<K, V>)jCacheProxies.get(name);

        if (cache == null)
            throw new IllegalArgumentException("Cache is not configured: " + name);

        return cache;
    }

    /**
     * @return All configured public cache instances.
     */
    public Collection<IgniteCacheProxy<?, ?>> publicCaches() {
        Collection<IgniteCacheProxy<?, ?>> res = new ArrayList<>(jCacheProxies.size());

        for (Map.Entry<String, IgniteCacheProxy<?, ?>> entry : jCacheProxies.entrySet()) {
            if (entry.getValue().context().userCache())
                res.add(entry.getValue());
        }

        return res;
    }

    /**
     * @param name Cache name.
     * @param <K> type of keys.
     * @param <V> type of values.
     * @return Cache instance for given name.
     */
    @SuppressWarnings("unchecked")
    public <K, V> GridCacheAdapter<K, V> internalCache(String name) {
        assert name != null;

        if (log.isDebugEnabled())
            log.debug("Getting internal cache adapter: " + name);

        return (GridCacheAdapter<K, V>)caches.get(name);
    }

    /**
     * Cancel all user operations.
     */
    private void cancelFutures() {
        sharedCtx.mvcc().onStop();

        Exception err = new IgniteCheckedException("Operation has been cancelled (node is stopping).");

        for (IgniteInternalFuture fut : pendingFuts.values())
            ((GridFutureAdapter)fut).onDone(err);

        for (IgniteInternalFuture fut : pendingTemplateFuts.values())
            ((GridFutureAdapter)fut).onDone(err);
    }

    /**
     * @return All internal cache instances.
     */
    public Collection<GridCacheAdapter<?, ?>> internalCaches() {
        return caches.values();
    }

    /**
     * @param name Cache name.
     * @return {@code True} if specified cache is system, {@code false} otherwise.
     */
    public boolean systemCache(String name) {
        assert name != null;

        DynamicCacheDescriptor desc = cacheDescriptor(name);

        return desc != null && !desc.cacheType().userCache();
    }

    /** {@inheritDoc} */
    @Override public void printMemoryStats() {
        X.println(">>> ");

        for (GridCacheAdapter c : caches.values()) {
            X.println(">>> Cache memory stats [igniteInstanceName=" + ctx.igniteInstanceName() +
                ", cache=" + c.name() + ']');

            c.context().printMemoryStats();
        }
    }

    /**
     * Callback invoked by deployment manager for whenever a class loader gets undeployed.
     *
     * @param ldr Class loader.
     */
    public void onUndeployed(ClassLoader ldr) {
        if (!ctx.isStopping()) {
            for (GridCacheAdapter<?, ?> cache : caches.values()) {
                // Do not notify system caches and caches for which deployment is disabled.
                if (cache.context().userCache() && cache.context().deploymentEnabled())
                    cache.onUndeploy(ldr);
            }
        }
    }

    /**
     * @return Shared context.
     */
    public <K, V> GridCacheSharedContext<K, V> context() {
        return (GridCacheSharedContext<K, V>)sharedCtx;
    }

    /**
     * @return Transactions interface implementation.
     */
    public IgniteTransactionsEx transactions() {
        return transactions;
    }

    /**
     * Starts client caches that do not exist yet.
     *
     * @throws IgniteCheckedException In case of error.
     */
    public void createMissingQueryCaches() throws IgniteCheckedException {
        for (Map.Entry<String, DynamicCacheDescriptor> e : cachesInfo.registeredCaches().entrySet()) {
            DynamicCacheDescriptor desc = e.getValue();

            if (isMissingQueryCache(desc))
                dynamicStartCache(null, desc.cacheConfiguration().getName(), null, false, true, true).get();
        }
    }

    /**
     * Whether cache defined by provided descriptor is not yet started and has queries enabled.
     *
     * @param desc Descriptor.
     * @return {@code True} if this is missing query cache.
     */
    private boolean isMissingQueryCache(DynamicCacheDescriptor desc) {
        CacheConfiguration ccfg = desc.cacheConfiguration();

        return !caches.containsKey(ccfg.getName()) && QueryUtils.isEnabled(ccfg);
    }

    /**
     * Registers MBean for cache components.
     *
     * @param obj Cache component.
     * @param cacheName Cache name.
     * @param near Near flag.
     * @throws IgniteCheckedException If registration failed.
     */
    @SuppressWarnings("unchecked")
    private void registerMbean(Object obj, @Nullable String cacheName, boolean near)
        throws IgniteCheckedException {
        assert obj != null;

        MBeanServer srvr = ctx.config().getMBeanServer();

        assert srvr != null;

        cacheName = U.maskName(cacheName);

        cacheName = near ? cacheName + "-near" : cacheName;

        final Object mbeanImpl = (obj instanceof IgniteMBeanAware) ? ((IgniteMBeanAware)obj).getMBean() : obj;

        for (Class<?> itf : mbeanImpl.getClass().getInterfaces()) {
            if (itf.getName().endsWith("MBean") || itf.getName().endsWith("MXBean")) {
                try {
                    U.registerCacheMBean(srvr, ctx.igniteInstanceName(), cacheName, obj.getClass().getName(), mbeanImpl,
                        (Class<Object>)itf);
                }
                catch (JMException e) {
                    throw new IgniteCheckedException("Failed to register MBean for component: " + obj, e);
                }

                break;
            }
        }
    }

    /**
     * Unregisters MBean for cache components.
     *
     * @param o Cache component.
     * @param cacheName Cache name.
     * @param near Near flag.
     */
    private void unregisterMbean(Object o, @Nullable String cacheName, boolean near) {
        assert o != null;

        MBeanServer srvr = ctx.config().getMBeanServer();

        assert srvr != null;

        cacheName = U.maskName(cacheName);

        cacheName = near ? cacheName + "-near" : cacheName;

        boolean needToUnregister = o instanceof IgniteMBeanAware;

        if (!needToUnregister) {
            for (Class<?> itf : o.getClass().getInterfaces()) {
                if (itf.getName().endsWith("MBean") || itf.getName().endsWith("MXBean")) {
                    needToUnregister = true;

                    break;
                }
            }
        }

        if (needToUnregister) {
            try {
                srvr.unregisterMBean(U.makeCacheMBeanName(ctx.igniteInstanceName(), cacheName, o.getClass().getName()));
            }
            catch (JMException e) {
                U.error(log, "Failed to unregister MBean for component: " + o, e);
            }
        }
    }

    /**
     * @param ccfg Cache configuration.
     * @param objs Extra components.
     * @return Components provided in cache configuration which can implement {@link LifecycleAware} interface.
     */
    private Iterable<Object> lifecycleAwares(CacheConfiguration ccfg, Object... objs) {
        Collection<Object> ret = new ArrayList<>(7 + objs.length);

        ret.add(ccfg.getAffinity());
        ret.add(ccfg.getAffinityMapper());
        ret.add(ccfg.getEvictionFilter());
        ret.add(ccfg.getEvictionPolicy());
        ret.add(ccfg.getInterceptor());
        ret.add(ccfg.getTopologyValidator());

        NearCacheConfiguration nearCfg = ccfg.getNearConfiguration();

        if (nearCfg != null)
            ret.add(nearCfg.getNearEvictionPolicy());

        Collections.addAll(ret, objs);

        return ret;
    }

    /**
     * @throws IgniteException If transaction exist.
     */
    private void checkEmptyTransactions() throws IgniteException {
        if (transactions().tx() != null || sharedCtx.lockedTopologyVersion(null) != null)
            throw new IgniteException("Cannot start/stop cache within lock or transaction.");
    }

    /**
     * @param val Object to check.
     * @return Configuration copy.
     * @throws IgniteCheckedException If validation failed.
     */
    private CacheConfiguration cloneCheckSerializable(final CacheConfiguration val) throws IgniteCheckedException {
        if (val == null)
            return null;

        return withBinaryContext(new IgniteOutClosureX<CacheConfiguration>() {
            @Override public CacheConfiguration applyx() throws IgniteCheckedException {
                if (val.getCacheStoreFactory() != null) {
                    try {
                        ClassLoader ldr = ctx.config().getClassLoader();

                        if (ldr == null)
                            ldr = val.getCacheStoreFactory().getClass().getClassLoader();

                        U.unmarshal(marsh, U.marshal(marsh, val.getCacheStoreFactory()),
                            U.resolveClassLoader(ldr, ctx.config()));
                    }
                    catch (IgniteCheckedException e) {
                        throw new IgniteCheckedException("Failed to validate cache configuration. " +
                            "Cache store factory is not serializable. Cache name: " + U.maskName(val.getName()), e);
                    }
                }

                try {
                    return U.unmarshal(marsh, U.marshal(marsh, val), U.resolveClassLoader(ctx.config()));
                }
                catch (IgniteCheckedException e) {
                    throw new IgniteCheckedException("Failed to validate cache configuration " +
                        "(make sure all objects in cache configuration are serializable): " + U.maskName(val.getName()), e);
                }
            }
        });
    }

    /**
     * @param c Closure.
     * @return Closure result.
     * @throws IgniteCheckedException If failed.
     */
    private <T> T withBinaryContext(IgniteOutClosureX<T> c) throws IgniteCheckedException {
        IgniteCacheObjectProcessor objProc = ctx.cacheObjects();
        BinaryContext oldCtx = null;

        if (objProc instanceof CacheObjectBinaryProcessorImpl) {
            GridBinaryMarshaller binMarsh = ((CacheObjectBinaryProcessorImpl)objProc).marshaller();

            oldCtx = binMarsh == null ? null : binMarsh.pushContext();
        }

        try {
            return c.applyx();
        }
        finally {
            if (objProc instanceof CacheObjectBinaryProcessorImpl)
                GridBinaryMarshaller.popContext(oldCtx);
        }
    }

    /**
     * Prepares DynamicCacheChangeRequest for cache creation.
     *
     * @param ccfg Cache configuration
     * @param cacheName Cache name
     * @param nearCfg Near cache configuration
     * @param cacheType Cache type
     * @param failIfExists Fail if exists flag.
     * @param failIfNotStarted If {@code true} fails if cache is not started.
     * @return Request or {@code null} if cache already exists.
     * @throws IgniteCheckedException if some of pre-checks failed
     * @throws CacheExistsException if cache exists and failIfExists flag is {@code true}
     */
    private DynamicCacheChangeRequest prepareCacheChangeRequest(
        @Nullable CacheConfiguration ccfg,
        String cacheName,
        @Nullable NearCacheConfiguration nearCfg,
        CacheType cacheType,
        boolean failIfExists,
        boolean failIfNotStarted
    ) throws IgniteCheckedException {
        DynamicCacheDescriptor desc = cacheDescriptor(cacheName);

        DynamicCacheChangeRequest req = new DynamicCacheChangeRequest(UUID.randomUUID(), cacheName, ctx.localNodeId());

        req.failIfExists(failIfExists);

        if (ccfg != null) {
            cloneCheckSerializable(ccfg);

            if (desc != null) {
                if (failIfExists) {
                    throw new CacheExistsException("Failed to start cache " +
                        "(a cache with the same name is already started): " + cacheName);
                }
                else {
                    CacheConfiguration descCfg = desc.cacheConfiguration();

                    // Check if we were asked to start a near cache.
                    if (nearCfg != null) {
                        if (CU.affinityNode(ctx.discovery().localNode(), descCfg.getNodeFilter())) {
                            // If we are on a data node and near cache was enabled, return success, else - fail.
                            if (descCfg.getNearConfiguration() != null)
                                return null;
                            else
                                throw new IgniteCheckedException("Failed to start near " +
                                    "cache (local node is an affinity node for cache): " + cacheName);
                        }
                        else
                            // If local node has near cache, return success.
                            req.clientStartOnly(true);
                    }
                    else
                        req.clientStartOnly(true);

                    req.deploymentId(desc.deploymentId());
                    req.startCacheConfiguration(descCfg);
                    req.schema(desc.schema());
                }
            }
            else {
                req.deploymentId(IgniteUuid.randomUuid());

                CacheConfiguration cfg = new CacheConfiguration(ccfg);

                CacheObjectContext cacheObjCtx = ctx.cacheObjects().contextForCache(cfg);

                initialize(cfg, cacheObjCtx);

                req.startCacheConfiguration(cfg);
                req.schema(new QuerySchema(cfg.getQueryEntities()));
            }
        }
        else {
            req.clientStartOnly(true);

            if (desc != null)
                ccfg = desc.cacheConfiguration();

            if (ccfg == null) {
                if (failIfNotStarted) {
                    throw new CacheExistsException("Failed to start client cache " +
                        "(a cache with the given name is not started): " + cacheName);
                }
                else
                    return null;
            }

            req.deploymentId(desc.deploymentId());
            req.startCacheConfiguration(ccfg);
            req.schema(desc.schema());
        }

        if (nearCfg != null)
            req.nearCacheConfiguration(nearCfg);

        req.cacheType(cacheType);

        return req;
    }

    /**
     * @param obj Object to clone.
     * @return Object copy.
     * @throws IgniteCheckedException If failed.
     */
    public <T> T clone(final T obj) throws IgniteCheckedException {
        return withBinaryContext(new IgniteOutClosureX<T>() {
            @Override public T applyx() throws IgniteCheckedException {
                return U.unmarshal(marsh, U.marshal(marsh, obj), U.resolveClassLoader(ctx.config()));
            }
        });
    }

    /**
     *
     */
    @SuppressWarnings("ExternalizableWithoutPublicNoArgConstructor")
    private class DynamicCacheStartFuture extends GridFutureAdapter<Object> {
        /** Cache name. */
        private String cacheName;

        /** Change request. */
        @GridToStringInclude
        private DynamicCacheChangeRequest req;

        /**
         * @param cacheName Cache name.
         * @param req Cache start request.
         */
        private DynamicCacheStartFuture(String cacheName, DynamicCacheChangeRequest req) {
            this.cacheName = cacheName;
            this.req = req;
        }

        /**
         * @return Request.
         */
        public DynamicCacheChangeRequest request() {
            return req;
        }

        /** {@inheritDoc} */
        @Override public boolean onDone(@Nullable Object res, @Nullable Throwable err) {
            // Make sure to remove future before completion.
            pendingFuts.remove(req.requestId(), this);

            return super.onDone(res, err);
        }

        /** {@inheritDoc} */
        @Override public String toString() {
            return S.toString(DynamicCacheStartFuture.class, this);
        }
    }

    /**
     *
     */
    @SuppressWarnings("ExternalizableWithoutPublicNoArgConstructor")
    private class TemplateConfigurationFuture extends GridFutureAdapter<Object> {
        /** Start ID. */
        @GridToStringInclude
        private IgniteUuid deploymentId;

        /** Cache name. */
        private String cacheName;

        /**
         * @param cacheName Cache name.
         * @param deploymentId Deployment ID.
         */
        private TemplateConfigurationFuture(String cacheName, IgniteUuid deploymentId) {
            this.deploymentId = deploymentId;
            this.cacheName = cacheName;
        }

        /**
         * @return Start ID.
         */
        public IgniteUuid deploymentId() {
            return deploymentId;
        }

        /** {@inheritDoc} */
        @Override public boolean onDone(@Nullable Object res, @Nullable Throwable err) {
            // Make sure to remove future before completion.
            pendingTemplateFuts.remove(cacheName, this);

            return super.onDone(res, err);
        }

        /** {@inheritDoc} */
        @Override public String toString() {
            return S.toString(TemplateConfigurationFuture.class, this);
        }
    }

    /**
     *
     */
    private static class LocalAffinityFunction implements AffinityFunction {
        /** */
        private static final long serialVersionUID = 0L;

        /** {@inheritDoc} */
        @Override public List<List<ClusterNode>> assignPartitions(AffinityFunctionContext affCtx) {
            ClusterNode locNode = null;

            for (ClusterNode n : affCtx.currentTopologySnapshot()) {
                if (n.isLocal()) {
                    locNode = n;

                    break;
                }
            }

            if (locNode == null)
                throw new IgniteException("Local node is not included into affinity nodes for 'LOCAL' cache");

            List<List<ClusterNode>> res = new ArrayList<>(partitions());

            for (int part = 0; part < partitions(); part++)
                res.add(Collections.singletonList(locNode));

            return Collections.unmodifiableList(res);
        }

        /** {@inheritDoc} */
        @Override public void reset() {
            // No-op.
        }

        /** {@inheritDoc} */
        @Override public int partitions() {
            return 1;
        }

        /** {@inheritDoc} */
        @Override public int partition(Object key) {
            return 0;
        }

        /** {@inheritDoc} */
        @Override public void removeNode(UUID nodeId) {
            // No-op.
        }
    }

    /**
     *
     */
    private class RemovedItemsCleanupTask implements GridTimeoutObject {
        /** */
        private final IgniteUuid id = IgniteUuid.randomUuid();

        /** */
        private final long endTime;

        /** */
        private final long timeout;

        /**
         * @param timeout Timeout.
         */
        RemovedItemsCleanupTask(long timeout) {
            this.timeout = timeout;
            this.endTime = U.currentTimeMillis() + timeout;
        }

        /** {@inheritDoc} */
        @Override public IgniteUuid timeoutId() {
            return id;
        }

        /** {@inheritDoc} */
        @Override public long endTime() {
            return endTime;
        }

        /** {@inheritDoc} */
        @Override public void onTimeout() {
            ctx.closure().runLocalSafe(new Runnable() {
                @Override public void run() {
                    try {
                        for (GridCacheContext cacheCtx : sharedCtx.cacheContexts()) {
                            if (!cacheCtx.isLocal() && cacheCtx.affinityNode()) {
                                GridDhtPartitionTopology top = null;

                                try {
                                    top = cacheCtx.topology();
                                }
                                catch (IllegalStateException ignore) {
                                    // Cache stopped.
                                }

                                if (top != null) {
                                    for (GridDhtLocalPartition part : top.currentLocalPartitions())
                                        part.cleanupRemoveQueue();
                                }

                                if (ctx.isStopping())
                                    return;
                            }
                        }
                    }
                    catch (Exception e) {
                        U.error(log, "Failed to cleanup removed cache items: " + e, e);
                    }

                    if (ctx.isStopping())
                        return;

                    addRemovedItemsCleanupTask(timeout);
                }
            }, true);
        }
    }
}<|MERGE_RESOLUTION|>--- conflicted
+++ resolved
@@ -1843,8 +1843,7 @@
         AffinityTopologyVersion exchTopVer,
         @Nullable QuerySchema schema
     ) throws IgniteCheckedException {
-<<<<<<< HEAD
-        assert !caches.containsKey(cfg.getName()) : cfg.getName();
+        assert !caches.containsKey(startCfg.getName()) : startCfg.getName();
 
         String grpName = cfg.getGroupName();
 
@@ -1864,11 +1863,6 @@
         }
         else
             grp = startCacheGroup(cfg, grpId);
-
-        CacheConfiguration ccfg = new CacheConfiguration(cfg);
-=======
-        assert !caches.containsKey(startCfg.getName()) : startCfg.getName();
->>>>>>> 193b8058
 
         CacheConfiguration ccfg = new CacheConfiguration(startCfg);
 
