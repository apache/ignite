/*
 * Licensed to the Apache Software Foundation (ASF) under one or more
 * contributor license agreements.  See the NOTICE file distributed with
 * this work for additional information regarding copyright ownership.
 * The ASF licenses this file to You under the Apache License, Version 2.0
 * (the "License"); you may not use this file except in compliance with
 * the License.  You may obtain a copy of the License at
 *
 *      http://www.apache.org/licenses/LICENSE-2.0
 *
 * Unless required by applicable law or agreed to in writing, software
 * distributed under the License is distributed on an "AS IS" BASIS,
 * WITHOUT WARRANTIES OR CONDITIONS OF ANY KIND, either express or implied.
 * See the License for the specific language governing permissions and
 * limitations under the License.
 */

package org.apache.ignite.internal.processors.cache;

import java.util.ArrayList;
import java.util.Collection;
import java.util.Collections;
import java.util.Comparator;
import java.util.Deque;
import java.util.HashMap;
import java.util.HashSet;
import java.util.IdentityHashMap;
import java.util.LinkedList;
import java.util.List;
import java.util.ListIterator;
import java.util.Map;
import java.util.Set;
import java.util.UUID;
import java.util.concurrent.ConcurrentHashMap;
import java.util.concurrent.ConcurrentMap;
import java.util.concurrent.CountDownLatch;
import javax.cache.configuration.Factory;
import javax.cache.integration.CacheLoader;
import javax.cache.integration.CacheWriter;
import javax.management.JMException;
import javax.management.MBeanServer;
import org.apache.ignite.IgniteCheckedException;
import org.apache.ignite.IgniteException;
import org.apache.ignite.cache.CacheExistsException;
import org.apache.ignite.cache.CacheMode;
import org.apache.ignite.cache.CacheRebalanceMode;
import org.apache.ignite.cache.affinity.AffinityFunction;
import org.apache.ignite.cache.affinity.AffinityFunctionContext;
import org.apache.ignite.cache.affinity.rendezvous.RendezvousAffinityFunction;
import org.apache.ignite.cache.store.CacheStore;
import org.apache.ignite.cache.store.CacheStoreSessionListener;
import org.apache.ignite.cluster.ClusterNode;
import org.apache.ignite.configuration.CacheConfiguration;
import org.apache.ignite.configuration.DeploymentMode;
import org.apache.ignite.configuration.FileSystemConfiguration;
import org.apache.ignite.configuration.IgniteConfiguration;
import org.apache.ignite.configuration.NearCacheConfiguration;
import org.apache.ignite.configuration.TransactionConfiguration;
import org.apache.ignite.events.EventType;
import org.apache.ignite.internal.GridKernalContext;
import org.apache.ignite.internal.IgniteClientDisconnectedCheckedException;
import org.apache.ignite.internal.IgniteComponentType;
import org.apache.ignite.internal.IgniteInternalFuture;
import org.apache.ignite.internal.IgniteNodeAttributes;
import org.apache.ignite.internal.IgniteTransactionsEx;
import org.apache.ignite.internal.binary.BinaryContext;
import org.apache.ignite.internal.binary.BinaryMarshaller;
import org.apache.ignite.internal.binary.GridBinaryMarshaller;
import org.apache.ignite.internal.managers.discovery.DiscoveryCustomMessage;
import org.apache.ignite.internal.pagemem.snapshot.StartFullSnapshotAckDiscoveryMessage;
import org.apache.ignite.internal.pagemem.store.IgnitePageStoreManager;
import org.apache.ignite.internal.pagemem.wal.IgniteWriteAheadLogManager;
import org.apache.ignite.internal.processors.GridProcessorAdapter;
import org.apache.ignite.internal.processors.affinity.AffinityTopologyVersion;
import org.apache.ignite.internal.processors.cache.binary.CacheObjectBinaryProcessorImpl;
import org.apache.ignite.internal.processors.cache.database.IgniteCacheDatabaseSharedManager;
import org.apache.ignite.internal.processors.cache.database.MemoryPolicy;
import org.apache.ignite.internal.processors.cache.database.freelist.FreeList;
import org.apache.ignite.internal.processors.cache.database.tree.reuse.ReuseList;
import org.apache.ignite.internal.processors.cache.datastructures.CacheDataStructuresManager;
import org.apache.ignite.internal.processors.cache.distributed.dht.GridDhtCache;
import org.apache.ignite.internal.processors.cache.distributed.dht.GridDhtCacheAdapter;
import org.apache.ignite.internal.processors.cache.distributed.dht.GridDhtLocalPartition;
import org.apache.ignite.internal.processors.cache.distributed.dht.GridDhtPartitionTopology;
import org.apache.ignite.internal.processors.cache.distributed.dht.atomic.GridDhtAtomicCache;
import org.apache.ignite.internal.processors.cache.distributed.dht.colocated.GridDhtColocatedCache;
import org.apache.ignite.internal.processors.cache.distributed.near.GridNearAtomicCache;
import org.apache.ignite.internal.processors.cache.distributed.near.GridNearTransactionalCache;
import org.apache.ignite.internal.processors.cache.dr.GridCacheDrManager;
import org.apache.ignite.internal.processors.cache.jta.CacheJtaManagerAdapter;
import org.apache.ignite.internal.processors.cache.local.GridLocalCache;
import org.apache.ignite.internal.processors.cache.local.atomic.GridLocalAtomicCache;
import org.apache.ignite.internal.processors.cache.query.GridCacheDistributedQueryManager;
import org.apache.ignite.internal.processors.cache.query.GridCacheLocalQueryManager;
import org.apache.ignite.internal.processors.cache.query.GridCacheQueryManager;
import org.apache.ignite.internal.processors.cache.query.continuous.CacheContinuousQueryManager;
import org.apache.ignite.internal.processors.cache.store.CacheStoreManager;
import org.apache.ignite.internal.processors.cache.transactions.IgniteTransactionsImpl;
import org.apache.ignite.internal.processors.cache.transactions.IgniteTxManager;
import org.apache.ignite.internal.processors.cache.version.GridCacheVersionManager;
import org.apache.ignite.internal.processors.cacheobject.IgniteCacheObjectProcessor;
import org.apache.ignite.internal.processors.plugin.CachePluginManager;
import org.apache.ignite.internal.processors.query.QuerySchema;
import org.apache.ignite.internal.processors.query.QueryUtils;
import org.apache.ignite.internal.processors.query.schema.SchemaExchangeWorkerTask;
import org.apache.ignite.internal.processors.query.schema.SchemaNodeLeaveExchangeWorkerTask;
import org.apache.ignite.internal.processors.query.schema.message.SchemaAbstractDiscoveryMessage;
import org.apache.ignite.internal.processors.query.schema.message.SchemaProposeDiscoveryMessage;
import org.apache.ignite.internal.processors.timeout.GridTimeoutObject;
import org.apache.ignite.internal.suggestions.GridPerformanceSuggestions;
import org.apache.ignite.internal.util.F0;
import org.apache.ignite.internal.util.future.GridCompoundFuture;
import org.apache.ignite.internal.util.future.GridFinishedFuture;
import org.apache.ignite.internal.util.future.GridFutureAdapter;
import org.apache.ignite.internal.util.lang.IgniteOutClosureX;
import org.apache.ignite.internal.util.tostring.GridToStringInclude;
import org.apache.ignite.internal.util.typedef.F;
import org.apache.ignite.internal.util.typedef.T2;
import org.apache.ignite.internal.util.typedef.X;
import org.apache.ignite.internal.util.typedef.internal.CU;
import org.apache.ignite.internal.util.typedef.internal.S;
import org.apache.ignite.internal.util.typedef.internal.U;
import org.apache.ignite.lang.IgniteClosure;
import org.apache.ignite.lang.IgniteFuture;
import org.apache.ignite.lang.IgnitePredicate;
import org.apache.ignite.lang.IgniteUuid;
import org.apache.ignite.lifecycle.LifecycleAware;
import org.apache.ignite.marshaller.Marshaller;
import org.apache.ignite.marshaller.MarshallerUtils;
import org.apache.ignite.mxbean.IgniteMBeanAware;
import org.apache.ignite.spi.IgniteNodeValidationResult;
import org.apache.ignite.spi.discovery.DiscoveryDataBag;
import org.apache.ignite.spi.discovery.DiscoveryDataBag.GridDiscoveryData;
import org.apache.ignite.spi.discovery.DiscoveryDataBag.JoiningNodeDiscoveryData;
import org.jetbrains.annotations.Nullable;

import static org.apache.ignite.IgniteSystemProperties.IGNITE_CACHE_REMOVED_ENTRIES_TTL;
import static org.apache.ignite.IgniteSystemProperties.IGNITE_SKIP_CONFIGURATION_CONSISTENCY_CHECK;
import static org.apache.ignite.IgniteSystemProperties.getBoolean;
import static org.apache.ignite.cache.CacheAtomicityMode.ATOMIC;
import static org.apache.ignite.cache.CacheMode.LOCAL;
import static org.apache.ignite.cache.CacheMode.PARTITIONED;
import static org.apache.ignite.cache.CacheMode.REPLICATED;
import static org.apache.ignite.cache.CacheRebalanceMode.ASYNC;
import static org.apache.ignite.cache.CacheRebalanceMode.SYNC;
import static org.apache.ignite.cache.CacheWriteSynchronizationMode.FULL_ASYNC;
import static org.apache.ignite.cache.CacheWriteSynchronizationMode.FULL_SYNC;
import static org.apache.ignite.cache.CacheWriteSynchronizationMode.PRIMARY_SYNC;
import static org.apache.ignite.configuration.CacheConfiguration.DFLT_CACHE_MODE;
import static org.apache.ignite.configuration.DeploymentMode.CONTINUOUS;
import static org.apache.ignite.configuration.DeploymentMode.ISOLATED;
import static org.apache.ignite.configuration.DeploymentMode.PRIVATE;
import static org.apache.ignite.configuration.DeploymentMode.SHARED;
import static org.apache.ignite.internal.GridComponent.DiscoveryDataExchangeType.CACHE_PROC;
import static org.apache.ignite.internal.IgniteComponentType.JTA;
import static org.apache.ignite.internal.IgniteNodeAttributes.ATTR_CONSISTENCY_CHECK_SKIPPED;
import static org.apache.ignite.internal.IgniteNodeAttributes.ATTR_TX_CONFIG;
import static org.apache.ignite.internal.processors.cache.GridCacheUtils.isNearEnabled;

/**
 * Cache processor.
 */
@SuppressWarnings({"unchecked", "TypeMayBeWeakened", "deprecation"})
public class GridCacheProcessor extends GridProcessorAdapter {
    /** Shared cache context. */
    private GridCacheSharedContext<?, ?> sharedCtx;

    /** */
    private final Map<String, GridCacheAdapter<?, ?>> caches;

    /** Caches stopped from onKernalStop callback. */
    private final Map<String, GridCacheAdapter> stoppedCaches = new ConcurrentHashMap<>();

    /** Map of proxies. */
    private final Map<String, IgniteCacheProxy<?, ?>> jCacheProxies;

    /** Caches stop sequence. */
    private final Deque<String> stopSeq;

    /** Transaction interface implementation. */
    private IgniteTransactionsImpl transactions;

    /** Pending cache starts. */
    private ConcurrentMap<UUID, IgniteInternalFuture> pendingFuts = new ConcurrentHashMap<>();

    /** Template configuration add futures. */
    private ConcurrentMap<String, IgniteInternalFuture> pendingTemplateFuts = new ConcurrentHashMap<>();

    /** */
    private ClusterCachesInfo cachesInfo;

    /** */
    private IdentityHashMap<CacheStore, ThreadLocal> sesHolders = new IdentityHashMap<>();

    /** Must use JDK marsh since it is used by discovery to fire custom events. */
    private final Marshaller marsh;

    /** Count down latch for caches. */
    private final CountDownLatch cacheStartedLatch = new CountDownLatch(1);

    /** Internal cache names. */
    private final Set<String> internalCaches;

    /** */
    private ConcurrentMap<Integer, CacheGroupInfrastructure> cacheGrps = new ConcurrentHashMap<>();

    /**
     * @param ctx Kernal context.
     */
    public GridCacheProcessor(GridKernalContext ctx) {
        super(ctx);

        caches = new ConcurrentHashMap<>();
        jCacheProxies = new ConcurrentHashMap<>();
        stopSeq = new LinkedList<>();
        internalCaches = new HashSet<>();

        marsh = MarshallerUtils.jdkMarshaller(ctx.igniteInstanceName());
    }

    /**
     * @param cfg Initializes cache configuration with proper defaults.
     * @param cacheObjCtx Cache object context.
     * @throws IgniteCheckedException If configuration is not valid.
     */
    private void initialize(CacheConfiguration cfg, CacheObjectContext cacheObjCtx)
        throws IgniteCheckedException {
        if (cfg.getCacheMode() == null)
            cfg.setCacheMode(DFLT_CACHE_MODE);

        if (cfg.getNodeFilter() == null)
            cfg.setNodeFilter(CacheConfiguration.ALL_NODES);

        if (cfg.getAffinity() == null) {
            if (cfg.getCacheMode() == PARTITIONED) {
                RendezvousAffinityFunction aff = new RendezvousAffinityFunction();

                cfg.setAffinity(aff);
            }
            else if (cfg.getCacheMode() == REPLICATED) {
                RendezvousAffinityFunction aff = new RendezvousAffinityFunction(false, 512);

                cfg.setAffinity(aff);

                cfg.setBackups(Integer.MAX_VALUE);
            }
            else
                cfg.setAffinity(new LocalAffinityFunction());
        }
        else {
            if (cfg.getCacheMode() == LOCAL && !(cfg.getAffinity() instanceof LocalAffinityFunction)) {
                cfg.setAffinity(new LocalAffinityFunction());

                U.warn(log, "AffinityFunction configuration parameter will be ignored for local cache" +
                    " [cacheName=" + U.maskName(cfg.getName()) + ']');
            }
        }

        if (cfg.getCacheMode() == REPLICATED)
            cfg.setBackups(Integer.MAX_VALUE);

        if( cfg.getQueryParallelism() > 1 && cfg.getCacheMode() != PARTITIONED)
            throw new IgniteCheckedException("Segmented indices are supported for PARTITIONED mode only.");

        if (cfg.getAffinityMapper() == null)
            cfg.setAffinityMapper(cacheObjCtx.defaultAffMapper());

        ctx.igfsHelper().preProcessCacheConfiguration(cfg);

        if (cfg.getRebalanceMode() == null)
            cfg.setRebalanceMode(ASYNC);

        if (cfg.getAtomicityMode() == null)
            cfg.setAtomicityMode(CacheConfiguration.DFLT_CACHE_ATOMICITY_MODE);

        if (cfg.getWriteSynchronizationMode() == null)
            cfg.setWriteSynchronizationMode(PRIMARY_SYNC);

        assert cfg.getWriteSynchronizationMode() != null;

        if (cfg.getCacheStoreFactory() == null) {
            Factory<CacheLoader> ldrFactory = cfg.getCacheLoaderFactory();
            Factory<CacheWriter> writerFactory = cfg.isWriteThrough() ? cfg.getCacheWriterFactory() : null;

            if (ldrFactory != null || writerFactory != null)
                cfg.setCacheStoreFactory(new GridCacheLoaderWriterStoreFactory(ldrFactory, writerFactory));
        }
        else {
            if (cfg.getCacheLoaderFactory() != null)
                throw new IgniteCheckedException("Cannot set both cache loaded factory and cache store factory " +
                    "for cache: " + U.maskName(cfg.getName()));

            if (cfg.getCacheWriterFactory() != null)
                throw new IgniteCheckedException("Cannot set both cache writer factory and cache store factory " +
                    "for cache: " + U.maskName(cfg.getName()));
        }
    }

    /**
     * @param cfg Configuration to check for possible performance issues.
     * @param hasStore {@code True} if store is configured.
     */
    private void suggestOptimizations(CacheConfiguration cfg, boolean hasStore) {
        GridPerformanceSuggestions perf = ctx.performance();

        String msg = "Disable eviction policy (remove from configuration)";

        if (cfg.getEvictionPolicy() != null)
            perf.add(msg, false);
        else
            perf.add(msg, true);

        if (cfg.getCacheMode() == PARTITIONED) {
            perf.add("Disable near cache (set 'nearConfiguration' to null)", cfg.getNearConfiguration() == null);

            if (cfg.getAffinity() != null)
                perf.add("Decrease number of backups (set 'backups' to 0)", cfg.getBackups() == 0);
        }

        // Suppress warning if at least one ATOMIC cache found.
        perf.add("Enable ATOMIC mode if not using transactions (set 'atomicityMode' to ATOMIC)",
            cfg.getAtomicityMode() == ATOMIC);

        // Suppress warning if at least one non-FULL_SYNC mode found.
        perf.add("Disable fully synchronous writes (set 'writeSynchronizationMode' to PRIMARY_SYNC or FULL_ASYNC)",
            cfg.getWriteSynchronizationMode() != FULL_SYNC);

        if (hasStore && cfg.isWriteThrough())
            perf.add("Enable write-behind to persistent store (set 'writeBehindEnabled' to true)",
                cfg.isWriteBehindEnabled());
    }

    /**
     * Create exchange worker task for custom discovery message.
     *
     * @param msg Custom discovery message.
     * @return Task or {@code null} if message doesn't require any special processing.
     */
    public CachePartitionExchangeWorkerTask exchangeTaskForCustomDiscoveryMessage(DiscoveryCustomMessage msg) {
        if (msg instanceof SchemaAbstractDiscoveryMessage) {
            SchemaAbstractDiscoveryMessage msg0 = (SchemaAbstractDiscoveryMessage)msg;

            if (msg0.exchange())
                return new SchemaExchangeWorkerTask(msg0);
        }

        return null;
    }

    /**
     * Process custom exchange task.
     *
     * @param task Task.
     */
    public void processCustomExchangeTask(CachePartitionExchangeWorkerTask task) {
        if (task instanceof SchemaExchangeWorkerTask) {
            SchemaAbstractDiscoveryMessage msg = ((SchemaExchangeWorkerTask)task).message();

            if (msg instanceof SchemaProposeDiscoveryMessage) {
                SchemaProposeDiscoveryMessage msg0 = (SchemaProposeDiscoveryMessage)msg;

                ctx.query().onSchemaPropose(msg0);
            }
            else
                U.warn(log, "Unsupported schema discovery message: " + msg);
        }
        else if (task instanceof SchemaNodeLeaveExchangeWorkerTask) {
            SchemaNodeLeaveExchangeWorkerTask task0 = (SchemaNodeLeaveExchangeWorkerTask)task;

            ctx.query().onNodeLeave(task0.node());
        }
        else
            U.warn(log, "Unsupported custom exchange task: " + task);
    }

    /**
     * @param c Ignite Configuration.
     * @param cc Cache Configuration.
     * @return {@code true} if cache is starting on client node and this node is affinity node for the cache.
     */
    private boolean storesLocallyOnClient(IgniteConfiguration c, CacheConfiguration cc) {
        if (c.isClientMode() && c.getMemoryConfiguration() == null) {
            if (cc.getCacheMode() == LOCAL)
                return true;

            return ctx.discovery().cacheAffinityNode(ctx.discovery().localNode(), cc.getName());

        }
        else
            return false;
    }

    /**
     * @param c Ignite configuration.
     * @param cc Configuration to validate.
     * @param cacheType Cache type.
     * @param cfgStore Cache store.
     * @throws IgniteCheckedException If failed.
     */
    private void validate(IgniteConfiguration c,
        CacheConfiguration cc,
        CacheType cacheType,
        @Nullable CacheStore cfgStore) throws IgniteCheckedException {
        assertParameter(cc.getName() != null && !cc.getName().isEmpty(), "name is null or empty");

        if (cc.getCacheMode() == REPLICATED) {
            if (cc.getNearConfiguration() != null &&
                ctx.discovery().cacheAffinityNode(ctx.discovery().localNode(), cc.getName())) {
                U.warn(log, "Near cache cannot be used with REPLICATED cache, " +
                    "will be ignored [cacheName=" + U.maskName(cc.getName()) + ']');

                cc.setNearConfiguration(null);
            }
        }

        if (storesLocallyOnClient(c, cc))
            throw new IgniteCheckedException("MemoryPolicy for client caches must be explicitly configured " +
                    "on client node startup. Use MemoryConfiguration to configure MemoryPolicy.");

        if (cc.getCacheMode() == LOCAL && !cc.getAffinity().getClass().equals(LocalAffinityFunction.class))
            U.warn(log, "AffinityFunction configuration parameter will be ignored for local cache [cacheName=" +
                U.maskName(cc.getName()) + ']');

        if (cc.getAffinity().partitions() > CacheConfiguration.MAX_PARTITIONS_COUNT)
            throw new IgniteCheckedException("Cannot have more than " + CacheConfiguration.MAX_PARTITIONS_COUNT +
                " partitions [cacheName=" + cc.getName() + ", partitions=" + cc.getAffinity().partitions() + ']');

        if (cc.getRebalanceMode() != CacheRebalanceMode.NONE)
            assertParameter(cc.getRebalanceBatchSize() > 0, "rebalanceBatchSize > 0");

        if (cc.getCacheMode() == PARTITIONED || cc.getCacheMode() == REPLICATED) {
            if (cc.getAtomicityMode() == ATOMIC && cc.getWriteSynchronizationMode() == FULL_ASYNC)
                U.warn(log, "Cache write synchronization mode is set to FULL_ASYNC. All single-key 'put' and " +
                    "'remove' operations will return 'null', all 'putx' and 'removex' operations will return" +
                    " 'true' [cacheName=" + U.maskName(cc.getName()) + ']');
        }

        DeploymentMode depMode = c.getDeploymentMode();

        if (c.isPeerClassLoadingEnabled() && (depMode == PRIVATE || depMode == ISOLATED) &&
            !CU.isSystemCache(cc.getName()) && !(c.getMarshaller() instanceof BinaryMarshaller))
            throw new IgniteCheckedException("Cache can be started in PRIVATE or ISOLATED deployment mode only when" +
                " BinaryMarshaller is used [depMode=" + ctx.config().getDeploymentMode() + ", marshaller=" +
                c.getMarshaller().getClass().getName() + ']');

        if (cc.getAffinity().partitions() > CacheConfiguration.MAX_PARTITIONS_COUNT)
            throw new IgniteCheckedException("Affinity function must return at most " +
                CacheConfiguration.MAX_PARTITIONS_COUNT + " partitions [actual=" + cc.getAffinity().partitions() +
                ", affFunction=" + cc.getAffinity() + ", cacheName=" + cc.getName() + ']');

        if (cc.isWriteBehindEnabled()) {
            if (cfgStore == null)
                throw new IgniteCheckedException("Cannot enable write-behind (writer or store is not provided) " +
                    "for cache: " + U.maskName(cc.getName()));

            assertParameter(cc.getWriteBehindBatchSize() > 0, "writeBehindBatchSize > 0");
            assertParameter(cc.getWriteBehindFlushSize() >= 0, "writeBehindFlushSize >= 0");
            assertParameter(cc.getWriteBehindFlushFrequency() >= 0, "writeBehindFlushFrequency >= 0");
            assertParameter(cc.getWriteBehindFlushThreadCount() > 0, "writeBehindFlushThreadCount > 0");

            if (cc.getWriteBehindFlushSize() == 0 && cc.getWriteBehindFlushFrequency() == 0)
                throw new IgniteCheckedException("Cannot set both 'writeBehindFlushFrequency' and " +
                    "'writeBehindFlushSize' parameters to 0 for cache: " + U.maskName(cc.getName()));
        }

        if (cc.isReadThrough() && cfgStore == null)
            throw new IgniteCheckedException("Cannot enable read-through (loader or store is not provided) " +
                "for cache: " + U.maskName(cc.getName()));

        if (cc.isWriteThrough() && cfgStore == null)
            throw new IgniteCheckedException("Cannot enable write-through (writer or store is not provided) " +
                "for cache: " + U.maskName(cc.getName()));

        long delay = cc.getRebalanceDelay();

        if (delay != 0) {
            if (cc.getCacheMode() != PARTITIONED)
                U.warn(log, "Rebalance delay is supported only for partitioned caches (will ignore): " + (cc.getName()),
                    "Will ignore rebalance delay for cache: " + U.maskName(cc.getName()));
            else if (cc.getRebalanceMode() == SYNC) {
                if (delay < 0) {
                    U.warn(log, "Ignoring SYNC rebalance mode with manual rebalance start (node will not wait for " +
                        "rebalancing to be finished): " + U.maskName(cc.getName()),
                        "Node will not wait for rebalance in SYNC mode: " + U.maskName(cc.getName()));
                }
                else {
                    U.warn(log, "Using SYNC rebalance mode with rebalance delay (node will wait until rebalancing is " +
                        "initiated for " + delay + "ms) for cache: " + U.maskName(cc.getName()),
                        "Node will wait until rebalancing is initiated for " + delay + "ms for cache: " + U.maskName(cc.getName()));
                }
            }
        }

        ctx.igfsHelper().validateCacheConfiguration(cc);

        if (cc.getAtomicityMode() == ATOMIC)
            assertParameter(cc.getTransactionManagerLookupClassName() == null,
                "transaction manager can not be used with ATOMIC cache");

        if (cc.getEvictionPolicy() != null && !cc.isOnheapCacheEnabled())
            throw new IgniteCheckedException("Onheap cache must be enabled if eviction policy is configured [cacheName="
                + U.maskName(cc.getName()) + "]");

        QueryUtils.validateCacheConfiguration(cc);
    }

    /**
     * @param ctx Context.
     * @return DHT managers.
     */
    private List<GridCacheManager> dhtManagers(GridCacheContext ctx) {
        return F.asList(ctx.store(), ctx.events(), ctx.evicts(), ctx.queries(), ctx.continuousQueries(),
            ctx.dr(), ctx.offheap());
    }

    /**
     * @param ctx Context.
     * @return Managers present in both, DHT and Near caches.
     */
    @SuppressWarnings("IfMayBeConditional")
    private Collection<GridCacheManager> dhtExcludes(GridCacheContext ctx) {
        if (ctx.config().getCacheMode() == LOCAL || !isNearEnabled(ctx))
            return Collections.emptyList();
        else
            return F.asList(ctx.queries(), ctx.continuousQueries(), ctx.store(), ctx.offheap());
    }

    /**
     * @param cfg Configuration.
     * @param objs Extra components.
     * @throws IgniteCheckedException If failed to inject.
     */
    private void prepare(CacheConfiguration cfg, Collection<Object> objs) throws IgniteCheckedException {
        prepare(cfg, cfg.getEvictionPolicy(), false);
        prepare(cfg, cfg.getAffinity(), false);
        prepare(cfg, cfg.getAffinityMapper(), false);
        prepare(cfg, cfg.getEvictionFilter(), false);
        prepare(cfg, cfg.getInterceptor(), false);
        prepare(cfg, cfg.getTopologyValidator(), false);

        NearCacheConfiguration nearCfg = cfg.getNearConfiguration();

        if (nearCfg != null)
            prepare(cfg, nearCfg.getNearEvictionPolicy(), true);

        for (Object obj : objs)
            prepare(cfg, obj, false);
    }

    /**
     * @param cfg Cache configuration.
     * @param rsrc Resource.
     * @param near Near flag.
     * @throws IgniteCheckedException If failed.
     */
    private void prepare(CacheConfiguration cfg, @Nullable Object rsrc, boolean near) throws IgniteCheckedException {
        if (rsrc != null) {
            ctx.resource().injectGeneric(rsrc);

            ctx.resource().injectCacheName(rsrc, cfg.getName());

            registerMbean(rsrc, cfg.getName(), near);
        }
    }

    /**
     * @param cctx Cache context.
     */
    private void cleanup(GridCacheContext cctx) {
        CacheConfiguration cfg = cctx.config();

        cleanup(cfg, cfg.getEvictionPolicy(), false);
        cleanup(cfg, cfg.getAffinity(), false);
        cleanup(cfg, cfg.getAffinityMapper(), false);
        cleanup(cfg, cfg.getEvictionFilter(), false);
        cleanup(cfg, cfg.getInterceptor(), false);
        cleanup(cfg, cfg.getTopologyValidator(), false);
        cleanup(cfg, cctx.store().configuredStore(), false);

        if (!CU.isUtilityCache(cfg.getName()) && !CU.isSystemCache(cfg.getName())) {
            unregisterMbean(cctx.cache().localMxBean(), cfg.getName(), false);
            unregisterMbean(cctx.cache().clusterMxBean(), cfg.getName(), false);
        }

        NearCacheConfiguration nearCfg = cfg.getNearConfiguration();

        if (nearCfg != null)
            cleanup(cfg, nearCfg.getNearEvictionPolicy(), true);

        cctx.cleanup();
    }

    /**
     * @param cfg Cache configuration.
     * @param rsrc Resource.
     * @param near Near flag.
     */
    private void cleanup(CacheConfiguration cfg, @Nullable Object rsrc, boolean near) {
        if (rsrc != null) {
            unregisterMbean(rsrc, cfg.getName(), near);

            try {
                ctx.resource().cleanupGeneric(rsrc);
            }
            catch (IgniteCheckedException e) {
                U.error(log, "Failed to cleanup resource: " + rsrc, e);
            }
        }
    }

    /** {@inheritDoc} */
    @SuppressWarnings({"unchecked"})
    @Override public void start(boolean activeOnStart) throws IgniteCheckedException {
        cachesInfo = new ClusterCachesInfo(ctx);

        DeploymentMode depMode = ctx.config().getDeploymentMode();

        if (!F.isEmpty(ctx.config().getCacheConfiguration())) {
            if (depMode != CONTINUOUS && depMode != SHARED)
                U.warn(log, "Deployment mode for cache is not CONTINUOUS or SHARED " +
                    "(it is recommended that you change deployment mode and restart): " + depMode,
                    "Deployment mode for cache is not CONTINUOUS or SHARED.");
        }

        initializeInternalCacheNames();

        sharedCtx = createSharedContext(
            ctx, CU.startStoreSessionListeners(ctx, ctx.config().getCacheStoreSessionListenerFactories()));

        transactions = new IgniteTransactionsImpl(sharedCtx);

        // Start shared managers.
        for (GridCacheSharedManager mgr : sharedCtx.managers())
            mgr.start(sharedCtx);

<<<<<<< HEAD
        //if inActivate on start then skip caches registration.
        if (!activeOnStart)
            return;

        CacheConfiguration[] cfgs = ctx.config().getCacheConfiguration();
=======
        if (activeOnStart && !ctx.config().isDaemon()) {
            Map<String, CacheJoinNodeDiscoveryData.CacheInfo> caches = new HashMap<>();
>>>>>>> bf2360d5

            Map<String, CacheJoinNodeDiscoveryData.CacheInfo> templates = new HashMap<>();

            registerCacheFromConfig(caches, templates);

            registerCacheFromPersistentStore(caches, templates);

<<<<<<< HEAD
    /**
     * @param cfgs Cache configurations.
     * @throws IgniteCheckedException If failed.
     */
    private void registerCacheFromConfig(CacheConfiguration[] cfgs) throws IgniteCheckedException {
        if (ctx.config().isDaemon())
            return;

        for (int i = 0; i < cfgs.length; i++) {
            CacheConfiguration<?, ?> cfg = new CacheConfiguration(cfgs[i]);

            cfgs[i] = cfg; // Replace original configuration value.

            registerCache(cfg);
=======
            cachesInfo.onStart(new CacheJoinNodeDiscoveryData(IgniteUuid.randomUuid(), caches, templates));
>>>>>>> bf2360d5
        }

<<<<<<< HEAD
    /**
     * @param cfgs Cache configurations.
     * @throws IgniteCheckedException If failed.
     */
    private void registerCacheFromPersistentStore(CacheConfiguration[] cfgs) throws IgniteCheckedException {
        if (sharedCtx.pageStore() != null &&
            sharedCtx.database().persistenceEnabled() &&
            !ctx.config().isDaemon()) {
            Set<String> savedCacheNames = sharedCtx.pageStore().savedCacheNames();

            for (CacheConfiguration cfg : cfgs)
                savedCacheNames.remove(cfg.getName());

            for (String name : internalCaches)
                savedCacheNames.remove(name);

            if (!F.isEmpty(savedCacheNames)) {
                if (log.isInfoEnabled())
                    log.info("Register persistent caches: " + savedCacheNames);

                for (String name : savedCacheNames) {
                    CacheConfiguration cfg = sharedCtx.pageStore().readConfiguration(name);

                    if (cfg != null)
                        registerCache(cfg);
                }
            }
        }
=======
        if (log.isDebugEnabled())
            log.debug("Started cache processor.");
>>>>>>> bf2360d5
    }

    @Nullable public CacheGroupInfrastructure cacheGroup(int grpId) {
        return cacheGrps.get(grpId);
    }

    public Collection<CacheGroupInfrastructure> cacheGroups() {
        return cacheGrps.values();
    }

    private int nextCacheGroupId(CacheConfiguration ccfg) {
        if (ccfg.getGroupName() != null) {
            for (DynamicCacheDescriptor cacheDesc : registeredCaches.values()) {
                if (ccfg.getGroupName().equals(cacheDesc.cacheConfiguration().getGroupName()))
                    return cacheDesc.groupId();
            }
        }

        return registeredCaches.size() + 1;
    }

    /**
     * @param cfg Cache configuration.
     * @param caches Caches map.
     * @param templates Templates map.
     * @throws IgniteCheckedException If failed.
     */
    private void registerCache(CacheConfiguration cfg,
        Map<String, CacheJoinNodeDiscoveryData.CacheInfo> caches,
        Map<String, CacheJoinNodeDiscoveryData.CacheInfo> templates) throws IgniteCheckedException {
        CU.validateCacheName(cfg.getName());

        cloneCheckSerializable(cfg);

        CacheObjectContext cacheObjCtx = ctx.cacheObjects().contextForCache(cfg);

        // Initialize defaults.
        initialize(cfg, cacheObjCtx);

        boolean template = cfg.getName().endsWith("*");

        if (!template) {
            if (caches.containsKey(cfg.getName())) {
                throw new IgniteCheckedException("Duplicate cache name found (check configuration and " +
                    "assign unique name to each cache): " + cfg.getName());
            }

            CacheType cacheType;

<<<<<<< HEAD
        if (CU.isUtilityCache(cfg.getName()))
            cacheType = CacheType.UTILITY;
        else if (internalCaches.contains(cfg.getName()))
            cacheType = CacheType.INTERNAL;
        else
            cacheType = CacheType.USER;

        if (cacheType != CacheType.USER && cfg.getMemoryPolicyName() == null)
            cfg.setMemoryPolicyName(sharedCtx.database().systemMemoryPolicyName());

        boolean template = cfg.getName() != null && cfg.getName().endsWith("*");

        DynamicCacheDescriptor desc = new DynamicCacheDescriptor(ctx,
            cfg,
            cacheType,
            0,
            template,
            IgniteUuid.randomUuid(),
            new QuerySchema(cfg.getQueryEntities()));

        desc.locallyConfigured(true);
        desc.staticallyConfigured(true);
        desc.receivedFrom(ctx.localNodeId());

        if (!template) {
            cacheDescriptor(cfg.getName(), desc);

            ctx.discovery().setCacheFilter(
                cfg.getName(),
                cfg.getNodeFilter(),
                cfg.getNearConfiguration() != null && cfg.getCacheMode() == PARTITIONED,
                cfg.getCacheMode());

            ctx.discovery().addClientNode(cfg.getName(),
                ctx.localNodeId(),
                cfg.getNearConfiguration() != null);
=======
            if (CU.isUtilityCache(cfg.getName()))
                cacheType = CacheType.UTILITY;
            else if (internalCaches.contains(cfg.getName()))
                cacheType = CacheType.INTERNAL;
            else
                cacheType = CacheType.USER;

            if (cacheType != CacheType.USER && cfg.getMemoryPolicyName() == null)
                cfg.setMemoryPolicyName(sharedCtx.database().systemMemoryPolicyName());
>>>>>>> bf2360d5

            if (!cacheType.userCache())
                stopSeq.addLast(cfg.getName());
            else
                stopSeq.addFirst(cfg.getName());

            caches.put(cfg.getName(), new CacheJoinNodeDiscoveryData.CacheInfo(cfg, cacheType, (byte)0));
        }
        else
            templates.put(cfg.getName(), new CacheJoinNodeDiscoveryData.CacheInfo(cfg, CacheType.USER, (byte)0));
    }

    /**
     * @param caches Caches map.
     * @param templates Templates map.
     * @throws IgniteCheckedException If failed.
     */
    private void registerCacheFromConfig(
        Map<String, CacheJoinNodeDiscoveryData.CacheInfo> caches,
        Map<String, CacheJoinNodeDiscoveryData.CacheInfo> templates
    ) throws IgniteCheckedException {
        assert !ctx.config().isDaemon();

        CacheConfiguration[] cfgs = ctx.config().getCacheConfiguration();

        for (int i = 0; i < cfgs.length; i++) {
            CacheConfiguration<?, ?> cfg = new CacheConfiguration(cfgs[i]);

            registerCache(cfg, caches, templates);
        }
    }

<<<<<<< HEAD
        if (cfg.getName() == null) { // Use cache configuration with null name as template.
            DynamicCacheDescriptor desc0 = new DynamicCacheDescriptor(ctx,
                cfg,
                cacheType,
                0,
                true,
                IgniteUuid.randomUuid(),
                new QuerySchema(cfg.getQueryEntities()));
=======
    /**
     * @param caches Caches map.
     * @param templates Templates map.
     * @throws IgniteCheckedException If failed.
     */
    private void registerCacheFromPersistentStore(
        Map<String, CacheJoinNodeDiscoveryData.CacheInfo> caches,
        Map<String, CacheJoinNodeDiscoveryData.CacheInfo> templates
    ) throws IgniteCheckedException {
        assert !ctx.config().isDaemon();

        if (sharedCtx.pageStore() != null && sharedCtx.database().persistenceEnabled()) {
            Set<String> savedCacheNames = sharedCtx.pageStore().savedCacheNames();
>>>>>>> bf2360d5

            savedCacheNames.removeAll(caches.keySet());

            savedCacheNames.removeAll(internalCaches);

            if (!F.isEmpty(savedCacheNames)) {
                if (log.isInfoEnabled())
                    log.info("Register persistent caches: " + savedCacheNames);

                for (String name : savedCacheNames) {
                    CacheConfiguration cfg = sharedCtx.pageStore().readConfiguration(name);

                    if (cfg != null)
                        registerCache(cfg, caches, templates);
                }
            }
        }
    }

    /**
     * Initialize internal cache names
     */
    private void initializeInternalCacheNames() {
        FileSystemConfiguration[] igfsCfgs = ctx.grid().configuration().getFileSystemConfiguration();

        if (igfsCfgs != null) {
            for (FileSystemConfiguration igfsCfg : igfsCfgs) {
                internalCaches.add(igfsCfg.getMetaCacheConfiguration().getName());
                internalCaches.add(igfsCfg.getDataCacheConfiguration().getName());
            }
        }

        if (IgniteComponentType.HADOOP.inClassPath())
            internalCaches.add(CU.SYS_CACHE_HADOOP_MR);

        internalCaches.add(CU.ATOMICS_CACHE_NAME);
    }

    /** {@inheritDoc} */
    @SuppressWarnings("unchecked")
    @Override public void onKernalStart(boolean activeOnStart) throws IgniteCheckedException {
        ClusterNode locNode = ctx.discovery().localNode();

        try {
            checkConsistency();

            boolean currStatus = ctx.state().active();

            // If we start as inactive node, and join to active cluster, we must register all caches
            // which were received on join.
            if (!ctx.isDaemon() && currStatus && !activeOnStart) {
                List<CacheConfiguration> tmpCacheCfg = new ArrayList<>();

                for (CacheConfiguration conf : ctx.config().getCacheConfiguration()) {
                    assert conf.getName() != null;

                    for (DynamicCacheDescriptor desc : cacheDescriptors()) {
                        CacheConfiguration c = desc.cacheConfiguration();
                        IgnitePredicate filter = c.getNodeFilter();

                        if (c.getName().equals(conf.getName()) &&
                            ((desc.receivedOnDiscovery() && CU.affinityNode(locNode, filter)) ||
                                CU.isSystemCache(c.getName()))) {

                            tmpCacheCfg.add(c);

                            break;
                        }
                    }
                }

                if (!tmpCacheCfg.isEmpty()) {
                    CacheConfiguration[] newCacheCfg = new CacheConfiguration[tmpCacheCfg.size()];

                    tmpCacheCfg.toArray(newCacheCfg);

                    ctx.config().setCacheConfiguration(newCacheCfg);
                }

                activeOnStart = currStatus;
            }

            if (activeOnStart && !ctx.clientNode() && !ctx.isDaemon())
                sharedCtx.database().lock();

            // Must start database before start first cache.
            sharedCtx.database().onKernalStart(false);

            ctx.query().onCacheKernalStart();

<<<<<<< HEAD
            // Start dynamic caches received from collect discovery data.
            for (DynamicCacheDescriptor desc : cacheDescriptors()) {
                if (ctx.config().isDaemon())
                    continue;

                desc.clearRemoteConfigurations();

                CacheConfiguration ccfg = desc.cacheConfiguration();

                IgnitePredicate filter = ccfg.getNodeFilter();

                boolean loc = desc.locallyConfigured();

                if (loc || (desc.receivedOnDiscovery() && CU.affinityNode(locNode, filter))) {
                    boolean started = desc.onStart();

                    assert started : "Failed to change started flag for locally configured cache: " + desc;

                    CacheObjectContext cacheObjCtx = ctx.cacheObjects().contextForCache(ccfg);

                    CachePluginManager pluginMgr = desc.pluginManager();

                    GridCacheContext ctx = createCache(
                        ccfg, null, pluginMgr, desc.cacheType(), cacheObjCtx, desc.updatesAllowed());

                    ctx.dynamicDeploymentId(desc.deploymentId());

                    sharedCtx.addCacheContext(ctx);

                    GridCacheAdapter cache = ctx.cache();

                    String name = ccfg.getName();

                    caches.put(name, cache);

                    startCache(cache, desc.schema());

                    jCacheProxies.put(name, new IgniteCacheProxy(ctx, cache, null, false));
                }
=======
            // Must call onKernalStart on shared managers after creation of fetched caches.
            for (GridCacheSharedManager<?, ?> mgr : sharedCtx.managers()) {
                if (sharedCtx.database() != mgr)
                    mgr.onKernalStart(false);
>>>>>>> bf2360d5
            }
        }
        finally {
            cacheStartedLatch.countDown();
        }

<<<<<<< HEAD
        // Must call onKernalStart on shared managers after creation of fetched caches.
        for (GridCacheSharedManager<?, ?> mgr : sharedCtx.managers()) {
            if (sharedCtx.database() != mgr)
                mgr.onKernalStart(false);
        }

=======
>>>>>>> bf2360d5
        // Escape if start active on start false
        if (!activeOnStart)
            return;

        for (GridCacheAdapter<?, ?> cache : caches.values())
            onKernalStart(cache);

        if (!ctx.config().isDaemon())
            ctx.cacheObjects().onUtilityCacheStarted();

        ctx.service().onUtilityCacheStarted();

        AffinityTopologyVersion startTopVer =
            new AffinityTopologyVersion(ctx.discovery().localJoinEvent().topologyVersion(), 0);

        for (GridCacheAdapter cache : caches.values()) {
            CacheConfiguration cfg = cache.configuration();

            if (cache.context().affinityNode() &&
                cfg.getRebalanceMode() == SYNC &&
                startTopVer.equals(cache.context().startTopologyVersion())) {
                CacheMode cacheMode = cfg.getCacheMode();

                if (cacheMode == REPLICATED || (cacheMode == PARTITIONED && cfg.getRebalanceDelay() >= 0))
                    cache.preloader().syncFuture().get();
            }
        }

        // TODO IGNITE-5075.
        // assert ctx.config().isDaemon() || caches.containsKey(CU.UTILITY_CACHE_NAME) : "Utility cache should be started";

        if (!ctx.clientNode() && !ctx.isDaemon())
            addRemovedItemsCleanupTask(Long.getLong(IGNITE_CACHE_REMOVED_ENTRIES_TTL, 10_000));
    }

    /**
     * @param timeout Cleanup timeout.
     */
    private void addRemovedItemsCleanupTask(long timeout) {
        ctx.timeout().addTimeoutObject(new RemovedItemsCleanupTask(timeout));
    }

    /**
     *
     */
    private void checkConsistency() throws IgniteCheckedException {
        if (!ctx.config().isDaemon() && !getBoolean(IGNITE_SKIP_CONFIGURATION_CONSISTENCY_CHECK)) {
            for (ClusterNode n : ctx.discovery().remoteNodes()) {
                if (n.attribute(ATTR_CONSISTENCY_CHECK_SKIPPED))
                    continue;

                checkTransactionConfiguration(n);

                DeploymentMode locDepMode = ctx.config().getDeploymentMode();
                DeploymentMode rmtDepMode = n.attribute(IgniteNodeAttributes.ATTR_DEPLOYMENT_MODE);

                CU.checkAttributeMismatch(
                    log, null, n.id(), "deploymentMode", "Deployment mode",
                    locDepMode, rmtDepMode, true);

                for (DynamicCacheDescriptor desc : cacheDescriptors()) {
                    CacheConfiguration rmtCfg = desc.remoteConfiguration(n.id());

                    if (rmtCfg != null) {
                        CacheConfiguration locCfg = desc.cacheConfiguration();

                        checkCache(locCfg, rmtCfg, n);

                        // Check plugin cache configurations.
                        CachePluginManager pluginMgr = desc.pluginManager();

                        pluginMgr.validateRemotes(rmtCfg, n);
                    }
                }
            }
        }
    }

    /** {@inheritDoc} */
    @SuppressWarnings("unchecked")
    @Override public void stop(boolean cancel) throws IgniteCheckedException {
        stopCaches(cancel);

        List<? extends GridCacheSharedManager<?, ?>> mgrs = sharedCtx.managers();

        for (ListIterator<? extends GridCacheSharedManager<?, ?>> it = mgrs.listIterator(mgrs.size()); it.hasPrevious(); ) {
            GridCacheSharedManager<?, ?> mgr = it.previous();

            mgr.stop(cancel);
        }

        CU.stopStoreSessionListeners(ctx, sharedCtx.storeSessionListeners());

        sharedCtx.cleanup();

        if (log.isDebugEnabled())
            log.debug("Stopped cache processor.");
    }

    /**
     * @param cancel Cancel.
     */
    public void stopCaches(boolean cancel){
        for (String cacheName : stopSeq) {
            GridCacheAdapter<?, ?> cache = stoppedCaches.remove(cacheName);

            if (cache != null)
                stopCache(cache, cancel, false);
        }

        for (GridCacheAdapter<?, ?> cache : stoppedCaches.values()) {
            if (cache == stoppedCaches.remove(cache.name()))
                stopCache(cache, cancel, false);
        }

        cachesInfo.clearCaches();
    }

    /**
     * Blocks all available gateways
     */
    public void blockGateways() {
        for (IgniteCacheProxy<?, ?> proxy : jCacheProxies.values())
            proxy.gate().onStopped();
    }

    /** {@inheritDoc} */
    @SuppressWarnings("unchecked")
    @Override public void onKernalStop(boolean cancel) {
        cacheStartedLatch.countDown();

        GridCachePartitionExchangeManager<Object, Object> exch = context().exchange();

        // Stop exchange manager first so that we call onKernalStop on all caches.
        // No new caches should be added after this point.
        exch.onKernalStop(cancel);

        onKernalStopCaches(cancel);

        cancelFutures();

        List<? extends GridCacheSharedManager<?, ?>> sharedMgrs = sharedCtx.managers();

        for (ListIterator<? extends GridCacheSharedManager<?, ?>> it = sharedMgrs.listIterator(sharedMgrs.size());
            it.hasPrevious(); ) {
            GridCacheSharedManager<?, ?> mgr = it.previous();

            if (mgr != exch)
                mgr.onKernalStop(cancel);
        }
    }

    /**
     * @param cancel Cancel.
     */
    public void onKernalStopCaches(boolean cancel){
        for (GridCacheAdapter<?, ?> cache : caches.values()) {
            GridCacheAffinityManager aff = cache.context().affinity();

            if (aff != null)
                aff.cancelFutures();
        }

        for (String cacheName : stopSeq) {
            GridCacheAdapter<?, ?> cache = caches.remove(cacheName);

            if (cache != null) {
                stoppedCaches.put(cacheName, cache);

                onKernalStop(cache, cancel);
            }
        }

        for (Map.Entry<String, GridCacheAdapter<?, ?>> entry : caches.entrySet()) {
            GridCacheAdapter<?, ?> cache = entry.getValue();

            if (cache == caches.remove(entry.getKey())) {
                stoppedCaches.put(entry.getKey(), cache);

                onKernalStop(entry.getValue(), cancel);
            }
        }
    }

    /** {@inheritDoc} */
    @Override public void onDisconnected(IgniteFuture<?> reconnectFut) throws IgniteCheckedException {
        IgniteClientDisconnectedCheckedException err = new IgniteClientDisconnectedCheckedException(
            ctx.cluster().clientReconnectFuture(),
            "Failed to execute dynamic cache change request, client node disconnected.");

        for (IgniteInternalFuture fut : pendingFuts.values())
            ((GridFutureAdapter)fut).onDone(err);

        for (IgniteInternalFuture fut : pendingTemplateFuts.values())
            ((GridFutureAdapter)fut).onDone(err);

        for (GridCacheAdapter cache : caches.values()) {
            GridCacheContext cctx = cache.context();

            cctx.gate().onDisconnected(reconnectFut);

            List<GridCacheManager> mgrs = cache.context().managers();

            for (ListIterator<GridCacheManager> it = mgrs.listIterator(mgrs.size()); it.hasPrevious(); ) {
                GridCacheManager mgr = it.previous();

                mgr.onDisconnected(reconnectFut);
            }
        }

        sharedCtx.onDisconnected(reconnectFut);

        cachesInfo.onDisconnect();
    }

    /** {@inheritDoc} */
    @Override public IgniteInternalFuture<?> onReconnected(boolean clusterRestarted) throws IgniteCheckedException {
        List<GridCacheAdapter> reconnected = new ArrayList<>(caches.size());

        GridCompoundFuture<?, ?> stopFut = null;

        Set<String> stoppedCaches = cachesInfo.onReconnected();

        for (final GridCacheAdapter cache : caches.values()) {
            boolean stopped = stoppedCaches.contains(cache.name());

            if (stopped) {
                cache.context().gate().reconnected(true);

                sharedCtx.removeCacheContext(cache.ctx);

                caches.remove(cache.name());
                jCacheProxies.remove(cache.name());

                IgniteInternalFuture<?> fut = ctx.closure().runLocalSafe(new Runnable() {
                    @Override public void run() {
                        onKernalStop(cache, true);
                        stopCache(cache, true, false);
                    }
                });

                if (stopFut == null)
                    stopFut = new GridCompoundFuture<>();

                stopFut.add((IgniteInternalFuture)fut);
            }
            else {
                cache.onReconnected();

                reconnected.add(cache);

                if (cache.context().userCache()) {
                    // Re-create cache structures inside indexing in order to apply recent schema changes.
                    GridCacheContext cctx = cache.context();

                    DynamicCacheDescriptor desc = cacheDescriptor(cctx.name());

                    assert desc != null;

                    ctx.query().onCacheStop0(cctx.name());
                    ctx.query().onCacheStart0(cctx, desc.schema());
                }
            }
        }
// TODO
//        if (clientReconnectReqs != null) {
//            for (Map.Entry<UUID, DynamicCacheChangeBatch> e : clientReconnectReqs.entrySet())
//                processClientReconnectData(e.getKey(), e.getValue());
//
//            clientReconnectReqs = null;
//        }

        sharedCtx.onReconnected();

        for (GridCacheAdapter cache : reconnected)
            cache.context().gate().reconnected(false);

        if (stopFut != null)
            stopFut.markInitialized();

        return stopFut;
    }

    /**
     * @param cache Cache to start.
     * @param schema Cache schema.
     * @throws IgniteCheckedException If failed to start cache.
     */
    @SuppressWarnings({"TypeMayBeWeakened", "unchecked"})
    private void startCache(GridCacheAdapter<?, ?> cache, QuerySchema schema) throws IgniteCheckedException {
        GridCacheContext<?, ?> cacheCtx = cache.context();

        ctx.continuous().onCacheStart(cacheCtx);

        if (sharedCtx.pageStore() != null)
            sharedCtx.pageStore().initializeForCache(cacheCtx.config());

        CacheConfiguration cfg = cacheCtx.config();

        // Intentionally compare Boolean references using '!=' below to check if the flag has been explicitly set.
        if (cfg.isStoreKeepBinary() && cfg.isStoreKeepBinary() != CacheConfiguration.DFLT_STORE_KEEP_BINARY
            && !(ctx.config().getMarshaller() instanceof BinaryMarshaller))
            U.warn(log, "CacheConfiguration.isStoreKeepBinary() configuration property will be ignored because " +
                "BinaryMarshaller is not used");

        // Start managers.
        for (GridCacheManager mgr : F.view(cacheCtx.managers(), F.notContains(dhtExcludes(cacheCtx))))
            mgr.start(cacheCtx);

        cacheCtx.initConflictResolver();

        if (cfg.getCacheMode() != LOCAL && GridCacheUtils.isNearEnabled(cfg)) {
            GridCacheContext<?, ?> dhtCtx = cacheCtx.near().dht().context();

            // Start DHT managers.
            for (GridCacheManager mgr : dhtManagers(dhtCtx))
                mgr.start(dhtCtx);

            dhtCtx.initConflictResolver();

            // Start DHT cache.
            dhtCtx.cache().start();

            if (log.isDebugEnabled())
                log.debug("Started DHT cache: " + dhtCtx.cache().name());
        }

        cacheCtx.cache().start();

        ctx.query().onCacheStart(cacheCtx, schema);

        cacheCtx.onStarted();

        if (log.isInfoEnabled())
            log.info("Started cache [name=" + U.maskName(cfg.getName()) + ", memoryPolicyName=" + cfg.getMemoryPolicyName() + ", mode=" + cfg.getCacheMode() + ']');
    }

    /**
     * @param cache Cache to stop.
     * @param cancel Cancel flag.
     */
    @SuppressWarnings({"TypeMayBeWeakened", "unchecked"})
    private void stopCache(GridCacheAdapter<?, ?> cache, boolean cancel, boolean destroy) {
        GridCacheContext ctx = cache.context();

        if (!cache.isNear() && ctx.shared().wal() != null) {
            try {
                ctx.shared().wal().fsync(null);
            }
            catch (IgniteCheckedException e) {
                U.error(log, "Failed to flush write-ahead log on cache stop " +
                    "[cache=" + ctx.name() + "]", e);
            }
        }

        sharedCtx.removeCacheContext(ctx);

        cache.stop();

        ctx.kernalContext().query().onCacheStop(ctx);

        if (isNearEnabled(ctx)) {
            GridDhtCacheAdapter dht = ctx.near().dht();

            // Check whether dht cache has been started.
            if (dht != null) {
                dht.stop();

                GridCacheContext<?, ?> dhtCtx = dht.context();

                List<GridCacheManager> dhtMgrs = dhtManagers(dhtCtx);

                for (ListIterator<GridCacheManager> it = dhtMgrs.listIterator(dhtMgrs.size()); it.hasPrevious(); ) {
                    GridCacheManager mgr = it.previous();

                    mgr.stop(cancel, destroy);
                }
            }
        }

        List<GridCacheManager> mgrs = ctx.managers();

        Collection<GridCacheManager> excludes = dhtExcludes(ctx);

        // Reverse order.
        for (ListIterator<GridCacheManager> it = mgrs.listIterator(mgrs.size()); it.hasPrevious(); ) {
            GridCacheManager mgr = it.previous();

            if (!excludes.contains(mgr))
                mgr.stop(cancel, destroy);
        }

        ctx.kernalContext().continuous().onCacheStop(ctx);

        ctx.kernalContext().cache().context().database().onCacheStop(ctx);

        U.stopLifecycleAware(log, lifecycleAwares(cache.configuration(), ctx.store().configuredStore()));

        if (log.isInfoEnabled())
            log.info("Stopped cache: " + cache.name());

        if (sharedCtx.pageStore() != null) {
            try {
                sharedCtx.pageStore().shutdownForCache(ctx, destroy);
            }
            catch (IgniteCheckedException e) {
                U.error(log, "Failed to gracefully clean page store resources for destroyed cache " +
                    "[cache=" + ctx.name() + "]", e);
            }
        }

        cleanup(ctx);
    }

    /**
     * @throws IgniteCheckedException If failed to wait.
     */
    public void awaitStarted() throws IgniteCheckedException {
        U.await(cacheStartedLatch);
    }

    /**
     * @param cache Cache.
     * @throws IgniteCheckedException If failed.
     */
    @SuppressWarnings("unchecked")
    private void onKernalStart(GridCacheAdapter<?, ?> cache) throws IgniteCheckedException {
        GridCacheContext<?, ?> ctx = cache.context();

        // Start DHT cache as well.
        if (isNearEnabled(ctx)) {
            GridDhtCacheAdapter dht = ctx.near().dht();

            GridCacheContext<?, ?> dhtCtx = dht.context();

            for (GridCacheManager mgr : dhtManagers(dhtCtx))
                mgr.onKernalStart();

            dht.onKernalStart();

            if (log.isDebugEnabled())
                log.debug("Executed onKernalStart() callback for DHT cache: " + dht.name());
        }

        for (GridCacheManager mgr : F.view(ctx.managers(), F0.notContains(dhtExcludes(ctx))))
            mgr.onKernalStart();

        cache.onKernalStart();

        if (ctx.events().isRecordable(EventType.EVT_CACHE_STARTED))
            ctx.events().addEvent(EventType.EVT_CACHE_STARTED);

        if (log.isDebugEnabled())
            log.debug("Executed onKernalStart() callback for cache [name=" + cache.name() + ", mode=" +
                cache.configuration().getCacheMode() + ']');
    }

    /**
     * @param cache Cache to stop.
     * @param cancel Cancel flag.
     */
    @SuppressWarnings("unchecked")
    private void onKernalStop(GridCacheAdapter<?, ?> cache, boolean cancel) {
        GridCacheContext ctx = cache.context();

        if (isNearEnabled(ctx)) {
            GridDhtCacheAdapter dht = ctx.near().dht();

            if (dht != null) {
                GridCacheContext<?, ?> dhtCtx = dht.context();

                for (GridCacheManager mgr : dhtManagers(dhtCtx))
                    mgr.onKernalStop(cancel);

                dht.onKernalStop();
            }
        }

        List<GridCacheManager> mgrs = ctx.managers();

        Collection<GridCacheManager> excludes = dhtExcludes(ctx);

        // Reverse order.
        for (ListIterator<GridCacheManager> it = mgrs.listIterator(mgrs.size()); it.hasPrevious(); ) {
            GridCacheManager mgr = it.previous();

            if (!excludes.contains(mgr))
                mgr.onKernalStop(cancel);
        }

        cache.onKernalStop();

        if (ctx.events().isRecordable(EventType.EVT_CACHE_STOPPED))
            ctx.events().addEvent(EventType.EVT_CACHE_STOPPED);
    }

    /**
     * @param cfg Cache configuration to use to create cache.
     * @param pluginMgr Cache plugin manager.
     * @param cacheType Cache type.
     * @param cacheObjCtx Cache object context.
     * @param updatesAllowed Updates allowed flag.
     * @return Cache context.
     * @throws IgniteCheckedException If failed to create cache.
     */
    private GridCacheContext createCache(CacheConfiguration<?, ?> cfg,
        CacheGroupInfrastructure grp,
        @Nullable CachePluginManager pluginMgr,
        CacheType cacheType,
        AffinityTopologyVersion cacheStartTopVer,
        AffinityTopologyVersion locStartTopVer,
        CacheObjectContext cacheObjCtx,
        boolean updatesAllowed)
        throws IgniteCheckedException {
        assert cfg != null;

        if (cfg.getCacheStoreFactory() instanceof GridCacheLoaderWriterStoreFactory) {
            GridCacheLoaderWriterStoreFactory factory = (GridCacheLoaderWriterStoreFactory)cfg.getCacheStoreFactory();

            prepare(cfg, factory.loaderFactory(), false);
            prepare(cfg, factory.writerFactory(), false);
        }
        else
            prepare(cfg, cfg.getCacheStoreFactory(), false);

        CacheStore cfgStore = cfg.getCacheStoreFactory() != null ? cfg.getCacheStoreFactory().create() : null;

        QueryUtils.prepareCacheConfiguration(cfg);

        validate(ctx.config(), cfg, cacheType, cfgStore);

        if (pluginMgr == null)
            pluginMgr = new CachePluginManager(ctx, cfg);

        pluginMgr.validate();

        sharedCtx.jta().registerCache(cfg);

        // Skip suggestions for internal caches.
        if (cacheType.userCache())
            suggestOptimizations(cfg, cfgStore != null);

        Collection<Object> toPrepare = new ArrayList<>();

        if (cfgStore instanceof GridCacheLoaderWriterStore) {
            toPrepare.add(((GridCacheLoaderWriterStore)cfgStore).loader());
            toPrepare.add(((GridCacheLoaderWriterStore)cfgStore).writer());
        }
        else
            toPrepare.add(cfgStore);

        prepare(cfg, toPrepare);

        U.startLifecycleAware(lifecycleAwares(cfg, cfgStore));

        boolean nearEnabled = GridCacheUtils.isNearEnabled(cfg);

        GridCacheAffinityManager affMgr = new GridCacheAffinityManager();
        GridCacheEventManager evtMgr = new GridCacheEventManager();
        CacheEvictionManager evictMgr = (nearEnabled || cfg.isOnheapCacheEnabled()) ? new GridCacheEvictionManager() : new CacheOffheapEvictionManager();
        GridCacheQueryManager qryMgr = queryManager(cfg);
        CacheContinuousQueryManager contQryMgr = new CacheContinuousQueryManager();
        CacheDataStructuresManager dataStructuresMgr = new CacheDataStructuresManager();
        GridCacheTtlManager ttlMgr = new GridCacheTtlManager();

        CacheConflictResolutionManager rslvrMgr = pluginMgr.createComponent(CacheConflictResolutionManager.class);
        GridCacheDrManager drMgr = pluginMgr.createComponent(GridCacheDrManager.class);
        CacheStoreManager storeMgr = pluginMgr.createComponent(CacheStoreManager.class);
        IgniteCacheOffheapManager offheapMgr = pluginMgr.createComponent(IgniteCacheOffheapManager.class);

        storeMgr.initialize(cfgStore, sesHolders);

        boolean affNode = cfg.getCacheMode() == LOCAL || CU.affinityNode(ctx.discovery().localNode(), cfg.getNodeFilter());

        String memPlcName = cfg.getMemoryPolicyName();

        MemoryPolicy memPlc = sharedCtx.database().memoryPolicy(memPlcName);
        FreeList freeList = sharedCtx.database().freeList(memPlcName);
        ReuseList reuseList = sharedCtx.database().reuseList(memPlcName);

        GridCacheContext<?, ?> cacheCtx = new GridCacheContext(
            ctx,
            sharedCtx,
            cfg,
            grp,
            cacheType,
            cacheStartTopVer,
            locStartTopVer,
            affNode,
            updatesAllowed,
            memPlc,
            freeList,
            reuseList,

            /*
             * Managers in starting order!
             * ===========================
             */
            evtMgr,
            storeMgr,
            evictMgr,
            qryMgr,
            contQryMgr,
            dataStructuresMgr,
            ttlMgr,
            drMgr,
            offheapMgr,
            rslvrMgr,
            pluginMgr,
            affMgr
        );

        cacheCtx.cacheObjectContext(cacheObjCtx);

        GridCacheAdapter cache = null;

        switch (cfg.getCacheMode()) {
            case LOCAL: {
                switch (cfg.getAtomicityMode()) {
                    case TRANSACTIONAL: {
                        cache = new GridLocalCache(cacheCtx);

                        break;
                    }
                    case ATOMIC: {
                        cache = new GridLocalAtomicCache(cacheCtx);

                        break;
                    }

                    default: {
                        assert false : "Invalid cache atomicity mode: " + cfg.getAtomicityMode();
                    }
                }

                break;
            }
            case PARTITIONED:
            case REPLICATED: {
                if (nearEnabled) {
                    switch (cfg.getAtomicityMode()) {
                        case TRANSACTIONAL: {
                            cache = new GridNearTransactionalCache(cacheCtx);

                            break;
                        }
                        case ATOMIC: {
                            cache = new GridNearAtomicCache(cacheCtx);

                            break;
                        }

                        default: {
                            assert false : "Invalid cache atomicity mode: " + cfg.getAtomicityMode();
                        }
                    }
                }
                else {
                    switch (cfg.getAtomicityMode()) {
                        case TRANSACTIONAL: {
                            cache = cacheCtx.affinityNode() ?
                                new GridDhtColocatedCache(cacheCtx) :
                                new GridDhtColocatedCache(cacheCtx, new GridNoStorageCacheMap(cacheCtx));

                            break;
                        }
                        case ATOMIC: {
                            cache = cacheCtx.affinityNode() ?
                                new GridDhtAtomicCache(cacheCtx) :
                                new GridDhtAtomicCache(cacheCtx, new GridNoStorageCacheMap(cacheCtx));

                            break;
                        }

                        default: {
                            assert false : "Invalid cache atomicity mode: " + cfg.getAtomicityMode();
                        }
                    }
                }

                break;
            }

            default: {
                assert false : "Invalid cache mode: " + cfg.getCacheMode();
            }
        }

        cacheCtx.cache(cache);

        GridCacheContext<?, ?> ret = cacheCtx;

        /*
         * Create DHT cache.
         * ================
         */
        if (cfg.getCacheMode() != LOCAL && nearEnabled) {
            /*
             * Specifically don't create the following managers
             * here and reuse the one from Near cache:
             * 1. GridCacheVersionManager
             * 2. GridCacheIoManager
             * 3. GridCacheDeploymentManager
             * 4. GridCacheQueryManager (note, that we start it for DHT cache though).
             * 5. CacheContinuousQueryManager (note, that we start it for DHT cache though).
             * 6. GridCacheDgcManager
             * 7. GridCacheTtlManager.
             * ===============================================
             */
            evictMgr = cfg.isOnheapCacheEnabled() ? new GridCacheEvictionManager() : new CacheOffheapEvictionManager();
            evtMgr = new GridCacheEventManager();
            pluginMgr = new CachePluginManager(ctx, cfg);
            drMgr = pluginMgr.createComponent(GridCacheDrManager.class);

            cacheCtx = new GridCacheContext(
                ctx,
                sharedCtx,
                cfg,
                grp,
                cacheType,
                cacheStartTopVer,
                locStartTopVer,
                affNode,
                true,
                memPlc,
                freeList,
                reuseList,

                /*
                 * Managers in starting order!
                 * ===========================
                 */
                evtMgr,
                storeMgr,
                evictMgr,
                qryMgr,
                contQryMgr,
                dataStructuresMgr,
                ttlMgr,
                drMgr,
                offheapMgr,
                rslvrMgr,
                pluginMgr,
                affMgr
            );

            cacheCtx.cacheObjectContext(cacheObjCtx);

            GridDhtCacheAdapter dht = null;

            switch (cfg.getAtomicityMode()) {
                case TRANSACTIONAL: {
                    assert cache instanceof GridNearTransactionalCache;

                    GridNearTransactionalCache near = (GridNearTransactionalCache)cache;

                    GridDhtCache dhtCache = cacheCtx.affinityNode() ?
                        new GridDhtCache(cacheCtx) :
                        new GridDhtCache(cacheCtx, new GridNoStorageCacheMap(cacheCtx));

                    dhtCache.near(near);

                    near.dht(dhtCache);

                    dht = dhtCache;

                    break;
                }
                case ATOMIC: {
                    assert cache instanceof GridNearAtomicCache;

                    GridNearAtomicCache near = (GridNearAtomicCache)cache;

                    GridDhtAtomicCache dhtCache = cacheCtx.affinityNode() ?
                        new GridDhtAtomicCache(cacheCtx) :
                        new GridDhtAtomicCache(cacheCtx, new GridNoStorageCacheMap(cacheCtx));

                    dhtCache.near(near);

                    near.dht(dhtCache);

                    dht = dhtCache;

                    break;
                }

                default: {
                    assert false : "Invalid cache atomicity mode: " + cfg.getAtomicityMode();
                }
            }

            cacheCtx.cache(dht);
        }

        if (!CU.isUtilityCache(cache.name()) && !CU.isSystemCache(cache.name())) {
            registerMbean(cache.localMxBean(), cache.name(), false);
            registerMbean(cache.clusterMxBean(), cache.name(), false);
        }

        return ret;
    }

    /**
     * Gets a collection of currently started caches.
     *
     * @return Collection of started cache names.
     */
    public Collection<String> cacheNames() {
        return F.viewReadOnly(cacheDescriptors(), new IgniteClosure<DynamicCacheDescriptor, String>() {
            @Override public String apply(DynamicCacheDescriptor desc) {
                return desc.cacheConfiguration().getName();
            }
        });
    }

    /**
     * Gets public cache that can be used for query execution.
     * If cache isn't created on current node it will be started.
     *
     * @param start Start cache.
     * @param inclLoc Include local caches.
     * @return Cache or {@code null} if there is no suitable cache.
     */
    public IgniteCacheProxy<?, ?> getOrStartPublicCache(boolean start, boolean inclLoc) throws IgniteCheckedException {
        // Try to find started cache first.
        for (Map.Entry<String, GridCacheAdapter<?, ?>> e : caches.entrySet()) {
            CacheConfiguration ccfg = e.getValue().configuration();

            String cacheName = ccfg.getName();

            if ((inclLoc || ccfg.getCacheMode() != LOCAL) && QueryUtils.isEnabled(ccfg))
                return publicJCache(cacheName);
        }

        if (start) {
            for (Map.Entry<String, DynamicCacheDescriptor> e : cachesInfo.registeredCaches().entrySet()) {
                DynamicCacheDescriptor desc = e.getValue();

                CacheConfiguration ccfg = desc.cacheConfiguration();

                if (ccfg.getCacheMode() != LOCAL && QueryUtils.isEnabled(ccfg)) {
                    dynamicStartCache(null, ccfg.getName(), null, false, true, true).get();

                    return publicJCache(ccfg.getName());
                }
            }
        }

        return null;
    }

    /**
     * Gets a collection of currently started public cache names.
     *
     * @return Collection of currently started public cache names
     */
    public Collection<String> publicCacheNames() {
        return F.viewReadOnly(cacheDescriptors(),
            new IgniteClosure<DynamicCacheDescriptor, String>() {
                @Override public String apply(DynamicCacheDescriptor desc) {
                    return desc.cacheConfiguration().getName();
                }
            },
            new IgnitePredicate<DynamicCacheDescriptor>() {
                @Override public boolean apply(DynamicCacheDescriptor desc) {
                    return desc.cacheType().userCache();
                }
            }
        );
    }

    /**
     * Gets cache mode.
     *
     * @param cacheName Cache name to check.
     * @return Cache mode.
     */
    public CacheMode cacheMode(String cacheName) {
        assert cacheName != null;

        DynamicCacheDescriptor desc = cacheDescriptor(cacheName);

        return desc != null ? desc.cacheConfiguration().getCacheMode() : null;
    }

    /**
     * @param req Cache start request.
     * @param nearCfg Near cache configuration.
     * @param desc Cache descriptor.
     * @param exchTopVer Current exchange version.
     * @throws IgniteCheckedException If failed.
     */
    void prepareCacheStart(DynamicCacheChangeRequest req,
        @Nullable NearCacheConfiguration nearCfg,
        DynamicCacheDescriptor desc,
        AffinityTopologyVersion exchTopVer)
        throws IgniteCheckedException {
        assert req.start() : req;
        assert req.cacheType() != null : req;

<<<<<<< HEAD
        DynamicCacheDescriptor desc = req.cacheDescriptor();

        assert desc != null;

        desc.onStart();

=======
>>>>>>> bf2360d5
        prepareCacheStart(
            req.startCacheConfiguration(),
            nearCfg,
            req.cacheType(),
<<<<<<< HEAD
            desc.groupId(),
            req.clientStartOnly(),
            req.initiatingNodeId(),
            req.deploymentId(),
            topVer,
=======
            req.deploymentId(),
            desc.startTopologyVersion(),
            exchTopVer,
>>>>>>> bf2360d5
            desc.schema()
        );
    }

    /**
     * @param exchTopVer Current exchange version.
     * @throws IgniteCheckedException If failed.
     * @return Collection of started caches.
     */
    public List<DynamicCacheDescriptor> startCachesOnLocalJoin(AffinityTopologyVersion exchTopVer) throws IgniteCheckedException {
        List<T2<DynamicCacheDescriptor, NearCacheConfiguration>> caches = cachesInfo.cachesToStartOnLocalJoin();

        if (!F.isEmpty(caches)) {
            List<DynamicCacheDescriptor> started = new ArrayList<>(caches.size());

            for (T2<DynamicCacheDescriptor, NearCacheConfiguration> t : caches) {
                DynamicCacheDescriptor desc = t.get1();

                prepareCacheStart(
                    desc.cacheConfiguration(),
                    t.get2(),
                    desc.cacheType(),
                    desc.deploymentId(),
                    desc.startTopologyVersion(),
                    exchTopVer,
                    desc.schema()
                );

                started.add(desc);
            }

            return started;
        }
        else
            return Collections.emptyList();
    }

    /**
     * Starts statically configured caches received from remote nodes during exchange.
     *
     * @param nodeId Joining node ID.
     * @param exchTopVer Current exchange version.
     * @return Started caches descriptors.
     * @throws IgniteCheckedException If failed.
     */
    public Collection<DynamicCacheDescriptor> startReceivedCaches(UUID nodeId, AffinityTopologyVersion exchTopVer)
        throws IgniteCheckedException {
        List<DynamicCacheDescriptor> started = cachesInfo.cachesReceivedFromJoin(nodeId);

        if (started != null) {
            for (DynamicCacheDescriptor desc : started) {
                IgnitePredicate<ClusterNode> filter = desc.cacheConfiguration().getNodeFilter();

                if (CU.affinityNode(ctx.discovery().localNode(), filter)) {
                    prepareCacheStart(
                        desc.cacheConfiguration(),
                        null,
                        desc.cacheType(),
<<<<<<< HEAD
                        desc.groupId(),
                        false,
                        null,
=======
>>>>>>> bf2360d5
                        desc.deploymentId(),
                        desc.startTopologyVersion(),
                        exchTopVer,
                        desc.schema()
                    );
                }
            }
        }

        return started != null ? started : Collections.<DynamicCacheDescriptor>emptyList();
    }

    private CacheGroupInfrastructure startCacheGroup(CacheConfiguration cfg0, int grpId) throws IgniteCheckedException {
        CacheConfiguration ccfg = new CacheConfiguration(cfg0);

        CacheGroupInfrastructure grp = new CacheGroupInfrastructure(grpId, sharedCtx, ccfg);

        grp.start();

        CacheGroupInfrastructure old = cacheGrps.put(grpId, grp);

        assert old == null;

        return grp;
    }

    /**
     * @param cfg Start configuration.
     * @param nearCfg Near configuration.
     * @param cacheType Cache type.
     * @param deploymentId Deployment ID.
     * @param cacheStartTopVer Cache start topology version.
     * @param exchTopVer Current exchange version.
     * @param schema Query schema.
     * @throws IgniteCheckedException If failed.
     */
    private void prepareCacheStart(
        CacheConfiguration cfg,
        NearCacheConfiguration nearCfg,
        CacheType cacheType,
<<<<<<< HEAD
        int grpId,
        boolean clientStartOnly,
        UUID initiatingNodeId,
=======
>>>>>>> bf2360d5
        IgniteUuid deploymentId,
        AffinityTopologyVersion cacheStartTopVer,
        AffinityTopologyVersion exchTopVer,
        @Nullable QuerySchema schema
    ) throws IgniteCheckedException {
        assert !caches.containsKey(cfg.getName()) : cfg.getName();

<<<<<<< HEAD
        ClusterNode locNode = ctx.discovery().localNode();

        boolean affNodeStart = !clientStartOnly && CU.affinityNode(locNode, nodeFilter);
        boolean clientNodeStart = locNode.id().equals(initiatingNodeId);

        if (sharedCtx.cacheContext(CU.cacheId(cfg.getName())) != null)
            return;

        if (affNodeStart || clientNodeStart || CU.isSystemCache(cfg.getName())) {
            String grpName = cfg.getGroupName();

            CacheGroupInfrastructure grp = null;

            if (grpName != null) {
                for (CacheGroupInfrastructure grp0 : cacheGrps.values()) {
                    if (grp0.sharedGroup() && grpName.equals(grp0.groupName())) {
                        grp = grp0;

                        break;
                    }
                }

                if (grp == null)
                    grp = startCacheGroup(cfg, grpId);
            }
            else
                grp = startCacheGroup(cfg, grpId);

            if (clientNodeStart && !affNodeStart) {
                if (nearCfg != null)
                    ccfg.setNearConfiguration(nearCfg);
                else
                    ccfg.setNearConfiguration(null);
            }
=======
        CacheConfiguration ccfg = new CacheConfiguration(cfg);
>>>>>>> bf2360d5

        if (nearCfg != null)
            ccfg.setNearConfiguration(nearCfg);

<<<<<<< HEAD
            GridCacheContext cacheCtx = createCache(ccfg, grp, null, cacheType, cacheObjCtx, true);
=======
        CacheObjectContext cacheObjCtx = ctx.cacheObjects().contextForCache(ccfg);
>>>>>>> bf2360d5

        GridCacheContext cacheCtx = createCache(ccfg,
            null,
            cacheType,
            cacheStartTopVer,
            exchTopVer,
            cacheObjCtx,
            true);

        cacheCtx.dynamicDeploymentId(deploymentId);

        GridCacheAdapter cache = cacheCtx.cache();

        sharedCtx.addCacheContext(cacheCtx);

        caches.put(cacheCtx.name(), cache);

        startCache(cache, schema != null ? schema : new QuerySchema());

        onKernalStart(cache);
    }

    /**
     * @param req Stop request.
     */
    void blockGateway(DynamicCacheChangeRequest req) {
        assert req.stop() || req.close();

        if (req.stop() || (req.close() && req.initiatingNodeId().equals(ctx.localNodeId()))) {
            // Break the proxy before exchange future is done.
            IgniteCacheProxy<?, ?> proxy = jCacheProxies.get(req.cacheName());

            if (proxy != null) {
                if (req.stop())
                    proxy.gate().stopped();
                else
                    proxy.closeProxy();
            }
        }
    }

    /**
     * @param req Request.
     */
    private void stopGateway(DynamicCacheChangeRequest req) {
        assert req.stop() : req;

        // Break the proxy before exchange future is done.
        IgniteCacheProxy<?, ?> proxy = jCacheProxies.remove(req.cacheName());

        if (proxy != null)
            proxy.gate().onStopped();
    }

    /**
     * @param req Stop request.
     */
    private void prepareCacheStop(DynamicCacheChangeRequest req) {
        assert req.stop() || req.close() : req;

        GridCacheAdapter<?, ?> cache = caches.remove(req.cacheName());

        if (cache != null) {
            GridCacheContext<?, ?> ctx = cache.context();

            sharedCtx.removeCacheContext(ctx);

//            assert req.deploymentId().equals(ctx.dynamicDeploymentId()) : "Different deployment IDs [req=" + req +
//                ", ctxDepId=" + ctx.dynamicDeploymentId() + ']';

            onKernalStop(cache, req.destroy());

            stopCache(cache, true, req.destroy());
        }
    }

    /**
     * Callback invoked when first exchange future for dynamic cache is completed.
     *
     * @param topVer Completed topology version.
     * @param exchActions Change requests.
     * @param err Error.
     */
    @SuppressWarnings("unchecked")
    public void onExchangeDone(
        AffinityTopologyVersion topVer,
        ExchangeActions exchActions,
        Throwable err
    ) {
        for (GridCacheAdapter<?, ?> cache : caches.values()) {
            GridCacheContext<?, ?> cacheCtx = cache.context();

            if (F.eq(cacheCtx.startTopologyVersion(), topVer)) {
                if (cacheCtx.preloader() != null)
                    cacheCtx.preloader().onInitialExchangeComplete(err);

                String masked = cacheCtx.name();

                jCacheProxies.put(masked, new IgniteCacheProxy(cache.context(), cache, null, false));
            }
        }

        if (exchActions != null && err == null) {
            for (DynamicCacheChangeRequest req : exchActions.stopRequests()) {
                stopGateway(req);

                prepareCacheStop(req);
            }

            for (DynamicCacheChangeRequest req : exchActions.closeRequests(ctx.localNodeId())) {
                String cacheName = req.cacheName();

                IgniteCacheProxy<?, ?> proxy = jCacheProxies.remove(cacheName);

                if (proxy != null) {
                    if (proxy.context().affinityNode()) {
                        GridCacheAdapter<?, ?> cache = caches.get(cacheName);

                        if (cache != null)
                            jCacheProxies.put(cacheName, new IgniteCacheProxy(cache.context(), cache, null, false));
                    }
                    else {
                        proxy.context().gate().onStopped();

                        prepareCacheStop(req);
                    }
                }
            }
        }
    }

    /**
     * @param cacheName Cache name.
     * @param deploymentId
     */
    void completeTemplateAddFuture(String cacheName, IgniteUuid deploymentId) {
        GridCacheProcessor.TemplateConfigurationFuture fut =
            (GridCacheProcessor.TemplateConfigurationFuture)pendingTemplateFuts.get(cacheName);

        if (fut != null && fut.deploymentId().equals(deploymentId))
            fut.onDone();
    }

    /**
     * @param req Request to complete future for.
     * @param err Error if any.
     */
    public void completeCacheStartFuture(DynamicCacheChangeRequest req, @Nullable Exception err) {
        if (req.initiatingNodeId().equals(ctx.localNodeId())) {
            DynamicCacheStartFuture fut = (DynamicCacheStartFuture)pendingFuts.get(req.requestId());

            if (fut != null)
                fut.onDone(null, err);
        }
    }

    /**
     * Creates shared context.
     *
     * @param kernalCtx Kernal context.
     * @param storeSesLsnrs Store session listeners.
     * @return Shared context.
     * @throws IgniteCheckedException If failed.
     */
    @SuppressWarnings("unchecked")
    private GridCacheSharedContext createSharedContext(GridKernalContext kernalCtx,
        Collection<CacheStoreSessionListener> storeSesLsnrs) throws IgniteCheckedException {
        IgniteTxManager tm = new IgniteTxManager();
        GridCacheMvccManager mvccMgr = new GridCacheMvccManager();
        GridCacheVersionManager verMgr = new GridCacheVersionManager();
        GridCacheDeploymentManager depMgr = new GridCacheDeploymentManager();
        GridCachePartitionExchangeManager exchMgr = new GridCachePartitionExchangeManager();

        IgniteCacheDatabaseSharedManager dbMgr = ctx.plugins().createComponent(IgniteCacheDatabaseSharedManager.class);

        if (dbMgr == null)
            dbMgr = new IgniteCacheDatabaseSharedManager();

        IgnitePageStoreManager pageStoreMgr = ctx.plugins().createComponent(IgnitePageStoreManager.class);
        IgniteWriteAheadLogManager walMgr = ctx.plugins().createComponent(IgniteWriteAheadLogManager.class);

        GridCacheIoManager ioMgr = new GridCacheIoManager();
        CacheAffinitySharedManager topMgr = new CacheAffinitySharedManager();
        GridCacheSharedTtlCleanupManager ttl = new GridCacheSharedTtlCleanupManager();

        CacheJtaManagerAdapter jta = JTA.createOptional();

        return new GridCacheSharedContext(
            kernalCtx,
            tm,
            verMgr,
            mvccMgr,
            pageStoreMgr,
            walMgr,
            dbMgr,
            depMgr,
            exchMgr,
            topMgr,
            ioMgr,
            ttl,
            jta,
            storeSesLsnrs
        );
    }

    /** {@inheritDoc} */
    @Nullable @Override public DiscoveryDataExchangeType discoveryDataType() {
        return CACHE_PROC;
    }

    /** {@inheritDoc} */
    @Override public void collectJoiningNodeData(DiscoveryDataBag dataBag) {
        cachesInfo.collectJoiningNodeData(dataBag);
    }

    /** {@inheritDoc} */
    @Override public void collectGridNodeData(DiscoveryDataBag dataBag) {
        cachesInfo.collectGridNodeData(dataBag);
    }

    /** {@inheritDoc} */
    @Override public void onJoiningNodeDataReceived(JoiningNodeDiscoveryData data) {
        cachesInfo.onJoiningNodeDataReceived(data);
    }

    /** {@inheritDoc} */
    @Override public void onGridDataReceived(GridDiscoveryData data) {
<<<<<<< HEAD
        Map<UUID, Serializable> nodeSpecData = data.nodeSpecificData();

        if (nodeSpecData != null) {
            for (Map.Entry<UUID, Serializable> e : nodeSpecData.entrySet()) {
                if (e.getValue() != null && e.getValue() instanceof DynamicCacheChangeBatch) {
                    DynamicCacheChangeBatch batch = (DynamicCacheChangeBatch) e.getValue();

                    onDiscoDataReceived(data.joiningNodeId(), e.getKey(), batch, false);
                }
            }
        }
    }

    /**
     * @param joiningNodeId Joining node id.
     * @param rmtNodeId Rmt node id.
     * @param batch Batch.
     * @param join Whether this is data from joining node.
     */
    private void onDiscoDataReceived(UUID joiningNodeId, UUID rmtNodeId, DynamicCacheChangeBatch batch, boolean join) {
        if (batch.clientReconnect()) {
            if (ctx.clientDisconnected()) {
                if (clientReconnectReqs == null)
                    clientReconnectReqs = new LinkedHashMap<>();

                clientReconnectReqs.put(joiningNodeId, batch);

                return;
            }

            processClientReconnectData(joiningNodeId, batch);
        }
        else {
            for (DynamicCacheChangeRequest req : batch.requests()) {
                initReceivedCacheConfiguration(req);

                if (req.template()) {
                    CacheConfiguration ccfg = req.startCacheConfiguration();

                    assert ccfg != null : req;

                    DynamicCacheDescriptor existing = registeredTemplates.get(req.cacheName());

                    if (existing == null) {
                        DynamicCacheDescriptor desc = new DynamicCacheDescriptor(
                                ctx,
                                ccfg,
                                req.cacheType(),
                                0,
                                true,
                                req.deploymentId(),
                                req.schema());

                        registeredTemplates.put(req.cacheName(), desc);
                    }

                    continue;
                }

                DynamicCacheDescriptor existing = cacheDescriptor(req.cacheName());

                if (req.start() && !req.clientStartOnly()) {
                    CacheConfiguration ccfg = req.startCacheConfiguration();

                    if (existing != null) {
                        if (joiningNodeId.equals(ctx.localNodeId())) {
                            existing.receivedFrom(req.receivedFrom());
                            existing.deploymentId(req.deploymentId());
                        }

                        if (existing.locallyConfigured()) {
                            existing.addRemoteConfiguration(rmtNodeId, req.startCacheConfiguration());

                            if (!join)
                                // Overwrite existing with remote.
                                existing.schema(req.schema());

                            ctx.discovery().setCacheFilter(
                                    req.cacheName(),
                                    ccfg.getNodeFilter(),
                                    ccfg.getNearConfiguration() != null,
                                    ccfg.getCacheMode());
                        }
                    }
                    else {
                        assert req.cacheType() != null : req;

                        DynamicCacheDescriptor desc = new DynamicCacheDescriptor(
                                ctx,
                                ccfg,
                                req.cacheType(),
                                nextCacheGroupId(ccfg),
                                false,
                                req.deploymentId(),
                                req.schema());

                        // Received statically configured cache.
                        if (req.initiatingNodeId() == null)
                            desc.staticallyConfigured(true);

                        if (joiningNodeId.equals(ctx.localNodeId()))
                            desc.receivedOnDiscovery(true);

                        desc.receivedFrom(req.receivedFrom());

                        DynamicCacheDescriptor old = cacheDescriptor(req.cacheName(), desc);

                        assert old == null : old;

                        ctx.discovery().setCacheFilter(
                                req.cacheName(),
                                ccfg.getNodeFilter(),
                                ccfg.getNearConfiguration() != null,
                                ccfg.getCacheMode());
                    }
                }
            }

            if (!F.isEmpty(batch.clientNodes())) {
                for (Map.Entry<String, Map<UUID, Boolean>> entry : batch.clientNodes().entrySet()) {
                    String cacheName = entry.getKey();

                    for (Map.Entry<UUID, Boolean> tup : entry.getValue().entrySet())
                        ctx.discovery().addClientNode(cacheName, tup.getKey(), tup.getValue());
                }
            }
        }
    }

    /**
     * @param clientNodeId Client node ID.
     * @param batch Cache change batch.
     */
    private void processClientReconnectData(UUID clientNodeId, DynamicCacheChangeBatch batch) {
        assert batch.clientReconnect() : batch;

        for (DynamicCacheChangeRequest req : batch.requests()) {
            assert !req.template() : req;

            initReceivedCacheConfiguration(req);

            String name = req.cacheName();

            boolean sysCache = CU.isUtilityCache(name) || CU.isAtomicsCache(name);

            if (!sysCache) {
                DynamicCacheDescriptor desc = cacheDescriptor(req.cacheName());

                if (desc != null && desc.deploymentId().equals(req.deploymentId())) {
                    Map<UUID, Boolean> nodes = batch.clientNodes().get(name);

                    assert nodes != null : req;
                    assert nodes.containsKey(clientNodeId) : nodes;

                    ctx.discovery().addClientNode(req.cacheName(), clientNodeId, nodes.get(clientNodeId));
                }
            }
            else
                ctx.discovery().addClientNode(req.cacheName(), clientNodeId, false);
        }
=======
        cachesInfo.onGridDataReceived(data);
>>>>>>> bf2360d5
    }

    /**
     * Dynamically starts cache using template configuration.
     *
     * @param cacheName Cache name.
     * @return Future that will be completed when cache is deployed.
     */
    public IgniteInternalFuture<?> createFromTemplate(String cacheName) {
        try {
            CacheConfiguration cfg = createConfigFromTemplate(cacheName);

            return dynamicStartCache(cfg, cacheName, null, true, true, true);
        }
        catch (IgniteCheckedException e) {
            throw U.convertException(e);
        }
    }

    /**
     * Dynamically starts cache using template configuration.
     *
     * @param cacheName Cache name.
     * @param checkThreadTx If {@code true} checks that current thread does not have active transactions.
     * @return Future that will be completed when cache is deployed.
     */
    public IgniteInternalFuture<?> getOrCreateFromTemplate(String cacheName, boolean checkThreadTx) {
        assert cacheName != null;

        try {
            if (publicJCache(cacheName, false, checkThreadTx) != null) // Cache with given name already started.
                return new GridFinishedFuture<>();

            CacheConfiguration cfg = createConfigFromTemplate(cacheName);

            return dynamicStartCache(cfg, cacheName, null, false, true, checkThreadTx);
        }
        catch (IgniteCheckedException e) {
            return new GridFinishedFuture<>(e);
        }
    }

    /**
     * @param cacheName Cache name.
     * @return Cache configuration.
     * @throws IgniteCheckedException If failed.
     */
    private CacheConfiguration createConfigFromTemplate(String cacheName) throws IgniteCheckedException {
        CacheConfiguration cfgTemplate = null;

        CacheConfiguration dfltCacheCfg = null;

        List<CacheConfiguration> wildcardNameCfgs = null;

        for (DynamicCacheDescriptor desc : cachesInfo.registeredTemplates().values()) {
            assert desc.template();

            CacheConfiguration cfg = desc.cacheConfiguration();

            assert cfg != null;

            if (F.eq(cacheName, cfg.getName())) {
                cfgTemplate = cfg;

                break;
            }

            if (cfg.getName() != null) {
                if (cfg.getName().endsWith("*")) {
                    if (cfg.getName().length() > 1) {
                        if (wildcardNameCfgs == null)
                            wildcardNameCfgs = new ArrayList<>();

                        wildcardNameCfgs.add(cfg);
                    }
                    else
                        dfltCacheCfg = cfg; // Template with name '*'.
                }
            }
            else if (dfltCacheCfg == null)
                dfltCacheCfg = cfg;
        }

        if (cfgTemplate == null && cacheName != null && wildcardNameCfgs != null) {
            Collections.sort(wildcardNameCfgs, new Comparator<CacheConfiguration>() {
                @Override public int compare(CacheConfiguration cfg1, CacheConfiguration cfg2) {
                    Integer len1 = cfg1.getName() != null ? cfg1.getName().length() : 0;
                    Integer len2 = cfg2.getName() != null ? cfg2.getName().length() : 0;

                    return len2.compareTo(len1);
                }
            });

            for (CacheConfiguration cfg : wildcardNameCfgs) {
                if (cacheName.startsWith(cfg.getName().substring(0, cfg.getName().length() - 1))) {
                    cfgTemplate = cfg;

                    break;
                }
            }
        }

        if (cfgTemplate == null)
            cfgTemplate = dfltCacheCfg;

        cfgTemplate = cfgTemplate == null ? new CacheConfiguration() : cloneCheckSerializable(cfgTemplate);

        CacheConfiguration cfg = new CacheConfiguration(cfgTemplate);

        cfg.setName(cacheName);

        return cfg;
    }

    /**
     * Dynamically starts cache.
     *
     * @param ccfg Cache configuration.
     * @param cacheName Cache name.
     * @param nearCfg Near cache configuration.
     * @param failIfExists Fail if exists flag.
     * @param failIfNotStarted If {@code true} fails if cache is not started.
     * @param checkThreadTx If {@code true} checks that current thread does not have active transactions.
     * @return Future that will be completed when cache is deployed.
     */
    @SuppressWarnings("IfMayBeConditional")
    public IgniteInternalFuture<?> dynamicStartCache(
        @Nullable CacheConfiguration ccfg,
        String cacheName,
        @Nullable NearCacheConfiguration nearCfg,
        boolean failIfExists,
        boolean failIfNotStarted,
        boolean checkThreadTx
    ) {
        return dynamicStartCache(ccfg,
            cacheName,
            nearCfg,
            CacheType.USER,
            failIfExists,
            failIfNotStarted,
            checkThreadTx);
    }

    /**
     * Dynamically starts cache.
     *
     * @param ccfg Cache configuration.
     * @param cacheName Cache name.
     * @param nearCfg Near cache configuration.
     * @param cacheType Cache type.
     * @param failIfExists Fail if exists flag.
     * @param failIfNotStarted If {@code true} fails if cache is not started.
     * @param checkThreadTx If {@code true} checks that current thread does not have active transactions.
     * @return Future that will be completed when cache is deployed.
     */
    @SuppressWarnings("IfMayBeConditional")
    public IgniteInternalFuture<?> dynamicStartCache(
        @Nullable CacheConfiguration ccfg,
        String cacheName,
        @Nullable NearCacheConfiguration nearCfg,
        CacheType cacheType,
        boolean failIfExists,
        boolean failIfNotStarted,
        boolean checkThreadTx
    ) {
        assert cacheName != null;

        if (checkThreadTx)
            checkEmptyTransactions();

        try {
            DynamicCacheChangeRequest req = prepareCacheChangeRequest(
                ccfg,
                cacheName,
                nearCfg,
                cacheType,
                failIfExists,
                failIfNotStarted);

            if (req != null)
                return F.first(initiateCacheChanges(F.asList(req), failIfExists));
            else
                return new GridFinishedFuture<>();
        }
        catch (Exception e) {
            return new GridFinishedFuture<>(e);
        }
    }

    /**
     * Dynamically starts multiple caches.
     *
     * @param ccfgList Collection of cache configuration.
     * @param failIfExists Fail if exists flag.
     * @param checkThreadTx If {@code true} checks that current thread does not have active transactions.
     * @return Future that will be completed when all caches are deployed.
     */
    public IgniteInternalFuture<?> dynamicStartCaches(Collection<CacheConfiguration> ccfgList, boolean failIfExists,
        boolean checkThreadTx) {
        return dynamicStartCaches(ccfgList, CacheType.USER, failIfExists, checkThreadTx);
    }

    /**
     * Dynamically starts multiple caches.
     *
     * @param ccfgList Collection of cache configuration.
     * @param cacheType Cache type.
     * @param failIfExists Fail if exists flag.
     * @param checkThreadTx If {@code true} checks that current thread does not have active transactions.
     * @return Future that will be completed when all caches are deployed.
     */
    private IgniteInternalFuture<?> dynamicStartCaches(
        Collection<CacheConfiguration> ccfgList,
        CacheType cacheType,
        boolean failIfExists,
        boolean checkThreadTx
    ) {
        if (checkThreadTx)
            checkEmptyTransactions();

        List<DynamicCacheChangeRequest> reqList = new ArrayList<>(ccfgList.size());

        try {
            for (CacheConfiguration ccfg : ccfgList) {
                DynamicCacheChangeRequest req = prepareCacheChangeRequest(
                    ccfg,
                    ccfg.getName(),
                    null,
                    cacheType,
                    failIfExists,
                    true
                );

                if (req != null)
                    reqList.add(req);
            }
        }
        catch (Exception e) {
            return new GridFinishedFuture<>(e);
        }

        if (!reqList.isEmpty()) {
            GridCompoundFuture<?, ?> compoundFut = new GridCompoundFuture<>();

            for (DynamicCacheStartFuture fut : initiateCacheChanges(reqList, failIfExists))
                compoundFut.add((IgniteInternalFuture)fut);

            compoundFut.markInitialized();

            return compoundFut;
        }
        else
            return new GridFinishedFuture<>();
    }

    /**
     * @param cacheName Cache name to destroy.
     * @param checkThreadTx If {@code true} checks that current thread does not have active transactions.
     * @return Future that will be completed when cache is destroyed.
     */
    public IgniteInternalFuture<?> dynamicDestroyCache(String cacheName, boolean checkThreadTx) {
        assert cacheName != null;

        if (checkThreadTx)
            checkEmptyTransactions();

        DynamicCacheChangeRequest req = DynamicCacheChangeRequest.stopRequest(ctx, cacheName, true);

        return F.first(initiateCacheChanges(F.asList(req), false));
    }

    /**
     * @param cacheNames Collection of cache names to destroy.
     * @param checkThreadTx If {@code true} checks that current thread does not have active transactions.
     * @return Future that will be completed when cache is destroyed.
     */
    public IgniteInternalFuture<?> dynamicDestroyCaches(Collection<String> cacheNames, boolean checkThreadTx) {
        if (checkThreadTx)
            checkEmptyTransactions();

        List<DynamicCacheChangeRequest> reqs = new ArrayList<>(cacheNames.size());

        for (String cacheName : cacheNames) {
            DynamicCacheChangeRequest req = DynamicCacheChangeRequest.stopRequest(ctx, cacheName, true);

            reqs.add(req);
        }

        GridCompoundFuture<?, ?> compoundFut = new GridCompoundFuture<>();

        for (DynamicCacheStartFuture fut : initiateCacheChanges(reqs, false))
            compoundFut.add((IgniteInternalFuture)fut);

        compoundFut.markInitialized();

        return compoundFut;
    }

    /**
     * @param cacheName Cache name to close.
     * @return Future that will be completed when cache is closed.
     */
    IgniteInternalFuture<?> dynamicCloseCache(String cacheName) {
        assert cacheName != null;

        IgniteCacheProxy<?, ?> proxy = jCacheProxies.get(cacheName);

        if (proxy == null || proxy.proxyClosed())
            return new GridFinishedFuture<>(); // No-op.

        checkEmptyTransactions();

        DynamicCacheChangeRequest t = DynamicCacheChangeRequest.closeRequest(ctx, cacheName);

        return F.first(initiateCacheChanges(F.asList(t), false));
    }

    /**
     * Resets cache state after the cache has been moved to recovery state.
     *
     * @param cacheNames Cache names.
     * @return Future that will be completed when state is changed for all caches.
     */
    public IgniteInternalFuture<?> resetCacheState(Collection<String> cacheNames) {
        checkEmptyTransactions();

        if (F.isEmpty(cacheNames))
            cacheNames = cachesInfo.registeredCaches().keySet();

        Collection<DynamicCacheChangeRequest> reqs = new ArrayList<>(cacheNames.size());

        for (String cacheName : cacheNames) {
            DynamicCacheDescriptor desc = cacheDescriptor(cacheName);

            if (desc == null) {
                U.warn(log, "Failed to find cache for reset lost partition request, cache does not exist: " + cacheName);

                continue;
            }

            DynamicCacheChangeRequest req = DynamicCacheChangeRequest.resetLostPartitions(ctx, cacheName);

            reqs.add(req);
        }

        GridCompoundFuture fut = new GridCompoundFuture();

        for (DynamicCacheStartFuture f : initiateCacheChanges(reqs, false))
            fut.add(f);

        fut.markInitialized();

        return fut;
    }

    /**
     *
     */
    public Collection<DynamicCacheChangeRequest> startAllCachesRequests() throws IgniteCheckedException {
        List<DynamicCacheChangeRequest> reqs = new ArrayList<>();

        if (!ctx.config().isDaemon() &&
            sharedCtx.pageStore() != null &&
            sharedCtx.database().persistenceEnabled()) {
            Set<String> savedCacheNames = sharedCtx.pageStore().savedCacheNames();

            for (String name : savedCacheNames) {
                CacheConfiguration cfg = sharedCtx.pageStore().readConfiguration(name);

                if (cfg != null)
                    reqs.add(createRequest(cfg, false));
            }

            for (CacheConfiguration cfg : ctx.config().getCacheConfiguration()) {
                if (!savedCacheNames.contains(cfg.getName()))
                    reqs.add(createRequest(cfg, true));
            }
        }
        else {
            for (CacheConfiguration cfg : ctx.config().getCacheConfiguration())
                reqs.add(createRequest(cfg, true));
        }

        return reqs;
    }

    /**
     *
     */
    public Collection<DynamicCacheChangeRequest> stopAllCachesRequests(){
        List<DynamicCacheChangeRequest> reqs = new ArrayList<>();

        for (String cacheName : cacheNames()) {
            DynamicCacheChangeRequest req = DynamicCacheChangeRequest.stopRequest(ctx, cacheName, false);

            reqs.add(req);
        }

        return reqs;
    }

    /**
     * @param cfg Cache configuration.
     */
    private DynamicCacheChangeRequest createRequest(
        CacheConfiguration cfg,
        boolean needInit
    ) throws IgniteCheckedException {
        assert cfg != null;
        assert cfg.getName() != null;

        cloneCheckSerializable(cfg);

        if (needInit){
            CacheObjectContext cacheObjCtx = ctx.cacheObjects().contextForCache(cfg);

            initialize(cfg, cacheObjCtx);
        }

        String cacheName = cfg.getName();

        DynamicCacheChangeRequest req = new DynamicCacheChangeRequest(UUID.randomUUID(), cacheName, ctx.localNodeId());

        req.startCacheConfiguration(cfg);
        req.template(cfg.getName().endsWith("*"));
        req.nearCacheConfiguration(cfg.getNearConfiguration());
        req.deploymentId(IgniteUuid.randomUuid());
        req.schema(new QuerySchema(cfg.getQueryEntities()));

        if (CU.isUtilityCache(cacheName))
            req.cacheType(CacheType.UTILITY);
        else if (internalCaches.contains(cacheName))
            req.cacheType(CacheType.INTERNAL);
        else
            req.cacheType(CacheType.USER);

        return req;
    }

    /**
     * @param reqs Requests.
     * @param failIfExists Fail if exists flag.
     * @return Collection of futures.
     */
    @SuppressWarnings("TypeMayBeWeakened")
    private Collection<DynamicCacheStartFuture> initiateCacheChanges(
        Collection<DynamicCacheChangeRequest> reqs,
        boolean failIfExists
    ) {
        Collection<DynamicCacheStartFuture> res = new ArrayList<>(reqs.size());

        Collection<DynamicCacheChangeRequest> sndReqs = new ArrayList<>(reqs.size());

        for (DynamicCacheChangeRequest req : reqs) {
            DynamicCacheStartFuture fut = new DynamicCacheStartFuture(req.cacheName(), req);

            try {
                if (req.stop() || req.close()) {
                    DynamicCacheDescriptor desc = cacheDescriptor(req.cacheName());

                    if (desc == null)
                        // No-op.
                        fut.onDone();
                    else {
                        assert desc.cacheConfiguration() != null : desc;

                        if (req.close() && desc.cacheConfiguration().getCacheMode() == LOCAL) {
                            req.close(false);
                            req.stop(true);
                            req.destroy(true);
                        }
                    }
                }

                if (fut.isDone())
                    continue;

                DynamicCacheStartFuture old = (DynamicCacheStartFuture)pendingFuts.putIfAbsent(
                    req.requestId(), fut);

                assert old == null;

                if (fut.isDone())
                    continue;

                sndReqs.add(req);
            }
            catch (Exception e) {
                fut.onDone(e);
            }
            finally {
                res.add(fut);
            }
        }

        Exception err = null;

        if (!sndReqs.isEmpty()) {
            try {
                ctx.discovery().sendCustomEvent(new DynamicCacheChangeBatch(sndReqs));

                if (ctx.isStopping()) {
                    err = new IgniteCheckedException("Failed to execute dynamic cache change request, " +
                        "node is stopping.");
                }
                else if (ctx.clientDisconnected()) {
                    err = new IgniteClientDisconnectedCheckedException(ctx.cluster().clientReconnectFuture(),
                        "Failed to execute dynamic cache change request, client node disconnected.");
                }
            }
            catch (IgniteCheckedException e) {
                err = e;
            }
        }

        if (err != null) {
            for (DynamicCacheStartFuture fut : res)
                fut.onDone(err);
        }

        return res;
    }

    /**
     * @param type Event type.
     * @param node Event node.
     * @param topVer Topology version.
     */
    public void onDiscoveryEvent(int type, ClusterNode node, AffinityTopologyVersion topVer) {
        cachesInfo.onDiscoveryEvent(type, node, topVer);

        sharedCtx.affinity().onDiscoveryEvent(type, node, topVer);
    }

    /**
     * Callback invoked from discovery thread when discovery custom message is received.
     *
     * @param msg Customer message.
     * @param topVer Current topology version.
     * @return {@code True} if minor topology version should be increased.
     */
    public boolean onCustomEvent(DiscoveryCustomMessage msg, AffinityTopologyVersion topVer) {
        if (msg instanceof SchemaAbstractDiscoveryMessage) {
            ctx.query().onDiscovery((SchemaAbstractDiscoveryMessage)msg);

            return false;
        }

        if (msg instanceof CacheAffinityChangeMessage)
            return sharedCtx.affinity().onCustomEvent(((CacheAffinityChangeMessage)msg));

        if (msg instanceof StartFullSnapshotAckDiscoveryMessage &&
            ((StartFullSnapshotAckDiscoveryMessage)msg).error() == null)
            return true;

        if (msg instanceof DynamicCacheChangeBatch)
            return cachesInfo.onCacheChangeRequested((DynamicCacheChangeBatch)msg, topVer);

        return false;
    }

    /**
<<<<<<< HEAD
     * @param batch Change request batch.
     * @param topVer Current topology version.
     * @return {@code True} if minor topology version should be increased.
     */
    private boolean onCacheChangeRequested(
        DynamicCacheChangeBatch batch,
        AffinityTopologyVersion topVer
    ) {
        AffinityTopologyVersion newTopVer = null;

        boolean incMinorTopVer = false;

        for (DynamicCacheChangeRequest req : batch.requests()) {
            initReceivedCacheConfiguration(req);

            if (req.template()) {
                CacheConfiguration ccfg = req.startCacheConfiguration();

                assert ccfg != null : req;

                DynamicCacheDescriptor desc = registeredTemplates.get(req.cacheName());

                if (desc == null) {
                    DynamicCacheDescriptor templateDesc = new DynamicCacheDescriptor(ctx,
                        ccfg,
                        req.cacheType(),
                        0,
                        true,
                        req.deploymentId(),
                        req.schema());

                    DynamicCacheDescriptor old = registeredTemplates.put(ccfg.getName(), templateDesc);

                    assert old == null :
                        "Dynamic cache map was concurrently modified [new=" + templateDesc + ", old=" + old + ']';
                }

                TemplateConfigurationFuture fut =
                    (TemplateConfigurationFuture)pendingTemplateFuts.get(ccfg.getName());

                if (fut != null && fut.deploymentId().equals(req.deploymentId()))
                    fut.onDone();

                continue;
            }

            DynamicCacheDescriptor desc = cacheDescriptor(req.cacheName());

            DynamicCacheStartFuture fut = null;

            if (ctx.localNodeId().equals(req.initiatingNodeId())) {
                fut = (DynamicCacheStartFuture)pendingFuts.get(req.requestId());

                if (fut != null && !F.eq(req.deploymentId(), fut.deploymentId()))
                    fut = null;
            }

            boolean needExchange = false;

            if (req.start()) {
                if (desc == null) {
                    if (req.clientStartOnly()) {
                        if (fut != null)
                            fut.onDone(new IgniteCheckedException("Failed to start client cache " +
                                "(a cache with the given name is not started): " + U.maskName(req.cacheName())));
                    }
                    else {
                        CacheConfiguration ccfg = req.startCacheConfiguration();

                        assert req.cacheType() != null : req;
                        assert F.eq(ccfg.getName(), req.cacheName()) : req;

                        DynamicCacheDescriptor startDesc = new DynamicCacheDescriptor(ctx,
                            ccfg,
                            req.cacheType(),
                            nextCacheGroupId(ccfg),
                            false,
                            req.deploymentId(),
                            req.schema());

                        if (newTopVer == null) {
                            newTopVer = new AffinityTopologyVersion(topVer.topologyVersion(),
                                topVer.minorTopologyVersion() + 1);
                        }

                        startDesc.startTopologyVersion(newTopVer);

                        DynamicCacheDescriptor old = cacheDescriptor(ccfg.getName(), startDesc);

                        assert old == null :
                            "Dynamic cache map was concurrently modified [new=" + startDesc + ", old=" + old + ']';

                        ctx.discovery().setCacheFilter(
                            ccfg.getName(),
                            ccfg.getNodeFilter(),
                            ccfg.getNearConfiguration() != null,
                            ccfg.getCacheMode());

                        ctx.discovery().addClientNode(req.cacheName(),
                            req.initiatingNodeId(),
                            req.nearCacheConfiguration() != null);

                        req.cacheDescriptor(startDesc);

                        needExchange = true;
                    }
                }
                else {
                    assert req.initiatingNodeId() != null : req;

                    // Cache already exists, exchange is needed only if client cache should be created.
                    ClusterNode node = ctx.discovery().node(req.initiatingNodeId());

                    boolean clientReq = node != null &&
                        !ctx.discovery().cacheAffinityNode(node, req.cacheName());

                    if (req.clientStartOnly()) {
                        needExchange = clientReq && ctx.discovery().addClientNode(req.cacheName(),
                            req.initiatingNodeId(),
                            req.nearCacheConfiguration() != null);
                    }
                    else {
                        if (req.failIfExists()) {
                            if (fut != null)
                                fut.onDone(new CacheExistsException("Failed to start cache " +
                                    "(a cache with the same name is already started): " + U.maskName(req.cacheName())));
                        }
                        else {
                            needExchange = clientReq && ctx.discovery().addClientNode(req.cacheName(),
                                req.initiatingNodeId(),
                                req.nearCacheConfiguration() != null);

                            if (needExchange)
                                req.clientStartOnly(true);
                        }
                    }

                    if (needExchange) {
                        if (newTopVer == null) {
                            newTopVer = new AffinityTopologyVersion(topVer.topologyVersion(),
                                topVer.minorTopologyVersion() + 1);
                        }

                        desc.clientCacheStartVersion(newTopVer);

                        req.cacheDescriptor(desc);
                    }
                }

                if (!needExchange && desc != null) {
                    if (desc.clientCacheStartVersion() != null)
                        req.cacheFutureTopologyVersion(desc.clientCacheStartVersion());
                    else
                        req.cacheFutureTopologyVersion(desc.startTopologyVersion());
                }
            }
            else if (req.globalStateChange() || req.resetLostPartitions())
                needExchange = true;
            else {
                assert req.stop() ^ req.close() : req;

                if (desc != null) {
                    if (req.stop()) {
                        DynamicCacheDescriptor old = registeredCaches.remove(req.cacheName());

                        assert old != null : "Dynamic cache map was concurrently modified [req=" + req + ']';

                        ctx.discovery().removeCacheFilter(req.cacheName());

                        needExchange = true;
                    }
                    else {
                        assert req.close() : req;

                        needExchange = ctx.discovery().onClientCacheClose(req.cacheName(), req.initiatingNodeId());
                    }
                }
            }

            req.exchangeNeeded(needExchange);

            incMinorTopVer |= needExchange;
        }

        return incMinorTopVer;
    }

    /**
     * @param req Cache change request.
     */
    private void initReceivedCacheConfiguration(DynamicCacheChangeRequest req) {
        if (req.startCacheConfiguration() != null) {
            CacheConfiguration ccfg = req.startCacheConfiguration();

            if (ccfg.isStoreKeepBinary() == null)
                ccfg.setStoreKeepBinary(CacheConfiguration.DFLT_STORE_KEEP_BINARY);
        }
    }

    /**
=======
>>>>>>> bf2360d5
     * Checks that preload-order-dependant caches has SYNC or ASYNC preloading mode.
     *
     * @param cfgs Caches.
     * @return Maximum detected preload order.
     * @throws IgniteCheckedException If validation failed.
     */
    private int validatePreloadOrder(CacheConfiguration[] cfgs) throws IgniteCheckedException {
        int maxOrder = 0;

        for (CacheConfiguration cfg : cfgs) {
            int rebalanceOrder = cfg.getRebalanceOrder();

            if (rebalanceOrder > 0) {
                if (cfg.getCacheMode() == LOCAL)
                    throw new IgniteCheckedException("Rebalance order set for local cache (fix configuration and restart the " +
                        "node): " + U.maskName(cfg.getName()));

                if (cfg.getRebalanceMode() == CacheRebalanceMode.NONE)
                    throw new IgniteCheckedException("Only caches with SYNC or ASYNC rebalance mode can be set as rebalance " +
                        "dependency for other caches [cacheName=" + U.maskName(cfg.getName()) +
                        ", rebalanceMode=" + cfg.getRebalanceMode() + ", rebalanceOrder=" + cfg.getRebalanceOrder() + ']');

                maxOrder = Math.max(maxOrder, rebalanceOrder);
            }
            else if (rebalanceOrder < 0)
                throw new IgniteCheckedException("Rebalance order cannot be negative for cache (fix configuration and restart " +
                    "the node) [cacheName=" + U.maskName(cfg.getName()) + ", rebalanceOrder=" + rebalanceOrder + ']');
        }

        return maxOrder;
    }

    /** {@inheritDoc} */
    @Nullable @Override public IgniteNodeValidationResult validateNode(ClusterNode node) {
        return validateHashIdResolvers(node);
    }

    /**
     * @param node Joining node.
     * @return Validation result or {@code null} in case of success.
     */
    @Nullable private IgniteNodeValidationResult validateHashIdResolvers(ClusterNode node) {
        if (!node.isClient()) {
            for (DynamicCacheDescriptor desc : cacheDescriptors()) {
                CacheConfiguration cfg = desc.cacheConfiguration();

                if (cfg.getAffinity() instanceof RendezvousAffinityFunction) {
                    RendezvousAffinityFunction aff = (RendezvousAffinityFunction)cfg.getAffinity();

                    Object nodeHashObj = aff.resolveNodeHash(node);

                    for (ClusterNode topNode : ctx.discovery().allNodes()) {
                        Object topNodeHashObj = aff.resolveNodeHash(topNode);

                        if (nodeHashObj.hashCode() == topNodeHashObj.hashCode()) {
                            String errMsg = "Failed to add node to topology because it has the same hash code for " +
                                "partitioned affinity as one of existing nodes [cacheName=" +
                                U.maskName(cfg.getName()) + ", existingNodeId=" + topNode.id() + ']';

                            String sndMsg = "Failed to add node to topology because it has the same hash code for " +
                                "partitioned affinity as one of existing nodes [cacheName=" +
                                U.maskName(cfg.getName()) + ", existingNodeId=" + topNode.id() + ']';

                            return new IgniteNodeValidationResult(topNode.id(), errMsg, sndMsg);
                        }
                    }
                }
            }
        }

        return null;
    }

    /**
     * Checks that remote caches has configuration compatible with the local.
     *
     * @param locCfg Local configuration.
     * @param rmtCfg Remote configuration.
     * @param rmtNode Remote node.
     * @throws IgniteCheckedException If check failed.
     */
    private void checkCache(CacheConfiguration locCfg, CacheConfiguration rmtCfg, ClusterNode rmtNode) throws IgniteCheckedException {
        ClusterNode locNode = ctx.discovery().localNode();

        UUID rmt = rmtNode.id();

        GridCacheAttributes rmtAttr = new GridCacheAttributes(rmtCfg);
        GridCacheAttributes locAttr = new GridCacheAttributes(locCfg);

        boolean isLocAff = CU.affinityNode(locNode, locCfg.getNodeFilter());
        boolean isRmtAff = CU.affinityNode(rmtNode, rmtCfg.getNodeFilter());

        CU.checkAttributeMismatch(log, rmtAttr.cacheName(), rmt, "cacheMode", "Cache mode",
            locAttr.cacheMode(), rmtAttr.cacheMode(), true);

        if (rmtAttr.cacheMode() != LOCAL) {
            CU.checkAttributeMismatch(log, rmtAttr.cacheName(), rmt, "interceptor", "Cache Interceptor",
                locAttr.interceptorClassName(), rmtAttr.interceptorClassName(), true);

            CU.checkAttributeMismatch(log, rmtAttr.cacheName(), rmt, "atomicityMode",
                "Cache atomicity mode", locAttr.atomicityMode(), rmtAttr.atomicityMode(), true);

            CU.checkAttributeMismatch(log, rmtAttr.cacheName(), rmt, "cachePreloadMode",
                "Cache preload mode", locAttr.cacheRebalanceMode(), rmtAttr.cacheRebalanceMode(), true);

            boolean checkStore = isLocAff && isRmtAff;

            if (checkStore)
                CU.checkAttributeMismatch(log, rmtAttr.cacheName(), rmt, "storeFactory", "Store factory",
                    locAttr.storeFactoryClassName(), rmtAttr.storeFactoryClassName(), true);

            CU.checkAttributeMismatch(log, rmtAttr.cacheName(), rmt, "cacheAffinity", "Cache affinity",
                locAttr.cacheAffinityClassName(), rmtAttr.cacheAffinityClassName(), true);

            CU.checkAttributeMismatch(log, rmtAttr.cacheName(), rmt, "cacheAffinityMapper",
                "Cache affinity mapper", locAttr.cacheAffinityMapperClassName(),
                rmtAttr.cacheAffinityMapperClassName(), true);

            CU.checkAttributeMismatch(log, rmtAttr.cacheName(), rmt, "affinityPartitionsCount",
                "Affinity partitions count", locAttr.affinityPartitionsCount(),
                rmtAttr.affinityPartitionsCount(), true);

            CU.checkAttributeMismatch(log, rmtAttr.cacheName(), rmt, "evictionFilter", "Eviction filter",
                locAttr.evictionFilterClassName(), rmtAttr.evictionFilterClassName(), true);

            CU.checkAttributeMismatch(log, rmtAttr.cacheName(), rmt, "evictionPolicy", "Eviction policy",
                locAttr.evictionPolicyClassName(), rmtAttr.evictionPolicyClassName(), true);

            CU.checkAttributeMismatch(log, rmtAttr.cacheName(), rmt, "transactionManagerLookup",
                "Transaction manager lookup", locAttr.transactionManagerLookupClassName(),
                rmtAttr.transactionManagerLookupClassName(), false);

            CU.checkAttributeMismatch(log, rmtAttr.cacheName(), rmt, "defaultLockTimeout",
                "Default lock timeout", locAttr.defaultLockTimeout(), rmtAttr.defaultLockTimeout(), false);

            CU.checkAttributeMismatch(log, rmtAttr.cacheName(), rmt, "preloadBatchSize",
                "Preload batch size", locAttr.rebalanceBatchSize(), rmtAttr.rebalanceBatchSize(), false);

            CU.checkAttributeMismatch(log, rmtAttr.cacheName(), rmt, "writeSynchronizationMode",
                "Write synchronization mode", locAttr.writeSynchronization(), rmtAttr.writeSynchronization(),
                true);

            CU.checkAttributeMismatch(log, rmtAttr.cacheName(), rmt, "writeBehindBatchSize",
                "Write behind batch size", locAttr.writeBehindBatchSize(), rmtAttr.writeBehindBatchSize(),
                false);

            CU.checkAttributeMismatch(log, rmtAttr.cacheName(), rmt, "writeBehindEnabled",
                "Write behind enabled", locAttr.writeBehindEnabled(), rmtAttr.writeBehindEnabled(), false);

            CU.checkAttributeMismatch(log, rmtAttr.cacheName(), rmt, "writeBehindFlushFrequency",
                "Write behind flush frequency", locAttr.writeBehindFlushFrequency(),
                rmtAttr.writeBehindFlushFrequency(), false);

            CU.checkAttributeMismatch(log, rmtAttr.cacheName(), rmt, "writeBehindFlushSize",
                "Write behind flush size", locAttr.writeBehindFlushSize(), rmtAttr.writeBehindFlushSize(),
                false);

            CU.checkAttributeMismatch(log, rmtAttr.cacheName(), rmt, "writeBehindFlushThreadCount",
                "Write behind flush thread count", locAttr.writeBehindFlushThreadCount(),
                rmtAttr.writeBehindFlushThreadCount(), false);

            if (locAttr.cacheMode() == PARTITIONED) {
                CU.checkAttributeMismatch(log, rmtAttr.cacheName(), rmt, "nearEvictionPolicy",
                    "Near eviction policy", locAttr.nearEvictionPolicyClassName(),
                    rmtAttr.nearEvictionPolicyClassName(), false);

                CU.checkAttributeMismatch(log, rmtAttr.cacheName(), rmt, "affinityIncludeNeighbors",
                    "Affinity include neighbors", locAttr.affinityIncludeNeighbors(),
                    rmtAttr.affinityIncludeNeighbors(), true);

                CU.checkAttributeMismatch(log, rmtAttr.cacheName(), rmt, "affinityKeyBackups",
                    "Affinity key backups", locAttr.affinityKeyBackups(),
                    rmtAttr.affinityKeyBackups(), true);
            }
        }
    }

    /**
     * @param rmt Remote node to check.
     * @throws IgniteCheckedException If check failed.
     */
    private void checkTransactionConfiguration(ClusterNode rmt) throws IgniteCheckedException {
        TransactionConfiguration txCfg = rmt.attribute(ATTR_TX_CONFIG);

        if (txCfg != null) {
            TransactionConfiguration locTxCfg = ctx.config().getTransactionConfiguration();

            if (locTxCfg.isTxSerializableEnabled() != txCfg.isTxSerializableEnabled())
                throw new IgniteCheckedException("Serializable transactions enabled mismatch " +
                    "(fix txSerializableEnabled property or set -D" + IGNITE_SKIP_CONFIGURATION_CONSISTENCY_CHECK + "=true " +
                    "system property) [rmtNodeId=" + rmt.id() +
                    ", locTxSerializableEnabled=" + locTxCfg.isTxSerializableEnabled() +
                    ", rmtTxSerializableEnabled=" + txCfg.isTxSerializableEnabled() + ']');
        }
    }

    /**
     * @param cfg Cache configuration.
     * @return Query manager.
     */
    private GridCacheQueryManager queryManager(CacheConfiguration cfg) {
        return cfg.getCacheMode() == LOCAL ? new GridCacheLocalQueryManager() : new GridCacheDistributedQueryManager();
    }

    /**
     * @return Last data version.
     */
    public long lastDataVersion() {
        long max = 0;

        for (GridCacheAdapter<?, ?> cache : caches.values()) {
            GridCacheContext<?, ?> ctx = cache.context();

            if (ctx.versions().last().order() > max)
                max = ctx.versions().last().order();

            if (ctx.isNear()) {
                ctx = ctx.near().dht().context();

                if (ctx.versions().last().order() > max)
                    max = ctx.versions().last().order();
            }
        }

        return max;
    }

    /**
     * @param name Cache name.
     * @param <K> type of keys.
     * @param <V> type of values.
     * @return Cache instance for given name.
     */
    @SuppressWarnings("unchecked")
    public <K, V> IgniteInternalCache<K, V> cache(String name) {
        assert name != null;

        if (log.isDebugEnabled())
            log.debug("Getting cache for name: " + name);

        IgniteCacheProxy<K, V> jcache = (IgniteCacheProxy<K, V>)jCacheProxies.get(name);

        return jcache == null ? null : jcache.internalProxy();
    }

    /**
     * @param name Cache name.
     * @return Cache instance for given name.
     * @throws IgniteCheckedException If failed.
     */
    @SuppressWarnings("unchecked")
    public <K, V> IgniteInternalCache<K, V> getOrStartCache(String name) throws IgniteCheckedException {
        assert name != null;

        if (log.isDebugEnabled())
            log.debug("Getting cache for name: " + name);

        IgniteCacheProxy<?, ?> cache = jCacheProxies.get(name);

        if (cache == null) {
            dynamicStartCache(null, name, null, false, true, true).get();

            cache = jCacheProxies.get(name);
        }

        return cache == null ? null : (IgniteInternalCache<K, V>)cache.internalProxy();
    }

    /**
     * @return All configured cache instances.
     */
    public Collection<IgniteInternalCache<?, ?>> caches() {
        return F.viewReadOnly(jCacheProxies.values(), new IgniteClosure<IgniteCacheProxy<?, ?>,
            IgniteInternalCache<?, ?>>() {
            @Override public IgniteInternalCache<?, ?> apply(IgniteCacheProxy<?, ?> entries) {
                return entries.internalProxy();
            }
        });
    }

    /**
     * @return All configured cache instances.
     */
    public Collection<IgniteCacheProxy<?, ?>> jcaches() {
        return jCacheProxies.values();
    }

    /**
     * Gets utility cache.
     *
     * @return Utility cache.
     */
    public <K, V> IgniteInternalCache<K, V> utilityCache() {
        return internalCacheEx(CU.UTILITY_CACHE_NAME);
    }

    /**
     * Gets utility cache for atomic data structures.
     *
     * @return Utility cache for atomic data structures.
     */
    public <K, V> IgniteInternalCache<K, V> atomicsCache() {
        return internalCacheEx(CU.ATOMICS_CACHE_NAME);
    }

    /**
     * @param name Cache name.
     * @return Cache.
     */
    private <K, V> IgniteInternalCache<K, V> internalCacheEx(String name) {
        if (ctx.discovery().localNode().isClient()) {
            IgniteCacheProxy<K, V> proxy = (IgniteCacheProxy<K, V>)jCacheProxies.get(name);

            assert proxy != null;

            return proxy.internalProxy();
        }

        return internalCache(name);
    }

    /**
     * @param name Cache name.
     * @param <K> type of keys.
     * @param <V> type of values.
     * @return Cache instance for given name.
     */
    @SuppressWarnings("unchecked")
    public <K, V> IgniteInternalCache<K, V> publicCache(String name) {
        assert name != null;

        if (log.isDebugEnabled())
            log.debug("Getting public cache for name: " + name);

        DynamicCacheDescriptor desc = cacheDescriptor(name);

        if (desc == null)
            throw new IllegalArgumentException("Cache is not started: " + name);

        if (!desc.cacheType().userCache())
            throw new IllegalStateException("Failed to get cache because it is a system cache: " + name);

        IgniteCacheProxy<K, V> jcache = (IgniteCacheProxy<K, V>)jCacheProxies.get(name);

        if (jcache == null)
            throw new IllegalArgumentException("Cache is not started: " + name);

        return jcache.internalProxy();
    }

    /**
     * @param cacheName Cache name.
     * @param <K> type of keys.
     * @param <V> type of values.
     * @return Cache instance for given name.
     * @throws IgniteCheckedException If failed.
     */
    public <K, V> IgniteCacheProxy<K, V> publicJCache(String cacheName) throws IgniteCheckedException {
        return publicJCache(cacheName, true, true);
    }

    /**
     * @param cacheName Cache name.
     * @param failIfNotStarted If {@code true} throws {@link IllegalArgumentException} if cache is not started,
     *        otherwise returns {@code null} in this case.
     * @param checkThreadTx If {@code true} checks that current thread does not have active transactions.
     * @return Cache instance for given name.
     * @throws IgniteCheckedException If failed.
     */
    @SuppressWarnings({"unchecked", "ConstantConditions"})
    @Nullable public <K, V> IgniteCacheProxy<K, V> publicJCache(String cacheName,
        boolean failIfNotStarted,
        boolean checkThreadTx) throws IgniteCheckedException {
        assert cacheName != null;

        if (log.isDebugEnabled())
            log.debug("Getting public cache for name: " + cacheName);

        IgniteCacheProxy<?, ?> cache = jCacheProxies.get(cacheName);

        DynamicCacheDescriptor desc = cacheDescriptor(cacheName);

        if (desc != null && !desc.cacheType().userCache())
            throw new IllegalStateException("Failed to get cache because it is a system cache: " + cacheName);

        if (cache == null) {
            dynamicStartCache(null, cacheName, null, false, failIfNotStarted, checkThreadTx).get();

            cache = jCacheProxies.get(cacheName);
        }

        return (IgniteCacheProxy<K, V>)cache;
    }

    /**
     * Get configuration for the given cache.
     *
     * @param name Cache name.
     * @return Cache configuration.
     */
    public CacheConfiguration cacheConfiguration(String name) {
        assert name != null;

        DynamicCacheDescriptor desc = cacheDescriptor(name);

        if (desc == null)
            throw new IllegalStateException("Cache doesn't exist: " + name);
        else
            return desc.cacheConfiguration();
    }

    /**
     * Get registered cache descriptor.
     *
     * @param name Name.
     * @return Descriptor.
     */
    public DynamicCacheDescriptor cacheDescriptor(String name) {
        return cachesInfo.registeredCaches().get(name);
    }

    /**
     * @return Cache descriptors.
     */
    public Collection<DynamicCacheDescriptor> cacheDescriptors() {
        return cachesInfo.registeredCaches().values();
    }

    /**
     * @param cacheId Cache ID.
     * @return Cache descriptor.
     */
    @Nullable public DynamicCacheDescriptor cacheDescriptor(int cacheId) {
        for (DynamicCacheDescriptor cacheDesc : cacheDescriptors()) {
            CacheConfiguration ccfg = cacheDesc.cacheConfiguration();

            assert ccfg != null : cacheDesc;

            if (CU.cacheId(ccfg.getName()) == cacheId)
                return cacheDesc;
        }

        return null;
    }

    /**
     * @param cacheCfg Cache configuration template.
     * @throws IgniteCheckedException If failed.
     */
    public void addCacheConfiguration(CacheConfiguration cacheCfg) throws IgniteCheckedException {
        assert cacheCfg.getName() != null;

        String name = cacheCfg.getName();

        DynamicCacheDescriptor desc = cachesInfo.registeredTemplates().get(name);

        if (desc != null)
            return;

        DynamicCacheChangeRequest req = DynamicCacheChangeRequest.addTemplateRequest(ctx, cacheCfg);

        TemplateConfigurationFuture fut = new TemplateConfigurationFuture(req.cacheName(), req.deploymentId());

        TemplateConfigurationFuture old =
            (TemplateConfigurationFuture)pendingTemplateFuts.putIfAbsent(cacheCfg.getName(), fut);

        if (old != null)
            fut = old;

        Exception err = null;

        try {
            ctx.discovery().sendCustomEvent(new DynamicCacheChangeBatch(Collections.singleton(req)));

            if (ctx.isStopping()) {
                err = new IgniteCheckedException("Failed to execute dynamic cache change request, " +
                    "node is stopping.");
            }
            else if (ctx.clientDisconnected()) {
                err = new IgniteClientDisconnectedCheckedException(ctx.cluster().clientReconnectFuture(),
                    "Failed to execute dynamic cache change request, client node disconnected.");
            }
        }
        catch (IgniteCheckedException e) {
            err = e;
        }

        if (err != null)
            fut.onDone(err);

        fut.get();
    }

    /**
     * @param name Cache name.
     * @return Cache instance for given name.
     */
    @SuppressWarnings("unchecked")
    public <K, V> IgniteCacheProxy<K, V> jcache(String name) {
        assert name != null;

        IgniteCacheProxy<K, V> cache = (IgniteCacheProxy<K, V>)jCacheProxies.get(name);

        if (cache == null)
            throw new IllegalArgumentException("Cache is not configured: " + name);

        return cache;
    }

    /**
     * @return All configured public cache instances.
     */
    public Collection<IgniteCacheProxy<?, ?>> publicCaches() {
        Collection<IgniteCacheProxy<?, ?>> res = new ArrayList<>(jCacheProxies.size());

        for (Map.Entry<String, IgniteCacheProxy<?, ?>> entry : jCacheProxies.entrySet()) {
            if (entry.getValue().context().userCache())
                res.add(entry.getValue());
        }

        return res;
    }

    /**
     * @param name Cache name.
     * @param <K> type of keys.
     * @param <V> type of values.
     * @return Cache instance for given name.
     */
    @SuppressWarnings("unchecked")
    public <K, V> GridCacheAdapter<K, V> internalCache(String name) {
        assert name != null;

        if (log.isDebugEnabled())
            log.debug("Getting internal cache adapter: " + name);

        return (GridCacheAdapter<K, V>)caches.get(name);
    }

    /**
     * Cancel all user operations.
     */
    private void cancelFutures() {
        sharedCtx.mvcc().onStop();

        Exception err = new IgniteCheckedException("Operation has been cancelled (node is stopping).");

        for (IgniteInternalFuture fut : pendingFuts.values())
            ((GridFutureAdapter)fut).onDone(err);

        for (IgniteInternalFuture fut : pendingTemplateFuts.values())
            ((GridFutureAdapter)fut).onDone(err);
    }

    /**
     * @return All internal cache instances.
     */
    public Collection<GridCacheAdapter<?, ?>> internalCaches() {
        return caches.values();
    }

    /**
     * @param name Cache name.
     * @return {@code True} if specified cache is system, {@code false} otherwise.
     */
    public boolean systemCache(String name) {
        assert name != null;

        DynamicCacheDescriptor desc = cacheDescriptor(name);

        return desc != null && !desc.cacheType().userCache();
    }

    /** {@inheritDoc} */
    @Override public void printMemoryStats() {
        X.println(">>> ");

        for (GridCacheAdapter c : caches.values()) {
            X.println(">>> Cache memory stats [igniteInstanceName=" + ctx.igniteInstanceName() +
                ", cache=" + c.name() + ']');

            c.context().printMemoryStats();
        }
    }

    /**
     * Callback invoked by deployment manager for whenever a class loader gets undeployed.
     *
     * @param ldr Class loader.
     */
    public void onUndeployed(ClassLoader ldr) {
        if (!ctx.isStopping()) {
            for (GridCacheAdapter<?, ?> cache : caches.values()) {
                // Do not notify system caches and caches for which deployment is disabled.
                if (cache.context().userCache() && cache.context().deploymentEnabled())
                    cache.onUndeploy(ldr);
            }
        }
    }

    /**
     * @return Shared context.
     */
    public <K, V> GridCacheSharedContext<K, V> context() {
        return (GridCacheSharedContext<K, V>)sharedCtx;
    }

    /**
     * @return Transactions interface implementation.
     */
    public IgniteTransactionsEx transactions() {
        return transactions;
    }

    /**
     * Starts client caches that do not exist yet.
     *
     * @throws IgniteCheckedException In case of error.
     */
    public void createMissingQueryCaches() throws IgniteCheckedException {
        for (Map.Entry<String, DynamicCacheDescriptor> e : cachesInfo.registeredCaches().entrySet()) {
            DynamicCacheDescriptor desc = e.getValue();

            if (isMissingQueryCache(desc))
                dynamicStartCache(null, desc.cacheConfiguration().getName(), null, false, true, true).get();
        }
    }

    /**
     * Whether cache defined by provided descriptor is not yet started and has queries enabled.
     *
     * @param desc Descriptor.
     * @return {@code True} if this is missing query cache.
     */
    private boolean isMissingQueryCache(DynamicCacheDescriptor desc) {
        CacheConfiguration ccfg = desc.cacheConfiguration();

        return !caches.containsKey(ccfg.getName()) && QueryUtils.isEnabled(ccfg);
    }

    /**
     * Registers MBean for cache components.
     *
     * @param obj Cache component.
     * @param cacheName Cache name.
     * @param near Near flag.
     * @throws IgniteCheckedException If registration failed.
     */
    @SuppressWarnings("unchecked")
    private void registerMbean(Object obj, @Nullable String cacheName, boolean near)
        throws IgniteCheckedException {
        assert obj != null;

        MBeanServer srvr = ctx.config().getMBeanServer();

        assert srvr != null;

        cacheName = U.maskName(cacheName);

        cacheName = near ? cacheName + "-near" : cacheName;

        final Object mbeanImpl = (obj instanceof IgniteMBeanAware) ? ((IgniteMBeanAware)obj).getMBean() : obj;

        for (Class<?> itf : mbeanImpl.getClass().getInterfaces()) {
            if (itf.getName().endsWith("MBean") || itf.getName().endsWith("MXBean")) {
                try {
                    U.registerCacheMBean(srvr, ctx.igniteInstanceName(), cacheName, obj.getClass().getName(), mbeanImpl,
                        (Class<Object>)itf);
                }
                catch (JMException e) {
                    throw new IgniteCheckedException("Failed to register MBean for component: " + obj, e);
                }

                break;
            }
        }
    }

    /**
     * Unregisters MBean for cache components.
     *
     * @param o Cache component.
     * @param cacheName Cache name.
     * @param near Near flag.
     */
    private void unregisterMbean(Object o, @Nullable String cacheName, boolean near) {
        assert o != null;

        MBeanServer srvr = ctx.config().getMBeanServer();

        assert srvr != null;

        cacheName = U.maskName(cacheName);

        cacheName = near ? cacheName + "-near" : cacheName;

        boolean needToUnregister = o instanceof IgniteMBeanAware;

        if (!needToUnregister) {
            for (Class<?> itf : o.getClass().getInterfaces()) {
                if (itf.getName().endsWith("MBean") || itf.getName().endsWith("MXBean")) {
                    needToUnregister = true;

                    break;
                }
            }
        }

        if (needToUnregister) {
            try {
                srvr.unregisterMBean(U.makeCacheMBeanName(ctx.igniteInstanceName(), cacheName, o.getClass().getName()));
            }
            catch (JMException e) {
                U.error(log, "Failed to unregister MBean for component: " + o, e);
            }
        }
    }

    /**
     * @param ccfg Cache configuration.
     * @param objs Extra components.
     * @return Components provided in cache configuration which can implement {@link LifecycleAware} interface.
     */
    private Iterable<Object> lifecycleAwares(CacheConfiguration ccfg, Object... objs) {
        Collection<Object> ret = new ArrayList<>(7 + objs.length);

        ret.add(ccfg.getAffinity());
        ret.add(ccfg.getAffinityMapper());
        ret.add(ccfg.getEvictionFilter());
        ret.add(ccfg.getEvictionPolicy());
        ret.add(ccfg.getInterceptor());
        ret.add(ccfg.getTopologyValidator());

        NearCacheConfiguration nearCfg = ccfg.getNearConfiguration();

        if (nearCfg != null)
            ret.add(nearCfg.getNearEvictionPolicy());

        Collections.addAll(ret, objs);

        return ret;
    }

    /**
     * @throws IgniteException If transaction exist.
     */
    private void checkEmptyTransactions() throws IgniteException {
        if (transactions().tx() != null || sharedCtx.lockedTopologyVersion(null) != null)
            throw new IgniteException("Cannot start/stop cache within lock or transaction.");
    }

    /**
     * @param val Object to check.
     * @return Configuration copy.
     * @throws IgniteCheckedException If validation failed.
     */
    private CacheConfiguration cloneCheckSerializable(final CacheConfiguration val) throws IgniteCheckedException {
        if (val == null)
            return null;

        return withBinaryContext(new IgniteOutClosureX<CacheConfiguration>() {
            @Override public CacheConfiguration applyx() throws IgniteCheckedException {
                if (val.getCacheStoreFactory() != null) {
                    try {
                        ClassLoader ldr = ctx.config().getClassLoader();

                        if (ldr == null)
                            ldr = val.getCacheStoreFactory().getClass().getClassLoader();

                        U.unmarshal(marsh, U.marshal(marsh, val.getCacheStoreFactory()),
                            U.resolveClassLoader(ldr, ctx.config()));
                    }
                    catch (IgniteCheckedException e) {
                        throw new IgniteCheckedException("Failed to validate cache configuration. " +
                            "Cache store factory is not serializable. Cache name: " + U.maskName(val.getName()), e);
                    }
                }

                try {
                    return U.unmarshal(marsh, U.marshal(marsh, val), U.resolveClassLoader(ctx.config()));
                }
                catch (IgniteCheckedException e) {
                    throw new IgniteCheckedException("Failed to validate cache configuration " +
                        "(make sure all objects in cache configuration are serializable): " + U.maskName(val.getName()), e);
                }
            }
        });
    }

    /**
     * @param c Closure.
     * @return Closure result.
     * @throws IgniteCheckedException If failed.
     */
    private <T> T withBinaryContext(IgniteOutClosureX<T> c) throws IgniteCheckedException {
        IgniteCacheObjectProcessor objProc = ctx.cacheObjects();
        BinaryContext oldCtx = null;

        if (objProc instanceof CacheObjectBinaryProcessorImpl) {
            GridBinaryMarshaller binMarsh = ((CacheObjectBinaryProcessorImpl)objProc).marshaller();

            oldCtx = binMarsh == null ? null : binMarsh.pushContext();
        }

        try {
            return c.applyx();
        }
        finally {
            if (objProc instanceof CacheObjectBinaryProcessorImpl)
                GridBinaryMarshaller.popContext(oldCtx);
        }
    }

    /**
     * Prepares DynamicCacheChangeRequest for cache creation.
     *
     * @param ccfg Cache configuration
     * @param cacheName Cache name
     * @param nearCfg Near cache configuration
     * @param cacheType Cache type
     * @param failIfExists Fail if exists flag.
     * @param failIfNotStarted If {@code true} fails if cache is not started.
     * @return Request or {@code null} if cache already exists.
     * @throws IgniteCheckedException if some of pre-checks failed
     * @throws CacheExistsException if cache exists and failIfExists flag is {@code true}
     */
    private DynamicCacheChangeRequest prepareCacheChangeRequest(
        @Nullable CacheConfiguration ccfg,
        String cacheName,
        @Nullable NearCacheConfiguration nearCfg,
        CacheType cacheType,
        boolean failIfExists,
        boolean failIfNotStarted
    ) throws IgniteCheckedException {
        DynamicCacheDescriptor desc = cacheDescriptor(cacheName);

        DynamicCacheChangeRequest req = new DynamicCacheChangeRequest(UUID.randomUUID(), cacheName, ctx.localNodeId());

        req.failIfExists(failIfExists);

        if (ccfg != null) {
            cloneCheckSerializable(ccfg);

            if (desc != null) {
                if (failIfExists) {
                    throw new CacheExistsException("Failed to start cache " +
                        "(a cache with the same name is already started): " + cacheName);
                }
                else {
                    CacheConfiguration descCfg = desc.cacheConfiguration();

                    // Check if we were asked to start a near cache.
                    if (nearCfg != null) {
                        if (CU.affinityNode(ctx.discovery().localNode(), descCfg.getNodeFilter())) {
                            // If we are on a data node and near cache was enabled, return success, else - fail.
                            if (descCfg.getNearConfiguration() != null)
                                return null;
                            else
                                throw new IgniteCheckedException("Failed to start near " +
                                    "cache (local node is an affinity node for cache): " + cacheName);
                        }
                        else
                            // If local node has near cache, return success.
                            req.clientStartOnly(true);
                    }
                    else
                        req.clientStartOnly(true);

                    req.deploymentId(desc.deploymentId());
                    req.startCacheConfiguration(descCfg);
                    req.schema(desc.schema());
                }
            }
            else {
                req.deploymentId(IgniteUuid.randomUuid());

                CacheConfiguration cfg = new CacheConfiguration(ccfg);

                CacheObjectContext cacheObjCtx = ctx.cacheObjects().contextForCache(cfg);

                initialize(cfg, cacheObjCtx);

                req.startCacheConfiguration(cfg);
                req.schema(new QuerySchema(cfg.getQueryEntities()));
            }
        }
        else {
            req.clientStartOnly(true);

            if (desc != null)
                ccfg = desc.cacheConfiguration();

            if (ccfg == null) {
                if (failIfNotStarted) {
                    throw new CacheExistsException("Failed to start client cache " +
                        "(a cache with the given name is not started): " + cacheName);
                }
                else
                    return null;
            }

            req.deploymentId(desc.deploymentId());
            req.startCacheConfiguration(ccfg);
            req.schema(desc.schema());
        }

        if (nearCfg != null)
            req.nearCacheConfiguration(nearCfg);

        req.cacheType(cacheType);

        return req;
    }

    /**
     * @param obj Object to clone.
     * @return Object copy.
     * @throws IgniteCheckedException If failed.
     */
    public <T> T clone(final T obj) throws IgniteCheckedException {
        return withBinaryContext(new IgniteOutClosureX<T>() {
            @Override public T applyx() throws IgniteCheckedException {
                return U.unmarshal(marsh, U.marshal(marsh, obj), U.resolveClassLoader(ctx.config()));
            }
        });
    }

    /**
     *
     */
    @SuppressWarnings("ExternalizableWithoutPublicNoArgConstructor")
    private class DynamicCacheStartFuture extends GridFutureAdapter<Object> {
        /** Cache name. */
        private String cacheName;

        /** Change request. */
        @GridToStringInclude
        private DynamicCacheChangeRequest req;

        /**
         * @param cacheName Cache name.
         * @param req Cache start request.
         */
        private DynamicCacheStartFuture(String cacheName, DynamicCacheChangeRequest req) {
            this.cacheName = cacheName;
            this.req = req;
        }

        /**
         * @return Request.
         */
        public DynamicCacheChangeRequest request() {
            return req;
        }

        /** {@inheritDoc} */
        @Override public boolean onDone(@Nullable Object res, @Nullable Throwable err) {
            // Make sure to remove future before completion.
            pendingFuts.remove(req.requestId(), this);

            return super.onDone(res, err);
        }

        /** {@inheritDoc} */
        @Override public String toString() {
            return S.toString(DynamicCacheStartFuture.class, this);
        }
    }

    /**
     *
     */
    @SuppressWarnings("ExternalizableWithoutPublicNoArgConstructor")
    private class TemplateConfigurationFuture extends GridFutureAdapter<Object> {
        /** Start ID. */
        @GridToStringInclude
        private IgniteUuid deploymentId;

        /** Cache name. */
        private String cacheName;

        /**
         * @param cacheName Cache name.
         * @param deploymentId Deployment ID.
         */
        private TemplateConfigurationFuture(String cacheName, IgniteUuid deploymentId) {
            this.deploymentId = deploymentId;
            this.cacheName = cacheName;
        }

        /**
         * @return Start ID.
         */
        public IgniteUuid deploymentId() {
            return deploymentId;
        }

        /** {@inheritDoc} */
        @Override public boolean onDone(@Nullable Object res, @Nullable Throwable err) {
            // Make sure to remove future before completion.
            pendingTemplateFuts.remove(cacheName, this);

            return super.onDone(res, err);
        }

        /** {@inheritDoc} */
        @Override public String toString() {
            return S.toString(TemplateConfigurationFuture.class, this);
        }
    }

    /**
     *
     */
    private static class LocalAffinityFunction implements AffinityFunction {
        /** */
        private static final long serialVersionUID = 0L;

        /** {@inheritDoc} */
        @Override public List<List<ClusterNode>> assignPartitions(AffinityFunctionContext affCtx) {
            ClusterNode locNode = null;

            for (ClusterNode n : affCtx.currentTopologySnapshot()) {
                if (n.isLocal()) {
                    locNode = n;

                    break;
                }
            }

            if (locNode == null)
                throw new IgniteException("Local node is not included into affinity nodes for 'LOCAL' cache");

            List<List<ClusterNode>> res = new ArrayList<>(partitions());

            for (int part = 0; part < partitions(); part++)
                res.add(Collections.singletonList(locNode));

            return Collections.unmodifiableList(res);
        }

        /** {@inheritDoc} */
        @Override public void reset() {
            // No-op.
        }

        /** {@inheritDoc} */
        @Override public int partitions() {
            return 1;
        }

        /** {@inheritDoc} */
        @Override public int partition(Object key) {
            return 0;
        }

        /** {@inheritDoc} */
        @Override public void removeNode(UUID nodeId) {
            // No-op.
        }
    }

    /**
     *
     */
    private class RemovedItemsCleanupTask implements GridTimeoutObject {
        /** */
        private final IgniteUuid id = IgniteUuid.randomUuid();

        /** */
        private final long endTime;

        /** */
        private final long timeout;

        /**
         * @param timeout Timeout.
         */
        RemovedItemsCleanupTask(long timeout) {
            this.timeout = timeout;
            this.endTime = U.currentTimeMillis() + timeout;
        }

        /** {@inheritDoc} */
        @Override public IgniteUuid timeoutId() {
            return id;
        }

        /** {@inheritDoc} */
        @Override public long endTime() {
            return endTime;
        }

        /** {@inheritDoc} */
        @Override public void onTimeout() {
            ctx.closure().runLocalSafe(new Runnable() {
                @Override public void run() {
                    try {
                        for (GridCacheContext cacheCtx : sharedCtx.cacheContexts()) {
                            if (!cacheCtx.isLocal() && cacheCtx.affinityNode()) {
                                GridDhtPartitionTopology top = null;

                                try {
                                    top = cacheCtx.topology();
                                }
                                catch (IllegalStateException ignore) {
                                    // Cache stopped.
                                }

                                if (top != null) {
                                    for (GridDhtLocalPartition part : top.currentLocalPartitions())
                                        part.cleanupRemoveQueue();
                                }

                                if (ctx.isStopping())
                                    return;
                            }
                        }
                    }
                    catch (Exception e) {
                        U.error(log, "Failed to cleanup removed cache items: " + e, e);
                    }

                    if (ctx.isStopping())
                        return;

                    addRemovedItemsCleanupTask(timeout);
                }
            }, true);
        }
    }
}<|MERGE_RESOLUTION|>--- conflicted
+++ resolved
@@ -633,16 +633,8 @@
         for (GridCacheSharedManager mgr : sharedCtx.managers())
             mgr.start(sharedCtx);
 
-<<<<<<< HEAD
-        //if inActivate on start then skip caches registration.
-        if (!activeOnStart)
-            return;
-
-        CacheConfiguration[] cfgs = ctx.config().getCacheConfiguration();
-=======
         if (activeOnStart && !ctx.config().isDaemon()) {
             Map<String, CacheJoinNodeDiscoveryData.CacheInfo> caches = new HashMap<>();
->>>>>>> bf2360d5
 
             Map<String, CacheJoinNodeDiscoveryData.CacheInfo> templates = new HashMap<>();
 
@@ -650,42 +642,99 @@
 
             registerCacheFromPersistentStore(caches, templates);
 
-<<<<<<< HEAD
-    /**
-     * @param cfgs Cache configurations.
+            cachesInfo.onStart(new CacheJoinNodeDiscoveryData(IgniteUuid.randomUuid(), caches, templates));
+        }
+
+        if (log.isDebugEnabled())
+            log.debug("Started cache processor.");
+    }
+
+    /**
+     * @param cfg Cache configuration.
+     * @param caches Caches map.
+     * @param templates Templates map.
      * @throws IgniteCheckedException If failed.
      */
-    private void registerCacheFromConfig(CacheConfiguration[] cfgs) throws IgniteCheckedException {
-        if (ctx.config().isDaemon())
-            return;
+    private void registerCache(CacheConfiguration cfg,
+        Map<String, CacheJoinNodeDiscoveryData.CacheInfo> caches,
+        Map<String, CacheJoinNodeDiscoveryData.CacheInfo> templates) throws IgniteCheckedException {
+        CU.validateCacheName(cfg.getName());
+
+        cloneCheckSerializable(cfg);
+
+        CacheObjectContext cacheObjCtx = ctx.cacheObjects().contextForCache(cfg);
+
+        // Initialize defaults.
+        initialize(cfg, cacheObjCtx);
+
+        boolean template = cfg.getName().endsWith("*");
+
+        if (!template) {
+            if (caches.containsKey(cfg.getName())) {
+                throw new IgniteCheckedException("Duplicate cache name found (check configuration and " +
+                    "assign unique name to each cache): " + cfg.getName());
+            }
+
+            CacheType cacheType;
+
+            if (CU.isUtilityCache(cfg.getName()))
+            cacheType = CacheType.UTILITY;
+        else if (internalCaches.contains(cfg.getName()))
+            cacheType = CacheType.INTERNAL;
+        else
+            cacheType = CacheType.USER;
+
+            if (cacheType != CacheType.USER && cfg.getMemoryPolicyName() == null)
+                cfg.setMemoryPolicyName(sharedCtx.database().systemMemoryPolicyName());
+
+            if (!cacheType.userCache())
+                stopSeq.addLast(cfg.getName());
+            else
+                stopSeq.addFirst(cfg.getName());
+
+            caches.put(cfg.getName(), new CacheJoinNodeDiscoveryData.CacheInfo(cfg, cacheType, (byte)0));
+        }
+        else
+            templates.put(cfg.getName(), new CacheJoinNodeDiscoveryData.CacheInfo(cfg, CacheType.USER, (byte)0));
+    }
+
+    /**
+     * @param caches Caches map.
+     * @param templates Templates map.
+     * @throws IgniteCheckedException If failed.
+     */
+    private void registerCacheFromConfig(
+        Map<String, CacheJoinNodeDiscoveryData.CacheInfo> caches,
+        Map<String, CacheJoinNodeDiscoveryData.CacheInfo> templates
+    ) throws IgniteCheckedException {
+        assert !ctx.config().isDaemon();
+
+        CacheConfiguration[] cfgs = ctx.config().getCacheConfiguration();
 
         for (int i = 0; i < cfgs.length; i++) {
             CacheConfiguration<?, ?> cfg = new CacheConfiguration(cfgs[i]);
 
-            cfgs[i] = cfg; // Replace original configuration value.
-
-            registerCache(cfg);
-=======
-            cachesInfo.onStart(new CacheJoinNodeDiscoveryData(IgniteUuid.randomUuid(), caches, templates));
->>>>>>> bf2360d5
-        }
-
-<<<<<<< HEAD
-    /**
-     * @param cfgs Cache configurations.
+            registerCache(cfg, caches, templates);
+        }
+    }
+
+    /**
+     * @param caches Caches map.
+     * @param templates Templates map.
      * @throws IgniteCheckedException If failed.
      */
-    private void registerCacheFromPersistentStore(CacheConfiguration[] cfgs) throws IgniteCheckedException {
-        if (sharedCtx.pageStore() != null &&
-            sharedCtx.database().persistenceEnabled() &&
-            !ctx.config().isDaemon()) {
+    private void registerCacheFromPersistentStore(
+        Map<String, CacheJoinNodeDiscoveryData.CacheInfo> caches,
+        Map<String, CacheJoinNodeDiscoveryData.CacheInfo> templates
+    ) throws IgniteCheckedException {
+        assert !ctx.config().isDaemon();
+
+        if (sharedCtx.pageStore() != null && sharedCtx.database().persistenceEnabled()) {
             Set<String> savedCacheNames = sharedCtx.pageStore().savedCacheNames();
 
-            for (CacheConfiguration cfg : cfgs)
-                savedCacheNames.remove(cfg.getName());
-
-            for (String name : internalCaches)
-                savedCacheNames.remove(name);
+            savedCacheNames.removeAll(caches.keySet());
+
+            savedCacheNames.removeAll(internalCaches);
 
             if (!F.isEmpty(savedCacheNames)) {
                 if (log.isInfoEnabled())
@@ -695,14 +744,29 @@
                     CacheConfiguration cfg = sharedCtx.pageStore().readConfiguration(name);
 
                     if (cfg != null)
-                        registerCache(cfg);
+                        registerCache(cfg, caches, templates);
                 }
             }
         }
-=======
-        if (log.isDebugEnabled())
-            log.debug("Started cache processor.");
->>>>>>> bf2360d5
+    }
+
+    /**
+     * Initialize internal cache names
+     */
+    private void initializeInternalCacheNames() {
+        FileSystemConfiguration[] igfsCfgs = ctx.grid().configuration().getFileSystemConfiguration();
+
+        if (igfsCfgs != null) {
+            for (FileSystemConfiguration igfsCfg : igfsCfgs) {
+                internalCaches.add(igfsCfg.getMetaCacheConfiguration().getName());
+                internalCaches.add(igfsCfg.getDataCacheConfiguration().getName());
+            }
+        }
+
+        if (IgniteComponentType.HADOOP.inClassPath())
+            internalCaches.add(CU.SYS_CACHE_HADOOP_MR);
+
+        internalCaches.add(CU.ATOMICS_CACHE_NAME);
     }
 
     @Nullable public CacheGroupInfrastructure cacheGroup(int grpId) {
@@ -724,176 +788,6 @@
         return registeredCaches.size() + 1;
     }
 
-    /**
-     * @param cfg Cache configuration.
-     * @param caches Caches map.
-     * @param templates Templates map.
-     * @throws IgniteCheckedException If failed.
-     */
-    private void registerCache(CacheConfiguration cfg,
-        Map<String, CacheJoinNodeDiscoveryData.CacheInfo> caches,
-        Map<String, CacheJoinNodeDiscoveryData.CacheInfo> templates) throws IgniteCheckedException {
-        CU.validateCacheName(cfg.getName());
-
-        cloneCheckSerializable(cfg);
-
-        CacheObjectContext cacheObjCtx = ctx.cacheObjects().contextForCache(cfg);
-
-        // Initialize defaults.
-        initialize(cfg, cacheObjCtx);
-
-        boolean template = cfg.getName().endsWith("*");
-
-        if (!template) {
-            if (caches.containsKey(cfg.getName())) {
-                throw new IgniteCheckedException("Duplicate cache name found (check configuration and " +
-                    "assign unique name to each cache): " + cfg.getName());
-            }
-
-            CacheType cacheType;
-
-<<<<<<< HEAD
-        if (CU.isUtilityCache(cfg.getName()))
-            cacheType = CacheType.UTILITY;
-        else if (internalCaches.contains(cfg.getName()))
-            cacheType = CacheType.INTERNAL;
-        else
-            cacheType = CacheType.USER;
-
-        if (cacheType != CacheType.USER && cfg.getMemoryPolicyName() == null)
-            cfg.setMemoryPolicyName(sharedCtx.database().systemMemoryPolicyName());
-
-        boolean template = cfg.getName() != null && cfg.getName().endsWith("*");
-
-        DynamicCacheDescriptor desc = new DynamicCacheDescriptor(ctx,
-            cfg,
-            cacheType,
-            0,
-            template,
-            IgniteUuid.randomUuid(),
-            new QuerySchema(cfg.getQueryEntities()));
-
-        desc.locallyConfigured(true);
-        desc.staticallyConfigured(true);
-        desc.receivedFrom(ctx.localNodeId());
-
-        if (!template) {
-            cacheDescriptor(cfg.getName(), desc);
-
-            ctx.discovery().setCacheFilter(
-                cfg.getName(),
-                cfg.getNodeFilter(),
-                cfg.getNearConfiguration() != null && cfg.getCacheMode() == PARTITIONED,
-                cfg.getCacheMode());
-
-            ctx.discovery().addClientNode(cfg.getName(),
-                ctx.localNodeId(),
-                cfg.getNearConfiguration() != null);
-=======
-            if (CU.isUtilityCache(cfg.getName()))
-                cacheType = CacheType.UTILITY;
-            else if (internalCaches.contains(cfg.getName()))
-                cacheType = CacheType.INTERNAL;
-            else
-                cacheType = CacheType.USER;
-
-            if (cacheType != CacheType.USER && cfg.getMemoryPolicyName() == null)
-                cfg.setMemoryPolicyName(sharedCtx.database().systemMemoryPolicyName());
->>>>>>> bf2360d5
-
-            if (!cacheType.userCache())
-                stopSeq.addLast(cfg.getName());
-            else
-                stopSeq.addFirst(cfg.getName());
-
-            caches.put(cfg.getName(), new CacheJoinNodeDiscoveryData.CacheInfo(cfg, cacheType, (byte)0));
-        }
-        else
-            templates.put(cfg.getName(), new CacheJoinNodeDiscoveryData.CacheInfo(cfg, CacheType.USER, (byte)0));
-    }
-
-    /**
-     * @param caches Caches map.
-     * @param templates Templates map.
-     * @throws IgniteCheckedException If failed.
-     */
-    private void registerCacheFromConfig(
-        Map<String, CacheJoinNodeDiscoveryData.CacheInfo> caches,
-        Map<String, CacheJoinNodeDiscoveryData.CacheInfo> templates
-    ) throws IgniteCheckedException {
-        assert !ctx.config().isDaemon();
-
-        CacheConfiguration[] cfgs = ctx.config().getCacheConfiguration();
-
-        for (int i = 0; i < cfgs.length; i++) {
-            CacheConfiguration<?, ?> cfg = new CacheConfiguration(cfgs[i]);
-
-            registerCache(cfg, caches, templates);
-        }
-    }
-
-<<<<<<< HEAD
-        if (cfg.getName() == null) { // Use cache configuration with null name as template.
-            DynamicCacheDescriptor desc0 = new DynamicCacheDescriptor(ctx,
-                cfg,
-                cacheType,
-                0,
-                true,
-                IgniteUuid.randomUuid(),
-                new QuerySchema(cfg.getQueryEntities()));
-=======
-    /**
-     * @param caches Caches map.
-     * @param templates Templates map.
-     * @throws IgniteCheckedException If failed.
-     */
-    private void registerCacheFromPersistentStore(
-        Map<String, CacheJoinNodeDiscoveryData.CacheInfo> caches,
-        Map<String, CacheJoinNodeDiscoveryData.CacheInfo> templates
-    ) throws IgniteCheckedException {
-        assert !ctx.config().isDaemon();
-
-        if (sharedCtx.pageStore() != null && sharedCtx.database().persistenceEnabled()) {
-            Set<String> savedCacheNames = sharedCtx.pageStore().savedCacheNames();
->>>>>>> bf2360d5
-
-            savedCacheNames.removeAll(caches.keySet());
-
-            savedCacheNames.removeAll(internalCaches);
-
-            if (!F.isEmpty(savedCacheNames)) {
-                if (log.isInfoEnabled())
-                    log.info("Register persistent caches: " + savedCacheNames);
-
-                for (String name : savedCacheNames) {
-                    CacheConfiguration cfg = sharedCtx.pageStore().readConfiguration(name);
-
-                    if (cfg != null)
-                        registerCache(cfg, caches, templates);
-                }
-            }
-        }
-    }
-
-    /**
-     * Initialize internal cache names
-     */
-    private void initializeInternalCacheNames() {
-        FileSystemConfiguration[] igfsCfgs = ctx.grid().configuration().getFileSystemConfiguration();
-
-        if (igfsCfgs != null) {
-            for (FileSystemConfiguration igfsCfg : igfsCfgs) {
-                internalCaches.add(igfsCfg.getMetaCacheConfiguration().getName());
-                internalCaches.add(igfsCfg.getDataCacheConfiguration().getName());
-            }
-        }
-
-        if (IgniteComponentType.HADOOP.inClassPath())
-            internalCaches.add(CU.SYS_CACHE_HADOOP_MR);
-
-        internalCaches.add(CU.ATOMICS_CACHE_NAME);
-    }
-
     /** {@inheritDoc} */
     @SuppressWarnings("unchecked")
     @Override public void onKernalStart(boolean activeOnStart) throws IgniteCheckedException {
@@ -946,67 +840,16 @@
 
             ctx.query().onCacheKernalStart();
 
-<<<<<<< HEAD
-            // Start dynamic caches received from collect discovery data.
-            for (DynamicCacheDescriptor desc : cacheDescriptors()) {
-                if (ctx.config().isDaemon())
-                    continue;
-
-                desc.clearRemoteConfigurations();
-
-                CacheConfiguration ccfg = desc.cacheConfiguration();
-
-                IgnitePredicate filter = ccfg.getNodeFilter();
-
-                boolean loc = desc.locallyConfigured();
-
-                if (loc || (desc.receivedOnDiscovery() && CU.affinityNode(locNode, filter))) {
-                    boolean started = desc.onStart();
-
-                    assert started : "Failed to change started flag for locally configured cache: " + desc;
-
-                    CacheObjectContext cacheObjCtx = ctx.cacheObjects().contextForCache(ccfg);
-
-                    CachePluginManager pluginMgr = desc.pluginManager();
-
-                    GridCacheContext ctx = createCache(
-                        ccfg, null, pluginMgr, desc.cacheType(), cacheObjCtx, desc.updatesAllowed());
-
-                    ctx.dynamicDeploymentId(desc.deploymentId());
-
-                    sharedCtx.addCacheContext(ctx);
-
-                    GridCacheAdapter cache = ctx.cache();
-
-                    String name = ccfg.getName();
-
-                    caches.put(name, cache);
-
-                    startCache(cache, desc.schema());
-
-                    jCacheProxies.put(name, new IgniteCacheProxy(ctx, cache, null, false));
-                }
-=======
             // Must call onKernalStart on shared managers after creation of fetched caches.
             for (GridCacheSharedManager<?, ?> mgr : sharedCtx.managers()) {
                 if (sharedCtx.database() != mgr)
                     mgr.onKernalStart(false);
->>>>>>> bf2360d5
             }
         }
         finally {
             cacheStartedLatch.countDown();
         }
 
-<<<<<<< HEAD
-        // Must call onKernalStart on shared managers after creation of fetched caches.
-        for (GridCacheSharedManager<?, ?> mgr : sharedCtx.managers()) {
-            if (sharedCtx.database() != mgr)
-                mgr.onKernalStart(false);
-        }
-
-=======
->>>>>>> bf2360d5
         // Escape if start active on start false
         if (!activeOnStart)
             return;
@@ -1907,30 +1750,13 @@
         assert req.start() : req;
         assert req.cacheType() != null : req;
 
-<<<<<<< HEAD
-        DynamicCacheDescriptor desc = req.cacheDescriptor();
-
-        assert desc != null;
-
-        desc.onStart();
-
-=======
->>>>>>> bf2360d5
         prepareCacheStart(
             req.startCacheConfiguration(),
             nearCfg,
             req.cacheType(),
-<<<<<<< HEAD
-            desc.groupId(),
-            req.clientStartOnly(),
-            req.initiatingNodeId(),
-            req.deploymentId(),
-            topVer,
-=======
             req.deploymentId(),
             desc.startTopologyVersion(),
             exchTopVer,
->>>>>>> bf2360d5
             desc.schema()
         );
     }
@@ -1989,12 +1815,6 @@
                         desc.cacheConfiguration(),
                         null,
                         desc.cacheType(),
-<<<<<<< HEAD
-                        desc.groupId(),
-                        false,
-                        null,
-=======
->>>>>>> bf2360d5
                         desc.deploymentId(),
                         desc.startTopologyVersion(),
                         exchTopVer,
@@ -2035,12 +1855,7 @@
         CacheConfiguration cfg,
         NearCacheConfiguration nearCfg,
         CacheType cacheType,
-<<<<<<< HEAD
         int grpId,
-        boolean clientStartOnly,
-        UUID initiatingNodeId,
-=======
->>>>>>> bf2360d5
         IgniteUuid deploymentId,
         AffinityTopologyVersion cacheStartTopVer,
         AffinityTopologyVersion exchTopVer,
@@ -2048,55 +1863,34 @@
     ) throws IgniteCheckedException {
         assert !caches.containsKey(cfg.getName()) : cfg.getName();
 
-<<<<<<< HEAD
-        ClusterNode locNode = ctx.discovery().localNode();
-
-        boolean affNodeStart = !clientStartOnly && CU.affinityNode(locNode, nodeFilter);
-        boolean clientNodeStart = locNode.id().equals(initiatingNodeId);
-
-        if (sharedCtx.cacheContext(CU.cacheId(cfg.getName())) != null)
-            return;
-
-        if (affNodeStart || clientNodeStart || CU.isSystemCache(cfg.getName())) {
-            String grpName = cfg.getGroupName();
-
-            CacheGroupInfrastructure grp = null;
-
-            if (grpName != null) {
-                for (CacheGroupInfrastructure grp0 : cacheGrps.values()) {
-                    if (grp0.sharedGroup() && grpName.equals(grp0.groupName())) {
-                        grp = grp0;
-
-                        break;
-                    }
+        String grpName = cfg.getGroupName();
+
+        CacheGroupInfrastructure grp = null;
+
+        if (grpName != null) {
+            for (CacheGroupInfrastructure grp0 : cacheGrps.values()) {
+                if (grp0.sharedGroup() && grpName.equals(grp0.groupName())) {
+                    grp = grp0;
+
+                    break;
                 }
-
-                if (grp == null)
-                    grp = startCacheGroup(cfg, grpId);
-            }
-            else
+            }
+
+            if (grp == null)
                 grp = startCacheGroup(cfg, grpId);
-
-            if (clientNodeStart && !affNodeStart) {
-                if (nearCfg != null)
-                    ccfg.setNearConfiguration(nearCfg);
-                else
-                    ccfg.setNearConfiguration(null);
-            }
-=======
+        }
+        else
+            grp = startCacheGroup(cfg, grpId);
+
         CacheConfiguration ccfg = new CacheConfiguration(cfg);
->>>>>>> bf2360d5
 
         if (nearCfg != null)
             ccfg.setNearConfiguration(nearCfg);
 
-<<<<<<< HEAD
-            GridCacheContext cacheCtx = createCache(ccfg, grp, null, cacheType, cacheObjCtx, true);
-=======
         CacheObjectContext cacheObjCtx = ctx.cacheObjects().contextForCache(ccfg);
->>>>>>> bf2360d5
 
         GridCacheContext cacheCtx = createCache(ccfg,
+            grp,
             null,
             cacheType,
             cacheStartTopVer,
@@ -2322,170 +2116,7 @@
 
     /** {@inheritDoc} */
     @Override public void onGridDataReceived(GridDiscoveryData data) {
-<<<<<<< HEAD
-        Map<UUID, Serializable> nodeSpecData = data.nodeSpecificData();
-
-        if (nodeSpecData != null) {
-            for (Map.Entry<UUID, Serializable> e : nodeSpecData.entrySet()) {
-                if (e.getValue() != null && e.getValue() instanceof DynamicCacheChangeBatch) {
-                    DynamicCacheChangeBatch batch = (DynamicCacheChangeBatch) e.getValue();
-
-                    onDiscoDataReceived(data.joiningNodeId(), e.getKey(), batch, false);
-                }
-            }
-        }
-    }
-
-    /**
-     * @param joiningNodeId Joining node id.
-     * @param rmtNodeId Rmt node id.
-     * @param batch Batch.
-     * @param join Whether this is data from joining node.
-     */
-    private void onDiscoDataReceived(UUID joiningNodeId, UUID rmtNodeId, DynamicCacheChangeBatch batch, boolean join) {
-        if (batch.clientReconnect()) {
-            if (ctx.clientDisconnected()) {
-                if (clientReconnectReqs == null)
-                    clientReconnectReqs = new LinkedHashMap<>();
-
-                clientReconnectReqs.put(joiningNodeId, batch);
-
-                return;
-            }
-
-            processClientReconnectData(joiningNodeId, batch);
-        }
-        else {
-            for (DynamicCacheChangeRequest req : batch.requests()) {
-                initReceivedCacheConfiguration(req);
-
-                if (req.template()) {
-                    CacheConfiguration ccfg = req.startCacheConfiguration();
-
-                    assert ccfg != null : req;
-
-                    DynamicCacheDescriptor existing = registeredTemplates.get(req.cacheName());
-
-                    if (existing == null) {
-                        DynamicCacheDescriptor desc = new DynamicCacheDescriptor(
-                                ctx,
-                                ccfg,
-                                req.cacheType(),
-                                0,
-                                true,
-                                req.deploymentId(),
-                                req.schema());
-
-                        registeredTemplates.put(req.cacheName(), desc);
-                    }
-
-                    continue;
-                }
-
-                DynamicCacheDescriptor existing = cacheDescriptor(req.cacheName());
-
-                if (req.start() && !req.clientStartOnly()) {
-                    CacheConfiguration ccfg = req.startCacheConfiguration();
-
-                    if (existing != null) {
-                        if (joiningNodeId.equals(ctx.localNodeId())) {
-                            existing.receivedFrom(req.receivedFrom());
-                            existing.deploymentId(req.deploymentId());
-                        }
-
-                        if (existing.locallyConfigured()) {
-                            existing.addRemoteConfiguration(rmtNodeId, req.startCacheConfiguration());
-
-                            if (!join)
-                                // Overwrite existing with remote.
-                                existing.schema(req.schema());
-
-                            ctx.discovery().setCacheFilter(
-                                    req.cacheName(),
-                                    ccfg.getNodeFilter(),
-                                    ccfg.getNearConfiguration() != null,
-                                    ccfg.getCacheMode());
-                        }
-                    }
-                    else {
-                        assert req.cacheType() != null : req;
-
-                        DynamicCacheDescriptor desc = new DynamicCacheDescriptor(
-                                ctx,
-                                ccfg,
-                                req.cacheType(),
-                                nextCacheGroupId(ccfg),
-                                false,
-                                req.deploymentId(),
-                                req.schema());
-
-                        // Received statically configured cache.
-                        if (req.initiatingNodeId() == null)
-                            desc.staticallyConfigured(true);
-
-                        if (joiningNodeId.equals(ctx.localNodeId()))
-                            desc.receivedOnDiscovery(true);
-
-                        desc.receivedFrom(req.receivedFrom());
-
-                        DynamicCacheDescriptor old = cacheDescriptor(req.cacheName(), desc);
-
-                        assert old == null : old;
-
-                        ctx.discovery().setCacheFilter(
-                                req.cacheName(),
-                                ccfg.getNodeFilter(),
-                                ccfg.getNearConfiguration() != null,
-                                ccfg.getCacheMode());
-                    }
-                }
-            }
-
-            if (!F.isEmpty(batch.clientNodes())) {
-                for (Map.Entry<String, Map<UUID, Boolean>> entry : batch.clientNodes().entrySet()) {
-                    String cacheName = entry.getKey();
-
-                    for (Map.Entry<UUID, Boolean> tup : entry.getValue().entrySet())
-                        ctx.discovery().addClientNode(cacheName, tup.getKey(), tup.getValue());
-                }
-            }
-        }
-    }
-
-    /**
-     * @param clientNodeId Client node ID.
-     * @param batch Cache change batch.
-     */
-    private void processClientReconnectData(UUID clientNodeId, DynamicCacheChangeBatch batch) {
-        assert batch.clientReconnect() : batch;
-
-        for (DynamicCacheChangeRequest req : batch.requests()) {
-            assert !req.template() : req;
-
-            initReceivedCacheConfiguration(req);
-
-            String name = req.cacheName();
-
-            boolean sysCache = CU.isUtilityCache(name) || CU.isAtomicsCache(name);
-
-            if (!sysCache) {
-                DynamicCacheDescriptor desc = cacheDescriptor(req.cacheName());
-
-                if (desc != null && desc.deploymentId().equals(req.deploymentId())) {
-                    Map<UUID, Boolean> nodes = batch.clientNodes().get(name);
-
-                    assert nodes != null : req;
-                    assert nodes.containsKey(clientNodeId) : nodes;
-
-                    ctx.discovery().addClientNode(req.cacheName(), clientNodeId, nodes.get(clientNodeId));
-                }
-            }
-            else
-                ctx.discovery().addClientNode(req.cacheName(), clientNodeId, false);
-        }
-=======
         cachesInfo.onGridDataReceived(data);
->>>>>>> bf2360d5
     }
 
     /**
@@ -3048,209 +2679,6 @@
     }
 
     /**
-<<<<<<< HEAD
-     * @param batch Change request batch.
-     * @param topVer Current topology version.
-     * @return {@code True} if minor topology version should be increased.
-     */
-    private boolean onCacheChangeRequested(
-        DynamicCacheChangeBatch batch,
-        AffinityTopologyVersion topVer
-    ) {
-        AffinityTopologyVersion newTopVer = null;
-
-        boolean incMinorTopVer = false;
-
-        for (DynamicCacheChangeRequest req : batch.requests()) {
-            initReceivedCacheConfiguration(req);
-
-            if (req.template()) {
-                CacheConfiguration ccfg = req.startCacheConfiguration();
-
-                assert ccfg != null : req;
-
-                DynamicCacheDescriptor desc = registeredTemplates.get(req.cacheName());
-
-                if (desc == null) {
-                    DynamicCacheDescriptor templateDesc = new DynamicCacheDescriptor(ctx,
-                        ccfg,
-                        req.cacheType(),
-                        0,
-                        true,
-                        req.deploymentId(),
-                        req.schema());
-
-                    DynamicCacheDescriptor old = registeredTemplates.put(ccfg.getName(), templateDesc);
-
-                    assert old == null :
-                        "Dynamic cache map was concurrently modified [new=" + templateDesc + ", old=" + old + ']';
-                }
-
-                TemplateConfigurationFuture fut =
-                    (TemplateConfigurationFuture)pendingTemplateFuts.get(ccfg.getName());
-
-                if (fut != null && fut.deploymentId().equals(req.deploymentId()))
-                    fut.onDone();
-
-                continue;
-            }
-
-            DynamicCacheDescriptor desc = cacheDescriptor(req.cacheName());
-
-            DynamicCacheStartFuture fut = null;
-
-            if (ctx.localNodeId().equals(req.initiatingNodeId())) {
-                fut = (DynamicCacheStartFuture)pendingFuts.get(req.requestId());
-
-                if (fut != null && !F.eq(req.deploymentId(), fut.deploymentId()))
-                    fut = null;
-            }
-
-            boolean needExchange = false;
-
-            if (req.start()) {
-                if (desc == null) {
-                    if (req.clientStartOnly()) {
-                        if (fut != null)
-                            fut.onDone(new IgniteCheckedException("Failed to start client cache " +
-                                "(a cache with the given name is not started): " + U.maskName(req.cacheName())));
-                    }
-                    else {
-                        CacheConfiguration ccfg = req.startCacheConfiguration();
-
-                        assert req.cacheType() != null : req;
-                        assert F.eq(ccfg.getName(), req.cacheName()) : req;
-
-                        DynamicCacheDescriptor startDesc = new DynamicCacheDescriptor(ctx,
-                            ccfg,
-                            req.cacheType(),
-                            nextCacheGroupId(ccfg),
-                            false,
-                            req.deploymentId(),
-                            req.schema());
-
-                        if (newTopVer == null) {
-                            newTopVer = new AffinityTopologyVersion(topVer.topologyVersion(),
-                                topVer.minorTopologyVersion() + 1);
-                        }
-
-                        startDesc.startTopologyVersion(newTopVer);
-
-                        DynamicCacheDescriptor old = cacheDescriptor(ccfg.getName(), startDesc);
-
-                        assert old == null :
-                            "Dynamic cache map was concurrently modified [new=" + startDesc + ", old=" + old + ']';
-
-                        ctx.discovery().setCacheFilter(
-                            ccfg.getName(),
-                            ccfg.getNodeFilter(),
-                            ccfg.getNearConfiguration() != null,
-                            ccfg.getCacheMode());
-
-                        ctx.discovery().addClientNode(req.cacheName(),
-                            req.initiatingNodeId(),
-                            req.nearCacheConfiguration() != null);
-
-                        req.cacheDescriptor(startDesc);
-
-                        needExchange = true;
-                    }
-                }
-                else {
-                    assert req.initiatingNodeId() != null : req;
-
-                    // Cache already exists, exchange is needed only if client cache should be created.
-                    ClusterNode node = ctx.discovery().node(req.initiatingNodeId());
-
-                    boolean clientReq = node != null &&
-                        !ctx.discovery().cacheAffinityNode(node, req.cacheName());
-
-                    if (req.clientStartOnly()) {
-                        needExchange = clientReq && ctx.discovery().addClientNode(req.cacheName(),
-                            req.initiatingNodeId(),
-                            req.nearCacheConfiguration() != null);
-                    }
-                    else {
-                        if (req.failIfExists()) {
-                            if (fut != null)
-                                fut.onDone(new CacheExistsException("Failed to start cache " +
-                                    "(a cache with the same name is already started): " + U.maskName(req.cacheName())));
-                        }
-                        else {
-                            needExchange = clientReq && ctx.discovery().addClientNode(req.cacheName(),
-                                req.initiatingNodeId(),
-                                req.nearCacheConfiguration() != null);
-
-                            if (needExchange)
-                                req.clientStartOnly(true);
-                        }
-                    }
-
-                    if (needExchange) {
-                        if (newTopVer == null) {
-                            newTopVer = new AffinityTopologyVersion(topVer.topologyVersion(),
-                                topVer.minorTopologyVersion() + 1);
-                        }
-
-                        desc.clientCacheStartVersion(newTopVer);
-
-                        req.cacheDescriptor(desc);
-                    }
-                }
-
-                if (!needExchange && desc != null) {
-                    if (desc.clientCacheStartVersion() != null)
-                        req.cacheFutureTopologyVersion(desc.clientCacheStartVersion());
-                    else
-                        req.cacheFutureTopologyVersion(desc.startTopologyVersion());
-                }
-            }
-            else if (req.globalStateChange() || req.resetLostPartitions())
-                needExchange = true;
-            else {
-                assert req.stop() ^ req.close() : req;
-
-                if (desc != null) {
-                    if (req.stop()) {
-                        DynamicCacheDescriptor old = registeredCaches.remove(req.cacheName());
-
-                        assert old != null : "Dynamic cache map was concurrently modified [req=" + req + ']';
-
-                        ctx.discovery().removeCacheFilter(req.cacheName());
-
-                        needExchange = true;
-                    }
-                    else {
-                        assert req.close() : req;
-
-                        needExchange = ctx.discovery().onClientCacheClose(req.cacheName(), req.initiatingNodeId());
-                    }
-                }
-            }
-
-            req.exchangeNeeded(needExchange);
-
-            incMinorTopVer |= needExchange;
-        }
-
-        return incMinorTopVer;
-    }
-
-    /**
-     * @param req Cache change request.
-     */
-    private void initReceivedCacheConfiguration(DynamicCacheChangeRequest req) {
-        if (req.startCacheConfiguration() != null) {
-            CacheConfiguration ccfg = req.startCacheConfiguration();
-
-            if (ccfg.isStoreKeepBinary() == null)
-                ccfg.setStoreKeepBinary(CacheConfiguration.DFLT_STORE_KEEP_BINARY);
-        }
-    }
-
-    /**
-=======
->>>>>>> bf2360d5
      * Checks that preload-order-dependant caches has SYNC or ASYNC preloading mode.
      *
      * @param cfgs Caches.
