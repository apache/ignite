--- conflicted
+++ resolved
@@ -1220,20 +1220,8 @@
 
         cacheCtx.onStarted();
 
-<<<<<<< HEAD
-        if (log.isInfoEnabled()) {
-            log.info("Started cache [name=" + cfg.getName() +
-                (cfg.getGroupName() != null ? ", group=" + cfg.getGroupName() : "") +
-                ", memoryPolicyName=" + cfg.getMemoryPolicyName() +
-                ", mode=" + cfg.getCacheMode() + ']');
-        }
-=======
-        if (log.isInfoEnabled())
-            log.info("Started cache [name=" + U.maskName(cfg.getName()) +
-                ", memoryPolicyName=" + cfg.getMemoryPolicyName() +
-                ", mode=" + cfg.getCacheMode() + ']'
-            );
->>>>>>> 7058c71f
+        if (log.isInfoEnabled()){
+            log.info("Started cache [name=" + cfg.getName() +(cfg.getGroupName() != null ? ", group=" + cfg.getGroupName() : "") + ", memoryPolicyName=" + cfg.getMemoryPolicyName() + ", mode=" + cfg.getCacheMode() + ']');}
     }
 
     /**
