/*
 * Licensed to the Apache Software Foundation (ASF) under one or more
 * contributor license agreements.  See the NOTICE file distributed with
 * this work for additional information regarding copyright ownership.
 * The ASF licenses this file to You under the Apache License, Version 2.0
 * (the "License"); you may not use this file except in compliance with
 * the License.  You may obtain a copy of the License at
 *
 *      http://www.apache.org/licenses/LICENSE-2.0
 *
 * Unless required by applicable law or agreed to in writing, software
 * distributed under the License is distributed on an "AS IS" BASIS,
 * WITHOUT WARRANTIES OR CONDITIONS OF ANY KIND, either express or implied.
 * See the License for the specific language governing permissions and
 * limitations under the License.
 */

package org.apache.ignite.internal.processors.cache;

import java.io.Serializable;
import java.util.ArrayList;
import java.util.Collection;
import java.util.Collections;
import java.util.Comparator;
import java.util.Deque;
import java.util.HashMap;
import java.util.HashSet;
import java.util.IdentityHashMap;
import java.util.LinkedHashMap;
import java.util.LinkedList;
import java.util.List;
import java.util.ListIterator;
import java.util.Map;
import java.util.Set;
import java.util.UUID;
import java.util.concurrent.ConcurrentHashMap;
import java.util.concurrent.ConcurrentMap;
import java.util.concurrent.CountDownLatch;
import javax.cache.configuration.Factory;
import javax.cache.integration.CacheLoader;
import javax.cache.integration.CacheWriter;
import javax.management.JMException;
import javax.management.MBeanServer;
import org.apache.ignite.IgniteCheckedException;
import org.apache.ignite.IgniteException;
import org.apache.ignite.cache.CacheAtomicWriteOrderMode;
import org.apache.ignite.cache.CacheExistsException;
import org.apache.ignite.cache.CacheMode;
import org.apache.ignite.cache.CacheRebalanceMode;
import org.apache.ignite.cache.affinity.AffinityFunction;
import org.apache.ignite.cache.affinity.AffinityFunctionContext;
import org.apache.ignite.cache.affinity.AffinityNodeAddressHashResolver;
import org.apache.ignite.cache.affinity.rendezvous.RendezvousAffinityFunction;
import org.apache.ignite.cache.store.CacheStore;
import org.apache.ignite.cache.store.CacheStoreSessionListener;
import org.apache.ignite.cluster.ClusterNode;
import org.apache.ignite.configuration.CacheConfiguration;
import org.apache.ignite.configuration.DeploymentMode;
import org.apache.ignite.configuration.FileSystemConfiguration;
import org.apache.ignite.configuration.IgniteConfiguration;
import org.apache.ignite.configuration.NearCacheConfiguration;
import org.apache.ignite.configuration.TransactionConfiguration;
import org.apache.ignite.events.EventType;
import org.apache.ignite.internal.GridKernalContext;
import org.apache.ignite.internal.processors.query.QuerySchema;
import org.apache.ignite.internal.processors.query.QueryUtils;
import org.apache.ignite.internal.processors.query.schema.message.SchemaAbstractDiscoveryMessage;
import org.apache.ignite.internal.processors.query.schema.SchemaExchangeWorkerTask;
import org.apache.ignite.internal.processors.query.schema.SchemaNodeLeaveExchangeWorkerTask;
import org.apache.ignite.internal.processors.query.schema.message.SchemaProposeDiscoveryMessage;
import org.apache.ignite.internal.suggestions.GridPerformanceSuggestions;
import org.apache.ignite.internal.IgniteClientDisconnectedCheckedException;
import org.apache.ignite.internal.IgniteComponentType;
import org.apache.ignite.internal.IgniteInternalFuture;
import org.apache.ignite.internal.IgniteNodeAttributes;
import org.apache.ignite.internal.IgniteTransactionsEx;
import org.apache.ignite.internal.binary.BinaryContext;
import org.apache.ignite.internal.binary.BinaryMarshaller;
import org.apache.ignite.internal.binary.GridBinaryMarshaller;
import org.apache.ignite.internal.managers.discovery.DiscoveryCustomMessage;
import org.apache.ignite.internal.pagemem.PageMemory;
import org.apache.ignite.internal.pagemem.snapshot.StartFullSnapshotAckDiscoveryMessage;
import org.apache.ignite.internal.pagemem.store.IgnitePageStoreManager;
import org.apache.ignite.internal.pagemem.wal.IgniteWriteAheadLogManager;
import org.apache.ignite.internal.processors.GridProcessorAdapter;
import org.apache.ignite.internal.processors.affinity.AffinityTopologyVersion;
import org.apache.ignite.internal.processors.cache.binary.CacheObjectBinaryProcessorImpl;
import org.apache.ignite.internal.processors.cache.database.IgniteCacheDatabaseSharedManager;
import org.apache.ignite.internal.processors.cache.database.MemoryPolicy;
import org.apache.ignite.internal.processors.cache.database.freelist.FreeList;
import org.apache.ignite.internal.processors.cache.database.tree.reuse.ReuseList;
import org.apache.ignite.internal.processors.cache.datastructures.CacheDataStructuresManager;
import org.apache.ignite.internal.processors.cache.distributed.dht.GridDhtCache;
import org.apache.ignite.internal.processors.cache.distributed.dht.GridDhtCacheAdapter;
import org.apache.ignite.internal.processors.cache.distributed.dht.GridDhtLocalPartition;
import org.apache.ignite.internal.processors.cache.distributed.dht.GridDhtPartitionTopology;
import org.apache.ignite.internal.processors.cache.distributed.dht.atomic.GridDhtAtomicCache;
import org.apache.ignite.internal.processors.cache.distributed.dht.colocated.GridDhtColocatedCache;
import org.apache.ignite.internal.processors.cache.distributed.near.GridNearAtomicCache;
import org.apache.ignite.internal.processors.cache.distributed.near.GridNearTransactionalCache;
import org.apache.ignite.internal.processors.cache.dr.GridCacheDrManager;
import org.apache.ignite.internal.processors.cache.jta.CacheJtaManagerAdapter;
import org.apache.ignite.internal.processors.cache.local.GridLocalCache;
import org.apache.ignite.internal.processors.cache.local.atomic.GridLocalAtomicCache;
import org.apache.ignite.internal.processors.cache.query.GridCacheDistributedQueryManager;
import org.apache.ignite.internal.processors.cache.query.GridCacheLocalQueryManager;
import org.apache.ignite.internal.processors.cache.query.GridCacheQueryManager;
import org.apache.ignite.internal.processors.cache.query.continuous.CacheContinuousQueryManager;
import org.apache.ignite.internal.processors.cache.store.CacheStoreManager;
import org.apache.ignite.internal.processors.cache.transactions.IgniteTransactionsImpl;
import org.apache.ignite.internal.processors.cache.transactions.IgniteTxManager;
import org.apache.ignite.internal.processors.cache.version.GridCacheVersionManager;
import org.apache.ignite.internal.processors.cacheobject.IgniteCacheObjectProcessor;
import org.apache.ignite.internal.processors.plugin.CachePluginManager;
import org.apache.ignite.internal.processors.timeout.GridTimeoutObject;
import org.apache.ignite.internal.util.F0;
import org.apache.ignite.internal.util.future.GridCompoundFuture;
import org.apache.ignite.internal.util.future.GridFinishedFuture;
import org.apache.ignite.internal.util.future.GridFutureAdapter;
import org.apache.ignite.internal.util.lang.IgniteOutClosureX;
import org.apache.ignite.internal.util.tostring.GridToStringInclude;
import org.apache.ignite.internal.util.typedef.F;
import org.apache.ignite.internal.util.typedef.X;
import org.apache.ignite.internal.util.typedef.internal.CU;
import org.apache.ignite.internal.util.typedef.internal.S;
import org.apache.ignite.internal.util.typedef.internal.U;
import org.apache.ignite.lang.IgniteClosure;
import org.apache.ignite.lang.IgniteFuture;
import org.apache.ignite.lang.IgnitePredicate;
import org.apache.ignite.lang.IgniteUuid;
import org.apache.ignite.lifecycle.LifecycleAware;
import org.apache.ignite.marshaller.Marshaller;
import org.apache.ignite.marshaller.MarshallerUtils;
import org.apache.ignite.mxbean.IgniteMBeanAware;
import org.apache.ignite.spi.IgniteNodeValidationResult;
import org.apache.ignite.spi.discovery.DiscoveryDataBag;
import org.apache.ignite.spi.discovery.DiscoveryDataBag.GridDiscoveryData;
import org.apache.ignite.spi.discovery.DiscoveryDataBag.JoiningNodeDiscoveryData;
import org.jetbrains.annotations.Nullable;

import static org.apache.ignite.IgniteSystemProperties.IGNITE_CACHE_REMOVED_ENTRIES_TTL;
import static org.apache.ignite.IgniteSystemProperties.IGNITE_SKIP_CONFIGURATION_CONSISTENCY_CHECK;
import static org.apache.ignite.IgniteSystemProperties.getBoolean;
import static org.apache.ignite.cache.CacheAtomicityMode.ATOMIC;
import static org.apache.ignite.cache.CacheMode.LOCAL;
import static org.apache.ignite.cache.CacheMode.PARTITIONED;
import static org.apache.ignite.cache.CacheMode.REPLICATED;
import static org.apache.ignite.cache.CacheRebalanceMode.ASYNC;
import static org.apache.ignite.cache.CacheRebalanceMode.SYNC;
import static org.apache.ignite.cache.CacheWriteSynchronizationMode.FULL_ASYNC;
import static org.apache.ignite.cache.CacheWriteSynchronizationMode.FULL_SYNC;
import static org.apache.ignite.cache.CacheWriteSynchronizationMode.PRIMARY_SYNC;
import static org.apache.ignite.configuration.CacheConfiguration.DFLT_CACHE_MODE;
import static org.apache.ignite.configuration.DeploymentMode.CONTINUOUS;
import static org.apache.ignite.configuration.DeploymentMode.ISOLATED;
import static org.apache.ignite.configuration.DeploymentMode.PRIVATE;
import static org.apache.ignite.configuration.DeploymentMode.SHARED;
import static org.apache.ignite.events.EventType.EVT_NODE_JOINED;
import static org.apache.ignite.internal.GridComponent.DiscoveryDataExchangeType.CACHE_PROC;
import static org.apache.ignite.internal.IgniteComponentType.JTA;
import static org.apache.ignite.internal.IgniteNodeAttributes.ATTR_CONSISTENCY_CHECK_SKIPPED;
import static org.apache.ignite.internal.IgniteNodeAttributes.ATTR_TX_CONFIG;
import static org.apache.ignite.internal.processors.cache.GridCacheUtils.isNearEnabled;

/**
 * Cache processor.
 */
@SuppressWarnings({"unchecked", "TypeMayBeWeakened", "deprecation"})
public class GridCacheProcessor extends GridProcessorAdapter {
    /** Null cache name. */
    private static final String NULL_NAME = U.id8(UUID.randomUUID());

    /** Shared cache context. */
    private GridCacheSharedContext<?, ?> sharedCtx;

    /** */
    private final Map<String, GridCacheAdapter<?, ?>> caches;

    /** Caches stopped from onKernalStop callback. */
    private final Map<String, GridCacheAdapter> stoppedCaches = new ConcurrentHashMap<>();

    /** Map of proxies. */
    private final Map<String, IgniteCacheProxy<?, ?>> jCacheProxies;

    /** Caches stop sequence. */
    private final Deque<String> stopSeq;

    /** Transaction interface implementation. */
    private IgniteTransactionsImpl transactions;

    /** Pending cache starts. */
    private ConcurrentMap<UUID, IgniteInternalFuture> pendingFuts = new ConcurrentHashMap<>();

    /** Template configuration add futures. */
    private ConcurrentMap<String, IgniteInternalFuture> pendingTemplateFuts = new ConcurrentHashMap<>();

    /** Dynamic caches. */
    private ConcurrentMap<String, DynamicCacheDescriptor> registeredCaches = new ConcurrentHashMap<>();

    /** Cache templates. */
    private ConcurrentMap<String, DynamicCacheDescriptor> registeredTemplates = new ConcurrentHashMap<>();

    /** */
    private IdentityHashMap<CacheStore, ThreadLocal> sesHolders = new IdentityHashMap<>();

    /** Must use JDK marsh since it is used by discovery to fire custom events. */
    private final Marshaller marsh;

    /** Count down latch for caches. */
    private final CountDownLatch cacheStartedLatch = new CountDownLatch(1);

    /** */
    private Map<String, DynamicCacheDescriptor> cachesOnDisconnect;

    /** */
    private Map<UUID, DynamicCacheChangeBatch> clientReconnectReqs;

    /** Internal cache names. */
    private final Set<String> internalCaches;

    /**
     * @param ctx Kernal context.
     */
    public GridCacheProcessor(GridKernalContext ctx) {
        super(ctx);

        caches = new ConcurrentHashMap<>();
        jCacheProxies = new ConcurrentHashMap<>();
        stopSeq = new LinkedList<>();
        internalCaches = new HashSet<>();

        marsh = MarshallerUtils.jdkMarshaller(ctx.igniteInstanceName());
    }

    /**
     * @param cfg Initializes cache configuration with proper defaults.
     * @param cacheObjCtx Cache object context.
     * @throws IgniteCheckedException If configuration is not valid.
     */
    private void initialize(CacheConfiguration cfg, CacheObjectContext cacheObjCtx)
        throws IgniteCheckedException {
        if (cfg.getCacheMode() == null)
            cfg.setCacheMode(DFLT_CACHE_MODE);

        if (cfg.getNodeFilter() == null)
            cfg.setNodeFilter(CacheConfiguration.ALL_NODES);

        if (cfg.getAffinity() == null) {
            if (cfg.getCacheMode() == PARTITIONED) {
                RendezvousAffinityFunction aff = new RendezvousAffinityFunction();

                aff.setHashIdResolver(new AffinityNodeAddressHashResolver());

                cfg.setAffinity(aff);
            }
            else if (cfg.getCacheMode() == REPLICATED) {
                RendezvousAffinityFunction aff = new RendezvousAffinityFunction(false, 512);

                aff.setHashIdResolver(new AffinityNodeAddressHashResolver());

                cfg.setAffinity(aff);

                cfg.setBackups(Integer.MAX_VALUE);
            }
            else
                cfg.setAffinity(new LocalAffinityFunction());
        }
        else {
            if (cfg.getCacheMode() != LOCAL) {
                if (cfg.getAffinity() instanceof RendezvousAffinityFunction) {
                    RendezvousAffinityFunction aff = (RendezvousAffinityFunction)cfg.getAffinity();

                    if (aff.getHashIdResolver() == null)
                        aff.setHashIdResolver(new AffinityNodeAddressHashResolver());
                }
            }
            else if (cfg.getCacheMode() == LOCAL && !(cfg.getAffinity() instanceof LocalAffinityFunction)) {
                cfg.setAffinity(new LocalAffinityFunction());

                U.warn(log, "AffinityFunction configuration parameter will be ignored for local cache" +
                    " [cacheName=" + U.maskName(cfg.getName()) + ']');
            }
        }

        if (cfg.getCacheMode() == REPLICATED)
            cfg.setBackups(Integer.MAX_VALUE);

        if( cfg.getQueryParallelism() > 1 && cfg.getCacheMode() != PARTITIONED)
            throw new IgniteCheckedException("Segmented indices are supported for PARTITIONED mode only.");

        if (cfg.getAffinityMapper() == null)
            cfg.setAffinityMapper(cacheObjCtx.defaultAffMapper());

        ctx.igfsHelper().preProcessCacheConfiguration(cfg);

        if (cfg.getRebalanceMode() == null)
            cfg.setRebalanceMode(ASYNC);

        if (cfg.getAtomicityMode() == null)
            cfg.setAtomicityMode(CacheConfiguration.DFLT_CACHE_ATOMICITY_MODE);

        if (cfg.getWriteSynchronizationMode() == null)
            cfg.setWriteSynchronizationMode(PRIMARY_SYNC);

        assert cfg.getWriteSynchronizationMode() != null;

        if (cfg.getAtomicityMode() == ATOMIC) {
            if (cfg.getAtomicWriteOrderMode() == null) {
                cfg.setAtomicWriteOrderMode(cfg.getWriteSynchronizationMode() == FULL_SYNC ?
                    CacheAtomicWriteOrderMode.CLOCK :
                    CacheAtomicWriteOrderMode.PRIMARY);
            }
            else if (cfg.getWriteSynchronizationMode() != FULL_SYNC &&
                cfg.getAtomicWriteOrderMode() == CacheAtomicWriteOrderMode.CLOCK) {
                cfg.setAtomicWriteOrderMode(CacheAtomicWriteOrderMode.PRIMARY);

                U.warn(log, "Automatically set write order mode to PRIMARY for better performance " +
                    "[writeSynchronizationMode=" + cfg.getWriteSynchronizationMode() + ", " +
                    "cacheName=" + U.maskName(cfg.getName()) + ']');
            }
        }

        if (cfg.getCacheStoreFactory() == null) {
            Factory<CacheLoader> ldrFactory = cfg.getCacheLoaderFactory();
            Factory<CacheWriter> writerFactory = cfg.isWriteThrough() ? cfg.getCacheWriterFactory() : null;

            if (ldrFactory != null || writerFactory != null)
                cfg.setCacheStoreFactory(new GridCacheLoaderWriterStoreFactory(ldrFactory, writerFactory));
        }
        else {
            if (cfg.getCacheLoaderFactory() != null)
                throw new IgniteCheckedException("Cannot set both cache loaded factory and cache store factory " +
                    "for cache: " + U.maskName(cfg.getName()));

            if (cfg.getCacheWriterFactory() != null)
                throw new IgniteCheckedException("Cannot set both cache writer factory and cache store factory " +
                    "for cache: " + U.maskName(cfg.getName()));
        }
    }

    /**
     * @param cfg Configuration to check for possible performance issues.
     * @param hasStore {@code True} if store is configured.
     */
    private void suggestOptimizations(CacheConfiguration cfg, boolean hasStore) {
        GridPerformanceSuggestions perf = ctx.performance();

        String msg = "Disable eviction policy (remove from configuration)";

        if (cfg.getEvictionPolicy() != null)
            perf.add(msg, false);
        else
            perf.add(msg, true);

        if (cfg.getCacheMode() == PARTITIONED) {
            perf.add("Disable near cache (set 'nearConfiguration' to null)", cfg.getNearConfiguration() == null);

            if (cfg.getAffinity() != null)
                perf.add("Decrease number of backups (set 'backups' to 0)", cfg.getBackups() == 0);
        }

        // Suppress warning if at least one ATOMIC cache found.
        perf.add("Enable ATOMIC mode if not using transactions (set 'atomicityMode' to ATOMIC)",
            cfg.getAtomicityMode() == ATOMIC);

        // Suppress warning if at least one non-FULL_SYNC mode found.
        perf.add("Disable fully synchronous writes (set 'writeSynchronizationMode' to PRIMARY_SYNC or FULL_ASYNC)",
            cfg.getWriteSynchronizationMode() != FULL_SYNC);

        if (hasStore && cfg.isWriteThrough())
            perf.add("Enable write-behind to persistent store (set 'writeBehindEnabled' to true)",
                cfg.isWriteBehindEnabled());
    }

    /**
     * Create exchange worker task for custom discovery message.
     *
     * @param msg Custom discovery message.
     * @return Task or {@code null} if message doesn't require any special processing.
     */
    public CachePartitionExchangeWorkerTask exchangeTaskForCustomDiscoveryMessage(DiscoveryCustomMessage msg) {
        if (msg instanceof SchemaAbstractDiscoveryMessage) {
            SchemaAbstractDiscoveryMessage msg0 = (SchemaAbstractDiscoveryMessage)msg;

            if (msg0.exchange())
                return new SchemaExchangeWorkerTask(msg0);
        }

        return null;
    }

    /**
     * Process custom exchange task.
     *
     * @param task Task.
     */
    public void processCustomExchangeTask(CachePartitionExchangeWorkerTask task) {
        if (task instanceof SchemaExchangeWorkerTask) {
            SchemaAbstractDiscoveryMessage msg = ((SchemaExchangeWorkerTask)task).message();

            if (msg instanceof SchemaProposeDiscoveryMessage) {
                SchemaProposeDiscoveryMessage msg0 = (SchemaProposeDiscoveryMessage)msg;

                ctx.query().onSchemaPropose(msg0);
            }
            else
                U.warn(log, "Unsupported schema discovery message: " + msg);
        }
        else if (task instanceof SchemaNodeLeaveExchangeWorkerTask) {
            SchemaNodeLeaveExchangeWorkerTask task0 = (SchemaNodeLeaveExchangeWorkerTask)task;

            ctx.query().onNodeLeave(task0.node());
        }
        else
            U.warn(log, "Unsupported custom exchange task: " + task);
    }

    /**
     * @param c Ignite Configuration.
     * @param cc Cache Configuration.
     * @return {@code true} if cache is starting on client node and this node is affinity node for the cache.
     */
    private boolean storesLocallyOnClient(IgniteConfiguration c,
                                          CacheConfiguration cc) {
        if (c.isClientMode()
                && c.getMemoryConfiguration() == null) {
            if (cc.getCacheMode() == LOCAL)
                return true;

            if (ctx.discovery().cacheAffinityNode(ctx.discovery().localNode(), cc.getName()))
                return true;

            return false;
        }
        else
            return false;
    }

    /**
     * @param c Ignite configuration.
     * @param cc Configuration to validate.
     * @param cacheType Cache type.
     * @param cfgStore Cache store.
     * @throws IgniteCheckedException If failed.
     */
    private void validate(IgniteConfiguration c,
        CacheConfiguration cc,
        CacheType cacheType,
        @Nullable CacheStore cfgStore) throws IgniteCheckedException {
        if (cc.getCacheMode() == REPLICATED) {
            if (cc.getNearConfiguration() != null &&
                ctx.discovery().cacheAffinityNode(ctx.discovery().localNode(), cc.getName())) {
                U.warn(log, "Near cache cannot be used with REPLICATED cache, " +
                    "will be ignored [cacheName=" + U.maskName(cc.getName()) + ']');

                cc.setNearConfiguration(null);
            }
        }

        if (storesLocallyOnClient(c, cc))
            throw new IgniteCheckedException("MemoryPolicy for client caches must be explicitly configured " +
                    "on client node startup. Use MemoryConfiguration to configure MemoryPolicy.");

        if (cc.getCacheMode() == LOCAL && !cc.getAffinity().getClass().equals(LocalAffinityFunction.class))
            U.warn(log, "AffinityFunction configuration parameter will be ignored for local cache [cacheName=" +
                U.maskName(cc.getName()) + ']');

        if (cc.getAffinity().partitions() > CacheConfiguration.MAX_PARTITIONS_COUNT)
            throw new IgniteCheckedException("Cannot have more than " + CacheConfiguration.MAX_PARTITIONS_COUNT +
                " partitions [cacheName=" + cc.getName() + ", partitions=" + cc.getAffinity().partitions() + ']');

        if (cc.getRebalanceMode() != CacheRebalanceMode.NONE)
            assertParameter(cc.getRebalanceBatchSize() > 0, "rebalanceBatchSize > 0");

        if (cc.getCacheMode() == PARTITIONED || cc.getCacheMode() == REPLICATED) {
            if (cc.getAtomicityMode() == ATOMIC && cc.getWriteSynchronizationMode() == FULL_ASYNC)
                U.warn(log, "Cache write synchronization mode is set to FULL_ASYNC. All single-key 'put' and " +
                    "'remove' operations will return 'null', all 'putx' and 'removex' operations will return" +
                    " 'true' [cacheName=" + U.maskName(cc.getName()) + ']');
        }

        DeploymentMode depMode = c.getDeploymentMode();

        if (c.isPeerClassLoadingEnabled() && (depMode == PRIVATE || depMode == ISOLATED) &&
            !CU.isSystemCache(cc.getName()) && !(c.getMarshaller() instanceof BinaryMarshaller))
            throw new IgniteCheckedException("Cache can be started in PRIVATE or ISOLATED deployment mode only when" +
                " BinaryMarshaller is used [depMode=" + ctx.config().getDeploymentMode() + ", marshaller=" +
                c.getMarshaller().getClass().getName() + ']');

        if (cc.getAffinity().partitions() > CacheConfiguration.MAX_PARTITIONS_COUNT)
            throw new IgniteCheckedException("Affinity function must return at most " +
                CacheConfiguration.MAX_PARTITIONS_COUNT + " partitions [actual=" + cc.getAffinity().partitions() +
                ", affFunction=" + cc.getAffinity() + ", cacheName=" + cc.getName() + ']');

        if (cc.isWriteBehindEnabled()) {
            if (cfgStore == null)
                throw new IgniteCheckedException("Cannot enable write-behind (writer or store is not provided) " +
                    "for cache: " + U.maskName(cc.getName()));

            assertParameter(cc.getWriteBehindBatchSize() > 0, "writeBehindBatchSize > 0");
            assertParameter(cc.getWriteBehindFlushSize() >= 0, "writeBehindFlushSize >= 0");
            assertParameter(cc.getWriteBehindFlushFrequency() >= 0, "writeBehindFlushFrequency >= 0");
            assertParameter(cc.getWriteBehindFlushThreadCount() > 0, "writeBehindFlushThreadCount > 0");

            if (cc.getWriteBehindFlushSize() == 0 && cc.getWriteBehindFlushFrequency() == 0)
                throw new IgniteCheckedException("Cannot set both 'writeBehindFlushFrequency' and " +
                    "'writeBehindFlushSize' parameters to 0 for cache: " + U.maskName(cc.getName()));
        }

        if (cc.isReadThrough() && cfgStore == null)
            throw new IgniteCheckedException("Cannot enable read-through (loader or store is not provided) " +
                "for cache: " + U.maskName(cc.getName()));

        if (cc.isWriteThrough() && cfgStore == null)
            throw new IgniteCheckedException("Cannot enable write-through (writer or store is not provided) " +
                "for cache: " + U.maskName(cc.getName()));

        long delay = cc.getRebalanceDelay();

        if (delay != 0) {
            if (cc.getCacheMode() != PARTITIONED)
                U.warn(log, "Rebalance delay is supported only for partitioned caches (will ignore): " + (cc.getName()),
                    "Will ignore rebalance delay for cache: " + U.maskName(cc.getName()));
            else if (cc.getRebalanceMode() == SYNC) {
                if (delay < 0) {
                    U.warn(log, "Ignoring SYNC rebalance mode with manual rebalance start (node will not wait for " +
                        "rebalancing to be finished): " + U.maskName(cc.getName()),
                        "Node will not wait for rebalance in SYNC mode: " + U.maskName(cc.getName()));
                }
                else {
                    U.warn(log, "Using SYNC rebalance mode with rebalance delay (node will wait until rebalancing is " +
                        "initiated for " + delay + "ms) for cache: " + U.maskName(cc.getName()),
                        "Node will wait until rebalancing is initiated for " + delay + "ms for cache: " + U.maskName(cc.getName()));
                }
            }
        }

        ctx.igfsHelper().validateCacheConfiguration(cc);

        if (cc.getAtomicityMode() == ATOMIC)
            assertParameter(cc.getTransactionManagerLookupClassName() == null,
                "transaction manager can not be used with ATOMIC cache");

        if (cc.getEvictionPolicy() != null && !cc.isOnheapCacheEnabled())
            throw new IgniteCheckedException("Onheap cache must be enabled if eviction policy is configured [cacheName="
                + U.maskName(cc.getName()) + "]");
    }

    /**
     * @param ctx Context.
     * @return DHT managers.
     */
    private List<GridCacheManager> dhtManagers(GridCacheContext ctx) {
        return F.asList(ctx.store(), ctx.events(), ctx.evicts(), ctx.queries(), ctx.continuousQueries(),
            ctx.dr(), ctx.offheap());
    }

    /**
     * @param ctx Context.
     * @return Managers present in both, DHT and Near caches.
     */
    @SuppressWarnings("IfMayBeConditional")
    private Collection<GridCacheManager> dhtExcludes(GridCacheContext ctx) {
        if (ctx.config().getCacheMode() == LOCAL || !isNearEnabled(ctx))
            return Collections.emptyList();
        else
            return F.asList(ctx.queries(), ctx.continuousQueries(), ctx.store(), ctx.offheap());
    }

    /**
     * @param cfg Configuration.
     * @param objs Extra components.
     * @throws IgniteCheckedException If failed to inject.
     */
    private void prepare(CacheConfiguration cfg, Collection<Object> objs) throws IgniteCheckedException {
        prepare(cfg, cfg.getEvictionPolicy(), false);
        prepare(cfg, cfg.getAffinity(), false);
        prepare(cfg, cfg.getAffinityMapper(), false);
        prepare(cfg, cfg.getEvictionFilter(), false);
        prepare(cfg, cfg.getInterceptor(), false);
        prepare(cfg, cfg.getTopologyValidator(), false);

        NearCacheConfiguration nearCfg = cfg.getNearConfiguration();

        if (nearCfg != null)
            prepare(cfg, nearCfg.getNearEvictionPolicy(), true);

        for (Object obj : objs)
            prepare(cfg, obj, false);
    }

    /**
     * @param cfg Cache configuration.
     * @param rsrc Resource.
     * @param near Near flag.
     * @throws IgniteCheckedException If failed.
     */
    private void prepare(CacheConfiguration cfg, @Nullable Object rsrc, boolean near) throws IgniteCheckedException {
        if (rsrc != null) {
            ctx.resource().injectGeneric(rsrc);

            ctx.resource().injectCacheName(rsrc, cfg.getName());

            registerMbean(rsrc, cfg.getName(), near);
        }
    }

    /**
     * @param cctx Cache context.
     */
    private void cleanup(GridCacheContext cctx) {
        CacheConfiguration cfg = cctx.config();

        cleanup(cfg, cfg.getEvictionPolicy(), false);
        cleanup(cfg, cfg.getAffinity(), false);
        cleanup(cfg, cfg.getAffinityMapper(), false);
        cleanup(cfg, cfg.getEvictionFilter(), false);
        cleanup(cfg, cfg.getInterceptor(), false);
        cleanup(cfg, cfg.getTopologyValidator(), false);
        cleanup(cfg, cctx.store().configuredStore(), false);

        if (!CU.isUtilityCache(cfg.getName()) && !CU.isSystemCache(cfg.getName())) {
            unregisterMbean(cctx.cache().localMxBean(), cfg.getName(), false);
            unregisterMbean(cctx.cache().clusterMxBean(), cfg.getName(), false);
        }

        NearCacheConfiguration nearCfg = cfg.getNearConfiguration();

        if (nearCfg != null)
            cleanup(cfg, nearCfg.getNearEvictionPolicy(), true);

        cctx.cleanup();
    }

    /**
     * @param cfg Cache configuration.
     * @param rsrc Resource.
     * @param near Near flag.
     */
    private void cleanup(CacheConfiguration cfg, @Nullable Object rsrc, boolean near) {
        if (rsrc != null) {
            unregisterMbean(rsrc, cfg.getName(), near);

            try {
                ctx.resource().cleanupGeneric(rsrc);
            }
            catch (IgniteCheckedException e) {
                U.error(log, "Failed to cleanup resource: " + rsrc, e);
            }
        }
    }

    /** {@inheritDoc} */
    @SuppressWarnings({"unchecked"})
    @Override public void start(boolean activeOnStart) throws IgniteCheckedException {
        DeploymentMode depMode = ctx.config().getDeploymentMode();

        if (!F.isEmpty(ctx.config().getCacheConfiguration())) {
            if (depMode != CONTINUOUS && depMode != SHARED)
                U.warn(log, "Deployment mode for cache is not CONTINUOUS or SHARED " +
                    "(it is recommended that you change deployment mode and restart): " + depMode,
                    "Deployment mode for cache is not CONTINUOUS or SHARED.");
        }

        initializeInternalCacheNames();

        sharedCtx = createSharedContext(
            ctx, CU.startStoreSessionListeners(ctx, ctx.config().getCacheStoreSessionListenerFactories()));

        transactions = new IgniteTransactionsImpl(sharedCtx);

        // Start shared managers.
        for (GridCacheSharedManager mgr : sharedCtx.managers())
            mgr.start(sharedCtx);

        //if inActivate on start then skip registrate caches
        if (!activeOnStart)
            return;

        CacheConfiguration[] cfgs = ctx.config().getCacheConfiguration();

        registerCacheFromConfig(cfgs);

        registerCacheFromPersistentStore(cfgs);

        if (log.isDebugEnabled())
            log.debug("Started cache processor.");
    }

    /**
     * @param cfgs Cache configurations.
     * @throws IgniteCheckedException If failed.
     */
    private void registerCacheFromConfig(CacheConfiguration[] cfgs) throws IgniteCheckedException {
        for (int i = 0; i < cfgs.length; i++) {
            if (ctx.config().isDaemon())
                continue;

            CacheConfiguration<?, ?> cfg = new CacheConfiguration(cfgs[i]);

            cfgs[i] = cfg; // Replace original configuration value.

            registerCache(cfg);
        }
    }

    /**
     * @param cfgs Cache configurations.
     * @throws IgniteCheckedException If failed.
     */
    private void registerCacheFromPersistentStore(CacheConfiguration[] cfgs) throws IgniteCheckedException {
        if (sharedCtx.pageStore() != null &&
            sharedCtx.database().persistenceEnabled() &&
            !ctx.config().isDaemon()) {

            Set<String> savedCacheNames = sharedCtx.pageStore().savedCacheNames();

<<<<<<< HEAD
            if (cacheDescriptor(cfg.getName()) != null) {
                String cacheName = cfg.getName();
=======
            for (CacheConfiguration cfg : cfgs)
                savedCacheNames.remove(cfg.getName());
>>>>>>> 428f66d3

            for (String name : internalCaches)
                savedCacheNames.remove(name);

            if (!F.isEmpty(savedCacheNames)) {
                log.info("Registrate persistent caches: " + savedCacheNames);

                for (String name : savedCacheNames) {
                    CacheConfiguration cfg = sharedCtx.pageStore().readConfiguration(name);

                    if (cfg != null)
                        registerCache(cfg);
                }
            }
        }
    }

    /**
     * @param cfg Cache configuration.
     * @throws IgniteCheckedException If failed.
     */
    private void registerCache(CacheConfiguration<?, ?> cfg) throws IgniteCheckedException {
        cloneCheckSerializable(cfg);

        CacheObjectContext cacheObjCtx = ctx.cacheObjects().contextForCache(cfg);

        // Initialize defaults.
        initialize(cfg, cacheObjCtx);

        String masked = maskNull(cfg.getName());

        if (registeredCaches.containsKey(masked)) {
            String cacheName = cfg.getName();

            if (cacheName != null)
                throw new IgniteCheckedException("Duplicate cache name found (check configuration and " +
                    "assign unique name to each cache): " + U.maskName(cacheName));
            else
                throw new IgniteCheckedException("Default cache has already been configured (check configuration and " +
                    "assign unique name to each cache).");
        }

        CacheType cacheType;

            if (CU.isUtilityCache(cfg.getName()))
                cacheType = CacheType.UTILITY;
            else if (internalCaches.contains(maskNull(cfg.getName())))
                cacheType = CacheType.INTERNAL;
            else
                cacheType = CacheType.USER;

<<<<<<< HEAD
            boolean template = cfg.getName() != null && cfg.getName().endsWith("*");

            DynamicCacheDescriptor desc = new DynamicCacheDescriptor(ctx, cfg, cacheType, template,
                IgniteUuid.randomUuid(), new QuerySchema(cfg.getQueryEntities()));
=======
        if (cacheType != CacheType.USER)
            cfg.setMemoryPolicyName(sharedCtx.database().systemMemoryPolicyName());
>>>>>>> 428f66d3

        if (cacheType != CacheType.USER)
            cfg.setMemoryPolicyName(sharedCtx.database().systemMemoryPolicyName());

<<<<<<< HEAD
            if (!template) {
                cacheDescriptor(cfg.getName(), desc);
=======
        boolean template = cfg.getName() != null && cfg.getName().endsWith("*");
>>>>>>> 428f66d3

        DynamicCacheDescriptor desc = new DynamicCacheDescriptor(ctx,
            cfg,
            cacheType,
            template,
            IgniteUuid.randomUuid());

        desc.locallyConfigured(true);
        desc.staticallyConfigured(true);
        desc.receivedFrom(ctx.localNodeId());

        if (!template) {
            registeredCaches.put(masked, desc);

            ctx.discovery().setCacheFilter(
                cfg.getName(),
                cfg.getNodeFilter(),
                cfg.getNearConfiguration() != null && cfg.getCacheMode() == PARTITIONED,
                cfg.getCacheMode());

<<<<<<< HEAD
            if (cfg.getName() == null) { // Use cache configuration with null name as template.
                DynamicCacheDescriptor desc0 = new DynamicCacheDescriptor(ctx, cfg, cacheType, true,
                    IgniteUuid.randomUuid(), new QuerySchema(cfg.getQueryEntities()));
=======
            ctx.discovery().addClientNode(cfg.getName(),
                ctx.localNodeId(),
                cfg.getNearConfiguration() != null);
>>>>>>> 428f66d3

            if (!cacheType.userCache())
                stopSeq.addLast(cfg.getName());
            else
                stopSeq.addFirst(cfg.getName());
        }
        else {
            if (log.isDebugEnabled())
                log.debug("Use cache configuration as template: " + cfg);

            registeredTemplates.put(masked, desc);
        }

        if (cfg.getName() == null) { // Use cache configuration with null name as template.
            DynamicCacheDescriptor desc0 = new DynamicCacheDescriptor(ctx,
                cfg,
                cacheType,
                true,
                IgniteUuid.randomUuid());

            desc0.locallyConfigured(true);
            desc0.staticallyConfigured(true);

            registeredTemplates.put(masked, desc0);
        }
    }

    /**
     * Initialize internal cache names
     */
    private void initializeInternalCacheNames() {
        FileSystemConfiguration[] igfsCfgs = ctx.grid().configuration().getFileSystemConfiguration();

        if (igfsCfgs != null) {
            for (FileSystemConfiguration igfsCfg : igfsCfgs) {
                internalCaches.add(maskNull(igfsCfg.getMetaCacheConfiguration().getName()));
                internalCaches.add(maskNull(igfsCfg.getDataCacheConfiguration().getName()));
            }
        }

        if (IgniteComponentType.HADOOP.inClassPath())
            internalCaches.add(CU.SYS_CACHE_HADOOP_MR);

        internalCaches.add(CU.ATOMICS_CACHE_NAME);
    }

    /** {@inheritDoc} */
    @SuppressWarnings("unchecked")
    @Override public void onKernalStart(boolean activeOnStart) throws IgniteCheckedException {
        ClusterNode locNode = ctx.discovery().localNode();

        try {
            checkConsistency();

            boolean currStatus = ctx.state().active();

            // If we start as inactive node, and join to active cluster, we must register all caches
            // which were received on join.
            if (!ctx.isDaemon() && currStatus && !activeOnStart) {
                List<CacheConfiguration> tmpCacheCfg = new ArrayList<>();

<<<<<<< HEAD
                    for (DynamicCacheDescriptor desc : cacheDescriptors()) {
                        CacheConfiguration rmtCfg = desc.remoteConfiguration(n.id());

                        if (rmtCfg != null) {
                            CacheConfiguration locCfg = desc.cacheConfiguration();
=======
                for (CacheConfiguration conf : ctx.config().getCacheConfiguration()) {
                    for (DynamicCacheDescriptor desc : registeredCaches.values()) {
                        CacheConfiguration c = desc.cacheConfiguration();
                        IgnitePredicate filter = c.getNodeFilter();
>>>>>>> 428f66d3

                        if (c.getName().equals(conf.getName()) &&
                            ((desc.receivedOnDiscovery() && CU.affinityNode(locNode, filter)) ||
                                CU.isSystemCache(c.getName()))) {

                            tmpCacheCfg.add(c);

                            break;
                        }
                    }
                }

                if (!tmpCacheCfg.isEmpty()) {
                    CacheConfiguration[] newCacheCfg = new CacheConfiguration[tmpCacheCfg.size()];

                    tmpCacheCfg.toArray(newCacheCfg);

                    ctx.config().setCacheConfiguration(newCacheCfg);
                }

                activeOnStart = currStatus;
            }

<<<<<<< HEAD
            ctx.query().onCacheKernalStart();
=======
            if (activeOnStart && !ctx.clientNode() && !ctx.isDaemon())
                sharedCtx.database().lock();

            // Must start database before start first cache.
            sharedCtx.database().onKernalStart(false);
>>>>>>> 428f66d3

            // Start dynamic caches received from collect discovery data.
            for (DynamicCacheDescriptor desc : cacheDescriptors()) {
                if (ctx.config().isDaemon())
                    continue;

                desc.clearRemoteConfigurations();

                CacheConfiguration ccfg = desc.cacheConfiguration();

                IgnitePredicate filter = ccfg.getNodeFilter();

                boolean loc = desc.locallyConfigured();

                if (loc || (desc.receivedOnDiscovery() && CU.affinityNode(locNode, filter))) {
                    boolean started = desc.onStart();

                    assert started : "Failed to change started flag for locally configured cache: " + desc;

                    CacheObjectContext cacheObjCtx = ctx.cacheObjects().contextForCache(ccfg);

                    CachePluginManager pluginMgr = desc.pluginManager();

                    GridCacheContext ctx = createCache(
                        ccfg, pluginMgr, desc.cacheType(), cacheObjCtx, desc.updatesAllowed());

                    ctx.dynamicDeploymentId(desc.deploymentId());

                    sharedCtx.addCacheContext(ctx);

                    GridCacheAdapter cache = ctx.cache();

                    String name = ccfg.getName();

                    caches.put(maskNull(name), cache);

                    startCache(cache, desc.schema());

                    jCacheProxies.put(maskNull(name), new IgniteCacheProxy(ctx, cache, null, false));
                }
            }
        }
        finally {
            cacheStartedLatch.countDown();
        }

        // Must call onKernalStart on shared managers after creation of fetched caches.
        for (GridCacheSharedManager<?, ?> mgr : sharedCtx.managers())
            if (sharedCtx.database() != mgr)
                mgr.onKernalStart(false);

        // Escape if start active on start false
        if (!activeOnStart)
            return;

        for (GridCacheAdapter<?, ?> cache : caches.values())
            onKernalStart(cache);

        if (!ctx.config().isDaemon())
            ctx.cacheObjects().onUtilityCacheStarted();

        ctx.service().onUtilityCacheStarted();

        // Wait for caches in SYNC preload mode.
        for (DynamicCacheDescriptor desc : cacheDescriptors()) {
            CacheConfiguration cfg = desc.cacheConfiguration();

            IgnitePredicate filter = cfg.getNodeFilter();

            if (desc.locallyConfigured() || (desc.receivedOnDiscovery() && CU.affinityNode(locNode, filter))) {
                GridCacheAdapter cache = caches.get(maskNull(cfg.getName()));

                if (cache != null) {
                    if (cfg.getRebalanceMode() == SYNC) {
                        CacheMode cacheMode = cfg.getCacheMode();

                        if (cacheMode == REPLICATED || (cacheMode == PARTITIONED && cfg.getRebalanceDelay() >= 0))
                            cache.preloader().syncFuture().get();
                    }
                }
            }
        }

        assert ctx.config().isDaemon() || caches.containsKey(CU.UTILITY_CACHE_NAME) : "Utility cache should be started";

        if (!ctx.clientNode() && !ctx.isDaemon())
            addRemovedItemsCleanupTask(Long.getLong(IGNITE_CACHE_REMOVED_ENTRIES_TTL, 10_000));
    }

    /**
     * @param timeout Cleanup timeout.
     */
    private void addRemovedItemsCleanupTask(long timeout) {
        ctx.timeout().addTimeoutObject(new RemovedItemsCleanupTask(timeout));
    }

    /**
     *
     */
    private void checkConsistency() throws IgniteCheckedException {
        if (!ctx.config().isDaemon() && !getBoolean(IGNITE_SKIP_CONFIGURATION_CONSISTENCY_CHECK)) {
            for (ClusterNode n : ctx.discovery().remoteNodes()) {
                if (n.attribute(ATTR_CONSISTENCY_CHECK_SKIPPED))
                    continue;

                checkTransactionConfiguration(n);

                DeploymentMode locDepMode = ctx.config().getDeploymentMode();
                DeploymentMode rmtDepMode = n.attribute(IgniteNodeAttributes.ATTR_DEPLOYMENT_MODE);

                CU.checkAttributeMismatch(
                    log, null, n.id(), "deploymentMode", "Deployment mode",
                    locDepMode, rmtDepMode, true);

                for (DynamicCacheDescriptor desc : registeredCaches.values()) {
                    CacheConfiguration rmtCfg = desc.remoteConfiguration(n.id());

                    if (rmtCfg != null) {
                        CacheConfiguration locCfg = desc.cacheConfiguration();

                        checkCache(locCfg, rmtCfg, n);

                        // Check plugin cache configurations.
                        CachePluginManager pluginMgr = desc.pluginManager();

                        pluginMgr.validateRemotes(rmtCfg, n);
                    }
                }
            }
        }
    }

    /** {@inheritDoc} */
    @SuppressWarnings("unchecked")
    @Override public void stop(boolean cancel) throws IgniteCheckedException {
        stopCaches(cancel);

        List<? extends GridCacheSharedManager<?, ?>> mgrs = sharedCtx.managers();

        for (ListIterator<? extends GridCacheSharedManager<?, ?>> it = mgrs.listIterator(mgrs.size()); it.hasPrevious(); ) {
            GridCacheSharedManager<?, ?> mgr = it.previous();

            mgr.stop(cancel);
        }

        CU.stopStoreSessionListeners(ctx, sharedCtx.storeSessionListeners());

        sharedCtx.cleanup();

        if (log.isDebugEnabled())
            log.debug("Stopped cache processor.");
    }

    /**
     * @param cancel Cancel.
     */
    public void stopCaches(boolean cancel){
        for (String cacheName : stopSeq) {
            GridCacheAdapter<?, ?> cache = stoppedCaches.remove(maskNull(cacheName));

            if (cache != null)
                stopCache(cache, cancel, false);
        }

        for (GridCacheAdapter<?, ?> cache : stoppedCaches.values()) {
            if (cache == stoppedCaches.remove(maskNull(cache.name())))
                stopCache(cache, cancel, false);
        }

        registeredCaches.clear();
    }

    /**
     * Blocks all available gateways
     */
    public void blockGateways() {
        for (IgniteCacheProxy<?, ?> proxy : jCacheProxies.values())
            proxy.gate().onStopped();
    }

    /** {@inheritDoc} */
    @SuppressWarnings("unchecked")
    @Override public void onKernalStop(boolean cancel) {
        cacheStartedLatch.countDown();

        GridCachePartitionExchangeManager<Object, Object> exch = context().exchange();

        // Stop exchange manager first so that we call onKernalStop on all caches.
        // No new caches should be added after this point.
        exch.onKernalStop(cancel);

        onKernalStopCaches(cancel);

        cancelFutures();

        List<? extends GridCacheSharedManager<?, ?>> sharedMgrs = sharedCtx.managers();

        for (ListIterator<? extends GridCacheSharedManager<?, ?>> it = sharedMgrs.listIterator(sharedMgrs.size());
            it.hasPrevious(); ) {
            GridCacheSharedManager<?, ?> mgr = it.previous();

            if (mgr != exch)
                mgr.onKernalStop(cancel);
        }
    }

    /**
     * @param cancel Cancel.
     */
    public void onKernalStopCaches(boolean cancel){
        for (GridCacheAdapter<?, ?> cache : caches.values()) {
            GridCacheAffinityManager aff = cache.context().affinity();

            if (aff != null)
                aff.cancelFutures();
        }

        for (String cacheName : stopSeq) {
            GridCacheAdapter<?, ?> cache = caches.remove(maskNull(cacheName));

            if (cache != null) {
                stoppedCaches.put(maskNull(cacheName), cache);

                onKernalStop(cache, cancel);
            }
        }

        for (Map.Entry<String, GridCacheAdapter<?, ?>> entry : caches.entrySet()) {
            GridCacheAdapter<?, ?> cache = entry.getValue();

            if (cache == caches.remove(entry.getKey())) {
                stoppedCaches.put(entry.getKey(), cache);

                onKernalStop(entry.getValue(), cancel);
            }
        }
    }

    /** {@inheritDoc} */
    @Override public void onDisconnected(IgniteFuture<?> reconnectFut) throws IgniteCheckedException {
        cachesOnDisconnect = new HashMap<>(registeredCaches);

        IgniteClientDisconnectedCheckedException err = new IgniteClientDisconnectedCheckedException(
            ctx.cluster().clientReconnectFuture(),
            "Failed to execute dynamic cache change request, client node disconnected.");

        for (IgniteInternalFuture fut : pendingFuts.values())
            ((GridFutureAdapter)fut).onDone(err);

        for (IgniteInternalFuture fut : pendingTemplateFuts.values())
            ((GridFutureAdapter)fut).onDone(err);

        for (GridCacheAdapter cache : caches.values()) {
            GridCacheContext cctx = cache.context();

            cctx.gate().onDisconnected(reconnectFut);

            List<GridCacheManager> mgrs = cache.context().managers();

            for (ListIterator<GridCacheManager> it = mgrs.listIterator(mgrs.size()); it.hasPrevious(); ) {
                GridCacheManager mgr = it.previous();

                mgr.onDisconnected(reconnectFut);
            }
        }

        sharedCtx.onDisconnected(reconnectFut);

        registeredCaches.clear();

        registeredTemplates.clear();
    }

    /** {@inheritDoc} */
    @Override public IgniteInternalFuture<?> onReconnected(boolean clusterRestarted) throws IgniteCheckedException {
        List<GridCacheAdapter> reconnected = new ArrayList<>(caches.size());

        GridCompoundFuture<?, ?> stopFut = null;

        for (final GridCacheAdapter cache : caches.values()) {
            String name = cache.name();

            boolean stopped;

            boolean sysCache = CU.isUtilityCache(name) || CU.isAtomicsCache(name);

            if (!sysCache) {
                DynamicCacheDescriptor oldDesc = cachesOnDisconnect.get(maskNull(name));

                assert oldDesc != null : "No descriptor for cache: " + name;

                DynamicCacheDescriptor newDesc = cacheDescriptor(name);

                stopped = newDesc == null || !oldDesc.deploymentId().equals(newDesc.deploymentId());
            }
            else
                stopped = false;

            if (stopped) {
                cache.context().gate().reconnected(true);

                sharedCtx.removeCacheContext(cache.ctx);

                caches.remove(maskNull(cache.name()));
                jCacheProxies.remove(maskNull(cache.name()));

                IgniteInternalFuture<?> fut = ctx.closure().runLocalSafe(new Runnable() {
                    @Override public void run() {
                        onKernalStop(cache, true);
                        stopCache(cache, true, false);
                    }
                });

                if (stopFut == null)
                    stopFut = new GridCompoundFuture<>();

                stopFut.add((IgniteInternalFuture)fut);
            }
            else {
                cache.onReconnected();

                reconnected.add(cache);
            }
        }

        if (clientReconnectReqs != null) {
            for (Map.Entry<UUID, DynamicCacheChangeBatch> e : clientReconnectReqs.entrySet())
                processClientReconnectData(e.getKey(), e.getValue());

            clientReconnectReqs = null;
        }

        sharedCtx.onReconnected();

        for (GridCacheAdapter cache : reconnected)
            cache.context().gate().reconnected(false);

        cachesOnDisconnect = null;

        if (stopFut != null)
            stopFut.markInitialized();

        return stopFut;
    }

    /**
     * @param cache Cache to start.
     * @param schema Cache schema.
     * @throws IgniteCheckedException If failed to start cache.
     */
    @SuppressWarnings({"TypeMayBeWeakened", "unchecked"})
    private void startCache(GridCacheAdapter<?, ?> cache, QuerySchema schema)
        throws IgniteCheckedException {
        GridCacheContext<?, ?> cacheCtx = cache.context();

<<<<<<< HEAD
        ctx.query().onCacheStart(cacheCtx, schema);
=======
>>>>>>> 428f66d3
        ctx.continuous().onCacheStart(cacheCtx);

        if (sharedCtx.pageStore() != null)
            sharedCtx.pageStore().initializeForCache(cacheCtx.config());

        CacheConfiguration cfg = cacheCtx.config();

        // Intentionally compare Boolean references using '!=' below to check if the flag has been explicitly set.
        if (cfg.isStoreKeepBinary() && cfg.isStoreKeepBinary() != CacheConfiguration.DFLT_STORE_KEEP_BINARY
            && !(ctx.config().getMarshaller() instanceof BinaryMarshaller))
            U.warn(log, "CacheConfiguration.isStoreKeepBinary() configuration property will be ignored because " +
                "BinaryMarshaller is not used");

        // Start managers.
        for (GridCacheManager mgr : F.view(cacheCtx.managers(), F.notContains(dhtExcludes(cacheCtx))))
            mgr.start(cacheCtx);

        cacheCtx.initConflictResolver();

        if (cfg.getCacheMode() != LOCAL && GridCacheUtils.isNearEnabled(cfg)) {
            GridCacheContext<?, ?> dhtCtx = cacheCtx.near().dht().context();

            // Start DHT managers.
            for (GridCacheManager mgr : dhtManagers(dhtCtx))
                mgr.start(dhtCtx);

            dhtCtx.initConflictResolver();

            // Start DHT cache.
            dhtCtx.cache().start();

            if (log.isDebugEnabled())
                log.debug("Started DHT cache: " + dhtCtx.cache().name());
        }

        cacheCtx.cache().start();

        ctx.query().onCacheStart(cacheCtx);

        cacheCtx.onStarted();

        if (log.isInfoEnabled())
            log.info("Started cache [name=" + U.maskName(cfg.getName()) + ", memoryPolicyName=" + cfg.getMemoryPolicyName() + ", mode=" + cfg.getCacheMode() + ']');
    }

    /**
     * @param cache Cache to stop.
     * @param cancel Cancel flag.
     */
    @SuppressWarnings({"TypeMayBeWeakened", "unchecked"})
    private void stopCache(GridCacheAdapter<?, ?> cache, boolean cancel, boolean destroy) {
        GridCacheContext ctx = cache.context();

        if (!cache.isNear() && ctx.shared().wal() != null) {
            try {
                ctx.shared().wal().fsync(null);
            }
            catch (IgniteCheckedException e) {
                U.error(log, "Failed to flush write-ahead log on cache stop " +
                    "[cache=" + ctx.name() + "]", e);
            }
        }

        sharedCtx.removeCacheContext(ctx);

        cache.stop();

        ctx.kernalContext().query().onCacheStop(ctx);

        if (isNearEnabled(ctx)) {
            GridDhtCacheAdapter dht = ctx.near().dht();

            // Check whether dht cache has been started.
            if (dht != null) {
                dht.stop();

                GridCacheContext<?, ?> dhtCtx = dht.context();

                List<GridCacheManager> dhtMgrs = dhtManagers(dhtCtx);

                for (ListIterator<GridCacheManager> it = dhtMgrs.listIterator(dhtMgrs.size()); it.hasPrevious(); ) {
                    GridCacheManager mgr = it.previous();

                    mgr.stop(cancel, destroy);
                }
            }
        }

        List<GridCacheManager> mgrs = ctx.managers();

        Collection<GridCacheManager> excludes = dhtExcludes(ctx);

        // Reverse order.
        for (ListIterator<GridCacheManager> it = mgrs.listIterator(mgrs.size()); it.hasPrevious(); ) {
            GridCacheManager mgr = it.previous();

            if (!excludes.contains(mgr))
                mgr.stop(cancel, destroy);
        }

        ctx.kernalContext().continuous().onCacheStop(ctx);

        ctx.kernalContext().cache().context().database().onCacheStop(ctx);

        U.stopLifecycleAware(log, lifecycleAwares(cache.configuration(), ctx.store().configuredStore()));

        if (log.isInfoEnabled())
            log.info("Stopped cache: " + cache.name());

        if (sharedCtx.pageStore() != null) {
            try {
                sharedCtx.pageStore().shutdownForCache(ctx, destroy);
            }
            catch (IgniteCheckedException e) {
                U.error(log, "Failed to gracefully clean page store resources for destroyed cache " +
                    "[cache=" + ctx.name() + "]", e);
            }
        }

        cleanup(ctx);
    }

    /**
     * @throws IgniteCheckedException If failed to wait.
     */
    public void awaitStarted() throws IgniteCheckedException {
        U.await(cacheStartedLatch);
    }

    /**
     * @param cache Cache.
     * @throws IgniteCheckedException If failed.
     */
    @SuppressWarnings("unchecked")
    private void onKernalStart(GridCacheAdapter<?, ?> cache) throws IgniteCheckedException {
        GridCacheContext<?, ?> ctx = cache.context();

        // Start DHT cache as well.
        if (isNearEnabled(ctx)) {
            GridDhtCacheAdapter dht = ctx.near().dht();

            GridCacheContext<?, ?> dhtCtx = dht.context();

            for (GridCacheManager mgr : dhtManagers(dhtCtx))
                mgr.onKernalStart();

            dht.onKernalStart();

            if (log.isDebugEnabled())
                log.debug("Executed onKernalStart() callback for DHT cache: " + dht.name());
        }

        for (GridCacheManager mgr : F.view(ctx.managers(), F0.notContains(dhtExcludes(ctx))))
            mgr.onKernalStart();

        cache.onKernalStart();

        if (ctx.events().isRecordable(EventType.EVT_CACHE_STARTED))
            ctx.events().addEvent(EventType.EVT_CACHE_STARTED);

        if (log.isDebugEnabled())
            log.debug("Executed onKernalStart() callback for cache [name=" + cache.name() + ", mode=" +
                cache.configuration().getCacheMode() + ']');
    }

    /**
     * @param cache Cache to stop.
     * @param cancel Cancel flag.
     */
    @SuppressWarnings("unchecked")
    private void onKernalStop(GridCacheAdapter<?, ?> cache, boolean cancel) {
        GridCacheContext ctx = cache.context();

        if (isNearEnabled(ctx)) {
            GridDhtCacheAdapter dht = ctx.near().dht();

            if (dht != null) {
                GridCacheContext<?, ?> dhtCtx = dht.context();

                for (GridCacheManager mgr : dhtManagers(dhtCtx))
                    mgr.onKernalStop(cancel);

                dht.onKernalStop();
            }
        }

        List<GridCacheManager> mgrs = ctx.managers();

        Collection<GridCacheManager> excludes = dhtExcludes(ctx);

        // Reverse order.
        for (ListIterator<GridCacheManager> it = mgrs.listIterator(mgrs.size()); it.hasPrevious(); ) {
            GridCacheManager mgr = it.previous();

            if (!excludes.contains(mgr))
                mgr.onKernalStop(cancel);
        }

        cache.onKernalStop();

        if (ctx.events().isRecordable(EventType.EVT_CACHE_STOPPED))
            ctx.events().addEvent(EventType.EVT_CACHE_STOPPED);
    }

    /**
     * @param cfg Cache configuration to use to create cache.
     * @param pluginMgr Cache plugin manager.
     * @param cacheType Cache type.
     * @param cacheObjCtx Cache object context.
     * @param updatesAllowed Updates allowed flag.
     * @return Cache context.
     * @throws IgniteCheckedException If failed to create cache.
     */
    private GridCacheContext createCache(CacheConfiguration<?, ?> cfg,
        @Nullable CachePluginManager pluginMgr,
        CacheType cacheType,
        CacheObjectContext cacheObjCtx,
        boolean updatesAllowed)
        throws IgniteCheckedException {
        assert cfg != null;

        if (cfg.getCacheStoreFactory() instanceof GridCacheLoaderWriterStoreFactory) {
            GridCacheLoaderWriterStoreFactory factory = (GridCacheLoaderWriterStoreFactory)cfg.getCacheStoreFactory();

            prepare(cfg, factory.loaderFactory(), false);
            prepare(cfg, factory.writerFactory(), false);
        }
        else
            prepare(cfg, cfg.getCacheStoreFactory(), false);

        CacheStore cfgStore = cfg.getCacheStoreFactory() != null ? cfg.getCacheStoreFactory().create() : null;

        validate(ctx.config(), cfg, cacheType, cfgStore);

        if (pluginMgr == null)
            pluginMgr = new CachePluginManager(ctx, cfg);

        pluginMgr.validate();

        sharedCtx.jta().registerCache(cfg);

        // Skip suggestions for internal caches.
        if (cacheType.userCache())
            suggestOptimizations(cfg, cfgStore != null);

        Collection<Object> toPrepare = new ArrayList<>();

        if (cfgStore instanceof GridCacheLoaderWriterStore) {
            toPrepare.add(((GridCacheLoaderWriterStore)cfgStore).loader());
            toPrepare.add(((GridCacheLoaderWriterStore)cfgStore).writer());
        }
        else
            toPrepare.add(cfgStore);

        prepare(cfg, toPrepare);

        U.startLifecycleAware(lifecycleAwares(cfg, cfgStore));

        boolean nearEnabled = GridCacheUtils.isNearEnabled(cfg);

        GridCacheAffinityManager affMgr = new GridCacheAffinityManager();
        GridCacheEventManager evtMgr = new GridCacheEventManager();
        CacheEvictionManager evictMgr = (nearEnabled || cfg.isOnheapCacheEnabled()) ? new GridCacheEvictionManager() : new CacheOffheapEvictionManager();
        GridCacheQueryManager qryMgr = queryManager(cfg);
        CacheContinuousQueryManager contQryMgr = new CacheContinuousQueryManager();
        CacheDataStructuresManager dataStructuresMgr = new CacheDataStructuresManager();
        GridCacheTtlManager ttlMgr = new GridCacheTtlManager();

        CacheConflictResolutionManager rslvrMgr = pluginMgr.createComponent(CacheConflictResolutionManager.class);
        GridCacheDrManager drMgr = pluginMgr.createComponent(GridCacheDrManager.class);
        CacheStoreManager storeMgr = pluginMgr.createComponent(CacheStoreManager.class);
        IgniteCacheOffheapManager offheapMgr = pluginMgr.createComponent(IgniteCacheOffheapManager.class);

        storeMgr.initialize(cfgStore, sesHolders);

        boolean affNode = cfg.getCacheMode() == LOCAL || CU.affinityNode(ctx.discovery().localNode(), cfg.getNodeFilter());

        String memPlcName = cfg.getMemoryPolicyName();

        MemoryPolicy memPlc = sharedCtx.database().memoryPolicy(memPlcName);
        FreeList freeList = sharedCtx.database().freeList(memPlcName);
        ReuseList reuseList = sharedCtx.database().reuseList(memPlcName);

        GridCacheContext<?, ?> cacheCtx = new GridCacheContext(
            ctx,
            sharedCtx,
            cfg,
            cacheType,
            affNode,
            updatesAllowed,
            memPlc,
            freeList,
            reuseList,

            /*
             * Managers in starting order!
             * ===========================
             */
            evtMgr,
            storeMgr,
            evictMgr,
            qryMgr,
            contQryMgr,
            dataStructuresMgr,
            ttlMgr,
            drMgr,
            offheapMgr,
            rslvrMgr,
            pluginMgr,
            affMgr
        );

        cacheCtx.cacheObjectContext(cacheObjCtx);

        GridCacheAdapter cache = null;

        switch (cfg.getCacheMode()) {
            case LOCAL: {
                switch (cfg.getAtomicityMode()) {
                    case TRANSACTIONAL: {
                        cache = new GridLocalCache(cacheCtx);

                        break;
                    }
                    case ATOMIC: {
                        cache = new GridLocalAtomicCache(cacheCtx);

                        break;
                    }

                    default: {
                        assert false : "Invalid cache atomicity mode: " + cfg.getAtomicityMode();
                    }
                }

                break;
            }
            case PARTITIONED:
            case REPLICATED: {
                if (nearEnabled) {
                    switch (cfg.getAtomicityMode()) {
                        case TRANSACTIONAL: {
                            cache = new GridNearTransactionalCache(cacheCtx);

                            break;
                        }
                        case ATOMIC: {
                            cache = new GridNearAtomicCache(cacheCtx);

                            break;
                        }

                        default: {
                            assert false : "Invalid cache atomicity mode: " + cfg.getAtomicityMode();
                        }
                    }
                }
                else {
                    switch (cfg.getAtomicityMode()) {
                        case TRANSACTIONAL: {
                            cache = cacheCtx.affinityNode() ?
                                new GridDhtColocatedCache(cacheCtx) :
                                new GridDhtColocatedCache(cacheCtx, new GridNoStorageCacheMap(cacheCtx));

                            break;
                        }
                        case ATOMIC: {
                            cache = cacheCtx.affinityNode() ?
                                new GridDhtAtomicCache(cacheCtx) :
                                new GridDhtAtomicCache(cacheCtx, new GridNoStorageCacheMap(cacheCtx));

                            break;
                        }

                        default: {
                            assert false : "Invalid cache atomicity mode: " + cfg.getAtomicityMode();
                        }
                    }
                }

                break;
            }

            default: {
                assert false : "Invalid cache mode: " + cfg.getCacheMode();
            }
        }

        cacheCtx.cache(cache);

        GridCacheContext<?, ?> ret = cacheCtx;

        /*
         * Create DHT cache.
         * ================
         */
        if (cfg.getCacheMode() != LOCAL && nearEnabled) {
            /*
             * Specifically don't create the following managers
             * here and reuse the one from Near cache:
             * 1. GridCacheVersionManager
             * 2. GridCacheIoManager
             * 3. GridCacheDeploymentManager
             * 4. GridCacheQueryManager (note, that we start it for DHT cache though).
             * 5. CacheContinuousQueryManager (note, that we start it for DHT cache though).
             * 6. GridCacheDgcManager
             * 7. GridCacheTtlManager.
             * ===============================================
             */
            evictMgr = cfg.isOnheapCacheEnabled() ? new GridCacheEvictionManager() : new CacheOffheapEvictionManager();
            evtMgr = new GridCacheEventManager();
            pluginMgr = new CachePluginManager(ctx, cfg);
            drMgr = pluginMgr.createComponent(GridCacheDrManager.class);

            cacheCtx = new GridCacheContext(
                ctx,
                sharedCtx,
                cfg,
                cacheType,
                affNode,
                true,
                memPlc,
                freeList,
                reuseList,

                /*
                 * Managers in starting order!
                 * ===========================
                 */
                evtMgr,
                storeMgr,
                evictMgr,
                qryMgr,
                contQryMgr,
                dataStructuresMgr,
                ttlMgr,
                drMgr,
                offheapMgr,
                rslvrMgr,
                pluginMgr,
                affMgr
            );

            cacheCtx.cacheObjectContext(cacheObjCtx);

            GridDhtCacheAdapter dht = null;

            switch (cfg.getAtomicityMode()) {
                case TRANSACTIONAL: {
                    assert cache instanceof GridNearTransactionalCache;

                    GridNearTransactionalCache near = (GridNearTransactionalCache)cache;

                    GridDhtCache dhtCache = cacheCtx.affinityNode() ?
                        new GridDhtCache(cacheCtx) :
                        new GridDhtCache(cacheCtx, new GridNoStorageCacheMap(cacheCtx));

                    dhtCache.near(near);

                    near.dht(dhtCache);

                    dht = dhtCache;

                    break;
                }
                case ATOMIC: {
                    assert cache instanceof GridNearAtomicCache;

                    GridNearAtomicCache near = (GridNearAtomicCache)cache;

                    GridDhtAtomicCache dhtCache = cacheCtx.affinityNode() ?
                        new GridDhtAtomicCache(cacheCtx) :
                        new GridDhtAtomicCache(cacheCtx, new GridNoStorageCacheMap(cacheCtx));

                    dhtCache.near(near);

                    near.dht(dhtCache);

                    dht = dhtCache;

                    break;
                }

                default: {
                    assert false : "Invalid cache atomicity mode: " + cfg.getAtomicityMode();
                }
            }

            cacheCtx.cache(dht);
        }

        if (!CU.isUtilityCache(cache.name()) && !CU.isSystemCache(cache.name())) {
            registerMbean(cache.localMxBean(), cache.name(), false);
            registerMbean(cache.clusterMxBean(), cache.name(), false);
        }

        return ret;
    }

    /**
     * Gets a collection of currently started caches.
     *
     * @return Collection of started cache names.
     */
    public Collection<String> cacheNames() {
        return F.viewReadOnly(cacheDescriptors(),
            new IgniteClosure<DynamicCacheDescriptor, String>() {
                @Override public String apply(DynamicCacheDescriptor desc) {
                    return desc.cacheConfiguration().getName();
                }
            },
            new IgnitePredicate<DynamicCacheDescriptor>() {
                @Override public boolean apply(DynamicCacheDescriptor desc) {
                    return desc.started();
                }
            });
    }

    /**
     * Gets public cache that can be used for query execution.
     * If cache isn't created on current node it will be started.
     *
     * @param start Start cache.
     * @param inclLoc Include local caches.
     * @return Cache or {@code null} if there is no suitable cache.
     */
    public IgniteCacheProxy<?, ?> getOrStartPublicCache(boolean start, boolean inclLoc) throws IgniteCheckedException {
        // Try to find started cache first.
        for (Map.Entry<String, GridCacheAdapter<?, ?>> e : caches.entrySet()) {
            CacheConfiguration ccfg = e.getValue().configuration();

            String cacheName = ccfg.getName();

            if ((inclLoc || ccfg.getCacheMode() != LOCAL) && QueryUtils.isEnabled(ccfg))
                return publicJCache(cacheName);
        }

        if (start) {
            for (Map.Entry<String, DynamicCacheDescriptor> e : registeredCaches.entrySet()) {
                DynamicCacheDescriptor desc = e.getValue();

                CacheConfiguration ccfg = desc.cacheConfiguration();

                if (ccfg.getCacheMode() != LOCAL && QueryUtils.isEnabled(ccfg)) {
                    dynamicStartCache(null, ccfg.getName(), null, false, true, true).get();

                    return publicJCache(ccfg.getName());
                }
            }
        }

        return null;
    }

    /**
     * Gets a collection of currently started public cache names.
     *
     * @return Collection of currently started public cache names
     */
    public Collection<String> publicCacheNames() {
        return F.viewReadOnly(cacheDescriptors(),
            new IgniteClosure<DynamicCacheDescriptor, String>() {
                @Override public String apply(DynamicCacheDescriptor desc) {
                    return desc.cacheConfiguration().getName();
                }
            },
            new IgnitePredicate<DynamicCacheDescriptor>() {
                @Override public boolean apply(DynamicCacheDescriptor desc) {
                    return desc.cacheType().userCache();
                }
            }
        );
    }

    /**
     * Gets cache mode.
     *
     * @param cacheName Cache name to check.
     * @return Cache mode.
     */
    public CacheMode cacheMode(String cacheName) {
        DynamicCacheDescriptor desc = cacheDescriptor(cacheName);

        return desc != null ? desc.cacheConfiguration().getCacheMode() : null;
    }

    /**
     * @param req Cache start request.
     * @param topVer Topology version.
     * @throws IgniteCheckedException If failed.
     */
    public void prepareCacheStart(DynamicCacheChangeRequest req, AffinityTopologyVersion topVer)
        throws IgniteCheckedException {
        assert req.start() : req;
        assert req.cacheType() != null : req;

        DynamicCacheDescriptor desc = cacheDescriptor(req.cacheName());

        if (desc != null)
            desc.onStart();

        prepareCacheStart(
            req.startCacheConfiguration(),
            req.nearCacheConfiguration(),
            req.cacheType(),
            req.clientStartOnly(),
            req.initiatingNodeId(),
            req.deploymentId(),
            topVer,
            desc != null ? desc.schema() : null
        );
    }

    /**
     * Starts statically configured caches received from remote nodes during exchange.
     *
     * @param topVer Topology version.
     * @return Started caches descriptors.
     * @throws IgniteCheckedException If failed.
     */
    public Collection<DynamicCacheDescriptor> startReceivedCaches(AffinityTopologyVersion topVer)
        throws IgniteCheckedException {
        List<DynamicCacheDescriptor> started = null;

        for (DynamicCacheDescriptor desc : cacheDescriptors()) {
            if (!desc.started() && desc.staticallyConfigured() && !desc.locallyConfigured()) {
                if (desc.receivedFrom() != null) {
                    AffinityTopologyVersion startVer = desc.receivedFromStartVersion();

                    if (startVer == null || startVer.compareTo(topVer) > 0)
                        continue;
                }

                if (desc.onStart()) {
                    if (started == null)
                        started = new ArrayList<>();

                    started.add(desc);

                    prepareCacheStart(
                        desc.cacheConfiguration(),
                        null,
                        desc.cacheType(),
                        false,
                        null,
                        desc.deploymentId(),
                        topVer,
                        desc.schema()
                    );
                }
            }
        }

        return started;
    }

    /**
     * @param cfg Start configuration.
     * @param nearCfg Near configuration.
     * @param cacheType Cache type.
     * @param clientStartOnly Client only start request.
     * @param initiatingNodeId Initiating node ID.
     * @param deploymentId Deployment ID.
     * @param topVer Topology version.
     * @param schema Query schema.
     * @throws IgniteCheckedException If failed.
     */
    private void prepareCacheStart(
        CacheConfiguration cfg,
        NearCacheConfiguration nearCfg,
        CacheType cacheType,
        boolean clientStartOnly,
        UUID initiatingNodeId,
        IgniteUuid deploymentId,
        AffinityTopologyVersion topVer,
        @Nullable QuerySchema schema
    ) throws IgniteCheckedException {
        CacheConfiguration ccfg = new CacheConfiguration(cfg);

        IgnitePredicate nodeFilter = ccfg.getNodeFilter();

        ClusterNode locNode = ctx.discovery().localNode();

        boolean affNodeStart = !clientStartOnly && CU.affinityNode(locNode, nodeFilter);
        boolean clientNodeStart = locNode.id().equals(initiatingNodeId);

        if (sharedCtx.cacheContext(CU.cacheId(cfg.getName())) != null)
            return;

        if (affNodeStart || clientNodeStart || CU.isSystemCache(cfg.getName())) {
            if (clientNodeStart && !affNodeStart) {
                if (nearCfg != null)
                    ccfg.setNearConfiguration(nearCfg);
                else
                    ccfg.setNearConfiguration(null);
            }

            CacheObjectContext cacheObjCtx = ctx.cacheObjects().contextForCache(ccfg);

            GridCacheContext cacheCtx = createCache(ccfg, null, cacheType, cacheObjCtx, true);

            cacheCtx.startTopologyVersion(topVer);

            cacheCtx.dynamicDeploymentId(deploymentId);

            GridCacheAdapter cache = cacheCtx.cache();

            sharedCtx.addCacheContext(cacheCtx);

            caches.put(maskNull(cacheCtx.name()), cache);

            startCache(cache);

<<<<<<< HEAD
            startCache(cacheCtx.cache(), schema != null ? schema : new QuerySchema());
            onKernalStart(cacheCtx.cache());
=======
            onKernalStart(cache);
>>>>>>> 428f66d3
        }
    }

    /**
     * @param req Stop request.
     */
    public void blockGateway(DynamicCacheChangeRequest req) {
        assert req.stop() || req.close();

        if (req.stop() || (req.close() && req.initiatingNodeId().equals(ctx.localNodeId()))) {
            // Break the proxy before exchange future is done.
            IgniteCacheProxy<?, ?> proxy = jCacheProxies.get(maskNull(req.cacheName()));

            if (proxy != null) {
                if (req.stop())
                    proxy.gate().stopped();
                else
                    proxy.closeProxy();
            }
        }
    }

    /**
     * @param req Request.
     */
    private void stopGateway(DynamicCacheChangeRequest req) {
        assert req.stop() : req;

        // Break the proxy before exchange future is done.
        IgniteCacheProxy<?, ?> proxy = jCacheProxies.remove(maskNull(req.cacheName()));

        if (proxy != null)
            proxy.gate().onStopped();
    }

    /**
     * @param req Stop request.
     */
    private void prepareCacheStop(DynamicCacheChangeRequest req) {
        assert req.stop() || req.close() : req;

        GridCacheAdapter<?, ?> cache = caches.remove(maskNull(req.cacheName()));

        if (cache != null) {
            GridCacheContext<?, ?> ctx = cache.context();

            sharedCtx.removeCacheContext(ctx);

            assert req.deploymentId().equals(ctx.dynamicDeploymentId()) : "Different deployment IDs [req=" + req +
                ", ctxDepId=" + ctx.dynamicDeploymentId() + ']';

            onKernalStop(cache, req.destroy());

            stopCache(cache, true, req.destroy());
        }
    }

    /**
     * Callback invoked when first exchange future for dynamic cache is completed.
     *
     * @param topVer Completed topology version.
     * @param reqs Change requests.
     * @param err Error.
     */
    @SuppressWarnings("unchecked")
    public void onExchangeDone(
        AffinityTopologyVersion topVer,
        Collection<DynamicCacheChangeRequest> reqs,
        Throwable err
    ) {
        for (GridCacheAdapter<?, ?> cache : caches.values()) {
            GridCacheContext<?, ?> cacheCtx = cache.context();

            if (F.eq(cacheCtx.startTopologyVersion(), topVer)) {
                if (cacheCtx.preloader() != null)
                    cacheCtx.preloader().onInitialExchangeComplete(err);

                String masked = maskNull(cacheCtx.name());

                jCacheProxies.put(masked, new IgniteCacheProxy(cache.context(), cache, null, false));
            }
        }

        if (!F.isEmpty(reqs) && err == null) {
            for (DynamicCacheChangeRequest req : reqs) {
                String masked = maskNull(req.cacheName());

                if (req.stop()) {
                    stopGateway(req);

                    prepareCacheStop(req);
                }
                else if (req.close() && req.initiatingNodeId().equals(ctx.localNodeId())) {
                    IgniteCacheProxy<?, ?> proxy = jCacheProxies.remove(masked);

                    if (proxy != null) {
                        if (proxy.context().affinityNode()) {
                            GridCacheAdapter<?, ?> cache = caches.get(masked);

                            if (cache != null)
                                jCacheProxies.put(masked, new IgniteCacheProxy(cache.context(), cache, null, false));
                        }
                        else {
                            proxy.context().gate().onStopped();

                            prepareCacheStop(req);
                        }
                    }
                }
            }
        }
    }

    /**
     * @param req Request to complete future for.
     */
    public void completeStartFuture(DynamicCacheChangeRequest req) {
        DynamicCacheStartFuture fut = (DynamicCacheStartFuture)pendingFuts.get(req.requestId());

        assert req.deploymentId() != null || req.globalStateChange() || req.resetLostPartitions();
        assert fut == null || fut.deploymentId != null || req.globalStateChange() || req.resetLostPartitions();

        if (fut != null && F.eq(fut.deploymentId(), req.deploymentId()) &&
            F.eq(req.initiatingNodeId(), ctx.localNodeId()))
            fut.onDone();
    }

    /**
     * Creates shared context.
     *
     * @param kernalCtx Kernal context.
     * @param storeSesLsnrs Store session listeners.
     * @return Shared context.
     * @throws IgniteCheckedException If failed.
     */
    @SuppressWarnings("unchecked")
    private GridCacheSharedContext createSharedContext(GridKernalContext kernalCtx,
        Collection<CacheStoreSessionListener> storeSesLsnrs) throws IgniteCheckedException {
        IgniteTxManager tm = new IgniteTxManager();
        GridCacheMvccManager mvccMgr = new GridCacheMvccManager();
        GridCacheVersionManager verMgr = new GridCacheVersionManager();
        GridCacheDeploymentManager depMgr = new GridCacheDeploymentManager();
        GridCachePartitionExchangeManager exchMgr = new GridCachePartitionExchangeManager();

        IgniteCacheDatabaseSharedManager dbMgr = ctx.plugins().createComponent(IgniteCacheDatabaseSharedManager.class);

        if (dbMgr == null)
            dbMgr = new IgniteCacheDatabaseSharedManager();

        IgnitePageStoreManager pageStoreMgr = ctx.plugins().createComponent(IgnitePageStoreManager.class);
        IgniteWriteAheadLogManager walMgr = ctx.plugins().createComponent(IgniteWriteAheadLogManager.class);

        GridCacheIoManager ioMgr = new GridCacheIoManager();
        CacheAffinitySharedManager topMgr = new CacheAffinitySharedManager();
        GridCacheSharedTtlCleanupManager ttl = new GridCacheSharedTtlCleanupManager();

        CacheJtaManagerAdapter jta = JTA.createOptional();

        return new GridCacheSharedContext(
            kernalCtx,
            tm,
            verMgr,
            mvccMgr,
            pageStoreMgr,
            walMgr,
            dbMgr,
            depMgr,
            exchMgr,
            topMgr,
            ioMgr,
            ttl,
            jta,
            storeSesLsnrs
        );
    }

    /** {@inheritDoc} */
    @Nullable @Override public DiscoveryDataExchangeType discoveryDataType() {
        return CACHE_PROC;
    }

    /** {@inheritDoc} */
    @Override public void collectJoiningNodeData(DiscoveryDataBag dataBag) {
        dataBag.addJoiningNodeData(CACHE_PROC.ordinal(), getDiscoveryData(dataBag.joiningNodeId()));
    }

    /** {@inheritDoc} */
    @Override public void collectGridNodeData(DiscoveryDataBag dataBag) {
        dataBag.addNodeSpecificData(CACHE_PROC.ordinal(), getDiscoveryData(dataBag.joiningNodeId()));
    }

    /**
     * @param joiningNodeId Joining node id.
     */
    private Serializable getDiscoveryData(UUID joiningNodeId) {
        boolean reconnect = ctx.localNodeId().equals(joiningNodeId) && cachesOnDisconnect != null;

        // Collect dynamically started caches to a single object.
        Collection<DynamicCacheChangeRequest> reqs;

        Map<String, Map<UUID, Boolean>> clientNodesMap;

        if (reconnect) {
            reqs = new ArrayList<>(caches.size() + 1);

            clientNodesMap = U.newHashMap(caches.size());

            collectDataOnReconnectingNode(reqs, clientNodesMap, joiningNodeId);
        }
        else {
            reqs = new ArrayList<>(registeredCaches.size() + registeredTemplates.size() + 1);

            clientNodesMap = ctx.discovery().clientNodesMap();

            collectDataOnGridNode(reqs);
        }

        DynamicCacheChangeBatch batch = new DynamicCacheChangeBatch(reqs);

        batch.clientNodes(clientNodesMap);

        batch.clientReconnect(reconnect);

        // Reset random batch ID so that serialized batches with the same descriptors will be exactly the same.
        batch.id(null);

        return batch;
    }

    /**
     * @param reqs requests.
     */
    private void collectDataOnGridNode(Collection<DynamicCacheChangeRequest> reqs) {
<<<<<<< HEAD
        for (DynamicCacheDescriptor desc : cacheDescriptors()) {
            DynamicCacheChangeRequest req = new DynamicCacheChangeRequest(desc.cacheConfiguration().getName(), null);
=======
        for (DynamicCacheDescriptor desc : registeredCaches.values()) {
            // RequestId must be null because on different node will be different byte [] and
            // we get duplicate discovery data, for more details see
            // TcpDiscoveryNodeAddedMessage#addDiscoveryData.
            DynamicCacheChangeRequest req = new DynamicCacheChangeRequest(null, desc.cacheConfiguration().getName(),
                null);
>>>>>>> 428f66d3

            req.startCacheConfiguration(desc.cacheConfiguration());
            req.cacheType(desc.cacheType());
            req.deploymentId(desc.deploymentId());
            req.receivedFrom(desc.receivedFrom());
            req.schema(desc.schema());

            reqs.add(req);
        }

        for (DynamicCacheDescriptor desc : registeredTemplates.values()) {
            // RequestId must be null because on different node will be different byte [] and
            // we get duplicate discovery data, for more details see
            // TcpDiscoveryNodeAddedMessage#addDiscoveryData.
            DynamicCacheChangeRequest req = new DynamicCacheChangeRequest(null, desc.cacheConfiguration().getName(),
                null);

            req.startCacheConfiguration(desc.cacheConfiguration());
            req.schema(desc.schema());

            req.template(true);

            reqs.add(req);
        }
    }

    /**
     * @param reqs requests.
     * @param clientNodesMap Client nodes map.
     * @param nodeId Node id.
     */
    private void collectDataOnReconnectingNode(
            Collection<DynamicCacheChangeRequest> reqs,
            Map<String, Map<UUID, Boolean>> clientNodesMap,
            UUID nodeId
    ) {
        for (GridCacheAdapter<?, ?> cache : caches.values()) {
            DynamicCacheDescriptor desc = cachesOnDisconnect.get(maskNull(cache.name()));

            if (desc == null)
                continue;

            DynamicCacheChangeRequest req = new DynamicCacheChangeRequest(null, cache.name(), null);

            req.startCacheConfiguration(desc.cacheConfiguration());
            req.cacheType(desc.cacheType());
            req.deploymentId(desc.deploymentId());
            req.receivedFrom(desc.receivedFrom());
            req.schema(desc.schema());

            reqs.add(req);

            Boolean nearEnabled = cache.isNear();

            Map<UUID, Boolean> map = U.newHashMap(1);

            map.put(nodeId, nearEnabled);

            clientNodesMap.put(cache.name(), map);
        }
    }

    /** {@inheritDoc} */
    @Override public void onJoiningNodeDataReceived(JoiningNodeDiscoveryData data) {
        if (data.hasJoiningNodeData()) {
            Serializable joiningNodeData = data.joiningNodeData();
            if (joiningNodeData instanceof DynamicCacheChangeBatch)
                onDiscoDataReceived(
                        data.joiningNodeId(),
                        data.joiningNodeId(),
                        (DynamicCacheChangeBatch) joiningNodeData, true);
        }
    }

    /** {@inheritDoc} */
    @Override public void onGridDataReceived(GridDiscoveryData data) {
        Map<UUID, Serializable> nodeSpecData = data.nodeSpecificData();

        if (nodeSpecData != null) {
            for (Map.Entry<UUID, Serializable> e : nodeSpecData.entrySet()) {
                if (e.getValue() != null && e.getValue() instanceof DynamicCacheChangeBatch) {
                    DynamicCacheChangeBatch batch = (DynamicCacheChangeBatch) e.getValue();

                    onDiscoDataReceived(data.joiningNodeId(), e.getKey(), batch, false);
                }
            }
        }
    }

    /**
     * @param joiningNodeId Joining node id.
     * @param rmtNodeId Rmt node id.
     * @param batch Batch.
     * @param join Whether this is data from joining node.
     */
    private void onDiscoDataReceived(UUID joiningNodeId, UUID rmtNodeId, DynamicCacheChangeBatch batch, boolean join) {
        if (batch.clientReconnect()) {
            if (ctx.clientDisconnected()) {
                if (clientReconnectReqs == null)
                    clientReconnectReqs = new LinkedHashMap<>();

                clientReconnectReqs.put(joiningNodeId, batch);

                return;
            }

            processClientReconnectData(joiningNodeId, batch);
        }
        else {
            for (DynamicCacheChangeRequest req : batch.requests()) {
                initReceivedCacheConfiguration(req);

                if (req.template()) {
                    CacheConfiguration ccfg = req.startCacheConfiguration();

                    assert ccfg != null : req;

                    DynamicCacheDescriptor existing = registeredTemplates.get(maskNull(req.cacheName()));

                    if (existing == null) {
                        DynamicCacheDescriptor desc = new DynamicCacheDescriptor(
                                ctx,
                                ccfg,
                                req.cacheType(),
                                true,
                                req.deploymentId(),
                                req.schema());

                        registeredTemplates.put(maskNull(req.cacheName()), desc);
                    }

                    continue;
                }

                DynamicCacheDescriptor existing = cacheDescriptor(req.cacheName());

                if (req.start() && !req.clientStartOnly()) {
                    CacheConfiguration ccfg = req.startCacheConfiguration();

                    if (existing != null) {
                        if (joiningNodeId.equals(ctx.localNodeId())) {
                            existing.receivedFrom(req.receivedFrom());
                            existing.deploymentId(req.deploymentId());
                        }

                        if (existing.locallyConfigured()) {
                            existing.addRemoteConfiguration(rmtNodeId, req.startCacheConfiguration());

                            if (!join)
                                // Overwrite existing with remote.
                                existing.schema(req.schema());

                            ctx.discovery().setCacheFilter(
                                    req.cacheName(),
                                    ccfg.getNodeFilter(),
                                    ccfg.getNearConfiguration() != null,
                                    ccfg.getCacheMode());
                        }
                    }
                    else {
                        assert req.cacheType() != null : req;

                        DynamicCacheDescriptor desc = new DynamicCacheDescriptor(
                                ctx,
                                ccfg,
                                req.cacheType(),
                                false,
                                req.deploymentId(),
                                req.schema());

                        // Received statically configured cache.
                        if (req.initiatingNodeId() == null)
                            desc.staticallyConfigured(true);

                        if (joiningNodeId.equals(ctx.localNodeId()))
                            desc.receivedOnDiscovery(true);

                        desc.receivedFrom(req.receivedFrom());

                        DynamicCacheDescriptor old = cacheDescriptor(req.cacheName(), desc);

                        assert old == null : old;

                        ctx.discovery().setCacheFilter(
                                req.cacheName(),
                                ccfg.getNodeFilter(),
                                ccfg.getNearConfiguration() != null,
                                ccfg.getCacheMode());
                    }
                }
            }

            if (!F.isEmpty(batch.clientNodes())) {
                for (Map.Entry<String, Map<UUID, Boolean>> entry : batch.clientNodes().entrySet()) {
                    String cacheName = entry.getKey();

                    for (Map.Entry<UUID, Boolean> tup : entry.getValue().entrySet())
                        ctx.discovery().addClientNode(cacheName, tup.getKey(), tup.getValue());
                }
            }
        }
    }

    /**
     * @param clientNodeId Client node ID.
     * @param batch Cache change batch.
     */
    private void processClientReconnectData(UUID clientNodeId, DynamicCacheChangeBatch batch) {
        assert batch.clientReconnect() : batch;

        for (DynamicCacheChangeRequest req : batch.requests()) {
            assert !req.template() : req;

            initReceivedCacheConfiguration(req);

            String name = req.cacheName();

            boolean sysCache = CU.isUtilityCache(name) || CU.isAtomicsCache(name);

            if (!sysCache) {
                DynamicCacheDescriptor desc = cacheDescriptor(req.cacheName());

                if (desc != null && desc.deploymentId().equals(req.deploymentId())) {
                    Map<UUID, Boolean> nodes = batch.clientNodes().get(name);

                    assert nodes != null : req;
                    assert nodes.containsKey(clientNodeId) : nodes;

                    ctx.discovery().addClientNode(req.cacheName(), clientNodeId, nodes.get(clientNodeId));
                }
            }
            else
                ctx.discovery().addClientNode(req.cacheName(), clientNodeId, false);
        }
    }

    /**
     * Dynamically starts cache using template configuration.
     *
     * @param cacheName Cache name.
     * @return Future that will be completed when cache is deployed.
     */
    public IgniteInternalFuture<?> createFromTemplate(String cacheName) {
        try {
            CacheConfiguration cfg = createConfigFromTemplate(cacheName);

            return dynamicStartCache(cfg, cacheName, null, true, true, true);
        }
        catch (IgniteCheckedException e) {
            throw U.convertException(e);
        }
    }

    /**
     * Dynamically starts cache using template configuration.
     *
     * @param cacheName Cache name.
     * @param checkThreadTx If {@code true} checks that current thread does not have active transactions.
     * @return Future that will be completed when cache is deployed.
     */
    public IgniteInternalFuture<?> getOrCreateFromTemplate(String cacheName, boolean checkThreadTx) {
        try {
            if (publicJCache(cacheName, false, checkThreadTx) != null) // Cache with given name already started.
                return new GridFinishedFuture<>();

            CacheConfiguration cfg = createConfigFromTemplate(cacheName);

            return dynamicStartCache(cfg, cacheName, null, false, true, checkThreadTx);
        }
        catch (IgniteCheckedException e) {
            return new GridFinishedFuture<>(e);
        }
    }

    /**
     * @param cacheName Cache name.
     * @return Cache configuration.
     * @throws IgniteCheckedException If failed.
     */
    private CacheConfiguration createConfigFromTemplate(String cacheName) throws IgniteCheckedException {
        CacheConfiguration cfgTemplate = null;

        CacheConfiguration dfltCacheCfg = null;

        List<CacheConfiguration> wildcardNameCfgs = null;

        for (DynamicCacheDescriptor desc : registeredTemplates.values()) {
            assert desc.template();

            CacheConfiguration cfg = desc.cacheConfiguration();

            assert cfg != null;

            if (F.eq(cacheName, cfg.getName())) {
                cfgTemplate = cfg;

                break;
            }

            if (cfg.getName() != null) {
                if (cfg.getName().endsWith("*")) {
                    if (cfg.getName().length() > 1) {
                        if (wildcardNameCfgs == null)
                            wildcardNameCfgs = new ArrayList<>();

                        wildcardNameCfgs.add(cfg);
                    }
                    else
                        dfltCacheCfg = cfg; // Template with name '*'.
                }
            }
            else if (dfltCacheCfg == null)
                dfltCacheCfg = cfg;
        }

        if (cfgTemplate == null && cacheName != null && wildcardNameCfgs != null) {
            Collections.sort(wildcardNameCfgs, new Comparator<CacheConfiguration>() {
                @Override public int compare(CacheConfiguration cfg1, CacheConfiguration cfg2) {
                    Integer len1 = cfg1.getName() != null ? cfg1.getName().length() : 0;
                    Integer len2 = cfg2.getName() != null ? cfg2.getName().length() : 0;

                    return len2.compareTo(len1);
                }
            });

            for (CacheConfiguration cfg : wildcardNameCfgs) {
                if (cacheName.startsWith(cfg.getName().substring(0, cfg.getName().length() - 1))) {
                    cfgTemplate = cfg;

                    break;
                }
            }
        }

        if (cfgTemplate == null)
            cfgTemplate = dfltCacheCfg;

        cfgTemplate = cfgTemplate == null ? new CacheConfiguration() : cloneCheckSerializable(cfgTemplate);

        CacheConfiguration cfg = new CacheConfiguration(cfgTemplate);

        cfg.setName(cacheName);

        return cfg;
    }

    /**
     * Dynamically starts cache.
     *
     * @param ccfg Cache configuration.
     * @param cacheName Cache name.
     * @param nearCfg Near cache configuration.
     * @param failIfExists Fail if exists flag.
     * @param failIfNotStarted If {@code true} fails if cache is not started.
     * @param checkThreadTx If {@code true} checks that current thread does not have active transactions.
     * @return Future that will be completed when cache is deployed.
     */
    @SuppressWarnings("IfMayBeConditional")
    public IgniteInternalFuture<?> dynamicStartCache(
        @Nullable CacheConfiguration ccfg,
        String cacheName,
        @Nullable NearCacheConfiguration nearCfg,
        boolean failIfExists,
        boolean failIfNotStarted,
        boolean checkThreadTx
    ) {
        return dynamicStartCache(ccfg,
            cacheName,
            nearCfg,
            CacheType.USER,
            failIfExists,
            failIfNotStarted,
            checkThreadTx);
    }

    /**
     * Dynamically starts cache.
     *
     * @param ccfg Cache configuration.
     * @param cacheName Cache name.
     * @param nearCfg Near cache configuration.
     * @param cacheType Cache type.
     * @param failIfExists Fail if exists flag.
     * @param failIfNotStarted If {@code true} fails if cache is not started.
     * @param checkThreadTx If {@code true} checks that current thread does not have active transactions.
     * @return Future that will be completed when cache is deployed.
     */
    @SuppressWarnings("IfMayBeConditional")
    public IgniteInternalFuture<?> dynamicStartCache(
        @Nullable CacheConfiguration ccfg,
        String cacheName,
        @Nullable NearCacheConfiguration nearCfg,
        CacheType cacheType,
        boolean failIfExists,
        boolean failIfNotStarted,
        boolean checkThreadTx
    ) {
        if (checkThreadTx)
            checkEmptyTransactions();

        try {
            DynamicCacheChangeRequest req = prepareCacheChangeRequest(
                ccfg,
                cacheName,
                nearCfg,
                cacheType,
                failIfExists,
                failIfNotStarted);

            if (req != null)
                return F.first(initiateCacheChanges(F.asList(req), failIfExists));
            else
                return new GridFinishedFuture<>();
        }
        catch (Exception e) {
            return new GridFinishedFuture<>(e);
        }
    }

    /**
     * Dynamically starts multiple caches.
     *
     * @param ccfgList Collection of cache configuration.
     * @param failIfExists Fail if exists flag.
     * @param checkThreadTx If {@code true} checks that current thread does not have active transactions.
     * @return Future that will be completed when all caches are deployed.
     */
    public IgniteInternalFuture<?> dynamicStartCaches(
        Collection<CacheConfiguration> ccfgList, boolean failIfExists, boolean checkThreadTx
    ) {
        return dynamicStartCaches(ccfgList, CacheType.USER, failIfExists, checkThreadTx);
    }

    /**
     * Dynamically starts multiple caches.
     *
     * @param ccfgList Collection of cache configuration.
     * @param cacheType Cache type.
     * @param failIfExists Fail if exists flag.
     * @param checkThreadTx If {@code true} checks that current thread does not have active transactions.
     * @return Future that will be completed when all caches are deployed.
     */
    private IgniteInternalFuture<?> dynamicStartCaches(
        Collection<CacheConfiguration> ccfgList,
        CacheType cacheType,
        boolean failIfExists,
        boolean checkThreadTx
    ) {
        if (checkThreadTx)
            checkEmptyTransactions();

        List<DynamicCacheChangeRequest> reqList = new ArrayList<>(ccfgList.size());

        try {
            for (CacheConfiguration ccfg : ccfgList) {
                DynamicCacheChangeRequest req = prepareCacheChangeRequest(
                    ccfg,
                    ccfg.getName(),
                    null,
                    cacheType,
                    failIfExists,
                    true
                );

                if (req != null)
                    reqList.add(req);
            }
        }
        catch (Exception e) {
            return new GridFinishedFuture<>(e);
        }

        if (!reqList.isEmpty()) {
            GridCompoundFuture<?, ?> compoundFut = new GridCompoundFuture<>();

            for (DynamicCacheStartFuture fut : initiateCacheChanges(reqList, failIfExists))
                compoundFut.add((IgniteInternalFuture)fut);

            compoundFut.markInitialized();

            return compoundFut;
        }
        else
            return new GridFinishedFuture<>();
    }

    /**
     * @param cacheName Cache name to destroy.
     * @param checkThreadTx If {@code true} checks that current thread does not have active transactions.
     * @return Future that will be completed when cache is destroyed.
     */
    public IgniteInternalFuture<?> dynamicDestroyCache(String cacheName, boolean checkThreadTx) {
        if (checkThreadTx)
            checkEmptyTransactions();

        DynamicCacheChangeRequest t = new DynamicCacheChangeRequest(UUID.randomUUID(), cacheName, ctx.localNodeId());

        t.stop(true);
        t.destroy(true);

        return F.first(initiateCacheChanges(F.asList(t), false));
    }

    /**
     * @param cacheNames Collection of cache names to destroy.
     * @param checkThreadTx If {@code true} checks that current thread does not have active transactions.
     * @return Future that will be completed when cache is destroyed.
     */
    public IgniteInternalFuture<?> dynamicDestroyCaches(Collection<String> cacheNames, boolean checkThreadTx) {
        if (checkThreadTx)
            checkEmptyTransactions();

        List<DynamicCacheChangeRequest> reqs = new ArrayList<>(cacheNames.size());

        for (String cacheName : cacheNames) {
            DynamicCacheChangeRequest t = new DynamicCacheChangeRequest(UUID.randomUUID(), cacheName, ctx.localNodeId());

            t.stop(true);

            reqs.add(t);
        }

        GridCompoundFuture<?, ?> compoundFut = new GridCompoundFuture<>();

        for (DynamicCacheStartFuture fut : initiateCacheChanges(reqs, false))
            compoundFut.add((IgniteInternalFuture)fut);

        compoundFut.markInitialized();

        return compoundFut;
    }

    /**
     * @param cacheName Cache name to close.
     * @return Future that will be completed when cache is closed.
     */
    public IgniteInternalFuture<?> dynamicCloseCache(String cacheName) {
        IgniteCacheProxy<?, ?> proxy = jCacheProxies.get(maskNull(cacheName));

        if (proxy == null || proxy.proxyClosed())
            return new GridFinishedFuture<>(); // No-op.

        checkEmptyTransactions();

        DynamicCacheChangeRequest t = new DynamicCacheChangeRequest(UUID.randomUUID(), cacheName, ctx.localNodeId());

        t.close(true);

        return F.first(initiateCacheChanges(F.asList(t), false));
    }

    /**
     * Resets cache state after the cache has been moved to recovery state.
     *
     * @param cacheNames Cache names.
     * @return Future that will be completed when state is changed for all caches.
     */
    public IgniteInternalFuture<?> resetCacheState(Collection<String> cacheNames) {
        checkEmptyTransactions();

        if (F.isEmpty(cacheNames))
            cacheNames = registeredCaches.keySet();

        Collection<DynamicCacheChangeRequest> reqs = new ArrayList<>(cacheNames.size());

        for (String cacheName : cacheNames) {
            DynamicCacheDescriptor desc = registeredCaches.get(maskNull(cacheName));

            if (desc == null) {
                log.warning("Reset lost partition will not be executed, " +
                    "because cache with name:" + cacheName + " doesn't not exist");

                continue;
            }

            DynamicCacheChangeRequest req = new DynamicCacheChangeRequest(
                UUID.randomUUID(), cacheName, ctx.localNodeId());

            req.markResetLostPartitions();

            reqs.add(req);
        }

        GridCompoundFuture fut = new GridCompoundFuture();

        for (DynamicCacheStartFuture f : initiateCacheChanges(reqs, false))
            fut.add(f);

        fut.markInitialized();

        return fut;
    }

    /**
     *
     */
    public Collection<DynamicCacheChangeRequest> startAllCachesRequests() throws IgniteCheckedException {
        List<DynamicCacheChangeRequest> reqs = new ArrayList<>();

        if (!ctx.config().isDaemon() &&
            sharedCtx.pageStore() != null &&
            sharedCtx.database().persistenceEnabled()) {
            Set<String> savedCacheNames = sharedCtx.pageStore().savedCacheNames();

            for (String name : savedCacheNames) {
                CacheConfiguration cfg = sharedCtx.pageStore().readConfiguration(name);

                if (cfg != null)
                    reqs.add(createRequest(cfg, false));
            }

            for (CacheConfiguration cfg : ctx.config().getCacheConfiguration()) {
                if (!savedCacheNames.contains(cfg.getName()))
                    reqs.add(createRequest(cfg, true));
            }
        }
        else {
            for (CacheConfiguration cfg : ctx.config().getCacheConfiguration())
                reqs.add(createRequest(cfg, true));
        }

        return reqs;
    }

    /**
     *
     */
    public Collection<DynamicCacheChangeRequest> stopAllCachesRequests(){
        List<DynamicCacheChangeRequest> reqs = new ArrayList<>();

        for (String cacheName : cacheNames()) {
            DynamicCacheChangeRequest req = new DynamicCacheChangeRequest(
                UUID.randomUUID(), cacheName, ctx.localNodeId());

            DynamicCacheDescriptor desc = registeredCaches.get(cacheName);

            req.deploymentId(desc.deploymentId());
            req.stop(true);
            req.destroy(false);

            reqs.add(req);
        }

        return reqs;
    }

    /**
     * @param cfg Cache configuration.
     */
    private DynamicCacheChangeRequest createRequest(
        CacheConfiguration cfg,
        boolean needInit
    ) throws IgniteCheckedException {
        assert cfg != null;

        cloneCheckSerializable(cfg);

        if (needInit){
            CacheObjectContext cacheObjCtx = ctx.cacheObjects().contextForCache(cfg);

            initialize(cfg, cacheObjCtx);
        }

        String cacheName = cfg.getName();

        DynamicCacheChangeRequest req = new DynamicCacheChangeRequest(
            UUID.randomUUID(), cacheName, ctx.localNodeId());

        req.startCacheConfiguration(cfg);

        req.template(cfg.getName() != null && cfg.getName().endsWith("*"));

        req.nearCacheConfiguration(cfg.getNearConfiguration());

        req.deploymentId(IgniteUuid.randomUuid());

        if (CU.isUtilityCache(cacheName))
            req.cacheType(CacheType.UTILITY);
        else if (internalCaches.contains(cacheName))
            req.cacheType(CacheType.INTERNAL);
        else
            req.cacheType(CacheType.USER);

        return req;
    }

    /**
     * @param reqs Requests.
     * @param failIfExists Fail if exists flag.
     * @return Collection of futures.
     */
    @SuppressWarnings("TypeMayBeWeakened")
    private Collection<DynamicCacheStartFuture> initiateCacheChanges(
        Collection<DynamicCacheChangeRequest> reqs,
        boolean failIfExists
    ) {
        Collection<DynamicCacheStartFuture> res = new ArrayList<>(reqs.size());

        Collection<DynamicCacheChangeRequest> sndReqs = new ArrayList<>(reqs.size());

        for (DynamicCacheChangeRequest req : reqs) {
            DynamicCacheStartFuture fut = new DynamicCacheStartFuture(req.cacheName(), req.deploymentId(), req);

            try {
                if (req.stop() || req.close()) {
                    DynamicCacheDescriptor desc = cacheDescriptor(req.cacheName());

                    if (desc == null)
                        // No-op.
                        fut.onDone();
                    else {
                        assert desc.cacheConfiguration() != null : desc;

                        if (req.close() && desc.cacheConfiguration().getCacheMode() == LOCAL) {
                            req.close(false);

                            req.stop(true);
                        }

                        IgniteUuid dynamicDeploymentId = desc.deploymentId();

                        assert dynamicDeploymentId != null : desc;

                        // Save deployment ID to avoid concurrent stops.
                        req.deploymentId(dynamicDeploymentId);
                        fut.deploymentId = dynamicDeploymentId;
                    }
                }

                if (fut.isDone())
                    continue;

                DynamicCacheStartFuture old = (DynamicCacheStartFuture)pendingFuts.putIfAbsent(
                    req.requestId(), fut);

                assert old == null; //TODO : check failIfExists.

                if (fut.isDone())
                    continue;

                sndReqs.add(req);
            }
            catch (Exception e) {
                fut.onDone(e);
            }
            finally {
                res.add(fut);
            }
        }

        Exception err = null;

        if (!sndReqs.isEmpty()) {
            try {
                ctx.discovery().sendCustomEvent(new DynamicCacheChangeBatch(sndReqs));

                if (ctx.isStopping()) {
                    err = new IgniteCheckedException("Failed to execute dynamic cache change request, " +
                        "node is stopping.");
                }
                else if (ctx.clientDisconnected()) {
                    err = new IgniteClientDisconnectedCheckedException(ctx.cluster().clientReconnectFuture(),
                        "Failed to execute dynamic cache change request, client node disconnected.");
                }
            }
            catch (IgniteCheckedException e) {
                err = e;
            }
        }

        if (err != null) {
            for (DynamicCacheStartFuture fut : res)
                fut.onDone(err);
        }

        return res;
    }

    /**
     * @param type Event type.
     * @param node Event node.
     * @param topVer Topology version.
     */
    public void onDiscoveryEvent(int type, ClusterNode node, AffinityTopologyVersion topVer) {
        if (type == EVT_NODE_JOINED) {
            for (DynamicCacheDescriptor cacheDesc : cacheDescriptors()) {
                if (node.id().equals(cacheDesc.receivedFrom()))
                    cacheDesc.receivedFromStartVersion(topVer);
            }
        }

        sharedCtx.affinity().onDiscoveryEvent(type, node, topVer);
    }

    /**
     * Callback invoked from discovery thread when discovery custom message is received.
     *
     * @param msg Customer message.
     * @param topVer Current topology version.
     * @return {@code True} if minor topology version should be increased.
     */
<<<<<<< HEAD
    public boolean onCustomEvent(DiscoveryCustomMessage msg, AffinityTopologyVersion topVer) {
        if (msg instanceof SchemaAbstractDiscoveryMessage) {
            ctx.query().onDiscovery((SchemaAbstractDiscoveryMessage)msg);

            return false;
        }

=======
    public boolean onCustomEvent(
        DiscoveryCustomMessage msg,
        AffinityTopologyVersion topVer
    ) {
>>>>>>> 428f66d3
        if (msg instanceof CacheAffinityChangeMessage)
            return sharedCtx.affinity().onCustomEvent(((CacheAffinityChangeMessage)msg));

        if (msg instanceof StartFullSnapshotAckDiscoveryMessage &&
            ((StartFullSnapshotAckDiscoveryMessage)msg).error() == null)
            return true;

        if (msg instanceof DynamicCacheChangeBatch)
            return onCacheChangeRequested((DynamicCacheChangeBatch)msg, topVer);

        return false;
    }

    /**
     * @param batch Change request batch.
     * @param topVer Current topology version.
     * @return {@code True} if minor topology version should be increased.
     */
    private boolean onCacheChangeRequested(
        DynamicCacheChangeBatch batch,
        AffinityTopologyVersion topVer
    ) {
        AffinityTopologyVersion newTopVer = null;

        boolean incMinorTopVer = false;

        for (DynamicCacheChangeRequest req : batch.requests()) {
            initReceivedCacheConfiguration(req);

            if (req.template()) {
                CacheConfiguration ccfg = req.startCacheConfiguration();

                assert ccfg != null : req;

                DynamicCacheDescriptor desc = registeredTemplates.get(maskNull(req.cacheName()));

                if (desc == null) {
                    DynamicCacheDescriptor templateDesc = new DynamicCacheDescriptor(ctx, ccfg, req.cacheType(), true,
                        req.deploymentId(), req.schema());

                    DynamicCacheDescriptor old = registeredTemplates.put(maskNull(ccfg.getName()), templateDesc);

                    assert old == null :
                        "Dynamic cache map was concurrently modified [new=" + templateDesc + ", old=" + old + ']';
                }

                TemplateConfigurationFuture fut =
                    (TemplateConfigurationFuture)pendingTemplateFuts.get(maskNull(ccfg.getName()));

                if (fut != null && fut.deploymentId().equals(req.deploymentId()))
                    fut.onDone();

                continue;
            }

            DynamicCacheDescriptor desc = cacheDescriptor(req.cacheName());

            DynamicCacheStartFuture fut = null;

            if (ctx.localNodeId().equals(req.initiatingNodeId())) {
                fut = (DynamicCacheStartFuture)pendingFuts.get(req.requestId());

                if (fut != null && !F.eq(req.deploymentId(), fut.deploymentId()))
                    fut = null;
            }

            boolean needExchange = false;

            if (req.start()) {
                if (desc == null) {
                    if (req.clientStartOnly()) {
                        if (fut != null)
                            fut.onDone(new IgniteCheckedException("Failed to start client cache " +
                                "(a cache with the given name is not started): " + U.maskName(req.cacheName())));
                    }
                    else {
                        CacheConfiguration ccfg = req.startCacheConfiguration();

                        assert req.cacheType() != null : req;
                        assert F.eq(ccfg.getName(), req.cacheName()) : req;

                        DynamicCacheDescriptor startDesc = new DynamicCacheDescriptor(ctx, ccfg, req.cacheType(), false,
                            req.deploymentId(), req.schema());

                        if (newTopVer == null) {
                            newTopVer = new AffinityTopologyVersion(topVer.topologyVersion(),
                                topVer.minorTopologyVersion() + 1);
                        }

                        startDesc.startTopologyVersion(newTopVer);

                        DynamicCacheDescriptor old = cacheDescriptor(ccfg.getName(), startDesc);

                        assert old == null :
                            "Dynamic cache map was concurrently modified [new=" + startDesc + ", old=" + old + ']';

                        ctx.discovery().setCacheFilter(
                            ccfg.getName(),
                            ccfg.getNodeFilter(),
                            ccfg.getNearConfiguration() != null,
                            ccfg.getCacheMode());

                        ctx.discovery().addClientNode(req.cacheName(),
                            req.initiatingNodeId(),
                            req.nearCacheConfiguration() != null);

                        needExchange = true;
                    }
                }
                else {
                    assert req.initiatingNodeId() != null : req;

                    // Cache already exists, exchange is needed only if client cache should be created.
                    ClusterNode node = ctx.discovery().node(req.initiatingNodeId());

                    boolean clientReq = node != null &&
                        !ctx.discovery().cacheAffinityNode(node, req.cacheName());

                    if (req.clientStartOnly()) {
                        needExchange = clientReq && ctx.discovery().addClientNode(req.cacheName(),
                            req.initiatingNodeId(),
                            req.nearCacheConfiguration() != null);
                    }
                    else {
                        if (req.failIfExists()) {
                            if (fut != null)
                                fut.onDone(new CacheExistsException("Failed to start cache " +
                                    "(a cache with the same name is already started): " + U.maskName(req.cacheName())));
                        }
                        else {
                            needExchange = clientReq && ctx.discovery().addClientNode(req.cacheName(),
                                req.initiatingNodeId(),
                                req.nearCacheConfiguration() != null);

                            if (needExchange)
                                req.clientStartOnly(true);
                        }
                    }

                    if (needExchange) {
                        if (newTopVer == null) {
                            newTopVer = new AffinityTopologyVersion(topVer.topologyVersion(),
                                topVer.minorTopologyVersion() + 1);
                        }

                        desc.clientCacheStartVersion(newTopVer);
                    }
                }

                if (!needExchange && desc != null) {
                    if (desc.clientCacheStartVersion() != null)
                        req.cacheFutureTopologyVersion(desc.clientCacheStartVersion());
                    else
                        req.cacheFutureTopologyVersion(desc.startTopologyVersion());
                }
            }
            else if (req.globalStateChange() || req.resetLostPartitions())
                needExchange = true;
            else {
                assert req.stop() ^ req.close() : req;

                if (desc != null) {
                    if (req.stop()) {
                        DynamicCacheDescriptor old = registeredCaches.remove(maskNull(req.cacheName()));

                        assert old != null : "Dynamic cache map was concurrently modified [req=" + req + ']';

                        ctx.discovery().removeCacheFilter(req.cacheName());

                        needExchange = true;
                    }
                    else {
                        assert req.close() : req;

                        needExchange = ctx.discovery().onClientCacheClose(req.cacheName(), req.initiatingNodeId());
                    }
                }
            }

            req.exchangeNeeded(needExchange);

            incMinorTopVer |= needExchange;
        }

        return incMinorTopVer;
    }

    /**
     * @param req Cache change request.
     */
    private void initReceivedCacheConfiguration(DynamicCacheChangeRequest req) {
        if (req.startCacheConfiguration() != null) {
            CacheConfiguration ccfg = req.startCacheConfiguration();

            if (ccfg.isStoreKeepBinary() == null)
                ccfg.setStoreKeepBinary(CacheConfiguration.DFLT_STORE_KEEP_BINARY);
        }
    }

    /**
     * Checks that preload-order-dependant caches has SYNC or ASYNC preloading mode.
     *
     * @param cfgs Caches.
     * @return Maximum detected preload order.
     * @throws IgniteCheckedException If validation failed.
     */
    private int validatePreloadOrder(CacheConfiguration[] cfgs) throws IgniteCheckedException {
        int maxOrder = 0;

        for (CacheConfiguration cfg : cfgs) {
            int rebalanceOrder = cfg.getRebalanceOrder();

            if (rebalanceOrder > 0) {
                if (cfg.getCacheMode() == LOCAL)
                    throw new IgniteCheckedException("Rebalance order set for local cache (fix configuration and restart the " +
                        "node): " + U.maskName(cfg.getName()));

                if (cfg.getRebalanceMode() == CacheRebalanceMode.NONE)
                    throw new IgniteCheckedException("Only caches with SYNC or ASYNC rebalance mode can be set as rebalance " +
                        "dependency for other caches [cacheName=" + U.maskName(cfg.getName()) +
                        ", rebalanceMode=" + cfg.getRebalanceMode() + ", rebalanceOrder=" + cfg.getRebalanceOrder() + ']');

                maxOrder = Math.max(maxOrder, rebalanceOrder);
            }
            else if (rebalanceOrder < 0)
                throw new IgniteCheckedException("Rebalance order cannot be negative for cache (fix configuration and restart " +
                    "the node) [cacheName=" + U.maskName(cfg.getName()) + ", rebalanceOrder=" + rebalanceOrder + ']');
        }

        return maxOrder;
    }

    /** {@inheritDoc} */
    @Nullable @Override public IgniteNodeValidationResult validateNode(ClusterNode node) {
        return validateHashIdResolvers(node);
    }

    /**
     * @param node Joining node.
     * @return Validation result or {@code null} in case of success.
     */
    @Nullable private IgniteNodeValidationResult validateHashIdResolvers(ClusterNode node) {
        if (!node.isClient()) {
            for (DynamicCacheDescriptor desc : cacheDescriptors()) {
                CacheConfiguration cfg = desc.cacheConfiguration();

                if (cfg.getAffinity() instanceof RendezvousAffinityFunction) {
                    RendezvousAffinityFunction aff = (RendezvousAffinityFunction)cfg.getAffinity();

                    Object nodeHashObj = aff.resolveNodeHash(node);

                    for (ClusterNode topNode : ctx.discovery().allNodes()) {
                        Object topNodeHashObj = aff.resolveNodeHash(topNode);

                        if (nodeHashObj.hashCode() == topNodeHashObj.hashCode()) {
                            String hashIdRslvrName = "";

                            if (aff.getHashIdResolver() != null)
                                hashIdRslvrName = ", hashIdResolverClass=" +
                                    aff.getHashIdResolver().getClass().getName();

                            String errMsg = "Failed to add node to topology because it has the same hash code for " +
                                "partitioned affinity as one of existing nodes [cacheName=" +
                                U.maskName(cfg.getName()) + hashIdRslvrName + ", existingNodeId=" + topNode.id() + ']';

                            String sndMsg = "Failed to add node to topology because it has the same hash code for " +
                                "partitioned affinity as one of existing nodes [cacheName=" +
                                U.maskName(cfg.getName()) + hashIdRslvrName + ", existingNodeId=" + topNode.id() + ']';

                            return new IgniteNodeValidationResult(topNode.id(), errMsg, sndMsg);
                        }
                    }
                }
            }
        }

        return null;
    }

    /**
     * Checks that remote caches has configuration compatible with the local.
     *
     * @param locCfg Local configuration.
     * @param rmtCfg Remote configuration.
     * @param rmtNode Remote node.
     * @throws IgniteCheckedException If check failed.
     */
    private void checkCache(CacheConfiguration locCfg, CacheConfiguration rmtCfg, ClusterNode rmtNode) throws IgniteCheckedException {
        ClusterNode locNode = ctx.discovery().localNode();

        UUID rmt = rmtNode.id();

        GridCacheAttributes rmtAttr = new GridCacheAttributes(rmtCfg);
        GridCacheAttributes locAttr = new GridCacheAttributes(locCfg);

        boolean isLocAff = CU.affinityNode(locNode, locCfg.getNodeFilter());
        boolean isRmtAff = CU.affinityNode(rmtNode, rmtCfg.getNodeFilter());

        CU.checkAttributeMismatch(log, rmtAttr.cacheName(), rmt, "cacheMode", "Cache mode",
            locAttr.cacheMode(), rmtAttr.cacheMode(), true);

        if (rmtAttr.cacheMode() != LOCAL) {
            CU.checkAttributeMismatch(log, rmtAttr.cacheName(), rmt, "interceptor", "Cache Interceptor",
                locAttr.interceptorClassName(), rmtAttr.interceptorClassName(), true);

            CU.checkAttributeMismatch(log, rmtAttr.cacheName(), rmt, "atomicityMode",
                "Cache atomicity mode", locAttr.atomicityMode(), rmtAttr.atomicityMode(), true);

            CU.checkAttributeMismatch(log, rmtAttr.cacheName(), rmt, "cachePreloadMode",
                "Cache preload mode", locAttr.cacheRebalanceMode(), rmtAttr.cacheRebalanceMode(), true);

            boolean checkStore = isLocAff && isRmtAff;

            if (checkStore)
                CU.checkAttributeMismatch(log, rmtAttr.cacheName(), rmt, "storeFactory", "Store factory",
                    locAttr.storeFactoryClassName(), rmtAttr.storeFactoryClassName(), true);

            CU.checkAttributeMismatch(log, rmtAttr.cacheName(), rmt, "cacheAffinity", "Cache affinity",
                locAttr.cacheAffinityClassName(), rmtAttr.cacheAffinityClassName(), true);

            CU.checkAttributeMismatch(log, rmtAttr.cacheName(), rmt, "cacheAffinityMapper",
                "Cache affinity mapper", locAttr.cacheAffinityMapperClassName(),
                rmtAttr.cacheAffinityMapperClassName(), true);

            CU.checkAttributeMismatch(log, rmtAttr.cacheName(), rmt, "affinityPartitionsCount",
                "Affinity partitions count", locAttr.affinityPartitionsCount(),
                rmtAttr.affinityPartitionsCount(), true);

            CU.checkAttributeMismatch(log, rmtAttr.cacheName(), rmt, "evictionFilter", "Eviction filter",
                locAttr.evictionFilterClassName(), rmtAttr.evictionFilterClassName(), true);

            CU.checkAttributeMismatch(log, rmtAttr.cacheName(), rmt, "evictionPolicy", "Eviction policy",
                locAttr.evictionPolicyClassName(), rmtAttr.evictionPolicyClassName(), true);

            CU.checkAttributeMismatch(log, rmtAttr.cacheName(), rmt, "transactionManagerLookup",
                "Transaction manager lookup", locAttr.transactionManagerLookupClassName(),
                rmtAttr.transactionManagerLookupClassName(), false);

            CU.checkAttributeMismatch(log, rmtAttr.cacheName(), rmt, "defaultLockTimeout",
                "Default lock timeout", locAttr.defaultLockTimeout(), rmtAttr.defaultLockTimeout(), false);

            CU.checkAttributeMismatch(log, rmtAttr.cacheName(), rmt, "preloadBatchSize",
                "Preload batch size", locAttr.rebalanceBatchSize(), rmtAttr.rebalanceBatchSize(), false);

            CU.checkAttributeMismatch(log, rmtAttr.cacheName(), rmt, "writeSynchronizationMode",
                "Write synchronization mode", locAttr.writeSynchronization(), rmtAttr.writeSynchronization(),
                true);

            CU.checkAttributeMismatch(log, rmtAttr.cacheName(), rmt, "writeBehindBatchSize",
                "Write behind batch size", locAttr.writeBehindBatchSize(), rmtAttr.writeBehindBatchSize(),
                false);

            CU.checkAttributeMismatch(log, rmtAttr.cacheName(), rmt, "writeBehindEnabled",
                "Write behind enabled", locAttr.writeBehindEnabled(), rmtAttr.writeBehindEnabled(), false);

            CU.checkAttributeMismatch(log, rmtAttr.cacheName(), rmt, "writeBehindFlushFrequency",
                "Write behind flush frequency", locAttr.writeBehindFlushFrequency(),
                rmtAttr.writeBehindFlushFrequency(), false);

            CU.checkAttributeMismatch(log, rmtAttr.cacheName(), rmt, "writeBehindFlushSize",
                "Write behind flush size", locAttr.writeBehindFlushSize(), rmtAttr.writeBehindFlushSize(),
                false);

            CU.checkAttributeMismatch(log, rmtAttr.cacheName(), rmt, "writeBehindFlushThreadCount",
                "Write behind flush thread count", locAttr.writeBehindFlushThreadCount(),
                rmtAttr.writeBehindFlushThreadCount(), false);

            if (locAttr.cacheMode() == PARTITIONED) {
                CU.checkAttributeMismatch(log, rmtAttr.cacheName(), rmt, "nearEvictionPolicy",
                    "Near eviction policy", locAttr.nearEvictionPolicyClassName(),
                    rmtAttr.nearEvictionPolicyClassName(), false);

                CU.checkAttributeMismatch(log, rmtAttr.cacheName(), rmt, "affinityIncludeNeighbors",
                    "Affinity include neighbors", locAttr.affinityIncludeNeighbors(),
                    rmtAttr.affinityIncludeNeighbors(), true);

                CU.checkAttributeMismatch(log, rmtAttr.cacheName(), rmt, "affinityKeyBackups",
                    "Affinity key backups", locAttr.affinityKeyBackups(),
                    rmtAttr.affinityKeyBackups(), true);

                String locHashIdResolver = locAttr.affinityHashIdResolverClassName();
                String rmtHashIdResolver = rmtAttr.affinityHashIdResolverClassName();
                String defHashIdResolver = AffinityNodeAddressHashResolver.class.getName();

                if (!((locHashIdResolver == null && rmtHashIdResolver == null) ||
                    (locHashIdResolver == null && rmtHashIdResolver.equals(defHashIdResolver)) ||
                    (rmtHashIdResolver == null && locHashIdResolver.equals(defHashIdResolver)))) {

                    CU.checkAttributeMismatch(log, rmtAttr.cacheName(), rmt, "cacheAffinity.hashIdResolver",
                        "Partitioned cache affinity hash ID resolver class",
                        locHashIdResolver, rmtHashIdResolver, true);
                }

                if (locHashIdResolver == null &&
                    (rmtHashIdResolver != null && rmtHashIdResolver.equals(defHashIdResolver))) {
                    U.warn(log, "Set " + RendezvousAffinityFunction.class + " with " + defHashIdResolver +
                        " to CacheConfiguration to start node [cacheName=" + rmtAttr.cacheName() + "]");
                }
            }
        }
    }

    /**
     * @param rmt Remote node to check.
     * @throws IgniteCheckedException If check failed.
     */
    private void checkTransactionConfiguration(ClusterNode rmt) throws IgniteCheckedException {
        TransactionConfiguration txCfg = rmt.attribute(ATTR_TX_CONFIG);

        if (txCfg != null) {
            TransactionConfiguration locTxCfg = ctx.config().getTransactionConfiguration();

            if (locTxCfg.isTxSerializableEnabled() != txCfg.isTxSerializableEnabled())
                throw new IgniteCheckedException("Serializable transactions enabled mismatch " +
                    "(fix txSerializableEnabled property or set -D" + IGNITE_SKIP_CONFIGURATION_CONSISTENCY_CHECK + "=true " +
                    "system property) [rmtNodeId=" + rmt.id() +
                    ", locTxSerializableEnabled=" + locTxCfg.isTxSerializableEnabled() +
                    ", rmtTxSerializableEnabled=" + txCfg.isTxSerializableEnabled() + ']');
        }
    }

    /**
     * @param cfg Cache configuration.
     * @return Query manager.
     */
    private GridCacheQueryManager queryManager(CacheConfiguration cfg) {
        return cfg.getCacheMode() == LOCAL ? new GridCacheLocalQueryManager() : new GridCacheDistributedQueryManager();
    }

    /**
     * @return Last data version.
     */
    public long lastDataVersion() {
        long max = 0;

        for (GridCacheAdapter<?, ?> cache : caches.values()) {
            GridCacheContext<?, ?> ctx = cache.context();

            if (ctx.versions().last().order() > max)
                max = ctx.versions().last().order();

            if (ctx.isNear()) {
                ctx = ctx.near().dht().context();

                if (ctx.versions().last().order() > max)
                    max = ctx.versions().last().order();
            }
        }

        return max;
    }

    /**
     * @param <K> type of keys.
     * @param <V> type of values.
     * @return Default cache.
     */
    public <K, V> IgniteInternalCache<K, V> cache() {
        return cache(null);
    }

    /**
     * @param name Cache name.
     * @param <K> type of keys.
     * @param <V> type of values.
     * @return Cache instance for given name.
     */
    @SuppressWarnings("unchecked")
    public <K, V> IgniteInternalCache<K, V> cache(@Nullable String name) {
        if (log.isDebugEnabled())
            log.debug("Getting cache for name: " + name);

        IgniteCacheProxy<K, V> jcache = (IgniteCacheProxy<K, V>)jCacheProxies.get(maskNull(name));

        return jcache == null ? null : jcache.internalProxy();
    }

    /**
     * @param name Cache name.
     * @return Cache instance for given name.
     * @throws IgniteCheckedException If failed.
     */
    @SuppressWarnings("unchecked")
    public <K, V> IgniteInternalCache<K, V> getOrStartCache(@Nullable String name) throws IgniteCheckedException {
        if (log.isDebugEnabled())
            log.debug("Getting cache for name: " + name);

        String masked = maskNull(name);

        IgniteCacheProxy<?, ?> cache = jCacheProxies.get(masked);

        if (cache == null) {
            dynamicStartCache(null, name, null, false, true, true).get();

            cache = jCacheProxies.get(masked);
        }

        return cache == null ? null : (IgniteInternalCache<K, V>)cache.internalProxy();
    }

    /**
     * @return All configured cache instances.
     */
    public Collection<IgniteInternalCache<?, ?>> caches() {
        return F.viewReadOnly(jCacheProxies.values(), new IgniteClosure<IgniteCacheProxy<?, ?>,
            IgniteInternalCache<?, ?>>() {
            @Override public IgniteInternalCache<?, ?> apply(IgniteCacheProxy<?, ?> entries) {
                return entries.internalProxy();
            }
        });
    }

    /**
     * @return All configured cache instances.
     */
    public Collection<IgniteCacheProxy<?, ?>> jcaches() {
        return jCacheProxies.values();
    }

    /**
     * Gets utility cache.
     *
     * @return Utility cache.
     */
    public <K, V> IgniteInternalCache<K, V> utilityCache() {
        return internalCacheEx(CU.UTILITY_CACHE_NAME);
    }

    /**
     * Gets utility cache for atomic data structures.
     *
     * @return Utility cache for atomic data structures.
     */
    public <K, V> IgniteInternalCache<K, V> atomicsCache() {
        return internalCacheEx(CU.ATOMICS_CACHE_NAME);
    }

    /**
     * @param name Cache name.
     * @return Cache.
     */
    private <K, V> IgniteInternalCache<K, V> internalCacheEx(String name) {
        if (ctx.discovery().localNode().isClient()) {
            IgniteCacheProxy<K, V> proxy = (IgniteCacheProxy<K, V>)jCacheProxies.get(name);

            assert proxy != null;

            return proxy.internalProxy();
        }

        return internalCache(name);
    }

    /**
     * @param name Cache name.
     * @param <K> type of keys.
     * @param <V> type of values.
     * @return Cache instance for given name.
     */
    @SuppressWarnings("unchecked")
    public <K, V> IgniteInternalCache<K, V> publicCache(@Nullable String name) {
        if (log.isDebugEnabled())
            log.debug("Getting public cache for name: " + name);

        DynamicCacheDescriptor desc = cacheDescriptor(name);

        if (desc == null)
            throw new IllegalArgumentException("Cache is not started: " + name);

        if (!desc.cacheType().userCache())
            throw new IllegalStateException("Failed to get cache because it is a system cache: " + name);

        IgniteCacheProxy<K, V> jcache = (IgniteCacheProxy<K, V>)jCacheProxies.get(maskNull(name));

        if (jcache == null)
            throw new IllegalArgumentException("Cache is not started: " + name);

        return jcache.internalProxy();
    }

    /**
     * @param cacheName Cache name.
     * @param <K> type of keys.
     * @param <V> type of values.
     * @return Cache instance for given name.
     * @throws IgniteCheckedException If failed.
     */
    public <K, V> IgniteCacheProxy<K, V> publicJCache(@Nullable String cacheName) throws IgniteCheckedException {
        return publicJCache(cacheName, true, true);
    }

    /**
     * @param cacheName Cache name.
     * @param failIfNotStarted If {@code true} throws {@link IllegalArgumentException} if cache is not started,
     *        otherwise returns {@code null} in this case.
     * @param checkThreadTx If {@code true} checks that current thread does not have active transactions.
     * @return Cache instance for given name.
     * @throws IgniteCheckedException If failed.
     */
    @SuppressWarnings({"unchecked", "ConstantConditions"})
    @Nullable public <K, V> IgniteCacheProxy<K, V> publicJCache(@Nullable String cacheName,
        boolean failIfNotStarted,
        boolean checkThreadTx) throws IgniteCheckedException {
        if (log.isDebugEnabled())
            log.debug("Getting public cache for name: " + cacheName);

        String masked = maskNull(cacheName);

        IgniteCacheProxy<?, ?> cache = jCacheProxies.get(masked);

        DynamicCacheDescriptor desc = cacheDescriptor(cacheName);

        if (desc != null && !desc.cacheType().userCache())
            throw new IllegalStateException("Failed to get cache because it is a system cache: " + cacheName);

        if (cache == null) {
            dynamicStartCache(null, cacheName, null, false, failIfNotStarted, checkThreadTx).get();

            cache = jCacheProxies.get(masked);
        }

        return (IgniteCacheProxy<K, V>)cache;
    }

    /**
     * Get configuration for the given cache.
     *
     * @param name Cache name.
     * @return Cache configuration.
     */
    public CacheConfiguration cacheConfiguration(String name) {
        DynamicCacheDescriptor desc = cacheDescriptor(name);

        if (desc == null)
            throw new IllegalStateException("Cache doesn't exist: " + name);
        else
            return desc.cacheConfiguration();
    }

    /**
     * Get registered cache descriptor.
     *
     * @param name Name.
     * @return Descriptor.
     */
    public DynamicCacheDescriptor cacheDescriptor(String name) {
        return registeredCaches.get(maskNull(name));
    }

    /**
     * Put registered cache descriptor.
     *
     * @param name Name.
     * @param desc Descriptor.
     * @return Old descriptor (if any).
     */
    private DynamicCacheDescriptor cacheDescriptor(String name, DynamicCacheDescriptor desc) {
        return registeredCaches.put(maskNull(name), desc);
    }

    /**
     * @return Cache descriptors.
     */
    public Collection<DynamicCacheDescriptor> cacheDescriptors() {
        return registeredCaches.values();
    }

    /**
     * @param cacheId Cache ID.
     * @return Cache descriptor.
     */
    @Nullable public DynamicCacheDescriptor cacheDescriptor(int cacheId) {
        for (DynamicCacheDescriptor cacheDesc : cacheDescriptors()) {
            CacheConfiguration ccfg = cacheDesc.cacheConfiguration();

            assert ccfg != null : cacheDesc;

            if (CU.cacheId(ccfg.getName()) == cacheId)
                return cacheDesc;
        }

        return null;
    }

    /**
     * @param cacheCfg Cache configuration template.
     * @throws IgniteCheckedException If failed.
     */
    public void addCacheConfiguration(CacheConfiguration cacheCfg) throws IgniteCheckedException {
        String masked = maskNull(cacheCfg.getName());

        DynamicCacheDescriptor desc = registeredTemplates.get(masked);

        if (desc != null)
            return;

        DynamicCacheChangeRequest req = new DynamicCacheChangeRequest(UUID.randomUUID(), cacheCfg.getName(), ctx.localNodeId());

        CacheConfiguration cfg = new CacheConfiguration(cacheCfg);

        req.template(true);

        req.startCacheConfiguration(cfg);
        req.schema(new QuerySchema(cfg.getQueryEntities()));

        req.deploymentId(IgniteUuid.randomUuid());

        TemplateConfigurationFuture fut = new TemplateConfigurationFuture(req.cacheName(), req.deploymentId());

        TemplateConfigurationFuture old =
            (TemplateConfigurationFuture)pendingTemplateFuts.putIfAbsent(maskNull(cacheCfg.getName()), fut);

        if (old != null)
            fut = old;

        Exception err = null;

        try {
            ctx.discovery().sendCustomEvent(new DynamicCacheChangeBatch(Collections.singleton(req)));

            if (ctx.isStopping()) {
                err = new IgniteCheckedException("Failed to execute dynamic cache change request, " +
                    "node is stopping.");
            }
            else if (ctx.clientDisconnected()) {
                err = new IgniteClientDisconnectedCheckedException(ctx.cluster().clientReconnectFuture(),
                    "Failed to execute dynamic cache change request, client node disconnected.");
            }
        }
        catch (IgniteCheckedException e) {
            err = e;
        }

        if (err != null)
            fut.onDone(err);

        fut.get();
    }

    /**
     * @param name Cache name.
     * @return Cache instance for given name.
     */
    @SuppressWarnings("unchecked")
    public <K, V> IgniteCacheProxy<K, V> jcache(@Nullable String name) {
        IgniteCacheProxy<K, V> cache = (IgniteCacheProxy<K, V>)jCacheProxies.get(maskNull(name));

        if (cache == null)
            throw new IllegalArgumentException("Cache is not configured: " + name);

        return cache;
    }

    /**
     * @return All configured public cache instances.
     */
    public Collection<IgniteCacheProxy<?, ?>> publicCaches() {
        Collection<IgniteCacheProxy<?, ?>> res = new ArrayList<>(jCacheProxies.size());

        for (Map.Entry<String, IgniteCacheProxy<?, ?>> entry : jCacheProxies.entrySet()) {
            if (entry.getValue().context().userCache())
                res.add(entry.getValue());
        }

        return res;
    }

    /**
     * @param <K> type of keys.
     * @param <V> type of values.
     * @return Default cache.
     */
    public <K, V> GridCacheAdapter<K, V> internalCache() {
        return internalCache(null);
    }

    /**
     * @param name Cache name.
     * @param <K> type of keys.
     * @param <V> type of values.
     * @return Cache instance for given name.
     */
    @SuppressWarnings("unchecked")
    public <K, V> GridCacheAdapter<K, V> internalCache(@Nullable String name) {
        if (log.isDebugEnabled())
            log.debug("Getting internal cache adapter: " + name);

        return (GridCacheAdapter<K, V>)caches.get(maskNull(name));
    }

    /**
     * Cancel all user operations.
     */
    private void cancelFutures() {
        sharedCtx.mvcc().onStop();

        Exception err = new IgniteCheckedException("Operation has been cancelled (node is stopping).");

        for (IgniteInternalFuture fut : pendingFuts.values())
            ((GridFutureAdapter)fut).onDone(err);

        for (IgniteInternalFuture fut : pendingTemplateFuts.values())
            ((GridFutureAdapter)fut).onDone(err);
    }

    /**
     * @return All internal cache instances.
     */
    public Collection<GridCacheAdapter<?, ?>> internalCaches() {
        return caches.values();
    }

    /**
     * @param name Cache name.
     * @return {@code True} if specified cache is system, {@code false} otherwise.
     */
    public boolean systemCache(@Nullable String name) {
        DynamicCacheDescriptor desc = cacheDescriptor(name);

        return desc != null && !desc.cacheType().userCache();
    }

    /** {@inheritDoc} */
    @Override public void printMemoryStats() {
        X.println(">>> ");

        for (GridCacheAdapter c : caches.values()) {
            X.println(">>> Cache memory stats [igniteInstanceName=" + ctx.igniteInstanceName() +
                ", cache=" + c.name() + ']');

            c.context().printMemoryStats();
        }
    }

    /**
     * Callback invoked by deployment manager for whenever a class loader gets undeployed.
     *
     * @param ldr Class loader.
     */
    public void onUndeployed(ClassLoader ldr) {
        if (!ctx.isStopping()) {
            for (GridCacheAdapter<?, ?> cache : caches.values()) {
                // Do not notify system caches and caches for which deployment is disabled.
                if (cache.context().userCache() && cache.context().deploymentEnabled())
                    cache.onUndeploy(ldr);
            }
        }
    }

    /**
     * @return Shared context.
     */
    public <K, V> GridCacheSharedContext<K, V> context() {
        return (GridCacheSharedContext<K, V>)sharedCtx;
    }

    /**
     * @return Transactions interface implementation.
     */
    public IgniteTransactionsEx transactions() {
        return transactions;
    }

    /**
     * Starts client caches that do not exist yet.
     *
     * @throws IgniteCheckedException In case of error.
     */
    public void createMissingQueryCaches() throws IgniteCheckedException {
        for (Map.Entry<String, DynamicCacheDescriptor> e : registeredCaches.entrySet()) {
            DynamicCacheDescriptor desc = e.getValue();

            if (isMissingQueryCache(desc))
                dynamicStartCache(null, desc.cacheConfiguration().getName(), null, false, true, true).get();
        }
    }

    /**
     * Whether cache defined by provided descriptor is not yet started and has queries enabled.
     *
     * @param desc Descriptor.
     * @return {@code True} if this is missing query cache.
     */
    private boolean isMissingQueryCache(DynamicCacheDescriptor desc) {
        CacheConfiguration ccfg = desc.cacheConfiguration();

        return !caches.containsKey(maskNull(ccfg.getName())) && QueryUtils.isEnabled(ccfg);
    }

    /**
     * Registers MBean for cache components.
     *
     * @param obj Cache component.
     * @param cacheName Cache name.
     * @param near Near flag.
     * @throws IgniteCheckedException If registration failed.
     */
    @SuppressWarnings("unchecked")
    private void registerMbean(Object obj, @Nullable String cacheName, boolean near)
        throws IgniteCheckedException {
        assert obj != null;

        MBeanServer srvr = ctx.config().getMBeanServer();

        assert srvr != null;

        cacheName = U.maskName(cacheName);

        cacheName = near ? cacheName + "-near" : cacheName;

        final Object mbeanImpl = (obj instanceof IgniteMBeanAware) ? ((IgniteMBeanAware)obj).getMBean() : obj;

        for (Class<?> itf : mbeanImpl.getClass().getInterfaces()) {
            if (itf.getName().endsWith("MBean") || itf.getName().endsWith("MXBean")) {
                try {
                    U.registerCacheMBean(srvr, ctx.igniteInstanceName(), cacheName, obj.getClass().getName(), mbeanImpl,
                        (Class<Object>)itf);
                }
                catch (JMException e) {
                    throw new IgniteCheckedException("Failed to register MBean for component: " + obj, e);
                }

                break;
            }
        }
    }

    /**
     * Unregisters MBean for cache components.
     *
     * @param o Cache component.
     * @param cacheName Cache name.
     * @param near Near flag.
     */
    private void unregisterMbean(Object o, @Nullable String cacheName, boolean near) {
        assert o != null;

        MBeanServer srvr = ctx.config().getMBeanServer();

        assert srvr != null;

        cacheName = U.maskName(cacheName);

        cacheName = near ? cacheName + "-near" : cacheName;

        boolean needToUnregister = o instanceof IgniteMBeanAware;

        if (!needToUnregister) {
            for (Class<?> itf : o.getClass().getInterfaces()) {
                if (itf.getName().endsWith("MBean") || itf.getName().endsWith("MXBean")) {
                    needToUnregister = true;

                    break;
                }
            }
        }

        if (needToUnregister) {
            try {
                srvr.unregisterMBean(U.makeCacheMBeanName(ctx.igniteInstanceName(), cacheName, o.getClass().getName()));
            }
            catch (JMException e) {
                U.error(log, "Failed to unregister MBean for component: " + o, e);
            }
        }
    }

    /**
     * @param ccfg Cache configuration.
     * @param objs Extra components.
     * @return Components provided in cache configuration which can implement {@link LifecycleAware} interface.
     */
    private Iterable<Object> lifecycleAwares(CacheConfiguration ccfg, Object... objs) {
        Collection<Object> ret = new ArrayList<>(7 + objs.length);

        ret.add(ccfg.getAffinity());
        ret.add(ccfg.getAffinityMapper());
        ret.add(ccfg.getEvictionFilter());
        ret.add(ccfg.getEvictionPolicy());
        ret.add(ccfg.getInterceptor());
        ret.add(ccfg.getTopologyValidator());

        NearCacheConfiguration nearCfg = ccfg.getNearConfiguration();

        if (nearCfg != null)
            ret.add(nearCfg.getNearEvictionPolicy());

        Collections.addAll(ret, objs);

        return ret;
    }

    /**
     * @throws IgniteException If transaction exist.
     */
    private void checkEmptyTransactions() throws IgniteException {
        if (transactions().tx() != null || sharedCtx.lockedTopologyVersion(null) != null)
            throw new IgniteException("Cannot start/stop cache within lock or transaction.");
    }

    /**
     * @param val Object to check.
     * @return Configuration copy.
     * @throws IgniteCheckedException If validation failed.
     */
    private CacheConfiguration cloneCheckSerializable(final CacheConfiguration val) throws IgniteCheckedException {
        if (val == null)
            return null;

        return withBinaryContext(new IgniteOutClosureX<CacheConfiguration>() {
            @Override public CacheConfiguration applyx() throws IgniteCheckedException {
                if (val.getCacheStoreFactory() != null) {
                    try {
                        ClassLoader ldr = ctx.config().getClassLoader();

                        if (ldr == null)
                            ldr = val.getCacheStoreFactory().getClass().getClassLoader();

                        U.unmarshal(marsh, U.marshal(marsh, val.getCacheStoreFactory()),
                            U.resolveClassLoader(ldr, ctx.config()));
                    }
                    catch (IgniteCheckedException e) {
                        throw new IgniteCheckedException("Failed to validate cache configuration. " +
                            "Cache store factory is not serializable. Cache name: " + U.maskName(val.getName()), e);
                    }
                }

                try {
                    return U.unmarshal(marsh, U.marshal(marsh, val), U.resolveClassLoader(ctx.config()));
                }
                catch (IgniteCheckedException e) {
                    throw new IgniteCheckedException("Failed to validate cache configuration " +
                        "(make sure all objects in cache configuration are serializable): " + U.maskName(val.getName()), e);
                }
            }
        });
    }

    /**
     * @param c Closure.
     * @return Closure result.
     * @throws IgniteCheckedException If failed.
     */
    private <T> T withBinaryContext(IgniteOutClosureX<T> c) throws IgniteCheckedException {
        IgniteCacheObjectProcessor objProc = ctx.cacheObjects();
        BinaryContext oldCtx = null;

        if (objProc instanceof CacheObjectBinaryProcessorImpl) {
            GridBinaryMarshaller binMarsh = ((CacheObjectBinaryProcessorImpl)objProc).marshaller();

            oldCtx = binMarsh == null ? null : binMarsh.pushContext();
        }

        try {
            return c.applyx();
        }
        finally {
            if (objProc instanceof CacheObjectBinaryProcessorImpl)
                GridBinaryMarshaller.popContext(oldCtx);
        }
    }

    /**
     * Prepares DynamicCacheChangeRequest for cache creation.
     *
     * @param ccfg Cache configuration
     * @param cacheName Cache name
     * @param nearCfg Near cache configuration
     * @param cacheType Cache type
     * @param failIfExists Fail if exists flag.
     * @param failIfNotStarted If {@code true} fails if cache is not started.
     * @return Request or {@code null} if cache already exists.
     * @throws IgniteCheckedException if some of pre-checks failed
     * @throws CacheExistsException if cache exists and failIfExists flag is {@code true}
     */
    private DynamicCacheChangeRequest prepareCacheChangeRequest(
        @Nullable CacheConfiguration ccfg,
        String cacheName,
        @Nullable NearCacheConfiguration nearCfg,
        CacheType cacheType,
        boolean failIfExists,
        boolean failIfNotStarted
    ) throws IgniteCheckedException {
        DynamicCacheDescriptor desc = cacheDescriptor(cacheName);

        DynamicCacheChangeRequest req = new DynamicCacheChangeRequest(UUID.randomUUID(), cacheName, ctx.localNodeId());

        req.failIfExists(failIfExists);

        if (ccfg != null) {
            cloneCheckSerializable(ccfg);

            if (desc != null) {
                if (failIfExists) {
                    throw new CacheExistsException("Failed to start cache " +
                        "(a cache with the same name is already started): " + cacheName);
                }
                else {
                    CacheConfiguration descCfg = desc.cacheConfiguration();

                    // Check if we were asked to start a near cache.
                    if (nearCfg != null) {
                        if (CU.affinityNode(ctx.discovery().localNode(), descCfg.getNodeFilter())) {
                            // If we are on a data node and near cache was enabled, return success, else - fail.
                            if (descCfg.getNearConfiguration() != null)
                                return null;
                            else
                                throw new IgniteCheckedException("Failed to start near " +
                                    "cache (local node is an affinity node for cache): " + cacheName);
                        }
                        else
                            // If local node has near cache, return success.
                            req.clientStartOnly(true);
                    }
                    else
                        req.clientStartOnly(true);

                    req.deploymentId(desc.deploymentId());
                    req.startCacheConfiguration(descCfg);
                    req.schema(desc.schema());
                }
            }
            else {
                req.deploymentId(IgniteUuid.randomUuid());

                CacheConfiguration cfg = new CacheConfiguration(ccfg);

                CacheObjectContext cacheObjCtx = ctx.cacheObjects().contextForCache(cfg);

                initialize(cfg, cacheObjCtx);

                req.startCacheConfiguration(cfg);
                req.schema(new QuerySchema(cfg.getQueryEntities()));
            }
        }
        else {
            req.clientStartOnly(true);

            if (desc != null)
                ccfg = desc.cacheConfiguration();

            if (ccfg == null) {
                if (failIfNotStarted) {
                    throw new CacheExistsException("Failed to start client cache " +
                        "(a cache with the given name is not started): " + cacheName);
                }
                else
                    return null;
            }

            req.deploymentId(desc.deploymentId());
            req.startCacheConfiguration(ccfg);
            req.schema(desc.schema());
        }

        if (nearCfg != null)
            req.nearCacheConfiguration(nearCfg);

        req.cacheType(cacheType);

        return req;
    }

    /**
     * @param obj Object to clone.
     * @return Object copy.
     * @throws IgniteCheckedException If failed.
     */
    public <T> T clone(final T obj) throws IgniteCheckedException {
        return withBinaryContext(new IgniteOutClosureX<T>() {
            @Override public T applyx() throws IgniteCheckedException {
                return U.unmarshal(marsh, U.marshal(marsh, obj), U.resolveClassLoader(ctx.config()));
            }
        });
    }

    /**
     * @param name Name to mask.
     * @return Masked name.
     */
    private static String maskNull(String name) {
        return name == null ? NULL_NAME : name;
    }

    /**
     * @param name Name to unmask.
     * @return Unmasked name.
     */
    @SuppressWarnings("StringEquality")
    private static String unmaskNull(String name) {
        // Intentional identity equality.
        return name == NULL_NAME ? null : name;
    }

    /**
     *
     */
    @SuppressWarnings("ExternalizableWithoutPublicNoArgConstructor")
    private class DynamicCacheStartFuture extends GridFutureAdapter<Object> {
        /** Start ID. */
        @GridToStringInclude
        private IgniteUuid deploymentId;

        /** Cache name. */
        private String cacheName;

        /** Change request. */
        @GridToStringInclude
        private DynamicCacheChangeRequest req;

        /**
         * @param cacheName Cache name.
         * @param deploymentId Deployment ID.
         * @param req Cache start request.
         */
        private DynamicCacheStartFuture(String cacheName, IgniteUuid deploymentId, DynamicCacheChangeRequest req) {
            this.deploymentId = deploymentId;
            this.cacheName = cacheName;
            this.req = req;
        }

        /**
         * @return Start ID.
         */
        public IgniteUuid deploymentId() {
            return deploymentId;
        }

        /**
         * @return Request.
         */
        public DynamicCacheChangeRequest request() {
            return req;
        }

        /** {@inheritDoc} */
        @Override public boolean onDone(@Nullable Object res, @Nullable Throwable err) {
            // Make sure to remove future before completion.
            pendingFuts.remove(req.requestId(), this);

            return super.onDone(res, err);
        }

        /** {@inheritDoc} */
        @Override public String toString() {
            return S.toString(DynamicCacheStartFuture.class, this);
        }
    }

    /**
     *
     */
    @SuppressWarnings("ExternalizableWithoutPublicNoArgConstructor")
    private class TemplateConfigurationFuture extends GridFutureAdapter<Object> {
        /** Start ID. */
        @GridToStringInclude
        private IgniteUuid deploymentId;

        /** Cache name. */
        private String cacheName;

        /**
         * @param cacheName Cache name.
         * @param deploymentId Deployment ID.
         */
        private TemplateConfigurationFuture(String cacheName, IgniteUuid deploymentId) {
            this.deploymentId = deploymentId;
            this.cacheName = cacheName;
        }

        /**
         * @return Start ID.
         */
        public IgniteUuid deploymentId() {
            return deploymentId;
        }

        /** {@inheritDoc} */
        @Override public boolean onDone(@Nullable Object res, @Nullable Throwable err) {
            // Make sure to remove future before completion.
            pendingTemplateFuts.remove(maskNull(cacheName), this);

            return super.onDone(res, err);
        }

        /** {@inheritDoc} */
        @Override public String toString() {
            return S.toString(TemplateConfigurationFuture.class, this);
        }
    }

    /**
     *
     */
    private static class LocalAffinityFunction implements AffinityFunction {
        /** */
        private static final long serialVersionUID = 0L;

        /** {@inheritDoc} */
        @Override public List<List<ClusterNode>> assignPartitions(AffinityFunctionContext affCtx) {
            ClusterNode locNode = null;

            for (ClusterNode n : affCtx.currentTopologySnapshot()) {
                if (n.isLocal()) {
                    locNode = n;

                    break;
                }
            }

            if (locNode == null)
                throw new IgniteException("Local node is not included into affinity nodes for 'LOCAL' cache");

            List<List<ClusterNode>> res = new ArrayList<>(partitions());

            for (int part = 0; part < partitions(); part++)
                res.add(Collections.singletonList(locNode));

            return Collections.unmodifiableList(res);
        }

        /** {@inheritDoc} */
        @Override public void reset() {
            // No-op.
        }

        /** {@inheritDoc} */
        @Override public int partitions() {
            return 1;
        }

        /** {@inheritDoc} */
        @Override public int partition(Object key) {
            return 0;
        }

        /** {@inheritDoc} */
        @Override public void removeNode(UUID nodeId) {
            // No-op.
        }
    }

    /**
     *
     */
    private class RemovedItemsCleanupTask implements GridTimeoutObject {
        /** */
        private final IgniteUuid id = IgniteUuid.randomUuid();

        /** */
        private final long endTime;

        /** */
        private final long timeout;

        /**
         * @param timeout Timeout.
         */
        RemovedItemsCleanupTask(long timeout) {
            this.timeout = timeout;
            this.endTime = U.currentTimeMillis() + timeout;
        }

        /** {@inheritDoc} */
        @Override public IgniteUuid timeoutId() {
            return id;
        }

        /** {@inheritDoc} */
        @Override public long endTime() {
            return endTime;
        }

        /** {@inheritDoc} */
        @Override public void onTimeout() {
            ctx.closure().runLocalSafe(new Runnable() {
                @Override public void run() {
                    try {
                        for (GridCacheContext cacheCtx : sharedCtx.cacheContexts()) {
                            if (!cacheCtx.isLocal() && cacheCtx.affinityNode()) {
                                GridDhtPartitionTopology top = null;

                                try {
                                    top = cacheCtx.topology();
                                }
                                catch (IllegalStateException ignore) {
                                    // Cache stopped.
                                }

                                if (top != null) {
                                    for (GridDhtLocalPartition part : top.currentLocalPartitions())
                                        part.cleanupRemoveQueue();
                                }

                                if (ctx.isStopping())
                                    return;
                            }
                        }
                    }
                    catch (Exception e) {
                        U.error(log, "Failed to cleanup removed cache items: " + e, e);
                    }

                    if (ctx.isStopping())
                        return;

                    addRemovedItemsCleanupTask(timeout);
                }
            }, true);
        }
    }
}<|MERGE_RESOLUTION|>--- conflicted
+++ resolved
@@ -715,13 +715,8 @@
 
             Set<String> savedCacheNames = sharedCtx.pageStore().savedCacheNames();
 
-<<<<<<< HEAD
-            if (cacheDescriptor(cfg.getName()) != null) {
-                String cacheName = cfg.getName();
-=======
             for (CacheConfiguration cfg : cfgs)
                 savedCacheNames.remove(cfg.getName());
->>>>>>> 428f66d3
 
             for (String name : internalCaches)
                 savedCacheNames.remove(name);
@@ -753,8 +748,8 @@
 
         String masked = maskNull(cfg.getName());
 
-        if (registeredCaches.containsKey(masked)) {
-            String cacheName = cfg.getName();
+        if (cacheDescriptor(masked) != null) {
+                String cacheName = cfg.getName();
 
             if (cacheName != null)
                 throw new IgniteCheckedException("Duplicate cache name found (check configuration and " +
@@ -773,38 +768,27 @@
             else
                 cacheType = CacheType.USER;
 
-<<<<<<< HEAD
-            boolean template = cfg.getName() != null && cfg.getName().endsWith("*");
-
-            DynamicCacheDescriptor desc = new DynamicCacheDescriptor(ctx, cfg, cacheType, template,
-                IgniteUuid.randomUuid(), new QuerySchema(cfg.getQueryEntities()));
-=======
         if (cacheType != CacheType.USER)
             cfg.setMemoryPolicyName(sharedCtx.database().systemMemoryPolicyName());
->>>>>>> 428f66d3
 
         if (cacheType != CacheType.USER)
             cfg.setMemoryPolicyName(sharedCtx.database().systemMemoryPolicyName());
 
-<<<<<<< HEAD
-            if (!template) {
-                cacheDescriptor(cfg.getName(), desc);
-=======
         boolean template = cfg.getName() != null && cfg.getName().endsWith("*");
->>>>>>> 428f66d3
 
         DynamicCacheDescriptor desc = new DynamicCacheDescriptor(ctx,
             cfg,
             cacheType,
             template,
-            IgniteUuid.randomUuid());
+            IgniteUuid.randomUuid(),
+            new QuerySchema(cfg.getQueryEntities()));
 
         desc.locallyConfigured(true);
         desc.staticallyConfigured(true);
         desc.receivedFrom(ctx.localNodeId());
 
         if (!template) {
-            registeredCaches.put(masked, desc);
+            cacheDescriptor(cfg.getName(), desc);
 
             ctx.discovery().setCacheFilter(
                 cfg.getName(),
@@ -812,15 +796,9 @@
                 cfg.getNearConfiguration() != null && cfg.getCacheMode() == PARTITIONED,
                 cfg.getCacheMode());
 
-<<<<<<< HEAD
-            if (cfg.getName() == null) { // Use cache configuration with null name as template.
-                DynamicCacheDescriptor desc0 = new DynamicCacheDescriptor(ctx, cfg, cacheType, true,
-                    IgniteUuid.randomUuid(), new QuerySchema(cfg.getQueryEntities()));
-=======
             ctx.discovery().addClientNode(cfg.getName(),
                 ctx.localNodeId(),
                 cfg.getNearConfiguration() != null);
->>>>>>> 428f66d3
 
             if (!cacheType.userCache())
                 stopSeq.addLast(cfg.getName());
@@ -839,7 +817,8 @@
                 cfg,
                 cacheType,
                 true,
-                IgniteUuid.randomUuid());
+                IgniteUuid.randomUuid(),
+                new QuerySchema(cfg.getQueryEntities()));
 
             desc0.locallyConfigured(true);
             desc0.staticallyConfigured(true);
@@ -882,18 +861,10 @@
             if (!ctx.isDaemon() && currStatus && !activeOnStart) {
                 List<CacheConfiguration> tmpCacheCfg = new ArrayList<>();
 
-<<<<<<< HEAD
+                for (CacheConfiguration conf : ctx.config().getCacheConfiguration()) {
                     for (DynamicCacheDescriptor desc : cacheDescriptors()) {
-                        CacheConfiguration rmtCfg = desc.remoteConfiguration(n.id());
-
-                        if (rmtCfg != null) {
-                            CacheConfiguration locCfg = desc.cacheConfiguration();
-=======
-                for (CacheConfiguration conf : ctx.config().getCacheConfiguration()) {
-                    for (DynamicCacheDescriptor desc : registeredCaches.values()) {
                         CacheConfiguration c = desc.cacheConfiguration();
                         IgnitePredicate filter = c.getNodeFilter();
->>>>>>> 428f66d3
 
                         if (c.getName().equals(conf.getName()) &&
                             ((desc.receivedOnDiscovery() && CU.affinityNode(locNode, filter)) ||
@@ -917,15 +888,13 @@
                 activeOnStart = currStatus;
             }
 
-<<<<<<< HEAD
-            ctx.query().onCacheKernalStart();
-=======
             if (activeOnStart && !ctx.clientNode() && !ctx.isDaemon())
                 sharedCtx.database().lock();
 
             // Must start database before start first cache.
             sharedCtx.database().onKernalStart(false);
->>>>>>> 428f66d3
+
+            ctx.query().onCacheKernalStart();
 
             // Start dynamic caches received from collect discovery data.
             for (DynamicCacheDescriptor desc : cacheDescriptors()) {
@@ -1040,7 +1009,7 @@
                     log, null, n.id(), "deploymentMode", "Deployment mode",
                     locDepMode, rmtDepMode, true);
 
-                for (DynamicCacheDescriptor desc : registeredCaches.values()) {
+                for (DynamicCacheDescriptor desc : cacheDescriptors()) {
                     CacheConfiguration rmtCfg = desc.remoteConfiguration(n.id());
 
                     if (rmtCfg != null) {
@@ -1281,10 +1250,6 @@
         throws IgniteCheckedException {
         GridCacheContext<?, ?> cacheCtx = cache.context();
 
-<<<<<<< HEAD
-        ctx.query().onCacheStart(cacheCtx, schema);
-=======
->>>>>>> 428f66d3
         ctx.continuous().onCacheStart(cacheCtx);
 
         if (sharedCtx.pageStore() != null)
@@ -1322,7 +1287,7 @@
 
         cacheCtx.cache().start();
 
-        ctx.query().onCacheStart(cacheCtx);
+        ctx.query().onCacheStart(cacheCtx, schema);
 
         cacheCtx.onStarted();
 
@@ -1996,14 +1961,9 @@
 
             caches.put(maskNull(cacheCtx.name()), cache);
 
-            startCache(cache);
-
-<<<<<<< HEAD
-            startCache(cacheCtx.cache(), schema != null ? schema : new QuerySchema());
-            onKernalStart(cacheCtx.cache());
-=======
+            startCache(cache, schema != null ? schema : new QuerySchema());
+
             onKernalStart(cache);
->>>>>>> 428f66d3
         }
     }
 
@@ -2237,17 +2197,12 @@
      * @param reqs requests.
      */
     private void collectDataOnGridNode(Collection<DynamicCacheChangeRequest> reqs) {
-<<<<<<< HEAD
         for (DynamicCacheDescriptor desc : cacheDescriptors()) {
-            DynamicCacheChangeRequest req = new DynamicCacheChangeRequest(desc.cacheConfiguration().getName(), null);
-=======
-        for (DynamicCacheDescriptor desc : registeredCaches.values()) {
             // RequestId must be null because on different node will be different byte [] and
             // we get duplicate discovery data, for more details see
             // TcpDiscoveryNodeAddedMessage#addDiscoveryData.
             DynamicCacheChangeRequest req = new DynamicCacheChangeRequest(null, desc.cacheConfiguration().getName(),
                 null);
->>>>>>> 428f66d3
 
             req.startCacheConfiguration(desc.cacheConfiguration());
             req.cacheType(desc.cacheType());
@@ -3049,7 +3004,6 @@
      * @param topVer Current topology version.
      * @return {@code True} if minor topology version should be increased.
      */
-<<<<<<< HEAD
     public boolean onCustomEvent(DiscoveryCustomMessage msg, AffinityTopologyVersion topVer) {
         if (msg instanceof SchemaAbstractDiscoveryMessage) {
             ctx.query().onDiscovery((SchemaAbstractDiscoveryMessage)msg);
@@ -3057,12 +3011,6 @@
             return false;
         }
 
-=======
-    public boolean onCustomEvent(
-        DiscoveryCustomMessage msg,
-        AffinityTopologyVersion topVer
-    ) {
->>>>>>> 428f66d3
         if (msg instanceof CacheAffinityChangeMessage)
             return sharedCtx.affinity().onCustomEvent(((CacheAffinityChangeMessage)msg));
 
