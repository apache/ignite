/*
 * Licensed to the Apache Software Foundation (ASF) under one or more
 * contributor license agreements.  See the NOTICE file distributed with
 * this work for additional information regarding copyright ownership.
 * The ASF licenses this file to You under the Apache License, Version 2.0
 * (the "License"); you may not use this file except in compliance with
 * the License.  You may obtain a copy of the License at
 *
 *      http://www.apache.org/licenses/LICENSE-2.0
 *
 * Unless required by applicable law or agreed to in writing, software
 * distributed under the License is distributed on an "AS IS" BASIS,
 * WITHOUT WARRANTIES OR CONDITIONS OF ANY KIND, either express or implied.
 * See the License for the specific language governing permissions and
 * limitations under the License.
 */

package org.apache.ignite.internal.processors.cache;

import java.io.Serializable;
import java.util.ArrayList;
import java.util.Collection;
import java.util.Collections;
import java.util.Comparator;
import java.util.Deque;
import java.util.HashMap;
import java.util.HashSet;
import java.util.IdentityHashMap;
import java.util.LinkedHashMap;
import java.util.LinkedList;
import java.util.List;
import java.util.ListIterator;
import java.util.Map;
import java.util.Set;
import java.util.UUID;
import java.util.concurrent.ConcurrentHashMap;
import java.util.concurrent.ConcurrentMap;
import java.util.concurrent.CountDownLatch;
import javax.cache.configuration.Factory;
import javax.cache.integration.CacheLoader;
import javax.cache.integration.CacheWriter;
import javax.management.JMException;
import javax.management.MBeanServer;
import org.apache.ignite.IgniteCheckedException;
import org.apache.ignite.IgniteException;
import org.apache.ignite.cache.CacheAtomicWriteOrderMode;
import org.apache.ignite.cache.CacheExistsException;
import org.apache.ignite.cache.CacheMode;
import org.apache.ignite.cache.CacheRebalanceMode;
import org.apache.ignite.cache.affinity.AffinityFunction;
import org.apache.ignite.cache.affinity.AffinityFunctionContext;
import org.apache.ignite.cache.affinity.AffinityNodeAddressHashResolver;
import org.apache.ignite.cache.affinity.rendezvous.RendezvousAffinityFunction;
import org.apache.ignite.cache.store.CacheStore;
import org.apache.ignite.cache.store.CacheStoreSessionListener;
import org.apache.ignite.cluster.ClusterNode;
import org.apache.ignite.configuration.CacheConfiguration;
import org.apache.ignite.configuration.DeploymentMode;
import org.apache.ignite.configuration.FileSystemConfiguration;
import org.apache.ignite.configuration.IgniteConfiguration;
import org.apache.ignite.configuration.NearCacheConfiguration;
import org.apache.ignite.configuration.TransactionConfiguration;
import org.apache.ignite.events.EventType;
import org.apache.ignite.internal.GridKernalContext;
import org.apache.ignite.internal.processors.query.QuerySchema;
import org.apache.ignite.internal.processors.query.QueryUtils;
import org.apache.ignite.internal.processors.query.schema.message.SchemaAbstractDiscoveryMessage;
import org.apache.ignite.internal.processors.query.schema.SchemaExchangeWorkerTask;
import org.apache.ignite.internal.processors.query.schema.SchemaNodeLeaveExchangeWorkerTask;
import org.apache.ignite.internal.processors.query.schema.message.SchemaProposeDiscoveryMessage;
import org.apache.ignite.internal.suggestions.GridPerformanceSuggestions;
import org.apache.ignite.internal.IgniteClientDisconnectedCheckedException;
import org.apache.ignite.internal.IgniteComponentType;
import org.apache.ignite.internal.IgniteInternalFuture;
import org.apache.ignite.internal.IgniteNodeAttributes;
import org.apache.ignite.internal.IgniteTransactionsEx;
import org.apache.ignite.internal.binary.BinaryContext;
import org.apache.ignite.internal.binary.BinaryMarshaller;
import org.apache.ignite.internal.binary.GridBinaryMarshaller;
import org.apache.ignite.internal.managers.discovery.DiscoveryCustomMessage;
import org.apache.ignite.internal.pagemem.snapshot.StartFullSnapshotAckDiscoveryMessage;
import org.apache.ignite.internal.pagemem.store.IgnitePageStoreManager;
import org.apache.ignite.internal.pagemem.wal.IgniteWriteAheadLogManager;
import org.apache.ignite.internal.processors.GridProcessorAdapter;
import org.apache.ignite.internal.processors.affinity.AffinityTopologyVersion;
import org.apache.ignite.internal.processors.cache.binary.CacheObjectBinaryProcessorImpl;
import org.apache.ignite.internal.processors.cache.database.IgniteCacheDatabaseSharedManager;
import org.apache.ignite.internal.processors.cache.database.MemoryPolicy;
import org.apache.ignite.internal.processors.cache.database.freelist.FreeList;
import org.apache.ignite.internal.processors.cache.database.tree.reuse.ReuseList;
import org.apache.ignite.internal.processors.cache.datastructures.CacheDataStructuresManager;
import org.apache.ignite.internal.processors.cache.distributed.dht.GridDhtCache;
import org.apache.ignite.internal.processors.cache.distributed.dht.GridDhtCacheAdapter;
import org.apache.ignite.internal.processors.cache.distributed.dht.GridDhtLocalPartition;
import org.apache.ignite.internal.processors.cache.distributed.dht.GridDhtPartitionTopology;
import org.apache.ignite.internal.processors.cache.distributed.dht.atomic.GridDhtAtomicCache;
import org.apache.ignite.internal.processors.cache.distributed.dht.colocated.GridDhtColocatedCache;
import org.apache.ignite.internal.processors.cache.distributed.near.GridNearAtomicCache;
import org.apache.ignite.internal.processors.cache.distributed.near.GridNearTransactionalCache;
import org.apache.ignite.internal.processors.cache.dr.GridCacheDrManager;
import org.apache.ignite.internal.processors.cache.jta.CacheJtaManagerAdapter;
import org.apache.ignite.internal.processors.cache.local.GridLocalCache;
import org.apache.ignite.internal.processors.cache.local.atomic.GridLocalAtomicCache;
import org.apache.ignite.internal.processors.cache.query.GridCacheDistributedQueryManager;
import org.apache.ignite.internal.processors.cache.query.GridCacheLocalQueryManager;
import org.apache.ignite.internal.processors.cache.query.GridCacheQueryManager;
import org.apache.ignite.internal.processors.cache.query.continuous.CacheContinuousQueryManager;
import org.apache.ignite.internal.processors.cache.store.CacheStoreManager;
import org.apache.ignite.internal.processors.cache.transactions.IgniteTransactionsImpl;
import org.apache.ignite.internal.processors.cache.transactions.IgniteTxManager;
import org.apache.ignite.internal.processors.cache.version.GridCacheVersionManager;
import org.apache.ignite.internal.processors.cacheobject.IgniteCacheObjectProcessor;
import org.apache.ignite.internal.processors.plugin.CachePluginManager;
import org.apache.ignite.internal.processors.timeout.GridTimeoutObject;
import org.apache.ignite.internal.util.F0;
import org.apache.ignite.internal.util.future.GridCompoundFuture;
import org.apache.ignite.internal.util.future.GridFinishedFuture;
import org.apache.ignite.internal.util.future.GridFutureAdapter;
import org.apache.ignite.internal.util.lang.IgniteOutClosureX;
import org.apache.ignite.internal.util.tostring.GridToStringInclude;
import org.apache.ignite.internal.util.typedef.F;
import org.apache.ignite.internal.util.typedef.X;
import org.apache.ignite.internal.util.typedef.internal.CU;
import org.apache.ignite.internal.util.typedef.internal.S;
import org.apache.ignite.internal.util.typedef.internal.U;
import org.apache.ignite.lang.IgniteClosure;
import org.apache.ignite.lang.IgniteFuture;
import org.apache.ignite.lang.IgnitePredicate;
import org.apache.ignite.lang.IgniteUuid;
import org.apache.ignite.lifecycle.LifecycleAware;
import org.apache.ignite.marshaller.Marshaller;
import org.apache.ignite.marshaller.MarshallerUtils;
import org.apache.ignite.mxbean.IgniteMBeanAware;
import org.apache.ignite.spi.IgniteNodeValidationResult;
import org.apache.ignite.spi.discovery.DiscoveryDataBag;
import org.apache.ignite.spi.discovery.DiscoveryDataBag.GridDiscoveryData;
import org.apache.ignite.spi.discovery.DiscoveryDataBag.JoiningNodeDiscoveryData;
import org.jetbrains.annotations.Nullable;

import static org.apache.ignite.IgniteSystemProperties.IGNITE_CACHE_REMOVED_ENTRIES_TTL;
import static org.apache.ignite.IgniteSystemProperties.IGNITE_SKIP_CONFIGURATION_CONSISTENCY_CHECK;
import static org.apache.ignite.IgniteSystemProperties.getBoolean;
import static org.apache.ignite.cache.CacheAtomicityMode.ATOMIC;
import static org.apache.ignite.cache.CacheMode.LOCAL;
import static org.apache.ignite.cache.CacheMode.PARTITIONED;
import static org.apache.ignite.cache.CacheMode.REPLICATED;
import static org.apache.ignite.cache.CacheRebalanceMode.ASYNC;
import static org.apache.ignite.cache.CacheRebalanceMode.SYNC;
import static org.apache.ignite.cache.CacheWriteSynchronizationMode.FULL_ASYNC;
import static org.apache.ignite.cache.CacheWriteSynchronizationMode.FULL_SYNC;
import static org.apache.ignite.cache.CacheWriteSynchronizationMode.PRIMARY_SYNC;
import static org.apache.ignite.configuration.CacheConfiguration.DFLT_CACHE_MODE;
import static org.apache.ignite.configuration.DeploymentMode.CONTINUOUS;
import static org.apache.ignite.configuration.DeploymentMode.ISOLATED;
import static org.apache.ignite.configuration.DeploymentMode.PRIVATE;
import static org.apache.ignite.configuration.DeploymentMode.SHARED;
import static org.apache.ignite.events.EventType.EVT_NODE_JOINED;
import static org.apache.ignite.internal.GridComponent.DiscoveryDataExchangeType.CACHE_PROC;
import static org.apache.ignite.internal.IgniteComponentType.JTA;
import static org.apache.ignite.internal.IgniteNodeAttributes.ATTR_CONSISTENCY_CHECK_SKIPPED;
import static org.apache.ignite.internal.IgniteNodeAttributes.ATTR_TX_CONFIG;
import static org.apache.ignite.internal.processors.cache.GridCacheUtils.isNearEnabled;

/**
 * Cache processor.
 */
@SuppressWarnings({"unchecked", "TypeMayBeWeakened", "deprecation"})
public class GridCacheProcessor extends GridProcessorAdapter {
    /** Null cache name. */
    private static final String NULL_NAME = U.id8(UUID.randomUUID());

    /** Shared cache context. */
    private GridCacheSharedContext<?, ?> sharedCtx;

    /** */
    private final Map<String, GridCacheAdapter<?, ?>> caches;

    /** Caches stopped from onKernalStop callback. */
    private final Map<String, GridCacheAdapter> stoppedCaches = new ConcurrentHashMap<>();

    /** Map of proxies. */
    private final Map<String, IgniteCacheProxy<?, ?>> jCacheProxies;

    /** Caches stop sequence. */
    private final Deque<String> stopSeq;

    /** Transaction interface implementation. */
    private IgniteTransactionsImpl transactions;

    /** Pending cache starts. */
    private ConcurrentMap<UUID, IgniteInternalFuture> pendingFuts = new ConcurrentHashMap<>();

    /** Template configuration add futures. */
    private ConcurrentMap<String, IgniteInternalFuture> pendingTemplateFuts = new ConcurrentHashMap<>();

    /** Dynamic caches. */
    private ConcurrentMap<String, DynamicCacheDescriptor> registeredCaches = new ConcurrentHashMap<>();

    /** Cache templates. */
    private ConcurrentMap<String, DynamicCacheDescriptor> registeredTemplates = new ConcurrentHashMap<>();

    /** */
    private IdentityHashMap<CacheStore, ThreadLocal> sesHolders = new IdentityHashMap<>();

    /** Must use JDK marsh since it is used by discovery to fire custom events. */
    private final Marshaller marsh;

    /** Count down latch for caches. */
    private final CountDownLatch cacheStartedLatch = new CountDownLatch(1);

    /** */
    private Map<String, DynamicCacheDescriptor> cachesOnDisconnect;

    /** */
    private Map<UUID, DynamicCacheChangeBatch> clientReconnectReqs;

    /** Internal cache names. */
    private final Set<String> internalCaches;

    /**
     * @param ctx Kernal context.
     */
    public GridCacheProcessor(GridKernalContext ctx) {
        super(ctx);

        caches = new ConcurrentHashMap<>();
        jCacheProxies = new ConcurrentHashMap<>();
        stopSeq = new LinkedList<>();
        internalCaches = new HashSet<>();

        marsh = MarshallerUtils.jdkMarshaller(ctx.igniteInstanceName());
    }

    /**
     * @param cfg Initializes cache configuration with proper defaults.
     * @param cacheObjCtx Cache object context.
     * @throws IgniteCheckedException If configuration is not valid.
     */
    private void initialize(CacheConfiguration cfg, CacheObjectContext cacheObjCtx)
        throws IgniteCheckedException {
        if (cfg.getCacheMode() == null)
            cfg.setCacheMode(DFLT_CACHE_MODE);

        if (cfg.getNodeFilter() == null)
            cfg.setNodeFilter(CacheConfiguration.ALL_NODES);

        if (cfg.getAffinity() == null) {
            if (cfg.getCacheMode() == PARTITIONED) {
                RendezvousAffinityFunction aff = new RendezvousAffinityFunction();

                aff.setHashIdResolver(new AffinityNodeAddressHashResolver());

                cfg.setAffinity(aff);
            }
            else if (cfg.getCacheMode() == REPLICATED) {
                RendezvousAffinityFunction aff = new RendezvousAffinityFunction(false, 512);

                aff.setHashIdResolver(new AffinityNodeAddressHashResolver());

                cfg.setAffinity(aff);

                cfg.setBackups(Integer.MAX_VALUE);
            }
            else
                cfg.setAffinity(new LocalAffinityFunction());
        }
        else {
            if (cfg.getCacheMode() != LOCAL) {
                if (cfg.getAffinity() instanceof RendezvousAffinityFunction) {
                    RendezvousAffinityFunction aff = (RendezvousAffinityFunction)cfg.getAffinity();

                    if (aff.getHashIdResolver() == null)
                        aff.setHashIdResolver(new AffinityNodeAddressHashResolver());
                }
            }
            else if (cfg.getCacheMode() == LOCAL && !(cfg.getAffinity() instanceof LocalAffinityFunction)) {
                cfg.setAffinity(new LocalAffinityFunction());

                U.warn(log, "AffinityFunction configuration parameter will be ignored for local cache" +
                    " [cacheName=" + U.maskName(cfg.getName()) + ']');
            }
        }

        if (cfg.getCacheMode() == REPLICATED)
            cfg.setBackups(Integer.MAX_VALUE);

        if( cfg.getQueryParallelism() > 1 && cfg.getCacheMode() != PARTITIONED)
            throw new IgniteCheckedException("Segmented indices are supported for PARTITIONED mode only.");

        if (cfg.getAffinityMapper() == null)
            cfg.setAffinityMapper(cacheObjCtx.defaultAffMapper());

        ctx.igfsHelper().preProcessCacheConfiguration(cfg);

        if (cfg.getRebalanceMode() == null)
            cfg.setRebalanceMode(ASYNC);

        if (cfg.getAtomicityMode() == null)
            cfg.setAtomicityMode(CacheConfiguration.DFLT_CACHE_ATOMICITY_MODE);

        if (cfg.getWriteSynchronizationMode() == null)
            cfg.setWriteSynchronizationMode(PRIMARY_SYNC);

        assert cfg.getWriteSynchronizationMode() != null;

        if (cfg.getAtomicityMode() == ATOMIC) {
            if (cfg.getAtomicWriteOrderMode() == null) {
                cfg.setAtomicWriteOrderMode(cfg.getWriteSynchronizationMode() == FULL_SYNC ?
                    CacheAtomicWriteOrderMode.CLOCK :
                    CacheAtomicWriteOrderMode.PRIMARY);
            }
            else if (cfg.getWriteSynchronizationMode() != FULL_SYNC &&
                cfg.getAtomicWriteOrderMode() == CacheAtomicWriteOrderMode.CLOCK) {
                cfg.setAtomicWriteOrderMode(CacheAtomicWriteOrderMode.PRIMARY);

                U.warn(log, "Automatically set write order mode to PRIMARY for better performance " +
                    "[writeSynchronizationMode=" + cfg.getWriteSynchronizationMode() + ", " +
                    "cacheName=" + U.maskName(cfg.getName()) + ']');
            }
        }

        if (cfg.getCacheStoreFactory() == null) {
            Factory<CacheLoader> ldrFactory = cfg.getCacheLoaderFactory();
            Factory<CacheWriter> writerFactory = cfg.isWriteThrough() ? cfg.getCacheWriterFactory() : null;

            if (ldrFactory != null || writerFactory != null)
                cfg.setCacheStoreFactory(new GridCacheLoaderWriterStoreFactory(ldrFactory, writerFactory));
        }
        else {
            if (cfg.getCacheLoaderFactory() != null)
                throw new IgniteCheckedException("Cannot set both cache loaded factory and cache store factory " +
                    "for cache: " + U.maskName(cfg.getName()));

            if (cfg.getCacheWriterFactory() != null)
                throw new IgniteCheckedException("Cannot set both cache writer factory and cache store factory " +
                    "for cache: " + U.maskName(cfg.getName()));
        }
    }

    /**
     * @param cfg Configuration to check for possible performance issues.
     * @param hasStore {@code True} if store is configured.
     */
    private void suggestOptimizations(CacheConfiguration cfg, boolean hasStore) {
        GridPerformanceSuggestions perf = ctx.performance();

        String msg = "Disable eviction policy (remove from configuration)";

        if (cfg.getEvictionPolicy() != null)
            perf.add(msg, false);
        else
            perf.add(msg, true);

        if (cfg.getCacheMode() == PARTITIONED) {
            perf.add("Disable near cache (set 'nearConfiguration' to null)", cfg.getNearConfiguration() == null);

            if (cfg.getAffinity() != null)
                perf.add("Decrease number of backups (set 'backups' to 0)", cfg.getBackups() == 0);
        }

        // Suppress warning if at least one ATOMIC cache found.
        perf.add("Enable ATOMIC mode if not using transactions (set 'atomicityMode' to ATOMIC)",
            cfg.getAtomicityMode() == ATOMIC);

        // Suppress warning if at least one non-FULL_SYNC mode found.
        perf.add("Disable fully synchronous writes (set 'writeSynchronizationMode' to PRIMARY_SYNC or FULL_ASYNC)",
            cfg.getWriteSynchronizationMode() != FULL_SYNC);

        if (hasStore && cfg.isWriteThrough())
            perf.add("Enable write-behind to persistent store (set 'writeBehindEnabled' to true)",
                cfg.isWriteBehindEnabled());
    }

    /**
     * Create exchange worker task for custom discovery message.
     *
     * @param msg Custom discovery message.
     * @return Task or {@code null} if message doesn't require any special processing.
     */
    public CachePartitionExchangeWorkerTask exchangeTaskForCustomDiscoveryMessage(DiscoveryCustomMessage msg) {
        if (msg instanceof SchemaAbstractDiscoveryMessage) {
            SchemaAbstractDiscoveryMessage msg0 = (SchemaAbstractDiscoveryMessage)msg;

            if (msg0.exchange())
                return new SchemaExchangeWorkerTask(msg0);
        }

        return null;
    }

    /**
     * Process custom exchange task.
     *
     * @param task Task.
     */
    public void processCustomExchangeTask(CachePartitionExchangeWorkerTask task) {
        if (task instanceof SchemaExchangeWorkerTask) {
            SchemaAbstractDiscoveryMessage msg = ((SchemaExchangeWorkerTask)task).message();

            if (msg instanceof SchemaProposeDiscoveryMessage) {
                SchemaProposeDiscoveryMessage msg0 = (SchemaProposeDiscoveryMessage)msg;

                ctx.query().onSchemaPropose(msg0);
            }
            else
                U.warn(log, "Unsupported schema discovery message: " + msg);
        }
        else if (task instanceof SchemaNodeLeaveExchangeWorkerTask) {
            SchemaNodeLeaveExchangeWorkerTask task0 = (SchemaNodeLeaveExchangeWorkerTask)task;

            ctx.query().onNodeLeave(task0.node());
        }
        else
            U.warn(log, "Unsupported custom exchange task: " + task);
    }

    /**
     * @param c Ignite Configuration.
     * @param cc Cache Configuration.
     * @return {@code true} if cache is starting on client node and this node is affinity node for the cache.
     */
    private boolean storesLocallyOnClient(IgniteConfiguration c,
                                          CacheConfiguration cc) {
        if (c.isClientMode()
                && c.getMemoryConfiguration() == null) {
            if (cc.getCacheMode() == LOCAL)
                return true;

            if (ctx.discovery().cacheAffinityNode(ctx.discovery().localNode(), cc.getName()))
                return true;

            return false;
        }
        else
            return false;
    }

    /**
     * @param c Ignite configuration.
     * @param cc Configuration to validate.
     * @param cacheType Cache type.
     * @param cfgStore Cache store.
     * @throws IgniteCheckedException If failed.
     */
    private void validate(IgniteConfiguration c,
        CacheConfiguration cc,
        CacheType cacheType,
        @Nullable CacheStore cfgStore) throws IgniteCheckedException {
        if (cc.getCacheMode() == REPLICATED) {
            if (cc.getNearConfiguration() != null &&
                ctx.discovery().cacheAffinityNode(ctx.discovery().localNode(), cc.getName())) {
                U.warn(log, "Near cache cannot be used with REPLICATED cache, " +
                    "will be ignored [cacheName=" + U.maskName(cc.getName()) + ']');

                cc.setNearConfiguration(null);
            }
        }

        if (storesLocallyOnClient(c, cc))
            throw new IgniteCheckedException("MemoryPolicy for client caches must be explicitly configured " +
                    "on client node startup. Use MemoryConfiguration to configure MemoryPolicy.");

        if (cc.getCacheMode() == LOCAL && !cc.getAffinity().getClass().equals(LocalAffinityFunction.class))
            U.warn(log, "AffinityFunction configuration parameter will be ignored for local cache [cacheName=" +
                U.maskName(cc.getName()) + ']');

        if (cc.getAffinity().partitions() > CacheConfiguration.MAX_PARTITIONS_COUNT)
            throw new IgniteCheckedException("Cannot have more than " + CacheConfiguration.MAX_PARTITIONS_COUNT +
                " partitions [cacheName=" + cc.getName() + ", partitions=" + cc.getAffinity().partitions() + ']');

        if (cc.getRebalanceMode() != CacheRebalanceMode.NONE)
            assertParameter(cc.getRebalanceBatchSize() > 0, "rebalanceBatchSize > 0");

        if (cc.getCacheMode() == PARTITIONED || cc.getCacheMode() == REPLICATED) {
            if (cc.getAtomicityMode() == ATOMIC && cc.getWriteSynchronizationMode() == FULL_ASYNC)
                U.warn(log, "Cache write synchronization mode is set to FULL_ASYNC. All single-key 'put' and " +
                    "'remove' operations will return 'null', all 'putx' and 'removex' operations will return" +
                    " 'true' [cacheName=" + U.maskName(cc.getName()) + ']');
        }

        DeploymentMode depMode = c.getDeploymentMode();

        if (c.isPeerClassLoadingEnabled() && (depMode == PRIVATE || depMode == ISOLATED) &&
            !CU.isSystemCache(cc.getName()) && !(c.getMarshaller() instanceof BinaryMarshaller))
            throw new IgniteCheckedException("Cache can be started in PRIVATE or ISOLATED deployment mode only when" +
                " BinaryMarshaller is used [depMode=" + ctx.config().getDeploymentMode() + ", marshaller=" +
                c.getMarshaller().getClass().getName() + ']');

        if (cc.getAffinity().partitions() > CacheConfiguration.MAX_PARTITIONS_COUNT)
            throw new IgniteCheckedException("Affinity function must return at most " +
                CacheConfiguration.MAX_PARTITIONS_COUNT + " partitions [actual=" + cc.getAffinity().partitions() +
                ", affFunction=" + cc.getAffinity() + ", cacheName=" + cc.getName() + ']');

        if (cc.isWriteBehindEnabled()) {
            if (cfgStore == null)
                throw new IgniteCheckedException("Cannot enable write-behind (writer or store is not provided) " +
                    "for cache: " + U.maskName(cc.getName()));

            assertParameter(cc.getWriteBehindBatchSize() > 0, "writeBehindBatchSize > 0");
            assertParameter(cc.getWriteBehindFlushSize() >= 0, "writeBehindFlushSize >= 0");
            assertParameter(cc.getWriteBehindFlushFrequency() >= 0, "writeBehindFlushFrequency >= 0");
            assertParameter(cc.getWriteBehindFlushThreadCount() > 0, "writeBehindFlushThreadCount > 0");

            if (cc.getWriteBehindFlushSize() == 0 && cc.getWriteBehindFlushFrequency() == 0)
                throw new IgniteCheckedException("Cannot set both 'writeBehindFlushFrequency' and " +
                    "'writeBehindFlushSize' parameters to 0 for cache: " + U.maskName(cc.getName()));
        }

        if (cc.isReadThrough() && cfgStore == null)
            throw new IgniteCheckedException("Cannot enable read-through (loader or store is not provided) " +
                "for cache: " + U.maskName(cc.getName()));

        if (cc.isWriteThrough() && cfgStore == null)
            throw new IgniteCheckedException("Cannot enable write-through (writer or store is not provided) " +
                "for cache: " + U.maskName(cc.getName()));

        long delay = cc.getRebalanceDelay();

        if (delay != 0) {
            if (cc.getCacheMode() != PARTITIONED)
                U.warn(log, "Rebalance delay is supported only for partitioned caches (will ignore): " + (cc.getName()),
                    "Will ignore rebalance delay for cache: " + U.maskName(cc.getName()));
            else if (cc.getRebalanceMode() == SYNC) {
                if (delay < 0) {
                    U.warn(log, "Ignoring SYNC rebalance mode with manual rebalance start (node will not wait for " +
                        "rebalancing to be finished): " + U.maskName(cc.getName()),
                        "Node will not wait for rebalance in SYNC mode: " + U.maskName(cc.getName()));
                }
                else {
                    U.warn(log, "Using SYNC rebalance mode with rebalance delay (node will wait until rebalancing is " +
                        "initiated for " + delay + "ms) for cache: " + U.maskName(cc.getName()),
                        "Node will wait until rebalancing is initiated for " + delay + "ms for cache: " + U.maskName(cc.getName()));
                }
            }
        }

        ctx.igfsHelper().validateCacheConfiguration(cc);

        if (cc.getAtomicityMode() == ATOMIC)
            assertParameter(cc.getTransactionManagerLookupClassName() == null,
                "transaction manager can not be used with ATOMIC cache");

        if (cc.getEvictionPolicy() != null && !cc.isOnheapCacheEnabled())
            throw new IgniteCheckedException("Onheap cache must be enabled if eviction policy is configured [cacheName="
                + U.maskName(cc.getName()) + "]");
    }

    /**
     * @param ctx Context.
     * @return DHT managers.
     */
    private List<GridCacheManager> dhtManagers(GridCacheContext ctx) {
        return F.asList(ctx.store(), ctx.events(), ctx.evicts(), ctx.queries(), ctx.continuousQueries(),
            ctx.dr(), ctx.offheap());
    }

    /**
     * @param ctx Context.
     * @return Managers present in both, DHT and Near caches.
     */
    @SuppressWarnings("IfMayBeConditional")
    private Collection<GridCacheManager> dhtExcludes(GridCacheContext ctx) {
        if (ctx.config().getCacheMode() == LOCAL || !isNearEnabled(ctx))
            return Collections.emptyList();
        else
            return F.asList(ctx.queries(), ctx.continuousQueries(), ctx.store(), ctx.offheap());
    }

    /**
     * @param cfg Configuration.
     * @param objs Extra components.
     * @throws IgniteCheckedException If failed to inject.
     */
    private void prepare(CacheConfiguration cfg, Collection<Object> objs) throws IgniteCheckedException {
        prepare(cfg, cfg.getEvictionPolicy(), false);
        prepare(cfg, cfg.getAffinity(), false);
        prepare(cfg, cfg.getAffinityMapper(), false);
        prepare(cfg, cfg.getEvictionFilter(), false);
        prepare(cfg, cfg.getInterceptor(), false);
        prepare(cfg, cfg.getTopologyValidator(), false);

        NearCacheConfiguration nearCfg = cfg.getNearConfiguration();

        if (nearCfg != null)
            prepare(cfg, nearCfg.getNearEvictionPolicy(), true);

        for (Object obj : objs)
            prepare(cfg, obj, false);
    }

    /**
     * @param cfg Cache configuration.
     * @param rsrc Resource.
     * @param near Near flag.
     * @throws IgniteCheckedException If failed.
     */
    private void prepare(CacheConfiguration cfg, @Nullable Object rsrc, boolean near) throws IgniteCheckedException {
        if (rsrc != null) {
            ctx.resource().injectGeneric(rsrc);

            ctx.resource().injectCacheName(rsrc, cfg.getName());

            registerMbean(rsrc, cfg.getName(), near);
        }
    }

    /**
     * @param cctx Cache context.
     */
    private void cleanup(GridCacheContext cctx) {
        CacheConfiguration cfg = cctx.config();

        cleanup(cfg, cfg.getEvictionPolicy(), false);
        cleanup(cfg, cfg.getAffinity(), false);
        cleanup(cfg, cfg.getAffinityMapper(), false);
        cleanup(cfg, cfg.getEvictionFilter(), false);
        cleanup(cfg, cfg.getInterceptor(), false);
        cleanup(cfg, cfg.getTopologyValidator(), false);
        cleanup(cfg, cctx.store().configuredStore(), false);

        if (!CU.isUtilityCache(cfg.getName()) && !CU.isSystemCache(cfg.getName())) {
            unregisterMbean(cctx.cache().localMxBean(), cfg.getName(), false);
            unregisterMbean(cctx.cache().clusterMxBean(), cfg.getName(), false);
        }

        NearCacheConfiguration nearCfg = cfg.getNearConfiguration();

        if (nearCfg != null)
            cleanup(cfg, nearCfg.getNearEvictionPolicy(), true);

        cctx.cleanup();
    }

    /**
     * @param cfg Cache configuration.
     * @param rsrc Resource.
     * @param near Near flag.
     */
    private void cleanup(CacheConfiguration cfg, @Nullable Object rsrc, boolean near) {
        if (rsrc != null) {
            unregisterMbean(rsrc, cfg.getName(), near);

            try {
                ctx.resource().cleanupGeneric(rsrc);
            }
            catch (IgniteCheckedException e) {
                U.error(log, "Failed to cleanup resource: " + rsrc, e);
            }
        }
    }

    /** {@inheritDoc} */
    @SuppressWarnings({"unchecked"})
    @Override public void start(boolean activeOnStart) throws IgniteCheckedException {
        DeploymentMode depMode = ctx.config().getDeploymentMode();

        if (!F.isEmpty(ctx.config().getCacheConfiguration())) {
            if (depMode != CONTINUOUS && depMode != SHARED)
                U.warn(log, "Deployment mode for cache is not CONTINUOUS or SHARED " +
                    "(it is recommended that you change deployment mode and restart): " + depMode,
                    "Deployment mode for cache is not CONTINUOUS or SHARED.");
        }

        initializeInternalCacheNames();

        sharedCtx = createSharedContext(
            ctx, CU.startStoreSessionListeners(ctx, ctx.config().getCacheStoreSessionListenerFactories()));

        transactions = new IgniteTransactionsImpl(sharedCtx);

        // Start shared managers.
        for (GridCacheSharedManager mgr : sharedCtx.managers())
            mgr.start(sharedCtx);

        //if inActivate on start then skip registrate caches
        if (!activeOnStart)
            return;

        CacheConfiguration[] cfgs = ctx.config().getCacheConfiguration();

        registerCacheFromConfig(cfgs);

        registerCacheFromPersistentStore(cfgs);

        if (log.isDebugEnabled())
            log.debug("Started cache processor.");
    }

    /**
     * @param cfgs Cache configurations.
     * @throws IgniteCheckedException If failed.
     */
    private void registerCacheFromConfig(CacheConfiguration[] cfgs) throws IgniteCheckedException {
        for (int i = 0; i < cfgs.length; i++) {
            if (ctx.config().isDaemon())
                continue;

            CacheConfiguration<?, ?> cfg = new CacheConfiguration(cfgs[i]);

            cfgs[i] = cfg; // Replace original configuration value.

            registerCache(cfg);
        }
    }

    /**
     * @param cfgs Cache configurations.
     * @throws IgniteCheckedException If failed.
     */
    private void registerCacheFromPersistentStore(CacheConfiguration[] cfgs) throws IgniteCheckedException {
        if (sharedCtx.pageStore() != null &&
            sharedCtx.database().persistenceEnabled() &&
            !ctx.config().isDaemon()) {

            Set<String> savedCacheNames = sharedCtx.pageStore().savedCacheNames();

            for (CacheConfiguration cfg : cfgs)
                savedCacheNames.remove(cfg.getName());

            for (String name : internalCaches)
                savedCacheNames.remove(name);

            if (!F.isEmpty(savedCacheNames)) {
                log.info("Registrate persistent caches: " + savedCacheNames);

                for (String name : savedCacheNames) {
                    CacheConfiguration cfg = sharedCtx.pageStore().readConfiguration(name);

                    if (cfg != null)
                        registerCache(cfg);
                }
            }
        }
    }

    /**
     * @param cfg Cache configuration.
     * @throws IgniteCheckedException If failed.
     */
    private void registerCache(CacheConfiguration<?, ?> cfg) throws IgniteCheckedException {
        cloneCheckSerializable(cfg);

        CacheObjectContext cacheObjCtx = ctx.cacheObjects().contextForCache(cfg);

        // Initialize defaults.
        initialize(cfg, cacheObjCtx);

        String masked = maskNull(cfg.getName());

<<<<<<< HEAD
        if (cacheDescriptor(masked) != null) {
                String cacheName = cfg.getName();
=======
        if (cacheDescriptor(cfg.getName()) != null) {
            String cacheName = cfg.getName();
>>>>>>> b3b5395c

            if (cacheName != null)
                throw new IgniteCheckedException("Duplicate cache name found (check configuration and " +
                    "assign unique name to each cache): " + U.maskName(cacheName));
            else
                throw new IgniteCheckedException("Default cache has already been configured (check configuration and " +
                    "assign unique name to each cache).");
        }

        CacheType cacheType;

            if (CU.isUtilityCache(cfg.getName()))
                cacheType = CacheType.UTILITY;
            else if (internalCaches.contains(maskNull(cfg.getName())))
                cacheType = CacheType.INTERNAL;
            else
                cacheType = CacheType.USER;

        if (cacheType != CacheType.USER)
            cfg.setMemoryPolicyName(sharedCtx.database().systemMemoryPolicyName());

        if (cacheType != CacheType.USER)
            cfg.setMemoryPolicyName(sharedCtx.database().systemMemoryPolicyName());

        boolean template = cfg.getName() != null && cfg.getName().endsWith("*");

        DynamicCacheDescriptor desc = new DynamicCacheDescriptor(ctx,
            cfg,
            cacheType,
            template,
            IgniteUuid.randomUuid(),
            new QuerySchema(cfg.getQueryEntities()));

        desc.locallyConfigured(true);
        desc.staticallyConfigured(true);
        desc.receivedFrom(ctx.localNodeId());

        if (!template) {
            cacheDescriptor(cfg.getName(), desc);

            ctx.discovery().setCacheFilter(
                cfg.getName(),
                cfg.getNodeFilter(),
                cfg.getNearConfiguration() != null && cfg.getCacheMode() == PARTITIONED,
                cfg.getCacheMode());

            ctx.discovery().addClientNode(cfg.getName(),
                ctx.localNodeId(),
                cfg.getNearConfiguration() != null);

            if (!cacheType.userCache())
                stopSeq.addLast(cfg.getName());
            else
                stopSeq.addFirst(cfg.getName());
        }
        else {
            if (log.isDebugEnabled())
                log.debug("Use cache configuration as template: " + cfg);

            registeredTemplates.put(masked, desc);
        }

        if (cfg.getName() == null) { // Use cache configuration with null name as template.
            DynamicCacheDescriptor desc0 = new DynamicCacheDescriptor(ctx,
                cfg,
                cacheType,
                true,
                IgniteUuid.randomUuid(),
                new QuerySchema(cfg.getQueryEntities()));

            desc0.locallyConfigured(true);
            desc0.staticallyConfigured(true);

            registeredTemplates.put(masked, desc0);
        }
    }

    /**
     * Initialize internal cache names
     */
    private void initializeInternalCacheNames() {
        FileSystemConfiguration[] igfsCfgs = ctx.grid().configuration().getFileSystemConfiguration();

        if (igfsCfgs != null) {
            for (FileSystemConfiguration igfsCfg : igfsCfgs) {
                internalCaches.add(maskNull(igfsCfg.getMetaCacheConfiguration().getName()));
                internalCaches.add(maskNull(igfsCfg.getDataCacheConfiguration().getName()));
            }
        }

        if (IgniteComponentType.HADOOP.inClassPath())
            internalCaches.add(CU.SYS_CACHE_HADOOP_MR);

        internalCaches.add(CU.ATOMICS_CACHE_NAME);
    }

    /** {@inheritDoc} */
    @SuppressWarnings("unchecked")
    @Override public void onKernalStart(boolean activeOnStart) throws IgniteCheckedException {
        ClusterNode locNode = ctx.discovery().localNode();

        try {
            checkConsistency();

            boolean currStatus = ctx.state().active();

            // If we start as inactive node, and join to active cluster, we must register all caches
            // which were received on join.
            if (!ctx.isDaemon() && currStatus && !activeOnStart) {
                List<CacheConfiguration> tmpCacheCfg = new ArrayList<>();

                for (CacheConfiguration conf : ctx.config().getCacheConfiguration()) {
                    for (DynamicCacheDescriptor desc : cacheDescriptors()) {
                        CacheConfiguration c = desc.cacheConfiguration();
                        IgnitePredicate filter = c.getNodeFilter();

                        if (c.getName().equals(conf.getName()) &&
                            ((desc.receivedOnDiscovery() && CU.affinityNode(locNode, filter)) ||
                                CU.isSystemCache(c.getName()))) {

                            tmpCacheCfg.add(c);

                            break;
                        }
                    }
                }

                if (!tmpCacheCfg.isEmpty()) {
                    CacheConfiguration[] newCacheCfg = new CacheConfiguration[tmpCacheCfg.size()];

                    tmpCacheCfg.toArray(newCacheCfg);

                    ctx.config().setCacheConfiguration(newCacheCfg);
                }

                activeOnStart = currStatus;
            }

            if (activeOnStart && !ctx.clientNode() && !ctx.isDaemon())
                sharedCtx.database().lock();

            // Must start database before start first cache.
            sharedCtx.database().onKernalStart(false);

            ctx.query().onCacheKernalStart();

            // Start dynamic caches received from collect discovery data.
            for (DynamicCacheDescriptor desc : cacheDescriptors()) {
                if (ctx.config().isDaemon())
                    continue;

                desc.clearRemoteConfigurations();

                CacheConfiguration ccfg = desc.cacheConfiguration();

                IgnitePredicate filter = ccfg.getNodeFilter();

                boolean loc = desc.locallyConfigured();

                if (loc || (desc.receivedOnDiscovery() && CU.affinityNode(locNode, filter))) {
                    boolean started = desc.onStart();

                    assert started : "Failed to change started flag for locally configured cache: " + desc;

                    CacheObjectContext cacheObjCtx = ctx.cacheObjects().contextForCache(ccfg);

                    CachePluginManager pluginMgr = desc.pluginManager();

                    GridCacheContext ctx = createCache(
                        ccfg, pluginMgr, desc.cacheType(), cacheObjCtx, desc.updatesAllowed());

                    ctx.dynamicDeploymentId(desc.deploymentId());

                    sharedCtx.addCacheContext(ctx);

                    GridCacheAdapter cache = ctx.cache();

                    String name = ccfg.getName();

                    caches.put(maskNull(name), cache);

                    startCache(cache, desc.schema());

                    jCacheProxies.put(maskNull(name), new IgniteCacheProxy(ctx, cache, null, false));
                }
            }
        }
        finally {
            cacheStartedLatch.countDown();
        }

        // Must call onKernalStart on shared managers after creation of fetched caches.
        for (GridCacheSharedManager<?, ?> mgr : sharedCtx.managers())
            if (sharedCtx.database() != mgr)
                mgr.onKernalStart(false);

        // Escape if start active on start false
        if (!activeOnStart)
            return;

        for (GridCacheAdapter<?, ?> cache : caches.values())
            onKernalStart(cache);

        if (!ctx.config().isDaemon())
            ctx.cacheObjects().onUtilityCacheStarted();

        ctx.service().onUtilityCacheStarted();

        // Wait for caches in SYNC preload mode.
        for (DynamicCacheDescriptor desc : cacheDescriptors()) {
            CacheConfiguration cfg = desc.cacheConfiguration();

            IgnitePredicate filter = cfg.getNodeFilter();

            if (desc.locallyConfigured() || (desc.receivedOnDiscovery() && CU.affinityNode(locNode, filter))) {
                GridCacheAdapter cache = caches.get(maskNull(cfg.getName()));

                if (cache != null) {
                    if (cfg.getRebalanceMode() == SYNC) {
                        CacheMode cacheMode = cfg.getCacheMode();

                        if (cacheMode == REPLICATED || (cacheMode == PARTITIONED && cfg.getRebalanceDelay() >= 0))
                            cache.preloader().syncFuture().get();
                    }
                }
            }
        }

        assert ctx.config().isDaemon() || caches.containsKey(CU.UTILITY_CACHE_NAME) : "Utility cache should be started";

        if (!ctx.clientNode() && !ctx.isDaemon())
            addRemovedItemsCleanupTask(Long.getLong(IGNITE_CACHE_REMOVED_ENTRIES_TTL, 10_000));
    }

    /**
     * @param timeout Cleanup timeout.
     */
    private void addRemovedItemsCleanupTask(long timeout) {
        ctx.timeout().addTimeoutObject(new RemovedItemsCleanupTask(timeout));
    }

    /**
     *
     */
    private void checkConsistency() throws IgniteCheckedException {
        if (!ctx.config().isDaemon() && !getBoolean(IGNITE_SKIP_CONFIGURATION_CONSISTENCY_CHECK)) {
            for (ClusterNode n : ctx.discovery().remoteNodes()) {
                if (n.attribute(ATTR_CONSISTENCY_CHECK_SKIPPED))
                    continue;

                checkTransactionConfiguration(n);

                DeploymentMode locDepMode = ctx.config().getDeploymentMode();
                DeploymentMode rmtDepMode = n.attribute(IgniteNodeAttributes.ATTR_DEPLOYMENT_MODE);

                CU.checkAttributeMismatch(
                    log, null, n.id(), "deploymentMode", "Deployment mode",
                    locDepMode, rmtDepMode, true);

                for (DynamicCacheDescriptor desc : cacheDescriptors()) {
                    CacheConfiguration rmtCfg = desc.remoteConfiguration(n.id());

                    if (rmtCfg != null) {
                        CacheConfiguration locCfg = desc.cacheConfiguration();

                        checkCache(locCfg, rmtCfg, n);

                        // Check plugin cache configurations.
                        CachePluginManager pluginMgr = desc.pluginManager();

                        pluginMgr.validateRemotes(rmtCfg, n);
                    }
                }
            }
        }
    }

    /** {@inheritDoc} */
    @SuppressWarnings("unchecked")
    @Override public void stop(boolean cancel) throws IgniteCheckedException {
        stopCaches(cancel);

        List<? extends GridCacheSharedManager<?, ?>> mgrs = sharedCtx.managers();

        for (ListIterator<? extends GridCacheSharedManager<?, ?>> it = mgrs.listIterator(mgrs.size()); it.hasPrevious(); ) {
            GridCacheSharedManager<?, ?> mgr = it.previous();

            mgr.stop(cancel);
        }

        CU.stopStoreSessionListeners(ctx, sharedCtx.storeSessionListeners());

        sharedCtx.cleanup();

        if (log.isDebugEnabled())
            log.debug("Stopped cache processor.");
    }

    /**
     * @param cancel Cancel.
     */
    public void stopCaches(boolean cancel){
        for (String cacheName : stopSeq) {
            GridCacheAdapter<?, ?> cache = stoppedCaches.remove(maskNull(cacheName));

            if (cache != null)
                stopCache(cache, cancel, false);
        }

        for (GridCacheAdapter<?, ?> cache : stoppedCaches.values()) {
            if (cache == stoppedCaches.remove(maskNull(cache.name())))
                stopCache(cache, cancel, false);
        }

        registeredCaches.clear();
    }

    /**
     * Blocks all available gateways
     */
    public void blockGateways() {
        for (IgniteCacheProxy<?, ?> proxy : jCacheProxies.values())
            proxy.gate().onStopped();
    }

    /** {@inheritDoc} */
    @SuppressWarnings("unchecked")
    @Override public void onKernalStop(boolean cancel) {
        cacheStartedLatch.countDown();

        GridCachePartitionExchangeManager<Object, Object> exch = context().exchange();

        // Stop exchange manager first so that we call onKernalStop on all caches.
        // No new caches should be added after this point.
        exch.onKernalStop(cancel);

        onKernalStopCaches(cancel);

        cancelFutures();

        List<? extends GridCacheSharedManager<?, ?>> sharedMgrs = sharedCtx.managers();

        for (ListIterator<? extends GridCacheSharedManager<?, ?>> it = sharedMgrs.listIterator(sharedMgrs.size());
            it.hasPrevious(); ) {
            GridCacheSharedManager<?, ?> mgr = it.previous();

            if (mgr != exch)
                mgr.onKernalStop(cancel);
        }
    }

    /**
     * @param cancel Cancel.
     */
    public void onKernalStopCaches(boolean cancel){
        for (GridCacheAdapter<?, ?> cache : caches.values()) {
            GridCacheAffinityManager aff = cache.context().affinity();

            if (aff != null)
                aff.cancelFutures();
        }

        for (String cacheName : stopSeq) {
            GridCacheAdapter<?, ?> cache = caches.remove(maskNull(cacheName));

            if (cache != null) {
                stoppedCaches.put(maskNull(cacheName), cache);

                onKernalStop(cache, cancel);
            }
        }

        for (Map.Entry<String, GridCacheAdapter<?, ?>> entry : caches.entrySet()) {
            GridCacheAdapter<?, ?> cache = entry.getValue();

            if (cache == caches.remove(entry.getKey())) {
                stoppedCaches.put(entry.getKey(), cache);

                onKernalStop(entry.getValue(), cancel);
            }
        }
    }

    /** {@inheritDoc} */
    @Override public void onDisconnected(IgniteFuture<?> reconnectFut) throws IgniteCheckedException {
        cachesOnDisconnect = new HashMap<>(registeredCaches);

        IgniteClientDisconnectedCheckedException err = new IgniteClientDisconnectedCheckedException(
            ctx.cluster().clientReconnectFuture(),
            "Failed to execute dynamic cache change request, client node disconnected.");

        for (IgniteInternalFuture fut : pendingFuts.values())
            ((GridFutureAdapter)fut).onDone(err);

        for (IgniteInternalFuture fut : pendingTemplateFuts.values())
            ((GridFutureAdapter)fut).onDone(err);

        for (GridCacheAdapter cache : caches.values()) {
            GridCacheContext cctx = cache.context();

            cctx.gate().onDisconnected(reconnectFut);

            List<GridCacheManager> mgrs = cache.context().managers();

            for (ListIterator<GridCacheManager> it = mgrs.listIterator(mgrs.size()); it.hasPrevious(); ) {
                GridCacheManager mgr = it.previous();

                mgr.onDisconnected(reconnectFut);
            }
        }

        sharedCtx.onDisconnected(reconnectFut);

        registeredCaches.clear();

        registeredTemplates.clear();
    }

    /** {@inheritDoc} */
    @Override public IgniteInternalFuture<?> onReconnected(boolean clusterRestarted) throws IgniteCheckedException {
        List<GridCacheAdapter> reconnected = new ArrayList<>(caches.size());

        GridCompoundFuture<?, ?> stopFut = null;

        for (final GridCacheAdapter cache : caches.values()) {
            String name = cache.name();

            boolean stopped;

            boolean sysCache = CU.isUtilityCache(name) || CU.isAtomicsCache(name);

            if (!sysCache) {
                DynamicCacheDescriptor oldDesc = cachesOnDisconnect.get(maskNull(name));

                assert oldDesc != null : "No descriptor for cache: " + name;

                DynamicCacheDescriptor newDesc = cacheDescriptor(name);

                stopped = newDesc == null || !oldDesc.deploymentId().equals(newDesc.deploymentId());
            }
            else
                stopped = false;

            if (stopped) {
                cache.context().gate().reconnected(true);

                sharedCtx.removeCacheContext(cache.ctx);

                caches.remove(maskNull(cache.name()));
                jCacheProxies.remove(maskNull(cache.name()));

                IgniteInternalFuture<?> fut = ctx.closure().runLocalSafe(new Runnable() {
                    @Override public void run() {
                        onKernalStop(cache, true);
                        stopCache(cache, true, false);
                    }
                });

                if (stopFut == null)
                    stopFut = new GridCompoundFuture<>();

                stopFut.add((IgniteInternalFuture)fut);
            }
            else {
                cache.onReconnected();

                reconnected.add(cache);
            }
        }

        if (clientReconnectReqs != null) {
            for (Map.Entry<UUID, DynamicCacheChangeBatch> e : clientReconnectReqs.entrySet())
                processClientReconnectData(e.getKey(), e.getValue());

            clientReconnectReqs = null;
        }

        sharedCtx.onReconnected();

        for (GridCacheAdapter cache : reconnected)
            cache.context().gate().reconnected(false);

        cachesOnDisconnect = null;

        if (stopFut != null)
            stopFut.markInitialized();

        return stopFut;
    }

    /**
     * @param cache Cache to start.
     * @param schema Cache schema.
     * @throws IgniteCheckedException If failed to start cache.
     */
    @SuppressWarnings({"TypeMayBeWeakened", "unchecked"})
    private void startCache(GridCacheAdapter<?, ?> cache, QuerySchema schema)
        throws IgniteCheckedException {
        GridCacheContext<?, ?> cacheCtx = cache.context();

        ctx.continuous().onCacheStart(cacheCtx);

        if (sharedCtx.pageStore() != null)
            sharedCtx.pageStore().initializeForCache(cacheCtx.config());

        CacheConfiguration cfg = cacheCtx.config();

        // Intentionally compare Boolean references using '!=' below to check if the flag has been explicitly set.
        if (cfg.isStoreKeepBinary() && cfg.isStoreKeepBinary() != CacheConfiguration.DFLT_STORE_KEEP_BINARY
            && !(ctx.config().getMarshaller() instanceof BinaryMarshaller))
            U.warn(log, "CacheConfiguration.isStoreKeepBinary() configuration property will be ignored because " +
                "BinaryMarshaller is not used");

        // Start managers.
        for (GridCacheManager mgr : F.view(cacheCtx.managers(), F.notContains(dhtExcludes(cacheCtx))))
            mgr.start(cacheCtx);

        cacheCtx.initConflictResolver();

        if (cfg.getCacheMode() != LOCAL && GridCacheUtils.isNearEnabled(cfg)) {
            GridCacheContext<?, ?> dhtCtx = cacheCtx.near().dht().context();

            // Start DHT managers.
            for (GridCacheManager mgr : dhtManagers(dhtCtx))
                mgr.start(dhtCtx);

            dhtCtx.initConflictResolver();

            // Start DHT cache.
            dhtCtx.cache().start();

            if (log.isDebugEnabled())
                log.debug("Started DHT cache: " + dhtCtx.cache().name());
        }

        cacheCtx.cache().start();

        ctx.query().onCacheStart(cacheCtx, schema);

        cacheCtx.onStarted();

        if (log.isInfoEnabled())
            log.info("Started cache [name=" + U.maskName(cfg.getName()) + ", memoryPolicyName=" + cfg.getMemoryPolicyName() + ", mode=" + cfg.getCacheMode() + ']');
    }

    /**
     * @param cache Cache to stop.
     * @param cancel Cancel flag.
     */
    @SuppressWarnings({"TypeMayBeWeakened", "unchecked"})
    private void stopCache(GridCacheAdapter<?, ?> cache, boolean cancel, boolean destroy) {
        GridCacheContext ctx = cache.context();

        if (!cache.isNear() && ctx.shared().wal() != null) {
            try {
                ctx.shared().wal().fsync(null);
            }
            catch (IgniteCheckedException e) {
                U.error(log, "Failed to flush write-ahead log on cache stop " +
                    "[cache=" + ctx.name() + "]", e);
            }
        }

        sharedCtx.removeCacheContext(ctx);

        cache.stop();

        ctx.kernalContext().query().onCacheStop(ctx);

        if (isNearEnabled(ctx)) {
            GridDhtCacheAdapter dht = ctx.near().dht();

            // Check whether dht cache has been started.
            if (dht != null) {
                dht.stop();

                GridCacheContext<?, ?> dhtCtx = dht.context();

                List<GridCacheManager> dhtMgrs = dhtManagers(dhtCtx);

                for (ListIterator<GridCacheManager> it = dhtMgrs.listIterator(dhtMgrs.size()); it.hasPrevious(); ) {
                    GridCacheManager mgr = it.previous();

                    mgr.stop(cancel, destroy);
                }
            }
        }

        List<GridCacheManager> mgrs = ctx.managers();

        Collection<GridCacheManager> excludes = dhtExcludes(ctx);

        // Reverse order.
        for (ListIterator<GridCacheManager> it = mgrs.listIterator(mgrs.size()); it.hasPrevious(); ) {
            GridCacheManager mgr = it.previous();

            if (!excludes.contains(mgr))
                mgr.stop(cancel, destroy);
        }

        ctx.kernalContext().continuous().onCacheStop(ctx);

        ctx.kernalContext().cache().context().database().onCacheStop(ctx);

        U.stopLifecycleAware(log, lifecycleAwares(cache.configuration(), ctx.store().configuredStore()));

        if (log.isInfoEnabled())
            log.info("Stopped cache: " + cache.name());

        if (sharedCtx.pageStore() != null) {
            try {
                sharedCtx.pageStore().shutdownForCache(ctx, destroy);
            }
            catch (IgniteCheckedException e) {
                U.error(log, "Failed to gracefully clean page store resources for destroyed cache " +
                    "[cache=" + ctx.name() + "]", e);
            }
        }

        cleanup(ctx);
    }

    /**
     * @throws IgniteCheckedException If failed to wait.
     */
    public void awaitStarted() throws IgniteCheckedException {
        U.await(cacheStartedLatch);
    }

    /**
     * @param cache Cache.
     * @throws IgniteCheckedException If failed.
     */
    @SuppressWarnings("unchecked")
    private void onKernalStart(GridCacheAdapter<?, ?> cache) throws IgniteCheckedException {
        GridCacheContext<?, ?> ctx = cache.context();

        // Start DHT cache as well.
        if (isNearEnabled(ctx)) {
            GridDhtCacheAdapter dht = ctx.near().dht();

            GridCacheContext<?, ?> dhtCtx = dht.context();

            for (GridCacheManager mgr : dhtManagers(dhtCtx))
                mgr.onKernalStart();

            dht.onKernalStart();

            if (log.isDebugEnabled())
                log.debug("Executed onKernalStart() callback for DHT cache: " + dht.name());
        }

        for (GridCacheManager mgr : F.view(ctx.managers(), F0.notContains(dhtExcludes(ctx))))
            mgr.onKernalStart();

        cache.onKernalStart();

        if (ctx.events().isRecordable(EventType.EVT_CACHE_STARTED))
            ctx.events().addEvent(EventType.EVT_CACHE_STARTED);

        if (log.isDebugEnabled())
            log.debug("Executed onKernalStart() callback for cache [name=" + cache.name() + ", mode=" +
                cache.configuration().getCacheMode() + ']');
    }

    /**
     * @param cache Cache to stop.
     * @param cancel Cancel flag.
     */
    @SuppressWarnings("unchecked")
    private void onKernalStop(GridCacheAdapter<?, ?> cache, boolean cancel) {
        GridCacheContext ctx = cache.context();

        if (isNearEnabled(ctx)) {
            GridDhtCacheAdapter dht = ctx.near().dht();

            if (dht != null) {
                GridCacheContext<?, ?> dhtCtx = dht.context();

                for (GridCacheManager mgr : dhtManagers(dhtCtx))
                    mgr.onKernalStop(cancel);

                dht.onKernalStop();
            }
        }

        List<GridCacheManager> mgrs = ctx.managers();

        Collection<GridCacheManager> excludes = dhtExcludes(ctx);

        // Reverse order.
        for (ListIterator<GridCacheManager> it = mgrs.listIterator(mgrs.size()); it.hasPrevious(); ) {
            GridCacheManager mgr = it.previous();

            if (!excludes.contains(mgr))
                mgr.onKernalStop(cancel);
        }

        cache.onKernalStop();

        if (ctx.events().isRecordable(EventType.EVT_CACHE_STOPPED))
            ctx.events().addEvent(EventType.EVT_CACHE_STOPPED);
    }

    /**
     * @param cfg Cache configuration to use to create cache.
     * @param pluginMgr Cache plugin manager.
     * @param cacheType Cache type.
     * @param cacheObjCtx Cache object context.
     * @param updatesAllowed Updates allowed flag.
     * @return Cache context.
     * @throws IgniteCheckedException If failed to create cache.
     */
    private GridCacheContext createCache(CacheConfiguration<?, ?> cfg,
        @Nullable CachePluginManager pluginMgr,
        CacheType cacheType,
        CacheObjectContext cacheObjCtx,
        boolean updatesAllowed)
        throws IgniteCheckedException {
        assert cfg != null;

        if (cfg.getCacheStoreFactory() instanceof GridCacheLoaderWriterStoreFactory) {
            GridCacheLoaderWriterStoreFactory factory = (GridCacheLoaderWriterStoreFactory)cfg.getCacheStoreFactory();

            prepare(cfg, factory.loaderFactory(), false);
            prepare(cfg, factory.writerFactory(), false);
        }
        else
            prepare(cfg, cfg.getCacheStoreFactory(), false);

        CacheStore cfgStore = cfg.getCacheStoreFactory() != null ? cfg.getCacheStoreFactory().create() : null;

        validate(ctx.config(), cfg, cacheType, cfgStore);

        if (pluginMgr == null)
            pluginMgr = new CachePluginManager(ctx, cfg);

        pluginMgr.validate();

        sharedCtx.jta().registerCache(cfg);

        // Skip suggestions for internal caches.
        if (cacheType.userCache())
            suggestOptimizations(cfg, cfgStore != null);

        Collection<Object> toPrepare = new ArrayList<>();

        if (cfgStore instanceof GridCacheLoaderWriterStore) {
            toPrepare.add(((GridCacheLoaderWriterStore)cfgStore).loader());
            toPrepare.add(((GridCacheLoaderWriterStore)cfgStore).writer());
        }
        else
            toPrepare.add(cfgStore);

        prepare(cfg, toPrepare);

        U.startLifecycleAware(lifecycleAwares(cfg, cfgStore));

        boolean nearEnabled = GridCacheUtils.isNearEnabled(cfg);

        GridCacheAffinityManager affMgr = new GridCacheAffinityManager();
        GridCacheEventManager evtMgr = new GridCacheEventManager();
        CacheEvictionManager evictMgr = (nearEnabled || cfg.isOnheapCacheEnabled()) ? new GridCacheEvictionManager() : new CacheOffheapEvictionManager();
        GridCacheQueryManager qryMgr = queryManager(cfg);
        CacheContinuousQueryManager contQryMgr = new CacheContinuousQueryManager();
        CacheDataStructuresManager dataStructuresMgr = new CacheDataStructuresManager();
        GridCacheTtlManager ttlMgr = new GridCacheTtlManager();

        CacheConflictResolutionManager rslvrMgr = pluginMgr.createComponent(CacheConflictResolutionManager.class);
        GridCacheDrManager drMgr = pluginMgr.createComponent(GridCacheDrManager.class);
        CacheStoreManager storeMgr = pluginMgr.createComponent(CacheStoreManager.class);
        IgniteCacheOffheapManager offheapMgr = pluginMgr.createComponent(IgniteCacheOffheapManager.class);

        storeMgr.initialize(cfgStore, sesHolders);

        boolean affNode = cfg.getCacheMode() == LOCAL || CU.affinityNode(ctx.discovery().localNode(), cfg.getNodeFilter());

        String memPlcName = cfg.getMemoryPolicyName();

        MemoryPolicy memPlc = sharedCtx.database().memoryPolicy(memPlcName);
        FreeList freeList = sharedCtx.database().freeList(memPlcName);
        ReuseList reuseList = sharedCtx.database().reuseList(memPlcName);

        GridCacheContext<?, ?> cacheCtx = new GridCacheContext(
            ctx,
            sharedCtx,
            cfg,
            cacheType,
            affNode,
            updatesAllowed,
            memPlc,
            freeList,
            reuseList,

            /*
             * Managers in starting order!
             * ===========================
             */
            evtMgr,
            storeMgr,
            evictMgr,
            qryMgr,
            contQryMgr,
            dataStructuresMgr,
            ttlMgr,
            drMgr,
            offheapMgr,
            rslvrMgr,
            pluginMgr,
            affMgr
        );

        cacheCtx.cacheObjectContext(cacheObjCtx);

        GridCacheAdapter cache = null;

        switch (cfg.getCacheMode()) {
            case LOCAL: {
                switch (cfg.getAtomicityMode()) {
                    case TRANSACTIONAL: {
                        cache = new GridLocalCache(cacheCtx);

                        break;
                    }
                    case ATOMIC: {
                        cache = new GridLocalAtomicCache(cacheCtx);

                        break;
                    }

                    default: {
                        assert false : "Invalid cache atomicity mode: " + cfg.getAtomicityMode();
                    }
                }

                break;
            }
            case PARTITIONED:
            case REPLICATED: {
                if (nearEnabled) {
                    switch (cfg.getAtomicityMode()) {
                        case TRANSACTIONAL: {
                            cache = new GridNearTransactionalCache(cacheCtx);

                            break;
                        }
                        case ATOMIC: {
                            cache = new GridNearAtomicCache(cacheCtx);

                            break;
                        }

                        default: {
                            assert false : "Invalid cache atomicity mode: " + cfg.getAtomicityMode();
                        }
                    }
                }
                else {
                    switch (cfg.getAtomicityMode()) {
                        case TRANSACTIONAL: {
                            cache = cacheCtx.affinityNode() ?
                                new GridDhtColocatedCache(cacheCtx) :
                                new GridDhtColocatedCache(cacheCtx, new GridNoStorageCacheMap(cacheCtx));

                            break;
                        }
                        case ATOMIC: {
                            cache = cacheCtx.affinityNode() ?
                                new GridDhtAtomicCache(cacheCtx) :
                                new GridDhtAtomicCache(cacheCtx, new GridNoStorageCacheMap(cacheCtx));

                            break;
                        }

                        default: {
                            assert false : "Invalid cache atomicity mode: " + cfg.getAtomicityMode();
                        }
                    }
                }

                break;
            }

            default: {
                assert false : "Invalid cache mode: " + cfg.getCacheMode();
            }
        }

        cacheCtx.cache(cache);

        GridCacheContext<?, ?> ret = cacheCtx;

        /*
         * Create DHT cache.
         * ================
         */
        if (cfg.getCacheMode() != LOCAL && nearEnabled) {
            /*
             * Specifically don't create the following managers
             * here and reuse the one from Near cache:
             * 1. GridCacheVersionManager
             * 2. GridCacheIoManager
             * 3. GridCacheDeploymentManager
             * 4. GridCacheQueryManager (note, that we start it for DHT cache though).
             * 5. CacheContinuousQueryManager (note, that we start it for DHT cache though).
             * 6. GridCacheDgcManager
             * 7. GridCacheTtlManager.
             * ===============================================
             */
            evictMgr = cfg.isOnheapCacheEnabled() ? new GridCacheEvictionManager() : new CacheOffheapEvictionManager();
            evtMgr = new GridCacheEventManager();
            pluginMgr = new CachePluginManager(ctx, cfg);
            drMgr = pluginMgr.createComponent(GridCacheDrManager.class);

            cacheCtx = new GridCacheContext(
                ctx,
                sharedCtx,
                cfg,
                cacheType,
                affNode,
                true,
                memPlc,
                freeList,
                reuseList,

                /*
                 * Managers in starting order!
                 * ===========================
                 */
                evtMgr,
                storeMgr,
                evictMgr,
                qryMgr,
                contQryMgr,
                dataStructuresMgr,
                ttlMgr,
                drMgr,
                offheapMgr,
                rslvrMgr,
                pluginMgr,
                affMgr
            );

            cacheCtx.cacheObjectContext(cacheObjCtx);

            GridDhtCacheAdapter dht = null;

            switch (cfg.getAtomicityMode()) {
                case TRANSACTIONAL: {
                    assert cache instanceof GridNearTransactionalCache;

                    GridNearTransactionalCache near = (GridNearTransactionalCache)cache;

                    GridDhtCache dhtCache = cacheCtx.affinityNode() ?
                        new GridDhtCache(cacheCtx) :
                        new GridDhtCache(cacheCtx, new GridNoStorageCacheMap(cacheCtx));

                    dhtCache.near(near);

                    near.dht(dhtCache);

                    dht = dhtCache;

                    break;
                }
                case ATOMIC: {
                    assert cache instanceof GridNearAtomicCache;

                    GridNearAtomicCache near = (GridNearAtomicCache)cache;

                    GridDhtAtomicCache dhtCache = cacheCtx.affinityNode() ?
                        new GridDhtAtomicCache(cacheCtx) :
                        new GridDhtAtomicCache(cacheCtx, new GridNoStorageCacheMap(cacheCtx));

                    dhtCache.near(near);

                    near.dht(dhtCache);

                    dht = dhtCache;

                    break;
                }

                default: {
                    assert false : "Invalid cache atomicity mode: " + cfg.getAtomicityMode();
                }
            }

            cacheCtx.cache(dht);
        }

        if (!CU.isUtilityCache(cache.name()) && !CU.isSystemCache(cache.name())) {
            registerMbean(cache.localMxBean(), cache.name(), false);
            registerMbean(cache.clusterMxBean(), cache.name(), false);
        }

        return ret;
    }

    /**
     * Gets a collection of currently started caches.
     *
     * @return Collection of started cache names.
     */
    public Collection<String> cacheNames() {
        return F.viewReadOnly(cacheDescriptors(),
            new IgniteClosure<DynamicCacheDescriptor, String>() {
                @Override public String apply(DynamicCacheDescriptor desc) {
                    return desc.cacheConfiguration().getName();
                }
            },
            new IgnitePredicate<DynamicCacheDescriptor>() {
                @Override public boolean apply(DynamicCacheDescriptor desc) {
                    return desc.started();
                }
            });
    }

    /**
     * Gets public cache that can be used for query execution.
     * If cache isn't created on current node it will be started.
     *
     * @param start Start cache.
     * @param inclLoc Include local caches.
     * @return Cache or {@code null} if there is no suitable cache.
     */
    public IgniteCacheProxy<?, ?> getOrStartPublicCache(boolean start, boolean inclLoc) throws IgniteCheckedException {
        // Try to find started cache first.
        for (Map.Entry<String, GridCacheAdapter<?, ?>> e : caches.entrySet()) {
            CacheConfiguration ccfg = e.getValue().configuration();

            String cacheName = ccfg.getName();

            if ((inclLoc || ccfg.getCacheMode() != LOCAL) && QueryUtils.isEnabled(ccfg))
                return publicJCache(cacheName);
        }

        if (start) {
            for (Map.Entry<String, DynamicCacheDescriptor> e : registeredCaches.entrySet()) {
                DynamicCacheDescriptor desc = e.getValue();

                CacheConfiguration ccfg = desc.cacheConfiguration();

                if (ccfg.getCacheMode() != LOCAL && QueryUtils.isEnabled(ccfg)) {
                    dynamicStartCache(null, ccfg.getName(), null, false, true, true).get();

                    return publicJCache(ccfg.getName());
                }
            }
        }

        return null;
    }

    /**
     * Gets a collection of currently started public cache names.
     *
     * @return Collection of currently started public cache names
     */
    public Collection<String> publicCacheNames() {
        return F.viewReadOnly(cacheDescriptors(),
            new IgniteClosure<DynamicCacheDescriptor, String>() {
                @Override public String apply(DynamicCacheDescriptor desc) {
                    return desc.cacheConfiguration().getName();
                }
            },
            new IgnitePredicate<DynamicCacheDescriptor>() {
                @Override public boolean apply(DynamicCacheDescriptor desc) {
                    return desc.cacheType().userCache();
                }
            }
        );
    }

    /**
     * Gets cache mode.
     *
     * @param cacheName Cache name to check.
     * @return Cache mode.
     */
    public CacheMode cacheMode(String cacheName) {
        DynamicCacheDescriptor desc = cacheDescriptor(cacheName);

        return desc != null ? desc.cacheConfiguration().getCacheMode() : null;
    }

    /**
     * @param req Cache start request.
     * @param topVer Topology version.
     * @throws IgniteCheckedException If failed.
     */
    public void prepareCacheStart(DynamicCacheChangeRequest req, AffinityTopologyVersion topVer)
        throws IgniteCheckedException {
        assert req.start() : req;
        assert req.cacheType() != null : req;

        DynamicCacheDescriptor desc = cacheDescriptor(req.cacheName());

        if (desc != null)
            desc.onStart();

        prepareCacheStart(
            req.startCacheConfiguration(),
            req.nearCacheConfiguration(),
            req.cacheType(),
            req.clientStartOnly(),
            req.initiatingNodeId(),
            req.deploymentId(),
            topVer,
            desc != null ? desc.schema() : null
        );
<<<<<<< HEAD
=======

        DynamicCacheDescriptor desc = cacheDescriptor(req.cacheName());

        if (desc != null)
            desc.onStart();
>>>>>>> b3b5395c
    }

    /**
     * Starts statically configured caches received from remote nodes during exchange.
     *
     * @param topVer Topology version.
     * @return Started caches descriptors.
     * @throws IgniteCheckedException If failed.
     */
    public Collection<DynamicCacheDescriptor> startReceivedCaches(AffinityTopologyVersion topVer)
        throws IgniteCheckedException {
        List<DynamicCacheDescriptor> started = null;

        for (DynamicCacheDescriptor desc : cacheDescriptors()) {
            if (!desc.started() && desc.staticallyConfigured() && !desc.locallyConfigured()) {
                if (desc.receivedFrom() != null) {
                    AffinityTopologyVersion startVer = desc.receivedFromStartVersion();

                    if (startVer == null || startVer.compareTo(topVer) > 0)
                        continue;
                }

                if (desc.onStart()) {
                    if (started == null)
                        started = new ArrayList<>();

                    started.add(desc);

                    prepareCacheStart(
                        desc.cacheConfiguration(),
                        null,
                        desc.cacheType(),
                        false,
                        null,
                        desc.deploymentId(),
                        topVer,
                        desc.schema()
                    );
                }
            }
        }

        return started;
    }

    /**
     * @param cfg Start configuration.
     * @param nearCfg Near configuration.
     * @param cacheType Cache type.
     * @param clientStartOnly Client only start request.
     * @param initiatingNodeId Initiating node ID.
     * @param deploymentId Deployment ID.
     * @param topVer Topology version.
     * @param schema Query schema.
     * @throws IgniteCheckedException If failed.
     */
    private void prepareCacheStart(
        CacheConfiguration cfg,
        NearCacheConfiguration nearCfg,
        CacheType cacheType,
        boolean clientStartOnly,
        UUID initiatingNodeId,
        IgniteUuid deploymentId,
        AffinityTopologyVersion topVer,
        @Nullable QuerySchema schema
    ) throws IgniteCheckedException {
        CacheConfiguration ccfg = new CacheConfiguration(cfg);

        IgnitePredicate nodeFilter = ccfg.getNodeFilter();

        ClusterNode locNode = ctx.discovery().localNode();

        boolean affNodeStart = !clientStartOnly && CU.affinityNode(locNode, nodeFilter);
        boolean clientNodeStart = locNode.id().equals(initiatingNodeId);

        if (sharedCtx.cacheContext(CU.cacheId(cfg.getName())) != null)
            return;

        if (affNodeStart || clientNodeStart || CU.isSystemCache(cfg.getName())) {
            if (clientNodeStart && !affNodeStart) {
                if (nearCfg != null)
                    ccfg.setNearConfiguration(nearCfg);
                else
                    ccfg.setNearConfiguration(null);
            }

            CacheObjectContext cacheObjCtx = ctx.cacheObjects().contextForCache(ccfg);

            GridCacheContext cacheCtx = createCache(ccfg, null, cacheType, cacheObjCtx, true);

            cacheCtx.startTopologyVersion(topVer);

            cacheCtx.dynamicDeploymentId(deploymentId);

            GridCacheAdapter cache = cacheCtx.cache();

            sharedCtx.addCacheContext(cacheCtx);

            caches.put(maskNull(cacheCtx.name()), cache);

            startCache(cache, schema != null ? schema : new QuerySchema());

            onKernalStart(cache);
        }
    }

    /**
     * @param req Stop request.
     */
    public void blockGateway(DynamicCacheChangeRequest req) {
        assert req.stop() || req.close();

        if (req.stop() || (req.close() && req.initiatingNodeId().equals(ctx.localNodeId()))) {
            // Break the proxy before exchange future is done.
            IgniteCacheProxy<?, ?> proxy = jCacheProxies.get(maskNull(req.cacheName()));

            if (proxy != null) {
                if (req.stop())
                    proxy.gate().stopped();
                else
                    proxy.closeProxy();
            }
        }
    }

    /**
     * @param req Request.
     */
    private void stopGateway(DynamicCacheChangeRequest req) {
        assert req.stop() : req;

        // Break the proxy before exchange future is done.
        IgniteCacheProxy<?, ?> proxy = jCacheProxies.remove(maskNull(req.cacheName()));

        if (proxy != null)
            proxy.gate().onStopped();
    }

    /**
     * @param req Stop request.
     */
    private void prepareCacheStop(DynamicCacheChangeRequest req) {
        assert req.stop() || req.close() : req;

        GridCacheAdapter<?, ?> cache = caches.remove(maskNull(req.cacheName()));

        if (cache != null) {
            GridCacheContext<?, ?> ctx = cache.context();

            sharedCtx.removeCacheContext(ctx);

            assert req.deploymentId().equals(ctx.dynamicDeploymentId()) : "Different deployment IDs [req=" + req +
                ", ctxDepId=" + ctx.dynamicDeploymentId() + ']';

            onKernalStop(cache, req.destroy());

            stopCache(cache, true, req.destroy());
        }
    }

    /**
     * Callback invoked when first exchange future for dynamic cache is completed.
     *
     * @param topVer Completed topology version.
     * @param reqs Change requests.
     * @param err Error.
     */
    @SuppressWarnings("unchecked")
    public void onExchangeDone(
        AffinityTopologyVersion topVer,
        Collection<DynamicCacheChangeRequest> reqs,
        Throwable err
    ) {
        for (GridCacheAdapter<?, ?> cache : caches.values()) {
            GridCacheContext<?, ?> cacheCtx = cache.context();

            if (F.eq(cacheCtx.startTopologyVersion(), topVer)) {
                if (cacheCtx.preloader() != null)
                    cacheCtx.preloader().onInitialExchangeComplete(err);

                String masked = maskNull(cacheCtx.name());

                jCacheProxies.put(masked, new IgniteCacheProxy(cache.context(), cache, null, false));
            }
        }

        if (!F.isEmpty(reqs) && err == null) {
            for (DynamicCacheChangeRequest req : reqs) {
                String masked = maskNull(req.cacheName());

                if (req.stop()) {
                    stopGateway(req);

                    prepareCacheStop(req);
                }
                else if (req.close() && req.initiatingNodeId().equals(ctx.localNodeId())) {
                    IgniteCacheProxy<?, ?> proxy = jCacheProxies.remove(masked);

                    if (proxy != null) {
                        if (proxy.context().affinityNode()) {
                            GridCacheAdapter<?, ?> cache = caches.get(masked);

                            if (cache != null)
                                jCacheProxies.put(masked, new IgniteCacheProxy(cache.context(), cache, null, false));
                        }
                        else {
                            proxy.context().gate().onStopped();

                            prepareCacheStop(req);
                        }
                    }
                }
            }
        }
    }

    /**
     * @param req Request to complete future for.
     */
    public void completeStartFuture(DynamicCacheChangeRequest req) {
        DynamicCacheStartFuture fut = (DynamicCacheStartFuture)pendingFuts.get(req.requestId());

        assert req.deploymentId() != null || req.globalStateChange() || req.resetLostPartitions();
        assert fut == null || fut.deploymentId != null || req.globalStateChange() || req.resetLostPartitions();

        if (fut != null && F.eq(fut.deploymentId(), req.deploymentId()) &&
            F.eq(req.initiatingNodeId(), ctx.localNodeId()))
            fut.onDone();
    }

    /**
     * Creates shared context.
     *
     * @param kernalCtx Kernal context.
     * @param storeSesLsnrs Store session listeners.
     * @return Shared context.
     * @throws IgniteCheckedException If failed.
     */
    @SuppressWarnings("unchecked")
    private GridCacheSharedContext createSharedContext(GridKernalContext kernalCtx,
        Collection<CacheStoreSessionListener> storeSesLsnrs) throws IgniteCheckedException {
        IgniteTxManager tm = new IgniteTxManager();
        GridCacheMvccManager mvccMgr = new GridCacheMvccManager();
        GridCacheVersionManager verMgr = new GridCacheVersionManager();
        GridCacheDeploymentManager depMgr = new GridCacheDeploymentManager();
        GridCachePartitionExchangeManager exchMgr = new GridCachePartitionExchangeManager();

        IgniteCacheDatabaseSharedManager dbMgr = ctx.plugins().createComponent(IgniteCacheDatabaseSharedManager.class);

        if (dbMgr == null)
            dbMgr = new IgniteCacheDatabaseSharedManager();

        IgnitePageStoreManager pageStoreMgr = ctx.plugins().createComponent(IgnitePageStoreManager.class);
        IgniteWriteAheadLogManager walMgr = ctx.plugins().createComponent(IgniteWriteAheadLogManager.class);

        GridCacheIoManager ioMgr = new GridCacheIoManager();
        CacheAffinitySharedManager topMgr = new CacheAffinitySharedManager();
        GridCacheSharedTtlCleanupManager ttl = new GridCacheSharedTtlCleanupManager();

        CacheJtaManagerAdapter jta = JTA.createOptional();

        return new GridCacheSharedContext(
            kernalCtx,
            tm,
            verMgr,
            mvccMgr,
            pageStoreMgr,
            walMgr,
            dbMgr,
            depMgr,
            exchMgr,
            topMgr,
            ioMgr,
            ttl,
            jta,
            storeSesLsnrs
        );
    }

    /** {@inheritDoc} */
    @Nullable @Override public DiscoveryDataExchangeType discoveryDataType() {
        return CACHE_PROC;
    }

    /** {@inheritDoc} */
    @Override public void collectJoiningNodeData(DiscoveryDataBag dataBag) {
        dataBag.addJoiningNodeData(CACHE_PROC.ordinal(), getDiscoveryData(dataBag.joiningNodeId()));
    }

    /** {@inheritDoc} */
    @Override public void collectGridNodeData(DiscoveryDataBag dataBag) {
        dataBag.addNodeSpecificData(CACHE_PROC.ordinal(), getDiscoveryData(dataBag.joiningNodeId()));
    }

    /**
     * @param joiningNodeId Joining node id.
     */
    private Serializable getDiscoveryData(UUID joiningNodeId) {
        boolean reconnect = ctx.localNodeId().equals(joiningNodeId) && cachesOnDisconnect != null;

        // Collect dynamically started caches to a single object.
        Collection<DynamicCacheChangeRequest> reqs;

        Map<String, Map<UUID, Boolean>> clientNodesMap;

        if (reconnect) {
            reqs = new ArrayList<>(caches.size() + 1);

            clientNodesMap = U.newHashMap(caches.size());

            collectDataOnReconnectingNode(reqs, clientNodesMap, joiningNodeId);
        }
        else {
            reqs = new ArrayList<>(registeredCaches.size() + registeredTemplates.size() + 1);

            clientNodesMap = ctx.discovery().clientNodesMap();

            collectDataOnGridNode(reqs);
        }

        DynamicCacheChangeBatch batch = new DynamicCacheChangeBatch(reqs);

        batch.clientNodes(clientNodesMap);

        batch.clientReconnect(reconnect);

        // Reset random batch ID so that serialized batches with the same descriptors will be exactly the same.
        batch.id(null);

        return batch;
    }

    /**
     * @param reqs requests.
     */
    private void collectDataOnGridNode(Collection<DynamicCacheChangeRequest> reqs) {
        for (DynamicCacheDescriptor desc : cacheDescriptors()) {
            // RequestId must be null because on different node will be different byte [] and
            // we get duplicate discovery data, for more details see
            // TcpDiscoveryNodeAddedMessage#addDiscoveryData.
            DynamicCacheChangeRequest req = new DynamicCacheChangeRequest(null, desc.cacheConfiguration().getName(),
                null);

            req.startCacheConfiguration(desc.cacheConfiguration());
            req.cacheType(desc.cacheType());
            req.deploymentId(desc.deploymentId());
            req.receivedFrom(desc.receivedFrom());
            req.schema(desc.schema());

            reqs.add(req);
        }

        for (DynamicCacheDescriptor desc : registeredTemplates.values()) {
            // RequestId must be null because on different node will be different byte [] and
            // we get duplicate discovery data, for more details see
            // TcpDiscoveryNodeAddedMessage#addDiscoveryData.
            DynamicCacheChangeRequest req = new DynamicCacheChangeRequest(null, desc.cacheConfiguration().getName(),
                null);

            req.startCacheConfiguration(desc.cacheConfiguration());
            req.schema(desc.schema());

            req.template(true);

            reqs.add(req);
        }
    }

    /**
     * @param reqs requests.
     * @param clientNodesMap Client nodes map.
     * @param nodeId Node id.
     */
    private void collectDataOnReconnectingNode(
            Collection<DynamicCacheChangeRequest> reqs,
            Map<String, Map<UUID, Boolean>> clientNodesMap,
            UUID nodeId
    ) {
        for (GridCacheAdapter<?, ?> cache : caches.values()) {
            DynamicCacheDescriptor desc = cachesOnDisconnect.get(maskNull(cache.name()));

            if (desc == null)
                continue;

            DynamicCacheChangeRequest req = new DynamicCacheChangeRequest(null, cache.name(), null);

            req.startCacheConfiguration(desc.cacheConfiguration());
            req.cacheType(desc.cacheType());
            req.deploymentId(desc.deploymentId());
            req.receivedFrom(desc.receivedFrom());
            req.schema(desc.schema());

            reqs.add(req);

            Boolean nearEnabled = cache.isNear();

            Map<UUID, Boolean> map = U.newHashMap(1);

            map.put(nodeId, nearEnabled);

            clientNodesMap.put(cache.name(), map);
        }
    }

    /** {@inheritDoc} */
    @Override public void onJoiningNodeDataReceived(JoiningNodeDiscoveryData data) {
        if (data.hasJoiningNodeData()) {
            Serializable joiningNodeData = data.joiningNodeData();
            if (joiningNodeData instanceof DynamicCacheChangeBatch)
                onDiscoDataReceived(
                        data.joiningNodeId(),
                        data.joiningNodeId(),
                        (DynamicCacheChangeBatch) joiningNodeData, true);
        }
    }

    /** {@inheritDoc} */
    @Override public void onGridDataReceived(GridDiscoveryData data) {
        Map<UUID, Serializable> nodeSpecData = data.nodeSpecificData();

        if (nodeSpecData != null) {
            for (Map.Entry<UUID, Serializable> e : nodeSpecData.entrySet()) {
                if (e.getValue() != null && e.getValue() instanceof DynamicCacheChangeBatch) {
                    DynamicCacheChangeBatch batch = (DynamicCacheChangeBatch) e.getValue();

                    onDiscoDataReceived(data.joiningNodeId(), e.getKey(), batch, false);
                }
            }
        }
    }

    /**
     * @param joiningNodeId Joining node id.
     * @param rmtNodeId Rmt node id.
     * @param batch Batch.
     * @param join Whether this is data from joining node.
     */
    private void onDiscoDataReceived(UUID joiningNodeId, UUID rmtNodeId, DynamicCacheChangeBatch batch, boolean join) {
        if (batch.clientReconnect()) {
            if (ctx.clientDisconnected()) {
                if (clientReconnectReqs == null)
                    clientReconnectReqs = new LinkedHashMap<>();

                clientReconnectReqs.put(joiningNodeId, batch);

                return;
            }

            processClientReconnectData(joiningNodeId, batch);
        }
        else {
            for (DynamicCacheChangeRequest req : batch.requests()) {
                initReceivedCacheConfiguration(req);

                if (req.template()) {
                    CacheConfiguration ccfg = req.startCacheConfiguration();

                    assert ccfg != null : req;

                    DynamicCacheDescriptor existing = registeredTemplates.get(maskNull(req.cacheName()));

                    if (existing == null) {
                        DynamicCacheDescriptor desc = new DynamicCacheDescriptor(
                                ctx,
                                ccfg,
                                req.cacheType(),
                                true,
                                req.deploymentId(),
                                req.schema());

                        registeredTemplates.put(maskNull(req.cacheName()), desc);
                    }

                    continue;
                }

                DynamicCacheDescriptor existing = cacheDescriptor(req.cacheName());

                if (req.start() && !req.clientStartOnly()) {
                    CacheConfiguration ccfg = req.startCacheConfiguration();

                    if (existing != null) {
                        if (joiningNodeId.equals(ctx.localNodeId())) {
                            existing.receivedFrom(req.receivedFrom());
                            existing.deploymentId(req.deploymentId());
                        }

                        if (existing.locallyConfigured()) {
                            existing.addRemoteConfiguration(rmtNodeId, req.startCacheConfiguration());

                            if (!join)
                                // Overwrite existing with remote.
                                existing.schema(req.schema());

                            ctx.discovery().setCacheFilter(
                                    req.cacheName(),
                                    ccfg.getNodeFilter(),
                                    ccfg.getNearConfiguration() != null,
                                    ccfg.getCacheMode());
                        }
                    }
                    else {
                        assert req.cacheType() != null : req;

                        DynamicCacheDescriptor desc = new DynamicCacheDescriptor(
                                ctx,
                                ccfg,
                                req.cacheType(),
                                false,
                                req.deploymentId(),
                                req.schema());

                        // Received statically configured cache.
                        if (req.initiatingNodeId() == null)
                            desc.staticallyConfigured(true);

                        if (joiningNodeId.equals(ctx.localNodeId()))
                            desc.receivedOnDiscovery(true);

                        desc.receivedFrom(req.receivedFrom());

                        DynamicCacheDescriptor old = cacheDescriptor(req.cacheName(), desc);

                        assert old == null : old;

                        ctx.discovery().setCacheFilter(
                                req.cacheName(),
                                ccfg.getNodeFilter(),
                                ccfg.getNearConfiguration() != null,
                                ccfg.getCacheMode());
                    }
                }
            }

            if (!F.isEmpty(batch.clientNodes())) {
                for (Map.Entry<String, Map<UUID, Boolean>> entry : batch.clientNodes().entrySet()) {
                    String cacheName = entry.getKey();

                    for (Map.Entry<UUID, Boolean> tup : entry.getValue().entrySet())
                        ctx.discovery().addClientNode(cacheName, tup.getKey(), tup.getValue());
                }
            }
        }
    }

    /**
     * @param clientNodeId Client node ID.
     * @param batch Cache change batch.
     */
    private void processClientReconnectData(UUID clientNodeId, DynamicCacheChangeBatch batch) {
        assert batch.clientReconnect() : batch;

        for (DynamicCacheChangeRequest req : batch.requests()) {
            assert !req.template() : req;

            initReceivedCacheConfiguration(req);

            String name = req.cacheName();

            boolean sysCache = CU.isUtilityCache(name) || CU.isAtomicsCache(name);

            if (!sysCache) {
                DynamicCacheDescriptor desc = cacheDescriptor(req.cacheName());

                if (desc != null && desc.deploymentId().equals(req.deploymentId())) {
                    Map<UUID, Boolean> nodes = batch.clientNodes().get(name);

                    assert nodes != null : req;
                    assert nodes.containsKey(clientNodeId) : nodes;

                    ctx.discovery().addClientNode(req.cacheName(), clientNodeId, nodes.get(clientNodeId));
                }
            }
            else
                ctx.discovery().addClientNode(req.cacheName(), clientNodeId, false);
        }
    }

    /**
     * Dynamically starts cache using template configuration.
     *
     * @param cacheName Cache name.
     * @return Future that will be completed when cache is deployed.
     */
    public IgniteInternalFuture<?> createFromTemplate(String cacheName) {
        try {
            CacheConfiguration cfg = createConfigFromTemplate(cacheName);

            return dynamicStartCache(cfg, cacheName, null, true, true, true);
        }
        catch (IgniteCheckedException e) {
            throw U.convertException(e);
        }
    }

    /**
     * Dynamically starts cache using template configuration.
     *
     * @param cacheName Cache name.
     * @param checkThreadTx If {@code true} checks that current thread does not have active transactions.
     * @return Future that will be completed when cache is deployed.
     */
    public IgniteInternalFuture<?> getOrCreateFromTemplate(String cacheName, boolean checkThreadTx) {
        try {
            if (publicJCache(cacheName, false, checkThreadTx) != null) // Cache with given name already started.
                return new GridFinishedFuture<>();

            CacheConfiguration cfg = createConfigFromTemplate(cacheName);

            return dynamicStartCache(cfg, cacheName, null, false, true, checkThreadTx);
        }
        catch (IgniteCheckedException e) {
            return new GridFinishedFuture<>(e);
        }
    }

    /**
     * @param cacheName Cache name.
     * @return Cache configuration.
     * @throws IgniteCheckedException If failed.
     */
    private CacheConfiguration createConfigFromTemplate(String cacheName) throws IgniteCheckedException {
        CacheConfiguration cfgTemplate = null;

        CacheConfiguration dfltCacheCfg = null;

        List<CacheConfiguration> wildcardNameCfgs = null;

        for (DynamicCacheDescriptor desc : registeredTemplates.values()) {
            assert desc.template();

            CacheConfiguration cfg = desc.cacheConfiguration();

            assert cfg != null;

            if (F.eq(cacheName, cfg.getName())) {
                cfgTemplate = cfg;

                break;
            }

            if (cfg.getName() != null) {
                if (cfg.getName().endsWith("*")) {
                    if (cfg.getName().length() > 1) {
                        if (wildcardNameCfgs == null)
                            wildcardNameCfgs = new ArrayList<>();

                        wildcardNameCfgs.add(cfg);
                    }
                    else
                        dfltCacheCfg = cfg; // Template with name '*'.
                }
            }
            else if (dfltCacheCfg == null)
                dfltCacheCfg = cfg;
        }

        if (cfgTemplate == null && cacheName != null && wildcardNameCfgs != null) {
            Collections.sort(wildcardNameCfgs, new Comparator<CacheConfiguration>() {
                @Override public int compare(CacheConfiguration cfg1, CacheConfiguration cfg2) {
                    Integer len1 = cfg1.getName() != null ? cfg1.getName().length() : 0;
                    Integer len2 = cfg2.getName() != null ? cfg2.getName().length() : 0;

                    return len2.compareTo(len1);
                }
            });

            for (CacheConfiguration cfg : wildcardNameCfgs) {
                if (cacheName.startsWith(cfg.getName().substring(0, cfg.getName().length() - 1))) {
                    cfgTemplate = cfg;

                    break;
                }
            }
        }

        if (cfgTemplate == null)
            cfgTemplate = dfltCacheCfg;

        cfgTemplate = cfgTemplate == null ? new CacheConfiguration() : cloneCheckSerializable(cfgTemplate);

        CacheConfiguration cfg = new CacheConfiguration(cfgTemplate);

        cfg.setName(cacheName);

        return cfg;
    }

    /**
     * Dynamically starts cache.
     *
     * @param ccfg Cache configuration.
     * @param cacheName Cache name.
     * @param nearCfg Near cache configuration.
     * @param failIfExists Fail if exists flag.
     * @param failIfNotStarted If {@code true} fails if cache is not started.
     * @param checkThreadTx If {@code true} checks that current thread does not have active transactions.
     * @return Future that will be completed when cache is deployed.
     */
    @SuppressWarnings("IfMayBeConditional")
    public IgniteInternalFuture<?> dynamicStartCache(
        @Nullable CacheConfiguration ccfg,
        String cacheName,
        @Nullable NearCacheConfiguration nearCfg,
        boolean failIfExists,
        boolean failIfNotStarted,
        boolean checkThreadTx
    ) {
        return dynamicStartCache(ccfg,
            cacheName,
            nearCfg,
            CacheType.USER,
            failIfExists,
            failIfNotStarted,
            checkThreadTx);
    }

    /**
     * Dynamically starts cache.
     *
     * @param ccfg Cache configuration.
     * @param cacheName Cache name.
     * @param nearCfg Near cache configuration.
     * @param cacheType Cache type.
     * @param failIfExists Fail if exists flag.
     * @param failIfNotStarted If {@code true} fails if cache is not started.
     * @param checkThreadTx If {@code true} checks that current thread does not have active transactions.
     * @return Future that will be completed when cache is deployed.
     */
    @SuppressWarnings("IfMayBeConditional")
    public IgniteInternalFuture<?> dynamicStartCache(
        @Nullable CacheConfiguration ccfg,
        String cacheName,
        @Nullable NearCacheConfiguration nearCfg,
        CacheType cacheType,
        boolean failIfExists,
        boolean failIfNotStarted,
        boolean checkThreadTx
    ) {
        if (checkThreadTx)
            checkEmptyTransactions();

        try {
            DynamicCacheChangeRequest req = prepareCacheChangeRequest(
                ccfg,
                cacheName,
                nearCfg,
                cacheType,
                failIfExists,
                failIfNotStarted);

            if (req != null)
                return F.first(initiateCacheChanges(F.asList(req), failIfExists));
            else
                return new GridFinishedFuture<>();
        }
        catch (Exception e) {
            return new GridFinishedFuture<>(e);
        }
    }

    /**
     * Dynamically starts multiple caches.
     *
     * @param ccfgList Collection of cache configuration.
     * @param failIfExists Fail if exists flag.
     * @param checkThreadTx If {@code true} checks that current thread does not have active transactions.
     * @return Future that will be completed when all caches are deployed.
     */
    public IgniteInternalFuture<?> dynamicStartCaches(
        Collection<CacheConfiguration> ccfgList, boolean failIfExists, boolean checkThreadTx
    ) {
        return dynamicStartCaches(ccfgList, CacheType.USER, failIfExists, checkThreadTx);
    }

    /**
     * Dynamically starts multiple caches.
     *
     * @param ccfgList Collection of cache configuration.
     * @param cacheType Cache type.
     * @param failIfExists Fail if exists flag.
     * @param checkThreadTx If {@code true} checks that current thread does not have active transactions.
     * @return Future that will be completed when all caches are deployed.
     */
    private IgniteInternalFuture<?> dynamicStartCaches(
        Collection<CacheConfiguration> ccfgList,
        CacheType cacheType,
        boolean failIfExists,
        boolean checkThreadTx
    ) {
        if (checkThreadTx)
            checkEmptyTransactions();

        List<DynamicCacheChangeRequest> reqList = new ArrayList<>(ccfgList.size());

        try {
            for (CacheConfiguration ccfg : ccfgList) {
                DynamicCacheChangeRequest req = prepareCacheChangeRequest(
                    ccfg,
                    ccfg.getName(),
                    null,
                    cacheType,
                    failIfExists,
                    true
                );

                if (req != null)
                    reqList.add(req);
            }
        }
        catch (Exception e) {
            return new GridFinishedFuture<>(e);
        }

        if (!reqList.isEmpty()) {
            GridCompoundFuture<?, ?> compoundFut = new GridCompoundFuture<>();

            for (DynamicCacheStartFuture fut : initiateCacheChanges(reqList, failIfExists))
                compoundFut.add((IgniteInternalFuture)fut);

            compoundFut.markInitialized();

            return compoundFut;
        }
        else
            return new GridFinishedFuture<>();
    }

    /**
     * @param cacheName Cache name to destroy.
     * @param checkThreadTx If {@code true} checks that current thread does not have active transactions.
     * @return Future that will be completed when cache is destroyed.
     */
    public IgniteInternalFuture<?> dynamicDestroyCache(String cacheName, boolean checkThreadTx) {
        if (checkThreadTx)
            checkEmptyTransactions();

        DynamicCacheChangeRequest t = new DynamicCacheChangeRequest(UUID.randomUUID(), cacheName, ctx.localNodeId());

        t.stop(true);
        t.destroy(true);

        return F.first(initiateCacheChanges(F.asList(t), false));
    }

    /**
     * @param cacheNames Collection of cache names to destroy.
     * @param checkThreadTx If {@code true} checks that current thread does not have active transactions.
     * @return Future that will be completed when cache is destroyed.
     */
    public IgniteInternalFuture<?> dynamicDestroyCaches(Collection<String> cacheNames, boolean checkThreadTx) {
        if (checkThreadTx)
            checkEmptyTransactions();

        List<DynamicCacheChangeRequest> reqs = new ArrayList<>(cacheNames.size());

        for (String cacheName : cacheNames) {
            DynamicCacheChangeRequest t = new DynamicCacheChangeRequest(UUID.randomUUID(), cacheName, ctx.localNodeId());

            t.stop(true);

            reqs.add(t);
        }

        GridCompoundFuture<?, ?> compoundFut = new GridCompoundFuture<>();

        for (DynamicCacheStartFuture fut : initiateCacheChanges(reqs, false))
            compoundFut.add((IgniteInternalFuture)fut);

        compoundFut.markInitialized();

        return compoundFut;
    }

    /**
     * @param cacheName Cache name to close.
     * @return Future that will be completed when cache is closed.
     */
    public IgniteInternalFuture<?> dynamicCloseCache(String cacheName) {
        IgniteCacheProxy<?, ?> proxy = jCacheProxies.get(maskNull(cacheName));

        if (proxy == null || proxy.proxyClosed())
            return new GridFinishedFuture<>(); // No-op.

        checkEmptyTransactions();

        DynamicCacheChangeRequest t = new DynamicCacheChangeRequest(UUID.randomUUID(), cacheName, ctx.localNodeId());

        t.close(true);

        return F.first(initiateCacheChanges(F.asList(t), false));
    }

    /**
     * Resets cache state after the cache has been moved to recovery state.
     *
     * @param cacheNames Cache names.
     * @return Future that will be completed when state is changed for all caches.
     */
    public IgniteInternalFuture<?> resetCacheState(Collection<String> cacheNames) {
        checkEmptyTransactions();

        if (F.isEmpty(cacheNames))
            cacheNames = registeredCaches.keySet();

        Collection<DynamicCacheChangeRequest> reqs = new ArrayList<>(cacheNames.size());

        for (String cacheName : cacheNames) {
            DynamicCacheDescriptor desc = cacheDescriptor(cacheName);

            if (desc == null) {
                log.warning("Reset lost partition will not be executed, " +
                    "because cache with name:" + cacheName + " doesn't not exist");

                continue;
            }

            DynamicCacheChangeRequest req = new DynamicCacheChangeRequest(
                UUID.randomUUID(), cacheName, ctx.localNodeId());

            req.markResetLostPartitions();

            reqs.add(req);
        }

        GridCompoundFuture fut = new GridCompoundFuture();

        for (DynamicCacheStartFuture f : initiateCacheChanges(reqs, false))
            fut.add(f);

        fut.markInitialized();

        return fut;
    }

    /**
     *
     */
    public Collection<DynamicCacheChangeRequest> startAllCachesRequests() throws IgniteCheckedException {
        List<DynamicCacheChangeRequest> reqs = new ArrayList<>();

        if (!ctx.config().isDaemon() &&
            sharedCtx.pageStore() != null &&
            sharedCtx.database().persistenceEnabled()) {
            Set<String> savedCacheNames = sharedCtx.pageStore().savedCacheNames();

            for (String name : savedCacheNames) {
                CacheConfiguration cfg = sharedCtx.pageStore().readConfiguration(name);

                if (cfg != null)
                    reqs.add(createRequest(cfg, false));
            }

            for (CacheConfiguration cfg : ctx.config().getCacheConfiguration()) {
                if (!savedCacheNames.contains(cfg.getName()))
                    reqs.add(createRequest(cfg, true));
            }
        }
        else {
            for (CacheConfiguration cfg : ctx.config().getCacheConfiguration())
                reqs.add(createRequest(cfg, true));
        }

        return reqs;
    }

    /**
     *
     */
    public Collection<DynamicCacheChangeRequest> stopAllCachesRequests(){
        List<DynamicCacheChangeRequest> reqs = new ArrayList<>();

        for (String cacheName : cacheNames()) {
            DynamicCacheChangeRequest req = new DynamicCacheChangeRequest(
                UUID.randomUUID(), cacheName, ctx.localNodeId());

            DynamicCacheDescriptor desc = cacheDescriptor(cacheName);

            req.deploymentId(desc.deploymentId());
            req.stop(true);
            req.destroy(false);

            reqs.add(req);
        }

        return reqs;
    }

    /**
     * @param cfg Cache configuration.
     */
    private DynamicCacheChangeRequest createRequest(
        CacheConfiguration cfg,
        boolean needInit
    ) throws IgniteCheckedException {
        assert cfg != null;

        cloneCheckSerializable(cfg);

        if (needInit){
            CacheObjectContext cacheObjCtx = ctx.cacheObjects().contextForCache(cfg);

            initialize(cfg, cacheObjCtx);
        }

        String cacheName = cfg.getName();

        DynamicCacheChangeRequest req = new DynamicCacheChangeRequest(
            UUID.randomUUID(), cacheName, ctx.localNodeId());

        req.startCacheConfiguration(cfg);

        req.template(cfg.getName() != null && cfg.getName().endsWith("*"));

        req.nearCacheConfiguration(cfg.getNearConfiguration());

        req.deploymentId(IgniteUuid.randomUuid());

        if (CU.isUtilityCache(cacheName))
            req.cacheType(CacheType.UTILITY);
        else if (internalCaches.contains(cacheName))
            req.cacheType(CacheType.INTERNAL);
        else
            req.cacheType(CacheType.USER);

        return req;
    }

    /**
     * @param reqs Requests.
     * @param failIfExists Fail if exists flag.
     * @return Collection of futures.
     */
    @SuppressWarnings("TypeMayBeWeakened")
    private Collection<DynamicCacheStartFuture> initiateCacheChanges(
        Collection<DynamicCacheChangeRequest> reqs,
        boolean failIfExists
    ) {
        Collection<DynamicCacheStartFuture> res = new ArrayList<>(reqs.size());

        Collection<DynamicCacheChangeRequest> sndReqs = new ArrayList<>(reqs.size());

        for (DynamicCacheChangeRequest req : reqs) {
            DynamicCacheStartFuture fut = new DynamicCacheStartFuture(req.cacheName(), req.deploymentId(), req);

            try {
                if (req.stop() || req.close()) {
                    DynamicCacheDescriptor desc = cacheDescriptor(req.cacheName());

                    if (desc == null)
                        // No-op.
                        fut.onDone();
                    else {
                        assert desc.cacheConfiguration() != null : desc;

                        if (req.close() && desc.cacheConfiguration().getCacheMode() == LOCAL) {
                            req.close(false);

                            req.stop(true);
                        }

                        IgniteUuid dynamicDeploymentId = desc.deploymentId();

                        assert dynamicDeploymentId != null : desc;

                        // Save deployment ID to avoid concurrent stops.
                        req.deploymentId(dynamicDeploymentId);
                        fut.deploymentId = dynamicDeploymentId;
                    }
                }

                if (fut.isDone())
                    continue;

                DynamicCacheStartFuture old = (DynamicCacheStartFuture)pendingFuts.putIfAbsent(
                    req.requestId(), fut);

                assert old == null; //TODO : check failIfExists.

                if (fut.isDone())
                    continue;

                sndReqs.add(req);
            }
            catch (Exception e) {
                fut.onDone(e);
            }
            finally {
                res.add(fut);
            }
        }

        Exception err = null;

        if (!sndReqs.isEmpty()) {
            try {
                ctx.discovery().sendCustomEvent(new DynamicCacheChangeBatch(sndReqs));

                if (ctx.isStopping()) {
                    err = new IgniteCheckedException("Failed to execute dynamic cache change request, " +
                        "node is stopping.");
                }
                else if (ctx.clientDisconnected()) {
                    err = new IgniteClientDisconnectedCheckedException(ctx.cluster().clientReconnectFuture(),
                        "Failed to execute dynamic cache change request, client node disconnected.");
                }
            }
            catch (IgniteCheckedException e) {
                err = e;
            }
        }

        if (err != null) {
            for (DynamicCacheStartFuture fut : res)
                fut.onDone(err);
        }

        return res;
    }

    /**
     * @param type Event type.
     * @param node Event node.
     * @param topVer Topology version.
     */
    public void onDiscoveryEvent(int type, ClusterNode node, AffinityTopologyVersion topVer) {
        if (type == EVT_NODE_JOINED) {
            for (DynamicCacheDescriptor cacheDesc : cacheDescriptors()) {
                if (node.id().equals(cacheDesc.receivedFrom()))
                    cacheDesc.receivedFromStartVersion(topVer);
            }
        }

        sharedCtx.affinity().onDiscoveryEvent(type, node, topVer);
    }

    /**
     * Callback invoked from discovery thread when discovery custom message is received.
     *
     * @param msg Customer message.
     * @param topVer Current topology version.
     * @return {@code True} if minor topology version should be increased.
     */
    public boolean onCustomEvent(DiscoveryCustomMessage msg, AffinityTopologyVersion topVer) {
        if (msg instanceof SchemaAbstractDiscoveryMessage) {
            ctx.query().onDiscovery((SchemaAbstractDiscoveryMessage)msg);

            return false;
        }

        if (msg instanceof CacheAffinityChangeMessage)
            return sharedCtx.affinity().onCustomEvent(((CacheAffinityChangeMessage)msg));

        if (msg instanceof StartFullSnapshotAckDiscoveryMessage &&
            ((StartFullSnapshotAckDiscoveryMessage)msg).error() == null)
            return true;

        if (msg instanceof DynamicCacheChangeBatch)
            return onCacheChangeRequested((DynamicCacheChangeBatch)msg, topVer);

        return false;
    }

    /**
     * @param batch Change request batch.
     * @param topVer Current topology version.
     * @return {@code True} if minor topology version should be increased.
     */
    private boolean onCacheChangeRequested(
        DynamicCacheChangeBatch batch,
        AffinityTopologyVersion topVer
    ) {
        AffinityTopologyVersion newTopVer = null;

        boolean incMinorTopVer = false;

        for (DynamicCacheChangeRequest req : batch.requests()) {
            initReceivedCacheConfiguration(req);

            if (req.template()) {
                CacheConfiguration ccfg = req.startCacheConfiguration();

                assert ccfg != null : req;

                DynamicCacheDescriptor desc = registeredTemplates.get(maskNull(req.cacheName()));

                if (desc == null) {
                    DynamicCacheDescriptor templateDesc = new DynamicCacheDescriptor(ctx, ccfg, req.cacheType(), true,
                        req.deploymentId(), req.schema());

                    DynamicCacheDescriptor old = registeredTemplates.put(maskNull(ccfg.getName()), templateDesc);

                    assert old == null :
                        "Dynamic cache map was concurrently modified [new=" + templateDesc + ", old=" + old + ']';
                }

                TemplateConfigurationFuture fut =
                    (TemplateConfigurationFuture)pendingTemplateFuts.get(maskNull(ccfg.getName()));

                if (fut != null && fut.deploymentId().equals(req.deploymentId()))
                    fut.onDone();

                continue;
            }

            DynamicCacheDescriptor desc = cacheDescriptor(req.cacheName());

            DynamicCacheStartFuture fut = null;

            if (ctx.localNodeId().equals(req.initiatingNodeId())) {
                fut = (DynamicCacheStartFuture)pendingFuts.get(req.requestId());

                if (fut != null && !F.eq(req.deploymentId(), fut.deploymentId()))
                    fut = null;
            }

            boolean needExchange = false;

            if (req.start()) {
                if (desc == null) {
                    if (req.clientStartOnly()) {
                        if (fut != null)
                            fut.onDone(new IgniteCheckedException("Failed to start client cache " +
                                "(a cache with the given name is not started): " + U.maskName(req.cacheName())));
                    }
                    else {
                        CacheConfiguration ccfg = req.startCacheConfiguration();

                        assert req.cacheType() != null : req;
                        assert F.eq(ccfg.getName(), req.cacheName()) : req;

                        DynamicCacheDescriptor startDesc = new DynamicCacheDescriptor(ctx, ccfg, req.cacheType(), false,
                            req.deploymentId(), req.schema());

                        if (newTopVer == null) {
                            newTopVer = new AffinityTopologyVersion(topVer.topologyVersion(),
                                topVer.minorTopologyVersion() + 1);
                        }

                        startDesc.startTopologyVersion(newTopVer);

                        DynamicCacheDescriptor old = cacheDescriptor(ccfg.getName(), startDesc);

                        assert old == null :
                            "Dynamic cache map was concurrently modified [new=" + startDesc + ", old=" + old + ']';

                        ctx.discovery().setCacheFilter(
                            ccfg.getName(),
                            ccfg.getNodeFilter(),
                            ccfg.getNearConfiguration() != null,
                            ccfg.getCacheMode());

                        ctx.discovery().addClientNode(req.cacheName(),
                            req.initiatingNodeId(),
                            req.nearCacheConfiguration() != null);

                        needExchange = true;
                    }
                }
                else {
                    assert req.initiatingNodeId() != null : req;

                    // Cache already exists, exchange is needed only if client cache should be created.
                    ClusterNode node = ctx.discovery().node(req.initiatingNodeId());

                    boolean clientReq = node != null &&
                        !ctx.discovery().cacheAffinityNode(node, req.cacheName());

                    if (req.clientStartOnly()) {
                        needExchange = clientReq && ctx.discovery().addClientNode(req.cacheName(),
                            req.initiatingNodeId(),
                            req.nearCacheConfiguration() != null);
                    }
                    else {
                        if (req.failIfExists()) {
                            if (fut != null)
                                fut.onDone(new CacheExistsException("Failed to start cache " +
                                    "(a cache with the same name is already started): " + U.maskName(req.cacheName())));
                        }
                        else {
                            needExchange = clientReq && ctx.discovery().addClientNode(req.cacheName(),
                                req.initiatingNodeId(),
                                req.nearCacheConfiguration() != null);

                            if (needExchange)
                                req.clientStartOnly(true);
                        }
                    }

                    if (needExchange) {
                        if (newTopVer == null) {
                            newTopVer = new AffinityTopologyVersion(topVer.topologyVersion(),
                                topVer.minorTopologyVersion() + 1);
                        }

                        desc.clientCacheStartVersion(newTopVer);
                    }
                }

                if (!needExchange && desc != null) {
                    if (desc.clientCacheStartVersion() != null)
                        req.cacheFutureTopologyVersion(desc.clientCacheStartVersion());
                    else
                        req.cacheFutureTopologyVersion(desc.startTopologyVersion());
                }
            }
            else if (req.globalStateChange() || req.resetLostPartitions())
                needExchange = true;
            else {
                assert req.stop() ^ req.close() : req;

                if (desc != null) {
                    if (req.stop()) {
                        DynamicCacheDescriptor old = registeredCaches.remove(maskNull(req.cacheName()));

                        assert old != null : "Dynamic cache map was concurrently modified [req=" + req + ']';

                        ctx.discovery().removeCacheFilter(req.cacheName());

                        needExchange = true;
                    }
                    else {
                        assert req.close() : req;

                        needExchange = ctx.discovery().onClientCacheClose(req.cacheName(), req.initiatingNodeId());
                    }
                }
            }

            req.exchangeNeeded(needExchange);

            incMinorTopVer |= needExchange;
        }

        return incMinorTopVer;
    }

    /**
     * @param req Cache change request.
     */
    private void initReceivedCacheConfiguration(DynamicCacheChangeRequest req) {
        if (req.startCacheConfiguration() != null) {
            CacheConfiguration ccfg = req.startCacheConfiguration();

            if (ccfg.isStoreKeepBinary() == null)
                ccfg.setStoreKeepBinary(CacheConfiguration.DFLT_STORE_KEEP_BINARY);
        }
    }

    /**
     * Checks that preload-order-dependant caches has SYNC or ASYNC preloading mode.
     *
     * @param cfgs Caches.
     * @return Maximum detected preload order.
     * @throws IgniteCheckedException If validation failed.
     */
    private int validatePreloadOrder(CacheConfiguration[] cfgs) throws IgniteCheckedException {
        int maxOrder = 0;

        for (CacheConfiguration cfg : cfgs) {
            int rebalanceOrder = cfg.getRebalanceOrder();

            if (rebalanceOrder > 0) {
                if (cfg.getCacheMode() == LOCAL)
                    throw new IgniteCheckedException("Rebalance order set for local cache (fix configuration and restart the " +
                        "node): " + U.maskName(cfg.getName()));

                if (cfg.getRebalanceMode() == CacheRebalanceMode.NONE)
                    throw new IgniteCheckedException("Only caches with SYNC or ASYNC rebalance mode can be set as rebalance " +
                        "dependency for other caches [cacheName=" + U.maskName(cfg.getName()) +
                        ", rebalanceMode=" + cfg.getRebalanceMode() + ", rebalanceOrder=" + cfg.getRebalanceOrder() + ']');

                maxOrder = Math.max(maxOrder, rebalanceOrder);
            }
            else if (rebalanceOrder < 0)
                throw new IgniteCheckedException("Rebalance order cannot be negative for cache (fix configuration and restart " +
                    "the node) [cacheName=" + U.maskName(cfg.getName()) + ", rebalanceOrder=" + rebalanceOrder + ']');
        }

        return maxOrder;
    }

    /** {@inheritDoc} */
    @Nullable @Override public IgniteNodeValidationResult validateNode(ClusterNode node) {
        return validateHashIdResolvers(node);
    }

    /**
     * @param node Joining node.
     * @return Validation result or {@code null} in case of success.
     */
    @Nullable private IgniteNodeValidationResult validateHashIdResolvers(ClusterNode node) {
        if (!node.isClient()) {
            for (DynamicCacheDescriptor desc : cacheDescriptors()) {
                CacheConfiguration cfg = desc.cacheConfiguration();

                if (cfg.getAffinity() instanceof RendezvousAffinityFunction) {
                    RendezvousAffinityFunction aff = (RendezvousAffinityFunction)cfg.getAffinity();

                    Object nodeHashObj = aff.resolveNodeHash(node);

                    for (ClusterNode topNode : ctx.discovery().allNodes()) {
                        Object topNodeHashObj = aff.resolveNodeHash(topNode);

                        if (nodeHashObj.hashCode() == topNodeHashObj.hashCode()) {
                            String hashIdRslvrName = "";

                            if (aff.getHashIdResolver() != null)
                                hashIdRslvrName = ", hashIdResolverClass=" +
                                    aff.getHashIdResolver().getClass().getName();

                            String errMsg = "Failed to add node to topology because it has the same hash code for " +
                                "partitioned affinity as one of existing nodes [cacheName=" +
                                U.maskName(cfg.getName()) + hashIdRslvrName + ", existingNodeId=" + topNode.id() + ']';

                            String sndMsg = "Failed to add node to topology because it has the same hash code for " +
                                "partitioned affinity as one of existing nodes [cacheName=" +
                                U.maskName(cfg.getName()) + hashIdRslvrName + ", existingNodeId=" + topNode.id() + ']';

                            return new IgniteNodeValidationResult(topNode.id(), errMsg, sndMsg);
                        }
                    }
                }
            }
        }

        return null;
    }

    /**
     * Checks that remote caches has configuration compatible with the local.
     *
     * @param locCfg Local configuration.
     * @param rmtCfg Remote configuration.
     * @param rmtNode Remote node.
     * @throws IgniteCheckedException If check failed.
     */
    private void checkCache(CacheConfiguration locCfg, CacheConfiguration rmtCfg, ClusterNode rmtNode) throws IgniteCheckedException {
        ClusterNode locNode = ctx.discovery().localNode();

        UUID rmt = rmtNode.id();

        GridCacheAttributes rmtAttr = new GridCacheAttributes(rmtCfg);
        GridCacheAttributes locAttr = new GridCacheAttributes(locCfg);

        boolean isLocAff = CU.affinityNode(locNode, locCfg.getNodeFilter());
        boolean isRmtAff = CU.affinityNode(rmtNode, rmtCfg.getNodeFilter());

        CU.checkAttributeMismatch(log, rmtAttr.cacheName(), rmt, "cacheMode", "Cache mode",
            locAttr.cacheMode(), rmtAttr.cacheMode(), true);

        if (rmtAttr.cacheMode() != LOCAL) {
            CU.checkAttributeMismatch(log, rmtAttr.cacheName(), rmt, "interceptor", "Cache Interceptor",
                locAttr.interceptorClassName(), rmtAttr.interceptorClassName(), true);

            CU.checkAttributeMismatch(log, rmtAttr.cacheName(), rmt, "atomicityMode",
                "Cache atomicity mode", locAttr.atomicityMode(), rmtAttr.atomicityMode(), true);

            CU.checkAttributeMismatch(log, rmtAttr.cacheName(), rmt, "cachePreloadMode",
                "Cache preload mode", locAttr.cacheRebalanceMode(), rmtAttr.cacheRebalanceMode(), true);

            boolean checkStore = isLocAff && isRmtAff;

            if (checkStore)
                CU.checkAttributeMismatch(log, rmtAttr.cacheName(), rmt, "storeFactory", "Store factory",
                    locAttr.storeFactoryClassName(), rmtAttr.storeFactoryClassName(), true);

            CU.checkAttributeMismatch(log, rmtAttr.cacheName(), rmt, "cacheAffinity", "Cache affinity",
                locAttr.cacheAffinityClassName(), rmtAttr.cacheAffinityClassName(), true);

            CU.checkAttributeMismatch(log, rmtAttr.cacheName(), rmt, "cacheAffinityMapper",
                "Cache affinity mapper", locAttr.cacheAffinityMapperClassName(),
                rmtAttr.cacheAffinityMapperClassName(), true);

            CU.checkAttributeMismatch(log, rmtAttr.cacheName(), rmt, "affinityPartitionsCount",
                "Affinity partitions count", locAttr.affinityPartitionsCount(),
                rmtAttr.affinityPartitionsCount(), true);

            CU.checkAttributeMismatch(log, rmtAttr.cacheName(), rmt, "evictionFilter", "Eviction filter",
                locAttr.evictionFilterClassName(), rmtAttr.evictionFilterClassName(), true);

            CU.checkAttributeMismatch(log, rmtAttr.cacheName(), rmt, "evictionPolicy", "Eviction policy",
                locAttr.evictionPolicyClassName(), rmtAttr.evictionPolicyClassName(), true);

            CU.checkAttributeMismatch(log, rmtAttr.cacheName(), rmt, "transactionManagerLookup",
                "Transaction manager lookup", locAttr.transactionManagerLookupClassName(),
                rmtAttr.transactionManagerLookupClassName(), false);

            CU.checkAttributeMismatch(log, rmtAttr.cacheName(), rmt, "defaultLockTimeout",
                "Default lock timeout", locAttr.defaultLockTimeout(), rmtAttr.defaultLockTimeout(), false);

            CU.checkAttributeMismatch(log, rmtAttr.cacheName(), rmt, "preloadBatchSize",
                "Preload batch size", locAttr.rebalanceBatchSize(), rmtAttr.rebalanceBatchSize(), false);

            CU.checkAttributeMismatch(log, rmtAttr.cacheName(), rmt, "writeSynchronizationMode",
                "Write synchronization mode", locAttr.writeSynchronization(), rmtAttr.writeSynchronization(),
                true);

            CU.checkAttributeMismatch(log, rmtAttr.cacheName(), rmt, "writeBehindBatchSize",
                "Write behind batch size", locAttr.writeBehindBatchSize(), rmtAttr.writeBehindBatchSize(),
                false);

            CU.checkAttributeMismatch(log, rmtAttr.cacheName(), rmt, "writeBehindEnabled",
                "Write behind enabled", locAttr.writeBehindEnabled(), rmtAttr.writeBehindEnabled(), false);

            CU.checkAttributeMismatch(log, rmtAttr.cacheName(), rmt, "writeBehindFlushFrequency",
                "Write behind flush frequency", locAttr.writeBehindFlushFrequency(),
                rmtAttr.writeBehindFlushFrequency(), false);

            CU.checkAttributeMismatch(log, rmtAttr.cacheName(), rmt, "writeBehindFlushSize",
                "Write behind flush size", locAttr.writeBehindFlushSize(), rmtAttr.writeBehindFlushSize(),
                false);

            CU.checkAttributeMismatch(log, rmtAttr.cacheName(), rmt, "writeBehindFlushThreadCount",
                "Write behind flush thread count", locAttr.writeBehindFlushThreadCount(),
                rmtAttr.writeBehindFlushThreadCount(), false);

            if (locAttr.cacheMode() == PARTITIONED) {
                CU.checkAttributeMismatch(log, rmtAttr.cacheName(), rmt, "nearEvictionPolicy",
                    "Near eviction policy", locAttr.nearEvictionPolicyClassName(),
                    rmtAttr.nearEvictionPolicyClassName(), false);

                CU.checkAttributeMismatch(log, rmtAttr.cacheName(), rmt, "affinityIncludeNeighbors",
                    "Affinity include neighbors", locAttr.affinityIncludeNeighbors(),
                    rmtAttr.affinityIncludeNeighbors(), true);

                CU.checkAttributeMismatch(log, rmtAttr.cacheName(), rmt, "affinityKeyBackups",
                    "Affinity key backups", locAttr.affinityKeyBackups(),
                    rmtAttr.affinityKeyBackups(), true);

                String locHashIdResolver = locAttr.affinityHashIdResolverClassName();
                String rmtHashIdResolver = rmtAttr.affinityHashIdResolverClassName();
                String defHashIdResolver = AffinityNodeAddressHashResolver.class.getName();

                if (!((locHashIdResolver == null && rmtHashIdResolver == null) ||
                    (locHashIdResolver == null && rmtHashIdResolver.equals(defHashIdResolver)) ||
                    (rmtHashIdResolver == null && locHashIdResolver.equals(defHashIdResolver)))) {

                    CU.checkAttributeMismatch(log, rmtAttr.cacheName(), rmt, "cacheAffinity.hashIdResolver",
                        "Partitioned cache affinity hash ID resolver class",
                        locHashIdResolver, rmtHashIdResolver, true);
                }

                if (locHashIdResolver == null &&
                    (rmtHashIdResolver != null && rmtHashIdResolver.equals(defHashIdResolver))) {
                    U.warn(log, "Set " + RendezvousAffinityFunction.class + " with " + defHashIdResolver +
                        " to CacheConfiguration to start node [cacheName=" + rmtAttr.cacheName() + "]");
                }
            }
        }
    }

    /**
     * @param rmt Remote node to check.
     * @throws IgniteCheckedException If check failed.
     */
    private void checkTransactionConfiguration(ClusterNode rmt) throws IgniteCheckedException {
        TransactionConfiguration txCfg = rmt.attribute(ATTR_TX_CONFIG);

        if (txCfg != null) {
            TransactionConfiguration locTxCfg = ctx.config().getTransactionConfiguration();

            if (locTxCfg.isTxSerializableEnabled() != txCfg.isTxSerializableEnabled())
                throw new IgniteCheckedException("Serializable transactions enabled mismatch " +
                    "(fix txSerializableEnabled property or set -D" + IGNITE_SKIP_CONFIGURATION_CONSISTENCY_CHECK + "=true " +
                    "system property) [rmtNodeId=" + rmt.id() +
                    ", locTxSerializableEnabled=" + locTxCfg.isTxSerializableEnabled() +
                    ", rmtTxSerializableEnabled=" + txCfg.isTxSerializableEnabled() + ']');
        }
    }

    /**
     * @param cfg Cache configuration.
     * @return Query manager.
     */
    private GridCacheQueryManager queryManager(CacheConfiguration cfg) {
        return cfg.getCacheMode() == LOCAL ? new GridCacheLocalQueryManager() : new GridCacheDistributedQueryManager();
    }

    /**
     * @return Last data version.
     */
    public long lastDataVersion() {
        long max = 0;

        for (GridCacheAdapter<?, ?> cache : caches.values()) {
            GridCacheContext<?, ?> ctx = cache.context();

            if (ctx.versions().last().order() > max)
                max = ctx.versions().last().order();

            if (ctx.isNear()) {
                ctx = ctx.near().dht().context();

                if (ctx.versions().last().order() > max)
                    max = ctx.versions().last().order();
            }
        }

        return max;
    }

    /**
     * @param <K> type of keys.
     * @param <V> type of values.
     * @return Default cache.
     */
    public <K, V> IgniteInternalCache<K, V> cache() {
        return cache(null);
    }

    /**
     * @param name Cache name.
     * @param <K> type of keys.
     * @param <V> type of values.
     * @return Cache instance for given name.
     */
    @SuppressWarnings("unchecked")
    public <K, V> IgniteInternalCache<K, V> cache(@Nullable String name) {
        if (log.isDebugEnabled())
            log.debug("Getting cache for name: " + name);

        IgniteCacheProxy<K, V> jcache = (IgniteCacheProxy<K, V>)jCacheProxies.get(maskNull(name));

        return jcache == null ? null : jcache.internalProxy();
    }

    /**
     * @param name Cache name.
     * @return Cache instance for given name.
     * @throws IgniteCheckedException If failed.
     */
    @SuppressWarnings("unchecked")
    public <K, V> IgniteInternalCache<K, V> getOrStartCache(@Nullable String name) throws IgniteCheckedException {
        if (log.isDebugEnabled())
            log.debug("Getting cache for name: " + name);

        String masked = maskNull(name);

        IgniteCacheProxy<?, ?> cache = jCacheProxies.get(masked);

        if (cache == null) {
            dynamicStartCache(null, name, null, false, true, true).get();

            cache = jCacheProxies.get(masked);
        }

        return cache == null ? null : (IgniteInternalCache<K, V>)cache.internalProxy();
    }

    /**
     * @return All configured cache instances.
     */
    public Collection<IgniteInternalCache<?, ?>> caches() {
        return F.viewReadOnly(jCacheProxies.values(), new IgniteClosure<IgniteCacheProxy<?, ?>,
            IgniteInternalCache<?, ?>>() {
            @Override public IgniteInternalCache<?, ?> apply(IgniteCacheProxy<?, ?> entries) {
                return entries.internalProxy();
            }
        });
    }

    /**
     * @return All configured cache instances.
     */
    public Collection<IgniteCacheProxy<?, ?>> jcaches() {
        return jCacheProxies.values();
    }

    /**
     * Gets utility cache.
     *
     * @return Utility cache.
     */
    public <K, V> IgniteInternalCache<K, V> utilityCache() {
        return internalCacheEx(CU.UTILITY_CACHE_NAME);
    }

    /**
     * Gets utility cache for atomic data structures.
     *
     * @return Utility cache for atomic data structures.
     */
    public <K, V> IgniteInternalCache<K, V> atomicsCache() {
        return internalCacheEx(CU.ATOMICS_CACHE_NAME);
    }

    /**
     * @param name Cache name.
     * @return Cache.
     */
    private <K, V> IgniteInternalCache<K, V> internalCacheEx(String name) {
        if (ctx.discovery().localNode().isClient()) {
            IgniteCacheProxy<K, V> proxy = (IgniteCacheProxy<K, V>)jCacheProxies.get(name);

            assert proxy != null;

            return proxy.internalProxy();
        }

        return internalCache(name);
    }

    /**
     * @param name Cache name.
     * @param <K> type of keys.
     * @param <V> type of values.
     * @return Cache instance for given name.
     */
    @SuppressWarnings("unchecked")
    public <K, V> IgniteInternalCache<K, V> publicCache(@Nullable String name) {
        if (log.isDebugEnabled())
            log.debug("Getting public cache for name: " + name);

        DynamicCacheDescriptor desc = cacheDescriptor(name);

        if (desc == null)
            throw new IllegalArgumentException("Cache is not started: " + name);

        if (!desc.cacheType().userCache())
            throw new IllegalStateException("Failed to get cache because it is a system cache: " + name);

        IgniteCacheProxy<K, V> jcache = (IgniteCacheProxy<K, V>)jCacheProxies.get(maskNull(name));

        if (jcache == null)
            throw new IllegalArgumentException("Cache is not started: " + name);

        return jcache.internalProxy();
    }

    /**
     * @param cacheName Cache name.
     * @param <K> type of keys.
     * @param <V> type of values.
     * @return Cache instance for given name.
     * @throws IgniteCheckedException If failed.
     */
    public <K, V> IgniteCacheProxy<K, V> publicJCache(@Nullable String cacheName) throws IgniteCheckedException {
        return publicJCache(cacheName, true, true);
    }

    /**
     * @param cacheName Cache name.
     * @param failIfNotStarted If {@code true} throws {@link IllegalArgumentException} if cache is not started,
     *        otherwise returns {@code null} in this case.
     * @param checkThreadTx If {@code true} checks that current thread does not have active transactions.
     * @return Cache instance for given name.
     * @throws IgniteCheckedException If failed.
     */
    @SuppressWarnings({"unchecked", "ConstantConditions"})
    @Nullable public <K, V> IgniteCacheProxy<K, V> publicJCache(@Nullable String cacheName,
        boolean failIfNotStarted,
        boolean checkThreadTx) throws IgniteCheckedException {
        if (log.isDebugEnabled())
            log.debug("Getting public cache for name: " + cacheName);

        String masked = maskNull(cacheName);

        IgniteCacheProxy<?, ?> cache = jCacheProxies.get(masked);

        DynamicCacheDescriptor desc = cacheDescriptor(cacheName);

        if (desc != null && !desc.cacheType().userCache())
            throw new IllegalStateException("Failed to get cache because it is a system cache: " + cacheName);

        if (cache == null) {
            dynamicStartCache(null, cacheName, null, false, failIfNotStarted, checkThreadTx).get();

            cache = jCacheProxies.get(masked);
        }

        return (IgniteCacheProxy<K, V>)cache;
    }

    /**
     * Get configuration for the given cache.
     *
     * @param name Cache name.
     * @return Cache configuration.
     */
    public CacheConfiguration cacheConfiguration(String name) {
        DynamicCacheDescriptor desc = cacheDescriptor(name);

        if (desc == null)
            throw new IllegalStateException("Cache doesn't exist: " + name);
        else
            return desc.cacheConfiguration();
    }

    /**
     * Get registered cache descriptor.
     *
     * @param name Name.
     * @return Descriptor.
     */
    public DynamicCacheDescriptor cacheDescriptor(String name) {
        return registeredCaches.get(maskNull(name));
    }

    /**
     * Put registered cache descriptor.
     *
     * @param name Name.
     * @param desc Descriptor.
     * @return Old descriptor (if any).
     */
    private DynamicCacheDescriptor cacheDescriptor(String name, DynamicCacheDescriptor desc) {
        return registeredCaches.put(maskNull(name), desc);
    }

    /**
     * @return Cache descriptors.
     */
    public Collection<DynamicCacheDescriptor> cacheDescriptors() {
        return registeredCaches.values();
    }

    /**
     * @param cacheId Cache ID.
     * @return Cache descriptor.
     */
    @Nullable public DynamicCacheDescriptor cacheDescriptor(int cacheId) {
        for (DynamicCacheDescriptor cacheDesc : cacheDescriptors()) {
            CacheConfiguration ccfg = cacheDesc.cacheConfiguration();

            assert ccfg != null : cacheDesc;

            if (CU.cacheId(ccfg.getName()) == cacheId)
                return cacheDesc;
        }

        return null;
    }

    /**
     * @param cacheCfg Cache configuration template.
     * @throws IgniteCheckedException If failed.
     */
    public void addCacheConfiguration(CacheConfiguration cacheCfg) throws IgniteCheckedException {
        String masked = maskNull(cacheCfg.getName());

        DynamicCacheDescriptor desc = registeredTemplates.get(masked);

        if (desc != null)
            return;

        DynamicCacheChangeRequest req = new DynamicCacheChangeRequest(UUID.randomUUID(), cacheCfg.getName(), ctx.localNodeId());

        CacheConfiguration cfg = new CacheConfiguration(cacheCfg);

        req.template(true);

        req.startCacheConfiguration(cfg);
        req.schema(new QuerySchema(cfg.getQueryEntities()));

        req.deploymentId(IgniteUuid.randomUuid());

        TemplateConfigurationFuture fut = new TemplateConfigurationFuture(req.cacheName(), req.deploymentId());

        TemplateConfigurationFuture old =
            (TemplateConfigurationFuture)pendingTemplateFuts.putIfAbsent(maskNull(cacheCfg.getName()), fut);

        if (old != null)
            fut = old;

        Exception err = null;

        try {
            ctx.discovery().sendCustomEvent(new DynamicCacheChangeBatch(Collections.singleton(req)));

            if (ctx.isStopping()) {
                err = new IgniteCheckedException("Failed to execute dynamic cache change request, " +
                    "node is stopping.");
            }
            else if (ctx.clientDisconnected()) {
                err = new IgniteClientDisconnectedCheckedException(ctx.cluster().clientReconnectFuture(),
                    "Failed to execute dynamic cache change request, client node disconnected.");
            }
        }
        catch (IgniteCheckedException e) {
            err = e;
        }

        if (err != null)
            fut.onDone(err);

        fut.get();
    }

    /**
     * @param name Cache name.
     * @return Cache instance for given name.
     */
    @SuppressWarnings("unchecked")
    public <K, V> IgniteCacheProxy<K, V> jcache(@Nullable String name) {
        IgniteCacheProxy<K, V> cache = (IgniteCacheProxy<K, V>)jCacheProxies.get(maskNull(name));

        if (cache == null)
            throw new IllegalArgumentException("Cache is not configured: " + name);

        return cache;
    }

    /**
     * @return All configured public cache instances.
     */
    public Collection<IgniteCacheProxy<?, ?>> publicCaches() {
        Collection<IgniteCacheProxy<?, ?>> res = new ArrayList<>(jCacheProxies.size());

        for (Map.Entry<String, IgniteCacheProxy<?, ?>> entry : jCacheProxies.entrySet()) {
            if (entry.getValue().context().userCache())
                res.add(entry.getValue());
        }

        return res;
    }

    /**
     * @param <K> type of keys.
     * @param <V> type of values.
     * @return Default cache.
     */
    public <K, V> GridCacheAdapter<K, V> internalCache() {
        return internalCache(null);
    }

    /**
     * @param name Cache name.
     * @param <K> type of keys.
     * @param <V> type of values.
     * @return Cache instance for given name.
     */
    @SuppressWarnings("unchecked")
    public <K, V> GridCacheAdapter<K, V> internalCache(@Nullable String name) {
        if (log.isDebugEnabled())
            log.debug("Getting internal cache adapter: " + name);

        return (GridCacheAdapter<K, V>)caches.get(maskNull(name));
    }

    /**
     * Cancel all user operations.
     */
    private void cancelFutures() {
        sharedCtx.mvcc().onStop();

        Exception err = new IgniteCheckedException("Operation has been cancelled (node is stopping).");

        for (IgniteInternalFuture fut : pendingFuts.values())
            ((GridFutureAdapter)fut).onDone(err);

        for (IgniteInternalFuture fut : pendingTemplateFuts.values())
            ((GridFutureAdapter)fut).onDone(err);
    }

    /**
     * @return All internal cache instances.
     */
    public Collection<GridCacheAdapter<?, ?>> internalCaches() {
        return caches.values();
    }

    /**
     * @param name Cache name.
     * @return {@code True} if specified cache is system, {@code false} otherwise.
     */
    public boolean systemCache(@Nullable String name) {
        DynamicCacheDescriptor desc = cacheDescriptor(name);

        return desc != null && !desc.cacheType().userCache();
    }

    /** {@inheritDoc} */
    @Override public void printMemoryStats() {
        X.println(">>> ");

        for (GridCacheAdapter c : caches.values()) {
            X.println(">>> Cache memory stats [igniteInstanceName=" + ctx.igniteInstanceName() +
                ", cache=" + c.name() + ']');

            c.context().printMemoryStats();
        }
    }

    /**
     * Callback invoked by deployment manager for whenever a class loader gets undeployed.
     *
     * @param ldr Class loader.
     */
    public void onUndeployed(ClassLoader ldr) {
        if (!ctx.isStopping()) {
            for (GridCacheAdapter<?, ?> cache : caches.values()) {
                // Do not notify system caches and caches for which deployment is disabled.
                if (cache.context().userCache() && cache.context().deploymentEnabled())
                    cache.onUndeploy(ldr);
            }
        }
    }

    /**
     * @return Shared context.
     */
    public <K, V> GridCacheSharedContext<K, V> context() {
        return (GridCacheSharedContext<K, V>)sharedCtx;
    }

    /**
     * @return Transactions interface implementation.
     */
    public IgniteTransactionsEx transactions() {
        return transactions;
    }

    /**
     * Starts client caches that do not exist yet.
     *
     * @throws IgniteCheckedException In case of error.
     */
    public void createMissingQueryCaches() throws IgniteCheckedException {
        for (Map.Entry<String, DynamicCacheDescriptor> e : registeredCaches.entrySet()) {
            DynamicCacheDescriptor desc = e.getValue();

            if (isMissingQueryCache(desc))
                dynamicStartCache(null, desc.cacheConfiguration().getName(), null, false, true, true).get();
        }
    }

    /**
     * Whether cache defined by provided descriptor is not yet started and has queries enabled.
     *
     * @param desc Descriptor.
     * @return {@code True} if this is missing query cache.
     */
    private boolean isMissingQueryCache(DynamicCacheDescriptor desc) {
        CacheConfiguration ccfg = desc.cacheConfiguration();

        return !caches.containsKey(maskNull(ccfg.getName())) && QueryUtils.isEnabled(ccfg);
    }

    /**
     * Registers MBean for cache components.
     *
     * @param obj Cache component.
     * @param cacheName Cache name.
     * @param near Near flag.
     * @throws IgniteCheckedException If registration failed.
     */
    @SuppressWarnings("unchecked")
    private void registerMbean(Object obj, @Nullable String cacheName, boolean near)
        throws IgniteCheckedException {
        assert obj != null;

        MBeanServer srvr = ctx.config().getMBeanServer();

        assert srvr != null;

        cacheName = U.maskName(cacheName);

        cacheName = near ? cacheName + "-near" : cacheName;

        final Object mbeanImpl = (obj instanceof IgniteMBeanAware) ? ((IgniteMBeanAware)obj).getMBean() : obj;

        for (Class<?> itf : mbeanImpl.getClass().getInterfaces()) {
            if (itf.getName().endsWith("MBean") || itf.getName().endsWith("MXBean")) {
                try {
                    U.registerCacheMBean(srvr, ctx.igniteInstanceName(), cacheName, obj.getClass().getName(), mbeanImpl,
                        (Class<Object>)itf);
                }
                catch (JMException e) {
                    throw new IgniteCheckedException("Failed to register MBean for component: " + obj, e);
                }

                break;
            }
        }
    }

    /**
     * Unregisters MBean for cache components.
     *
     * @param o Cache component.
     * @param cacheName Cache name.
     * @param near Near flag.
     */
    private void unregisterMbean(Object o, @Nullable String cacheName, boolean near) {
        assert o != null;

        MBeanServer srvr = ctx.config().getMBeanServer();

        assert srvr != null;

        cacheName = U.maskName(cacheName);

        cacheName = near ? cacheName + "-near" : cacheName;

        boolean needToUnregister = o instanceof IgniteMBeanAware;

        if (!needToUnregister) {
            for (Class<?> itf : o.getClass().getInterfaces()) {
                if (itf.getName().endsWith("MBean") || itf.getName().endsWith("MXBean")) {
                    needToUnregister = true;

                    break;
                }
            }
        }

        if (needToUnregister) {
            try {
                srvr.unregisterMBean(U.makeCacheMBeanName(ctx.igniteInstanceName(), cacheName, o.getClass().getName()));
            }
            catch (JMException e) {
                U.error(log, "Failed to unregister MBean for component: " + o, e);
            }
        }
    }

    /**
     * @param ccfg Cache configuration.
     * @param objs Extra components.
     * @return Components provided in cache configuration which can implement {@link LifecycleAware} interface.
     */
    private Iterable<Object> lifecycleAwares(CacheConfiguration ccfg, Object... objs) {
        Collection<Object> ret = new ArrayList<>(7 + objs.length);

        ret.add(ccfg.getAffinity());
        ret.add(ccfg.getAffinityMapper());
        ret.add(ccfg.getEvictionFilter());
        ret.add(ccfg.getEvictionPolicy());
        ret.add(ccfg.getInterceptor());
        ret.add(ccfg.getTopologyValidator());

        NearCacheConfiguration nearCfg = ccfg.getNearConfiguration();

        if (nearCfg != null)
            ret.add(nearCfg.getNearEvictionPolicy());

        Collections.addAll(ret, objs);

        return ret;
    }

    /**
     * @throws IgniteException If transaction exist.
     */
    private void checkEmptyTransactions() throws IgniteException {
        if (transactions().tx() != null || sharedCtx.lockedTopologyVersion(null) != null)
            throw new IgniteException("Cannot start/stop cache within lock or transaction.");
    }

    /**
     * @param val Object to check.
     * @return Configuration copy.
     * @throws IgniteCheckedException If validation failed.
     */
    private CacheConfiguration cloneCheckSerializable(final CacheConfiguration val) throws IgniteCheckedException {
        if (val == null)
            return null;

        return withBinaryContext(new IgniteOutClosureX<CacheConfiguration>() {
            @Override public CacheConfiguration applyx() throws IgniteCheckedException {
                if (val.getCacheStoreFactory() != null) {
                    try {
                        ClassLoader ldr = ctx.config().getClassLoader();

                        if (ldr == null)
                            ldr = val.getCacheStoreFactory().getClass().getClassLoader();

                        U.unmarshal(marsh, U.marshal(marsh, val.getCacheStoreFactory()),
                            U.resolveClassLoader(ldr, ctx.config()));
                    }
                    catch (IgniteCheckedException e) {
                        throw new IgniteCheckedException("Failed to validate cache configuration. " +
                            "Cache store factory is not serializable. Cache name: " + U.maskName(val.getName()), e);
                    }
                }

                try {
                    return U.unmarshal(marsh, U.marshal(marsh, val), U.resolveClassLoader(ctx.config()));
                }
                catch (IgniteCheckedException e) {
                    throw new IgniteCheckedException("Failed to validate cache configuration " +
                        "(make sure all objects in cache configuration are serializable): " + U.maskName(val.getName()), e);
                }
            }
        });
    }

    /**
     * @param c Closure.
     * @return Closure result.
     * @throws IgniteCheckedException If failed.
     */
    private <T> T withBinaryContext(IgniteOutClosureX<T> c) throws IgniteCheckedException {
        IgniteCacheObjectProcessor objProc = ctx.cacheObjects();
        BinaryContext oldCtx = null;

        if (objProc instanceof CacheObjectBinaryProcessorImpl) {
            GridBinaryMarshaller binMarsh = ((CacheObjectBinaryProcessorImpl)objProc).marshaller();

            oldCtx = binMarsh == null ? null : binMarsh.pushContext();
        }

        try {
            return c.applyx();
        }
        finally {
            if (objProc instanceof CacheObjectBinaryProcessorImpl)
                GridBinaryMarshaller.popContext(oldCtx);
        }
    }

    /**
     * Prepares DynamicCacheChangeRequest for cache creation.
     *
     * @param ccfg Cache configuration
     * @param cacheName Cache name
     * @param nearCfg Near cache configuration
     * @param cacheType Cache type
     * @param failIfExists Fail if exists flag.
     * @param failIfNotStarted If {@code true} fails if cache is not started.
     * @return Request or {@code null} if cache already exists.
     * @throws IgniteCheckedException if some of pre-checks failed
     * @throws CacheExistsException if cache exists and failIfExists flag is {@code true}
     */
    private DynamicCacheChangeRequest prepareCacheChangeRequest(
        @Nullable CacheConfiguration ccfg,
        String cacheName,
        @Nullable NearCacheConfiguration nearCfg,
        CacheType cacheType,
        boolean failIfExists,
        boolean failIfNotStarted
    ) throws IgniteCheckedException {
        DynamicCacheDescriptor desc = cacheDescriptor(cacheName);

        DynamicCacheChangeRequest req = new DynamicCacheChangeRequest(UUID.randomUUID(), cacheName, ctx.localNodeId());

        req.failIfExists(failIfExists);

        if (ccfg != null) {
            cloneCheckSerializable(ccfg);

            if (desc != null) {
                if (failIfExists) {
                    throw new CacheExistsException("Failed to start cache " +
                        "(a cache with the same name is already started): " + cacheName);
                }
                else {
                    CacheConfiguration descCfg = desc.cacheConfiguration();

                    // Check if we were asked to start a near cache.
                    if (nearCfg != null) {
                        if (CU.affinityNode(ctx.discovery().localNode(), descCfg.getNodeFilter())) {
                            // If we are on a data node and near cache was enabled, return success, else - fail.
                            if (descCfg.getNearConfiguration() != null)
                                return null;
                            else
                                throw new IgniteCheckedException("Failed to start near " +
                                    "cache (local node is an affinity node for cache): " + cacheName);
                        }
                        else
                            // If local node has near cache, return success.
                            req.clientStartOnly(true);
                    }
                    else
                        req.clientStartOnly(true);

                    req.deploymentId(desc.deploymentId());
                    req.startCacheConfiguration(descCfg);
                    req.schema(desc.schema());
                }
            }
            else {
                req.deploymentId(IgniteUuid.randomUuid());

                CacheConfiguration cfg = new CacheConfiguration(ccfg);

                CacheObjectContext cacheObjCtx = ctx.cacheObjects().contextForCache(cfg);

                initialize(cfg, cacheObjCtx);

                req.startCacheConfiguration(cfg);
                req.schema(new QuerySchema(cfg.getQueryEntities()));
            }
        }
        else {
            req.clientStartOnly(true);

            if (desc != null)
                ccfg = desc.cacheConfiguration();

            if (ccfg == null) {
                if (failIfNotStarted) {
                    throw new CacheExistsException("Failed to start client cache " +
                        "(a cache with the given name is not started): " + cacheName);
                }
                else
                    return null;
            }

            req.deploymentId(desc.deploymentId());
            req.startCacheConfiguration(ccfg);
            req.schema(desc.schema());
        }

        if (nearCfg != null)
            req.nearCacheConfiguration(nearCfg);

        req.cacheType(cacheType);

        return req;
    }

    /**
     * @param obj Object to clone.
     * @return Object copy.
     * @throws IgniteCheckedException If failed.
     */
    public <T> T clone(final T obj) throws IgniteCheckedException {
        return withBinaryContext(new IgniteOutClosureX<T>() {
            @Override public T applyx() throws IgniteCheckedException {
                return U.unmarshal(marsh, U.marshal(marsh, obj), U.resolveClassLoader(ctx.config()));
            }
        });
    }

    /**
     * @param name Name to mask.
     * @return Masked name.
     */
    private static String maskNull(String name) {
        return name == null ? NULL_NAME : name;
    }

    /**
     * @param name Name to unmask.
     * @return Unmasked name.
     */
    @SuppressWarnings("StringEquality")
    private static String unmaskNull(String name) {
        // Intentional identity equality.
        return name == NULL_NAME ? null : name;
    }

    /**
     *
     */
    @SuppressWarnings("ExternalizableWithoutPublicNoArgConstructor")
    private class DynamicCacheStartFuture extends GridFutureAdapter<Object> {
        /** Start ID. */
        @GridToStringInclude
        private IgniteUuid deploymentId;

        /** Cache name. */
        private String cacheName;

        /** Change request. */
        @GridToStringInclude
        private DynamicCacheChangeRequest req;

        /**
         * @param cacheName Cache name.
         * @param deploymentId Deployment ID.
         * @param req Cache start request.
         */
        private DynamicCacheStartFuture(String cacheName, IgniteUuid deploymentId, DynamicCacheChangeRequest req) {
            this.deploymentId = deploymentId;
            this.cacheName = cacheName;
            this.req = req;
        }

        /**
         * @return Start ID.
         */
        public IgniteUuid deploymentId() {
            return deploymentId;
        }

        /**
         * @return Request.
         */
        public DynamicCacheChangeRequest request() {
            return req;
        }

        /** {@inheritDoc} */
        @Override public boolean onDone(@Nullable Object res, @Nullable Throwable err) {
            // Make sure to remove future before completion.
            pendingFuts.remove(req.requestId(), this);

            return super.onDone(res, err);
        }

        /** {@inheritDoc} */
        @Override public String toString() {
            return S.toString(DynamicCacheStartFuture.class, this);
        }
    }

    /**
     *
     */
    @SuppressWarnings("ExternalizableWithoutPublicNoArgConstructor")
    private class TemplateConfigurationFuture extends GridFutureAdapter<Object> {
        /** Start ID. */
        @GridToStringInclude
        private IgniteUuid deploymentId;

        /** Cache name. */
        private String cacheName;

        /**
         * @param cacheName Cache name.
         * @param deploymentId Deployment ID.
         */
        private TemplateConfigurationFuture(String cacheName, IgniteUuid deploymentId) {
            this.deploymentId = deploymentId;
            this.cacheName = cacheName;
        }

        /**
         * @return Start ID.
         */
        public IgniteUuid deploymentId() {
            return deploymentId;
        }

        /** {@inheritDoc} */
        @Override public boolean onDone(@Nullable Object res, @Nullable Throwable err) {
            // Make sure to remove future before completion.
            pendingTemplateFuts.remove(maskNull(cacheName), this);

            return super.onDone(res, err);
        }

        /** {@inheritDoc} */
        @Override public String toString() {
            return S.toString(TemplateConfigurationFuture.class, this);
        }
    }

    /**
     *
     */
    private static class LocalAffinityFunction implements AffinityFunction {
        /** */
        private static final long serialVersionUID = 0L;

        /** {@inheritDoc} */
        @Override public List<List<ClusterNode>> assignPartitions(AffinityFunctionContext affCtx) {
            ClusterNode locNode = null;

            for (ClusterNode n : affCtx.currentTopologySnapshot()) {
                if (n.isLocal()) {
                    locNode = n;

                    break;
                }
            }

            if (locNode == null)
                throw new IgniteException("Local node is not included into affinity nodes for 'LOCAL' cache");

            List<List<ClusterNode>> res = new ArrayList<>(partitions());

            for (int part = 0; part < partitions(); part++)
                res.add(Collections.singletonList(locNode));

            return Collections.unmodifiableList(res);
        }

        /** {@inheritDoc} */
        @Override public void reset() {
            // No-op.
        }

        /** {@inheritDoc} */
        @Override public int partitions() {
            return 1;
        }

        /** {@inheritDoc} */
        @Override public int partition(Object key) {
            return 0;
        }

        /** {@inheritDoc} */
        @Override public void removeNode(UUID nodeId) {
            // No-op.
        }
    }

    /**
     *
     */
    private class RemovedItemsCleanupTask implements GridTimeoutObject {
        /** */
        private final IgniteUuid id = IgniteUuid.randomUuid();

        /** */
        private final long endTime;

        /** */
        private final long timeout;

        /**
         * @param timeout Timeout.
         */
        RemovedItemsCleanupTask(long timeout) {
            this.timeout = timeout;
            this.endTime = U.currentTimeMillis() + timeout;
        }

        /** {@inheritDoc} */
        @Override public IgniteUuid timeoutId() {
            return id;
        }

        /** {@inheritDoc} */
        @Override public long endTime() {
            return endTime;
        }

        /** {@inheritDoc} */
        @Override public void onTimeout() {
            ctx.closure().runLocalSafe(new Runnable() {
                @Override public void run() {
                    try {
                        for (GridCacheContext cacheCtx : sharedCtx.cacheContexts()) {
                            if (!cacheCtx.isLocal() && cacheCtx.affinityNode()) {
                                GridDhtPartitionTopology top = null;

                                try {
                                    top = cacheCtx.topology();
                                }
                                catch (IllegalStateException ignore) {
                                    // Cache stopped.
                                }

                                if (top != null) {
                                    for (GridDhtLocalPartition part : top.currentLocalPartitions())
                                        part.cleanupRemoveQueue();
                                }

                                if (ctx.isStopping())
                                    return;
                            }
                        }
                    }
                    catch (Exception e) {
                        U.error(log, "Failed to cleanup removed cache items: " + e, e);
                    }

                    if (ctx.isStopping())
                        return;

                    addRemovedItemsCleanupTask(timeout);
                }
            }, true);
        }
    }
}<|MERGE_RESOLUTION|>--- conflicted
+++ resolved
@@ -747,13 +747,8 @@
 
         String masked = maskNull(cfg.getName());
 
-<<<<<<< HEAD
-        if (cacheDescriptor(masked) != null) {
-                String cacheName = cfg.getName();
-=======
         if (cacheDescriptor(cfg.getName()) != null) {
             String cacheName = cfg.getName();
->>>>>>> b3b5395c
 
             if (cacheName != null)
                 throw new IgniteCheckedException("Duplicate cache name found (check configuration and " +
@@ -1865,14 +1860,6 @@
             topVer,
             desc != null ? desc.schema() : null
         );
-<<<<<<< HEAD
-=======
-
-        DynamicCacheDescriptor desc = cacheDescriptor(req.cacheName());
-
-        if (desc != null)
-            desc.onStart();
->>>>>>> b3b5395c
     }
 
     /**
