/*
 * Licensed to the Apache Software Foundation (ASF) under one or more
 * contributor license agreements.  See the NOTICE file distributed with
 * this work for additional information regarding copyright ownership.
 * The ASF licenses this file to You under the Apache License, Version 2.0
 * (the "License"); you may not use this file except in compliance with
 * the License.  You may obtain a copy of the License at
 *
 *      http://www.apache.org/licenses/LICENSE-2.0
 *
 * Unless required by applicable law or agreed to in writing, software
 * distributed under the License is distributed on an "AS IS" BASIS,
 * WITHOUT WARRANTIES OR CONDITIONS OF ANY KIND, either express or implied.
 * See the License for the specific language governing permissions and
 * limitations under the License.
 */

package org.apache.ignite.internal.processors.cache;

import java.util.ArrayList;
import java.util.Collection;
import java.util.Collections;
import java.util.Comparator;
import java.util.Deque;
import java.util.HashMap;
import java.util.HashSet;
import java.util.IdentityHashMap;
import java.util.LinkedList;
import java.util.List;
import java.util.ListIterator;
import java.util.Map;
import java.util.Set;
import java.util.UUID;
import java.util.concurrent.ConcurrentHashMap;
import java.util.concurrent.ConcurrentMap;
import java.util.concurrent.CountDownLatch;
import java.util.stream.Collectors;
import javax.management.MBeanServer;
import org.apache.ignite.IgniteCheckedException;
import org.apache.ignite.IgniteException;
import org.apache.ignite.IgniteSystemProperties;
import org.apache.ignite.cache.CacheExistsException;
import org.apache.ignite.cache.CacheMode;
import org.apache.ignite.cache.CacheRebalanceMode;
import org.apache.ignite.cache.QueryEntity;
import org.apache.ignite.cache.affinity.AffinityFunction;
import org.apache.ignite.cache.affinity.AffinityFunctionContext;
import org.apache.ignite.cache.affinity.rendezvous.RendezvousAffinityFunction;
import org.apache.ignite.cache.store.CacheStore;
import org.apache.ignite.cache.store.CacheStoreSessionListener;
import org.apache.ignite.cluster.ClusterNode;
import org.apache.ignite.configuration.CacheConfiguration;
import org.apache.ignite.configuration.DataStorageConfiguration;
import org.apache.ignite.configuration.DeploymentMode;
import org.apache.ignite.configuration.FileSystemConfiguration;
import org.apache.ignite.configuration.IgniteConfiguration;
import org.apache.ignite.configuration.MemoryConfiguration;
import org.apache.ignite.configuration.NearCacheConfiguration;
import org.apache.ignite.configuration.TransactionConfiguration;
import org.apache.ignite.configuration.WALMode;
import org.apache.ignite.events.EventType;
import org.apache.ignite.internal.GridKernalContext;
import org.apache.ignite.internal.IgniteClientDisconnectedCheckedException;
import org.apache.ignite.internal.IgniteComponentType;
import org.apache.ignite.internal.IgniteInternalFuture;
import org.apache.ignite.internal.IgniteNodeAttributes;
import org.apache.ignite.internal.IgniteTransactionsEx;
import org.apache.ignite.internal.binary.BinaryContext;
import org.apache.ignite.internal.binary.BinaryMarshaller;
import org.apache.ignite.internal.binary.GridBinaryMarshaller;
import org.apache.ignite.internal.managers.discovery.DiscoveryCustomMessage;
import org.apache.ignite.internal.pagemem.store.IgnitePageStoreManager;
import org.apache.ignite.internal.pagemem.wal.IgniteWriteAheadLogManager;
import org.apache.ignite.internal.processors.GridProcessorAdapter;
import org.apache.ignite.internal.processors.affinity.AffinityTopologyVersion;
import org.apache.ignite.internal.processors.affinity.GridAffinityAssignmentCache;
import org.apache.ignite.internal.processors.cache.CacheJoinNodeDiscoveryData.CacheInfo;
import org.apache.ignite.internal.processors.cache.binary.CacheObjectBinaryProcessorImpl;
import org.apache.ignite.internal.processors.cache.datastructures.CacheDataStructuresManager;
import org.apache.ignite.internal.processors.cache.distributed.dht.GridDhtCache;
import org.apache.ignite.internal.processors.cache.distributed.dht.GridDhtCacheAdapter;
import org.apache.ignite.internal.processors.cache.distributed.dht.GridDhtLocalPartition;
import org.apache.ignite.internal.processors.cache.distributed.dht.GridDhtPartitionTopology;
import org.apache.ignite.internal.processors.cache.distributed.dht.atomic.GridDhtAtomicCache;
import org.apache.ignite.internal.processors.cache.distributed.dht.colocated.GridDhtColocatedCache;
import org.apache.ignite.internal.processors.cache.distributed.dht.preloader.StopCachesOnClientReconnectExchangeTask;
import org.apache.ignite.internal.processors.cache.distributed.near.GridNearAtomicCache;
import org.apache.ignite.internal.processors.cache.distributed.near.GridNearTransactionalCache;
import org.apache.ignite.internal.processors.cache.dr.GridCacheDrManager;
import org.apache.ignite.internal.processors.cache.jta.CacheJtaManagerAdapter;
import org.apache.ignite.internal.processors.cache.local.GridLocalCache;
import org.apache.ignite.internal.processors.cache.local.atomic.GridLocalAtomicCache;
import org.apache.ignite.internal.processors.cache.persistence.DataRegion;
import org.apache.ignite.internal.processors.cache.persistence.DbCheckpointListener;
import org.apache.ignite.internal.processors.cache.persistence.GridCacheDatabaseSharedManager;
import org.apache.ignite.internal.processors.cache.persistence.IgniteCacheDatabaseSharedManager;
import org.apache.ignite.internal.processors.cache.persistence.file.FilePageStoreManager;
import org.apache.ignite.internal.processors.cache.persistence.freelist.FreeList;
import org.apache.ignite.internal.processors.cache.persistence.metastorage.MetaStorage;
import org.apache.ignite.internal.processors.cache.persistence.snapshot.IgniteCacheSnapshotManager;
import org.apache.ignite.internal.processors.cache.persistence.snapshot.SnapshotDiscoveryMessage;
import org.apache.ignite.internal.processors.cache.persistence.tree.reuse.ReuseList;
import org.apache.ignite.internal.processors.cache.persistence.wal.FileWriteAheadLogManager;
import org.apache.ignite.internal.processors.cache.persistence.wal.FsyncModeFileWriteAheadLogManager;
import org.apache.ignite.internal.processors.cache.query.GridCacheDistributedQueryManager;
import org.apache.ignite.internal.processors.cache.query.GridCacheLocalQueryManager;
import org.apache.ignite.internal.processors.cache.query.GridCacheQueryManager;
import org.apache.ignite.internal.processors.cache.query.continuous.CacheContinuousQueryManager;
import org.apache.ignite.internal.processors.cache.store.CacheStoreManager;
import org.apache.ignite.internal.processors.cache.transactions.IgniteTransactionsImpl;
import org.apache.ignite.internal.processors.cache.transactions.IgniteTxManager;
import org.apache.ignite.internal.processors.cache.version.GridCacheVersionManager;
import org.apache.ignite.internal.processors.cacheobject.IgniteCacheObjectProcessor;
import org.apache.ignite.internal.processors.cluster.ChangeGlobalStateFinishMessage;
import org.apache.ignite.internal.processors.cluster.ChangeGlobalStateMessage;
import org.apache.ignite.internal.processors.cluster.DiscoveryDataClusterState;
import org.apache.ignite.internal.processors.datastructures.DataStructuresProcessor;
import org.apache.ignite.internal.processors.plugin.CachePluginManager;
import org.apache.ignite.internal.processors.query.QuerySchema;
import org.apache.ignite.internal.processors.query.QueryUtils;
import org.apache.ignite.internal.processors.query.schema.SchemaExchangeWorkerTask;
import org.apache.ignite.internal.processors.query.schema.SchemaNodeLeaveExchangeWorkerTask;
import org.apache.ignite.internal.processors.query.schema.message.SchemaAbstractDiscoveryMessage;
import org.apache.ignite.internal.processors.query.schema.message.SchemaProposeDiscoveryMessage;
import org.apache.ignite.internal.processors.timeout.GridTimeoutObject;
import org.apache.ignite.internal.suggestions.GridPerformanceSuggestions;
import org.apache.ignite.internal.util.F0;
import org.apache.ignite.internal.util.future.GridCompoundFuture;
import org.apache.ignite.internal.util.future.GridFinishedFuture;
import org.apache.ignite.internal.util.future.GridFutureAdapter;
import org.apache.ignite.internal.util.lang.IgniteOutClosureX;
import org.apache.ignite.internal.util.tostring.GridToStringInclude;
import org.apache.ignite.internal.util.typedef.CIX1;
import org.apache.ignite.internal.util.typedef.F;
import org.apache.ignite.internal.util.typedef.T2;
import org.apache.ignite.internal.util.typedef.X;
import org.apache.ignite.internal.util.typedef.internal.A;
import org.apache.ignite.internal.util.typedef.internal.CU;
import org.apache.ignite.internal.util.typedef.internal.S;
import org.apache.ignite.internal.util.typedef.internal.U;
import org.apache.ignite.lang.IgniteBiTuple;
import org.apache.ignite.lang.IgniteClosure;
import org.apache.ignite.lang.IgniteFuture;
import org.apache.ignite.lang.IgnitePredicate;
import org.apache.ignite.lang.IgniteUuid;
import org.apache.ignite.lifecycle.LifecycleAware;
import org.apache.ignite.marshaller.Marshaller;
import org.apache.ignite.marshaller.MarshallerUtils;
import org.apache.ignite.marshaller.jdk.JdkMarshaller;
import org.apache.ignite.mxbean.CacheGroupMetricsMXBean;
import org.apache.ignite.mxbean.IgniteMBeanAware;
import org.apache.ignite.spi.IgniteNodeValidationResult;
import org.apache.ignite.spi.discovery.DiscoveryDataBag;
import org.apache.ignite.spi.discovery.DiscoveryDataBag.GridDiscoveryData;
import org.apache.ignite.spi.discovery.DiscoveryDataBag.JoiningNodeDiscoveryData;
import org.jetbrains.annotations.NotNull;
import org.jetbrains.annotations.Nullable;

import static org.apache.ignite.IgniteSystemProperties.IGNITE_CACHE_REMOVED_ENTRIES_TTL;
import static org.apache.ignite.IgniteSystemProperties.IGNITE_SKIP_CONFIGURATION_CONSISTENCY_CHECK;
import static org.apache.ignite.IgniteSystemProperties.getBoolean;
import static org.apache.ignite.cache.CacheAtomicityMode.ATOMIC;
import static org.apache.ignite.cache.CacheMode.LOCAL;
import static org.apache.ignite.cache.CacheMode.PARTITIONED;
import static org.apache.ignite.cache.CacheMode.REPLICATED;
import static org.apache.ignite.cache.CacheRebalanceMode.SYNC;
import static org.apache.ignite.cache.CacheWriteSynchronizationMode.FULL_ASYNC;
import static org.apache.ignite.cache.CacheWriteSynchronizationMode.FULL_SYNC;
import static org.apache.ignite.configuration.DeploymentMode.CONTINUOUS;
import static org.apache.ignite.configuration.DeploymentMode.ISOLATED;
import static org.apache.ignite.configuration.DeploymentMode.PRIVATE;
import static org.apache.ignite.configuration.DeploymentMode.SHARED;
import static org.apache.ignite.internal.GridComponent.DiscoveryDataExchangeType.CACHE_PROC;
import static org.apache.ignite.internal.IgniteComponentType.JTA;
import static org.apache.ignite.internal.IgniteNodeAttributes.ATTR_CONSISTENCY_CHECK_SKIPPED;
import static org.apache.ignite.internal.IgniteNodeAttributes.ATTR_TX_CONFIG;
import static org.apache.ignite.internal.processors.cache.GridCacheUtils.isNearEnabled;

/**
 * Cache processor.
 */
@SuppressWarnings({"unchecked", "TypeMayBeWeakened", "deprecation"})
public class GridCacheProcessor extends GridProcessorAdapter {
    /** */
    private final boolean startClientCaches =
        IgniteSystemProperties.getBoolean(IgniteSystemProperties.IGNITE_START_CACHES_ON_JOIN, false);

    private final boolean walFsyncWithDedicatedWorker =
        IgniteSystemProperties.getBoolean(IgniteSystemProperties.IGNITE_WAL_FSYNC_WITH_DEDICATED_WORKER, false);

    /** Shared cache context. */
    private GridCacheSharedContext<?, ?> sharedCtx;

    /** */
    private final ConcurrentMap<Integer, CacheGroupContext> cacheGrps = new ConcurrentHashMap<>();

    /** */
    private final Map<String, GridCacheAdapter<?, ?>> caches;

    /** Caches stopped from onKernalStop callback. */
    private final Map<String, GridCacheAdapter> stoppedCaches = new ConcurrentHashMap<>();

    /** Map of proxies. */
    private final ConcurrentHashMap<String, IgniteCacheProxyImpl<?, ?>> jCacheProxies;

    /** Caches stop sequence. */
    private final Deque<String> stopSeq;

    /** Transaction interface implementation. */
    private IgniteTransactionsImpl transactions;

    /** Pending cache starts. */
    private ConcurrentMap<UUID, IgniteInternalFuture> pendingFuts = new ConcurrentHashMap<>();

    /** Template configuration add futures. */
    private ConcurrentMap<String, IgniteInternalFuture> pendingTemplateFuts = new ConcurrentHashMap<>();

    /** Enable/disable cache statistics futures. */
    private ConcurrentMap<UUID, EnableStatisticsFuture> enableStatisticsFuts = new ConcurrentHashMap<>();

    /** */
    private ClusterCachesInfo cachesInfo;

    /** */
    private IdentityHashMap<CacheStore, ThreadLocal> sesHolders = new IdentityHashMap<>();

    /** Must use JDK marsh since it is used by discovery to fire custom events. */
    private final Marshaller marsh;

    /** Count down latch for caches. */
    private final CountDownLatch cacheStartedLatch = new CountDownLatch(1);

    /** Internal cache names. */
    private final Set<String> internalCaches;

    /** MBean group for cache group metrics */
    private final String CACHE_GRP_METRICS_MBEAN_GRP = "Cache groups";

    /**
     * @param ctx Kernal context.
     */
    public GridCacheProcessor(GridKernalContext ctx) {
        super(ctx);

        caches = new ConcurrentHashMap<>();
        jCacheProxies = new ConcurrentHashMap<>();
        stopSeq = new LinkedList<>();
        internalCaches = new HashSet<>();

        marsh = MarshallerUtils.jdkMarshaller(ctx.igniteInstanceName());
    }

    /**
     * @param cfg Initializes cache configuration with proper defaults.
     * @param cacheObjCtx Cache object context.
     * @throws IgniteCheckedException If configuration is not valid.
     */
    private void initialize(CacheConfiguration cfg, CacheObjectContext cacheObjCtx)
        throws IgniteCheckedException {
        CU.initializeConfigDefaults(log, cfg, cacheObjCtx);

        ctx.igfsHelper().preProcessCacheConfiguration(cfg);
    }

    /**
     * @param cfg Configuration to check for possible performance issues.
     * @param hasStore {@code True} if store is configured.
     */
    private void suggestOptimizations(CacheConfiguration cfg, boolean hasStore) {
        GridPerformanceSuggestions perf = ctx.performance();

        String msg = "Disable eviction policy (remove from configuration)";

        if (cfg.getEvictionPolicyFactory() != null || cfg.getEvictionPolicy() != null)
            perf.add(msg, false);
        else
            perf.add(msg, true);

        if (cfg.getCacheMode() == PARTITIONED) {
            perf.add("Disable near cache (set 'nearConfiguration' to null)", cfg.getNearConfiguration() == null);

            if (cfg.getAffinity() != null)
                perf.add("Decrease number of backups (set 'backups' to 0)", cfg.getBackups() == 0);
        }

        // Suppress warning if at least one ATOMIC cache found.
        perf.add("Enable ATOMIC mode if not using transactions (set 'atomicityMode' to ATOMIC)",
            cfg.getAtomicityMode() == ATOMIC);

        // Suppress warning if at least one non-FULL_SYNC mode found.
        perf.add("Disable fully synchronous writes (set 'writeSynchronizationMode' to PRIMARY_SYNC or FULL_ASYNC)",
            cfg.getWriteSynchronizationMode() != FULL_SYNC);

        if (hasStore && cfg.isWriteThrough())
            perf.add("Enable write-behind to persistent store (set 'writeBehindEnabled' to true)",
                cfg.isWriteBehindEnabled());
    }

    /**
     * Start cache rebalance.
     */
    public void enableRebalance() {
        for (IgniteCacheProxy c : publicCaches())
            c.rebalance();
    }

    /**
     * Create exchange worker task for custom discovery message.
     *
     * @param msg Custom discovery message.
     * @return Task or {@code null} if message doesn't require any special processing.
     */
    public CachePartitionExchangeWorkerTask exchangeTaskForCustomDiscoveryMessage(DiscoveryCustomMessage msg) {
        if (msg instanceof SchemaAbstractDiscoveryMessage) {
            SchemaAbstractDiscoveryMessage msg0 = (SchemaAbstractDiscoveryMessage)msg;

            if (msg0.exchange())
                return new SchemaExchangeWorkerTask(msg0);
        }
        else if (msg instanceof ClientCacheChangeDummyDiscoveryMessage) {
            ClientCacheChangeDummyDiscoveryMessage msg0 = (ClientCacheChangeDummyDiscoveryMessage)msg;

            return msg0;
        }
        else if (msg instanceof CacheStatisticsModeChangeMessage) {
            CacheStatisticsModeChangeMessage msg0 = (CacheStatisticsModeChangeMessage)msg;

            if (msg0.initial())
                return new CacheStatisticsModeChangeTask(msg0);
        }

        return null;
    }

    /**
     * Process custom exchange task.
     *
     * @param task Task.
     */
    void processCustomExchangeTask(CachePartitionExchangeWorkerTask task) {
        if (task instanceof SchemaExchangeWorkerTask) {
            SchemaAbstractDiscoveryMessage msg = ((SchemaExchangeWorkerTask)task).message();

            if (msg instanceof SchemaProposeDiscoveryMessage) {
                SchemaProposeDiscoveryMessage msg0 = (SchemaProposeDiscoveryMessage)msg;

                ctx.query().onSchemaPropose(msg0);
            }
            else
                U.warn(log, "Unsupported schema discovery message: " + msg);
        }
        else if (task instanceof SchemaNodeLeaveExchangeWorkerTask) {
            SchemaNodeLeaveExchangeWorkerTask task0 = (SchemaNodeLeaveExchangeWorkerTask)task;

            ctx.query().onNodeLeave(task0.node());
        }
        else if (task instanceof ClientCacheChangeDummyDiscoveryMessage) {
            ClientCacheChangeDummyDiscoveryMessage task0 = (ClientCacheChangeDummyDiscoveryMessage)task;

            sharedCtx.affinity().processClientCachesChanges(task0);
        }
        else if (task instanceof ClientCacheUpdateTimeout) {
            ClientCacheUpdateTimeout task0 = (ClientCacheUpdateTimeout)task;

            sharedCtx.affinity().sendClientCacheChangesMessage(task0);
        }
        else if (task instanceof CacheStatisticsModeChangeTask) {
            CacheStatisticsModeChangeTask task0 = (CacheStatisticsModeChangeTask)task;

            processStatisticsModeChange(task0.message());
        }
        else if (task instanceof StopCachesOnClientReconnectExchangeTask) {
            StopCachesOnClientReconnectExchangeTask task0 = (StopCachesOnClientReconnectExchangeTask)task;

            stopCachesOnClientReconnect(task0.stoppedCaches());

            task0.onDone();
        }
        else if (task instanceof WalStateNodeLeaveExchangeTask) {
            WalStateNodeLeaveExchangeTask task0 = (WalStateNodeLeaveExchangeTask)task;

            sharedCtx.walState().onNodeLeft(task0.node().id());
        }
        else
            U.warn(log, "Unsupported custom exchange task: " + task);
    }

    /**
     * @param c Ignite Configuration.
     * @param cc Cache Configuration.
     * @return {@code true} if cache is starting on client node and this node is affinity node for the cache.
     */
    private boolean storesLocallyOnClient(IgniteConfiguration c, CacheConfiguration cc) {
        if (c.isClientMode() && c.getDataStorageConfiguration() == null) {
            if (cc.getCacheMode() == LOCAL)
                return true;

            return ctx.discovery().cacheAffinityNode(ctx.discovery().localNode(), cc.getName());

        }
        else
            return false;
    }

    /**
     * @param c Ignite configuration.
     * @param cc Configuration to validate.
     * @param cacheType Cache type.
     * @param cfgStore Cache store.
     * @throws IgniteCheckedException If failed.
     */
    private void validate(IgniteConfiguration c,
        CacheConfiguration cc,
        CacheType cacheType,
        @Nullable CacheStore cfgStore) throws IgniteCheckedException {
        assertParameter(cc.getName() != null && !cc.getName().isEmpty(), "name is null or empty");

        if (cc.getCacheMode() == REPLICATED) {
            if (cc.getNearConfiguration() != null &&
                ctx.discovery().cacheAffinityNode(ctx.discovery().localNode(), cc.getName())) {
                U.warn(log, "Near cache cannot be used with REPLICATED cache, " +
                    "will be ignored [cacheName=" + U.maskName(cc.getName()) + ']');

                cc.setNearConfiguration(null);
            }
        }

        if (storesLocallyOnClient(c, cc))
            throw new IgniteCheckedException("DataRegion for client caches must be explicitly configured " +
                "on client node startup. Use DataStorageConfiguration to configure DataRegion.");

        if (cc.getCacheMode() == LOCAL && !cc.getAffinity().getClass().equals(LocalAffinityFunction.class))
            U.warn(log, "AffinityFunction configuration parameter will be ignored for local cache [cacheName=" +
                U.maskName(cc.getName()) + ']');

        if (cc.getAffinity().partitions() > CacheConfiguration.MAX_PARTITIONS_COUNT)
            throw new IgniteCheckedException("Cannot have more than " + CacheConfiguration.MAX_PARTITIONS_COUNT +
                " partitions [cacheName=" + cc.getName() + ", partitions=" + cc.getAffinity().partitions() + ']');

        if (cc.getRebalanceMode() != CacheRebalanceMode.NONE)
            assertParameter(cc.getRebalanceBatchSize() > 0, "rebalanceBatchSize > 0");

        if (cc.getCacheMode() == PARTITIONED || cc.getCacheMode() == REPLICATED) {
            if (cc.getAtomicityMode() == ATOMIC && cc.getWriteSynchronizationMode() == FULL_ASYNC)
                U.warn(log, "Cache write synchronization mode is set to FULL_ASYNC. All single-key 'put' and " +
                    "'remove' operations will return 'null', all 'putx' and 'removex' operations will return" +
                    " 'true' [cacheName=" + U.maskName(cc.getName()) + ']');
        }

        DeploymentMode depMode = c.getDeploymentMode();

        if (c.isPeerClassLoadingEnabled() && (depMode == PRIVATE || depMode == ISOLATED) &&
            !CU.isSystemCache(cc.getName()) && !(c.getMarshaller() instanceof BinaryMarshaller))
            throw new IgniteCheckedException("Cache can be started in PRIVATE or ISOLATED deployment mode only when" +
                " BinaryMarshaller is used [depMode=" + ctx.config().getDeploymentMode() + ", marshaller=" +
                c.getMarshaller().getClass().getName() + ']');

        if (cc.getAffinity().partitions() > CacheConfiguration.MAX_PARTITIONS_COUNT)
            throw new IgniteCheckedException("Affinity function must return at most " +
                CacheConfiguration.MAX_PARTITIONS_COUNT + " partitions [actual=" + cc.getAffinity().partitions() +
                ", affFunction=" + cc.getAffinity() + ", cacheName=" + cc.getName() + ']');

        if (cc.isWriteBehindEnabled()) {
            if (cfgStore == null)
                throw new IgniteCheckedException("Cannot enable write-behind (writer or store is not provided) " +
                    "for cache: " + U.maskName(cc.getName()));

            assertParameter(cc.getWriteBehindBatchSize() > 0, "writeBehindBatchSize > 0");
            assertParameter(cc.getWriteBehindFlushSize() >= 0, "writeBehindFlushSize >= 0");
            assertParameter(cc.getWriteBehindFlushFrequency() >= 0, "writeBehindFlushFrequency >= 0");
            assertParameter(cc.getWriteBehindFlushThreadCount() > 0, "writeBehindFlushThreadCount > 0");

            if (cc.getWriteBehindFlushSize() == 0 && cc.getWriteBehindFlushFrequency() == 0)
                throw new IgniteCheckedException("Cannot set both 'writeBehindFlushFrequency' and " +
                    "'writeBehindFlushSize' parameters to 0 for cache: " + U.maskName(cc.getName()));
        }

        if (cc.isReadThrough() && cfgStore == null)
            throw new IgniteCheckedException("Cannot enable read-through (loader or store is not provided) " +
                "for cache: " + U.maskName(cc.getName()));

        if (cc.isWriteThrough() && cfgStore == null)
            throw new IgniteCheckedException("Cannot enable write-through (writer or store is not provided) " +
                "for cache: " + U.maskName(cc.getName()));

        long delay = cc.getRebalanceDelay();

        if (delay != 0) {
            if (cc.getCacheMode() != PARTITIONED)
                U.warn(log, "Rebalance delay is supported only for partitioned caches (will ignore): " + (cc.getName()),
                    "Will ignore rebalance delay for cache: " + U.maskName(cc.getName()));
            else if (cc.getRebalanceMode() == SYNC) {
                if (delay < 0) {
                    U.warn(log, "Ignoring SYNC rebalance mode with manual rebalance start (node will not wait for " +
                            "rebalancing to be finished): " + U.maskName(cc.getName()),
                        "Node will not wait for rebalance in SYNC mode: " + U.maskName(cc.getName()));
                }
                else {
                    U.warn(log, "Using SYNC rebalance mode with rebalance delay (node will wait until rebalancing is " +
                            "initiated for " + delay + "ms) for cache: " + U.maskName(cc.getName()),
                        "Node will wait until rebalancing is initiated for " + delay + "ms for cache: " + U.maskName(cc.getName()));
                }
            }
        }

        ctx.igfsHelper().validateCacheConfiguration(cc);

        if (cc.getAtomicityMode() == ATOMIC)
            assertParameter(cc.getTransactionManagerLookupClassName() == null,
                "transaction manager can not be used with ATOMIC cache");

        if ((cc.getEvictionPolicyFactory() != null || cc.getEvictionPolicy() != null) && !cc.isOnheapCacheEnabled())
            throw new IgniteCheckedException("Onheap cache must be enabled if eviction policy is configured [cacheName="
                + U.maskName(cc.getName()) + "]");

        if (cacheType != CacheType.DATA_STRUCTURES && DataStructuresProcessor.isDataStructureCache(cc.getName()))
            throw new IgniteCheckedException("Using cache names reserved for datastructures is not allowed for " +
                "other cache types [cacheName=" + cc.getName() + ", cacheType=" + cacheType + "]");

        if (cacheType != CacheType.DATA_STRUCTURES && DataStructuresProcessor.isReservedGroup(cc.getGroupName()))
            throw new IgniteCheckedException("Using cache group names reserved for datastructures is not allowed for " +
                "other cache types [cacheName=" + cc.getName() + ", groupName=" + cc.getGroupName() +
                ", cacheType=" + cacheType + "]");
    }

    /**
     * @param ctx Context.
     * @return DHT managers.
     */
    private List<GridCacheManager> dhtManagers(GridCacheContext ctx) {
        return F.asList(ctx.store(), ctx.events(), ctx.evicts(), ctx.queries(), ctx.continuousQueries(),
            ctx.dr());
    }

    /**
     * @param ctx Context.
     * @return Managers present in both, DHT and Near caches.
     */
    @SuppressWarnings("IfMayBeConditional")
    private Collection<GridCacheManager> dhtExcludes(GridCacheContext ctx) {
        if (ctx.config().getCacheMode() == LOCAL || !isNearEnabled(ctx))
            return Collections.emptyList();
        else
            return F.asList(ctx.queries(), ctx.continuousQueries(), ctx.store());
    }

    /**
     * @param cfg Configuration.
     * @param objs Extra components.
     * @throws IgniteCheckedException If failed to inject.
     */
    private void prepare(CacheConfiguration cfg, Collection<Object> objs) throws IgniteCheckedException {
        prepare(cfg, cfg.getEvictionPolicyFactory(), false);
        prepare(cfg, cfg.getEvictionPolicy(), false);
        prepare(cfg, cfg.getAffinity(), false);
        prepare(cfg, cfg.getAffinityMapper(), false);
        prepare(cfg, cfg.getEvictionFilter(), false);
        prepare(cfg, cfg.getInterceptor(), false);

        NearCacheConfiguration nearCfg = cfg.getNearConfiguration();

        if (nearCfg != null) {
            prepare(cfg, nearCfg.getNearEvictionPolicyFactory(), true);
            prepare(cfg, nearCfg.getNearEvictionPolicy(), true);
        }

        for (Object obj : objs)
            prepare(cfg, obj, false);
    }

    /**
     * @param cfg Cache configuration.
     * @param rsrc Resource.
     * @param near Near flag.
     * @throws IgniteCheckedException If failed.
     */
    private void prepare(CacheConfiguration cfg, @Nullable Object rsrc, boolean near) throws IgniteCheckedException {
        if (rsrc != null) {
            ctx.resource().injectGeneric(rsrc);

            ctx.resource().injectCacheName(rsrc, cfg.getName());

            registerMbean(rsrc, cfg.getName(), near);
        }
    }

    /**
     * @param cctx Cache context.
     */
    private void cleanup(GridCacheContext cctx) {
        CacheConfiguration cfg = cctx.config();

        cleanup(cfg, cfg.getEvictionPolicyFactory(), false);
        cleanup(cfg, cfg.getEvictionPolicy(), false);
        cleanup(cfg, cfg.getAffinity(), false);
        cleanup(cfg, cfg.getAffinityMapper(), false);
        cleanup(cfg, cfg.getEvictionFilter(), false);
        cleanup(cfg, cfg.getInterceptor(), false);
        cleanup(cfg, cctx.store().configuredStore(), false);

        if (!CU.isUtilityCache(cfg.getName()) && !CU.isSystemCache(cfg.getName())) {
            unregisterMbean(cctx.cache().localMxBean(), cfg.getName(), false);
            unregisterMbean(cctx.cache().clusterMxBean(), cfg.getName(), false);
        }

        NearCacheConfiguration nearCfg = cfg.getNearConfiguration();

        if (nearCfg != null) {
            cleanup(cfg, nearCfg.getNearEvictionPolicyFactory(), true);
            cleanup(cfg, nearCfg.getNearEvictionPolicy(), true);
        }

        cctx.cleanup();
    }

    /**
     * @param grp Cache group.
     */
    private void cleanup(CacheGroupContext grp) {
        CacheConfiguration cfg = grp.config();

        for (Object obj : grp.configuredUserObjects())
            cleanup(cfg, obj, false);

        if (!grp.systemCache() && !U.IGNITE_MBEANS_DISABLED) {
            try {
                ctx.config().getMBeanServer().unregisterMBean(U.makeMBeanName(ctx.igniteInstanceName(),
                    CACHE_GRP_METRICS_MBEAN_GRP, grp.cacheOrGroupName()));
            }
            catch (Throwable e) {
                U.error(log, "Failed to unregister MBean for cache group: " + grp.name(), e);
            }
        }
    }

    /**
     * @param cfg Cache configuration.
     * @param rsrc Resource.
     * @param near Near flag.
     */
    private void cleanup(CacheConfiguration cfg, @Nullable Object rsrc, boolean near) {
        if (rsrc != null) {
            unregisterMbean(rsrc, cfg.getName(), near);

            try {
                ctx.resource().cleanupGeneric(rsrc);
            }
            catch (IgniteCheckedException e) {
                U.error(log, "Failed to cleanup resource: " + rsrc, e);
            }
        }
    }

    /** {@inheritDoc} */
    @SuppressWarnings({"unchecked"})
    @Override public void start() throws IgniteCheckedException {
        cachesInfo = new ClusterCachesInfo(ctx);

        DeploymentMode depMode = ctx.config().getDeploymentMode();

        if (!F.isEmpty(ctx.config().getCacheConfiguration())) {
            if (depMode != CONTINUOUS && depMode != SHARED)
                U.warn(log, "Deployment mode for cache is not CONTINUOUS or SHARED " +
                        "(it is recommended that you change deployment mode and restart): " + depMode,
                    "Deployment mode for cache is not CONTINUOUS or SHARED.");
        }

        initializeInternalCacheNames();

        Collection<CacheStoreSessionListener> sessionListeners =
            CU.startStoreSessionListeners(ctx, ctx.config().getCacheStoreSessionListenerFactories());

        sharedCtx = createSharedContext(ctx, sessionListeners);

        transactions = new IgniteTransactionsImpl(sharedCtx);

        // Start shared managers.
        for (GridCacheSharedManager mgr : sharedCtx.managers())
            mgr.start(sharedCtx);

        if (!ctx.isDaemon()) {
            Map<String, CacheInfo> caches = new HashMap<>();

            Map<String, CacheInfo> templates = new HashMap<>();

            addCacheOnJoinFromConfig(caches, templates);

            CacheJoinNodeDiscoveryData discoData = new CacheJoinNodeDiscoveryData(
                IgniteUuid.randomUuid(),
                caches,
                templates,
                startAllCachesOnClientStart()
            );

            cachesInfo.onStart(discoData);

            if (log.isDebugEnabled())
                log.debug("Started cache processor.");
        }

        ctx.state().cacheProcessorStarted();
    }

    /**
     * @param cfg Cache configuration.
     * @param sql SQL flag.
     * @param caches Caches map.
     * @param templates Templates map.
     * @throws IgniteCheckedException If failed.
     */
    private void addCacheOnJoin(CacheConfiguration<?, ?> cfg, boolean sql,
        Map<String, CacheInfo> caches,
        Map<String, CacheInfo> templates) throws IgniteCheckedException {
        String cacheName = cfg.getName();

        CU.validateCacheName(cacheName);

        cloneCheckSerializable(cfg);

        CacheObjectContext cacheObjCtx = ctx.cacheObjects().contextForCache(cfg);

        // Initialize defaults.
        initialize(cfg, cacheObjCtx);

        StoredCacheData cacheData = new StoredCacheData(cfg);

        cacheData.sql(sql);

        boolean template = cacheName.endsWith("*");

        if (!template) {
            if (caches.containsKey(cacheName)) {
                throw new IgniteCheckedException("Duplicate cache name found (check configuration and " +
                    "assign unique name to each cache): " + cacheName);
            }

            CacheType cacheType = cacheType(cacheName);

            if (cacheType != CacheType.USER && cfg.getDataRegionName() == null)
                cfg.setDataRegionName(sharedCtx.database().systemDateRegionName());

            if (!cacheType.userCache())
                stopSeq.addLast(cacheName);
            else
                stopSeq.addFirst(cacheName);

            caches.put(cacheName, new CacheJoinNodeDiscoveryData.CacheInfo(cacheData, cacheType, cacheData.sql(), 0));
        }
        else
            templates.put(cacheName, new CacheJoinNodeDiscoveryData.CacheInfo(cacheData, CacheType.USER, false, 0));
    }

    /**
     * @param caches Caches map.
     * @param templates Templates map.
     * @throws IgniteCheckedException If failed.
     */
    private void addCacheOnJoinFromConfig(
        Map<String, CacheInfo> caches,
        Map<String, CacheInfo> templates
    ) throws IgniteCheckedException {
        assert !ctx.config().isDaemon();

        CacheConfiguration[] cfgs = ctx.config().getCacheConfiguration();

        for (int i = 0; i < cfgs.length; i++) {
            CacheConfiguration<?, ?> cfg = new CacheConfiguration(cfgs[i]);

            // Replace original configuration value.
            cfgs[i] = cfg;

            addCacheOnJoin(cfg, false, caches, templates);
        }
    }

    /**
     * Initialize internal cache names
     */
    private void initializeInternalCacheNames() {
        FileSystemConfiguration[] igfsCfgs = ctx.grid().configuration().getFileSystemConfiguration();

        if (igfsCfgs != null) {
            for (FileSystemConfiguration igfsCfg : igfsCfgs) {
                internalCaches.add(igfsCfg.getMetaCacheConfiguration().getName());
                internalCaches.add(igfsCfg.getDataCacheConfiguration().getName());
            }
        }

        if (IgniteComponentType.HADOOP.inClassPath())
            internalCaches.add(CU.SYS_CACHE_HADOOP_MR);
    }

    /**
     * @param grpId Group ID.
     * @return Cache group.
     */
    @Nullable public CacheGroupContext cacheGroup(int grpId) {
        return cacheGrps.get(grpId);
    }

    /**
     * @return Cache groups.
     */
    public Collection<CacheGroupContext> cacheGroups() {
        return cacheGrps.values();
    }

    /** {@inheritDoc} */
    @SuppressWarnings("unchecked")
    @Override public void onKernalStart(boolean active) throws IgniteCheckedException {
        if (ctx.isDaemon())
            return;

        try {
            boolean checkConsistency = !getBoolean(IGNITE_SKIP_CONFIGURATION_CONSISTENCY_CHECK);

            if (checkConsistency)
                checkConsistency();

            cachesInfo.onKernalStart(checkConsistency);

            sharedCtx.walState().onKernalStart();

            ctx.query().onCacheKernalStart();

            sharedCtx.exchange().onKernalStart(active, false);
        }
        finally {
            cacheStartedLatch.countDown();
        }

        if (!ctx.clientNode())
            addRemovedItemsCleanupTask(Long.getLong(IGNITE_CACHE_REMOVED_ENTRIES_TTL, 10_000));

        // Escape if cluster inactive.
        if (!active)
            return;

        ctx.service().onUtilityCacheStarted();

        final AffinityTopologyVersion startTopVer = ctx.discovery().localJoin().joinTopologyVersion();

        final List<IgniteInternalFuture> syncFuts = new ArrayList<>(caches.size());

        sharedCtx.forAllCaches(new CIX1<GridCacheContext>() {
            @Override public void applyx(GridCacheContext cctx) {
                CacheConfiguration cfg = cctx.config();

                if (cctx.affinityNode() &&
                    cfg.getRebalanceMode() == SYNC &&
                    startTopVer.equals(cctx.startTopologyVersion())) {
                    CacheMode cacheMode = cfg.getCacheMode();

                    if (cacheMode == REPLICATED || (cacheMode == PARTITIONED && cfg.getRebalanceDelay() >= 0))
                        // Need to wait outside to avoid a deadlock
                        syncFuts.add(cctx.preloader().syncFuture());
                }
            }
        });

        for (int i = 0, size = syncFuts.size(); i < size; i++)
            syncFuts.get(i).get();
    }

    /**
     * @param timeout Cleanup timeout.
     */
    private void addRemovedItemsCleanupTask(long timeout) {
        ctx.timeout().addTimeoutObject(new RemovedItemsCleanupTask(timeout));
    }

    /**
     * @throws IgniteCheckedException if check failed.
     */
    private void checkConsistency() throws IgniteCheckedException {
        for (ClusterNode n : ctx.discovery().remoteNodes()) {
            if (Boolean.TRUE.equals(n.attribute(ATTR_CONSISTENCY_CHECK_SKIPPED)))
                continue;

            checkTransactionConfiguration(n);

            checkMemoryConfiguration(n);

            DeploymentMode locDepMode = ctx.config().getDeploymentMode();
            DeploymentMode rmtDepMode = n.attribute(IgniteNodeAttributes.ATTR_DEPLOYMENT_MODE);

            CU.checkAttributeMismatch(log, null, n.id(), "deploymentMode", "Deployment mode",
                locDepMode, rmtDepMode, true);
        }
    }

    /** {@inheritDoc} */
    @SuppressWarnings("unchecked")
    @Override public void stop(boolean cancel) throws IgniteCheckedException {
        stopCaches(cancel);

        List<? extends GridCacheSharedManager<?, ?>> mgrs = sharedCtx.managers();

        for (ListIterator<? extends GridCacheSharedManager<?, ?>> it = mgrs.listIterator(mgrs.size()); it.hasPrevious(); ) {
            GridCacheSharedManager<?, ?> mgr = it.previous();

            mgr.stop(cancel);
        }

        CU.stopStoreSessionListeners(ctx, sharedCtx.storeSessionListeners());

        sharedCtx.cleanup();

        if (log.isDebugEnabled())
            log.debug("Stopped cache processor.");
    }

    /**
     * @param cancel Cancel.
     */
    public void stopCaches(boolean cancel) {
        for (String cacheName : stopSeq) {
            GridCacheAdapter<?, ?> cache = stoppedCaches.remove(cacheName);

            if (cache != null)
                stopCache(cache, cancel, false);
        }

        for (GridCacheAdapter<?, ?> cache : stoppedCaches.values()) {
            if (cache == stoppedCaches.remove(cache.name()))
                stopCache(cache, cancel, false);
        }

        for (CacheGroupContext grp : cacheGrps.values())
            stopCacheGroup(grp.groupId());
    }

    /**
     * Blocks all available gateways
     */
    public void blockGateways() {
        for (IgniteCacheProxy<?, ?> proxy : jCacheProxies.values())
            proxy.context().gate().onStopped();
    }

    /** {@inheritDoc} */
    @SuppressWarnings("unchecked")
    @Override public void onKernalStop(boolean cancel) {
        cacheStartedLatch.countDown();

        GridCachePartitionExchangeManager<Object, Object> exch = context().exchange();

        // Stop exchange manager first so that we call onKernalStop on all caches.
        // No new caches should be added after this point.
        exch.onKernalStop(cancel);

        sharedCtx.mvcc().onStop();

        for (CacheGroupContext grp : cacheGrps.values())
            grp.onKernalStop();

        onKernalStopCaches(cancel);

        cancelFutures();

        List<? extends GridCacheSharedManager<?, ?>> sharedMgrs = sharedCtx.managers();

        for (ListIterator<? extends GridCacheSharedManager<?, ?>> it = sharedMgrs.listIterator(sharedMgrs.size());
            it.hasPrevious(); ) {
            GridCacheSharedManager<?, ?> mgr = it.previous();

            if (mgr != exch)
                mgr.onKernalStop(cancel);
        }
    }

    /**
     * @param cancel Cancel.
     */
    public void onKernalStopCaches(boolean cancel) {
        IgniteCheckedException affErr =
            new IgniteCheckedException("Failed to wait for topology update, node is stopping.");

        for (CacheGroupContext grp : cacheGrps.values()) {
            GridAffinityAssignmentCache aff = grp.affinity();

            aff.cancelFutures(affErr);
        }

        for (String cacheName : stopSeq) {
            GridCacheAdapter<?, ?> cache = caches.remove(cacheName);

            if (cache != null) {
                stoppedCaches.put(cacheName, cache);

                onKernalStop(cache, cancel);
            }
        }

        for (Map.Entry<String, GridCacheAdapter<?, ?>> entry : caches.entrySet()) {
            GridCacheAdapter<?, ?> cache = entry.getValue();

            if (cache == caches.remove(entry.getKey())) {
                stoppedCaches.put(entry.getKey(), cache);

                onKernalStop(entry.getValue(), cancel);
            }
        }
    }

    /** {@inheritDoc} */
    @Override public void onDisconnected(IgniteFuture<?> reconnectFut) throws IgniteCheckedException {
        IgniteClientDisconnectedCheckedException err = new IgniteClientDisconnectedCheckedException(
            ctx.cluster().clientReconnectFuture(),
            "Failed to execute dynamic cache change request, client node disconnected.");

        for (IgniteInternalFuture fut : pendingFuts.values())
            ((GridFutureAdapter)fut).onDone(err);

        for (IgniteInternalFuture fut : pendingTemplateFuts.values())
            ((GridFutureAdapter)fut).onDone(err);

        for (EnableStatisticsFuture fut : enableStatisticsFuts.values())
            fut.onDone(err);

        for (CacheGroupContext grp : cacheGrps.values())
            grp.onDisconnected(reconnectFut);

        for (GridCacheAdapter cache : caches.values()) {
            GridCacheContext cctx = cache.context();

            cctx.gate().onDisconnected(reconnectFut);

            List<GridCacheManager> mgrs = cache.context().managers();

            for (ListIterator<GridCacheManager> it = mgrs.listIterator(mgrs.size()); it.hasPrevious(); ) {
                GridCacheManager mgr = it.previous();

                mgr.onDisconnected(reconnectFut);
            }
        }

        sharedCtx.onDisconnected(reconnectFut);

        cachesInfo.onDisconnected();
    }

    /**
     * @param cctx Cache context.
     * @param stoppedCaches List where stopped cache should be added.
     */
    private void stopCacheOnReconnect(GridCacheContext cctx, List<GridCacheAdapter> stoppedCaches) {
        cctx.gate().reconnected(true);

        sharedCtx.removeCacheContext(cctx);

        caches.remove(cctx.name());
        jCacheProxies.remove(cctx.name());

        stoppedCaches.add(cctx.cache());
    }

    /** {@inheritDoc} */
    @Override public IgniteInternalFuture<?> onReconnected(boolean clusterRestarted) throws IgniteCheckedException {
        List<GridCacheAdapter> reconnected = new ArrayList<>(caches.size());

        DiscoveryDataClusterState state = ctx.state().clusterState();

        boolean active = state.active() && !state.transition();

        ClusterCachesReconnectResult reconnectRes = cachesInfo.onReconnected(active, state.transition());

        final List<GridCacheAdapter> stoppedCaches = new ArrayList<>();

        for (final GridCacheAdapter cache : caches.values()) {
            boolean stopped = reconnectRes.stoppedCacheGroups().contains(cache.context().groupId())
                || reconnectRes.stoppedCaches().contains(cache.name());

            if (stopped)
                stopCacheOnReconnect(cache.context(), stoppedCaches);
            else {
                cache.onReconnected();

                reconnected.add(cache);

                if (cache.context().userCache()) {
                    // Re-create cache structures inside indexing in order to apply recent schema changes.
                    GridCacheContext cctx = cache.context();

                    DynamicCacheDescriptor desc = cacheDescriptor(cctx.name());

                    assert desc != null : cctx.name();

                    boolean rmvIdx = !cache.context().group().persistenceEnabled();

                    ctx.query().onCacheStop0(cctx, rmvIdx);
                    ctx.query().onCacheStart0(cctx, desc.schema());
                }
            }
        }

        final Set<Integer> stoppedGrps = reconnectRes.stoppedCacheGroups();

        for (CacheGroupContext grp : cacheGrps.values()) {
            if (stoppedGrps.contains(grp.groupId()))
                cacheGrps.remove(grp.groupId());
            else
                grp.onReconnected();
        }

        sharedCtx.onReconnected(active);

        for (GridCacheAdapter cache : reconnected)
            cache.context().gate().reconnected(false);

        if (!stoppedCaches.isEmpty())
            return sharedCtx.exchange().deferStopCachesOnClientReconnect(stoppedCaches);

        return null;
    }

    /**
     * @param cache Cache to start.
     * @param schema Cache schema.
     * @throws IgniteCheckedException If failed to start cache.
     */
    @SuppressWarnings({"TypeMayBeWeakened", "unchecked"})
    private void startCache(GridCacheAdapter<?, ?> cache, QuerySchema schema) throws IgniteCheckedException {
        GridCacheContext<?, ?> cacheCtx = cache.context();

        CacheConfiguration cfg = cacheCtx.config();

        // Intentionally compare Boolean references using '!=' below to check if the flag has been explicitly set.
        if (cfg.isStoreKeepBinary() && cfg.isStoreKeepBinary() != CacheConfiguration.DFLT_STORE_KEEP_BINARY
            && !(ctx.config().getMarshaller() instanceof BinaryMarshaller))
            U.warn(log, "CacheConfiguration.isStoreKeepBinary() configuration property will be ignored because " +
                "BinaryMarshaller is not used");

        // Start managers.
        for (GridCacheManager mgr : F.view(cacheCtx.managers(), F.notContains(dhtExcludes(cacheCtx))))
            mgr.start(cacheCtx);

        cacheCtx.initConflictResolver();

        if (cfg.getCacheMode() != LOCAL && GridCacheUtils.isNearEnabled(cfg)) {
            GridCacheContext<?, ?> dhtCtx = cacheCtx.near().dht().context();

            // Start DHT managers.
            for (GridCacheManager mgr : dhtManagers(dhtCtx))
                mgr.start(dhtCtx);

            dhtCtx.initConflictResolver();

            // Start DHT cache.
            dhtCtx.cache().start();

            if (log.isDebugEnabled())
                log.debug("Started DHT cache: " + dhtCtx.cache().name());
        }

        ctx.continuous().onCacheStart(cacheCtx);

        cacheCtx.cache().start();

        ctx.query().onCacheStart(cacheCtx, schema);

        cacheCtx.onStarted();

        String memPlcName = cfg.getDataRegionName();

        if (memPlcName == null && ctx.config().getDataStorageConfiguration() != null)
            memPlcName = ctx.config().getDataStorageConfiguration().getDefaultDataRegionConfiguration().getName();

        if (log.isInfoEnabled()) {
            log.info("Started cache [name=" + cfg.getName() +
                ", id=" + cacheCtx.cacheId() +
                (cfg.getGroupName() != null ? ", group=" + cfg.getGroupName() : "") +
                ", memoryPolicyName=" + memPlcName +
                ", mode=" + cfg.getCacheMode() +
                ", atomicity=" + cfg.getAtomicityMode() +
<<<<<<< HEAD
                ", backups=" + cfg.getBackups() +
                ", mvcc=" + cacheCtx.mvccEnabled() + ']');
=======
                ", backups=" + cfg.getBackups() + ']');
>>>>>>> 7366809e
        }
    }

    /**
     * @param cache Cache to stop.
     * @param cancel Cancel flag.
     * @param destroy Destroy data flag. Setting to <code>true</code> will remove all cache data.
     */
    @SuppressWarnings({"TypeMayBeWeakened", "unchecked"})
    private void stopCache(GridCacheAdapter<?, ?> cache, boolean cancel, boolean destroy) {
        GridCacheContext ctx = cache.context();

        try {
            if (!cache.isNear() && ctx.shared().wal() != null) {
                try {
                    ctx.shared().wal().fsync(null);
                }
                catch (IgniteCheckedException e) {
                    U.error(log, "Failed to flush write-ahead log on cache stop " +
                        "[cache=" + ctx.name() + "]", e);
                }
            }

            sharedCtx.removeCacheContext(ctx);

            cache.stop();

            ctx.kernalContext().query().onCacheStop(ctx, !cache.context().group().persistenceEnabled() || destroy);

            if (isNearEnabled(ctx)) {
                GridDhtCacheAdapter dht = ctx.near().dht();

                // Check whether dht cache has been started.
                if (dht != null) {
                    dht.stop();

                    GridCacheContext<?, ?> dhtCtx = dht.context();

                    List<GridCacheManager> dhtMgrs = dhtManagers(dhtCtx);

                    for (ListIterator<GridCacheManager> it = dhtMgrs.listIterator(dhtMgrs.size()); it.hasPrevious(); ) {
                        GridCacheManager mgr = it.previous();

                        mgr.stop(cancel, destroy);
                    }
                }
            }

            List<GridCacheManager> mgrs = ctx.managers();

            Collection<GridCacheManager> excludes = dhtExcludes(ctx);

            // Reverse order.
            for (ListIterator<GridCacheManager> it = mgrs.listIterator(mgrs.size()); it.hasPrevious(); ) {
                GridCacheManager mgr = it.previous();

                if (!excludes.contains(mgr))
                    mgr.stop(cancel, destroy);
            }

            ctx.kernalContext().continuous().onCacheStop(ctx);

            ctx.kernalContext().cache().context().snapshot().onCacheStop(ctx);

            ctx.group().stopCache(ctx, destroy);

            U.stopLifecycleAware(log, lifecycleAwares(ctx.group(), cache.configuration(), ctx.store().configuredStore()));

            if (log.isInfoEnabled()) {
                if (ctx.group().sharedGroup())
                    log.info("Stopped cache [cacheName=" + cache.name() + ", group=" + ctx.group().name() + ']');
                else
                    log.info("Stopped cache [cacheName=" + cache.name() + ']');
            }
        }
        finally {
            cleanup(ctx);
        }
    }

    /**
     * @throws IgniteCheckedException If failed to wait.
     */
    public void awaitStarted() throws IgniteCheckedException {
        U.await(cacheStartedLatch);
    }

    /**
     * @param cache Cache.
     * @throws IgniteCheckedException If failed.
     */
    @SuppressWarnings("unchecked")
    private void onKernalStart(GridCacheAdapter<?, ?> cache) throws IgniteCheckedException {
        GridCacheContext<?, ?> ctx = cache.context();

        // Start DHT cache as well.
        if (isNearEnabled(ctx)) {
            GridDhtCacheAdapter dht = ctx.near().dht();

            GridCacheContext<?, ?> dhtCtx = dht.context();

            for (GridCacheManager mgr : dhtManagers(dhtCtx))
                mgr.onKernalStart();

            dht.onKernalStart();

            if (log.isDebugEnabled())
                log.debug("Executed onKernalStart() callback for DHT cache: " + dht.name());
        }

        for (GridCacheManager mgr : F.view(ctx.managers(), F0.notContains(dhtExcludes(ctx))))
            mgr.onKernalStart();

        cache.onKernalStart();

        if (ctx.events().isRecordable(EventType.EVT_CACHE_STARTED))
            ctx.events().addEvent(EventType.EVT_CACHE_STARTED);

        if (log.isDebugEnabled())
            log.debug("Executed onKernalStart() callback for cache [name=" + cache.name() + ", mode=" +
                cache.configuration().getCacheMode() + ']');
    }

    /**
     * @param cache Cache to stop.
     * @param cancel Cancel flag.
     */
    @SuppressWarnings("unchecked")
    private void onKernalStop(GridCacheAdapter<?, ?> cache, boolean cancel) {
        GridCacheContext ctx = cache.context();

        if (isNearEnabled(ctx)) {
            GridDhtCacheAdapter dht = ctx.near().dht();

            if (dht != null) {
                GridCacheContext<?, ?> dhtCtx = dht.context();

                for (GridCacheManager mgr : dhtManagers(dhtCtx))
                    mgr.onKernalStop(cancel);

                dht.onKernalStop();
            }
        }

        List<GridCacheManager> mgrs = ctx.managers();

        Collection<GridCacheManager> excludes = dhtExcludes(ctx);

        // Reverse order.
        for (ListIterator<GridCacheManager> it = mgrs.listIterator(mgrs.size()); it.hasPrevious(); ) {
            GridCacheManager mgr = it.previous();

            if (!excludes.contains(mgr))
                mgr.onKernalStop(cancel);
        }

        cache.onKernalStop();

        if (ctx.events().isRecordable(EventType.EVT_CACHE_STOPPED))
            ctx.events().addEvent(EventType.EVT_CACHE_STOPPED);
    }

    /**
     * @param cfg Cache configuration to use to create cache.
     * @param grp Cache group.
     * @param pluginMgr Cache plugin manager.
     * @param desc Cache descriptor.
     * @param locStartTopVer Current topology version.
     * @param cacheObjCtx Cache object context.
     * @param affNode {@code True} if local node affinity node.
     * @param updatesAllowed Updates allowed flag.
     * @param disabledAfterStart If true, then we will discard restarting state from proxies. If false then we will
     * change state of proxies to restarting
     * @return Cache context.
     * @throws IgniteCheckedException If failed to create cache.
     */
    private GridCacheContext createCache(CacheConfiguration<?, ?> cfg,
        CacheGroupContext grp,
        @Nullable CachePluginManager pluginMgr,
        DynamicCacheDescriptor desc,
        AffinityTopologyVersion locStartTopVer,
        CacheObjectContext cacheObjCtx,
        boolean affNode,
        boolean updatesAllowed,
        boolean disabledAfterStart)
        throws IgniteCheckedException {
        assert cfg != null;

        if (cfg.getCacheStoreFactory() instanceof GridCacheLoaderWriterStoreFactory) {
            GridCacheLoaderWriterStoreFactory factory = (GridCacheLoaderWriterStoreFactory)cfg.getCacheStoreFactory();

            prepare(cfg, factory.loaderFactory(), false);
            prepare(cfg, factory.writerFactory(), false);
        }
        else
            prepare(cfg, cfg.getCacheStoreFactory(), false);

        CacheStore cfgStore = cfg.getCacheStoreFactory() != null ? cfg.getCacheStoreFactory().create() : null;

        validate(ctx.config(), cfg, desc.cacheType(), cfgStore);

        if (pluginMgr == null)
            pluginMgr = new CachePluginManager(ctx, cfg);

        pluginMgr.validate();

        sharedCtx.jta().registerCache(cfg);

        // Skip suggestions for internal caches.
        if (desc.cacheType().userCache())
            suggestOptimizations(cfg, cfgStore != null);

        Collection<Object> toPrepare = new ArrayList<>();

        if (cfgStore instanceof GridCacheLoaderWriterStore) {
            toPrepare.add(((GridCacheLoaderWriterStore)cfgStore).loader());
            toPrepare.add(((GridCacheLoaderWriterStore)cfgStore).writer());
        }
        else
            toPrepare.add(cfgStore);

        prepare(cfg, toPrepare);

        U.startLifecycleAware(lifecycleAwares(grp, cfg, cfgStore));

        boolean nearEnabled = GridCacheUtils.isNearEnabled(cfg);

        GridCacheAffinityManager affMgr = new GridCacheAffinityManager();
        GridCacheEventManager evtMgr = new GridCacheEventManager();
        CacheEvictionManager evictMgr = (nearEnabled || cfg.isOnheapCacheEnabled()) ? new GridCacheEvictionManager() : new CacheOffheapEvictionManager();
        GridCacheQueryManager qryMgr = queryManager(cfg);
        CacheContinuousQueryManager contQryMgr = new CacheContinuousQueryManager();
        CacheDataStructuresManager dataStructuresMgr = new CacheDataStructuresManager();
        GridCacheTtlManager ttlMgr = new GridCacheTtlManager();

        CacheConflictResolutionManager rslvrMgr = pluginMgr.createComponent(CacheConflictResolutionManager.class);
        GridCacheDrManager drMgr = pluginMgr.createComponent(GridCacheDrManager.class);
        CacheStoreManager storeMgr = pluginMgr.createComponent(CacheStoreManager.class);

        storeMgr.initialize(cfgStore, sesHolders);

        GridCacheContext<?, ?> cacheCtx = new GridCacheContext(
            ctx,
            sharedCtx,
            cfg,
            grp,
            desc.cacheType(),
            locStartTopVer,
            affNode,
            updatesAllowed,
            /*
             * Managers in starting order!
             * ===========================
             */
            evtMgr,
            storeMgr,
            evictMgr,
            qryMgr,
            contQryMgr,
            dataStructuresMgr,
            ttlMgr,
            drMgr,
            rslvrMgr,
            pluginMgr,
            affMgr
        );

        cacheCtx.statisticsEnabled(desc.cacheConfiguration().isStatisticsEnabled());

        cacheCtx.cacheObjectContext(cacheObjCtx);

        GridCacheAdapter cache = null;

        switch (cfg.getCacheMode()) {
            case LOCAL: {
                switch (cfg.getAtomicityMode()) {
                    case TRANSACTIONAL: {
                        cache = new GridLocalCache(cacheCtx);

                        break;
                    }
                    case ATOMIC: {
                        cache = new GridLocalAtomicCache(cacheCtx);

                        break;
                    }

                    default: {
                        assert false : "Invalid cache atomicity mode: " + cfg.getAtomicityMode();
                    }
                }

                break;
            }
            case PARTITIONED:
            case REPLICATED: {
                if (nearEnabled) {
                    switch (cfg.getAtomicityMode()) {
                        case TRANSACTIONAL: {
                            cache = new GridNearTransactionalCache(cacheCtx);

                            break;
                        }
                        case ATOMIC: {
                            cache = new GridNearAtomicCache(cacheCtx);

                            break;
                        }

                        default: {
                            assert false : "Invalid cache atomicity mode: " + cfg.getAtomicityMode();
                        }
                    }
                }
                else {
                    switch (cfg.getAtomicityMode()) {
                        case TRANSACTIONAL: {
                            cache = cacheCtx.affinityNode() ?
                                new GridDhtColocatedCache(cacheCtx) :
                                new GridDhtColocatedCache(cacheCtx, new GridNoStorageCacheMap());

                            break;
                        }
                        case ATOMIC: {
                            cache = cacheCtx.affinityNode() ?
                                new GridDhtAtomicCache(cacheCtx) :
                                new GridDhtAtomicCache(cacheCtx, new GridNoStorageCacheMap());

                            break;
                        }

                        default: {
                            assert false : "Invalid cache atomicity mode: " + cfg.getAtomicityMode();
                        }
                    }
                }

                break;
            }

            default: {
                assert false : "Invalid cache mode: " + cfg.getCacheMode();
            }
        }

        cache.active(!disabledAfterStart);

        cacheCtx.cache(cache);

        GridCacheContext<?, ?> ret = cacheCtx;

        /*
         * Create DHT cache.
         * ================
         */
        if (cfg.getCacheMode() != LOCAL && nearEnabled) {
            /*
             * Specifically don't create the following managers
             * here and reuse the one from Near cache:
             * 1. GridCacheVersionManager
             * 2. GridCacheIoManager
             * 3. GridCacheDeploymentManager
             * 4. GridCacheQueryManager (note, that we start it for DHT cache though).
             * 5. CacheContinuousQueryManager (note, that we start it for DHT cache though).
             * 6. GridCacheDgcManager
             * 7. GridCacheTtlManager.
             * ===============================================
             */
            evictMgr = cfg.isOnheapCacheEnabled() ? new GridCacheEvictionManager() : new CacheOffheapEvictionManager();
            evtMgr = new GridCacheEventManager();
            pluginMgr = new CachePluginManager(ctx, cfg);
            drMgr = pluginMgr.createComponent(GridCacheDrManager.class);

            cacheCtx = new GridCacheContext(
                ctx,
                sharedCtx,
                cfg,
                grp,
                desc.cacheType(),
                locStartTopVer,
                affNode,
                true,
                /*
                 * Managers in starting order!
                 * ===========================
                 */
                evtMgr,
                storeMgr,
                evictMgr,
                qryMgr,
                contQryMgr,
                dataStructuresMgr,
                ttlMgr,
                drMgr,
                rslvrMgr,
                pluginMgr,
                affMgr
            );

            cacheCtx.statisticsEnabled(desc.cacheConfiguration().isStatisticsEnabled());

            cacheCtx.cacheObjectContext(cacheObjCtx);

            GridDhtCacheAdapter dht = null;

            switch (cfg.getAtomicityMode()) {
                case TRANSACTIONAL: {
                    assert cache instanceof GridNearTransactionalCache;

                    GridNearTransactionalCache near = (GridNearTransactionalCache)cache;

                    GridDhtCache dhtCache = cacheCtx.affinityNode() ?
                        new GridDhtCache(cacheCtx) :
                        new GridDhtCache(cacheCtx, new GridNoStorageCacheMap());

                    dhtCache.near(near);

                    near.dht(dhtCache);

                    dht = dhtCache;

                    break;
                }
                case ATOMIC: {
                    assert cache instanceof GridNearAtomicCache;

                    GridNearAtomicCache near = (GridNearAtomicCache)cache;

                    GridDhtAtomicCache dhtCache = cacheCtx.affinityNode() ?
                        new GridDhtAtomicCache(cacheCtx) :
                        new GridDhtAtomicCache(cacheCtx, new GridNoStorageCacheMap());

                    dhtCache.near(near);

                    near.dht(dhtCache);

                    dht = dhtCache;

                    break;
                }

                default: {
                    assert false : "Invalid cache atomicity mode: " + cfg.getAtomicityMode();
                }
            }

            cacheCtx.cache(dht);
        }

        if (!CU.isUtilityCache(cache.name()) && !CU.isSystemCache(cache.name())) {
            registerMbean(cache.localMxBean(), cache.name(), false);
            registerMbean(cache.clusterMxBean(), cache.name(), false);
        }

        return ret;
    }

    /**
     * Gets a collection of currently started caches.
     *
     * @return Collection of started cache names.
     */
    public Collection<String> cacheNames() {
        return F.viewReadOnly(cacheDescriptors().values(),
            new IgniteClosure<DynamicCacheDescriptor, String>() {
                @Override public String apply(DynamicCacheDescriptor desc) {
                    return desc.cacheConfiguration().getName();
                }
            });
    }

    /**
     * Gets public cache that can be used for query execution.
     * If cache isn't created on current node it will be started.
     *
     * @param start Start cache.
     * @param inclLoc Include local caches.
     * @return Cache or {@code null} if there is no suitable cache.
     */
    public IgniteCacheProxy<?, ?> getOrStartPublicCache(boolean start, boolean inclLoc) throws IgniteCheckedException {
        // Try to find started cache first.
        for (Map.Entry<String, GridCacheAdapter<?, ?>> e : caches.entrySet()) {
            if (!e.getValue().context().userCache())
                continue;

            CacheConfiguration ccfg = e.getValue().configuration();

            String cacheName = ccfg.getName();

            if ((inclLoc || ccfg.getCacheMode() != LOCAL))
                return publicJCache(cacheName);
        }

        if (start) {
            for (Map.Entry<String, DynamicCacheDescriptor> e : cachesInfo.registeredCaches().entrySet()) {
                DynamicCacheDescriptor desc = e.getValue();

                if (!desc.cacheType().userCache())
                    continue;

                CacheConfiguration ccfg = desc.cacheConfiguration();

                if (ccfg.getCacheMode() != LOCAL) {
                    dynamicStartCache(null, ccfg.getName(), null, false, true, true).get();

                    return publicJCache(ccfg.getName());
                }
            }
        }

        return null;
    }

    /**
     * Gets a collection of currently started public cache names.
     *
     * @return Collection of currently started public cache names
     */
    public Collection<String> publicCacheNames() {
        return F.viewReadOnly(cacheDescriptors().values(),
            new IgniteClosure<DynamicCacheDescriptor, String>() {
                @Override public String apply(DynamicCacheDescriptor desc) {
                    return desc.cacheConfiguration().getName();
                }
            },
            new IgnitePredicate<DynamicCacheDescriptor>() {
                @Override public boolean apply(DynamicCacheDescriptor desc) {
                    return desc.cacheType().userCache();
                }
            }
        );
    }

    /**
     * Gets a collection of currently started public cache names.
     *
     * @return Collection of currently started public cache names
     */
    public Collection<String> publicAndDsCacheNames() {
        return F.viewReadOnly(cacheDescriptors().values(),
            new IgniteClosure<DynamicCacheDescriptor, String>() {
                @Override public String apply(DynamicCacheDescriptor desc) {
                    return desc.cacheConfiguration().getName();
                }
            },
            new IgnitePredicate<DynamicCacheDescriptor>() {
                @Override public boolean apply(DynamicCacheDescriptor desc) {
                    return desc.cacheType().userCache() || desc.cacheType() == CacheType.DATA_STRUCTURES;
                }
            }
        );
    }

    /**
     * Gets cache mode.
     *
     * @param cacheName Cache name to check.
     * @return Cache mode.
     */
    public CacheMode cacheMode(String cacheName) {
        assert cacheName != null;

        DynamicCacheDescriptor desc = cacheDescriptor(cacheName);

        return desc != null ? desc.cacheConfiguration().getCacheMode() : null;
    }

    /**
     * @return Caches to be started when this node starts.
     */
    @Nullable public LocalJoinCachesContext localJoinCachesContext() {
        return cachesInfo.localJoinCachesContext();
    }

    /**
     * @param locJoinCtx Local join cache context.
     * @param exchTopVer Current exchange version.
     * @throws IgniteCheckedException If failed.
     */
    public void startCachesOnLocalJoin(
        LocalJoinCachesContext locJoinCtx,
        AffinityTopologyVersion exchTopVer
    ) throws IgniteCheckedException {
        if (locJoinCtx != null) {
            sharedCtx.affinity().initCachesOnLocalJoin(
                locJoinCtx.cacheGroupDescriptors(), locJoinCtx.cacheDescriptors());

            for (T2<DynamicCacheDescriptor, NearCacheConfiguration> t : locJoinCtx.caches()) {
                DynamicCacheDescriptor desc = t.get1();

                prepareCacheStart(
                    desc.cacheConfiguration(),
                    desc,
                    t.get2(),
                    exchTopVer,
                    false);
            }
        }
    }

    /**
     * @param node Joined node.
     * @return {@code True} if there are new caches received from joined node.
     */
    boolean hasCachesReceivedFromJoin(ClusterNode node) {
        return cachesInfo.hasCachesReceivedFromJoin(node.id());
    }

    /**
     * Starts statically configured caches received from remote nodes during exchange.
     *
     * @param nodeId Joining node ID.
     * @param exchTopVer Current exchange version.
     * @return Started caches descriptors.
     * @throws IgniteCheckedException If failed.
     */
    public Collection<DynamicCacheDescriptor> startReceivedCaches(UUID nodeId, AffinityTopologyVersion exchTopVer)
        throws IgniteCheckedException {
        List<DynamicCacheDescriptor> started = cachesInfo.cachesReceivedFromJoin(nodeId);

        for (DynamicCacheDescriptor desc : started) {
            IgnitePredicate<ClusterNode> filter = desc.groupDescriptor().config().getNodeFilter();

            if (CU.affinityNode(ctx.discovery().localNode(), filter)) {
                prepareCacheStart(
                    desc.cacheConfiguration(),
                    desc,
                    null,
                    exchTopVer,
                    false);
            }
        }

        return started;
    }

    /**
     * @param startCfg Cache configuration to use.
     * @param desc Cache descriptor.
     * @param reqNearCfg Near configuration if specified for client cache start request.
     * @param exchTopVer Current exchange version.
     * @param disabledAfterStart If true, then we will discard restarting state from proxies. If false then we will change
     *  state of proxies to restarting
     * @throws IgniteCheckedException If failed.
     */
    void prepareCacheStart(
        CacheConfiguration startCfg,
        DynamicCacheDescriptor desc,
        @Nullable NearCacheConfiguration reqNearCfg,
        AffinityTopologyVersion exchTopVer,
        boolean disabledAfterStart
    ) throws IgniteCheckedException {
        assert !caches.containsKey(startCfg.getName()) : startCfg.getName();

        CacheConfiguration ccfg = new CacheConfiguration(startCfg);

        CacheObjectContext cacheObjCtx = ctx.cacheObjects().contextForCache(ccfg);

        boolean affNode;

        if (ccfg.getCacheMode() == LOCAL) {
            affNode = true;

            ccfg.setNearConfiguration(null);
        }
        else if (CU.affinityNode(ctx.discovery().localNode(), desc.groupDescriptor().config().getNodeFilter()))
            affNode = true;
        else {
            affNode = false;

            ccfg.setNearConfiguration(reqNearCfg);
        }

        if (sharedCtx.pageStore() != null && affNode)
            sharedCtx.pageStore().initializeForCache(desc.groupDescriptor(), desc.toStoredData());

        String grpName = startCfg.getGroupName();

        CacheGroupContext grp = null;

        if (grpName != null) {
            for (CacheGroupContext grp0 : cacheGrps.values()) {
                if (grp0.sharedGroup() && grpName.equals(grp0.name())) {
                    grp = grp0;

                    break;
                }
            }

            if (grp == null) {
                grp = startCacheGroup(desc.groupDescriptor(),
                    desc.cacheType(),
                    affNode,
                    cacheObjCtx,
                    exchTopVer);
            }
        }
        else {
            grp = startCacheGroup(desc.groupDescriptor(),
                desc.cacheType(),
                affNode,
                cacheObjCtx,
                exchTopVer);
        }

        GridCacheContext cacheCtx = createCache(ccfg,
            grp,
            null,
            desc,
            exchTopVer,
            cacheObjCtx,
            affNode,
            true,
            disabledAfterStart
        );

        cacheCtx.dynamicDeploymentId(desc.deploymentId());

        GridCacheAdapter cache = cacheCtx.cache();

        sharedCtx.addCacheContext(cacheCtx);

        caches.put(cacheCtx.name(), cache);

        startCache(cache, desc.schema() != null ? desc.schema() : new QuerySchema());

        grp.onCacheStarted(cacheCtx);

        onKernalStart(cache);

        IgniteCacheProxyImpl<?, ?> proxy = jCacheProxies.get(ccfg.getName());

        if (!disabledAfterStart && proxy != null && proxy.isRestarting()) {
            proxy.onRestarted(cacheCtx, cache);

            if (cacheCtx.dataStructuresCache())
                ctx.dataStructures().restart(proxy.internalProxy());
        }
    }

    /**
     * Restarts proxies of caches if they was marked as restarting.
     * Requires external synchronization - shouldn't be called concurrently with another caches restart.
     */
    public void restartProxies() {
        for (IgniteCacheProxyImpl<?, ?> proxy : jCacheProxies.values()) {
            if (proxy == null)
                continue;

            GridCacheContext<?, ?> cacheCtx = sharedCtx.cacheContext(CU.cacheId(proxy.getName()));

            if (cacheCtx == null)
                continue;

            if (proxy.isRestarting()) {
                caches.get(proxy.getName()).active(true);

                proxy.onRestarted(cacheCtx, cacheCtx.cache());

                if (cacheCtx.dataStructuresCache())
                    ctx.dataStructures().restart(proxy.internalProxy());
            }
        }
    }

    /**
     * @param desc Group descriptor.
     * @param cacheType Cache type.
     * @param affNode Affinity node flag.
     * @param cacheObjCtx Cache object context.
     * @param exchTopVer Current topology version.
     * @return Started cache group.
     * @throws IgniteCheckedException If failed.
     */
    private CacheGroupContext startCacheGroup(
        CacheGroupDescriptor desc,
        CacheType cacheType,
        boolean affNode,
        CacheObjectContext cacheObjCtx,
        AffinityTopologyVersion exchTopVer)
        throws IgniteCheckedException {
        CacheConfiguration cfg = new CacheConfiguration(desc.config());

        String memPlcName = cfg.getDataRegionName();

        DataRegion memPlc = sharedCtx.database().dataRegion(memPlcName);
        FreeList freeList = sharedCtx.database().freeList(memPlcName);
        ReuseList reuseList = sharedCtx.database().reuseList(memPlcName);

        CacheGroupContext grp = new CacheGroupContext(sharedCtx,
            desc.groupId(),
            desc.receivedFrom(),
            cacheType,
            cfg,
            affNode,
            memPlc,
            cacheObjCtx,
            freeList,
            reuseList,
            exchTopVer,
            desc.walEnabled()
        );

        for (Object obj : grp.configuredUserObjects())
            prepare(cfg, obj, false);

        U.startLifecycleAware(grp.configuredUserObjects());

        grp.start();

        CacheGroupContext old = cacheGrps.put(desc.groupId(), grp);

        if (!grp.systemCache()  && !U.IGNITE_MBEANS_DISABLED) {
            try {
                U.registerMBean(ctx.config().getMBeanServer(), ctx.igniteInstanceName(), CACHE_GRP_METRICS_MBEAN_GRP,
                    grp.cacheOrGroupName(), grp.mxBean(), CacheGroupMetricsMXBean.class);
            }
            catch (Throwable e) {
                U.error(log, "Failed to register MBean for cache group: " + grp.name(), e);
            }
        }

        assert old == null : old.name();

        return grp;
    }

    /**
     * @param cacheName Cache name.
     * @param stop {@code True} for stop cache, {@code false} for close cache.
     * @param restart Restart flag.
     */
    void blockGateway(String cacheName, boolean stop, boolean restart) {
        // Break the proxy before exchange future is done.
        IgniteCacheProxyImpl<?, ?> proxy = jCacheProxies.get(cacheName);

        if (restart) {
            GridCacheAdapter<?, ?> cache = caches.get(cacheName);

            if (cache != null)
                cache.active(false);
        }

        if (proxy != null) {
            if (stop) {
                if (restart)
                    proxy.restart();

                proxy.context().gate().stopped();
            }
            else
                proxy.closeProxy();

        }
    }

    /**
     * @param req Request.
     */
    private void stopGateway(DynamicCacheChangeRequest req) {
        assert req.stop() : req;

        IgniteCacheProxyImpl<?, ?> proxy;

        // Break the proxy before exchange future is done.
        if (req.restart()) {
            if (DataStructuresProcessor.isDataStructureCache(req.cacheName()))
                ctx.dataStructures().suspend(req.cacheName());

            GridCacheAdapter<?, ?> cache = caches.get(req.cacheName());

            if (cache != null)
                cache.active(false);

            proxy = jCacheProxies.get(req.cacheName());

            if (proxy != null)
                proxy.restart();
        }
        else
            proxy = jCacheProxies.remove(req.cacheName());

        if (proxy != null)
            proxy.context().gate().onStopped();
    }

    /**
     * @param cacheName Cache name.
     * @param destroy Cache data destroy flag. Setting to <code>true</code> will remove all cache data.
     * @return Stopped cache context.
     */
    private GridCacheContext<?, ?> prepareCacheStop(String cacheName, boolean destroy) {
        GridCacheAdapter<?, ?> cache = caches.remove(cacheName);

        if (cache != null) {
            GridCacheContext<?, ?> ctx = cache.context();

            sharedCtx.removeCacheContext(ctx);

            onKernalStop(cache, true);

            stopCache(cache, true, destroy);

            return ctx;
        }

        return null;
    }

    /**
     * @param startTopVer Cache start version.
     * @param err Cache start error if any.
     */
    void initCacheProxies(AffinityTopologyVersion startTopVer, @Nullable Throwable err) {
        for (GridCacheAdapter<?, ?> cache : caches.values()) {
            GridCacheContext<?, ?> cacheCtx = cache.context();

            if (cacheCtx.startTopologyVersion().equals(startTopVer)) {
                if (!jCacheProxies.containsKey(cacheCtx.name())) {
                    IgniteCacheProxyImpl newProxy = new IgniteCacheProxyImpl(cache.context(), cache, false);

                    if (!cache.active())
                        newProxy.restart();

                    jCacheProxies.putIfAbsent(cacheCtx.name(), newProxy);
                }

                if (cacheCtx.preloader() != null)
                    cacheCtx.preloader().onInitialExchangeComplete(err);
            }
        }
    }

    /**
     * @param cachesToClose Caches to close.
     * @param retClientCaches {@code True} if return IDs of closed client caches.
     * @return Closed client caches' IDs.
     */
    Set<Integer> closeCaches(Set<String> cachesToClose, boolean retClientCaches) {
        Set<Integer> ids = null;

        boolean locked = false;

        try {
            for (String cacheName : cachesToClose) {
                blockGateway(cacheName, false, false);

                GridCacheContext ctx = sharedCtx.cacheContext(CU.cacheId(cacheName));

                if (ctx == null)
                    continue;

                if (retClientCaches && !ctx.affinityNode()) {
                    if (ids == null)
                        ids = U.newHashSet(cachesToClose.size());

                    ids.add(ctx.cacheId());
                }

                if (!ctx.affinityNode() && !locked) {
                    // Do not close client cache while requests processing is in progress.
                    sharedCtx.io().writeLock();

                    locked = true;
                }

                if (!ctx.affinityNode() && ctx.transactional())
                    sharedCtx.tm().rollbackTransactionsForCache(ctx.cacheId());

                closeCache(ctx, false);
            }

            return ids;
        }
        finally {
            if (locked)
                sharedCtx.io().writeUnlock();
        }
    }

    /**
     * @param cctx Cache context.
     * @param destroy Destroy flag.
     */
    private void closeCache(GridCacheContext cctx, boolean destroy) {
        if (cctx.affinityNode()) {
            GridCacheAdapter<?, ?> cache = caches.get(cctx.name());

            assert cache != null : cctx.name();

            jCacheProxies.put(cctx.name(), new IgniteCacheProxyImpl(cache.context(), cache, false));
        }
        else {
            jCacheProxies.remove(cctx.name());

            cctx.gate().onStopped();

            prepareCacheStop(cctx.name(), destroy);

            if (!cctx.group().hasCaches())
                stopCacheGroup(cctx.group().groupId());
        }
    }

    /**
     * Callback invoked when first exchange future for dynamic cache is completed.
     *
     * @param cacheStartVer Started caches version to create proxy for.
     * @param exchActions Change requests.
     * @param err Error.
     */
    @SuppressWarnings("unchecked")
    public void onExchangeDone(
        AffinityTopologyVersion cacheStartVer,
        @Nullable ExchangeActions exchActions,
        @Nullable Throwable err
    ) {
        initCacheProxies(cacheStartVer, err);

        if (exchActions == null)
            return;

        if (exchActions.systemCachesStarting() && exchActions.stateChangeRequest() == null) {
            ctx.dataStructures().restoreStructuresState(ctx);

            ctx.service().updateUtilityCache();
        }

        if (err == null) {
            // Force checkpoint if there is any cache stop request
            if (exchActions.cacheStopRequests().size() > 0) {
                try {
                    sharedCtx.database().waitForCheckpoint("caches stop");
                }
                catch (IgniteCheckedException e) {
                    U.error(log, "Failed to wait for checkpoint finish during cache stop.", e);
                }
            }

            for (ExchangeActions.CacheActionData action : exchActions.cacheStopRequests()) {
                CacheGroupContext gctx = cacheGrps.get(action.descriptor().groupId());

                // Cancel all operations blocking gateway
                if (gctx != null) {
                    final String msg = "Failed to wait for topology update, cache group is stopping.";

                    // If snapshot operation in progress we must throw CacheStoppedException
                    // for correct cache proxy restart. For more details see
                    // IgniteCacheProxy.cacheException()
                    gctx.affinity().cancelFutures(new CacheStoppedException(msg));
                }

                stopGateway(action.request());

                sharedCtx.database().checkpointReadLock();

                try {
                    prepareCacheStop(action.request().cacheName(), action.request().destroy());
                }
                finally {
                    sharedCtx.database().checkpointReadUnlock();
                }
            }

            sharedCtx.database().checkpointReadLock();

            try {
                // Do not invoke checkpoint listeners for groups are going to be destroyed to prevent metadata corruption.
                for (ExchangeActions.CacheGroupActionData action : exchActions.cacheGroupsToStop()) {
                    Integer groupId = action.descriptor().groupId();
                    CacheGroupContext grp = cacheGrps.get(groupId);

                    if (grp != null && grp.persistenceEnabled() && sharedCtx.database() instanceof GridCacheDatabaseSharedManager) {
                        GridCacheDatabaseSharedManager mngr = (GridCacheDatabaseSharedManager) sharedCtx.database();
                        mngr.removeCheckpointListener((DbCheckpointListener) grp.offheap());
                    }
                }
            }
            finally {
                sharedCtx.database().checkpointReadUnlock();
            }

            List<IgniteBiTuple<CacheGroupContext, Boolean>> stoppedGroups = new ArrayList<>();

            for (ExchangeActions.CacheGroupActionData action : exchActions.cacheGroupsToStop()) {
                Integer groupId = action.descriptor().groupId();

                if (cacheGrps.containsKey(groupId)) {
                    stoppedGroups.add(F.t(cacheGrps.get(groupId), action.destroy()));

                    stopCacheGroup(groupId);
                }
            }

            if (!sharedCtx.kernalContext().clientNode())
                sharedCtx.database().onCacheGroupsStopped(stoppedGroups);

            if (exchActions.deactivate())
                sharedCtx.deactivate();
        }
    }

    /**
     * @param grpId Group ID.
     */
    private void stopCacheGroup(int grpId) {
        CacheGroupContext grp = cacheGrps.remove(grpId);

        if (grp != null)
            stopCacheGroup(grp);
    }

    /**
     * @param grp Cache group.
     */
    private void stopCacheGroup(CacheGroupContext grp) {
        grp.stopGroup();

        U.stopLifecycleAware(log, grp.configuredUserObjects());

        cleanup(grp);
    }

    /**
     * @param cacheName Cache name.
     * @param deploymentId Future deployment ID.
     */
    void completeTemplateAddFuture(String cacheName, IgniteUuid deploymentId) {
        GridCacheProcessor.TemplateConfigurationFuture fut =
            (GridCacheProcessor.TemplateConfigurationFuture)pendingTemplateFuts.get(cacheName);

        if (fut != null && fut.deploymentId().equals(deploymentId))
            fut.onDone();
    }

    /**
     * @param req Request to complete future for.
     * @param success Future result.
     * @param err Error if any.
     */
    void completeCacheStartFuture(DynamicCacheChangeRequest req, boolean success, @Nullable Throwable err) {
        if (ctx.localNodeId().equals(req.initiatingNodeId())) {
            DynamicCacheStartFuture fut = (DynamicCacheStartFuture)pendingFuts.get(req.requestId());

            if (fut != null)
                fut.onDone(success, err);
        }
    }

    /**
     * @param reqId Request ID.
     * @param err Error if any.
     */
    void completeClientCacheChangeFuture(UUID reqId, @Nullable Exception err) {
        DynamicCacheStartFuture fut = (DynamicCacheStartFuture)pendingFuts.get(reqId);

        if (fut != null)
            fut.onDone(false, err);
    }

    /**
     * Creates shared context.
     *
     * @param kernalCtx Kernal context.
     * @param storeSesLsnrs Store session listeners.
     * @return Shared context.
     * @throws IgniteCheckedException If failed.
     */
    @SuppressWarnings("unchecked")
    private GridCacheSharedContext createSharedContext(GridKernalContext kernalCtx,
        Collection<CacheStoreSessionListener> storeSesLsnrs) throws IgniteCheckedException {
        IgniteTxManager tm = new IgniteTxManager();
        GridCacheMvccManager mvccMgr = new GridCacheMvccManager();
        GridCacheVersionManager verMgr = new GridCacheVersionManager();
        GridCacheDeploymentManager depMgr = new GridCacheDeploymentManager();
        GridCachePartitionExchangeManager exchMgr = new GridCachePartitionExchangeManager();

        IgniteCacheDatabaseSharedManager dbMgr;
        IgnitePageStoreManager pageStoreMgr = null;
        IgniteWriteAheadLogManager walMgr = null;

        if (CU.isPersistenceEnabled(ctx.config()) && !ctx.clientNode()) {
            if (ctx.clientNode()) {
                U.warn(log, "Persistent Store is not supported on client nodes (Persistent Store's" +
                    " configuration will be ignored).");
            }

            dbMgr = new GridCacheDatabaseSharedManager(ctx);

            pageStoreMgr = new FilePageStoreManager(ctx);

            if (ctx.config().getDataStorageConfiguration().getWalMode() == WALMode.FSYNC && !walFsyncWithDedicatedWorker)
                walMgr = new FsyncModeFileWriteAheadLogManager(ctx);
            else
                walMgr = new FileWriteAheadLogManager(ctx);
        }
        else
            dbMgr = new IgniteCacheDatabaseSharedManager();

        WalStateManager walStateMgr = new WalStateManager(ctx);

        IgniteCacheSnapshotManager snpMgr = ctx.plugins().createComponent(IgniteCacheSnapshotManager.class);

        if (snpMgr == null)
            snpMgr = new IgniteCacheSnapshotManager();

        GridCacheIoManager ioMgr = new GridCacheIoManager();
        CacheAffinitySharedManager topMgr = new CacheAffinitySharedManager();
        GridCacheSharedTtlCleanupManager ttl = new GridCacheSharedTtlCleanupManager();

        CacheJtaManagerAdapter jta = JTA.createOptional();

        return new GridCacheSharedContext(
            kernalCtx,
            tm,
            verMgr,
            mvccMgr,
            pageStoreMgr,
            walMgr,
            walStateMgr,
            dbMgr,
            snpMgr,
            depMgr,
            exchMgr,
            topMgr,
            ioMgr,
            ttl,
            jta,
            storeSesLsnrs
        );
    }

    /** {@inheritDoc} */
    @Nullable @Override public DiscoveryDataExchangeType discoveryDataType() {
        return CACHE_PROC;
    }

    /** {@inheritDoc} */
    @Override public void collectJoiningNodeData(DiscoveryDataBag dataBag) {
        cachesInfo.collectJoiningNodeData(dataBag);
    }

    /** {@inheritDoc} */
    @Override public void collectGridNodeData(DiscoveryDataBag dataBag) {
        cachesInfo.collectGridNodeData(dataBag);
    }

    /** {@inheritDoc} */
    @Override public void onJoiningNodeDataReceived(JoiningNodeDiscoveryData data) {
        cachesInfo.onJoiningNodeDataReceived(data);
    }

    /** {@inheritDoc} */
    @Override public void onGridDataReceived(GridDiscoveryData data) {
        cachesInfo.onGridDataReceived(data);

        sharedCtx.walState().onCachesInfoCollected();
    }

    /**
     * @param msg Message.
     */
    public void onStateChangeFinish(ChangeGlobalStateFinishMessage msg) {
        cachesInfo.onStateChangeFinish(msg);
    }

    /**
     * @param msg Message.
     * @param topVer Current topology version.
     * @param curState Current cluster state.
     * @return Exchange actions.
     * @throws IgniteCheckedException If configuration validation failed.
     */
    public ExchangeActions onStateChangeRequest(
        ChangeGlobalStateMessage msg,
        AffinityTopologyVersion topVer,
        DiscoveryDataClusterState curState
    ) throws IgniteCheckedException {
        return cachesInfo.onStateChangeRequest(msg, topVer, curState);
    }

    /**
     * Cache statistics flag change message received.
     *
     * @param msg Message.
     */
    public void onCacheStatisticsModeChange(CacheStatisticsModeChangeMessage msg) {
        assert msg != null;

        if (msg.initial()) {
            EnableStatisticsFuture fut = enableStatisticsFuts.get(msg.requestId());

            if (fut != null && !cacheNames().containsAll(msg.caches())) {
                fut.onDone(new IgniteCheckedException("One or more cache descriptors not found [caches="
                    + caches + ']'));

                return;
            }

            for (String cacheName : msg.caches()) {
                DynamicCacheDescriptor desc = cachesInfo.registeredCaches().get(cacheName);

                if (desc != null) {
                    if (desc.cacheConfiguration().isStatisticsEnabled() != msg.enabled()) {
                        desc.cacheConfiguration().setStatisticsEnabled(msg.enabled());

                        try {
                            ctx.cache().saveCacheConfiguration(desc);
                        }
                        catch (IgniteCheckedException e) {
                            log.error("Error while saving cache configuration to disk, cfg = "
                                + desc.cacheConfiguration(), e);
                        }
                    }
                }
                else
                    log.warning("Failed to change cache descriptor configuration, cache not found [cacheName="
                        + cacheName + ']');
            }
        }
        else {
            EnableStatisticsFuture fut = enableStatisticsFuts.get(msg.requestId());

            if (fut != null)
                fut.onDone();
        }
    }

    /**
     * Cache statistics flag change task processed by exchange worker.
     *
     * @param msg Message.
     */
    public void processStatisticsModeChange(CacheStatisticsModeChangeMessage msg) {
        assert msg != null;

        for (String cacheName : msg.caches()) {
            IgniteInternalCache<Object, Object> cache = cache(cacheName);

            if (cache != null)
                cache.context().statisticsEnabled(msg.enabled());
            else
                log.warning("Failed to change cache configuration, cache not found [cacheName=" + cacheName + ']');
        }
    }

    /**
     * @param stoppedCaches Stopped caches.
     */
    private void stopCachesOnClientReconnect(Collection<GridCacheAdapter> stoppedCaches) {
        assert ctx.discovery().localNode().isClient();

        for (GridCacheAdapter cache : stoppedCaches) {
            CacheGroupContext grp = cache.context().group();

            onKernalStop(cache, true);
            stopCache(cache, true, false);

            sharedCtx.affinity().stopCacheOnReconnect(cache.context());

            if (!grp.hasCaches()) {
                stopCacheGroup(grp);

                sharedCtx.affinity().stopCacheGroupOnReconnect(grp);
            }
        }
    }

    /**
     * @return {@code True} if need locally start all existing caches on client node start.
     */
    private boolean startAllCachesOnClientStart() {
        return startClientCaches && ctx.clientNode();
    }

    /**
     * Dynamically starts cache using template configuration.
     *
     * @param cacheName Cache name.
     * @return Future that will be completed when cache is deployed.
     */
    public IgniteInternalFuture<?> createFromTemplate(String cacheName) {
        try {
            CacheConfiguration cfg = getOrCreateConfigFromTemplate(cacheName);

            return dynamicStartCache(cfg, cacheName, null, true, true, true);
        }
        catch (IgniteCheckedException e) {
            throw U.convertException(e);
        }
    }

    /**
     * Dynamically starts cache using template configuration.
     *
     * @param cacheName Cache name.
     * @param checkThreadTx If {@code true} checks that current thread does not have active transactions.
     * @return Future that will be completed when cache is deployed.
     */
    public IgniteInternalFuture<?> getOrCreateFromTemplate(String cacheName, boolean checkThreadTx) {
        return getOrCreateFromTemplate(cacheName, cacheName, null, checkThreadTx);
    }

    /**
     * Dynamically starts cache using template configuration.
     *
     * @param cacheName Cache name.
     * @param templateName Cache template name.
     * @param cfgOverride Cache config properties to override.
     * @param checkThreadTx If {@code true} checks that current thread does not have active transactions.
     * @return Future that will be completed when cache is deployed.
     */
    public IgniteInternalFuture<?> getOrCreateFromTemplate(String cacheName, String templateName,
        CacheConfigurationOverride cfgOverride, boolean checkThreadTx) {
        assert cacheName != null;

        try {
            if (publicJCache(cacheName, false, checkThreadTx) != null) // Cache with given name already started.
                return new GridFinishedFuture<>();

            CacheConfiguration ccfg = F.isEmpty(templateName)
                ? getOrCreateConfigFromTemplate(cacheName)
                : getOrCreateConfigFromTemplate(templateName);

            ccfg.setName(cacheName);

            if (cfgOverride != null)
                cfgOverride.apply(ccfg);

            return dynamicStartCache(ccfg, cacheName, null, false, true, checkThreadTx);
        }
        catch (IgniteCheckedException e) {
            return new GridFinishedFuture<>(e);
        }
    }

    /**
     * @param cacheName Cache name.
     * @return Cache configuration, or {@code null} if no template with matching name found.
     * @throws IgniteCheckedException If failed.
     */
    public CacheConfiguration getConfigFromTemplate(String cacheName) throws IgniteCheckedException {
        CacheConfiguration cfgTemplate = null;

        CacheConfiguration dfltCacheCfg = null;

        List<CacheConfiguration> wildcardNameCfgs = null;

        for (DynamicCacheDescriptor desc : cachesInfo.registeredTemplates().values()) {
            assert desc.template();

            CacheConfiguration cfg = desc.cacheConfiguration();

            assert cfg != null;

            if (F.eq(cacheName, cfg.getName())) {
                cfgTemplate = cfg;

                break;
            }

            if (cfg.getName() != null) {
                if (cfg.getName().endsWith("*")) {
                    if (cfg.getName().length() > 1) {
                        if (wildcardNameCfgs == null)
                            wildcardNameCfgs = new ArrayList<>();

                        wildcardNameCfgs.add(cfg);
                    }
                    else
                        dfltCacheCfg = cfg; // Template with name '*'.
                }
            }
            else if (dfltCacheCfg == null)
                dfltCacheCfg = cfg;
        }

        if (cfgTemplate == null && cacheName != null && wildcardNameCfgs != null) {
            Collections.sort(wildcardNameCfgs, new Comparator<CacheConfiguration>() {
                @Override public int compare(CacheConfiguration cfg1, CacheConfiguration cfg2) {
                    Integer len1 = cfg1.getName() != null ? cfg1.getName().length() : 0;
                    Integer len2 = cfg2.getName() != null ? cfg2.getName().length() : 0;

                    return len2.compareTo(len1);
                }
            });

            for (CacheConfiguration cfg : wildcardNameCfgs) {
                if (cacheName.startsWith(cfg.getName().substring(0, cfg.getName().length() - 1))) {
                    cfgTemplate = cfg;

                    break;
                }
            }
        }

        if (cfgTemplate == null)
            cfgTemplate = dfltCacheCfg;

        if (cfgTemplate == null)
            return null;

        cfgTemplate = cloneCheckSerializable(cfgTemplate);

        CacheConfiguration cfg = new CacheConfiguration(cfgTemplate);

        cfg.setName(cacheName);

        return cfg;
    }

    /**
     * @param cacheName Cache name.
     * @return Cache configuration.
     * @throws IgniteCheckedException If failed.
     */
    private CacheConfiguration getOrCreateConfigFromTemplate(String cacheName) throws IgniteCheckedException {
        CacheConfiguration cfg = getConfigFromTemplate(cacheName);

        return cfg != null ? cfg : new CacheConfiguration(cacheName);
    }

    /**
     * Dynamically starts cache.
     *
     * @param ccfg Cache configuration.
     * @param cacheName Cache name.
     * @param nearCfg Near cache configuration.
     * @param failIfExists Fail if exists flag.
     * @param failIfNotStarted If {@code true} fails if cache is not started.
     * @param checkThreadTx If {@code true} checks that current thread does not have active transactions.
     * @return Future that will be completed when cache is deployed.
     */
    @SuppressWarnings("IfMayBeConditional")
    public IgniteInternalFuture<Boolean> dynamicStartCache(
        @Nullable CacheConfiguration ccfg,
        String cacheName,
        @Nullable NearCacheConfiguration nearCfg,
        boolean failIfExists,
        boolean failIfNotStarted,
        boolean checkThreadTx
    ) {
        return dynamicStartCache(ccfg,
            cacheName,
            nearCfg,
            CacheType.USER,
            false,
            failIfExists,
            failIfNotStarted,
            checkThreadTx);
    }

    /**
     * Dynamically starts cache as a result of SQL {@code CREATE TABLE} command.
     *
     * @param ccfg Cache configuration.
     */
    @SuppressWarnings("IfMayBeConditional")
    public IgniteInternalFuture<Boolean> dynamicStartSqlCache(
        CacheConfiguration ccfg
    ) {
        A.notNull(ccfg, "ccfg");

        return dynamicStartCache(ccfg,
            ccfg.getName(),
            ccfg.getNearConfiguration(),
            CacheType.USER,
            true,
            false,
            true,
            true);
    }

    /**
     * Dynamically starts cache.
     *
     * @param ccfg Cache configuration.
     * @param cacheName Cache name.
     * @param nearCfg Near cache configuration.
     * @param cacheType Cache type.
     * @param sql If the cache needs to be created as the result of SQL {@code CREATE TABLE} command.
     * @param failIfExists Fail if exists flag.
     * @param failIfNotStarted If {@code true} fails if cache is not started.
     * @param checkThreadTx If {@code true} checks that current thread does not have active transactions.
     * @return Future that will be completed when cache is deployed.
     */
    @SuppressWarnings("IfMayBeConditional")
    public IgniteInternalFuture<Boolean> dynamicStartCache(
        @Nullable CacheConfiguration ccfg,
        String cacheName,
        @Nullable NearCacheConfiguration nearCfg,
        CacheType cacheType,
        boolean sql,
        boolean failIfExists,
        boolean failIfNotStarted,
        boolean checkThreadTx
    ) {
        assert cacheName != null;

        if (checkThreadTx)
            checkEmptyTransactions();

        try {
            DynamicCacheChangeRequest req = prepareCacheChangeRequest(
                ccfg,
                cacheName,
                nearCfg,
                cacheType,
                sql,
                failIfExists,
                failIfNotStarted,
                false,
                null);

            if (req != null) {
                if (req.clientStartOnly())
                    return startClientCacheChange(F.asMap(req.cacheName(), req), null);

                return F.first(initiateCacheChanges(F.asList(req)));
            }
            else
                return new GridFinishedFuture<>();
        }
        catch (Exception e) {
            return new GridFinishedFuture<>(e);
        }
    }

    /**
     * @param startReqs Start requests.
     * @param cachesToClose Cache tp close.
     * @return Future for cache change operation.
     */
    private IgniteInternalFuture<Boolean> startClientCacheChange(
        @Nullable Map<String, DynamicCacheChangeRequest> startReqs, @Nullable Set<String> cachesToClose) {
        assert startReqs != null ^ cachesToClose != null;

        DynamicCacheStartFuture fut = new DynamicCacheStartFuture(UUID.randomUUID());

        IgniteInternalFuture old = pendingFuts.put(fut.id, fut);

        assert old == null : old;

        ctx.discovery().clientCacheStartEvent(fut.id, startReqs, cachesToClose);

        IgniteCheckedException err = checkNodeState();

        if (err != null)
            fut.onDone(err);

        return fut;
    }

    /**
     * Dynamically starts multiple caches.
     *
     * @param ccfgList Collection of cache configuration.
     * @param failIfExists Fail if exists flag.
     * @param checkThreadTx If {@code true} checks that current thread does not have active transactions.
     * @param disabledAfterStart If true, cache proxies will be only activated after {@link #restartProxies()}.
     * @return Future that will be completed when all caches are deployed.
     */
    public IgniteInternalFuture<?> dynamicStartCaches(Collection<CacheConfiguration> ccfgList, boolean failIfExists,
        boolean checkThreadTx, boolean disabledAfterStart) {
        return dynamicStartCachesByStoredConf(
            ccfgList.stream().map(StoredCacheData::new).collect(Collectors.toList()),
            failIfExists,
            checkThreadTx,
            disabledAfterStart
        );
    }

    /**
     * Dynamically starts multiple caches.
     *
     * @param storedCacheDataList Collection of stored cache data.
     * @param failIfExists Fail if exists flag.
     * @param checkThreadTx If {@code true} checks that current thread does not have active transactions.
     * @param disabledAfterStart If true, cache proxies will be only activated after {@link #restartProxies()}.
     * @return Future that will be completed when all caches are deployed.
     */
    public IgniteInternalFuture<?> dynamicStartCachesByStoredConf(
        Collection<StoredCacheData> storedCacheDataList,
        boolean failIfExists,
        boolean checkThreadTx,
        boolean disabledAfterStart) {
        if (checkThreadTx)
            checkEmptyTransactions();

        List<DynamicCacheChangeRequest> srvReqs = null;
        Map<String, DynamicCacheChangeRequest> clientReqs = null;

        try {
            for (StoredCacheData ccfg : storedCacheDataList) {
                DynamicCacheChangeRequest req = prepareCacheChangeRequest(
                    ccfg.config(),
                    ccfg.config().getName(),
                    null,
                    resolveCacheType(ccfg.config()),
                    ccfg.sql(),
                    failIfExists,
                    true,
                    disabledAfterStart,
                    ccfg.queryEntities());

                if (req != null) {
                    if (req.clientStartOnly()) {
                        if (clientReqs == null)
                            clientReqs = U.newLinkedHashMap(storedCacheDataList.size());

                        clientReqs.put(req.cacheName(), req);
                    }
                    else {
                        if (srvReqs == null)
                            srvReqs = new ArrayList<>(storedCacheDataList.size());

                        srvReqs.add(req);
                    }
                }
            }
        }
        catch (Exception e) {
            return new GridFinishedFuture<>(e);
        }

        if (srvReqs != null || clientReqs != null) {
            if (clientReqs != null && srvReqs == null)
                return startClientCacheChange(clientReqs, null);

            GridCompoundFuture<?, ?> compoundFut = new GridCompoundFuture<>();

            for (DynamicCacheStartFuture fut : initiateCacheChanges(srvReqs))
                compoundFut.add((IgniteInternalFuture)fut);

            if (clientReqs != null) {
                IgniteInternalFuture<Boolean> clientStartFut = startClientCacheChange(clientReqs, null);

                compoundFut.add((IgniteInternalFuture)clientStartFut);
            }

            compoundFut.markInitialized();

            return compoundFut;
        }
        else
            return new GridFinishedFuture<>();
    }

    /** Resolve cache type for input cacheType */
    @NotNull private CacheType resolveCacheType(CacheConfiguration ccfg) {
        if (CU.isUtilityCache(ccfg.getName()))
            return CacheType.UTILITY;
        else if (internalCaches.contains(ccfg.getName()))
            return CacheType.INTERNAL;
        else if (DataStructuresProcessor.isDataStructureCache(ccfg.getName()))
            return CacheType.DATA_STRUCTURES;
        else
            return CacheType.USER;
    }

    /**
     * @param cacheName Cache name to destroy.
     * @param sql If the cache needs to be destroyed only if it was created as the result of SQL {@code CREATE TABLE}
     * command.
     * @param checkThreadTx If {@code true} checks that current thread does not have active transactions.
     * @param restart Restart flag.
     * @return Future that will be completed when cache is destroyed.
     */
    public IgniteInternalFuture<Boolean> dynamicDestroyCache(String cacheName, boolean sql, boolean checkThreadTx,
        boolean restart) {
        assert cacheName != null;

        if (checkThreadTx)
            checkEmptyTransactions();

        DynamicCacheChangeRequest req = DynamicCacheChangeRequest.stopRequest(ctx, cacheName, sql, true);

        req.stop(true);
        req.destroy(true);
        req.restart(restart);

        return F.first(initiateCacheChanges(F.asList(req)));
    }

    /**
     * @param cacheNames Collection of cache names to destroy.
     * @param checkThreadTx If {@code true} checks that current thread does not have active transactions.
     * @param restart Restart flag.
     * @return Future that will be completed when cache is destroyed.
     */
    public IgniteInternalFuture<?> dynamicDestroyCaches(Collection<String> cacheNames, boolean checkThreadTx,
        boolean restart) {
        return dynamicDestroyCaches(cacheNames, checkThreadTx, restart, true);
    }

    /**
     * @param cacheNames Collection of cache names to destroy.
     * @param checkThreadTx If {@code true} checks that current thread does not have active transactions.
     * @param restart Restart flag.
     * @param destroy Cache data destroy flag. Setting to <code>true</code> will cause removing all cache data
     * @return Future that will be completed when cache is destroyed.
     */
    public IgniteInternalFuture<?> dynamicDestroyCaches(Collection<String> cacheNames, boolean checkThreadTx,
        boolean restart, boolean destroy) {
        if (checkThreadTx)
            checkEmptyTransactions();

        List<DynamicCacheChangeRequest> reqs = new ArrayList<>(cacheNames.size());

        for (String cacheName : cacheNames) {
            reqs.add(createStopRequest(cacheName, restart, destroy));
        }

        return dynamicChangeCaches(reqs);
    }

    /**
     * Prepares cache stop request.
     *
     * @param cacheName Cache names to destroy.
     * @param restart Restart flag.
     * @param destroy Cache data destroy flag. Setting to {@code true} will cause removing all cache data from store.
     * @return Future that will be completed when cache is destroyed.
     */
    @NotNull public DynamicCacheChangeRequest createStopRequest(String cacheName, boolean restart, boolean destroy) {
        DynamicCacheChangeRequest req = DynamicCacheChangeRequest.stopRequest(ctx, cacheName, false, true);

        req.stop(true);
        req.destroy(destroy);
        req.restart(restart);

        return req;
    }

    /**
     * Starts cache stop request as cache change batch.
     *
     * @param reqs cache stop requests.
     * @return compound future.
     */
    @NotNull public IgniteInternalFuture<?> dynamicChangeCaches(List<DynamicCacheChangeRequest> reqs) {
        GridCompoundFuture<?, ?> compoundFut = new GridCompoundFuture<>();

        for (DynamicCacheStartFuture fut : initiateCacheChanges(reqs))
            compoundFut.add((IgniteInternalFuture)fut);

        compoundFut.markInitialized();

        return compoundFut;
    }

    /**
     * Change WAL mode.
     *
     * @param cacheNames Cache names.
     * @param enabled Enabled flag.
     * @return Future completed when operation finished.
     */
    public IgniteInternalFuture<Boolean> changeWalMode(Collection<String> cacheNames, boolean enabled) {
        if (transactions().tx() != null || sharedCtx.lockedTopologyVersion(null) != null)
            throw new IgniteException("Cache WAL mode cannot be changed within lock or transaction.");

        return sharedCtx.walState().init(cacheNames, enabled);
    }

    /**
     * @param cacheName Cache name.
     */
    public boolean walEnabled(String cacheName) {
        DynamicCacheDescriptor desc = ctx.cache().cacheDescriptor(cacheName);

        if (desc == null)
            throw new IgniteException("Cache not found: " + cacheName);

        return desc.groupDescriptor().walEnabled();
    }

    /**
     * @param cacheName Cache name to close.
     * @return Future that will be completed when cache is closed.
     */
    IgniteInternalFuture<?> dynamicCloseCache(String cacheName) {
        assert cacheName != null;

        IgniteCacheProxy<?, ?> proxy = jCacheProxies.get(cacheName);

        if (proxy == null || proxy.isProxyClosed())
            return new GridFinishedFuture<>(); // No-op.

        checkEmptyTransactions();

        if (proxy.context().isLocal())
            return dynamicDestroyCache(cacheName, false, true, false);

        return startClientCacheChange(null, Collections.singleton(cacheName));
    }

    /**
     * Resets cache state after the cache has been moved to recovery state.
     *
     * @param cacheNames Cache names.
     * @return Future that will be completed when state is changed for all caches.
     */
    public IgniteInternalFuture<?> resetCacheState(Collection<String> cacheNames) {
        checkEmptyTransactions();

        if (F.isEmpty(cacheNames))
            cacheNames = cachesInfo.registeredCaches().keySet();

        Collection<DynamicCacheChangeRequest> reqs = new ArrayList<>(cacheNames.size());

        for (String cacheName : cacheNames) {
            DynamicCacheDescriptor desc = cacheDescriptor(cacheName);

            if (desc == null) {
                U.warn(log, "Failed to find cache for reset lost partition request, cache does not exist: " + cacheName);

                continue;
            }

            DynamicCacheChangeRequest req = DynamicCacheChangeRequest.resetLostPartitions(ctx, cacheName);

            reqs.add(req);
        }

        GridCompoundFuture fut = new GridCompoundFuture();

        for (DynamicCacheStartFuture f : initiateCacheChanges(reqs))
            fut.add(f);

        fut.markInitialized();

        return fut;
    }

    /**
     * @param cacheName Cache name.
     * @return Cache type.
     */
    public CacheType cacheType(String cacheName) {
        if (CU.isUtilityCache(cacheName))
            return CacheType.UTILITY;
        else if (internalCaches.contains(cacheName))
            return CacheType.INTERNAL;
        else if (DataStructuresProcessor.isDataStructureCache(cacheName))
            return CacheType.DATA_STRUCTURES;
        else
            return CacheType.USER;
    }

    /**
     * Save cache configuration to persistent store if necessary.
     *
     * @param desc Cache descriptor.
     */
    public void saveCacheConfiguration(DynamicCacheDescriptor desc) throws IgniteCheckedException {
        assert desc != null;

        if (sharedCtx.pageStore() != null && !sharedCtx.kernalContext().clientNode() &&
            CU.isPersistentCache(desc.cacheConfiguration(), sharedCtx.gridConfig().getDataStorageConfiguration()))
            sharedCtx.pageStore().storeCacheData(desc.toStoredData(), true);
    }

    /**
     * @param reqs Requests.
     * @return Collection of futures.
     */
    @SuppressWarnings("TypeMayBeWeakened")
    private Collection<DynamicCacheStartFuture> initiateCacheChanges(
        Collection<DynamicCacheChangeRequest> reqs
    ) {
        Collection<DynamicCacheStartFuture> res = new ArrayList<>(reqs.size());

        Collection<DynamicCacheChangeRequest> sndReqs = new ArrayList<>(reqs.size());

        for (DynamicCacheChangeRequest req : reqs) {
            DynamicCacheStartFuture fut = new DynamicCacheStartFuture(req.requestId());

            try {
                if (req.stop()) {
                    DynamicCacheDescriptor desc = cacheDescriptor(req.cacheName());

                    if (desc == null)
                        // No-op.
                        fut.onDone(false);
                }

                if (req.start() && req.startCacheConfiguration() != null) {
                    CacheConfiguration ccfg = req.startCacheConfiguration();

                    try {
                        cachesInfo.validateStartCacheConfiguration(ccfg, req.cacheType());
                    }
                    catch (IgniteCheckedException e) {
                        fut.onDone(e);
                    }
                }

                if (fut.isDone())
                    continue;

                DynamicCacheStartFuture old = (DynamicCacheStartFuture)pendingFuts.putIfAbsent(
                    req.requestId(), fut);

                assert old == null;

                if (fut.isDone())
                    continue;

                sndReqs.add(req);
            }
            catch (Exception e) {
                fut.onDone(e);
            }
            finally {
                res.add(fut);
            }
        }

        Exception err = null;

        if (!sndReqs.isEmpty()) {
            try {
                ctx.discovery().sendCustomEvent(new DynamicCacheChangeBatch(sndReqs));

                err = checkNodeState();
            }
            catch (IgniteCheckedException e) {
                err = e;
            }
        }

        if (err != null) {
            for (DynamicCacheStartFuture fut : res)
                fut.onDone(err);
        }

        return res;
    }

    /**
     * @return Non null exception if node is stopping or disconnected.
     */
    @Nullable private IgniteCheckedException checkNodeState() {
        if (ctx.isStopping()) {
            return new IgniteCheckedException("Failed to execute dynamic cache change request, " +
                "node is stopping.");
        }
        else if (ctx.clientDisconnected()) {
            return new IgniteClientDisconnectedCheckedException(ctx.cluster().clientReconnectFuture(),
                "Failed to execute dynamic cache change request, client node disconnected.");
        }

        return null;
    }

    /**
     * @param type Event type.
     * @param customMsg Custom message instance.
     * @param node Event node.
     * @param topVer Topology version.
     * @param state Cluster state.
     */
    public void onDiscoveryEvent(int type,
        @Nullable DiscoveryCustomMessage customMsg,
        ClusterNode node,
        AffinityTopologyVersion topVer,
        DiscoveryDataClusterState state) {
        cachesInfo.onDiscoveryEvent(type, node, topVer);

        sharedCtx.affinity().onDiscoveryEvent(type, customMsg, node, topVer, state);
    }

    /**
     * Callback invoked from discovery thread when discovery custom message is received.
     *
     * @param msg Customer message.
     * @param topVer Current topology version.
     * @param node Node sent message.
     * @return {@code True} if minor topology version should be increased.
     */
    public boolean onCustomEvent(DiscoveryCustomMessage msg, AffinityTopologyVersion topVer, ClusterNode node) {
        if (msg instanceof SchemaAbstractDiscoveryMessage) {
            ctx.query().onDiscovery((SchemaAbstractDiscoveryMessage)msg);

            return false;
        }

        if (msg instanceof CacheAffinityChangeMessage)
            return sharedCtx.affinity().onCustomEvent(((CacheAffinityChangeMessage)msg));

        if (msg instanceof SnapshotDiscoveryMessage &&
            ((SnapshotDiscoveryMessage)msg).needExchange())
            return true;

        if (msg instanceof WalStateAbstractMessage) {
            WalStateAbstractMessage msg0 = (WalStateAbstractMessage)msg;

            if (msg0 instanceof WalStateProposeMessage)
                sharedCtx.walState().onProposeDiscovery((WalStateProposeMessage)msg);
            else if (msg0 instanceof WalStateFinishMessage)
                sharedCtx.walState().onFinishDiscovery((WalStateFinishMessage)msg);

            return msg0.needExchange();
        }

        if (msg instanceof DynamicCacheChangeBatch)
            return cachesInfo.onCacheChangeRequested((DynamicCacheChangeBatch)msg, topVer);

        if (msg instanceof ClientCacheChangeDiscoveryMessage)
            cachesInfo.onClientCacheChange((ClientCacheChangeDiscoveryMessage)msg, node);

        if (msg instanceof CacheStatisticsModeChangeMessage)
            onCacheStatisticsModeChange((CacheStatisticsModeChangeMessage)msg);

        return false;
    }

    /**
     * Checks that preload-order-dependant caches has SYNC or ASYNC preloading mode.
     *
     * @param cfgs Caches.
     * @return Maximum detected preload order.
     * @throws IgniteCheckedException If validation failed.
     */
    private int validatePreloadOrder(CacheConfiguration[] cfgs) throws IgniteCheckedException {
        int maxOrder = 0;

        for (CacheConfiguration cfg : cfgs) {
            int rebalanceOrder = cfg.getRebalanceOrder();

            if (rebalanceOrder > 0) {
                if (cfg.getCacheMode() == LOCAL)
                    throw new IgniteCheckedException("Rebalance order set for local cache (fix configuration and restart the " +
                        "node): " + U.maskName(cfg.getName()));

                if (cfg.getRebalanceMode() == CacheRebalanceMode.NONE)
                    throw new IgniteCheckedException("Only caches with SYNC or ASYNC rebalance mode can be set as rebalance " +
                        "dependency for other caches [cacheName=" + U.maskName(cfg.getName()) +
                        ", rebalanceMode=" + cfg.getRebalanceMode() + ", rebalanceOrder=" + cfg.getRebalanceOrder() + ']');

                maxOrder = Math.max(maxOrder, rebalanceOrder);
            }
            else if (rebalanceOrder < 0)
                throw new IgniteCheckedException("Rebalance order cannot be negative for cache (fix configuration and restart " +
                    "the node) [cacheName=" + cfg.getName() + ", rebalanceOrder=" + rebalanceOrder + ']');
        }

        return maxOrder;
    }

    /** {@inheritDoc} */
    @Nullable @Override public IgniteNodeValidationResult validateNode(ClusterNode node) {
        IgniteNodeValidationResult res = validateHashIdResolvers(node);

        if (res == null)
            res = validateRestartingCaches(node);

        return res;
    }

    /**
     * Reset restarting caches.
     */
    public void resetRestartingCaches() {
        cachesInfo.restartingCaches().clear();
    }

    /**
     * @param node Joining node to validate.
     * @return Node validation result if there was an issue with the joining node, {@code null} otherwise.
     */
    private IgniteNodeValidationResult validateRestartingCaches(ClusterNode node) {
        if (cachesInfo.hasRestartingCaches()) {
            String msg = "Joining node during caches restart is not allowed [joiningNodeId=" + node.id() +
                ", restartingCaches=" + new HashSet<>(cachesInfo.restartingCaches()) + ']';

            return new IgniteNodeValidationResult(node.id(), msg, msg);
        }

        return null;
    }

    /**
     * @param node Joining node.
     * @return Validation result or {@code null} in case of success.
     */
    @Nullable private IgniteNodeValidationResult validateHashIdResolvers(ClusterNode node) {
        if (!node.isClient()) {
            for (DynamicCacheDescriptor desc : cacheDescriptors().values()) {
                CacheConfiguration cfg = desc.cacheConfiguration();

                if (cfg.getAffinity() instanceof RendezvousAffinityFunction) {
                    RendezvousAffinityFunction aff = (RendezvousAffinityFunction)cfg.getAffinity();

                    Object nodeHashObj = aff.resolveNodeHash(node);

                    for (ClusterNode topNode : ctx.discovery().allNodes()) {
                        Object topNodeHashObj = aff.resolveNodeHash(topNode);

                        if (nodeHashObj.hashCode() == topNodeHashObj.hashCode()) {
                            String errMsg = "Failed to add node to topology because it has the same hash code for " +
                                "partitioned affinity as one of existing nodes [cacheName=" +
                                cfg.getName() + ", existingNodeId=" + topNode.id() + ']';

                            String sndMsg = "Failed to add node to topology because it has the same hash code for " +
                                "partitioned affinity as one of existing nodes [cacheName=" +
                                cfg.getName() + ", existingNodeId=" + topNode.id() + ']';

                            return new IgniteNodeValidationResult(topNode.id(), errMsg, sndMsg);
                        }
                    }
                }
            }
        }

        return null;
    }

    /**
     * @param rmt Remote node to check.
     * @throws IgniteCheckedException If check failed.
     */
    private void checkTransactionConfiguration(ClusterNode rmt) throws IgniteCheckedException {
        TransactionConfiguration txCfg = rmt.attribute(ATTR_TX_CONFIG);

        if (txCfg != null) {
            TransactionConfiguration locTxCfg = ctx.config().getTransactionConfiguration();

            if (locTxCfg.isTxSerializableEnabled() != txCfg.isTxSerializableEnabled())
                throw new IgniteCheckedException("Serializable transactions enabled mismatch " +
                    "(fix txSerializableEnabled property or set -D" + IGNITE_SKIP_CONFIGURATION_CONSISTENCY_CHECK + "=true " +
                    "system property) [rmtNodeId=" + rmt.id() +
                    ", locTxSerializableEnabled=" + locTxCfg.isTxSerializableEnabled() +
                    ", rmtTxSerializableEnabled=" + txCfg.isTxSerializableEnabled() + ']');
        }
    }

    /**
     * @param rmt Remote node to check.
     * @throws IgniteCheckedException If check failed.
     */
    private void checkMemoryConfiguration(ClusterNode rmt) throws IgniteCheckedException {
        ClusterNode locNode = ctx.discovery().localNode();

        if (ctx.config().isClientMode() || locNode.isDaemon() || rmt.isClient() || rmt.isDaemon())
            return;

        DataStorageConfiguration dsCfg = null;

        Object dsCfgBytes = rmt.attribute(IgniteNodeAttributes.ATTR_DATA_STORAGE_CONFIG);

        if (dsCfgBytes instanceof byte[])
            dsCfg = new JdkMarshaller().unmarshal((byte[])dsCfgBytes, U.resolveClassLoader(ctx.config()));

        if (dsCfg == null) {
            // Try to use legacy memory configuration.
            MemoryConfiguration memCfg = rmt.attribute(IgniteNodeAttributes.ATTR_MEMORY_CONFIG);

            if (memCfg != null) {
                dsCfg = new DataStorageConfiguration();

                // All properties that are used in validation should be converted here.
                dsCfg.setPageSize(memCfg.getPageSize());
            }
        }

        if (dsCfg != null) {
            DataStorageConfiguration locDsCfg = ctx.config().getDataStorageConfiguration();

            if (dsCfg.getPageSize() != locDsCfg.getPageSize()) {
                throw new IgniteCheckedException("Memory configuration mismatch (fix configuration or set -D" +
                    IGNITE_SKIP_CONFIGURATION_CONSISTENCY_CHECK + "=true system property) [rmtNodeId=" + rmt.id() +
                    ", locPageSize = " + locDsCfg.getPageSize() + ", rmtPageSize = " + dsCfg.getPageSize() + "]");
            }
        }
    }

    /**
     * @param cfg Cache configuration.
     * @return Query manager.
     */
    private GridCacheQueryManager queryManager(CacheConfiguration cfg) {
        return cfg.getCacheMode() == LOCAL ? new GridCacheLocalQueryManager() : new GridCacheDistributedQueryManager();
    }

    /**
     * @return Last data version.
     */
    public long lastDataVersion() {
        long max = 0;

        for (GridCacheAdapter<?, ?> cache : caches.values()) {
            GridCacheContext<?, ?> ctx = cache.context();

            if (ctx.versions().last().order() > max)
                max = ctx.versions().last().order();

            if (ctx.isNear()) {
                ctx = ctx.near().dht().context();

                if (ctx.versions().last().order() > max)
                    max = ctx.versions().last().order();
            }
        }

        return max;
    }

    /**
     * @param name Cache name.
     * @param <K> type of keys.
     * @param <V> type of values.
     * @return Cache instance for given name.
     */
    @SuppressWarnings("unchecked")
    public <K, V> IgniteInternalCache<K, V> cache(String name) {
        assert name != null;

        if (log.isDebugEnabled())
            log.debug("Getting cache for name: " + name);

        IgniteCacheProxy<K, V> jcache = (IgniteCacheProxy<K, V>)jCacheProxies.get(name);

        return jcache == null ? null : jcache.internalProxy();
    }

    /**
     * @param name Cache name.
     * @return Cache instance for given name.
     * @throws IgniteCheckedException If failed.
     */
    @SuppressWarnings("unchecked")
    public <K, V> IgniteInternalCache<K, V> getOrStartCache(String name) throws IgniteCheckedException {
        return getOrStartCache(name, null);
    }

    /**
     * @param name Cache name.
     * @return Cache instance for given name.
     * @throws IgniteCheckedException If failed.
     */
    @SuppressWarnings("unchecked")
    public <K, V> IgniteInternalCache<K, V> getOrStartCache(String name, CacheConfiguration ccfg) throws IgniteCheckedException {
        assert name != null;

        if (log.isDebugEnabled())
            log.debug("Getting cache for name: " + name);

        IgniteCacheProxy<?, ?> cache = jCacheProxies.get(name);

        if (cache == null) {
            dynamicStartCache(ccfg, name, null, false, ccfg == null, true).get();

            cache = jCacheProxies.get(name);
        }

        return cache == null ? null : (IgniteInternalCache<K, V>)cache.internalProxy();
    }

    /**
     * @return All configured cache instances.
     */
    public Collection<IgniteInternalCache<?, ?>> caches() {
        return F.viewReadOnly(jCacheProxies.values(), new IgniteClosure<IgniteCacheProxy<?, ?>,
            IgniteInternalCache<?, ?>>() {
            @Override public IgniteInternalCache<?, ?> apply(IgniteCacheProxy<?, ?> entries) {
                return entries.internalProxy();
            }
        });
    }

    /**
     * @return All configured cache instances.
     */
    public Collection<IgniteCacheProxy<?, ?>> jcaches() {
        return F.viewReadOnly(jCacheProxies.values(), new IgniteClosure<IgniteCacheProxyImpl<?, ?>, IgniteCacheProxy<?, ?>>() {
            @Override public IgniteCacheProxy<?, ?> apply(IgniteCacheProxyImpl<?, ?> proxy) {
                return proxy.gatewayWrapper();
            }
        });
    }

    /**
     * Gets utility cache.
     *
     * @return Utility cache.
     */
    public <K, V> IgniteInternalCache<K, V> utilityCache() {
        return internalCacheEx(CU.UTILITY_CACHE_NAME);
    }

    /**
     * @param name Cache name.
     * @return Cache.
     */
    private <K, V> IgniteInternalCache<K, V> internalCacheEx(String name) {
        if (ctx.discovery().localNode().isClient()) {
            IgniteCacheProxy<K, V> proxy = (IgniteCacheProxy<K, V>)jCacheProxies.get(name);

            if (proxy == null) {
                GridCacheAdapter<?, ?> cacheAdapter = caches.get(name);

                if (cacheAdapter != null)
                    proxy = new IgniteCacheProxyImpl(cacheAdapter.context(), cacheAdapter, false);
            }

            assert proxy != null : name;

            return proxy.internalProxy();
        }

        return internalCache(name);
    }

    /**
     * @param name Cache name.
     * @param <K> type of keys.
     * @param <V> type of values.
     * @return Cache instance for given name.
     */
    @SuppressWarnings("unchecked")
    public <K, V> IgniteInternalCache<K, V> publicCache(String name) {
        assert name != null;

        if (log.isDebugEnabled())
            log.debug("Getting public cache for name: " + name);

        DynamicCacheDescriptor desc = cacheDescriptor(name);

        if (desc == null)
            throw new IllegalArgumentException("Cache is not started: " + name);

        if (!desc.cacheType().userCache())
            throw new IllegalStateException("Failed to get cache because it is a system cache: " + name);

        IgniteCacheProxy<K, V> jcache = (IgniteCacheProxy<K, V>)jCacheProxies.get(name);

        if (jcache == null)
            throw new IllegalArgumentException("Cache is not started: " + name);

        return jcache.internalProxy();
    }

    /**
     * @param cacheName Cache name.
     * @param <K> type of keys.
     * @param <V> type of values.
     * @return Cache instance for given name.
     * @throws IgniteCheckedException If failed.
     */
    public <K, V> IgniteCacheProxy<K, V> publicJCache(String cacheName) throws IgniteCheckedException {
        return publicJCache(cacheName, true, true);
    }

    /**
     * @param cacheName Cache name.
     * @param failIfNotStarted If {@code true} throws {@link IllegalArgumentException} if cache is not started,
     * otherwise returns {@code null} in this case.
     * @param checkThreadTx If {@code true} checks that current thread does not have active transactions.
     * @return Cache instance for given name.
     * @throws IgniteCheckedException If failed.
     */
    @SuppressWarnings({"unchecked", "ConstantConditions"})
    @Nullable public <K, V> IgniteCacheProxy<K, V> publicJCache(String cacheName,
        boolean failIfNotStarted,
        boolean checkThreadTx) throws IgniteCheckedException {
        assert cacheName != null;

        if (log.isDebugEnabled())
            log.debug("Getting public cache for name: " + cacheName);

        DynamicCacheDescriptor desc = cacheDescriptor(cacheName);

        if (desc != null && !desc.cacheType().userCache())
            throw new IllegalStateException("Failed to get cache because it is a system cache: " + cacheName);

        IgniteCacheProxyImpl<?, ?> cache = jCacheProxies.get(cacheName);

        // Try to start cache, there is no guarantee that cache will be instantiated.
        if (cache == null) {
            dynamicStartCache(null, cacheName, null, false, failIfNotStarted, checkThreadTx).get();

            cache = jCacheProxies.get(cacheName);
        }

        return cache != null ? (IgniteCacheProxy<K, V>)cache.gatewayWrapper() : null;
    }

    /**
     * Get configuration for the given cache.
     *
     * @param name Cache name.
     * @return Cache configuration.
     */
    public CacheConfiguration cacheConfiguration(String name) {
        assert name != null;

        DynamicCacheDescriptor desc = cacheDescriptor(name);

        if (desc == null)
            throw new IllegalStateException("Cache doesn't exist: " + name);
        else
            return desc.cacheConfiguration();
    }

    /**
     * Get registered cache descriptor.
     *
     * @param name Name.
     * @return Descriptor.
     */
    public DynamicCacheDescriptor cacheDescriptor(String name) {
        return cachesInfo.registeredCaches().get(name);
    }

    /**
     * @return Cache descriptors.
     */
    public Map<String, DynamicCacheDescriptor> cacheDescriptors() {
        return cachesInfo.registeredCaches();
    }

    /**
     * @return Cache group descriptors.
     */
    public Map<Integer, CacheGroupDescriptor> cacheGroupDescriptors() {
        return cachesInfo.registeredCacheGroups();
    }

    /**
     * @param cacheId Cache ID.
     * @return Cache descriptor.
     */
    @Nullable public DynamicCacheDescriptor cacheDescriptor(int cacheId) {
        for (DynamicCacheDescriptor cacheDesc : cacheDescriptors().values()) {
            CacheConfiguration ccfg = cacheDesc.cacheConfiguration();

            assert ccfg != null : cacheDesc;

            if (CU.cacheId(ccfg.getName()) == cacheId)
                return cacheDesc;
        }

        return null;
    }

    /**
     * @param cacheCfg Cache configuration template.
     * @throws IgniteCheckedException If failed.
     */
    public void addCacheConfiguration(CacheConfiguration cacheCfg) throws IgniteCheckedException {
        assert cacheCfg.getName() != null;

        String name = cacheCfg.getName();

        DynamicCacheDescriptor desc = cachesInfo.registeredTemplates().get(name);

        if (desc != null)
            return;

        DynamicCacheChangeRequest req = DynamicCacheChangeRequest.addTemplateRequest(ctx, cacheCfg);

        TemplateConfigurationFuture fut = new TemplateConfigurationFuture(req.cacheName(), req.deploymentId());

        TemplateConfigurationFuture old =
            (TemplateConfigurationFuture)pendingTemplateFuts.putIfAbsent(cacheCfg.getName(), fut);

        if (old != null)
            fut = old;

        Exception err = null;

        try {
            ctx.discovery().sendCustomEvent(new DynamicCacheChangeBatch(Collections.singleton(req)));

            if (ctx.isStopping()) {
                err = new IgniteCheckedException("Failed to execute dynamic cache change request, " +
                    "node is stopping.");
            }
            else if (ctx.clientDisconnected()) {
                err = new IgniteClientDisconnectedCheckedException(ctx.cluster().clientReconnectFuture(),
                    "Failed to execute dynamic cache change request, client node disconnected.");
            }
        }
        catch (IgniteCheckedException e) {
            err = e;
        }

        if (err != null)
            fut.onDone(err);

        fut.get();
    }

    /**
     * @param name Cache name.
     * @return Cache instance for given name.
     */
    @SuppressWarnings("unchecked")
    public <K, V> IgniteCacheProxy<K, V> jcache(String name) {
        assert name != null;

        IgniteCacheProxy<K, V> cache = (IgniteCacheProxy<K, V>) jCacheProxies.get(name);

        if (cache == null)
            throw new IllegalArgumentException("Cache is not configured: " + name);

        return cache;
    }

    /**
     * @param name Cache name.
     * @return Cache proxy.
     */
    @Nullable public IgniteCacheProxy jcacheProxy(String name) {
        return jCacheProxies.get(name);
    }

    /**
     * @return All configured public cache instances.
     */
    public Collection<IgniteCacheProxy<?, ?>> publicCaches() {
        Collection<IgniteCacheProxy<?, ?>> res = new ArrayList<>(jCacheProxies.size());

        for (IgniteCacheProxyImpl<?, ?> proxy : jCacheProxies.values()) {
            if (proxy.context().userCache())
                res.add(proxy.gatewayWrapper());
        }

        return res;
    }

    /**
     * @param name Cache name.
     * @param <K> type of keys.
     * @param <V> type of values.
     * @return Cache instance for given name.
     */
    @SuppressWarnings("unchecked")
    public <K, V> GridCacheAdapter<K, V> internalCache(String name) {
        assert name != null;

        if (log.isDebugEnabled())
            log.debug("Getting internal cache adapter: " + name);

        return (GridCacheAdapter<K, V>)caches.get(name);
    }

    /**
     * Cancel all user operations.
     */
    private void cancelFutures() {
        sharedCtx.mvcc().onStop();

        Exception err = new IgniteCheckedException("Operation has been cancelled (node is stopping).");

        for (IgniteInternalFuture fut : pendingFuts.values())
            ((GridFutureAdapter)fut).onDone(err);

        for (IgniteInternalFuture fut : pendingTemplateFuts.values())
            ((GridFutureAdapter)fut).onDone(err);

        for (EnableStatisticsFuture fut : enableStatisticsFuts.values())
            fut.onDone(err);
    }

    /**
     * @return All internal cache instances.
     */
    public Collection<GridCacheAdapter<?, ?>> internalCaches() {
        return caches.values();
    }

    /**
     * @param name Cache name.
     * @return {@code True} if specified cache is system, {@code false} otherwise.
     */
    public boolean systemCache(String name) {
        assert name != null;

        DynamicCacheDescriptor desc = cacheDescriptor(name);

        return desc != null && !desc.cacheType().userCache();
    }

    /** {@inheritDoc} */
    @Override public void printMemoryStats() {
        X.println(">>> ");

        for (GridCacheAdapter c : caches.values()) {
            X.println(">>> Cache memory stats [igniteInstanceName=" + ctx.igniteInstanceName() +
                ", cache=" + c.name() + ']');

            c.context().printMemoryStats();
        }
    }

    /**
     * Callback invoked by deployment manager for whenever a class loader gets undeployed.
     *
     * @param ldr Class loader.
     */
    public void onUndeployed(ClassLoader ldr) {
        if (!ctx.isStopping()) {
            for (GridCacheAdapter<?, ?> cache : caches.values()) {
                // Do not notify system caches and caches for which deployment is disabled.
                if (cache.context().userCache() && cache.context().deploymentEnabled())
                    cache.onUndeploy(ldr);
            }
        }
    }

    /**
     * @return Shared context.
     */
    public <K, V> GridCacheSharedContext<K, V> context() {
        return (GridCacheSharedContext<K, V>)sharedCtx;
    }

    /**
     * @return Transactions interface implementation.
     */
    public IgniteTransactionsEx transactions() {
        return transactions;
    }

    /**
     * Starts client caches that do not exist yet.
     *
     * @throws IgniteCheckedException In case of error.
     */
    public void createMissingQueryCaches() throws IgniteCheckedException {
        for (Map.Entry<String, DynamicCacheDescriptor> e : cachesInfo.registeredCaches().entrySet()) {
            DynamicCacheDescriptor desc = e.getValue();

            if (isMissingQueryCache(desc))
                dynamicStartCache(null, desc.cacheConfiguration().getName(), null, false, true, true).get();
        }
    }

    /**
     * Whether cache defined by provided descriptor is not yet started and has queries enabled.
     *
     * @param desc Descriptor.
     * @return {@code True} if this is missing query cache.
     */
    private boolean isMissingQueryCache(DynamicCacheDescriptor desc) {
        CacheConfiguration ccfg = desc.cacheConfiguration();

        return !caches.containsKey(ccfg.getName()) && QueryUtils.isEnabled(ccfg);
    }

    /**
     * Registers MBean for cache components.
     *
     * @param obj Cache component.
     * @param cacheName Cache name.
     * @param near Near flag.
     * @throws IgniteCheckedException If registration failed.
     */
    @SuppressWarnings("unchecked")
    private void registerMbean(Object obj, @Nullable String cacheName, boolean near)
        throws IgniteCheckedException {
        if (U.IGNITE_MBEANS_DISABLED)
            return;

        assert obj != null;

        MBeanServer srvr = ctx.config().getMBeanServer();

        assert srvr != null;

        cacheName = U.maskName(cacheName);

        cacheName = near ? cacheName + "-near" : cacheName;

        final Object mbeanImpl = (obj instanceof IgniteMBeanAware) ? ((IgniteMBeanAware)obj).getMBean() : obj;

        for (Class<?> itf : mbeanImpl.getClass().getInterfaces()) {
            if (itf.getName().endsWith("MBean") || itf.getName().endsWith("MXBean")) {
                try {
                    U.registerMBean(srvr, ctx.igniteInstanceName(), cacheName, obj.getClass().getName(), mbeanImpl,
                        (Class<Object>)itf);
                }
                catch (Throwable e) {
                    throw new IgniteCheckedException("Failed to register MBean for component: " + obj, e);
                }

                break;
            }
        }
    }

    /**
     * Unregisters MBean for cache components.
     *
     * @param o Cache component.
     * @param cacheName Cache name.
     * @param near Near flag.
     */
    private void unregisterMbean(Object o, @Nullable String cacheName, boolean near) {
        if (U.IGNITE_MBEANS_DISABLED)
            return;

        assert o != null;

        MBeanServer srvr = ctx.config().getMBeanServer();

        assert srvr != null;

        cacheName = U.maskName(cacheName);

        cacheName = near ? cacheName + "-near" : cacheName;

        boolean needToUnregister = o instanceof IgniteMBeanAware;

        if (!needToUnregister) {
            for (Class<?> itf : o.getClass().getInterfaces()) {
                if (itf.getName().endsWith("MBean") || itf.getName().endsWith("MXBean")) {
                    needToUnregister = true;

                    break;
                }
            }
        }

        if (needToUnregister) {
            try {
                srvr.unregisterMBean(U.makeMBeanName(ctx.igniteInstanceName(), cacheName, o.getClass().getName()));
            }
            catch (Throwable e) {
                U.error(log, "Failed to unregister MBean for component: " + o, e);
            }
        }
    }

    /**
     * @param grp Cache group.
     * @param ccfg Cache configuration.
     * @param objs Extra components.
     * @return Components provided in cache configuration which can implement {@link LifecycleAware} interface.
     */
    private Iterable<Object> lifecycleAwares(CacheGroupContext grp, CacheConfiguration ccfg, Object... objs) {
        Collection<Object> ret = new ArrayList<>(7 + objs.length);

        if (grp.affinityFunction() != ccfg.getAffinity())
            ret.add(ccfg.getAffinity());

        ret.add(ccfg.getAffinityMapper());
        ret.add(ccfg.getEvictionFilter());
        ret.add(ccfg.getEvictionPolicyFactory());
        ret.add(ccfg.getEvictionPolicy());
        ret.add(ccfg.getInterceptor());

        NearCacheConfiguration nearCfg = ccfg.getNearConfiguration();

        if (nearCfg != null) {
            ret.add(nearCfg.getNearEvictionPolicyFactory());
            ret.add(nearCfg.getNearEvictionPolicy());
        }

        Collections.addAll(ret, objs);

        return ret;
    }

    /**
     * Method checks that current thread does not have active transactions.
     *
     * @throws IgniteException If transaction exist.
     */
    public void checkEmptyTransactions() throws IgniteException {
        if (transactions().tx() != null || sharedCtx.lockedTopologyVersion(null) != null)
            throw new IgniteException("Cannot start/stop cache within lock or transaction.");
    }

    /**
     * @param val Object to check.
     * @return Configuration copy.
     * @throws IgniteCheckedException If validation failed.
     */
    private CacheConfiguration cloneCheckSerializable(final CacheConfiguration val) throws IgniteCheckedException {
        if (val == null)
            return null;

        return withBinaryContext(new IgniteOutClosureX<CacheConfiguration>() {
            @Override public CacheConfiguration applyx() throws IgniteCheckedException {
                if (val.getCacheStoreFactory() != null) {
                    try {
                        ClassLoader ldr = ctx.config().getClassLoader();

                        if (ldr == null)
                            ldr = val.getCacheStoreFactory().getClass().getClassLoader();

                        U.unmarshal(marsh, U.marshal(marsh, val.getCacheStoreFactory()),
                            U.resolveClassLoader(ldr, ctx.config()));
                    }
                    catch (IgniteCheckedException e) {
                        throw new IgniteCheckedException("Failed to validate cache configuration. " +
                            "Cache store factory is not serializable. Cache name: " + U.maskName(val.getName()), e);
                    }
                }

                try {
                    return U.unmarshal(marsh, U.marshal(marsh, val), U.resolveClassLoader(ctx.config()));
                }
                catch (IgniteCheckedException e) {
                    throw new IgniteCheckedException("Failed to validate cache configuration " +
                        "(make sure all objects in cache configuration are serializable): " + U.maskName(val.getName()), e);
                }
            }
        });
    }

    /**
     * @param c Closure.
     * @return Closure result.
     * @throws IgniteCheckedException If failed.
     */
    private <T> T withBinaryContext(IgniteOutClosureX<T> c) throws IgniteCheckedException {
        IgniteCacheObjectProcessor objProc = ctx.cacheObjects();
        BinaryContext oldCtx = null;

        if (objProc instanceof CacheObjectBinaryProcessorImpl) {
            GridBinaryMarshaller binMarsh = ((CacheObjectBinaryProcessorImpl)objProc).marshaller();

            oldCtx = binMarsh == null ? null : binMarsh.pushContext();
        }

        try {
            return c.applyx();
        }
        finally {
            if (objProc instanceof CacheObjectBinaryProcessorImpl)
                GridBinaryMarshaller.popContext(oldCtx);
        }
    }

    /**
     * Prepares DynamicCacheChangeRequest for cache creation.
     *
     * @param ccfg Cache configuration
     * @param cacheName Cache name
     * @param nearCfg Near cache configuration
     * @param cacheType Cache type
     * @param sql Whether the cache needs to be created as the result of SQL {@code CREATE TABLE} command.
     * @param failIfExists Fail if exists flag.
     * @param failIfNotStarted If {@code true} fails if cache is not started.
     * @param disabledAfterStart If true, cache proxies will be only activated after {@link #restartProxies()}.
     * @param qryEntities Query entities.
     * @return Request or {@code null} if cache already exists.
     * @throws IgniteCheckedException if some of pre-checks failed
     * @throws CacheExistsException if cache exists and failIfExists flag is {@code true}
     */
    private DynamicCacheChangeRequest prepareCacheChangeRequest(
        @Nullable CacheConfiguration ccfg,
        String cacheName,
        @Nullable NearCacheConfiguration nearCfg,
        CacheType cacheType,
        boolean sql,
        boolean failIfExists,
        boolean failIfNotStarted,
        boolean disabledAfterStart,
        @Nullable Collection<QueryEntity> qryEntities
    ) throws IgniteCheckedException {
        DynamicCacheDescriptor desc = cacheDescriptor(cacheName);

        DynamicCacheChangeRequest req = new DynamicCacheChangeRequest(UUID.randomUUID(), cacheName, ctx.localNodeId());

        req.sql(sql);

        req.failIfExists(failIfExists);

        req.disabledAfterStart(disabledAfterStart);

        if (ccfg != null) {
            cloneCheckSerializable(ccfg);

            if (desc != null || MetaStorage.METASTORAGE_CACHE_NAME.equals(cacheName)) {
                if (failIfExists) {
                    throw new CacheExistsException("Failed to start cache " +
                        "(a cache with the same name is already started): " + cacheName);
                }
                else {
                    CacheConfiguration descCfg = desc.cacheConfiguration();

                    // Check if we were asked to start a near cache.
                    if (nearCfg != null) {
                        if (CU.affinityNode(ctx.discovery().localNode(), descCfg.getNodeFilter())) {
                            // If we are on a data node and near cache was enabled, return success, else - fail.
                            if (descCfg.getNearConfiguration() != null)
                                return null;
                            else
                                throw new IgniteCheckedException("Failed to start near " +
                                    "cache (local node is an affinity node for cache): " + cacheName);
                        }
                        else
                            // If local node has near cache, return success.
                            req.clientStartOnly(true);
                    }
                    else if (!CU.affinityNode(ctx.discovery().localNode(), descCfg.getNodeFilter()))
                        req.clientStartOnly(true);

                    req.deploymentId(desc.deploymentId());
                    req.startCacheConfiguration(descCfg);
                    req.schema(desc.schema());
                }
            }
            else {
                req.deploymentId(IgniteUuid.randomUuid());

                CacheConfiguration cfg = new CacheConfiguration(ccfg);

                CacheObjectContext cacheObjCtx = ctx.cacheObjects().contextForCache(cfg);

                initialize(cfg, cacheObjCtx);

                req.startCacheConfiguration(cfg);
                req.schema(new QuerySchema(qryEntities != null ? qryEntities : cfg.getQueryEntities()));
            }
        }
        else {
            req.clientStartOnly(true);

            if (desc != null)
                ccfg = desc.cacheConfiguration();

            if (ccfg == null) {
                if (failIfNotStarted) {
                    throw new CacheExistsException("Failed to start client cache " +
                        "(a cache with the given name is not started): " + cacheName);
                }
                else
                    return null;
            }

            req.deploymentId(desc.deploymentId());
            req.startCacheConfiguration(ccfg);
            req.schema(desc.schema());
        }

        if (nearCfg != null)
            req.nearCacheConfiguration(nearCfg);

        req.cacheType(cacheType);

        return req;
    }

    /**
     * Enable/disable statistics globally for the caches
     *
     * @param caches Collection of cache names.
     * @param enabled Statistics enabled flag.
     */
    public void enableStatistics(Collection<String> caches, boolean enabled) throws IgniteCheckedException {
        assert caches != null;

        Collection<String> globalCaches = new ArrayList<>(caches.size());

        if (!cacheNames().containsAll(caches))
            throw new IgniteCheckedException("One or more cache descriptors not found [caches=" + caches + ']');

        for (String cacheName : caches) {
            IgniteInternalCache cache = cache(cacheName);

            if (cache == null)
                throw new IgniteCheckedException("Cache not found [cacheName=" + cacheName + ']');

            cache.context().statisticsEnabled(enabled);

            if (!cache.context().isLocal())
                globalCaches.add(cacheName);
        }

        if (globalCaches.isEmpty())
            return;

        UUID reqId = UUID.randomUUID();

        EnableStatisticsFuture fut = new EnableStatisticsFuture(reqId);

        enableStatisticsFuts.put(reqId, fut);

        CacheStatisticsModeChangeMessage msg = new CacheStatisticsModeChangeMessage(reqId, globalCaches, enabled);

        ctx.grid().context().discovery().sendCustomEvent(msg);

        fut.get();
    }

    /**
     * @param obj Object to clone.
     * @return Object copy.
     * @throws IgniteCheckedException If failed.
     */
    public <T> T clone(final T obj) throws IgniteCheckedException {
        return withBinaryContext(new IgniteOutClosureX<T>() {
            @Override public T applyx() throws IgniteCheckedException {
                return U.unmarshal(marsh, U.marshal(marsh, obj), U.resolveClassLoader(ctx.config()));
            }
        });
    }

    /**
     *
     */
    @SuppressWarnings("ExternalizableWithoutPublicNoArgConstructor")
    private class DynamicCacheStartFuture extends GridFutureAdapter<Boolean> {
        /** */
        private UUID id;

        /**
         * @param id Future ID.
         */
        private DynamicCacheStartFuture(UUID id) {
            this.id = id;
        }

        /** {@inheritDoc} */
        @Override public boolean onDone(@Nullable Boolean res, @Nullable Throwable err) {
            // Make sure to remove future before completion.
            pendingFuts.remove(id, this);

            return super.onDone(res, err);
        }

        /** {@inheritDoc} */
        @Override public String toString() {
            return S.toString(DynamicCacheStartFuture.class, this);
        }
    }

    /**
     *
     */
    @SuppressWarnings("ExternalizableWithoutPublicNoArgConstructor")
    private class TemplateConfigurationFuture extends GridFutureAdapter<Object> {
        /** Start ID. */
        @GridToStringInclude
        private IgniteUuid deploymentId;

        /** Cache name. */
        private String cacheName;

        /**
         * @param cacheName Cache name.
         * @param deploymentId Deployment ID.
         */
        private TemplateConfigurationFuture(String cacheName, IgniteUuid deploymentId) {
            this.deploymentId = deploymentId;
            this.cacheName = cacheName;
        }

        /**
         * @return Start ID.
         */
        public IgniteUuid deploymentId() {
            return deploymentId;
        }

        /** {@inheritDoc} */
        @Override public boolean onDone(@Nullable Object res, @Nullable Throwable err) {
            // Make sure to remove future before completion.
            pendingTemplateFuts.remove(cacheName, this);

            return super.onDone(res, err);
        }

        /** {@inheritDoc} */
        @Override public String toString() {
            return S.toString(TemplateConfigurationFuture.class, this);
        }
    }

    /**
     *
     */
    static class LocalAffinityFunction implements AffinityFunction {
        /** */
        private static final long serialVersionUID = 0L;

        /** {@inheritDoc} */
        @Override public List<List<ClusterNode>> assignPartitions(AffinityFunctionContext affCtx) {
            ClusterNode locNode = null;

            for (ClusterNode n : affCtx.currentTopologySnapshot()) {
                if (n.isLocal()) {
                    locNode = n;

                    break;
                }
            }

            if (locNode == null)
                throw new IgniteException("Local node is not included into affinity nodes for 'LOCAL' cache");

            List<List<ClusterNode>> res = new ArrayList<>(partitions());

            for (int part = 0; part < partitions(); part++)
                res.add(Collections.singletonList(locNode));

            return Collections.unmodifiableList(res);
        }

        /** {@inheritDoc} */
        @Override public void reset() {
            // No-op.
        }

        /** {@inheritDoc} */
        @Override public int partitions() {
            return 1;
        }

        /** {@inheritDoc} */
        @Override public int partition(Object key) {
            return 0;
        }

        /** {@inheritDoc} */
        @Override public void removeNode(UUID nodeId) {
            // No-op.
        }
    }

    /**
     *
     */
    private class RemovedItemsCleanupTask implements GridTimeoutObject {
        /** */
        private final IgniteUuid id = IgniteUuid.randomUuid();

        /** */
        private final long endTime;

        /** */
        private final long timeout;

        /**
         * @param timeout Timeout.
         */
        RemovedItemsCleanupTask(long timeout) {
            this.timeout = timeout;

            endTime = U.currentTimeMillis() + timeout;
        }

        /** {@inheritDoc} */
        @Override public IgniteUuid timeoutId() {
            return id;
        }

        /** {@inheritDoc} */
        @Override public long endTime() {
            return endTime;
        }

        /** {@inheritDoc} */
        @Override public void onTimeout() {
            ctx.closure().runLocalSafe(new Runnable() {
                @Override public void run() {
                    try {
                        for (CacheGroupContext grp : sharedCtx.cache().cacheGroups()) {
                            if (!grp.isLocal() && grp.affinityNode()) {
                                GridDhtPartitionTopology top = null;

                                try {
                                    top = grp.topology();
                                }
                                catch (IllegalStateException ignore) {
                                    // Cache stopped.
                                }

                                if (top != null) {
                                    for (GridDhtLocalPartition part : top.currentLocalPartitions())
                                        part.cleanupRemoveQueue();
                                }

                                if (ctx.isStopping())
                                    return;
                            }
                        }
                    }
                    catch (Exception e) {
                        U.error(log, "Failed to cleanup removed cache items: " + e, e);
                    }

                    if (ctx.isStopping())
                        return;

                    addRemovedItemsCleanupTask(timeout);
                }
            }, true);
        }
    }

    /**
     * Enable statistics future.
     */
    private class EnableStatisticsFuture extends GridFutureAdapter<Void> {
        /** */
        private UUID id;

        /**
         * @param id Future ID.
         */
        private EnableStatisticsFuture(UUID id) {
            this.id = id;
        }

        /** {@inheritDoc} */
        @Override public boolean onDone(@Nullable Void res, @Nullable Throwable err) {
            // Make sure to remove future before completion.
            enableStatisticsFuts.remove(id, this);

            return super.onDone(res, err);
        }

        /** {@inheritDoc} */
        @Override public String toString() {
            return S.toString(EnableStatisticsFuture.class, this);
        }
    }
}<|MERGE_RESOLUTION|>--- conflicted
+++ resolved
@@ -1173,12 +1173,8 @@
                 ", memoryPolicyName=" + memPlcName +
                 ", mode=" + cfg.getCacheMode() +
                 ", atomicity=" + cfg.getAtomicityMode() +
-<<<<<<< HEAD
                 ", backups=" + cfg.getBackups() +
-                ", mvcc=" + cacheCtx.mvccEnabled() + ']');
-=======
-                ", backups=" + cfg.getBackups() + ']');
->>>>>>> 7366809e
+                ", mvcc=" + cacheCtx.mvccEnabled() +']');
         }
     }
 
