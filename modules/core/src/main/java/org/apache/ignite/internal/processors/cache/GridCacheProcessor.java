/*
 * Licensed to the Apache Software Foundation (ASF) under one or more
 * contributor license agreements.  See the NOTICE file distributed with
 * this work for additional information regarding copyright ownership.
 * The ASF licenses this file to You under the Apache License, Version 2.0
 * (the "License"); you may not use this file except in compliance with
 * the License.  You may obtain a copy of the License at
 *
 *      http://www.apache.org/licenses/LICENSE-2.0
 *
 * Unless required by applicable law or agreed to in writing, software
 * distributed under the License is distributed on an "AS IS" BASIS,
 * WITHOUT WARRANTIES OR CONDITIONS OF ANY KIND, either express or implied.
 * See the License for the specific language governing permissions and
 * limitations under the License.
 */

package org.apache.ignite.internal.processors.cache;

import java.util.ArrayList;
import java.util.Collection;
import java.util.Collections;
import java.util.Comparator;
import java.util.Deque;
import java.util.HashMap;
import java.util.HashSet;
import java.util.IdentityHashMap;
import java.util.LinkedList;
import java.util.List;
import java.util.ListIterator;
import java.util.Map;
import java.util.Set;
import java.util.UUID;
import java.util.concurrent.ConcurrentHashMap;
import java.util.concurrent.ConcurrentMap;
import java.util.concurrent.CountDownLatch;
import javax.cache.configuration.Factory;
import javax.cache.integration.CacheLoader;
import javax.cache.integration.CacheWriter;
import javax.management.JMException;
import javax.management.MBeanServer;
import org.apache.ignite.IgniteCheckedException;
import org.apache.ignite.IgniteException;
import org.apache.ignite.IgniteSystemProperties;
import org.apache.ignite.cache.CacheExistsException;
import org.apache.ignite.cache.CacheMode;
import org.apache.ignite.cache.CacheRebalanceMode;
import org.apache.ignite.cache.QueryEntity;
import org.apache.ignite.cache.affinity.AffinityFunction;
import org.apache.ignite.cache.affinity.AffinityFunctionContext;
import org.apache.ignite.cache.affinity.rendezvous.RendezvousAffinityFunction;
import org.apache.ignite.cache.store.CacheStore;
import org.apache.ignite.cache.store.CacheStoreSessionListener;
import org.apache.ignite.cluster.ClusterNode;
import org.apache.ignite.configuration.CacheConfiguration;
import org.apache.ignite.configuration.DeploymentMode;
import org.apache.ignite.configuration.FileSystemConfiguration;
import org.apache.ignite.configuration.IgniteConfiguration;
import org.apache.ignite.configuration.NearCacheConfiguration;
import org.apache.ignite.configuration.TransactionConfiguration;
import org.apache.ignite.events.EventType;
import org.apache.ignite.internal.GridKernalContext;
import org.apache.ignite.internal.IgniteClientDisconnectedCheckedException;
import org.apache.ignite.internal.IgniteComponentType;
import org.apache.ignite.internal.IgniteInternalFuture;
import org.apache.ignite.internal.IgniteNodeAttributes;
import org.apache.ignite.internal.IgniteTransactionsEx;
import org.apache.ignite.internal.binary.BinaryContext;
import org.apache.ignite.internal.binary.BinaryMarshaller;
import org.apache.ignite.internal.binary.GridBinaryMarshaller;
import org.apache.ignite.internal.managers.discovery.DiscoveryCustomMessage;
import org.apache.ignite.internal.pagemem.snapshot.StartFullSnapshotAckDiscoveryMessage;
import org.apache.ignite.internal.pagemem.store.IgnitePageStoreManager;
import org.apache.ignite.internal.pagemem.wal.IgniteWriteAheadLogManager;
import org.apache.ignite.internal.processors.GridProcessorAdapter;
import org.apache.ignite.internal.processors.affinity.AffinityTopologyVersion;
import org.apache.ignite.internal.processors.affinity.GridAffinityAssignmentCache;
import org.apache.ignite.internal.processors.cache.binary.CacheObjectBinaryProcessorImpl;
import org.apache.ignite.internal.processors.cache.database.IgniteCacheDatabaseSharedManager;
import org.apache.ignite.internal.processors.cache.database.MemoryPolicy;
import org.apache.ignite.internal.processors.cache.database.freelist.FreeList;
import org.apache.ignite.internal.processors.cache.database.tree.reuse.ReuseList;
import org.apache.ignite.internal.processors.cache.datastructures.CacheDataStructuresManager;
import org.apache.ignite.internal.processors.cache.distributed.dht.GridDhtCache;
import org.apache.ignite.internal.processors.cache.distributed.dht.GridDhtCacheAdapter;
import org.apache.ignite.internal.processors.cache.distributed.dht.GridDhtLocalPartition;
import org.apache.ignite.internal.processors.cache.distributed.dht.GridDhtPartitionTopology;
import org.apache.ignite.internal.processors.cache.distributed.dht.atomic.GridDhtAtomicCache;
import org.apache.ignite.internal.processors.cache.distributed.dht.colocated.GridDhtColocatedCache;
import org.apache.ignite.internal.processors.cache.distributed.near.GridNearAtomicCache;
import org.apache.ignite.internal.processors.cache.distributed.near.GridNearTransactionalCache;
import org.apache.ignite.internal.processors.cache.dr.GridCacheDrManager;
import org.apache.ignite.internal.processors.cache.jta.CacheJtaManagerAdapter;
import org.apache.ignite.internal.processors.cache.local.GridLocalCache;
import org.apache.ignite.internal.processors.cache.local.atomic.GridLocalAtomicCache;
import org.apache.ignite.internal.processors.cache.query.GridCacheDistributedQueryManager;
import org.apache.ignite.internal.processors.cache.query.GridCacheLocalQueryManager;
import org.apache.ignite.internal.processors.cache.query.GridCacheQueryManager;
import org.apache.ignite.internal.processors.cache.query.continuous.CacheContinuousQueryManager;
import org.apache.ignite.internal.processors.cache.store.CacheStoreManager;
import org.apache.ignite.internal.processors.cache.transactions.IgniteTransactionsImpl;
import org.apache.ignite.internal.processors.cache.transactions.IgniteTxManager;
import org.apache.ignite.internal.processors.cache.version.GridCacheVersionManager;
import org.apache.ignite.internal.processors.cacheobject.IgniteCacheObjectProcessor;
import org.apache.ignite.internal.processors.plugin.CachePluginManager;
import org.apache.ignite.internal.processors.query.QuerySchema;
import org.apache.ignite.internal.processors.query.QueryUtils;
import org.apache.ignite.internal.processors.query.schema.SchemaExchangeWorkerTask;
import org.apache.ignite.internal.processors.query.schema.SchemaNodeLeaveExchangeWorkerTask;
import org.apache.ignite.internal.processors.query.schema.message.SchemaAbstractDiscoveryMessage;
import org.apache.ignite.internal.processors.query.schema.message.SchemaProposeDiscoveryMessage;
import org.apache.ignite.internal.processors.timeout.GridTimeoutObject;
import org.apache.ignite.internal.suggestions.GridPerformanceSuggestions;
import org.apache.ignite.internal.util.F0;
import org.apache.ignite.internal.util.future.GridCompoundFuture;
import org.apache.ignite.internal.util.future.GridFinishedFuture;
import org.apache.ignite.internal.util.future.GridFutureAdapter;
import org.apache.ignite.internal.util.lang.IgniteOutClosureX;
import org.apache.ignite.internal.util.tostring.GridToStringInclude;
import org.apache.ignite.internal.util.typedef.CIX1;
import org.apache.ignite.internal.util.typedef.F;
import org.apache.ignite.internal.util.typedef.T2;
import org.apache.ignite.internal.util.typedef.X;
import org.apache.ignite.internal.util.typedef.internal.A;
import org.apache.ignite.internal.util.typedef.internal.CU;
import org.apache.ignite.internal.util.typedef.internal.S;
import org.apache.ignite.internal.util.typedef.internal.U;
import org.apache.ignite.lang.IgniteClosure;
import org.apache.ignite.lang.IgniteFuture;
import org.apache.ignite.lang.IgnitePredicate;
import org.apache.ignite.lang.IgniteUuid;
import org.apache.ignite.lifecycle.LifecycleAware;
import org.apache.ignite.marshaller.Marshaller;
import org.apache.ignite.marshaller.MarshallerUtils;
import org.apache.ignite.mxbean.IgniteMBeanAware;
import org.apache.ignite.spi.IgniteNodeValidationResult;
import org.apache.ignite.spi.discovery.DiscoveryDataBag;
import org.apache.ignite.spi.discovery.DiscoveryDataBag.GridDiscoveryData;
import org.apache.ignite.spi.discovery.DiscoveryDataBag.JoiningNodeDiscoveryData;
import org.jetbrains.annotations.Nullable;

import static org.apache.ignite.IgniteSystemProperties.IGNITE_CACHE_REMOVED_ENTRIES_TTL;
import static org.apache.ignite.IgniteSystemProperties.IGNITE_SKIP_CONFIGURATION_CONSISTENCY_CHECK;
import static org.apache.ignite.IgniteSystemProperties.getBoolean;
import static org.apache.ignite.cache.CacheAtomicityMode.ATOMIC;
import static org.apache.ignite.cache.CacheMode.LOCAL;
import static org.apache.ignite.cache.CacheMode.PARTITIONED;
import static org.apache.ignite.cache.CacheMode.REPLICATED;
import static org.apache.ignite.cache.CacheRebalanceMode.ASYNC;
import static org.apache.ignite.cache.CacheRebalanceMode.SYNC;
import static org.apache.ignite.cache.CacheWriteSynchronizationMode.FULL_ASYNC;
import static org.apache.ignite.cache.CacheWriteSynchronizationMode.FULL_SYNC;
import static org.apache.ignite.cache.CacheWriteSynchronizationMode.PRIMARY_SYNC;
import static org.apache.ignite.configuration.CacheConfiguration.DFLT_CACHE_MODE;
import static org.apache.ignite.configuration.DeploymentMode.CONTINUOUS;
import static org.apache.ignite.configuration.DeploymentMode.ISOLATED;
import static org.apache.ignite.configuration.DeploymentMode.PRIVATE;
import static org.apache.ignite.configuration.DeploymentMode.SHARED;
import static org.apache.ignite.internal.GridComponent.DiscoveryDataExchangeType.CACHE_PROC;
import static org.apache.ignite.internal.IgniteComponentType.JTA;
import static org.apache.ignite.internal.IgniteNodeAttributes.ATTR_CONSISTENCY_CHECK_SKIPPED;
import static org.apache.ignite.internal.IgniteNodeAttributes.ATTR_TX_CONFIG;
import static org.apache.ignite.internal.processors.cache.GridCacheUtils.isNearEnabled;

/**
 * Cache processor.
 */
@SuppressWarnings({"unchecked", "TypeMayBeWeakened", "deprecation"})
public class GridCacheProcessor extends GridProcessorAdapter {
    /** */
    private final boolean START_CLIENT_CACHES =
        IgniteSystemProperties.getBoolean(IgniteSystemProperties.IGNITE_START_CACHES_ON_JOIN, false);

    /** Shared cache context. */
    private GridCacheSharedContext<?, ?> sharedCtx;

    /** */
    private final ConcurrentMap<Integer, CacheGroupInfrastructure> cacheGrps = new ConcurrentHashMap<>();

    /** */
    private final Map<String, GridCacheAdapter<?, ?>> caches;

    /** Caches stopped from onKernalStop callback. */
    private final Map<String, GridCacheAdapter> stoppedCaches = new ConcurrentHashMap<>();

    /** Map of proxies. */
    private final Map<String, IgniteCacheProxy<?, ?>> jCacheProxies;

    /** Caches stop sequence. */
    private final Deque<String> stopSeq;

    /** Transaction interface implementation. */
    private IgniteTransactionsImpl transactions;

    /** Pending cache starts. */
    private ConcurrentMap<UUID, IgniteInternalFuture> pendingFuts = new ConcurrentHashMap<>();

    /** Template configuration add futures. */
    private ConcurrentMap<String, IgniteInternalFuture> pendingTemplateFuts = new ConcurrentHashMap<>();

    /** */
    private ClusterCachesInfo cachesInfo;

    /** */
    private IdentityHashMap<CacheStore, ThreadLocal> sesHolders = new IdentityHashMap<>();

    /** Must use JDK marsh since it is used by discovery to fire custom events. */
    private final Marshaller marsh;

    /** Count down latch for caches. */
    private final CountDownLatch cacheStartedLatch = new CountDownLatch(1);

    /** Internal cache names. */
    private final Set<String> internalCaches;

    /**
     * @param ctx Kernal context.
     */
    public GridCacheProcessor(GridKernalContext ctx) {
        super(ctx);

        caches = new ConcurrentHashMap<>();
        jCacheProxies = new ConcurrentHashMap<>();
        stopSeq = new LinkedList<>();
        internalCaches = new HashSet<>();

        marsh = MarshallerUtils.jdkMarshaller(ctx.igniteInstanceName());
    }

    /**
     * @param cfg Initializes cache configuration with proper defaults.
     * @param cacheObjCtx Cache object context.
     * @throws IgniteCheckedException If configuration is not valid.
     */
    private void initialize(CacheConfiguration cfg, CacheObjectContext cacheObjCtx)
        throws IgniteCheckedException {
        if (cfg.getCacheMode() == null)
            cfg.setCacheMode(DFLT_CACHE_MODE);

        if (cfg.getNodeFilter() == null)
            cfg.setNodeFilter(CacheConfiguration.ALL_NODES);

        if (cfg.getAffinity() == null) {
            if (cfg.getCacheMode() == PARTITIONED) {
                RendezvousAffinityFunction aff = new RendezvousAffinityFunction();

                cfg.setAffinity(aff);
            }
            else if (cfg.getCacheMode() == REPLICATED) {
                RendezvousAffinityFunction aff = new RendezvousAffinityFunction(false, 512);

                cfg.setAffinity(aff);

                cfg.setBackups(Integer.MAX_VALUE);
            }
            else
                cfg.setAffinity(new LocalAffinityFunction());
        }
        else {
            if (cfg.getCacheMode() == LOCAL && !(cfg.getAffinity() instanceof LocalAffinityFunction)) {
                cfg.setAffinity(new LocalAffinityFunction());

                U.warn(log, "AffinityFunction configuration parameter will be ignored for local cache" +
                    " [cacheName=" + U.maskName(cfg.getName()) + ']');
            }
        }

        if (cfg.getCacheMode() == REPLICATED)
            cfg.setBackups(Integer.MAX_VALUE);

        if( cfg.getQueryParallelism() > 1 && cfg.getCacheMode() != PARTITIONED)
            throw new IgniteCheckedException("Segmented indices are supported for PARTITIONED mode only.");

        if (cfg.getAffinityMapper() == null)
            cfg.setAffinityMapper(cacheObjCtx.defaultAffMapper());

        ctx.igfsHelper().preProcessCacheConfiguration(cfg);

        if (cfg.getRebalanceMode() == null)
            cfg.setRebalanceMode(ASYNC);

        if (cfg.getAtomicityMode() == null)
            cfg.setAtomicityMode(CacheConfiguration.DFLT_CACHE_ATOMICITY_MODE);

        if (cfg.getWriteSynchronizationMode() == null)
            cfg.setWriteSynchronizationMode(PRIMARY_SYNC);

        assert cfg.getWriteSynchronizationMode() != null;

        if (cfg.getCacheStoreFactory() == null) {
            Factory<CacheLoader> ldrFactory = cfg.getCacheLoaderFactory();
            Factory<CacheWriter> writerFactory = cfg.isWriteThrough() ? cfg.getCacheWriterFactory() : null;

            if (ldrFactory != null || writerFactory != null)
                cfg.setCacheStoreFactory(new GridCacheLoaderWriterStoreFactory(ldrFactory, writerFactory));
        }
        else {
            if (cfg.getCacheLoaderFactory() != null)
                throw new IgniteCheckedException("Cannot set both cache loaded factory and cache store factory " +
                    "for cache: " + U.maskName(cfg.getName()));

            if (cfg.getCacheWriterFactory() != null)
                throw new IgniteCheckedException("Cannot set both cache writer factory and cache store factory " +
                    "for cache: " + U.maskName(cfg.getName()));
        }

        Collection<QueryEntity> entities = cfg.getQueryEntities();

        if (!F.isEmpty(entities)) {
            Collection<QueryEntity> normalEntities = new ArrayList<>(entities.size());

            for (QueryEntity entity : entities)
                normalEntities.add(QueryUtils.normalizeQueryEntity(entity, cfg.isSqlEscapeAll()));

            cfg.clearQueryEntities().setQueryEntities(normalEntities);
        }
    }

    /**
     * @param cfg Configuration to check for possible performance issues.
     * @param hasStore {@code True} if store is configured.
     */
    private void suggestOptimizations(CacheConfiguration cfg, boolean hasStore) {
        GridPerformanceSuggestions perf = ctx.performance();

        String msg = "Disable eviction policy (remove from configuration)";

        if (cfg.getEvictionPolicy() != null)
            perf.add(msg, false);
        else
            perf.add(msg, true);

        if (cfg.getCacheMode() == PARTITIONED) {
            perf.add("Disable near cache (set 'nearConfiguration' to null)", cfg.getNearConfiguration() == null);

            if (cfg.getAffinity() != null)
                perf.add("Decrease number of backups (set 'backups' to 0)", cfg.getBackups() == 0);
        }

        // Suppress warning if at least one ATOMIC cache found.
        perf.add("Enable ATOMIC mode if not using transactions (set 'atomicityMode' to ATOMIC)",
            cfg.getAtomicityMode() == ATOMIC);

        // Suppress warning if at least one non-FULL_SYNC mode found.
        perf.add("Disable fully synchronous writes (set 'writeSynchronizationMode' to PRIMARY_SYNC or FULL_ASYNC)",
            cfg.getWriteSynchronizationMode() != FULL_SYNC);

        if (hasStore && cfg.isWriteThrough())
            perf.add("Enable write-behind to persistent store (set 'writeBehindEnabled' to true)",
                cfg.isWriteBehindEnabled());
    }

    /**
     * Create exchange worker task for custom discovery message.
     *
     * @param msg Custom discovery message.
     * @return Task or {@code null} if message doesn't require any special processing.
     */
    public CachePartitionExchangeWorkerTask exchangeTaskForCustomDiscoveryMessage(DiscoveryCustomMessage msg) {
        if (msg instanceof SchemaAbstractDiscoveryMessage) {
            SchemaAbstractDiscoveryMessage msg0 = (SchemaAbstractDiscoveryMessage)msg;

            if (msg0.exchange())
                return new SchemaExchangeWorkerTask(msg0);
        }

        return null;
    }

    /**
     * Process custom exchange task.
     *
     * @param task Task.
     */
    public void processCustomExchangeTask(CachePartitionExchangeWorkerTask task) {
        if (task instanceof SchemaExchangeWorkerTask) {
            SchemaAbstractDiscoveryMessage msg = ((SchemaExchangeWorkerTask)task).message();

            if (msg instanceof SchemaProposeDiscoveryMessage) {
                SchemaProposeDiscoveryMessage msg0 = (SchemaProposeDiscoveryMessage)msg;

                ctx.query().onSchemaPropose(msg0);
            }
            else
                U.warn(log, "Unsupported schema discovery message: " + msg);
        }
        else if (task instanceof SchemaNodeLeaveExchangeWorkerTask) {
            SchemaNodeLeaveExchangeWorkerTask task0 = (SchemaNodeLeaveExchangeWorkerTask)task;

            ctx.query().onNodeLeave(task0.node());
        }
        else
            U.warn(log, "Unsupported custom exchange task: " + task);
    }

    /**
     * @param c Ignite Configuration.
     * @param cc Cache Configuration.
     * @return {@code true} if cache is starting on client node and this node is affinity node for the cache.
     */
    private boolean storesLocallyOnClient(IgniteConfiguration c, CacheConfiguration cc) {
        if (c.isClientMode() && c.getMemoryConfiguration() == null) {
            if (cc.getCacheMode() == LOCAL)
                return true;

            return ctx.discovery().cacheAffinityNode(ctx.discovery().localNode(), cc.getName());

        }
        else
            return false;
    }

    /**
     * @param c Ignite configuration.
     * @param cc Configuration to validate.
     * @param cacheType Cache type.
     * @param cfgStore Cache store.
     * @throws IgniteCheckedException If failed.
     */
    private void validate(IgniteConfiguration c,
        CacheConfiguration cc,
        CacheType cacheType,
        @Nullable CacheStore cfgStore) throws IgniteCheckedException {
        assertParameter(cc.getName() != null && !cc.getName().isEmpty(), "name is null or empty");

        if (cc.getCacheMode() == REPLICATED) {
            if (cc.getNearConfiguration() != null &&
                ctx.discovery().cacheAffinityNode(ctx.discovery().localNode(), cc.getName())) {
                U.warn(log, "Near cache cannot be used with REPLICATED cache, " +
                    "will be ignored [cacheName=" + U.maskName(cc.getName()) + ']');

                cc.setNearConfiguration(null);
            }
        }

        if (storesLocallyOnClient(c, cc))
            throw new IgniteCheckedException("MemoryPolicy for client caches must be explicitly configured " +
                    "on client node startup. Use MemoryConfiguration to configure MemoryPolicy.");

        if (cc.getCacheMode() == LOCAL && !cc.getAffinity().getClass().equals(LocalAffinityFunction.class))
            U.warn(log, "AffinityFunction configuration parameter will be ignored for local cache [cacheName=" +
                U.maskName(cc.getName()) + ']');

        if (cc.getAffinity().partitions() > CacheConfiguration.MAX_PARTITIONS_COUNT)
            throw new IgniteCheckedException("Cannot have more than " + CacheConfiguration.MAX_PARTITIONS_COUNT +
                " partitions [cacheName=" + cc.getName() + ", partitions=" + cc.getAffinity().partitions() + ']');

        if (cc.getRebalanceMode() != CacheRebalanceMode.NONE)
            assertParameter(cc.getRebalanceBatchSize() > 0, "rebalanceBatchSize > 0");

        if (cc.getCacheMode() == PARTITIONED || cc.getCacheMode() == REPLICATED) {
            if (cc.getAtomicityMode() == ATOMIC && cc.getWriteSynchronizationMode() == FULL_ASYNC)
                U.warn(log, "Cache write synchronization mode is set to FULL_ASYNC. All single-key 'put' and " +
                    "'remove' operations will return 'null', all 'putx' and 'removex' operations will return" +
                    " 'true' [cacheName=" + U.maskName(cc.getName()) + ']');
        }

        DeploymentMode depMode = c.getDeploymentMode();

        if (c.isPeerClassLoadingEnabled() && (depMode == PRIVATE || depMode == ISOLATED) &&
            !CU.isSystemCache(cc.getName()) && !(c.getMarshaller() instanceof BinaryMarshaller))
            throw new IgniteCheckedException("Cache can be started in PRIVATE or ISOLATED deployment mode only when" +
                " BinaryMarshaller is used [depMode=" + ctx.config().getDeploymentMode() + ", marshaller=" +
                c.getMarshaller().getClass().getName() + ']');

        if (cc.getAffinity().partitions() > CacheConfiguration.MAX_PARTITIONS_COUNT)
            throw new IgniteCheckedException("Affinity function must return at most " +
                CacheConfiguration.MAX_PARTITIONS_COUNT + " partitions [actual=" + cc.getAffinity().partitions() +
                ", affFunction=" + cc.getAffinity() + ", cacheName=" + cc.getName() + ']');

        if (cc.isWriteBehindEnabled()) {
            if (cfgStore == null)
                throw new IgniteCheckedException("Cannot enable write-behind (writer or store is not provided) " +
                    "for cache: " + U.maskName(cc.getName()));

            assertParameter(cc.getWriteBehindBatchSize() > 0, "writeBehindBatchSize > 0");
            assertParameter(cc.getWriteBehindFlushSize() >= 0, "writeBehindFlushSize >= 0");
            assertParameter(cc.getWriteBehindFlushFrequency() >= 0, "writeBehindFlushFrequency >= 0");
            assertParameter(cc.getWriteBehindFlushThreadCount() > 0, "writeBehindFlushThreadCount > 0");

            if (cc.getWriteBehindFlushSize() == 0 && cc.getWriteBehindFlushFrequency() == 0)
                throw new IgniteCheckedException("Cannot set both 'writeBehindFlushFrequency' and " +
                    "'writeBehindFlushSize' parameters to 0 for cache: " + U.maskName(cc.getName()));
        }

        if (cc.isReadThrough() && cfgStore == null)
            throw new IgniteCheckedException("Cannot enable read-through (loader or store is not provided) " +
                "for cache: " + U.maskName(cc.getName()));

        if (cc.isWriteThrough() && cfgStore == null)
            throw new IgniteCheckedException("Cannot enable write-through (writer or store is not provided) " +
                "for cache: " + U.maskName(cc.getName()));

        long delay = cc.getRebalanceDelay();

        if (delay != 0) {
            if (cc.getCacheMode() != PARTITIONED)
                U.warn(log, "Rebalance delay is supported only for partitioned caches (will ignore): " + (cc.getName()),
                    "Will ignore rebalance delay for cache: " + U.maskName(cc.getName()));
            else if (cc.getRebalanceMode() == SYNC) {
                if (delay < 0) {
                    U.warn(log, "Ignoring SYNC rebalance mode with manual rebalance start (node will not wait for " +
                        "rebalancing to be finished): " + U.maskName(cc.getName()),
                        "Node will not wait for rebalance in SYNC mode: " + U.maskName(cc.getName()));
                }
                else {
                    U.warn(log, "Using SYNC rebalance mode with rebalance delay (node will wait until rebalancing is " +
                        "initiated for " + delay + "ms) for cache: " + U.maskName(cc.getName()),
                        "Node will wait until rebalancing is initiated for " + delay + "ms for cache: " + U.maskName(cc.getName()));
                }
            }
        }

        ctx.igfsHelper().validateCacheConfiguration(cc);

        if (cc.getAtomicityMode() == ATOMIC)
            assertParameter(cc.getTransactionManagerLookupClassName() == null,
                "transaction manager can not be used with ATOMIC cache");

        if (cc.getEvictionPolicy() != null && !cc.isOnheapCacheEnabled())
            throw new IgniteCheckedException("Onheap cache must be enabled if eviction policy is configured [cacheName="
                + U.maskName(cc.getName()) + "]");
    }

    /**
     * @param ctx Context.
     * @return DHT managers.
     */
    private List<GridCacheManager> dhtManagers(GridCacheContext ctx) {
        return F.asList(ctx.store(), ctx.events(), ctx.evicts(), ctx.queries(), ctx.continuousQueries(),
            ctx.dr());
    }

    /**
     * @param ctx Context.
     * @return Managers present in both, DHT and Near caches.
     */
    @SuppressWarnings("IfMayBeConditional")
    private Collection<GridCacheManager> dhtExcludes(GridCacheContext ctx) {
        if (ctx.config().getCacheMode() == LOCAL || !isNearEnabled(ctx))
            return Collections.emptyList();
        else
            return F.asList(ctx.queries(), ctx.continuousQueries(), ctx.store());
    }

    /**
     * @param cfg Configuration.
     * @param objs Extra components.
     * @throws IgniteCheckedException If failed to inject.
     */
    private void prepare(CacheConfiguration cfg, Collection<Object> objs) throws IgniteCheckedException {
        prepare(cfg, cfg.getEvictionPolicy(), false);
        prepare(cfg, cfg.getAffinityMapper(), false);
        prepare(cfg, cfg.getEvictionFilter(), false);
        prepare(cfg, cfg.getInterceptor(), false);

        NearCacheConfiguration nearCfg = cfg.getNearConfiguration();

        if (nearCfg != null)
            prepare(cfg, nearCfg.getNearEvictionPolicy(), true);

        for (Object obj : objs)
            prepare(cfg, obj, false);
    }

    /**
     * @param cfg Cache configuration.
     * @param rsrc Resource.
     * @param near Near flag.
     * @throws IgniteCheckedException If failed.
     */
    private void prepare(CacheConfiguration cfg, @Nullable Object rsrc, boolean near) throws IgniteCheckedException {
        if (rsrc != null) {
            ctx.resource().injectGeneric(rsrc);

            ctx.resource().injectCacheName(rsrc, cfg.getName());

            registerMbean(rsrc, cfg.getName(), near);
        }
    }

    /**
     * @param cctx Cache context.
     */
    private void cleanup(GridCacheContext cctx) {
        CacheConfiguration cfg = cctx.config();

        cleanup(cfg, cfg.getEvictionPolicy(), false);
        cleanup(cfg, cfg.getAffinityMapper(), false);
        cleanup(cfg, cfg.getEvictionFilter(), false);
        cleanup(cfg, cfg.getInterceptor(), false);
        cleanup(cfg, cctx.store().configuredStore(), false);

        if (!CU.isUtilityCache(cfg.getName()) && !CU.isSystemCache(cfg.getName())) {
            unregisterMbean(cctx.cache().localMxBean(), cfg.getName(), false);
            unregisterMbean(cctx.cache().clusterMxBean(), cfg.getName(), false);
        }

        NearCacheConfiguration nearCfg = cfg.getNearConfiguration();

        if (nearCfg != null)
            cleanup(cfg, nearCfg.getNearEvictionPolicy(), true);

        cctx.cleanup();
    }

    /**
     * @param grp Cache group.
     */
    private void cleanup(CacheGroupInfrastructure grp) {
        CacheConfiguration cfg = grp.config();

        for (Object obj : grp.configuredUserObjects())
            cleanup(cfg, obj, false);
    }

    /**
     * @param cfg Cache configuration.
     * @param rsrc Resource.
     * @param near Near flag.
     */
    private void cleanup(CacheConfiguration cfg, @Nullable Object rsrc, boolean near) {
        if (rsrc != null) {
            unregisterMbean(rsrc, cfg.getName(), near);

            try {
                ctx.resource().cleanupGeneric(rsrc);
            }
            catch (IgniteCheckedException e) {
                U.error(log, "Failed to cleanup resource: " + rsrc, e);
            }
        }
    }

    /** {@inheritDoc} */
    @SuppressWarnings({"unchecked"})
    @Override public void start(boolean activeOnStart) throws IgniteCheckedException {
        cachesInfo = new ClusterCachesInfo(ctx);

        DeploymentMode depMode = ctx.config().getDeploymentMode();

        if (!F.isEmpty(ctx.config().getCacheConfiguration())) {
            if (depMode != CONTINUOUS && depMode != SHARED)
                U.warn(log, "Deployment mode for cache is not CONTINUOUS or SHARED " +
                    "(it is recommended that you change deployment mode and restart): " + depMode,
                    "Deployment mode for cache is not CONTINUOUS or SHARED.");
        }

        initializeInternalCacheNames();

        sharedCtx = createSharedContext(
            ctx, CU.startStoreSessionListeners(ctx, ctx.config().getCacheStoreSessionListenerFactories()));

        transactions = new IgniteTransactionsImpl(sharedCtx);

        // Start shared managers.
        for (GridCacheSharedManager mgr : sharedCtx.managers())
            mgr.start(sharedCtx);

        if (activeOnStart && !ctx.config().isDaemon()) {
            Map<String, CacheJoinNodeDiscoveryData.CacheInfo> caches = new HashMap<>();

            Map<String, CacheJoinNodeDiscoveryData.CacheInfo> templates = new HashMap<>();

            addCacheOnJoinFromConfig(caches, templates);

            addCacheOnJoinFromPersistentStore(caches, templates);

            CacheJoinNodeDiscoveryData discoData = new CacheJoinNodeDiscoveryData(IgniteUuid.randomUuid(),
                caches,
                templates,
                startAllCachesOnClientStart());

            cachesInfo.onStart(discoData);
        }
        else {
            cachesInfo.onStart(new CacheJoinNodeDiscoveryData(IgniteUuid.randomUuid(),
                Collections.<String, CacheJoinNodeDiscoveryData.CacheInfo>emptyMap(),
                Collections.<String, CacheJoinNodeDiscoveryData.CacheInfo>emptyMap(),
                false));
        }

        if (log.isDebugEnabled())
            log.debug("Started cache processor.");
    }

    /**
     * @param cfg Cache configuration.
     * @param sql SQL flag - {@code true} if cache was created with {@code CREATE TABLE}.
     * @param caches Caches map.
     * @param templates Templates map.
     * @throws IgniteCheckedException If failed.
     */
    private void addCacheOnJoin(CacheConfiguration cfg, boolean sql,
        Map<String, CacheJoinNodeDiscoveryData.CacheInfo> caches,
        Map<String, CacheJoinNodeDiscoveryData.CacheInfo> templates) throws IgniteCheckedException {
        CU.validateCacheName(cfg.getName());

        cloneCheckSerializable(cfg);

        CacheObjectContext cacheObjCtx = ctx.cacheObjects().contextForCache(cfg);

        // Initialize defaults.
        initialize(cfg, cacheObjCtx);

        boolean template = cfg.getName().endsWith("*");

        if (!template) {
            if (caches.containsKey(cfg.getName())) {
                throw new IgniteCheckedException("Duplicate cache name found (check configuration and " +
                    "assign unique name to each cache): " + cfg.getName());
            }

            CacheType cacheType;

            if (CU.isUtilityCache(cfg.getName()))
                cacheType = CacheType.UTILITY;
            else if (internalCaches.contains(cfg.getName()))
                cacheType = CacheType.INTERNAL;
            else
                cacheType = CacheType.USER;

            if (cacheType != CacheType.USER && cfg.getMemoryPolicyName() == null)
                cfg.setMemoryPolicyName(sharedCtx.database().systemMemoryPolicyName());

            if (!cacheType.userCache())
                stopSeq.addLast(cfg.getName());
            else
                stopSeq.addFirst(cfg.getName());

            caches.put(cfg.getName(), new CacheJoinNodeDiscoveryData.CacheInfo(cfg, cacheType, sql, (byte)0));
        }
        else
            templates.put(cfg.getName(), new CacheJoinNodeDiscoveryData.CacheInfo(cfg, CacheType.USER, false, (byte)0));
    }

    /**
     * @param caches Caches map.
     * @param templates Templates map.
     * @throws IgniteCheckedException If failed.
     */
    private void addCacheOnJoinFromConfig(
        Map<String, CacheJoinNodeDiscoveryData.CacheInfo> caches,
        Map<String, CacheJoinNodeDiscoveryData.CacheInfo> templates
    ) throws IgniteCheckedException {
        assert !ctx.config().isDaemon();

        CacheConfiguration[] cfgs = ctx.config().getCacheConfiguration();

        for (int i = 0; i < cfgs.length; i++) {
            CacheConfiguration<?, ?> cfg = new CacheConfiguration(cfgs[i]);

            cfgs[i] = cfg; // Replace original configuration value.

            addCacheOnJoin(cfg, false, caches, templates);
        }
    }

    /**
     * @param caches Caches map.
     * @param templates Templates map.
     * @throws IgniteCheckedException If failed.
     */
    private void addCacheOnJoinFromPersistentStore(
        Map<String, CacheJoinNodeDiscoveryData.CacheInfo> caches,
        Map<String, CacheJoinNodeDiscoveryData.CacheInfo> templates
    ) throws IgniteCheckedException {
        assert !ctx.config().isDaemon();

        if (sharedCtx.pageStore() != null && sharedCtx.database().persistenceEnabled()) {
            Set<String> savedCacheNames = sharedCtx.pageStore().savedCacheNames();

            savedCacheNames.removeAll(caches.keySet());

            savedCacheNames.removeAll(internalCaches);

            if (!F.isEmpty(savedCacheNames)) {
                if (log.isInfoEnabled())
                    log.info("Register persistent caches: " + savedCacheNames);

                for (String name : savedCacheNames) {
                    CacheConfiguration cfg = sharedCtx.pageStore().readConfiguration(name);

                    // TODO IGNITE-5306 - set correct SQL flag below.
                    if (cfg != null)
                        addCacheOnJoin(cfg, false, caches, templates);
                }
            }
        }
    }

    /**
     * Initialize internal cache names
     */
    private void initializeInternalCacheNames() {
        FileSystemConfiguration[] igfsCfgs = ctx.grid().configuration().getFileSystemConfiguration();

        if (igfsCfgs != null) {
            for (FileSystemConfiguration igfsCfg : igfsCfgs) {
                internalCaches.add(igfsCfg.getMetaCacheConfiguration().getName());
                internalCaches.add(igfsCfg.getDataCacheConfiguration().getName());
            }
        }

        if (IgniteComponentType.HADOOP.inClassPath())
            internalCaches.add(CU.SYS_CACHE_HADOOP_MR);

        internalCaches.add(CU.ATOMICS_CACHE_NAME);
    }

    /**
     * @param grpId Group ID.
     * @return Cache group.
     */
    @Nullable public CacheGroupInfrastructure cacheGroup(int grpId) {
        return cacheGrps.get(grpId);
    }

    /**
     * @return Cache groups.
     */
    public Collection<CacheGroupInfrastructure> cacheGroups() {
        return cacheGrps.values();
    }

    /** {@inheritDoc} */
    @SuppressWarnings("unchecked")
    @Override public void onKernalStart(boolean activeOnStart) throws IgniteCheckedException {
        ClusterNode locNode = ctx.discovery().localNode();

        try {
            boolean checkConsistency =
                !ctx.config().isDaemon() && !getBoolean(IGNITE_SKIP_CONFIGURATION_CONSISTENCY_CHECK);

            if (checkConsistency)
                checkConsistency();

            cachesInfo.onKernalStart(checkConsistency);

            boolean currStatus = ctx.state().active();

            // If we start as inactive node, and join to active cluster, we must register all caches
            // which were received on join.
            if (!ctx.isDaemon() && currStatus && !activeOnStart) {
                List<CacheConfiguration> tmpCacheCfg = new ArrayList<>();

                for (CacheConfiguration conf : ctx.config().getCacheConfiguration()) {
                    assert conf.getName() != null;

                    for (DynamicCacheDescriptor desc : cacheDescriptors().values()) {
                        CacheConfiguration c = desc.cacheConfiguration();
                        IgnitePredicate filter = desc.groupDescriptor().config().getNodeFilter();

                        if (c.getName().equals(conf.getName()) &&
                            ((desc.receivedOnDiscovery() && CU.affinityNode(locNode, filter)) ||
                                CU.isSystemCache(c.getName()))) {
                            tmpCacheCfg.add(c);

                            break;
                        }
                    }
                }

                if (!tmpCacheCfg.isEmpty()) {
                    CacheConfiguration[] newCacheCfg = new CacheConfiguration[tmpCacheCfg.size()];

                    tmpCacheCfg.toArray(newCacheCfg);

                    ctx.config().setCacheConfiguration(newCacheCfg);
                }

                activeOnStart = currStatus;
            }

            if (activeOnStart && !ctx.clientNode() && !ctx.isDaemon())
                sharedCtx.database().lock();

            // Must start database before start first cache.
            sharedCtx.database().onKernalStart(false);

            ctx.query().onCacheKernalStart();

            for (GridCacheSharedManager<?, ?> mgr : sharedCtx.managers()) {
                if (sharedCtx.database() != mgr)
                    mgr.onKernalStart(false);
            }
        }
        finally {
            cacheStartedLatch.countDown();
        }

        // Escape if start active on start false
        if (!activeOnStart)
            return;

        if (!ctx.config().isDaemon())
            ctx.cacheObjects().onUtilityCacheStarted();

        ctx.service().onUtilityCacheStarted();

        final AffinityTopologyVersion startTopVer =
            new AffinityTopologyVersion(ctx.discovery().localJoinEvent().topologyVersion(), 0);

        final List<IgniteInternalFuture> syncFuts = new ArrayList<>(caches.size());

        sharedCtx.forAllCaches(new CIX1<GridCacheContext>() {
            @Override public void applyx(GridCacheContext cctx) throws IgniteCheckedException {
                CacheConfiguration cfg = cctx.config();

                if (cctx.affinityNode() &&
                    cfg.getRebalanceMode() == SYNC &&
                    startTopVer.equals(cctx.startTopologyVersion())) {
                    CacheMode cacheMode = cfg.getCacheMode();

                    if (cacheMode == REPLICATED || (cacheMode == PARTITIONED && cfg.getRebalanceDelay() >= 0))
                        // Need to wait outside to avoid a deadlock
                        syncFuts.add(cctx.preloader().syncFuture());
                }
            }
        });

        for (int i = 0, size = syncFuts.size(); i < size; i++)
            syncFuts.get(i).get();

        assert ctx.config().isDaemon() || caches.containsKey(CU.UTILITY_CACHE_NAME) : "Utility cache should be started";

        if (!ctx.clientNode() && !ctx.isDaemon())
            addRemovedItemsCleanupTask(Long.getLong(IGNITE_CACHE_REMOVED_ENTRIES_TTL, 10_000));
    }

    /**
     * @param timeout Cleanup timeout.
     */
    private void addRemovedItemsCleanupTask(long timeout) {
        ctx.timeout().addTimeoutObject(new RemovedItemsCleanupTask(timeout));
    }

    /**
     * @throws IgniteCheckedException if check failed.
     */
    private void checkConsistency() throws IgniteCheckedException {
        for (ClusterNode n : ctx.discovery().remoteNodes()) {
            if (n.attribute(ATTR_CONSISTENCY_CHECK_SKIPPED))
                continue;

            checkTransactionConfiguration(n);

            DeploymentMode locDepMode = ctx.config().getDeploymentMode();
            DeploymentMode rmtDepMode = n.attribute(IgniteNodeAttributes.ATTR_DEPLOYMENT_MODE);

            CU.checkAttributeMismatch(log, null, n.id(), "deploymentMode", "Deployment mode",
                locDepMode, rmtDepMode, true);
        }
    }

    /** {@inheritDoc} */
    @SuppressWarnings("unchecked")
    @Override public void stop(boolean cancel) throws IgniteCheckedException {
        stopCaches(cancel);

        List<? extends GridCacheSharedManager<?, ?>> mgrs = sharedCtx.managers();

        for (ListIterator<? extends GridCacheSharedManager<?, ?>> it = mgrs.listIterator(mgrs.size()); it.hasPrevious(); ) {
            GridCacheSharedManager<?, ?> mgr = it.previous();

            mgr.stop(cancel);
        }

        CU.stopStoreSessionListeners(ctx, sharedCtx.storeSessionListeners());

        sharedCtx.cleanup();

        if (log.isDebugEnabled())
            log.debug("Stopped cache processor.");
    }

    /**
     * @param cancel Cancel.
     */
    public void stopCaches(boolean cancel){
        for (String cacheName : stopSeq) {
            GridCacheAdapter<?, ?> cache = stoppedCaches.remove(cacheName);

            if (cache != null)
                stopCache(cache, cancel, false);
        }

        for (GridCacheAdapter<?, ?> cache : stoppedCaches.values()) {
            if (cache == stoppedCaches.remove(cache.name()))
                stopCache(cache, cancel, false);
        }

        for (CacheGroupInfrastructure grp : cacheGrps.values())
            stopCacheGroup(grp.groupId());

        cachesInfo.clearCaches();
    }

    /**
     * Blocks all available gateways
     */
    public void blockGateways() {
        for (IgniteCacheProxy<?, ?> proxy : jCacheProxies.values())
            proxy.gate().onStopped();
    }

    /** {@inheritDoc} */
    @SuppressWarnings("unchecked")
    @Override public void onKernalStop(boolean cancel) {
        cacheStartedLatch.countDown();

        GridCachePartitionExchangeManager<Object, Object> exch = context().exchange();

        // Stop exchange manager first so that we call onKernalStop on all caches.
        // No new caches should be added after this point.
        exch.onKernalStop(cancel);

        for (CacheGroupInfrastructure grp : cacheGrps.values())
            grp.onKernalStop();

        onKernalStopCaches(cancel);

        cancelFutures();

        List<? extends GridCacheSharedManager<?, ?>> sharedMgrs = sharedCtx.managers();

        for (ListIterator<? extends GridCacheSharedManager<?, ?>> it = sharedMgrs.listIterator(sharedMgrs.size());
            it.hasPrevious(); ) {
            GridCacheSharedManager<?, ?> mgr = it.previous();

            if (mgr != exch)
                mgr.onKernalStop(cancel);
        }
    }

    /**
     * @param cancel Cancel.
     */
    public void onKernalStopCaches(boolean cancel){
        IgniteCheckedException affErr =
            new IgniteCheckedException("Failed to wait for topology update, node is stopping.");
<<<<<<< HEAD

        for (CacheGroupInfrastructure grp : cacheGrps.values()) {
            GridAffinityAssignmentCache aff = grp.affinity();

=======

        for (CacheGroupInfrastructure grp : cacheGrps.values()) {
            GridAffinityAssignmentCache aff = grp.affinity();

>>>>>>> 6250119e
            aff.cancelFutures(affErr);
        }

        for (String cacheName : stopSeq) {
            GridCacheAdapter<?, ?> cache = caches.remove(cacheName);

            if (cache != null) {
                stoppedCaches.put(cacheName, cache);

                onKernalStop(cache, cancel);
            }
        }

        for (Map.Entry<String, GridCacheAdapter<?, ?>> entry : caches.entrySet()) {
            GridCacheAdapter<?, ?> cache = entry.getValue();

            if (cache == caches.remove(entry.getKey())) {
                stoppedCaches.put(entry.getKey(), cache);

                onKernalStop(entry.getValue(), cancel);
            }
        }
    }

    /** {@inheritDoc} */
    @Override public void onDisconnected(IgniteFuture<?> reconnectFut) throws IgniteCheckedException {
        IgniteClientDisconnectedCheckedException err = new IgniteClientDisconnectedCheckedException(
            ctx.cluster().clientReconnectFuture(),
            "Failed to execute dynamic cache change request, client node disconnected.");

        for (IgniteInternalFuture fut : pendingFuts.values())
            ((GridFutureAdapter)fut).onDone(err);

        for (IgniteInternalFuture fut : pendingTemplateFuts.values())
            ((GridFutureAdapter)fut).onDone(err);

        for (CacheGroupInfrastructure grp : cacheGrps.values())
            grp.onDisconnected(reconnectFut);

        for (GridCacheAdapter cache : caches.values()) {
            GridCacheContext cctx = cache.context();

            cctx.gate().onDisconnected(reconnectFut);

            List<GridCacheManager> mgrs = cache.context().managers();

            for (ListIterator<GridCacheManager> it = mgrs.listIterator(mgrs.size()); it.hasPrevious(); ) {
                GridCacheManager mgr = it.previous();

                mgr.onDisconnected(reconnectFut);
            }
        }

        sharedCtx.onDisconnected(reconnectFut);

        cachesInfo.onDisconnect();
    }

    /**
     * @param cctx Cache context.
     * @param stoppedCaches List where stopped cache should be added.
     */
    private void stopCacheOnReconnect(GridCacheContext cctx, List<GridCacheAdapter> stoppedCaches) {
        cctx.gate().reconnected(true);

        sharedCtx.removeCacheContext(cctx);

        caches.remove(cctx.name());
        jCacheProxies.remove(cctx.name());

        stoppedCaches.add(cctx.cache());
    }

    /** {@inheritDoc} */
    @Override public IgniteInternalFuture<?> onReconnected(boolean clusterRestarted) throws IgniteCheckedException {
        List<GridCacheAdapter> reconnected = new ArrayList<>(caches.size());

        ClusterCachesReconnectResult reconnectRes = cachesInfo.onReconnected();

        final List<GridCacheAdapter> stoppedCaches = new ArrayList<>();

        for (final GridCacheAdapter cache : caches.values()) {
            boolean stopped = reconnectRes.stoppedCacheGroups().contains(cache.context().groupId())
                || reconnectRes.stoppedCaches().contains(cache.name());

            if (stopped)
                stopCacheOnReconnect(cache.context(), stoppedCaches);
            else {
                cache.onReconnected();

                reconnected.add(cache);

                if (cache.context().userCache()) {
                    // Re-create cache structures inside indexing in order to apply recent schema changes.
                    GridCacheContext cctx = cache.context();

                    DynamicCacheDescriptor desc = cacheDescriptor(cctx.name());

                    assert desc != null : cctx.name();

                    ctx.query().onCacheStop0(cctx.name());
                    ctx.query().onCacheStart0(cctx, desc.schema());
                }
            }
        }

        final Set<Integer> stoppedGrps = reconnectRes.stoppedCacheGroups();

        for (CacheGroupInfrastructure grp : cacheGrps.values()) {
            if (stoppedGrps.contains(grp.groupId()))
                cacheGrps.remove(grp.groupId());
            else
                grp.onReconnected();
        }

        sharedCtx.onReconnected();

        for (GridCacheAdapter cache : reconnected)
            cache.context().gate().reconnected(false);

        IgniteInternalFuture<?> stopFut = null;

        if (!stoppedCaches.isEmpty()) {
            stopFut = ctx.closure().runLocalSafe(new Runnable() {
                @Override public void run() {
                    for (GridCacheAdapter cache : stoppedCaches) {
                        CacheGroupInfrastructure grp = cache.context().group();

                        onKernalStop(cache, true);
                        stopCache(cache, true, false);

                        if (!grp.hasCaches())
                            stopCacheGroup(grp);
                    }
                }
            });
        }

        return stopFut;
    }

    /**
     * @param cache Cache to start.
     * @param schema Cache schema.
     * @throws IgniteCheckedException If failed to start cache.
     */
    @SuppressWarnings({"TypeMayBeWeakened", "unchecked"})
    private void startCache(GridCacheAdapter<?, ?> cache, QuerySchema schema) throws IgniteCheckedException {
        GridCacheContext<?, ?> cacheCtx = cache.context();

        if (sharedCtx.pageStore() != null)
            sharedCtx.pageStore().initializeForCache(cacheCtx.config());

        CacheConfiguration cfg = cacheCtx.config();

        // Intentionally compare Boolean references using '!=' below to check if the flag has been explicitly set.
        if (cfg.isStoreKeepBinary() && cfg.isStoreKeepBinary() != CacheConfiguration.DFLT_STORE_KEEP_BINARY
            && !(ctx.config().getMarshaller() instanceof BinaryMarshaller))
            U.warn(log, "CacheConfiguration.isStoreKeepBinary() configuration property will be ignored because " +
                "BinaryMarshaller is not used");

        // Start managers.
        for (GridCacheManager mgr : F.view(cacheCtx.managers(), F.notContains(dhtExcludes(cacheCtx))))
            mgr.start(cacheCtx);

        cacheCtx.initConflictResolver();

        if (cfg.getCacheMode() != LOCAL && GridCacheUtils.isNearEnabled(cfg)) {
            GridCacheContext<?, ?> dhtCtx = cacheCtx.near().dht().context();

            // Start DHT managers.
            for (GridCacheManager mgr : dhtManagers(dhtCtx))
                mgr.start(dhtCtx);

            dhtCtx.initConflictResolver();

            // Start DHT cache.
            dhtCtx.cache().start();

            if (log.isDebugEnabled())
                log.debug("Started DHT cache: " + dhtCtx.cache().name());
        }

        ctx.continuous().onCacheStart(cacheCtx);

        cacheCtx.cache().start();

        ctx.query().onCacheStart(cacheCtx, schema);

        cacheCtx.onStarted();

<<<<<<< HEAD
        if (log.isInfoEnabled()){
            log.info("Started cache [name=" + cfg.getName() +(cfg.getGroupName() != null ? ", group=" + cfg.getGroupName() : "") + ", memoryPolicyName=" + cfg.getMemoryPolicyName() + ", mode=" + cfg.getCacheMode() +", atomicity=" + cfg.getAtomicityMode() + ']');}
=======
        if (log.isInfoEnabled()) {
            log.info("Started cache [name=" + cfg.getName() +
                (cfg.getGroupName() != null ? ", group=" + cfg.getGroupName() : "") +
                ", memoryPolicyName=" + cfg.getMemoryPolicyName() +
                ", mode=" + cfg.getCacheMode() +
                ", atomicity=" + cfg.getAtomicityMode() + ']');
        }
>>>>>>> 6250119e
    }

    /**
     * @param cache Cache to stop.
     * @param cancel Cancel flag.
     */
    @SuppressWarnings({"TypeMayBeWeakened", "unchecked"})
    private void stopCache(GridCacheAdapter<?, ?> cache, boolean cancel, boolean destroy) {
        GridCacheContext ctx = cache.context();

        if (!cache.isNear() && ctx.shared().wal() != null) {
            try {
                ctx.shared().wal().fsync(null);
            }
            catch (IgniteCheckedException e) {
                U.error(log, "Failed to flush write-ahead log on cache stop " +
                    "[cache=" + ctx.name() + "]", e);
            }
        }

        sharedCtx.removeCacheContext(ctx);

        cache.stop();

        ctx.kernalContext().query().onCacheStop(ctx);

        if (isNearEnabled(ctx)) {
            GridDhtCacheAdapter dht = ctx.near().dht();

            // Check whether dht cache has been started.
            if (dht != null) {
                dht.stop();

                GridCacheContext<?, ?> dhtCtx = dht.context();

                List<GridCacheManager> dhtMgrs = dhtManagers(dhtCtx);

                for (ListIterator<GridCacheManager> it = dhtMgrs.listIterator(dhtMgrs.size()); it.hasPrevious(); ) {
                    GridCacheManager mgr = it.previous();

                    mgr.stop(cancel, destroy);
                }
            }
        }

        List<GridCacheManager> mgrs = ctx.managers();

        Collection<GridCacheManager> excludes = dhtExcludes(ctx);

        // Reverse order.
        for (ListIterator<GridCacheManager> it = mgrs.listIterator(mgrs.size()); it.hasPrevious(); ) {
            GridCacheManager mgr = it.previous();

            if (!excludes.contains(mgr))
                mgr.stop(cancel, destroy);
        }

        ctx.kernalContext().continuous().onCacheStop(ctx);

        ctx.kernalContext().cache().context().database().onCacheStop(ctx);

        ctx.group().stopCache(ctx, destroy);

<<<<<<< HEAD
        U.stopLifecycleAware(log, lifecycleAwares(cache.configuration(), ctx.store().configuredStore()));
=======
        U.stopLifecycleAware(log, lifecycleAwares(ctx.group(), cache.configuration(), ctx.store().configuredStore()));
>>>>>>> 6250119e

        if (log.isInfoEnabled()) {
            if (ctx.group().sharedGroup())
                log.info("Stopped cache [cacheName=" + cache.name() + ", group=" + ctx.group().name() + ']');
            else
                log.info("Stopped cache [cacheName=" + cache.name() + ']');
        }

        if (sharedCtx.pageStore() != null) {
            try {
                sharedCtx.pageStore().shutdownForCache(ctx, destroy);
            }
            catch (IgniteCheckedException e) {
                U.error(log, "Failed to gracefully clean page store resources for destroyed cache " +
                    "[cache=" + ctx.name() + "]", e);
            }
        }

        cleanup(ctx);
    }

    /**
     * @throws IgniteCheckedException If failed to wait.
     */
    public void awaitStarted() throws IgniteCheckedException {
        U.await(cacheStartedLatch);
    }

    /**
     * @param cache Cache.
     * @throws IgniteCheckedException If failed.
     */
    @SuppressWarnings("unchecked")
    private void onKernalStart(GridCacheAdapter<?, ?> cache) throws IgniteCheckedException {
        GridCacheContext<?, ?> ctx = cache.context();

        // Start DHT cache as well.
        if (isNearEnabled(ctx)) {
            GridDhtCacheAdapter dht = ctx.near().dht();

            GridCacheContext<?, ?> dhtCtx = dht.context();

            for (GridCacheManager mgr : dhtManagers(dhtCtx))
                mgr.onKernalStart();

            dht.onKernalStart();

            if (log.isDebugEnabled())
                log.debug("Executed onKernalStart() callback for DHT cache: " + dht.name());
        }

        for (GridCacheManager mgr : F.view(ctx.managers(), F0.notContains(dhtExcludes(ctx))))
            mgr.onKernalStart();

        cache.onKernalStart();

        if (ctx.events().isRecordable(EventType.EVT_CACHE_STARTED))
            ctx.events().addEvent(EventType.EVT_CACHE_STARTED);

        if (log.isDebugEnabled())
            log.debug("Executed onKernalStart() callback for cache [name=" + cache.name() + ", mode=" +
                cache.configuration().getCacheMode() + ']');
    }

    /**
     * @param cache Cache to stop.
     * @param cancel Cancel flag.
     */
    @SuppressWarnings("unchecked")
    private void onKernalStop(GridCacheAdapter<?, ?> cache, boolean cancel) {
        GridCacheContext ctx = cache.context();

        if (isNearEnabled(ctx)) {
            GridDhtCacheAdapter dht = ctx.near().dht();

            if (dht != null) {
                GridCacheContext<?, ?> dhtCtx = dht.context();

                for (GridCacheManager mgr : dhtManagers(dhtCtx))
                    mgr.onKernalStop(cancel);

                dht.onKernalStop();
            }
        }

        List<GridCacheManager> mgrs = ctx.managers();

        Collection<GridCacheManager> excludes = dhtExcludes(ctx);

        // Reverse order.
        for (ListIterator<GridCacheManager> it = mgrs.listIterator(mgrs.size()); it.hasPrevious(); ) {
            GridCacheManager mgr = it.previous();

            if (!excludes.contains(mgr))
                mgr.onKernalStop(cancel);
        }

        cache.onKernalStop();

        if (ctx.events().isRecordable(EventType.EVT_CACHE_STOPPED))
            ctx.events().addEvent(EventType.EVT_CACHE_STOPPED);
    }

    /**
     * @param cfg Cache configuration to use to create cache.
     * @param grp Cache group.
     * @param pluginMgr Cache plugin manager.
     * @param desc Cache descriptor.
     * @param locStartTopVer Current topology version.
     * @param cacheObjCtx Cache object context.
     * @param affNode {@code True} if local node affinity node.
     * @param updatesAllowed Updates allowed flag.
     * @return Cache context.
     * @throws IgniteCheckedException If failed to create cache.
     */
    private GridCacheContext createCache(CacheConfiguration<?, ?> cfg,
        CacheGroupInfrastructure grp,
        @Nullable CachePluginManager pluginMgr,
        DynamicCacheDescriptor desc,
        AffinityTopologyVersion locStartTopVer,
        CacheObjectContext cacheObjCtx,
        boolean affNode,
        boolean updatesAllowed)
        throws IgniteCheckedException {
        assert cfg != null;

        if (cfg.getCacheStoreFactory() instanceof GridCacheLoaderWriterStoreFactory) {
            GridCacheLoaderWriterStoreFactory factory = (GridCacheLoaderWriterStoreFactory)cfg.getCacheStoreFactory();

            prepare(cfg, factory.loaderFactory(), false);
            prepare(cfg, factory.writerFactory(), false);
        }
        else
            prepare(cfg, cfg.getCacheStoreFactory(), false);

        CacheStore cfgStore = cfg.getCacheStoreFactory() != null ? cfg.getCacheStoreFactory().create() : null;

        validate(ctx.config(), cfg, desc.cacheType(), cfgStore);

        if (pluginMgr == null)
            pluginMgr = new CachePluginManager(ctx, cfg);

        pluginMgr.validate();

        sharedCtx.jta().registerCache(cfg);

        // Skip suggestions for internal caches.
        if (desc.cacheType().userCache())
            suggestOptimizations(cfg, cfgStore != null);

        Collection<Object> toPrepare = new ArrayList<>();

        if (cfgStore instanceof GridCacheLoaderWriterStore) {
            toPrepare.add(((GridCacheLoaderWriterStore)cfgStore).loader());
            toPrepare.add(((GridCacheLoaderWriterStore)cfgStore).writer());
        }
        else
            toPrepare.add(cfgStore);

        prepare(cfg, toPrepare);

        U.startLifecycleAware(lifecycleAwares(grp, cfg, cfgStore));

        boolean nearEnabled = GridCacheUtils.isNearEnabled(cfg);

        GridCacheAffinityManager affMgr = new GridCacheAffinityManager();
        GridCacheEventManager evtMgr = new GridCacheEventManager();
        CacheEvictionManager evictMgr = (nearEnabled || cfg.isOnheapCacheEnabled()) ? new GridCacheEvictionManager() : new CacheOffheapEvictionManager();
        GridCacheQueryManager qryMgr = queryManager(cfg);
        CacheContinuousQueryManager contQryMgr = new CacheContinuousQueryManager();
        CacheDataStructuresManager dataStructuresMgr = new CacheDataStructuresManager();
        GridCacheTtlManager ttlMgr = new GridCacheTtlManager();

        CacheConflictResolutionManager rslvrMgr = pluginMgr.createComponent(CacheConflictResolutionManager.class);
        GridCacheDrManager drMgr = pluginMgr.createComponent(GridCacheDrManager.class);
        CacheStoreManager storeMgr = pluginMgr.createComponent(CacheStoreManager.class);

        storeMgr.initialize(cfgStore, sesHolders);

        GridCacheContext<?, ?> cacheCtx = new GridCacheContext(
            ctx,
            sharedCtx,
            cfg,
            grp,
            desc.cacheType(),
            locStartTopVer,
            affNode,
            updatesAllowed,
            /*
             * Managers in starting order!
             * ===========================
             */
            evtMgr,
            storeMgr,
            evictMgr,
            qryMgr,
            contQryMgr,
            dataStructuresMgr,
            ttlMgr,
            drMgr,
            rslvrMgr,
            pluginMgr,
            affMgr
        );

        cacheCtx.cacheObjectContext(cacheObjCtx);

        GridCacheAdapter cache = null;

        switch (cfg.getCacheMode()) {
            case LOCAL: {
                switch (cfg.getAtomicityMode()) {
                    case TRANSACTIONAL: {
                        cache = new GridLocalCache(cacheCtx);

                        break;
                    }
                    case ATOMIC: {
                        cache = new GridLocalAtomicCache(cacheCtx);

                        break;
                    }

                    default: {
                        assert false : "Invalid cache atomicity mode: " + cfg.getAtomicityMode();
                    }
                }

                break;
            }
            case PARTITIONED:
            case REPLICATED: {
                if (nearEnabled) {
                    switch (cfg.getAtomicityMode()) {
                        case TRANSACTIONAL: {
                            cache = new GridNearTransactionalCache(cacheCtx);

                            break;
                        }
                        case ATOMIC: {
                            cache = new GridNearAtomicCache(cacheCtx);

                            break;
                        }

                        default: {
                            assert false : "Invalid cache atomicity mode: " + cfg.getAtomicityMode();
                        }
                    }
                }
                else {
                    switch (cfg.getAtomicityMode()) {
                        case TRANSACTIONAL: {
                            cache = cacheCtx.affinityNode() ?
                                new GridDhtColocatedCache(cacheCtx) :
                                new GridDhtColocatedCache(cacheCtx, new GridNoStorageCacheMap());

                            break;
                        }
                        case ATOMIC: {
                            cache = cacheCtx.affinityNode() ?
                                new GridDhtAtomicCache(cacheCtx) :
                                new GridDhtAtomicCache(cacheCtx, new GridNoStorageCacheMap());

                            break;
                        }

                        default: {
                            assert false : "Invalid cache atomicity mode: " + cfg.getAtomicityMode();
                        }
                    }
                }

                break;
            }

            default: {
                assert false : "Invalid cache mode: " + cfg.getCacheMode();
            }
        }

        cacheCtx.cache(cache);

        GridCacheContext<?, ?> ret = cacheCtx;

        /*
         * Create DHT cache.
         * ================
         */
        if (cfg.getCacheMode() != LOCAL && nearEnabled) {
            /*
             * Specifically don't create the following managers
             * here and reuse the one from Near cache:
             * 1. GridCacheVersionManager
             * 2. GridCacheIoManager
             * 3. GridCacheDeploymentManager
             * 4. GridCacheQueryManager (note, that we start it for DHT cache though).
             * 5. CacheContinuousQueryManager (note, that we start it for DHT cache though).
             * 6. GridCacheDgcManager
             * 7. GridCacheTtlManager.
             * ===============================================
             */
            evictMgr = cfg.isOnheapCacheEnabled() ? new GridCacheEvictionManager() : new CacheOffheapEvictionManager();
            evtMgr = new GridCacheEventManager();
            pluginMgr = new CachePluginManager(ctx, cfg);
            drMgr = pluginMgr.createComponent(GridCacheDrManager.class);

            cacheCtx = new GridCacheContext(
                ctx,
                sharedCtx,
                cfg,
                grp,
                desc.cacheType(),
                locStartTopVer,
                affNode,
                true,
                /*
                 * Managers in starting order!
                 * ===========================
                 */
                evtMgr,
                storeMgr,
                evictMgr,
                qryMgr,
                contQryMgr,
                dataStructuresMgr,
                ttlMgr,
                drMgr,
                rslvrMgr,
                pluginMgr,
                affMgr
            );

            cacheCtx.cacheObjectContext(cacheObjCtx);

            GridDhtCacheAdapter dht = null;

            switch (cfg.getAtomicityMode()) {
                case TRANSACTIONAL: {
                    assert cache instanceof GridNearTransactionalCache;

                    GridNearTransactionalCache near = (GridNearTransactionalCache)cache;

                    GridDhtCache dhtCache = cacheCtx.affinityNode() ?
                        new GridDhtCache(cacheCtx) :
                        new GridDhtCache(cacheCtx, new GridNoStorageCacheMap());

                    dhtCache.near(near);

                    near.dht(dhtCache);

                    dht = dhtCache;

                    break;
                }
                case ATOMIC: {
                    assert cache instanceof GridNearAtomicCache;

                    GridNearAtomicCache near = (GridNearAtomicCache)cache;

                    GridDhtAtomicCache dhtCache = cacheCtx.affinityNode() ?
                        new GridDhtAtomicCache(cacheCtx) :
                        new GridDhtAtomicCache(cacheCtx, new GridNoStorageCacheMap());

                    dhtCache.near(near);

                    near.dht(dhtCache);

                    dht = dhtCache;

                    break;
                }

                default: {
                    assert false : "Invalid cache atomicity mode: " + cfg.getAtomicityMode();
                }
            }

            cacheCtx.cache(dht);
        }

        if (!CU.isUtilityCache(cache.name()) && !CU.isSystemCache(cache.name())) {
            registerMbean(cache.localMxBean(), cache.name(), false);
            registerMbean(cache.clusterMxBean(), cache.name(), false);
        }

        return ret;
    }

    /**
     * Gets a collection of currently started caches.
     *
     * @return Collection of started cache names.
     */
    public Collection<String> cacheNames() {
        return F.viewReadOnly(cacheDescriptors().values(),
            new IgniteClosure<DynamicCacheDescriptor, String>() {
                @Override public String apply(DynamicCacheDescriptor desc) {
                    return desc.cacheConfiguration().getName();
                }
            });
    }

    /**
     * Gets public cache that can be used for query execution.
     * If cache isn't created on current node it will be started.
     *
     * @param start Start cache.
     * @param inclLoc Include local caches.
     * @return Cache or {@code null} if there is no suitable cache.
     */
    public IgniteCacheProxy<?, ?> getOrStartPublicCache(boolean start, boolean inclLoc) throws IgniteCheckedException {
        // Try to find started cache first.
        for (Map.Entry<String, GridCacheAdapter<?, ?>> e : caches.entrySet()) {
            CacheConfiguration ccfg = e.getValue().configuration();

            String cacheName = ccfg.getName();

            if ((inclLoc || ccfg.getCacheMode() != LOCAL) && QueryUtils.isEnabled(ccfg))
                return publicJCache(cacheName);
        }

        if (start) {
            for (Map.Entry<String, DynamicCacheDescriptor> e : cachesInfo.registeredCaches().entrySet()) {
                DynamicCacheDescriptor desc = e.getValue();

                CacheConfiguration ccfg = desc.cacheConfiguration();

                if (ccfg.getCacheMode() != LOCAL && QueryUtils.isEnabled(ccfg)) {
                    dynamicStartCache(null, ccfg.getName(), null, false, true, true).get();

                    return publicJCache(ccfg.getName());
                }
            }
        }

        return null;
    }

    /**
     * Gets a collection of currently started public cache names.
     *
     * @return Collection of currently started public cache names
     */
    public Collection<String> publicCacheNames() {
        return F.viewReadOnly(cacheDescriptors().values(),
            new IgniteClosure<DynamicCacheDescriptor, String>() {
                @Override public String apply(DynamicCacheDescriptor desc) {
                    return desc.cacheConfiguration().getName();
                }
            },
            new IgnitePredicate<DynamicCacheDescriptor>() {
                @Override public boolean apply(DynamicCacheDescriptor desc) {
                    return desc.cacheType().userCache();
                }
            }
        );
    }

    /**
     * Gets cache mode.
     *
     * @param cacheName Cache name to check.
     * @return Cache mode.
     */
    public CacheMode cacheMode(String cacheName) {
        assert cacheName != null;

        DynamicCacheDescriptor desc = cacheDescriptor(cacheName);

        return desc != null ? desc.cacheConfiguration().getCacheMode() : null;
    }

    /**
     * @param cacheDesc Cache start request.
     * @param nearCfg Near cache configuration.
     * @param exchTopVer Current exchange version.
     * @throws IgniteCheckedException If failed.
     */
    void prepareCacheStart(DynamicCacheDescriptor cacheDesc,
        @Nullable NearCacheConfiguration nearCfg,
        AffinityTopologyVersion exchTopVer)
        throws IgniteCheckedException {
        prepareCacheStart(
            cacheDesc.groupDescriptor(),
            cacheDesc.cacheConfiguration(),
            nearCfg,
            cacheDesc,
            exchTopVer,
            cacheDesc.schema()
        );
    }

    /**
     * @param exchTopVer Current exchange version.
     * @throws IgniteCheckedException If failed.
     */
    public void startCachesOnLocalJoin(AffinityTopologyVersion exchTopVer) throws IgniteCheckedException {
        List<T2<DynamicCacheDescriptor, NearCacheConfiguration>> caches = cachesInfo.cachesToStartOnLocalJoin();

        if (!F.isEmpty(caches)) {
            for (T2<DynamicCacheDescriptor, NearCacheConfiguration> t : caches) {
                DynamicCacheDescriptor desc = t.get1();

                prepareCacheStart(
                    desc.groupDescriptor(),
                    desc.cacheConfiguration(),
                    t.get2(),
                    desc,
                    exchTopVer,
                    desc.schema()
                );
            }
        }
    }

    /**
     * Starts statically configured caches received from remote nodes during exchange.
     *
     * @param nodeId Joining node ID.
     * @param exchTopVer Current exchange version.
     * @return Started caches descriptors.
     * @throws IgniteCheckedException If failed.
     */
    public Collection<DynamicCacheDescriptor> startReceivedCaches(UUID nodeId, AffinityTopologyVersion exchTopVer)
        throws IgniteCheckedException {
        List<DynamicCacheDescriptor> started = cachesInfo.cachesReceivedFromJoin(nodeId);

        if (started != null) {
            for (DynamicCacheDescriptor desc : started) {
                IgnitePredicate<ClusterNode> filter = desc.groupDescriptor().config().getNodeFilter();

                if (CU.affinityNode(ctx.discovery().localNode(), filter)) {
                    prepareCacheStart(
                        desc.groupDescriptor(),
                        desc.cacheConfiguration(),
                        null,
                        desc,
                        exchTopVer,
                        desc.schema()
                    );
                }
            }
        }

        return started != null ? started : Collections.<DynamicCacheDescriptor>emptyList();
    }

    /**
     * @param grpDesc Cache group descriptor.
     * @param startCfg Start configuration.
     * @param reqNearCfg Near configuration if specified for client cache start request.
     * @param desc Cache descriptor.
     * @param exchTopVer Current exchange version.
     * @param schema Query schema.
     * @throws IgniteCheckedException If failed.
     */
    private void prepareCacheStart(
        CacheGroupDescriptor grpDesc,
        CacheConfiguration startCfg,
        @Nullable NearCacheConfiguration reqNearCfg,
        DynamicCacheDescriptor desc,
        AffinityTopologyVersion exchTopVer,
        @Nullable QuerySchema schema
    ) throws IgniteCheckedException {
        assert !caches.containsKey(startCfg.getName()) : startCfg.getName();

        CacheConfiguration ccfg = new CacheConfiguration(startCfg);

        CacheObjectContext cacheObjCtx = ctx.cacheObjects().contextForCache(ccfg);

        boolean affNode;

        if (ccfg.getCacheMode() == LOCAL) {
            affNode = true;

            ccfg.setNearConfiguration(null);
        }
        else if (CU.affinityNode(ctx.discovery().localNode(), grpDesc.config().getNodeFilter()))
            affNode = true;
        else {
            affNode = false;

            ccfg.setNearConfiguration(reqNearCfg);
        }

        String grpName = startCfg.getGroupName();

        CacheGroupInfrastructure grp = null;

        if (grpName != null) {
            for (CacheGroupInfrastructure grp0 : cacheGrps.values()) {
                if (grp0.sharedGroup() && grpName.equals(grp0.name())) {
                    grp = grp0;

                    break;
                }
            }

            if (grp == null) {
                grp = startCacheGroup(grpDesc,
                    desc.cacheType(),
                    affNode,
                    cacheObjCtx,
                    exchTopVer);
            }
        }
        else {
            grp = startCacheGroup(grpDesc,
                desc.cacheType(),
                affNode,
                cacheObjCtx,
                exchTopVer);
        }

        GridCacheContext cacheCtx = createCache(ccfg,
            grp,
            null,
            desc,
            exchTopVer,
            cacheObjCtx,
            affNode,
            true);

        cacheCtx.dynamicDeploymentId(desc.deploymentId());

        GridCacheAdapter cache = cacheCtx.cache();

        sharedCtx.addCacheContext(cacheCtx);

        caches.put(cacheCtx.name(), cache);

        startCache(cache, schema != null ? schema : new QuerySchema());

        grp.onCacheStarted(cacheCtx);

        onKernalStart(cache);
    }

    /**
     * @param desc Group descriptor.
     * @param cacheType Cache type.
     * @param affNode Affinity node flag.
     * @param cacheObjCtx Cache object context.
     * @param exchTopVer Current topology version.
     * @return Started cache group.
     * @throws IgniteCheckedException If failed.
     */
    private CacheGroupInfrastructure startCacheGroup(
        CacheGroupDescriptor desc,
        CacheType cacheType,
        boolean affNode,
        CacheObjectContext cacheObjCtx,
        AffinityTopologyVersion exchTopVer)
        throws IgniteCheckedException {
        CacheConfiguration cfg = new CacheConfiguration(desc.config());

        String memPlcName = cfg.getMemoryPolicyName();

        MemoryPolicy memPlc = sharedCtx.database().memoryPolicy(memPlcName);
        FreeList freeList = sharedCtx.database().freeList(memPlcName);
        ReuseList reuseList = sharedCtx.database().reuseList(memPlcName);

        CacheGroupInfrastructure grp = new CacheGroupInfrastructure(sharedCtx,
            desc.groupId(),
            desc.receivedFrom(),
            cacheType,
            cfg,
            affNode,
            memPlc,
            cacheObjCtx,
            freeList,
            reuseList,
            exchTopVer);

        for (Object obj : grp.configuredUserObjects())
            prepare(cfg, obj, false);

        U.startLifecycleAware(grp.configuredUserObjects());

        grp.start();

        CacheGroupInfrastructure old = cacheGrps.put(desc.groupId(), grp);

        assert old == null : old.name();

        return grp;
    }

    /**
     * @param req Stop request.
     */
    void blockGateway(DynamicCacheChangeRequest req) {
        assert req.stop() || req.close();

        if (req.stop() || (req.close() && req.initiatingNodeId().equals(ctx.localNodeId()))) {
            // Break the proxy before exchange future is done.
            IgniteCacheProxy<?, ?> proxy = jCacheProxies.get(req.cacheName());

            if (proxy != null) {
                if (req.stop())
                    proxy.gate().stopped();
                else
                    proxy.closeProxy();
            }
        }
    }

    /**
     * @param req Request.
     */
    private void stopGateway(DynamicCacheChangeRequest req) {
        assert req.stop() : req;

        // Break the proxy before exchange future is done.
        IgniteCacheProxy<?, ?> proxy = jCacheProxies.remove(req.cacheName());

        if (proxy != null)
            proxy.gate().onStopped();
    }

    /**
     * @param req Stop request.
     * @return Cache group for stopped cache.
     */
    private CacheGroupInfrastructure prepareCacheStop(DynamicCacheChangeRequest req) {
        assert req.stop() || req.close() : req;

        GridCacheAdapter<?, ?> cache = caches.remove(req.cacheName());

        if (cache != null) {
            GridCacheContext<?, ?> ctx = cache.context();

            sharedCtx.removeCacheContext(ctx);

            onKernalStop(cache, req.destroy());

            stopCache(cache, true, req.destroy());

            return ctx.group();
        }

        return null;
    }

    /**
     * Callback invoked when first exchange future for dynamic cache is completed.
     *
     * @param topVer Completed topology version.
     * @param exchActions Change requests.
     * @param err Error.
     */
    @SuppressWarnings("unchecked")
    public void onExchangeDone(
        AffinityTopologyVersion topVer,
        @Nullable ExchangeActions exchActions,
        Throwable err
    ) {
        for (GridCacheAdapter<?, ?> cache : caches.values()) {
            GridCacheContext<?, ?> cacheCtx = cache.context();

            if (cacheCtx.startTopologyVersion().equals(topVer)) {
                jCacheProxies.put(cacheCtx.name(), new IgniteCacheProxy(cache.context(), cache, null, false));

                if (cacheCtx.preloader() != null)
                    cacheCtx.preloader().onInitialExchangeComplete(err);
            }
        }

        if (exchActions != null && err == null) {
            for (ExchangeActions.ActionData action : exchActions.cacheStopRequests()) {
                stopGateway(action.request());

                prepareCacheStop(action.request());
            }

            for (CacheGroupDescriptor grpDesc : exchActions.cacheGroupsToStop())
                stopCacheGroup(grpDesc.groupId());

            for (ExchangeActions.ActionData req : exchActions.closeRequests(ctx.localNodeId())) {
                String cacheName = req.request().cacheName();

                IgniteCacheProxy<?, ?> proxy = jCacheProxies.get(cacheName);

                if (proxy != null) {
                    if (proxy.context().affinityNode()) {
                        GridCacheAdapter<?, ?> cache = caches.get(cacheName);

                        assert cache != null : cacheName;

                        jCacheProxies.put(cacheName, new IgniteCacheProxy(cache.context(), cache, null, false));
                    }
                    else {
                        jCacheProxies.remove(cacheName);

                        proxy.context().gate().onStopped();

                        CacheGroupInfrastructure grp = prepareCacheStop(req.request());

                        if (grp != null && !grp.hasCaches())
                            stopCacheGroup(grp.groupId());
                    }
                }
            }
        }
    }

    /**
     * @param grpId Group ID.
     */
    private void stopCacheGroup(int grpId) {
        CacheGroupInfrastructure grp = cacheGrps.remove(grpId);

        if (grp != null)
            stopCacheGroup(grp);
    }

    /**
     * @param grp Cache group.
     */
    private void stopCacheGroup(CacheGroupInfrastructure grp) {
        grp.stopGroup();

        U.stopLifecycleAware(log, grp.configuredUserObjects());

        cleanup(grp);
    }

    /**
     * @param cacheName Cache name.
     * @param deploymentId Future deployment ID.
     */
    void completeTemplateAddFuture(String cacheName, IgniteUuid deploymentId) {
        GridCacheProcessor.TemplateConfigurationFuture fut =
            (GridCacheProcessor.TemplateConfigurationFuture)pendingTemplateFuts.get(cacheName);

        if (fut != null && fut.deploymentId().equals(deploymentId))
            fut.onDone();
    }

    /**
     * @param req Request to complete future for.
     * @param err Error if any.
     */
    void completeCacheStartFuture(DynamicCacheChangeRequest req, boolean success, @Nullable Exception err) {
        if (req.initiatingNodeId().equals(ctx.localNodeId())) {
            DynamicCacheStartFuture fut = (DynamicCacheStartFuture)pendingFuts.get(req.requestId());

            if (fut != null)
                fut.onDone(success, err);
        }
    }

    /**
     * Creates shared context.
     *
     * @param kernalCtx Kernal context.
     * @param storeSesLsnrs Store session listeners.
     * @return Shared context.
     * @throws IgniteCheckedException If failed.
     */
    @SuppressWarnings("unchecked")
    private GridCacheSharedContext createSharedContext(GridKernalContext kernalCtx,
        Collection<CacheStoreSessionListener> storeSesLsnrs) throws IgniteCheckedException {
        IgniteTxManager tm = new IgniteTxManager();
        GridCacheMvccManager mvccMgr = new GridCacheMvccManager();
        GridCacheVersionManager verMgr = new GridCacheVersionManager();
        GridCacheDeploymentManager depMgr = new GridCacheDeploymentManager();
        GridCachePartitionExchangeManager exchMgr = new GridCachePartitionExchangeManager();

        IgniteCacheDatabaseSharedManager dbMgr = ctx.plugins().createComponent(IgniteCacheDatabaseSharedManager.class);

        if (dbMgr == null)
            dbMgr = new IgniteCacheDatabaseSharedManager();

        IgnitePageStoreManager pageStoreMgr = ctx.plugins().createComponent(IgnitePageStoreManager.class);
        IgniteWriteAheadLogManager walMgr = ctx.plugins().createComponent(IgniteWriteAheadLogManager.class);

        GridCacheIoManager ioMgr = new GridCacheIoManager();
        CacheAffinitySharedManager topMgr = new CacheAffinitySharedManager();
        GridCacheSharedTtlCleanupManager ttl = new GridCacheSharedTtlCleanupManager();

        CacheJtaManagerAdapter jta = JTA.createOptional();

        return new GridCacheSharedContext(
            kernalCtx,
            tm,
            verMgr,
            mvccMgr,
            pageStoreMgr,
            walMgr,
            dbMgr,
            depMgr,
            exchMgr,
            topMgr,
            ioMgr,
            ttl,
            jta,
            storeSesLsnrs
        );
    }

    /** {@inheritDoc} */
    @Nullable @Override public DiscoveryDataExchangeType discoveryDataType() {
        return CACHE_PROC;
    }

    /** {@inheritDoc} */
    @Override public void collectJoiningNodeData(DiscoveryDataBag dataBag) {
        cachesInfo.collectJoiningNodeData(dataBag);
    }

    /** {@inheritDoc} */
    @Override public void collectGridNodeData(DiscoveryDataBag dataBag) {
        cachesInfo.collectGridNodeData(dataBag);
    }

    /**
     * @return {@code True} if need locally start all existing caches on client node start.
     */
    private boolean startAllCachesOnClientStart() {
        return START_CLIENT_CACHES && ctx.clientNode();
    }

    /** {@inheritDoc} */
    @Override public void onJoiningNodeDataReceived(JoiningNodeDiscoveryData data) {
        cachesInfo.onJoiningNodeDataReceived(data);
    }

    /** {@inheritDoc} */
    @Override public void onGridDataReceived(GridDiscoveryData data) {
        cachesInfo.onGridDataReceived(data);
    }

    /**
     * Dynamically starts cache using template configuration.
     *
     * @param cacheName Cache name.
     * @return Future that will be completed when cache is deployed.
     */
    public IgniteInternalFuture<?> createFromTemplate(String cacheName) {
        try {
            CacheConfiguration cfg = getOrCreateConfigFromTemplate(cacheName);

            return dynamicStartCache(cfg, cacheName, null, true, true, true);
        }
        catch (IgniteCheckedException e) {
            throw U.convertException(e);
        }
    }

    /**
     * Dynamically starts cache using template configuration.
     *
     * @param cacheName Cache name.
     * @param checkThreadTx If {@code true} checks that current thread does not have active transactions.
     * @return Future that will be completed when cache is deployed.
     */
    public IgniteInternalFuture<?> getOrCreateFromTemplate(String cacheName, boolean checkThreadTx) {
        assert cacheName != null;

        try {
            if (publicJCache(cacheName, false, checkThreadTx) != null) // Cache with given name already started.
                return new GridFinishedFuture<>();

            CacheConfiguration cfg = getOrCreateConfigFromTemplate(cacheName);

            return dynamicStartCache(cfg, cacheName, null, false, true, checkThreadTx);
        }
        catch (IgniteCheckedException e) {
            return new GridFinishedFuture<>(e);
        }
    }

    /**
     * @param cacheName Cache name.
     * @return Cache configuration, or {@code null} if no template with matching name found.
     * @throws IgniteCheckedException If failed.
     */
    public CacheConfiguration getConfigFromTemplate(String cacheName) throws IgniteCheckedException {
        CacheConfiguration cfgTemplate = null;

        CacheConfiguration dfltCacheCfg = null;

        List<CacheConfiguration> wildcardNameCfgs = null;

        for (DynamicCacheDescriptor desc : cachesInfo.registeredTemplates().values()) {
            assert desc.template();

            CacheConfiguration cfg = desc.cacheConfiguration();

            assert cfg != null;

            if (F.eq(cacheName, cfg.getName())) {
                cfgTemplate = cfg;

                break;
            }

            if (cfg.getName() != null) {
                if (cfg.getName().endsWith("*")) {
                    if (cfg.getName().length() > 1) {
                        if (wildcardNameCfgs == null)
                            wildcardNameCfgs = new ArrayList<>();

                        wildcardNameCfgs.add(cfg);
                    }
                    else
                        dfltCacheCfg = cfg; // Template with name '*'.
                }
            }
            else if (dfltCacheCfg == null)
                dfltCacheCfg = cfg;
        }

        if (cfgTemplate == null && cacheName != null && wildcardNameCfgs != null) {
            Collections.sort(wildcardNameCfgs, new Comparator<CacheConfiguration>() {
                @Override public int compare(CacheConfiguration cfg1, CacheConfiguration cfg2) {
                    Integer len1 = cfg1.getName() != null ? cfg1.getName().length() : 0;
                    Integer len2 = cfg2.getName() != null ? cfg2.getName().length() : 0;

                    return len2.compareTo(len1);
                }
            });

            for (CacheConfiguration cfg : wildcardNameCfgs) {
                if (cacheName.startsWith(cfg.getName().substring(0, cfg.getName().length() - 1))) {
                    cfgTemplate = cfg;

                    break;
                }
            }
        }

        if (cfgTemplate == null)
            cfgTemplate = dfltCacheCfg;

        if (cfgTemplate == null)
            return null;

        cfgTemplate = cloneCheckSerializable(cfgTemplate);

        CacheConfiguration cfg = new CacheConfiguration(cfgTemplate);

        cfg.setName(cacheName);

        return cfg;
    }

    /**
     * @param cacheName Cache name.
     * @return Cache configuration.
     * @throws IgniteCheckedException If failed.
     */
    private CacheConfiguration getOrCreateConfigFromTemplate(String cacheName) throws IgniteCheckedException {
        CacheConfiguration cfg = getConfigFromTemplate(cacheName);

        if (cfg != null)
            return cfg;
        else
            return new CacheConfiguration(cacheName);
    }

    /**
     * Dynamically starts cache.
     *
     * @param ccfg Cache configuration.
     * @param cacheName Cache name.
     * @param nearCfg Near cache configuration.
     * @param failIfExists Fail if exists flag.
     * @param failIfNotStarted If {@code true} fails if cache is not started.
     * @param checkThreadTx If {@code true} checks that current thread does not have active transactions.
     * @return Future that will be completed when cache is deployed.
     */
    @SuppressWarnings("IfMayBeConditional")
    public IgniteInternalFuture<Boolean> dynamicStartCache(
        @Nullable CacheConfiguration ccfg,
        String cacheName,
        @Nullable NearCacheConfiguration nearCfg,
        boolean failIfExists,
        boolean failIfNotStarted,
        boolean checkThreadTx
    ) {
        return dynamicStartCache(ccfg,
            cacheName,
            nearCfg,
            CacheType.USER,
            false,
            failIfExists,
            failIfNotStarted,
            checkThreadTx);
    }

    /**
     * Dynamically starts cache as a result of SQL {@code CREATE TABLE} command.
     *
     * @param ccfg Cache configuration.
     */
    @SuppressWarnings("IfMayBeConditional")
    public IgniteInternalFuture<Boolean> dynamicStartSqlCache(
        CacheConfiguration ccfg
    ) {
        A.notNull(ccfg, "ccfg");

        return dynamicStartCache(ccfg,
            ccfg.getName(),
            ccfg.getNearConfiguration(),
            CacheType.USER,
            true,
            false,
            true,
            true);
    }

    /**
     * Dynamically starts cache.
     *
     * @param ccfg Cache configuration.
     * @param cacheName Cache name.
     * @param nearCfg Near cache configuration.
     * @param cacheType Cache type.
     * @param sql If the cache needs to be created as the result of SQL {@code CREATE TABLE} command.
     * @param failIfExists Fail if exists flag.
     * @param failIfNotStarted If {@code true} fails if cache is not started.
     * @param checkThreadTx If {@code true} checks that current thread does not have active transactions.
     * @return Future that will be completed when cache is deployed.
     */
    @SuppressWarnings("IfMayBeConditional")
    public IgniteInternalFuture<Boolean> dynamicStartCache(
        @Nullable CacheConfiguration ccfg,
        String cacheName,
        @Nullable NearCacheConfiguration nearCfg,
        CacheType cacheType,
        boolean sql,
        boolean failIfExists,
        boolean failIfNotStarted,
        boolean checkThreadTx
    ) {
        assert cacheName != null;

        if (checkThreadTx)
            checkEmptyTransactions();

        try {
            DynamicCacheChangeRequest req = prepareCacheChangeRequest(
                ccfg,
                cacheName,
                nearCfg,
                cacheType,
                sql,
                failIfExists,
                failIfNotStarted);

            if (req != null)
                return F.first(initiateCacheChanges(F.asList(req), failIfExists));
            else
                return new GridFinishedFuture<>();
        }
        catch (Exception e) {
            return new GridFinishedFuture<>(e);
        }
    }

    /**
     * Dynamically starts multiple caches.
     *
     * @param ccfgList Collection of cache configuration.
     * @param failIfExists Fail if exists flag.
     * @param checkThreadTx If {@code true} checks that current thread does not have active transactions.
     * @return Future that will be completed when all caches are deployed.
     */
    public IgniteInternalFuture<?> dynamicStartCaches(Collection<CacheConfiguration> ccfgList, boolean failIfExists,
        boolean checkThreadTx) {
        return dynamicStartCaches(ccfgList, CacheType.USER, failIfExists, checkThreadTx);
    }

    /**
     * Dynamically starts multiple caches.
     *
     * @param ccfgList Collection of cache configuration.
     * @param cacheType Cache type.
     * @param failIfExists Fail if exists flag.
     * @param checkThreadTx If {@code true} checks that current thread does not have active transactions.
     * @return Future that will be completed when all caches are deployed.
     */
    private IgniteInternalFuture<?> dynamicStartCaches(
        Collection<CacheConfiguration> ccfgList,
        CacheType cacheType,
        boolean failIfExists,
        boolean checkThreadTx
    ) {
        if (checkThreadTx)
            checkEmptyTransactions();

        List<DynamicCacheChangeRequest> reqList = new ArrayList<>(ccfgList.size());

        try {
            for (CacheConfiguration ccfg : ccfgList) {
                DynamicCacheChangeRequest req = prepareCacheChangeRequest(
                    ccfg,
                    ccfg.getName(),
                    null,
                    cacheType,
                    false,
                    failIfExists,
                    true
                );

                if (req != null)
                    reqList.add(req);
            }
        }
        catch (Exception e) {
            return new GridFinishedFuture<>(e);
        }

        if (!reqList.isEmpty()) {
            GridCompoundFuture<?, ?> compoundFut = new GridCompoundFuture<>();

            for (DynamicCacheStartFuture fut : initiateCacheChanges(reqList, failIfExists))
                compoundFut.add((IgniteInternalFuture)fut);

            compoundFut.markInitialized();

            return compoundFut;
        }
        else
            return new GridFinishedFuture<>();
    }

    /**
     * @param cacheName Cache name to destroy.
     * @param sql If the cache needs to be destroyed only if it was created as the result
     *     of SQL {@code CREATE TABLE} command.
     * @param checkThreadTx If {@code true} checks that current thread does not have active transactions.
     * @return Future that will be completed when cache is destroyed.
     */
    public IgniteInternalFuture<Boolean> dynamicDestroyCache(String cacheName, boolean sql, boolean checkThreadTx) {
        assert cacheName != null;

        if (checkThreadTx)
            checkEmptyTransactions();

        DynamicCacheChangeRequest req = DynamicCacheChangeRequest.stopRequest(ctx, cacheName, sql, true);

        return F.first(initiateCacheChanges(F.asList(req), false));
    }

    /**
     * @param cacheNames Collection of cache names to destroy.
     * @param checkThreadTx If {@code true} checks that current thread does not have active transactions.
     * @return Future that will be completed when cache is destroyed.
     */
    public IgniteInternalFuture<?> dynamicDestroyCaches(Collection<String> cacheNames, boolean checkThreadTx) {
        if (checkThreadTx)
            checkEmptyTransactions();

        List<DynamicCacheChangeRequest> reqs = new ArrayList<>(cacheNames.size());

        for (String cacheName : cacheNames) {
            DynamicCacheChangeRequest req = DynamicCacheChangeRequest.stopRequest(ctx, cacheName, false, true);

            reqs.add(req);
        }

        GridCompoundFuture<?, ?> compoundFut = new GridCompoundFuture<>();

        for (DynamicCacheStartFuture fut : initiateCacheChanges(reqs, false))
            compoundFut.add((IgniteInternalFuture)fut);

        compoundFut.markInitialized();

        return compoundFut;
    }

    /**
     * @param cacheName Cache name to close.
     * @return Future that will be completed when cache is closed.
     */
    IgniteInternalFuture<?> dynamicCloseCache(String cacheName) {
        assert cacheName != null;

        IgniteCacheProxy<?, ?> proxy = jCacheProxies.get(cacheName);

        if (proxy == null || proxy.proxyClosed())
            return new GridFinishedFuture<>(); // No-op.

        checkEmptyTransactions();

        DynamicCacheChangeRequest t = DynamicCacheChangeRequest.closeRequest(ctx, cacheName);

        return F.first(initiateCacheChanges(F.asList(t), false));
    }

    /**
     * Resets cache state after the cache has been moved to recovery state.
     *
     * @param cacheNames Cache names.
     * @return Future that will be completed when state is changed for all caches.
     */
    public IgniteInternalFuture<?> resetCacheState(Collection<String> cacheNames) {
        checkEmptyTransactions();

        if (F.isEmpty(cacheNames))
            cacheNames = cachesInfo.registeredCaches().keySet();

        Collection<DynamicCacheChangeRequest> reqs = new ArrayList<>(cacheNames.size());

        for (String cacheName : cacheNames) {
            DynamicCacheDescriptor desc = cacheDescriptor(cacheName);

            if (desc == null) {
                U.warn(log, "Failed to find cache for reset lost partition request, cache does not exist: " + cacheName);

                continue;
            }

            DynamicCacheChangeRequest req = DynamicCacheChangeRequest.resetLostPartitions(ctx, cacheName);

            reqs.add(req);
        }

        GridCompoundFuture fut = new GridCompoundFuture();

        for (DynamicCacheStartFuture f : initiateCacheChanges(reqs, false))
            fut.add(f);

        fut.markInitialized();

        return fut;
    }

    /**
     *
     */
    public Collection<DynamicCacheChangeRequest> startAllCachesRequests() throws IgniteCheckedException {
        List<DynamicCacheChangeRequest> reqs = new ArrayList<>();

        if (!ctx.config().isDaemon() &&
            sharedCtx.pageStore() != null &&
            sharedCtx.database().persistenceEnabled()) {
            Set<String> savedCacheNames = sharedCtx.pageStore().savedCacheNames();

            for (String name : savedCacheNames) {
                CacheConfiguration cfg = sharedCtx.pageStore().readConfiguration(name);

                if (cfg != null)
                    reqs.add(createRequest(cfg, false));
            }

            for (CacheConfiguration cfg : ctx.config().getCacheConfiguration()) {
                if (!savedCacheNames.contains(cfg.getName()))
                    reqs.add(createRequest(cfg, true));
            }
        }
        else {
            for (CacheConfiguration cfg : ctx.config().getCacheConfiguration())
                reqs.add(createRequest(cfg, true));
        }

        return reqs;
    }

    /**
     *
     */
    public Collection<DynamicCacheChangeRequest> stopAllCachesRequests(){
        List<DynamicCacheChangeRequest> reqs = new ArrayList<>();

        for (String cacheName : cacheNames()) {
            DynamicCacheChangeRequest req = DynamicCacheChangeRequest.stopRequest(ctx, cacheName, false, false);

            reqs.add(req);
        }

        return reqs;
    }

    /**
     * @param cfg Cache configuration.
     */
    private DynamicCacheChangeRequest createRequest(
        CacheConfiguration cfg,
        boolean needInit
    ) throws IgniteCheckedException {
        assert cfg != null;
        assert cfg.getName() != null;

        cloneCheckSerializable(cfg);

        if (needInit){
            CacheObjectContext cacheObjCtx = ctx.cacheObjects().contextForCache(cfg);

            initialize(cfg, cacheObjCtx);
        }

        String cacheName = cfg.getName();

        DynamicCacheChangeRequest req = new DynamicCacheChangeRequest(UUID.randomUUID(), cacheName, ctx.localNodeId());

        req.startCacheConfiguration(cfg);
        req.template(cfg.getName().endsWith("*"));
        req.nearCacheConfiguration(cfg.getNearConfiguration());
        req.deploymentId(IgniteUuid.randomUuid());
        req.schema(new QuerySchema(cfg.getQueryEntities()));

        if (CU.isUtilityCache(cacheName))
            req.cacheType(CacheType.UTILITY);
        else if (internalCaches.contains(cacheName))
            req.cacheType(CacheType.INTERNAL);
        else
            req.cacheType(CacheType.USER);

        return req;
    }

    /**
     * @param reqs Requests.
     * @param failIfExists Fail if exists flag.
     * @return Collection of futures.
     */
    @SuppressWarnings("TypeMayBeWeakened")
    private Collection<DynamicCacheStartFuture> initiateCacheChanges(
        Collection<DynamicCacheChangeRequest> reqs,
        boolean failIfExists
    ) {
        Collection<DynamicCacheStartFuture> res = new ArrayList<>(reqs.size());

        Collection<DynamicCacheChangeRequest> sndReqs = new ArrayList<>(reqs.size());

        for (DynamicCacheChangeRequest req : reqs) {
            DynamicCacheStartFuture fut = new DynamicCacheStartFuture(req.cacheName(), req);

            try {
                if (req.stop() || req.close()) {
                    DynamicCacheDescriptor desc = cacheDescriptor(req.cacheName());

                    if (desc == null)
                        // No-op.
                        fut.onDone(false);
                    else {
                        assert desc.cacheConfiguration() != null : desc;

                        if (req.close() && desc.cacheConfiguration().getCacheMode() == LOCAL) {
                            req.close(false);

                            req.stop(true);
                        }
                    }
                }
                if (req.start() && req.startCacheConfiguration() != null) {
                    CacheConfiguration ccfg = req.startCacheConfiguration();

                    try {
                        cachesInfo.validateStartCacheConfiguration(ccfg);
                    }
                    catch (IgniteCheckedException e) {
                        fut.onDone(e);
                    }
                }

                if (fut.isDone())
                    continue;

                DynamicCacheStartFuture old = (DynamicCacheStartFuture)pendingFuts.putIfAbsent(
                    req.requestId(), fut);

                assert old == null;

                if (fut.isDone())
                    continue;

                sndReqs.add(req);
            }
            catch (Exception e) {
                fut.onDone(e);
            }
            finally {
                res.add(fut);
            }
        }

        Exception err = null;

        if (!sndReqs.isEmpty()) {
            try {
                ctx.discovery().sendCustomEvent(new DynamicCacheChangeBatch(sndReqs));

                if (ctx.isStopping()) {
                    err = new IgniteCheckedException("Failed to execute dynamic cache change request, " +
                        "node is stopping.");
                }
                else if (ctx.clientDisconnected()) {
                    err = new IgniteClientDisconnectedCheckedException(ctx.cluster().clientReconnectFuture(),
                        "Failed to execute dynamic cache change request, client node disconnected.");
                }
            }
            catch (IgniteCheckedException e) {
                err = e;
            }
        }

        if (err != null) {
            for (DynamicCacheStartFuture fut : res)
                fut.onDone(err);
        }

        return res;
    }

    /**
     * @param type Event type.
     * @param node Event node.
     * @param topVer Topology version.
     */
    public void onDiscoveryEvent(int type, ClusterNode node, AffinityTopologyVersion topVer) {
        cachesInfo.onDiscoveryEvent(type, node, topVer);

        sharedCtx.affinity().onDiscoveryEvent(type, node, topVer);
    }

    /**
     * Callback invoked from discovery thread when discovery custom message is received.
     *
     * @param msg Customer message.
     * @param topVer Current topology version.
     * @return {@code True} if minor topology version should be increased.
     */
    public boolean onCustomEvent(DiscoveryCustomMessage msg, AffinityTopologyVersion topVer) {
        if (msg instanceof SchemaAbstractDiscoveryMessage) {
            ctx.query().onDiscovery((SchemaAbstractDiscoveryMessage)msg);

            return false;
        }

        if (msg instanceof CacheAffinityChangeMessage)
            return sharedCtx.affinity().onCustomEvent(((CacheAffinityChangeMessage)msg));

        if (msg instanceof StartFullSnapshotAckDiscoveryMessage &&
            ((StartFullSnapshotAckDiscoveryMessage)msg).error() == null)
            return true;

        if (msg instanceof DynamicCacheChangeBatch)
            return cachesInfo.onCacheChangeRequested((DynamicCacheChangeBatch)msg, topVer);

        return false;
    }

    /**
     * Checks that preload-order-dependant caches has SYNC or ASYNC preloading mode.
     *
     * @param cfgs Caches.
     * @return Maximum detected preload order.
     * @throws IgniteCheckedException If validation failed.
     */
    private int validatePreloadOrder(CacheConfiguration[] cfgs) throws IgniteCheckedException {
        int maxOrder = 0;

        for (CacheConfiguration cfg : cfgs) {
            int rebalanceOrder = cfg.getRebalanceOrder();

            if (rebalanceOrder > 0) {
                if (cfg.getCacheMode() == LOCAL)
                    throw new IgniteCheckedException("Rebalance order set for local cache (fix configuration and restart the " +
                        "node): " + U.maskName(cfg.getName()));

                if (cfg.getRebalanceMode() == CacheRebalanceMode.NONE)
                    throw new IgniteCheckedException("Only caches with SYNC or ASYNC rebalance mode can be set as rebalance " +
                        "dependency for other caches [cacheName=" + U.maskName(cfg.getName()) +
                        ", rebalanceMode=" + cfg.getRebalanceMode() + ", rebalanceOrder=" + cfg.getRebalanceOrder() + ']');

                maxOrder = Math.max(maxOrder, rebalanceOrder);
            }
            else if (rebalanceOrder < 0)
                throw new IgniteCheckedException("Rebalance order cannot be negative for cache (fix configuration and restart " +
                    "the node) [cacheName=" + cfg.getName() + ", rebalanceOrder=" + rebalanceOrder + ']');
        }

        return maxOrder;
    }

    /** {@inheritDoc} */
    @Nullable @Override public IgniteNodeValidationResult validateNode(ClusterNode node) {
        return validateHashIdResolvers(node);
    }

    /**
     * @param node Joining node.
     * @return Validation result or {@code null} in case of success.
     */
    @Nullable private IgniteNodeValidationResult validateHashIdResolvers(ClusterNode node) {
        if (!node.isClient()) {
            for (DynamicCacheDescriptor desc : cacheDescriptors().values()) {
                CacheConfiguration cfg = desc.cacheConfiguration();

                if (cfg.getAffinity() instanceof RendezvousAffinityFunction) {
                    RendezvousAffinityFunction aff = (RendezvousAffinityFunction)cfg.getAffinity();

                    Object nodeHashObj = aff.resolveNodeHash(node);

                    for (ClusterNode topNode : ctx.discovery().allNodes()) {
                        Object topNodeHashObj = aff.resolveNodeHash(topNode);

                        if (nodeHashObj.hashCode() == topNodeHashObj.hashCode()) {
                            String errMsg = "Failed to add node to topology because it has the same hash code for " +
                                "partitioned affinity as one of existing nodes [cacheName=" +
                                cfg.getName() + ", existingNodeId=" + topNode.id() + ']';

                            String sndMsg = "Failed to add node to topology because it has the same hash code for " +
                                "partitioned affinity as one of existing nodes [cacheName=" +
                                cfg.getName() + ", existingNodeId=" + topNode.id() + ']';

                            return new IgniteNodeValidationResult(topNode.id(), errMsg, sndMsg);
                        }
                    }
                }
            }
        }

        return null;
    }

    /**
     * @param rmt Remote node to check.
     * @throws IgniteCheckedException If check failed.
     */
    private void checkTransactionConfiguration(ClusterNode rmt) throws IgniteCheckedException {
        TransactionConfiguration txCfg = rmt.attribute(ATTR_TX_CONFIG);

        if (txCfg != null) {
            TransactionConfiguration locTxCfg = ctx.config().getTransactionConfiguration();

            if (locTxCfg.isTxSerializableEnabled() != txCfg.isTxSerializableEnabled())
                throw new IgniteCheckedException("Serializable transactions enabled mismatch " +
                    "(fix txSerializableEnabled property or set -D" + IGNITE_SKIP_CONFIGURATION_CONSISTENCY_CHECK + "=true " +
                    "system property) [rmtNodeId=" + rmt.id() +
                    ", locTxSerializableEnabled=" + locTxCfg.isTxSerializableEnabled() +
                    ", rmtTxSerializableEnabled=" + txCfg.isTxSerializableEnabled() + ']');
        }
    }

    /**
     * @param cfg Cache configuration.
     * @return Query manager.
     */
    private GridCacheQueryManager queryManager(CacheConfiguration cfg) {
        return cfg.getCacheMode() == LOCAL ? new GridCacheLocalQueryManager() : new GridCacheDistributedQueryManager();
    }

    /**
     * @return Last data version.
     */
    public long lastDataVersion() {
        long max = 0;

        for (GridCacheAdapter<?, ?> cache : caches.values()) {
            GridCacheContext<?, ?> ctx = cache.context();

            if (ctx.versions().last().order() > max)
                max = ctx.versions().last().order();

            if (ctx.isNear()) {
                ctx = ctx.near().dht().context();

                if (ctx.versions().last().order() > max)
                    max = ctx.versions().last().order();
            }
        }

        return max;
    }

    /**
     * @param name Cache name.
     * @param <K> type of keys.
     * @param <V> type of values.
     * @return Cache instance for given name.
     */
    @SuppressWarnings("unchecked")
    public <K, V> IgniteInternalCache<K, V> cache(String name) {
        assert name != null;

        if (log.isDebugEnabled())
            log.debug("Getting cache for name: " + name);

        IgniteCacheProxy<K, V> jcache = (IgniteCacheProxy<K, V>)jCacheProxies.get(name);

        return jcache == null ? null : jcache.internalProxy();
    }

    /**
     * @param name Cache name.
     * @return Cache instance for given name.
     * @throws IgniteCheckedException If failed.
     */
    @SuppressWarnings("unchecked")
    public <K, V> IgniteInternalCache<K, V> getOrStartCache(String name) throws IgniteCheckedException {
        assert name != null;

        if (log.isDebugEnabled())
            log.debug("Getting cache for name: " + name);

        IgniteCacheProxy<?, ?> cache = jCacheProxies.get(name);

        if (cache == null) {
            dynamicStartCache(null, name, null, false, true, true).get();

            cache = jCacheProxies.get(name);
        }

        return cache == null ? null : (IgniteInternalCache<K, V>)cache.internalProxy();
    }

    /**
     * @return All configured cache instances.
     */
    public Collection<IgniteInternalCache<?, ?>> caches() {
        return F.viewReadOnly(jCacheProxies.values(), new IgniteClosure<IgniteCacheProxy<?, ?>,
            IgniteInternalCache<?, ?>>() {
            @Override public IgniteInternalCache<?, ?> apply(IgniteCacheProxy<?, ?> entries) {
                return entries.internalProxy();
            }
        });
    }

    /**
     * @return All configured cache instances.
     */
    public Collection<IgniteCacheProxy<?, ?>> jcaches() {
        return jCacheProxies.values();
    }

    /**
     * Gets utility cache.
     *
     * @return Utility cache.
     */
    public <K, V> IgniteInternalCache<K, V> utilityCache() {
        return internalCacheEx(CU.UTILITY_CACHE_NAME);
    }

    /**
     * Gets utility cache for atomic data structures.
     *
     * @return Utility cache for atomic data structures.
     */
    public <K, V> IgniteInternalCache<K, V> atomicsCache() {
        return internalCacheEx(CU.ATOMICS_CACHE_NAME);
    }

    /**
     * @param name Cache name.
     * @return Cache.
     */
    private <K, V> IgniteInternalCache<K, V> internalCacheEx(String name) {
        if (ctx.discovery().localNode().isClient()) {
            IgniteCacheProxy<K, V> proxy = (IgniteCacheProxy<K, V>)jCacheProxies.get(name);

            assert proxy != null;

            return proxy.internalProxy();
        }

        return internalCache(name);
    }

    /**
     * @param name Cache name.
     * @param <K> type of keys.
     * @param <V> type of values.
     * @return Cache instance for given name.
     */
    @SuppressWarnings("unchecked")
    public <K, V> IgniteInternalCache<K, V> publicCache(String name) {
        assert name != null;

        if (log.isDebugEnabled())
            log.debug("Getting public cache for name: " + name);

        DynamicCacheDescriptor desc = cacheDescriptor(name);

        if (desc == null)
            throw new IllegalArgumentException("Cache is not started: " + name);

        if (!desc.cacheType().userCache())
            throw new IllegalStateException("Failed to get cache because it is a system cache: " + name);

        IgniteCacheProxy<K, V> jcache = (IgniteCacheProxy<K, V>)jCacheProxies.get(name);

        if (jcache == null)
            throw new IllegalArgumentException("Cache is not started: " + name);

        return jcache.internalProxy();
    }

    /**
     * @param cacheName Cache name.
     * @param <K> type of keys.
     * @param <V> type of values.
     * @return Cache instance for given name.
     * @throws IgniteCheckedException If failed.
     */
    public <K, V> IgniteCacheProxy<K, V> publicJCache(String cacheName) throws IgniteCheckedException {
        return publicJCache(cacheName, true, true);
    }

    /**
     * @param cacheName Cache name.
     * @param failIfNotStarted If {@code true} throws {@link IllegalArgumentException} if cache is not started,
     *        otherwise returns {@code null} in this case.
     * @param checkThreadTx If {@code true} checks that current thread does not have active transactions.
     * @return Cache instance for given name.
     * @throws IgniteCheckedException If failed.
     */
    @SuppressWarnings({"unchecked", "ConstantConditions"})
    @Nullable public <K, V> IgniteCacheProxy<K, V> publicJCache(String cacheName,
        boolean failIfNotStarted,
        boolean checkThreadTx) throws IgniteCheckedException {
        assert cacheName != null;

        if (log.isDebugEnabled())
            log.debug("Getting public cache for name: " + cacheName);

        IgniteCacheProxy<?, ?> cache = jCacheProxies.get(cacheName);

        DynamicCacheDescriptor desc = cacheDescriptor(cacheName);

        if (desc != null && !desc.cacheType().userCache())
            throw new IllegalStateException("Failed to get cache because it is a system cache: " + cacheName);

        if (cache == null) {
            dynamicStartCache(null, cacheName, null, false, failIfNotStarted, checkThreadTx).get();

            cache = jCacheProxies.get(cacheName);
        }

        return (IgniteCacheProxy<K, V>)cache;
    }

    /**
     * Get configuration for the given cache.
     *
     * @param name Cache name.
     * @return Cache configuration.
     */
    public CacheConfiguration cacheConfiguration(String name) {
        assert name != null;

        DynamicCacheDescriptor desc = cacheDescriptor(name);

        if (desc == null)
            throw new IllegalStateException("Cache doesn't exist: " + name);
        else
            return desc.cacheConfiguration();
    }

    /**
     * Get registered cache descriptor.
     *
     * @param name Name.
     * @return Descriptor.
     */
    public DynamicCacheDescriptor cacheDescriptor(String name) {
        return cachesInfo.registeredCaches().get(name);
    }

    /**
     * @return Cache descriptors.
     */
    public Map<String, DynamicCacheDescriptor> cacheDescriptors() {
        return cachesInfo.registeredCaches();
    }

    /**
     * @return Cache group descriptors.
     */
    public Map<Integer, CacheGroupDescriptor> cacheGroupDescriptors() {
        return cachesInfo.registeredCacheGroups();
    }

    /**
     * @param cacheId Cache ID.
     * @return Cache descriptor.
     */
    @Nullable public DynamicCacheDescriptor cacheDescriptor(int cacheId) {
        for (DynamicCacheDescriptor cacheDesc : cacheDescriptors().values()) {
            CacheConfiguration ccfg = cacheDesc.cacheConfiguration();

            assert ccfg != null : cacheDesc;

            if (CU.cacheId(ccfg.getName()) == cacheId)
                return cacheDesc;
        }

        return null;
    }

    /**
     * @param cacheCfg Cache configuration template.
     * @throws IgniteCheckedException If failed.
     */
    public void addCacheConfiguration(CacheConfiguration cacheCfg) throws IgniteCheckedException {
        assert cacheCfg.getName() != null;

        String name = cacheCfg.getName();

        DynamicCacheDescriptor desc = cachesInfo.registeredTemplates().get(name);

        if (desc != null)
            return;

        DynamicCacheChangeRequest req = DynamicCacheChangeRequest.addTemplateRequest(ctx, cacheCfg);

        TemplateConfigurationFuture fut = new TemplateConfigurationFuture(req.cacheName(), req.deploymentId());

        TemplateConfigurationFuture old =
            (TemplateConfigurationFuture)pendingTemplateFuts.putIfAbsent(cacheCfg.getName(), fut);

        if (old != null)
            fut = old;

        Exception err = null;

        try {
            ctx.discovery().sendCustomEvent(new DynamicCacheChangeBatch(Collections.singleton(req)));

            if (ctx.isStopping()) {
                err = new IgniteCheckedException("Failed to execute dynamic cache change request, " +
                    "node is stopping.");
            }
            else if (ctx.clientDisconnected()) {
                err = new IgniteClientDisconnectedCheckedException(ctx.cluster().clientReconnectFuture(),
                    "Failed to execute dynamic cache change request, client node disconnected.");
            }
        }
        catch (IgniteCheckedException e) {
            err = e;
        }

        if (err != null)
            fut.onDone(err);

        fut.get();
    }

    /**
     * @param name Cache name.
     * @return Cache instance for given name.
     */
    @SuppressWarnings("unchecked")
    public <K, V> IgniteCacheProxy<K, V> jcache(String name) {
        assert name != null;

        IgniteCacheProxy<K, V> cache = (IgniteCacheProxy<K, V>)jCacheProxies.get(name);

        if (cache == null)
            throw new IllegalArgumentException("Cache is not configured: " + name);

        return cache;
    }

    /**
     * @param name Cache name.
     * @return Cache proxy.
     */
    @Nullable public IgniteCacheProxy jcacheProxy(String name) {
        return jCacheProxies.get(name);
    }

    /**
     * @return All configured public cache instances.
     */
    public Collection<IgniteCacheProxy<?, ?>> publicCaches() {
        Collection<IgniteCacheProxy<?, ?>> res = new ArrayList<>(jCacheProxies.size());

        for (Map.Entry<String, IgniteCacheProxy<?, ?>> entry : jCacheProxies.entrySet()) {
            if (entry.getValue().context().userCache())
                res.add(entry.getValue());
        }

        return res;
    }

    /**
     * @param name Cache name.
     * @param <K> type of keys.
     * @param <V> type of values.
     * @return Cache instance for given name.
     */
    @SuppressWarnings("unchecked")
    public <K, V> GridCacheAdapter<K, V> internalCache(String name) {
        assert name != null;

        if (log.isDebugEnabled())
            log.debug("Getting internal cache adapter: " + name);

        return (GridCacheAdapter<K, V>)caches.get(name);
    }

    /**
     * Cancel all user operations.
     */
    private void cancelFutures() {
        sharedCtx.mvcc().onStop();

        Exception err = new IgniteCheckedException("Operation has been cancelled (node is stopping).");

        for (IgniteInternalFuture fut : pendingFuts.values())
            ((GridFutureAdapter)fut).onDone(err);

        for (IgniteInternalFuture fut : pendingTemplateFuts.values())
            ((GridFutureAdapter)fut).onDone(err);
    }

    /**
     * @return All internal cache instances.
     */
    public Collection<GridCacheAdapter<?, ?>> internalCaches() {
        return caches.values();
    }

    /**
     * @param name Cache name.
     * @return {@code True} if specified cache is system, {@code false} otherwise.
     */
    public boolean systemCache(String name) {
        assert name != null;

        DynamicCacheDescriptor desc = cacheDescriptor(name);

        return desc != null && !desc.cacheType().userCache();
    }

    /** {@inheritDoc} */
    @Override public void printMemoryStats() {
        X.println(">>> ");

        for (GridCacheAdapter c : caches.values()) {
            X.println(">>> Cache memory stats [igniteInstanceName=" + ctx.igniteInstanceName() +
                ", cache=" + c.name() + ']');

            c.context().printMemoryStats();
        }
    }

    /**
     * Callback invoked by deployment manager for whenever a class loader gets undeployed.
     *
     * @param ldr Class loader.
     */
    public void onUndeployed(ClassLoader ldr) {
        if (!ctx.isStopping()) {
            for (GridCacheAdapter<?, ?> cache : caches.values()) {
                // Do not notify system caches and caches for which deployment is disabled.
                if (cache.context().userCache() && cache.context().deploymentEnabled())
                    cache.onUndeploy(ldr);
            }
        }
    }

    /**
     * @return Shared context.
     */
    public <K, V> GridCacheSharedContext<K, V> context() {
        return (GridCacheSharedContext<K, V>)sharedCtx;
    }

    /**
     * @return Transactions interface implementation.
     */
    public IgniteTransactionsEx transactions() {
        return transactions;
    }

    /**
     * Starts client caches that do not exist yet.
     *
     * @throws IgniteCheckedException In case of error.
     */
    public void createMissingQueryCaches() throws IgniteCheckedException {
        for (Map.Entry<String, DynamicCacheDescriptor> e : cachesInfo.registeredCaches().entrySet()) {
            DynamicCacheDescriptor desc = e.getValue();

            if (isMissingQueryCache(desc))
                dynamicStartCache(null, desc.cacheConfiguration().getName(), null, false, true, true).get();
        }
    }

    /**
     * Whether cache defined by provided descriptor is not yet started and has queries enabled.
     *
     * @param desc Descriptor.
     * @return {@code True} if this is missing query cache.
     */
    private boolean isMissingQueryCache(DynamicCacheDescriptor desc) {
        CacheConfiguration ccfg = desc.cacheConfiguration();

        return !caches.containsKey(ccfg.getName()) && QueryUtils.isEnabled(ccfg);
    }

    /**
     * Registers MBean for cache components.
     *
     * @param obj Cache component.
     * @param cacheName Cache name.
     * @param near Near flag.
     * @throws IgniteCheckedException If registration failed.
     */
    @SuppressWarnings("unchecked")
    private void registerMbean(Object obj, @Nullable String cacheName, boolean near)
        throws IgniteCheckedException {
        assert obj != null;

        MBeanServer srvr = ctx.config().getMBeanServer();

        assert srvr != null;

        cacheName = U.maskName(cacheName);

        cacheName = near ? cacheName + "-near" : cacheName;

        final Object mbeanImpl = (obj instanceof IgniteMBeanAware) ? ((IgniteMBeanAware)obj).getMBean() : obj;

        for (Class<?> itf : mbeanImpl.getClass().getInterfaces()) {
            if (itf.getName().endsWith("MBean") || itf.getName().endsWith("MXBean")) {
                try {
                    U.registerCacheMBean(srvr, ctx.igniteInstanceName(), cacheName, obj.getClass().getName(), mbeanImpl,
                        (Class<Object>)itf);
                }
                catch (JMException e) {
                    throw new IgniteCheckedException("Failed to register MBean for component: " + obj, e);
                }

                break;
            }
        }
    }

    /**
     * Unregisters MBean for cache components.
     *
     * @param o Cache component.
     * @param cacheName Cache name.
     * @param near Near flag.
     */
    private void unregisterMbean(Object o, @Nullable String cacheName, boolean near) {
        assert o != null;

        MBeanServer srvr = ctx.config().getMBeanServer();

        assert srvr != null;

        cacheName = U.maskName(cacheName);

        cacheName = near ? cacheName + "-near" : cacheName;

        boolean needToUnregister = o instanceof IgniteMBeanAware;

        if (!needToUnregister) {
            for (Class<?> itf : o.getClass().getInterfaces()) {
                if (itf.getName().endsWith("MBean") || itf.getName().endsWith("MXBean")) {
                    needToUnregister = true;

                    break;
                }
            }
        }

        if (needToUnregister) {
            try {
                srvr.unregisterMBean(U.makeCacheMBeanName(ctx.igniteInstanceName(), cacheName, o.getClass().getName()));
            }
            catch (JMException e) {
                U.error(log, "Failed to unregister MBean for component: " + o, e);
            }
        }
    }

    /**
     * @param grp Cache group.
     * @param ccfg Cache configuration.
     * @param objs Extra components.
     * @return Components provided in cache configuration which can implement {@link LifecycleAware} interface.
     */
    private Iterable<Object> lifecycleAwares(CacheGroupInfrastructure grp, CacheConfiguration ccfg, Object... objs) {
        Collection<Object> ret = new ArrayList<>(7 + objs.length);

<<<<<<< HEAD
=======
        if (grp.affinityFunction() != ccfg.getAffinity())
            ret.add(ccfg.getAffinity());

>>>>>>> 6250119e
        ret.add(ccfg.getAffinityMapper());
        ret.add(ccfg.getEvictionFilter());
        ret.add(ccfg.getEvictionPolicy());
        ret.add(ccfg.getInterceptor());

        NearCacheConfiguration nearCfg = ccfg.getNearConfiguration();

        if (nearCfg != null)
            ret.add(nearCfg.getNearEvictionPolicy());

        Collections.addAll(ret, objs);

        return ret;
    }

    /**
     * @throws IgniteException If transaction exist.
     */
    private void checkEmptyTransactions() throws IgniteException {
        if (transactions().tx() != null || sharedCtx.lockedTopologyVersion(null) != null)
            throw new IgniteException("Cannot start/stop cache within lock or transaction.");
    }

    /**
     * @param val Object to check.
     * @return Configuration copy.
     * @throws IgniteCheckedException If validation failed.
     */
    private CacheConfiguration cloneCheckSerializable(final CacheConfiguration val) throws IgniteCheckedException {
        if (val == null)
            return null;

        return withBinaryContext(new IgniteOutClosureX<CacheConfiguration>() {
            @Override public CacheConfiguration applyx() throws IgniteCheckedException {
                if (val.getCacheStoreFactory() != null) {
                    try {
                        ClassLoader ldr = ctx.config().getClassLoader();

                        if (ldr == null)
                            ldr = val.getCacheStoreFactory().getClass().getClassLoader();

                        U.unmarshal(marsh, U.marshal(marsh, val.getCacheStoreFactory()),
                            U.resolveClassLoader(ldr, ctx.config()));
                    }
                    catch (IgniteCheckedException e) {
                        throw new IgniteCheckedException("Failed to validate cache configuration. " +
                            "Cache store factory is not serializable. Cache name: " + U.maskName(val.getName()), e);
                    }
                }

                try {
                    return U.unmarshal(marsh, U.marshal(marsh, val), U.resolveClassLoader(ctx.config()));
                }
                catch (IgniteCheckedException e) {
                    throw new IgniteCheckedException("Failed to validate cache configuration " +
                        "(make sure all objects in cache configuration are serializable): " + U.maskName(val.getName()), e);
                }
            }
        });
    }

    /**
     * @param c Closure.
     * @return Closure result.
     * @throws IgniteCheckedException If failed.
     */
    private <T> T withBinaryContext(IgniteOutClosureX<T> c) throws IgniteCheckedException {
        IgniteCacheObjectProcessor objProc = ctx.cacheObjects();
        BinaryContext oldCtx = null;

        if (objProc instanceof CacheObjectBinaryProcessorImpl) {
            GridBinaryMarshaller binMarsh = ((CacheObjectBinaryProcessorImpl)objProc).marshaller();

            oldCtx = binMarsh == null ? null : binMarsh.pushContext();
        }

        try {
            return c.applyx();
        }
        finally {
            if (objProc instanceof CacheObjectBinaryProcessorImpl)
                GridBinaryMarshaller.popContext(oldCtx);
        }
    }

    /**
     * Prepares DynamicCacheChangeRequest for cache creation.
     *
     * @param ccfg Cache configuration
     * @param cacheName Cache name
     * @param nearCfg Near cache configuration
     * @param cacheType Cache type
     * @param sql Whether the cache needs to be created as the result of SQL {@code CREATE TABLE} command.
     * @param failIfExists Fail if exists flag.
     * @param failIfNotStarted If {@code true} fails if cache is not started.
     * @return Request or {@code null} if cache already exists.
     * @throws IgniteCheckedException if some of pre-checks failed
     * @throws CacheExistsException if cache exists and failIfExists flag is {@code true}
     */
    private DynamicCacheChangeRequest prepareCacheChangeRequest(
        @Nullable CacheConfiguration ccfg,
        String cacheName,
        @Nullable NearCacheConfiguration nearCfg,
        CacheType cacheType,
        boolean sql,
        boolean failIfExists,
        boolean failIfNotStarted
    ) throws IgniteCheckedException {
        DynamicCacheDescriptor desc = cacheDescriptor(cacheName);

        DynamicCacheChangeRequest req = new DynamicCacheChangeRequest(UUID.randomUUID(), cacheName, ctx.localNodeId());

        req.sql(sql);

        req.failIfExists(failIfExists);

        if (ccfg != null) {
            cloneCheckSerializable(ccfg);

            if (desc != null) {
                if (failIfExists) {
                    throw new CacheExistsException("Failed to start cache " +
                        "(a cache with the same name is already started): " + cacheName);
                }
                else {
                    CacheConfiguration descCfg = desc.cacheConfiguration();

                    // Check if we were asked to start a near cache.
                    if (nearCfg != null) {
                        if (CU.affinityNode(ctx.discovery().localNode(), descCfg.getNodeFilter())) {
                            // If we are on a data node and near cache was enabled, return success, else - fail.
                            if (descCfg.getNearConfiguration() != null)
                                return null;
                            else
                                throw new IgniteCheckedException("Failed to start near " +
                                    "cache (local node is an affinity node for cache): " + cacheName);
                        }
                        else
                            // If local node has near cache, return success.
                            req.clientStartOnly(true);
                    }
                    else
                        req.clientStartOnly(true);

                    req.deploymentId(desc.deploymentId());
                    req.startCacheConfiguration(descCfg);
                    req.schema(desc.schema());
                }
            }
            else {
                req.deploymentId(IgniteUuid.randomUuid());

                CacheConfiguration cfg = new CacheConfiguration(ccfg);

                CacheObjectContext cacheObjCtx = ctx.cacheObjects().contextForCache(cfg);

                initialize(cfg, cacheObjCtx);

                req.startCacheConfiguration(cfg);
                req.schema(new QuerySchema(cfg.getQueryEntities()));
            }
        }
        else {
            req.clientStartOnly(true);

            if (desc != null)
                ccfg = desc.cacheConfiguration();

            if (ccfg == null) {
                if (failIfNotStarted) {
                    throw new CacheExistsException("Failed to start client cache " +
                        "(a cache with the given name is not started): " + cacheName);
                }
                else
                    return null;
            }

            req.deploymentId(desc.deploymentId());
            req.startCacheConfiguration(ccfg);
            req.schema(desc.schema());
        }

        if (nearCfg != null)
            req.nearCacheConfiguration(nearCfg);

        req.cacheType(cacheType);

        return req;
    }

    /**
     * @param obj Object to clone.
     * @return Object copy.
     * @throws IgniteCheckedException If failed.
     */
    public <T> T clone(final T obj) throws IgniteCheckedException {
        return withBinaryContext(new IgniteOutClosureX<T>() {
            @Override public T applyx() throws IgniteCheckedException {
                return U.unmarshal(marsh, U.marshal(marsh, obj), U.resolveClassLoader(ctx.config()));
            }
        });
    }

    /**
     *
     */
    @SuppressWarnings("ExternalizableWithoutPublicNoArgConstructor")
    private class DynamicCacheStartFuture extends GridFutureAdapter<Boolean> {
        /** Cache name. */
        private String cacheName;

        /** Change request. */
        @GridToStringInclude
        private DynamicCacheChangeRequest req;

        /**
         * @param cacheName Cache name.
         * @param req Cache start request.
         */
        private DynamicCacheStartFuture(String cacheName, DynamicCacheChangeRequest req) {
            this.cacheName = cacheName;
            this.req = req;
        }

        /**
         * @return Request.
         */
        public DynamicCacheChangeRequest request() {
            return req;
        }

        /** {@inheritDoc} */
        @Override public boolean onDone(@Nullable Boolean res, @Nullable Throwable err) {
            // Make sure to remove future before completion.
            pendingFuts.remove(req.requestId(), this);

            return super.onDone(res, err);
        }

        /** {@inheritDoc} */
        @Override public String toString() {
            return S.toString(DynamicCacheStartFuture.class, this);
        }
    }

    /**
     *
     */
    @SuppressWarnings("ExternalizableWithoutPublicNoArgConstructor")
    private class TemplateConfigurationFuture extends GridFutureAdapter<Object> {
        /** Start ID. */
        @GridToStringInclude
        private IgniteUuid deploymentId;

        /** Cache name. */
        private String cacheName;

        /**
         * @param cacheName Cache name.
         * @param deploymentId Deployment ID.
         */
        private TemplateConfigurationFuture(String cacheName, IgniteUuid deploymentId) {
            this.deploymentId = deploymentId;
            this.cacheName = cacheName;
        }

        /**
         * @return Start ID.
         */
        public IgniteUuid deploymentId() {
            return deploymentId;
        }

        /** {@inheritDoc} */
        @Override public boolean onDone(@Nullable Object res, @Nullable Throwable err) {
            // Make sure to remove future before completion.
            pendingTemplateFuts.remove(cacheName, this);

            return super.onDone(res, err);
        }

        /** {@inheritDoc} */
        @Override public String toString() {
            return S.toString(TemplateConfigurationFuture.class, this);
        }
    }

    /**
     *
     */
    private static class LocalAffinityFunction implements AffinityFunction {
        /** */
        private static final long serialVersionUID = 0L;

        /** {@inheritDoc} */
        @Override public List<List<ClusterNode>> assignPartitions(AffinityFunctionContext affCtx) {
            ClusterNode locNode = null;

            for (ClusterNode n : affCtx.currentTopologySnapshot()) {
                if (n.isLocal()) {
                    locNode = n;

                    break;
                }
            }

            if (locNode == null)
                throw new IgniteException("Local node is not included into affinity nodes for 'LOCAL' cache");

            List<List<ClusterNode>> res = new ArrayList<>(partitions());

            for (int part = 0; part < partitions(); part++)
                res.add(Collections.singletonList(locNode));

            return Collections.unmodifiableList(res);
        }

        /** {@inheritDoc} */
        @Override public void reset() {
            // No-op.
        }

        /** {@inheritDoc} */
        @Override public int partitions() {
            return 1;
        }

        /** {@inheritDoc} */
        @Override public int partition(Object key) {
            return 0;
        }

        /** {@inheritDoc} */
        @Override public void removeNode(UUID nodeId) {
            // No-op.
        }
    }

    /**
     *
     */
    private class RemovedItemsCleanupTask implements GridTimeoutObject {
        /** */
        private final IgniteUuid id = IgniteUuid.randomUuid();

        /** */
        private final long endTime;

        /** */
        private final long timeout;

        /**
         * @param timeout Timeout.
         */
        RemovedItemsCleanupTask(long timeout) {
            this.timeout = timeout;
            this.endTime = U.currentTimeMillis() + timeout;
        }

        /** {@inheritDoc} */
        @Override public IgniteUuid timeoutId() {
            return id;
        }

        /** {@inheritDoc} */
        @Override public long endTime() {
            return endTime;
        }

        /** {@inheritDoc} */
        @Override public void onTimeout() {
            ctx.closure().runLocalSafe(new Runnable() {
                @Override public void run() {
                    try {
                        for (CacheGroupInfrastructure grp : sharedCtx.cache().cacheGroups()) {
                            if (!grp.isLocal() && grp.affinityNode()) {
                                GridDhtPartitionTopology top = null;

                                try {
                                    top = grp.topology();
                                }
                                catch (IllegalStateException ignore) {
                                    // Cache stopped.
                                }

                                if (top != null) {
                                    for (GridDhtLocalPartition part : top.currentLocalPartitions())
                                        part.cleanupRemoveQueue();
                                }

                                if (ctx.isStopping())
                                    return;
                            }
                        }
                    }
                    catch (Exception e) {
                        U.error(log, "Failed to cleanup removed cache items: " + e, e);
                    }

                    if (ctx.isStopping())
                        return;

                    addRemovedItemsCleanupTask(timeout);
                }
            }, true);
        }
    }
}<|MERGE_RESOLUTION|>--- conflicted
+++ resolved
@@ -550,6 +550,7 @@
      */
     private void prepare(CacheConfiguration cfg, Collection<Object> objs) throws IgniteCheckedException {
         prepare(cfg, cfg.getEvictionPolicy(), false);
+        prepare(cfg, cfg.getAffinity(), false);
         prepare(cfg, cfg.getAffinityMapper(), false);
         prepare(cfg, cfg.getEvictionFilter(), false);
         prepare(cfg, cfg.getInterceptor(), false);
@@ -586,6 +587,7 @@
         CacheConfiguration cfg = cctx.config();
 
         cleanup(cfg, cfg.getEvictionPolicy(), false);
+        cleanup(cfg, cfg.getAffinity(), false);
         cleanup(cfg, cfg.getAffinityMapper(), false);
         cleanup(cfg, cfg.getEvictionFilter(), false);
         cleanup(cfg, cfg.getInterceptor(), false);
@@ -1039,17 +1041,10 @@
     public void onKernalStopCaches(boolean cancel){
         IgniteCheckedException affErr =
             new IgniteCheckedException("Failed to wait for topology update, node is stopping.");
-<<<<<<< HEAD
 
         for (CacheGroupInfrastructure grp : cacheGrps.values()) {
             GridAffinityAssignmentCache aff = grp.affinity();
 
-=======
-
-        for (CacheGroupInfrastructure grp : cacheGrps.values()) {
-            GridAffinityAssignmentCache aff = grp.affinity();
-
->>>>>>> 6250119e
             aff.cancelFutures(affErr);
         }
 
@@ -1241,18 +1236,14 @@
 
         cacheCtx.onStarted();
 
-<<<<<<< HEAD
-        if (log.isInfoEnabled()){
-            log.info("Started cache [name=" + cfg.getName() +(cfg.getGroupName() != null ? ", group=" + cfg.getGroupName() : "") + ", memoryPolicyName=" + cfg.getMemoryPolicyName() + ", mode=" + cfg.getCacheMode() +", atomicity=" + cfg.getAtomicityMode() + ']');}
-=======
+
         if (log.isInfoEnabled()) {
             log.info("Started cache [name=" + cfg.getName() +
                 (cfg.getGroupName() != null ? ", group=" + cfg.getGroupName() : "") +
                 ", memoryPolicyName=" + cfg.getMemoryPolicyName() +
                 ", mode=" + cfg.getCacheMode() +
                 ", atomicity=" + cfg.getAtomicityMode() + ']');
-        }
->>>>>>> 6250119e
+}
     }
 
     /**
@@ -1316,11 +1307,7 @@
 
         ctx.group().stopCache(ctx, destroy);
 
-<<<<<<< HEAD
-        U.stopLifecycleAware(log, lifecycleAwares(cache.configuration(), ctx.store().configuredStore()));
-=======
         U.stopLifecycleAware(log, lifecycleAwares(ctx.group(), cache.configuration(), ctx.store().configuredStore()));
->>>>>>> 6250119e
 
         if (log.isInfoEnabled()) {
             if (ctx.group().sharedGroup())
@@ -3508,12 +3495,9 @@
     private Iterable<Object> lifecycleAwares(CacheGroupInfrastructure grp, CacheConfiguration ccfg, Object... objs) {
         Collection<Object> ret = new ArrayList<>(7 + objs.length);
 
-<<<<<<< HEAD
-=======
         if (grp.affinityFunction() != ccfg.getAffinity())
             ret.add(ccfg.getAffinity());
 
->>>>>>> 6250119e
         ret.add(ccfg.getAffinityMapper());
         ret.add(ccfg.getEvictionFilter());
         ret.add(ccfg.getEvictionPolicy());
