/*
 * Licensed to the Apache Software Foundation (ASF) under one or more
 * contributor license agreements.  See the NOTICE file distributed with
 * this work for additional information regarding copyright ownership.
 * The ASF licenses this file to You under the Apache License, Version 2.0
 * (the "License"); you may not use this file except in compliance with
 * the License.  You may obtain a copy of the License at
 *
 *      http://www.apache.org/licenses/LICENSE-2.0
 *
 * Unless required by applicable law or agreed to in writing, software
 * distributed under the License is distributed on an "AS IS" BASIS,
 * WITHOUT WARRANTIES OR CONDITIONS OF ANY KIND, either express or implied.
 * See the License for the specific language governing permissions and
 * limitations under the License.
 */

package org.apache.ignite.internal.processors.cache;

<<<<<<< HEAD
import org.apache.ignite.*;
import org.apache.ignite.cache.*;
import org.apache.ignite.cache.affinity.*;
import org.apache.ignite.cache.affinity.fair.*;
import org.apache.ignite.cache.affinity.rendezvous.*;
import org.apache.ignite.cache.store.*;
import org.apache.ignite.cluster.*;
import org.apache.ignite.configuration.*;
import org.apache.ignite.events.*;
import org.apache.ignite.internal.*;
import org.apache.ignite.internal.managers.discovery.*;
import org.apache.ignite.internal.processors.*;
import org.apache.ignite.internal.processors.affinity.*;
import org.apache.ignite.internal.processors.cache.datastructures.*;
import org.apache.ignite.internal.processors.cache.distributed.dht.*;
import org.apache.ignite.internal.processors.cache.distributed.dht.atomic.*;
import org.apache.ignite.internal.processors.cache.distributed.dht.colocated.*;
import org.apache.ignite.internal.processors.cache.distributed.near.*;
import org.apache.ignite.internal.processors.cache.dr.*;
import org.apache.ignite.internal.processors.cache.jta.*;
import org.apache.ignite.internal.processors.cache.local.*;
import org.apache.ignite.internal.processors.cache.local.atomic.*;
import org.apache.ignite.internal.processors.cache.query.*;
import org.apache.ignite.internal.processors.cache.query.continuous.*;
import org.apache.ignite.internal.processors.cache.store.*;
import org.apache.ignite.internal.processors.cache.transactions.*;
import org.apache.ignite.internal.processors.cache.version.*;
import org.apache.ignite.internal.processors.plugin.*;
import org.apache.ignite.internal.processors.query.*;
import org.apache.ignite.internal.util.*;
import org.apache.ignite.internal.util.future.*;
import org.apache.ignite.internal.util.tostring.*;
import org.apache.ignite.internal.util.typedef.*;
import org.apache.ignite.internal.util.typedef.internal.*;
import org.apache.ignite.lang.*;
import org.apache.ignite.lifecycle.*;
import org.apache.ignite.marshaller.*;
import org.apache.ignite.marshaller.jdk.*;
import org.apache.ignite.marshaller.portable.*;
import org.apache.ignite.spi.*;
import org.jetbrains.annotations.*;
import org.jsr166.*;

import javax.cache.configuration.*;
import javax.cache.integration.*;
import javax.management.*;
import java.io.*;
import java.util.*;
import java.util.concurrent.*;

import static org.apache.ignite.IgniteSystemProperties.*;
import static org.apache.ignite.cache.CacheAtomicityMode.*;
import static org.apache.ignite.cache.CacheMode.*;
import static org.apache.ignite.cache.CacheRebalanceMode.*;
import static org.apache.ignite.cache.CacheWriteSynchronizationMode.*;
import static org.apache.ignite.configuration.CacheConfiguration.*;
import static org.apache.ignite.configuration.DeploymentMode.*;
import static org.apache.ignite.internal.IgniteComponentType.*;
import static org.apache.ignite.internal.IgniteNodeAttributes.*;
import static org.apache.ignite.internal.processors.cache.GridCacheUtils.*;
import static org.apache.ignite.transactions.TransactionIsolation.*;
=======
import java.io.Serializable;
import java.util.ArrayList;
import java.util.Collection;
import java.util.Collections;
import java.util.Comparator;
import java.util.Deque;
import java.util.HashMap;
import java.util.HashSet;
import java.util.IdentityHashMap;
import java.util.LinkedList;
import java.util.List;
import java.util.ListIterator;
import java.util.Map;
import java.util.NavigableMap;
import java.util.Set;
import java.util.TreeMap;
import java.util.UUID;
import java.util.concurrent.ConcurrentHashMap;
import java.util.concurrent.ConcurrentMap;
import java.util.concurrent.CountDownLatch;
import javax.cache.configuration.Factory;
import javax.cache.integration.CacheLoader;
import javax.cache.integration.CacheWriter;
import javax.management.JMException;
import javax.management.MBeanServer;
import org.apache.ignite.IgniteCheckedException;
import org.apache.ignite.IgniteException;
import org.apache.ignite.cache.CacheAtomicWriteOrderMode;
import org.apache.ignite.cache.CacheExistsException;
import org.apache.ignite.cache.CacheMemoryMode;
import org.apache.ignite.cache.CacheMode;
import org.apache.ignite.cache.CacheRebalanceMode;
import org.apache.ignite.cache.affinity.AffinityFunction;
import org.apache.ignite.cache.affinity.AffinityFunctionContext;
import org.apache.ignite.cache.affinity.AffinityNodeAddressHashResolver;
import org.apache.ignite.cache.affinity.fair.FairAffinityFunction;
import org.apache.ignite.cache.affinity.rendezvous.RendezvousAffinityFunction;
import org.apache.ignite.cache.store.CacheStore;
import org.apache.ignite.cache.store.CacheStoreSessionListener;
import org.apache.ignite.cluster.ClusterNode;
import org.apache.ignite.configuration.CacheConfiguration;
import org.apache.ignite.configuration.DeploymentMode;
import org.apache.ignite.configuration.FileSystemConfiguration;
import org.apache.ignite.configuration.IgniteConfiguration;
import org.apache.ignite.configuration.NearCacheConfiguration;
import org.apache.ignite.configuration.TransactionConfiguration;
import org.apache.ignite.events.EventType;
import org.apache.ignite.internal.GridKernalContext;
import org.apache.ignite.internal.GridPerformanceSuggestions;
import org.apache.ignite.internal.IgniteClientDisconnectedCheckedException;
import org.apache.ignite.internal.IgniteComponentType;
import org.apache.ignite.internal.IgniteInternalFuture;
import org.apache.ignite.internal.IgniteNodeAttributes;
import org.apache.ignite.internal.IgniteTransactionsEx;
import org.apache.ignite.internal.managers.discovery.CustomEventListener;
import org.apache.ignite.internal.processors.GridProcessorAdapter;
import org.apache.ignite.internal.processors.affinity.AffinityTopologyVersion;
import org.apache.ignite.internal.processors.cache.datastructures.CacheDataStructuresManager;
import org.apache.ignite.internal.processors.cache.distributed.dht.GridDhtCache;
import org.apache.ignite.internal.processors.cache.distributed.dht.GridDhtCacheAdapter;
import org.apache.ignite.internal.processors.cache.distributed.dht.GridNoStorageCacheMap;
import org.apache.ignite.internal.processors.cache.distributed.dht.atomic.GridDhtAtomicCache;
import org.apache.ignite.internal.processors.cache.distributed.dht.colocated.GridDhtColocatedCache;
import org.apache.ignite.internal.processors.cache.distributed.near.GridNearAtomicCache;
import org.apache.ignite.internal.processors.cache.distributed.near.GridNearCacheAdapter;
import org.apache.ignite.internal.processors.cache.distributed.near.GridNearTransactionalCache;
import org.apache.ignite.internal.processors.cache.dr.GridCacheDrManager;
import org.apache.ignite.internal.processors.cache.jta.CacheJtaManagerAdapter;
import org.apache.ignite.internal.processors.cache.local.GridLocalCache;
import org.apache.ignite.internal.processors.cache.local.atomic.GridLocalAtomicCache;
import org.apache.ignite.internal.processors.cache.query.GridCacheDistributedQueryManager;
import org.apache.ignite.internal.processors.cache.query.GridCacheLocalQueryManager;
import org.apache.ignite.internal.processors.cache.query.GridCacheQueryManager;
import org.apache.ignite.internal.processors.cache.query.continuous.CacheContinuousQueryManager;
import org.apache.ignite.internal.processors.cache.store.CacheStoreManager;
import org.apache.ignite.internal.processors.cache.transactions.IgniteTransactionsImpl;
import org.apache.ignite.internal.processors.cache.transactions.IgniteTxManager;
import org.apache.ignite.internal.processors.cache.version.GridCacheVersionManager;
import org.apache.ignite.internal.processors.plugin.CachePluginManager;
import org.apache.ignite.internal.processors.query.GridQueryProcessor;
import org.apache.ignite.internal.util.F0;
import org.apache.ignite.internal.util.future.GridCompoundFuture;
import org.apache.ignite.internal.util.future.GridFinishedFuture;
import org.apache.ignite.internal.util.future.GridFutureAdapter;
import org.apache.ignite.internal.util.tostring.GridToStringInclude;
import org.apache.ignite.internal.util.typedef.CIX1;
import org.apache.ignite.internal.util.typedef.F;
import org.apache.ignite.internal.util.typedef.X;
import org.apache.ignite.internal.util.typedef.internal.CU;
import org.apache.ignite.internal.util.typedef.internal.S;
import org.apache.ignite.internal.util.typedef.internal.U;
import org.apache.ignite.lang.IgniteClosure;
import org.apache.ignite.lang.IgniteFuture;
import org.apache.ignite.lang.IgnitePredicate;
import org.apache.ignite.lang.IgniteUuid;
import org.apache.ignite.lifecycle.LifecycleAware;
import org.apache.ignite.marshaller.Marshaller;
import org.apache.ignite.marshaller.jdk.JdkMarshaller;
import org.apache.ignite.marshaller.portable.PortableMarshaller;
import org.apache.ignite.spi.IgniteNodeValidationResult;
import org.jetbrains.annotations.Nullable;

import static org.apache.ignite.IgniteSystemProperties.IGNITE_SKIP_CONFIGURATION_CONSISTENCY_CHECK;
import static org.apache.ignite.IgniteSystemProperties.getBoolean;
import static org.apache.ignite.cache.CacheAtomicityMode.ATOMIC;
import static org.apache.ignite.cache.CacheMode.LOCAL;
import static org.apache.ignite.cache.CacheMode.PARTITIONED;
import static org.apache.ignite.cache.CacheMode.REPLICATED;
import static org.apache.ignite.cache.CacheRebalanceMode.ASYNC;
import static org.apache.ignite.cache.CacheRebalanceMode.SYNC;
import static org.apache.ignite.cache.CacheWriteSynchronizationMode.FULL_ASYNC;
import static org.apache.ignite.cache.CacheWriteSynchronizationMode.FULL_SYNC;
import static org.apache.ignite.cache.CacheWriteSynchronizationMode.PRIMARY_SYNC;
import static org.apache.ignite.configuration.CacheConfiguration.DFLT_CACHE_MODE;
import static org.apache.ignite.configuration.CacheConfiguration.DFLT_MEMORY_MODE;
import static org.apache.ignite.configuration.DeploymentMode.CONTINUOUS;
import static org.apache.ignite.configuration.DeploymentMode.ISOLATED;
import static org.apache.ignite.configuration.DeploymentMode.PRIVATE;
import static org.apache.ignite.configuration.DeploymentMode.SHARED;
import static org.apache.ignite.internal.IgniteComponentType.JTA;
import static org.apache.ignite.internal.IgniteNodeAttributes.ATTR_CONSISTENCY_CHECK_SKIPPED;
import static org.apache.ignite.internal.IgniteNodeAttributes.ATTR_TX_CONFIG;
import static org.apache.ignite.internal.processors.cache.GridCacheUtils.isNearEnabled;
import static org.apache.ignite.transactions.TransactionIsolation.SERIALIZABLE;
>>>>>>> 2b16b574

/**
 * Cache processor.
 */
@SuppressWarnings("unchecked")
public class GridCacheProcessor extends GridProcessorAdapter {
    /** Null cache name. */
    private static final String NULL_NAME = U.id8(UUID.randomUUID());

    /** Shared cache context. */
    private GridCacheSharedContext<?, ?> sharedCtx;

    /** */
    private final Map<String, GridCacheAdapter<?, ?>> caches;

    /** Caches stopped from onKernalStop callback. */
    private final Map<String, GridCacheAdapter> stoppedCaches = new ConcurrentHashMap<>();

    /** Map of proxies. */
    private final Map<String, IgniteCacheProxy<?, ?>> jCacheProxies;

    /** Map of preload finish futures grouped by preload order. */
    private final NavigableMap<Integer, IgniteInternalFuture<?>> preloadFuts;

    /** Maximum detected rebalance order. */
    private int maxRebalanceOrder;

    /** Caches stop sequence. */
    private final Deque<String> stopSeq;

    /** Transaction interface implementation. */
    private IgniteTransactionsImpl transactions;

    /** Pending cache starts. */
    private ConcurrentMap<String, IgniteInternalFuture> pendingFuts = new ConcurrentHashMap<>();

    /** Template configuration add futures. */
    private ConcurrentMap<String, IgniteInternalFuture> pendingTemplateFuts = new ConcurrentHashMap<>();

    /** Dynamic caches. */
    private ConcurrentMap<String, DynamicCacheDescriptor> registeredCaches = new ConcurrentHashMap<>();

    /** Cache templates. */
    private ConcurrentMap<String, DynamicCacheDescriptor> registeredTemplates = new ConcurrentHashMap<>();

    /** Start contexts. */
    private ConcurrentMap<String, CacheStartContext> startCtxs = new ConcurrentHashMap8<>();

    /** */
    private IdentityHashMap<CacheStore, ThreadLocal> sesHolders = new IdentityHashMap<>();

    /** Must use JDK marshaller since it is used by discovery to fire custom events. */
    private Marshaller marshaller = new JdkMarshaller();

    /** Count down latch for caches. */
    private final CountDownLatch cacheStartedLatch = new CountDownLatch(1);

    /** */
    private Map<String, DynamicCacheDescriptor> cachesOnDisconnect;

    /**
     * @param ctx Kernal context.
     */
    public GridCacheProcessor(GridKernalContext ctx) {
        super(ctx);

        caches = new ConcurrentHashMap<>();
        jCacheProxies = new ConcurrentHashMap<>();
        preloadFuts = new TreeMap<>();

        stopSeq = new LinkedList<>();
    }

    /**
     * @param internalCache Internal cache flag.
     * @param cfg Initializes cache configuration with proper defaults.
     * @param cacheObjCtx Cache object context.
     * @throws IgniteCheckedException If configuration is not valid.
     */
    private void initialize(boolean internalCache, CacheConfiguration cfg, CacheObjectContext cacheObjCtx)
        throws IgniteCheckedException {
        if (cfg.getCacheMode() == null)
            cfg.setCacheMode(DFLT_CACHE_MODE);

        if (cfg.getMemoryMode() == null)
            cfg.setMemoryMode(DFLT_MEMORY_MODE);

        if (cfg.getNodeFilter() == null)
            cfg.setNodeFilter(CacheConfiguration.ALL_NODES);

        if (cfg.getAffinity() == null) {
            if (cfg.getCacheMode() == PARTITIONED) {
                RendezvousAffinityFunction aff = new RendezvousAffinityFunction();

                if (internalCache)
                    aff.setHashIdResolver(new AffinityNodeAddressHashResolver());

                cfg.setAffinity(aff);
            }
            else if (cfg.getCacheMode() == REPLICATED) {
                RendezvousAffinityFunction aff = new RendezvousAffinityFunction(false, 512);

                if (internalCache)
                    aff.setHashIdResolver(new AffinityNodeAddressHashResolver());

                cfg.setAffinity(aff);

                cfg.setBackups(Integer.MAX_VALUE);
            }
            else
                cfg.setAffinity(new LocalAffinityFunction());
        }
        else {
            if (cfg.getCacheMode() == PARTITIONED) {
                if (cfg.getAffinity() instanceof RendezvousAffinityFunction) {
                    RendezvousAffinityFunction aff = (RendezvousAffinityFunction)cfg.getAffinity();

                    if (internalCache && aff.getHashIdResolver() == null)
                        aff.setHashIdResolver(new AffinityNodeAddressHashResolver());
                }
            }
        }

        if (cfg.getCacheMode() == REPLICATED)
            cfg.setBackups(Integer.MAX_VALUE);

        if (cfg.getAffinityMapper() == null)
            cfg.setAffinityMapper(cacheObjCtx.defaultAffMapper());

        ctx.igfsHelper().preProcessCacheConfiguration(cfg);

        if (cfg.getRebalanceMode() == null)
            cfg.setRebalanceMode(ASYNC);

        if (cfg.getAtomicityMode() == null)
            cfg.setAtomicityMode(ATOMIC);

        if (cfg.getWriteSynchronizationMode() == null)
            cfg.setWriteSynchronizationMode(PRIMARY_SYNC);

        assert cfg.getWriteSynchronizationMode() != null;

        if (cfg.getAtomicityMode() == ATOMIC) {
            if (cfg.getAtomicWriteOrderMode() == null) {
                cfg.setAtomicWriteOrderMode(cfg.getWriteSynchronizationMode() == FULL_SYNC ?
                    CacheAtomicWriteOrderMode.CLOCK :
                    CacheAtomicWriteOrderMode.PRIMARY);
            }
            else if (cfg.getWriteSynchronizationMode() != FULL_SYNC &&
                cfg.getAtomicWriteOrderMode() == CacheAtomicWriteOrderMode.CLOCK) {
                cfg.setAtomicWriteOrderMode(CacheAtomicWriteOrderMode.PRIMARY);

                U.warn(log, "Automatically set write order mode to PRIMARY for better performance " +
                    "[writeSynchronizationMode=" + cfg.getWriteSynchronizationMode() + ", " +
                    "cacheName=" + U.maskName(cfg.getName()) + ']');
            }
        }

        if (cfg.getCacheStoreFactory() == null) {
            Factory<CacheLoader> ldrFactory = cfg.getCacheLoaderFactory();
            Factory<CacheWriter> writerFactory = cfg.isWriteThrough() ? cfg.getCacheWriterFactory() : null;

            if (ldrFactory != null || writerFactory != null)
                cfg.setCacheStoreFactory(new GridCacheLoaderWriterStoreFactory(ctx, ldrFactory, writerFactory));
        }
        else {
            if (cfg.getCacheLoaderFactory() != null)
                throw new IgniteCheckedException("Cannot set both cache loaded factory and cache store factory " +
                    "for cache: " + U.maskName(cfg.getName()));

            if (cfg.getCacheWriterFactory() != null)
                throw new IgniteCheckedException("Cannot set both cache writer factory and cache store factory " +
                    "for cache: " + U.maskName(cfg.getName()));
        }
    }

    /**
     * @param cfg Configuration to check for possible performance issues.
     * @param hasStore {@code True} if store is configured.
     */
    private void suggestOptimizations(CacheConfiguration cfg, boolean hasStore) {
        GridPerformanceSuggestions perf = ctx.performance();

        String msg = "Disable eviction policy (remove from configuration)";

        if (cfg.getEvictionPolicy() != null) {
            perf.add(msg, false);

            perf.add("Disable synchronized evictions (set 'evictSynchronized' to false)", !cfg.isEvictSynchronized());
        }
        else
            perf.add(msg, true);

        if (cfg.getCacheMode() == PARTITIONED) {
            perf.add("Disable near cache (set 'nearConfiguration' to null)", cfg.getNearConfiguration() == null);

            if (cfg.getAffinity() != null)
                perf.add("Decrease number of backups (set 'keyBackups' to 0)", cfg.getBackups() == 0);
        }

        // Suppress warning if at least one ATOMIC cache found.
        perf.add("Enable ATOMIC mode if not using transactions (set 'atomicityMode' to ATOMIC)",
            cfg.getAtomicityMode() == ATOMIC);

        // Suppress warning if at least one non-FULL_SYNC mode found.
        perf.add("Disable fully synchronous writes (set 'writeSynchronizationMode' to PRIMARY_SYNC or FULL_ASYNC)",
            cfg.getWriteSynchronizationMode() != FULL_SYNC);

        // Suppress warning if at least one swap is disabled.
        perf.add("Disable swap store (set 'swapEnabled' to false)", !cfg.isSwapEnabled());

        if (hasStore && cfg.isWriteThrough())
            perf.add("Enable write-behind to persistent store (set 'writeBehindEnabled' to true)",
                cfg.isWriteBehindEnabled());
    }

    /**
     * @param c Ignite configuration.
     * @param cc Configuration to validate.
     * @param cacheType Cache type.
     * @param cfgStore Cache store.
     * @throws IgniteCheckedException If failed.
     */
    private void validate(IgniteConfiguration c,
        CacheConfiguration cc,
        CacheType cacheType,
        @Nullable CacheStore cfgStore) throws IgniteCheckedException {
        if (cc.getCacheMode() == REPLICATED) {
            if (cc.getAffinity() instanceof FairAffinityFunction)
                throw new IgniteCheckedException("REPLICATED cache can not be started with FairAffinityFunction" +
                    " [cacheName=" + U.maskName(cc.getName()) + ']');

            if (cc.getAffinity() instanceof RendezvousAffinityFunction) {
                RendezvousAffinityFunction aff = (RendezvousAffinityFunction)cc.getAffinity();

                if (aff.isExcludeNeighbors())
                    throw new IgniteCheckedException("For REPLICATED cache flag 'excludeNeighbors' in " +
                        "RendezvousAffinityFunction cannot be set [cacheName=" + U.maskName(cc.getName()) + ']');
            }

            if (cc.getNearConfiguration() != null &&
                ctx.discovery().cacheAffinityNode(ctx.discovery().localNode(), cc.getName())) {
                U.warn(log, "Near cache cannot be used with REPLICATED cache, " +
                    "will be ignored [cacheName=" + U.maskName(cc.getName()) + ']');

                cc.setNearConfiguration(null);
            }
        }

        if (cc.getCacheMode() == LOCAL && !cc.getAffinity().getClass().equals(LocalAffinityFunction.class))
            U.warn(log, "AffinityFunction configuration parameter will be ignored for local cache [cacheName=" +
                U.maskName(cc.getName()) + ']');

        if (cc.getRebalanceMode() != CacheRebalanceMode.NONE) {
            assertParameter(cc.getRebalanceThreadPoolSize() > 0, "rebalanceThreadPoolSize > 0");
            assertParameter(cc.getRebalanceBatchSize() > 0, "rebalanceBatchSize > 0");
        }

        if (cc.getCacheMode() == PARTITIONED || cc.getCacheMode() == REPLICATED) {
            if (cc.getAtomicityMode() == ATOMIC && cc.getWriteSynchronizationMode() == FULL_ASYNC)
                U.warn(log, "Cache write synchronization mode is set to FULL_ASYNC. All single-key 'put' and " +
                    "'remove' operations will return 'null', all 'putx' and 'removex' operations will return" +
                    " 'true' [cacheName=" + U.maskName(cc.getName()) + ']');
        }

        DeploymentMode depMode = c.getDeploymentMode();

        if (c.isPeerClassLoadingEnabled() && (depMode == PRIVATE || depMode == ISOLATED) &&
            !CU.isSystemCache(cc.getName()))
            throw new IgniteCheckedException("Cannot start cache in PRIVATE or ISOLATED deployment mode: " +
                ctx.config().getDeploymentMode());

        if (!c.getTransactionConfiguration().isTxSerializableEnabled() &&
            c.getTransactionConfiguration().getDefaultTxIsolation() == SERIALIZABLE)
            U.warn(log,
                "Serializable transactions are disabled while default transaction isolation is SERIALIZABLE " +
                    "(most likely misconfiguration - either update 'isTxSerializableEnabled' or " +
                    "'defaultTxIsolationLevel' properties) for cache: " + U.maskName(cc.getName()),
                "Serializable transactions are disabled while default transaction isolation is SERIALIZABLE " +
                    "for cache: " + U.maskName(cc.getName()));

        if (cc.isWriteBehindEnabled()) {
            if (cfgStore == null)
                throw new IgniteCheckedException("Cannot enable write-behind (writer or store is not provided) " +
                    "for cache: " + U.maskName(cc.getName()));

            assertParameter(cc.getWriteBehindBatchSize() > 0, "writeBehindBatchSize > 0");
            assertParameter(cc.getWriteBehindFlushSize() >= 0, "writeBehindFlushSize >= 0");
            assertParameter(cc.getWriteBehindFlushFrequency() >= 0, "writeBehindFlushFrequency >= 0");
            assertParameter(cc.getWriteBehindFlushThreadCount() > 0, "writeBehindFlushThreadCount > 0");

            if (cc.getWriteBehindFlushSize() == 0 && cc.getWriteBehindFlushFrequency() == 0)
                throw new IgniteCheckedException("Cannot set both 'writeBehindFlushFrequency' and " +
                    "'writeBehindFlushSize' parameters to 0 for cache: " + U.maskName(cc.getName()));
        }

        if (cc.isReadThrough() && cfgStore == null)
            throw new IgniteCheckedException("Cannot enable read-through (loader or store is not provided) " +
                "for cache: " + U.maskName(cc.getName()));

        if (cc.isWriteThrough() && cfgStore == null)
            throw new IgniteCheckedException("Cannot enable write-through (writer or store is not provided) " +
                "for cache: " + U.maskName(cc.getName()));

        long delay = cc.getRebalanceDelay();

        if (delay != 0) {
            if (cc.getCacheMode() != PARTITIONED)
                U.warn(log, "Rebalance delay is supported only for partitioned caches (will ignore): " + (cc.getName()),
                    "Will ignore rebalance delay for cache: " + U.maskName(cc.getName()));
            else if (cc.getRebalanceMode() == SYNC) {
                if (delay < 0) {
                    U.warn(log, "Ignoring SYNC rebalance mode with manual rebalance start (node will not wait for " +
                        "rebalancing to be finished): " + U.maskName(cc.getName()),
                        "Node will not wait for rebalance in SYNC mode: " + U.maskName(cc.getName()));
                }
                else {
                    U.warn(log,
                        "Using SYNC rebalance mode with rebalance delay (node will wait until rebalancing is " +
                            "initiated for " + delay + "ms) for cache: " + U.maskName(cc.getName()),
                            "Node will wait until rebalancing is initiated for " + delay + "ms for cache: " + U.maskName(cc.getName()));
                }
            }
        }

        ctx.igfsHelper().validateCacheConfiguration(cc);

        switch (cc.getMemoryMode()) {
            case OFFHEAP_VALUES: {
                if (cc.getOffHeapMaxMemory() < 0)
                    cc.setOffHeapMaxMemory(0); // Set to unlimited.

                break;
            }

            case OFFHEAP_TIERED: {
                if (cc.getOffHeapMaxMemory() < 0)
                    cc.setOffHeapMaxMemory(0); // Set to unlimited.

                break;
            }

            case ONHEAP_TIERED:
                if (cacheType.userCache() && cc.getEvictionPolicy() == null && cc.getOffHeapMaxMemory() >= 0)
                    U.quietAndWarn(log, "Eviction policy not enabled with ONHEAP_TIERED mode for cache " +
                        "(entries will not be moved to off-heap store): " + U.maskName(cc.getName()));

                break;

            default:
                throw new IllegalStateException("Unknown memory mode: " + cc.getMemoryMode());
        }

        if (cc.getMemoryMode() == CacheMemoryMode.OFFHEAP_VALUES) {
            if (GridQueryProcessor.isEnabled(cc))
                throw new IgniteCheckedException("Cannot have query indexing enabled while values are stored off-heap. " +
                    "You must either disable query indexing or disable off-heap values only flag for cache: " +
                    U.maskName(cc.getName()));
        }

        if (cc.getAtomicityMode() == ATOMIC)
            assertParameter(cc.getTransactionManagerLookupClassName() == null,
                "transaction manager can not be used with ATOMIC cache");
    }

    /**
     * @param ctx Context.
     * @return DHT managers.
     */
    private List<GridCacheManager> dhtManagers(GridCacheContext ctx) {
        return F.asList(ctx.store(), ctx.events(), ctx.swap(), ctx.evicts(), ctx.queries(), ctx.continuousQueries(),
            ctx.dr());
    }

    /**
     * @param ctx Context.
     * @return Managers present in both, DHT and Near caches.
     */
    @SuppressWarnings("IfMayBeConditional")
    private Collection<GridCacheManager> dhtExcludes(GridCacheContext ctx) {
        if (ctx.config().getCacheMode() == LOCAL || !isNearEnabled(ctx))
            return Collections.emptyList();
        else
            return F.asList(ctx.queries(), ctx.continuousQueries(), ctx.store());
    }

    /**
     * @param cfg Configuration.
     * @param objs Extra components.
     * @throws IgniteCheckedException If failed to inject.
     */
    private void prepare(CacheConfiguration cfg, Collection<Object> objs) throws IgniteCheckedException {
        prepare(cfg, cfg.getEvictionPolicy(), false);
        prepare(cfg, cfg.getAffinity(), false);
        prepare(cfg, cfg.getAffinityMapper(), false);
        prepare(cfg, cfg.getEvictionFilter(), false);
        prepare(cfg, cfg.getInterceptor(), false);

        NearCacheConfiguration nearCfg = cfg.getNearConfiguration();

        if (nearCfg != null)
            prepare(cfg, nearCfg.getNearEvictionPolicy(), true);

        for (Object obj : objs)
            prepare(cfg, obj, false);
    }

    /**
     * @param cfg Cache configuration.
     * @param rsrc Resource.
     * @param near Near flag.
     * @throws IgniteCheckedException If failed.
     */
    private void prepare(CacheConfiguration cfg, @Nullable Object rsrc, boolean near) throws IgniteCheckedException {
        if (rsrc != null) {
            ctx.resource().injectGeneric(rsrc);

            ctx.resource().injectCacheName(rsrc, cfg.getName());

            registerMbean(rsrc, cfg.getName(), near);
        }
    }

    /**
     * @param cctx Cache context.
     */
    private void cleanup(GridCacheContext cctx) {
        CacheConfiguration cfg = cctx.config();

        cleanup(cfg, cfg.getEvictionPolicy(), false);
        cleanup(cfg, cfg.getAffinity(), false);
        cleanup(cfg, cfg.getAffinityMapper(), false);
        cleanup(cfg, cctx.store().configuredStore(), false);

        if (!CU.isUtilityCache(cfg.getName()) && !CU.isSystemCache(cfg.getName()))
            unregisterMbean(cctx.cache().mxBean(), cfg.getName(), false);

        NearCacheConfiguration nearCfg = cfg.getNearConfiguration();

        if (nearCfg != null)
            cleanup(cfg, nearCfg.getNearEvictionPolicy(), true);

        cctx.cleanup();
    }

    /**
     * @param cfg Cache configuration.
     * @param rsrc Resource.
     * @param near Near flag.
     */
    private void cleanup(CacheConfiguration cfg, @Nullable Object rsrc, boolean near) {
        if (rsrc != null) {
            unregisterMbean(rsrc, cfg.getName(), near);

            try {
                ctx.resource().cleanupGeneric(rsrc);
            }
            catch (IgniteCheckedException e) {
                U.error(log, "Failed to cleanup resource: " + rsrc, e);
            }
        }
    }

    /** {@inheritDoc} */
    @SuppressWarnings( {"unchecked"})
    @Override public void start() throws IgniteCheckedException {
        DeploymentMode depMode = ctx.config().getDeploymentMode();

        if (!F.isEmpty(ctx.config().getCacheConfiguration())) {
            if (depMode != CONTINUOUS && depMode != SHARED)
                U.warn(log, "Deployment mode for cache is not CONTINUOUS or SHARED " +
                    "(it is recommended that you change deployment mode and restart): " + depMode,
                    "Deployment mode for cache is not CONTINUOUS or SHARED.");
        }

        maxRebalanceOrder = validatePreloadOrder(ctx.config().getCacheConfiguration());

        ctx.discovery().setCustomEventListener(DynamicCacheChangeBatch.class,
            new CustomEventListener<DynamicCacheChangeBatch>() {
                @Override public void onCustomEvent(ClusterNode snd, DynamicCacheChangeBatch msg) {
                    onCacheChangeRequested(msg);
                }
            });

        Set<String> internalCaches = internalCachesNames();

        CacheConfiguration[] cfgs = ctx.config().getCacheConfiguration();

        Collection<CacheStoreSessionListener> sesLsnrs = null;

        if (!ctx.config().isDaemon()) {
            sesLsnrs = CU.create(ctx, ctx.config().getCacheStoreSessionListenerFactories());

            CU.startStoreSessionListeners(ctx, sesLsnrs);
        }

        sharedCtx = createSharedContext(ctx, sesLsnrs);

        ctx.performance().add("Disable serializable transactions (set 'txSerializableEnabled' to false)",
            !ctx.config().getTransactionConfiguration().isTxSerializableEnabled());

        for (int i = 0; i < cfgs.length; i++) {
            if (ctx.config().isDaemon() && !CU.isMarshallerCache(cfgs[i].getName()))
                continue;

            checkSerializable(cfgs[i]);

            CacheConfiguration<?, ?> cfg = new CacheConfiguration(cfgs[i]);

            CacheObjectContext cacheObjCtx = ctx.cacheObjects().contextForCache(cfg);

            // Initialize defaults.
            initialize(internalCaches.contains(maskNull(cfg.getName())), cfg, cacheObjCtx);

            cfgs[i] = cfg; // Replace original configuration value.

            String masked = maskNull(cfg.getName());

            if (registeredCaches.containsKey(masked)) {
                String cacheName = cfg.getName();

                if (cacheName != null)
                    throw new IgniteCheckedException("Duplicate cache name found (check configuration and " +
                        "assign unique name to each cache): " + U.maskName(cacheName));
                else
                    throw new IgniteCheckedException("Default cache has already been configured (check configuration and " +
                        "assign unique name to each cache).");
            }

            CacheType cacheType;

            if (CU.isUtilityCache(cfg.getName()))
                cacheType = CacheType.UTILITY;
            else if (CU.isMarshallerCache(cfg.getName()))
                cacheType = CacheType.MARSHALLER;
            else if (internalCaches.contains(maskNull(cfg.getName())))
                cacheType = CacheType.INTERNAL;
            else
                cacheType = CacheType.USER;

            boolean template = cfg.getName() != null && cfg.getName().endsWith("*");

            DynamicCacheDescriptor desc = new DynamicCacheDescriptor(ctx, cfg, cacheType, template,
                IgniteUuid.randomUuid());

            desc.locallyConfigured(true);
            desc.staticallyConfigured(true);

            if (!template) {
                registeredCaches.put(masked, desc);

                ctx.discovery().setCacheFilter(
                    cfg.getName(),
                    cfg.getNodeFilter(),
                    cfg.getNearConfiguration() != null && cfg.getCacheMode() == PARTITIONED,
                    cfg.getCacheMode() == LOCAL);

                ctx.discovery().addClientNode(cfg.getName(),
                    ctx.localNodeId(),
                    cfg.getNearConfiguration() != null);

                if (!cacheType.userCache())
                    stopSeq.addLast(cfg.getName());
                else
                    stopSeq.addFirst(cfg.getName());
            }
            else {
                if (log.isDebugEnabled())
                    log.debug("Use cache configuration as template: " + cfg);

                registeredTemplates.put(masked, desc);
            }

            if (cfg.getName() == null) { // Use cache configuration with null name as template.
                DynamicCacheDescriptor desc0 =
                    new DynamicCacheDescriptor(ctx, cfg, cacheType, true, IgniteUuid.randomUuid());

                desc0.locallyConfigured(true);
                desc0.staticallyConfigured(true);

                registeredTemplates.put(masked, desc0);
            }
        }

        // Start shared managers.
        for (GridCacheSharedManager mgr : sharedCtx.managers())
            mgr.start(sharedCtx);

        transactions = new IgniteTransactionsImpl(sharedCtx);

        if (log.isDebugEnabled())
            log.debug("Started cache processor.");
    }

    /**
     * @return Internal caches names.
     */
    private Set<String> internalCachesNames() {
        // Internal caches which should not be returned to user.
        Set<String> internalCaches = new HashSet<>();

        FileSystemConfiguration[] igfsCfgs = ctx.grid().configuration().getFileSystemConfiguration();

        if (igfsCfgs != null) {
            for (FileSystemConfiguration igfsCfg : igfsCfgs) {
                internalCaches.add(maskNull(igfsCfg.getMetaCacheName()));
                internalCaches.add(maskNull(igfsCfg.getDataCacheName()));
            }
        }

        if (IgniteComponentType.HADOOP.inClassPath())
            internalCaches.add(CU.SYS_CACHE_HADOOP_MR);

        internalCaches.add(CU.ATOMICS_CACHE_NAME);

        return internalCaches;
    }

    /** {@inheritDoc} */
    @SuppressWarnings("unchecked")
    @Override public void onKernalStart() throws IgniteCheckedException {
        try {
            ClusterNode locNode = ctx.discovery().localNode();

            if (!ctx.config().isDaemon() && !getBoolean(IGNITE_SKIP_CONFIGURATION_CONSISTENCY_CHECK)) {
                for (ClusterNode n : ctx.discovery().remoteNodes()) {
                    if (n.attribute(ATTR_CONSISTENCY_CHECK_SKIPPED))
                        continue;

                    checkTransactionConfiguration(n);

                    DeploymentMode locDepMode = ctx.config().getDeploymentMode();
                    DeploymentMode rmtDepMode = n.attribute(IgniteNodeAttributes.ATTR_DEPLOYMENT_MODE);

                    CU.checkAttributeMismatch(log, null, n.id(), "deploymentMode", "Deployment mode",
                        locDepMode, rmtDepMode, true);

                    for (DynamicCacheDescriptor desc : registeredCaches.values()) {
                        CacheConfiguration rmtCfg = desc.remoteConfiguration(n.id());

                        if (rmtCfg != null) {
                            CacheConfiguration locCfg = desc.cacheConfiguration();

                            checkCache(locCfg, rmtCfg, n, desc);

                            // Check plugin cache configurations.
                            CachePluginManager pluginMgr = desc.pluginManager();

                            pluginMgr.validateRemotes(rmtCfg, n);
                        }
                    }
                }
            }

            // Start dynamic caches received from collect discovery data.
            for (DynamicCacheDescriptor desc : registeredCaches.values()) {
                if (ctx.config().isDaemon() && !CU.isMarshallerCache(desc.cacheConfiguration().getName()))
                    continue;

                boolean started = desc.onStart();

                assert started : "Failed to change started flag for locally configured cache: " + desc;

                desc.clearRemoteConfigurations();

                CacheConfiguration ccfg = desc.cacheConfiguration();

                IgnitePredicate filter = ccfg.getNodeFilter();

                boolean loc = desc.locallyConfigured();

                if (loc || CU.affinityNode(locNode, filter)) {
                    CacheObjectContext cacheObjCtx = ctx.cacheObjects().contextForCache(ccfg);

                    CachePluginManager pluginMgr = desc.pluginManager();

                    GridCacheContext ctx = createCache(
                        ccfg, pluginMgr, desc.cacheType(), cacheObjCtx, desc.updatesAllowed());

                    ctx.dynamicDeploymentId(desc.deploymentId());

                    sharedCtx.addCacheContext(ctx);

                    GridCacheAdapter cache = ctx.cache();

                    String name = ccfg.getName();

                    caches.put(maskNull(name), cache);

                    startCache(cache);

                    jCacheProxies.put(maskNull(name), new IgniteCacheProxy(ctx, cache, null, false));
                }
            }
        }
        finally {
            cacheStartedLatch.countDown();
        }

        if (!ctx.config().isDaemon())
            ctx.marshallerContext().onMarshallerCacheStarted(ctx);

        marshallerCache().context().preloader().syncFuture().listen(new CIX1<IgniteInternalFuture<?>>() {
            @Override public void applyx(IgniteInternalFuture<?> f) throws IgniteCheckedException {
                ctx.marshallerContext().onMarshallerCachePreloaded(ctx);
            }
        });

        // Must call onKernalStart on shared managers after creation of fetched caches.
        for (GridCacheSharedManager<?, ?> mgr : sharedCtx.managers())
            mgr.onKernalStart(false);

        for (Map.Entry<String, GridCacheAdapter<?, ?>> e : caches.entrySet()) {
            GridCacheAdapter cache = e.getValue();

            if (maxRebalanceOrder > 0) {
                CacheConfiguration cfg = cache.configuration();

                int order = cfg.getRebalanceOrder();

                if (order > 0 && order != maxRebalanceOrder && cfg.getCacheMode() != LOCAL) {
                    GridCompoundFuture fut = (GridCompoundFuture)preloadFuts.get(order);

                    if (fut == null) {
                        fut = new GridCompoundFuture<>();

                        preloadFuts.put(order, fut);
                    }

                    fut.add(cache.preloader().syncFuture());
                }
            }
        }

        for (IgniteInternalFuture<?> fut : preloadFuts.values())
            ((GridCompoundFuture<Object, Object>)fut).markInitialized();

        for (GridCacheAdapter<?, ?> cache : caches.values())
            onKernalStart(cache);

        // Wait for caches in SYNC preload mode.
        for (CacheConfiguration cfg : ctx.config().getCacheConfiguration()) {
            GridCacheAdapter cache = caches.get(maskNull(cfg.getName()));

            if (cache != null) {
                if (cfg.getRebalanceMode() == SYNC) {
                    if (cfg.getCacheMode() == REPLICATED ||
                        (cfg.getCacheMode() == PARTITIONED && cfg.getRebalanceDelay() >= 0)) {
                        cache.preloader().syncFuture().get();

                        if (CU.isUtilityCache(cache.name()))
                            ctx.cacheObjects().onUtilityCacheStarted();
                    }
                }
            }
        }

        assert caches.containsKey(CU.MARSH_CACHE_NAME) : "Marshaller cache should be started";
        assert ctx.config().isDaemon() || caches.containsKey(CU.UTILITY_CACHE_NAME) : "Utility cache should be started";
    }

    /** {@inheritDoc} */
    @SuppressWarnings("unchecked")
    @Override public void stop(boolean cancel) throws IgniteCheckedException {
        for (String cacheName : stopSeq) {
            GridCacheAdapter<?, ?> cache = stoppedCaches.remove(maskNull(cacheName));

            if (cache != null)
                stopCache(cache, cancel);
        }

        for (GridCacheAdapter<?, ?> cache : stoppedCaches.values()) {
            if (cache == stoppedCaches.remove(maskNull(cache.name())))
                stopCache(cache, cancel);
        }

        List<? extends GridCacheSharedManager<?, ?>> mgrs = sharedCtx.managers();

        for (ListIterator<? extends GridCacheSharedManager<?, ?>> it = mgrs.listIterator(mgrs.size()); it.hasPrevious();) {
            GridCacheSharedManager<?, ?> mgr = it.previous();

            mgr.stop(cancel);
        }

        CU.stopStoreSessionListeners(ctx, sharedCtx.storeSessionListeners());

        sharedCtx.cleanup();

        if (log.isDebugEnabled())
            log.debug("Stopped cache processor.");
    }

    /**
     * Blocks all available gateways
     */
    public void blockGateways() {
        for (IgniteCacheProxy<?, ?> proxy : jCacheProxies.values())
            proxy.gate().onStopped();
    }

    /** {@inheritDoc} */
    @SuppressWarnings("unchecked")
    @Override public void onKernalStop(boolean cancel) {
        cacheStartedLatch.countDown();

        for (String cacheName : stopSeq) {
            GridCacheAdapter<?, ?> cache = caches.remove(maskNull(cacheName));

            if (cache != null) {
                stoppedCaches.put(maskNull(cacheName), cache);

                onKernalStop(cache, cancel);
            }
        }

        for (Map.Entry<String, GridCacheAdapter<?, ?>> entry : caches.entrySet()) {
            GridCacheAdapter<?, ?> cache = entry.getValue();

            if (cache == caches.remove(entry.getKey())) {
                stoppedCaches.put(entry.getKey(), cache);

                onKernalStop(entry.getValue(), cancel);
            }
        }

        List<? extends GridCacheSharedManager<?, ?>> sharedMgrs = sharedCtx.managers();

        for (ListIterator<? extends GridCacheSharedManager<?, ?>> it = sharedMgrs.listIterator(sharedMgrs.size());
            it.hasPrevious();) {
            GridCacheSharedManager<?, ?> mgr = it.previous();

            mgr.onKernalStop(cancel);
        }
    }

    /** {@inheritDoc} */
    @Override public void onDisconnected(IgniteFuture<?> reconnectFut) throws IgniteCheckedException {
        cachesOnDisconnect = new HashMap<>(registeredCaches);

        IgniteClientDisconnectedCheckedException err = new IgniteClientDisconnectedCheckedException(
            ctx.cluster().clientReconnectFuture(),
            "Failed to execute dynamic cache change request, client node disconnected.");

        for (IgniteInternalFuture fut : pendingFuts.values())
            ((GridFutureAdapter)fut).onDone(err);

        for (IgniteInternalFuture fut : pendingTemplateFuts.values())
            ((GridFutureAdapter)fut).onDone(err);

        for (GridCacheAdapter cache : caches.values()) {
            GridCacheContext cctx = cache.context();

            cctx.gate().onDisconnected(reconnectFut);

            List<GridCacheManager> mgrs = cache.context().managers();

            for (ListIterator<GridCacheManager> it = mgrs.listIterator(mgrs.size()); it.hasPrevious();) {
                GridCacheManager mgr = it.previous();

                mgr.onDisconnected(reconnectFut);
            }
        }

        sharedCtx.onDisconnected(reconnectFut);

        registeredCaches.clear();

        registeredTemplates.clear();
    }

    /** {@inheritDoc} */
    @Override public void onReconnected(boolean clusterRestarted) throws IgniteCheckedException {
        List<GridCacheAdapter> reconnected = new ArrayList<>(caches.size());

        for (GridCacheAdapter cache : caches.values()) {
            String name = cache.name();

            boolean stopped;

            boolean sysCache = CU.isMarshallerCache(name) || CU.isUtilityCache(name) || CU.isAtomicsCache(name);

            if (!sysCache) {
                DynamicCacheDescriptor oldDesc = cachesOnDisconnect.get(maskNull(name));

                assert oldDesc != null : "No descriptor for cache: " + name;

                DynamicCacheDescriptor newDesc = registeredCaches.get(maskNull(name));

                stopped = newDesc == null || !oldDesc.deploymentId().equals(newDesc.deploymentId());
            }
            else
                stopped = false;

            if (stopped) {
                cache.context().gate().reconnected(true);

                sharedCtx.removeCacheContext(cache.ctx);

                caches.remove(maskNull(cache.name()));
                jCacheProxies.remove(maskNull(cache.name()));

                onKernalStop(cache, true);
                stopCache(cache, true);
            }
            else {
                cache.onReconnected();

                reconnected.add(cache);
            }
        }

        sharedCtx.onReconnected();

        for (GridCacheAdapter cache : reconnected)
            cache.context().gate().reconnected(false);

        cachesOnDisconnect = null;
    }

    /**
     * @param cache Cache to start.
     * @throws IgniteCheckedException If failed to start cache.
     */
    @SuppressWarnings({"TypeMayBeWeakened", "unchecked"})
    private void startCache(GridCacheAdapter<?, ?> cache) throws IgniteCheckedException {
        GridCacheContext<?, ?> cacheCtx = cache.context();

        ctx.query().onCacheStart(cacheCtx);
        ctx.continuous().onCacheStart(cacheCtx);

        CacheConfiguration cfg = cacheCtx.config();

        // Intentionally compare Boolean references using '!=' below to check if the flag has been explicitly set.
        if (cfg.isKeepPortableInStore() && cfg.isKeepPortableInStore() != CacheConfiguration.DFLT_KEEP_PORTABLE_IN_STORE
            && !(ctx.config().getMarshaller() instanceof PortableMarshaller))
            U.warn(log, "CacheConfiguration.isKeepPortableInStore() configuration property will be ignored because " +
                "PortableMarshaller is not used");

        // Start managers.
        for (GridCacheManager mgr : F.view(cacheCtx.managers(), F.notContains(dhtExcludes(cacheCtx))))
            mgr.start(cacheCtx);

        cacheCtx.initConflictResolver();

        if (cfg.getCacheMode() != LOCAL && GridCacheUtils.isNearEnabled(cfg)) {
            GridCacheContext<?, ?> dhtCtx = cacheCtx.near().dht().context();

            // Start DHT managers.
            for (GridCacheManager mgr : dhtManagers(dhtCtx))
                mgr.start(dhtCtx);

            dhtCtx.initConflictResolver();

            // Start DHT cache.
            dhtCtx.cache().start();

            if (log.isDebugEnabled())
                log.debug("Started DHT cache: " + dhtCtx.cache().name());
        }

        cacheCtx.cache().start();

        cacheCtx.onStarted();

        if (log.isInfoEnabled())
            log.info("Started cache [name=" + U.maskName(cfg.getName()) + ", mode=" + cfg.getCacheMode() + ']');
    }

    /**
     * @param cache Cache to stop.
     * @param cancel Cancel flag.
     */
    @SuppressWarnings({"TypeMayBeWeakened", "unchecked"})
    private void stopCache(GridCacheAdapter<?, ?> cache, boolean cancel) {
        GridCacheContext ctx = cache.context();

        sharedCtx.removeCacheContext(ctx);

        cache.stop();

        if (isNearEnabled(ctx)) {
            GridDhtCacheAdapter dht = ctx.near().dht();

            // Check whether dht cache has been started.
            if (dht != null) {
                dht.stop();

                GridCacheContext<?, ?> dhtCtx = dht.context();

                List<GridCacheManager> dhtMgrs = dhtManagers(dhtCtx);

                for (ListIterator<GridCacheManager> it = dhtMgrs.listIterator(dhtMgrs.size()); it.hasPrevious();) {
                    GridCacheManager mgr = it.previous();

                    mgr.stop(cancel);
                }
            }
        }

        List<GridCacheManager> mgrs = ctx.managers();

        Collection<GridCacheManager> excludes = dhtExcludes(ctx);

        // Reverse order.
        for (ListIterator<GridCacheManager> it = mgrs.listIterator(mgrs.size()); it.hasPrevious();) {
            GridCacheManager mgr = it.previous();

            if (!excludes.contains(mgr))
                mgr.stop(cancel);
        }

        ctx.kernalContext().query().onCacheStop(ctx);
        ctx.kernalContext().continuous().onCacheStop(ctx);

        U.stopLifecycleAware(log, lifecycleAwares(cache.configuration(), ctx.store().configuredStore()));

        if (log.isInfoEnabled())
            log.info("Stopped cache: " + cache.name());

        cleanup(ctx);
    }

    /**
     * @throws IgniteCheckedException If failed to wait.
     */
    public void awaitStarted() throws IgniteCheckedException {
        U.await(cacheStartedLatch);
    }

    /**
     * @param cache Cache.
     * @throws IgniteCheckedException If failed.
     */
    @SuppressWarnings("unchecked")
    private void onKernalStart(GridCacheAdapter<?, ?> cache) throws IgniteCheckedException {
        GridCacheContext<?, ?> ctx = cache.context();

        // Start DHT cache as well.
        if (isNearEnabled(ctx)) {
            GridDhtCacheAdapter dht = ctx.near().dht();

            GridCacheContext<?, ?> dhtCtx = dht.context();

            for (GridCacheManager mgr : dhtManagers(dhtCtx))
                mgr.onKernalStart();

            dht.onKernalStart();

            if (log.isDebugEnabled())
                log.debug("Executed onKernalStart() callback for DHT cache: " + dht.name());
        }

        for (GridCacheManager mgr : F.view(ctx.managers(), F0.notContains(dhtExcludes(ctx))))
            mgr.onKernalStart();

        cache.onKernalStart();

        if (ctx.events().isRecordable(EventType.EVT_CACHE_STARTED))
            ctx.events().addEvent(EventType.EVT_CACHE_STARTED);

        if (log.isDebugEnabled())
            log.debug("Executed onKernalStart() callback for cache [name=" + cache.name() + ", mode=" +
                cache.configuration().getCacheMode() + ']');
    }

    /**
     * @param cache Cache to stop.
     * @param cancel Cancel flag.
     */
    @SuppressWarnings("unchecked")
    private void onKernalStop(GridCacheAdapter<?, ?> cache, boolean cancel) {
        GridCacheContext ctx = cache.context();

        if (isNearEnabled(ctx)) {
            GridDhtCacheAdapter dht = ctx.near().dht();

            if (dht != null) {
                GridCacheContext<?, ?> dhtCtx = dht.context();

                for (GridCacheManager mgr : dhtManagers(dhtCtx))
                    mgr.onKernalStop(cancel);

                dht.onKernalStop();
            }
        }

        List<GridCacheManager> mgrs = ctx.managers();

        Collection<GridCacheManager> excludes = dhtExcludes(ctx);

        // Reverse order.
        for (ListIterator<GridCacheManager> it = mgrs.listIterator(mgrs.size()); it.hasPrevious(); ) {
            GridCacheManager mgr = it.previous();

            if (!excludes.contains(mgr))
                mgr.onKernalStop(cancel);
        }

        cache.onKernalStop();

        if (ctx.events().isRecordable(EventType.EVT_CACHE_STOPPED))
            ctx.events().addEvent(EventType.EVT_CACHE_STOPPED);
    }

    /**
     * @param cfg Cache configuration to use to create cache.
     * @param pluginMgr Cache plugin manager.
     * @param cacheType Cache type.
     * @param cacheObjCtx Cache object context.
     * @return Cache context.
     * @throws IgniteCheckedException If failed to create cache.
     */
    private GridCacheContext createCache(CacheConfiguration<?, ?> cfg,
        @Nullable CachePluginManager pluginMgr,
        CacheType cacheType,
        CacheObjectContext cacheObjCtx,
        boolean updatesAllowed)
        throws IgniteCheckedException
    {
        assert cfg != null;

<<<<<<< HEAD
        // TODO: IGNITE-884 - Prepare all factories.
        prepare(cfg, cfg.getCacheStoreFactory(), false);
=======
        if (cfg.getCacheStoreFactory() instanceof GridCacheLoaderWriterStoreFactory) {
            GridCacheLoaderWriterStoreFactory factory = (GridCacheLoaderWriterStoreFactory)cfg.getCacheStoreFactory();

            prepare(cfg, factory.loaderFactory(), false);
            prepare(cfg, factory.writerFactory(), false);
        }
        else
            prepare(cfg, cfg.getCacheStoreFactory(), false);

>>>>>>> 2b16b574

        CacheStartContext startCtx = startCtxs.remove(maskNull(cfg.getName()));

        if (startCtx == null)
            startCtx = new CacheStartContext(ctx, cfg);

        CacheStore cfgStore = startCtx.store();

        validate(ctx.config(), cfg, cacheType, cfgStore);

        if (pluginMgr == null)
            pluginMgr = new CachePluginManager(ctx, cfg);

        pluginMgr.validate();

        sharedCtx.jta().registerCache(cfg);

        // Skip suggestions for internal caches.
        if (cacheType.userCache())
            suggestOptimizations(cfg, cfgStore != null);

        Collection<Object> toPrepare = new ArrayList<>();

        if (cfgStore instanceof GridCacheLoaderWriterStore) {
            toPrepare.add(((GridCacheLoaderWriterStore)cfgStore).loader());
            toPrepare.add(((GridCacheLoaderWriterStore)cfgStore).writer());
        }
        else
            toPrepare.add(cfgStore);

        prepare(cfg, toPrepare);

        U.startLifecycleAware(lifecycleAwares(cfg, cfgStore));

        GridCacheAffinityManager affMgr = new GridCacheAffinityManager();
        GridCacheEventManager evtMgr = new GridCacheEventManager();
        GridCacheSwapManager swapMgr = new GridCacheSwapManager(cfg.getCacheMode() == LOCAL ||
            !GridCacheUtils.isNearEnabled(cfg));
        GridCacheEvictionManager evictMgr = new GridCacheEvictionManager();
        GridCacheQueryManager qryMgr = queryManager(cfg);
        CacheContinuousQueryManager contQryMgr = new CacheContinuousQueryManager();
        CacheDataStructuresManager dataStructuresMgr = new CacheDataStructuresManager();
        GridCacheTtlManager ttlMgr = new GridCacheTtlManager();

        CacheConflictResolutionManager rslvrMgr = pluginMgr.createComponent(CacheConflictResolutionManager.class);
        GridCacheDrManager drMgr = pluginMgr.createComponent(GridCacheDrManager.class);
        CacheStoreManager storeMgr = pluginMgr.createComponent(CacheStoreManager.class);

        storeMgr.initialize(cfgStore, sesHolders);

        GridCacheContext<?, ?> cacheCtx = new GridCacheContext(
            ctx,
            sharedCtx,
            startCtx,
            cfg,
            cacheType,
            ctx.discovery().cacheAffinityNode(ctx.discovery().localNode(), cfg.getName()),
            updatesAllowed,

            /*
             * Managers in starting order!
             * ===========================
             */
            evtMgr,
            swapMgr,
            storeMgr,
            evictMgr,
            qryMgr,
            contQryMgr,
            affMgr,
            dataStructuresMgr,
            ttlMgr,
            drMgr,
            rslvrMgr,
            pluginMgr
        );

        cacheCtx.cacheObjectContext(cacheObjCtx);

        GridCacheAdapter cache = null;

        switch (cfg.getCacheMode()) {
            case LOCAL: {
                switch (cfg.getAtomicityMode()) {
                    case TRANSACTIONAL: {
                        cache = new GridLocalCache(cacheCtx);

                        break;
                    }
                    case ATOMIC: {
                        cache = new GridLocalAtomicCache(cacheCtx);

                        break;
                    }

                    default: {
                        assert false : "Invalid cache atomicity mode: " + cfg.getAtomicityMode();
                    }
                }

                break;
            }
            case PARTITIONED:
            case REPLICATED: {
                if (GridCacheUtils.isNearEnabled(cfg)) {
                    switch (cfg.getAtomicityMode()) {
                        case TRANSACTIONAL: {
                            cache = new GridNearTransactionalCache(cacheCtx);

                            break;
                        }
                        case ATOMIC: {
                            cache = new GridNearAtomicCache(cacheCtx);

                            break;
                        }

                        default: {
                            assert false : "Invalid cache atomicity mode: " + cfg.getAtomicityMode();
                        }
                    }
                }
                else {
                    switch (cfg.getAtomicityMode()) {
                        case TRANSACTIONAL: {
                            cache = cacheCtx.affinityNode() ?
                                new GridDhtColocatedCache(cacheCtx) :
                                new GridDhtColocatedCache(cacheCtx, new GridNoStorageCacheMap(cacheCtx));

                            break;
                        }
                        case ATOMIC: {
                            cache = cacheCtx.affinityNode() ?
                                new GridDhtAtomicCache(cacheCtx) :
                                new GridDhtAtomicCache(cacheCtx, new GridNoStorageCacheMap(cacheCtx));

                            break;
                        }

                        default: {
                            assert false : "Invalid cache atomicity mode: " + cfg.getAtomicityMode();
                        }
                    }
                }

                break;
            }

            default: {
                assert false : "Invalid cache mode: " + cfg.getCacheMode();
            }
        }

        cacheCtx.cache(cache);

        GridCacheContext<?, ?> ret = cacheCtx;

        /*
         * Create DHT cache.
         * ================
         */
        if (cfg.getCacheMode() != LOCAL && GridCacheUtils.isNearEnabled(cfg)) {
            /*
             * Specifically don't create the following managers
             * here and reuse the one from Near cache:
             * 1. GridCacheVersionManager
             * 2. GridCacheIoManager
             * 3. GridCacheDeploymentManager
             * 4. GridCacheQueryManager (note, that we start it for DHT cache though).
             * 5. CacheContinuousQueryManager (note, that we start it for DHT cache though).
             * 6. GridCacheDgcManager
             * 7. GridCacheTtlManager.
             * ===============================================
             */
            swapMgr = new GridCacheSwapManager(true);
            evictMgr = new GridCacheEvictionManager();
            evtMgr = new GridCacheEventManager();
            pluginMgr = new CachePluginManager(ctx, cfg);
            drMgr = pluginMgr.createComponent(GridCacheDrManager.class);

            cacheCtx = new GridCacheContext(
                ctx,
                sharedCtx,
                startCtx,
                cfg,
                cacheType,
                ctx.discovery().cacheAffinityNode(ctx.discovery().localNode(), cfg.getName()),
                true,

                /*
                 * Managers in starting order!
                 * ===========================
                 */
                evtMgr,
                swapMgr,
                storeMgr,
                evictMgr,
                qryMgr,
                contQryMgr,
                affMgr,
                dataStructuresMgr,
                ttlMgr,
                drMgr,
                rslvrMgr,
                pluginMgr
            );

            cacheCtx.cacheObjectContext(cacheObjCtx);

            GridDhtCacheAdapter dht = null;

            switch (cfg.getAtomicityMode()) {
                case TRANSACTIONAL: {
                    assert cache instanceof GridNearTransactionalCache;

                    GridNearTransactionalCache near = (GridNearTransactionalCache)cache;

                    GridDhtCache dhtCache = cacheCtx.affinityNode() ?
                        new GridDhtCache(cacheCtx) :
                        new GridDhtCache(cacheCtx, new GridNoStorageCacheMap(cacheCtx));

                    dhtCache.near(near);

                    near.dht(dhtCache);

                    dht = dhtCache;

                    break;
                }
                case ATOMIC: {
                    assert cache instanceof GridNearAtomicCache;

                    GridNearAtomicCache near = (GridNearAtomicCache)cache;

                    GridDhtAtomicCache dhtCache = cacheCtx.affinityNode() ?
                        new GridDhtAtomicCache(cacheCtx) :
                        new GridDhtAtomicCache(cacheCtx, new GridNoStorageCacheMap(cacheCtx));

                    dhtCache.near(near);

                    near.dht(dhtCache);

                    dht = dhtCache;

                    break;
                }

                default: {
                    assert false : "Invalid cache atomicity mode: " + cfg.getAtomicityMode();
                }
            }

            cacheCtx.cache(dht);
        }

        if (!CU.isUtilityCache(cache.name()) && !CU.isSystemCache(cache.name()))
            registerMbean(cache.mxBean(), cache.name(), false);

        return ret;
    }

    /**
     * Gets a collection of currently started caches.
     *
     * @return Collection of started cache names.
     */
    public Collection<String> cacheNames() {
        return F.viewReadOnly(registeredCaches.keySet(),
            new IgniteClosure<String, String>() {
                @Override public String apply(String s) {
                    return unmaskNull(s);
                }
            });
    }

    /**
     * Gets cache mode.
     *
     * @param cacheName Cache name to check.
     * @return Cache mode.
     */
    public CacheMode cacheMode(String cacheName) {
        DynamicCacheDescriptor desc = registeredCaches.get(maskNull(cacheName));

        return desc != null ? desc.cacheConfiguration().getCacheMode() : null;
    }

    /**
     * @param reqs Requests to start.
     * @param topVer Topology version.
     * @throws IgniteCheckedException If failed to start cache.
     */
    @SuppressWarnings("TypeMayBeWeakened")
    public void prepareCachesStart(
        Collection<DynamicCacheChangeRequest> reqs,
        AffinityTopologyVersion topVer
    ) throws IgniteCheckedException {
        if (ctx.isDaemon())
            return;

        for (DynamicCacheChangeRequest req : reqs) {
            assert req.start() : req;
            assert req.cacheType() != null : req;

            prepareCacheStart(
                req.startCacheConfiguration(),
                req.nearCacheConfiguration(),
                req.cacheType(),
                req.clientStartOnly(),
                req.initiatingNodeId(),
                req.deploymentId(),
                topVer
            );
        }

        // Start statically configured caches received from remote nodes during exchange.
        for (DynamicCacheDescriptor desc : registeredCaches.values()) {
            if (desc.staticallyConfigured() && !desc.locallyConfigured()) {
                if (desc.onStart()) {
                    prepareCacheStart(
                        desc.cacheConfiguration(),
                        null,
                        desc.cacheType(),
                        false,
                        null,
                        desc.deploymentId(),
                        topVer
                    );
                }
            }
        }
    }

    /**
     * @param cfg Start configuration.
     * @param nearCfg Near configuration.
     * @param cacheType Cache type.
     * @param clientStartOnly Client only start request.
     * @param initiatingNodeId Initiating node ID.
     * @param deploymentId Deployment ID.
     * @param topVer Topology version.
     * @throws IgniteCheckedException If failed.
     */
    private void prepareCacheStart(
        CacheConfiguration cfg,
        NearCacheConfiguration nearCfg,
        CacheType cacheType,
        boolean clientStartOnly,
        UUID initiatingNodeId,
        IgniteUuid deploymentId,
        AffinityTopologyVersion topVer
    ) throws IgniteCheckedException {
        CacheConfiguration ccfg = new CacheConfiguration(cfg);

        IgnitePredicate nodeFilter = ccfg.getNodeFilter();

        ClusterNode locNode = ctx.discovery().localNode();

        boolean affNodeStart = !clientStartOnly && CU.affinityNode(locNode, nodeFilter);
        boolean clientNodeStart = locNode.id().equals(initiatingNodeId);

        if (sharedCtx.cacheContext(CU.cacheId(cfg.getName())) != null)
            return;

        if (affNodeStart || clientNodeStart) {
            if (clientNodeStart && !affNodeStart) {
                if (nearCfg != null)
                    ccfg.setNearConfiguration(nearCfg);
                else
                    ccfg.setNearConfiguration(null);
            }

            CacheObjectContext cacheObjCtx = ctx.cacheObjects().contextForCache(ccfg);

            GridCacheContext cacheCtx = createCache(ccfg, null, cacheType, cacheObjCtx, true);

            cacheCtx.startTopologyVersion(topVer);

            cacheCtx.dynamicDeploymentId(deploymentId);

            sharedCtx.addCacheContext(cacheCtx);

            caches.put(maskNull(cacheCtx.name()), cacheCtx.cache());

            startCache(cacheCtx.cache());
            onKernalStart(cacheCtx.cache());
        }
    }

    /**
     * @param req Stop request.
     */
    public void blockGateway(DynamicCacheChangeRequest req) {
        assert req.stop() || req.close();

        if (req.stop() || (req.close() && req.initiatingNodeId().equals(ctx.localNodeId()))) {
            // Break the proxy before exchange future is done.
            IgniteCacheProxy<?, ?> proxy = jCacheProxies.get(maskNull(req.cacheName()));

            if (proxy != null) {
                if (req.stop())
                    proxy.gate().stopped();
                else
                    proxy.closeProxy();
            }
        }
    }

    /**
     * @param req Request.
     */
    private void stopGateway(DynamicCacheChangeRequest req) {
        assert req.stop() : req;

        // Break the proxy before exchange future is done.
        IgniteCacheProxy<?, ?> proxy = jCacheProxies.remove(maskNull(req.cacheName()));

        if (proxy != null)
            proxy.gate().onStopped();
    }

    /**
     * @param req Stop request.
     */
    public void prepareCacheStop(DynamicCacheChangeRequest req) {
        assert req.stop() || req.close() : req;

        GridCacheAdapter<?, ?> cache = caches.remove(maskNull(req.cacheName()));

        if (cache != null) {
            GridCacheContext<?, ?> ctx = cache.context();

            sharedCtx.removeCacheContext(ctx);

            assert req.deploymentId().equals(ctx.dynamicDeploymentId()) : "Different deployment IDs [req=" + req +
                ", ctxDepId=" + ctx.dynamicDeploymentId() + ']';

            onKernalStop(cache, true);
            stopCache(cache, true);
        }
    }

    /**
     * Callback invoked when first exchange future for dynamic cache is completed.
     *
     * @param topVer Completed topology version.
     * @param reqs Change requests.
     * @param err Error.
     */
    @SuppressWarnings("unchecked")
    public void onExchangeDone(
        AffinityTopologyVersion topVer,
        Collection<DynamicCacheChangeRequest> reqs,
        Throwable err
    ) {
        for (GridCacheAdapter<?, ?> cache : caches.values()) {
            GridCacheContext<?, ?> cacheCtx = cache.context();

            if (F.eq(cacheCtx.startTopologyVersion(), topVer)) {
                cacheCtx.preloader().onInitialExchangeComplete(err);

                String masked = maskNull(cacheCtx.name());

                jCacheProxies.put(masked, new IgniteCacheProxy(cache.context(), cache, null, false));
            }
        }

        if (!F.isEmpty(reqs) && err == null) {
            for (DynamicCacheChangeRequest req : reqs) {
                String masked = maskNull(req.cacheName());

                if (req.stop()) {
                    stopGateway(req);

                    prepareCacheStop(req);
                }
                else if (req.close() && req.initiatingNodeId().equals(ctx.localNodeId())) {
                    IgniteCacheProxy<?, ?> proxy = jCacheProxies.remove(masked);

                    if (proxy != null) {
                        if (proxy.context().affinityNode()) {
                            GridCacheAdapter<?, ?> cache = caches.get(masked);

                            if (cache != null)
                                jCacheProxies.put(masked, new IgniteCacheProxy(cache.context(), cache, null, false));
                        }
                        else {
                            proxy.context().gate().onStopped();

                            prepareCacheStop(req);
                        }
                    }
                }

                completeStartFuture(req);
            }
        }
    }

    /**
     * @param req Request to complete future for.
     */
    public void completeStartFuture(DynamicCacheChangeRequest req) {
        DynamicCacheStartFuture fut = (DynamicCacheStartFuture)pendingFuts.get(maskNull(req.cacheName()));

        assert req.deploymentId() != null;
        assert fut == null || fut.deploymentId != null;

        if (fut != null && fut.deploymentId().equals(req.deploymentId()) &&
            F.eq(req.initiatingNodeId(), ctx.localNodeId()))
            fut.onDone();
    }

    /**
     * Creates shared context.
     *
     * @param kernalCtx Kernal context.
     * @param storeSesLsnrs Store session listeners.
     * @return Shared context.
     */
    @SuppressWarnings("unchecked")
    private GridCacheSharedContext createSharedContext(GridKernalContext kernalCtx,
        Collection<CacheStoreSessionListener> storeSesLsnrs) throws IgniteCheckedException {
        IgniteTxManager tm = new IgniteTxManager();
        GridCacheMvccManager mvccMgr = new GridCacheMvccManager();
        GridCacheVersionManager verMgr = new GridCacheVersionManager();
        GridCacheDeploymentManager depMgr = new GridCacheDeploymentManager();
        GridCachePartitionExchangeManager exchMgr = new GridCachePartitionExchangeManager();
        GridCacheIoManager ioMgr = new GridCacheIoManager();

        CacheJtaManagerAdapter jta = JTA.createOptional();

        return new GridCacheSharedContext(
            kernalCtx,
            tm,
            verMgr,
            mvccMgr,
            depMgr,
            exchMgr,
            ioMgr,
            jta,
            storeSesLsnrs
        );
    }

    /** {@inheritDoc} */
    @Nullable @Override public DiscoveryDataExchangeType discoveryDataType() {
        return DiscoveryDataExchangeType.CACHE_PROC;
    }

    /** {@inheritDoc} */
    @Nullable @Override public Serializable collectDiscoveryData(UUID nodeId) {
        // Collect dynamically started caches to a single object.
        Collection<DynamicCacheChangeRequest> reqs =
            new ArrayList<>(registeredCaches.size() + registeredTemplates.size());

        boolean reconnect = ctx.localNodeId().equals(nodeId) && cachesOnDisconnect != null;

        Map<String, DynamicCacheDescriptor> descs = reconnect ? cachesOnDisconnect : registeredCaches;

        for (DynamicCacheDescriptor desc : descs.values()) {
            DynamicCacheChangeRequest req = new DynamicCacheChangeRequest(desc.cacheConfiguration().getName(), null);

            req.startCacheConfiguration(desc.cacheConfiguration());

            req.cacheType(desc.cacheType());

            req.deploymentId(desc.deploymentId());

            reqs.add(req);
        }

        for (DynamicCacheDescriptor desc : registeredTemplates.values()) {
            DynamicCacheChangeRequest req = new DynamicCacheChangeRequest(desc.cacheConfiguration().getName(), null);

            req.startCacheConfiguration(desc.cacheConfiguration());

            req.template(true);

            req.deploymentId(desc.deploymentId());

            reqs.add(req);
        }

        DynamicCacheChangeBatch req = new DynamicCacheChangeBatch(reqs);

        Map<String, Map<UUID, Boolean>> clientNodesMap = ctx.discovery().clientNodesMap();

        if (reconnect) {
            clientNodesMap = U.newHashMap(caches.size());

            for (GridCacheAdapter<?, ?> cache : caches.values()) {
                Boolean nearEnabled = cache.isNear();

                Map<UUID, Boolean> map = U.newHashMap(1);

                map.put(nodeId, nearEnabled);

                clientNodesMap.put(cache.name(), map);
            }
        }

        req.clientNodes(clientNodesMap);

        req.clientReconnect(reconnect);

        return req;
    }

    /** {@inheritDoc} */
    @Override public void onDiscoveryDataReceived(UUID joiningNodeId, UUID rmtNodeId, Serializable data) {
        if (data instanceof DynamicCacheChangeBatch) {
            DynamicCacheChangeBatch batch = (DynamicCacheChangeBatch)data;

            if (batch.clientReconnect()) {
                for (DynamicCacheChangeRequest req : batch.requests()) {
                    assert !req.template() : req;

                    String name = req.cacheName();

                    boolean sysCache = CU.isMarshallerCache(name) || CU.isUtilityCache(name) || CU.isAtomicsCache(name);

                    if (!sysCache) {
                        DynamicCacheDescriptor desc = registeredCaches.get(maskNull(req.cacheName()));

                        if (desc != null && desc.deploymentId().equals(req.deploymentId())) {
                            Map<UUID, Boolean> nodes = batch.clientNodes().get(name);

                            assert nodes != null : req;
                            assert nodes.containsKey(joiningNodeId) : nodes;

                            ctx.discovery().addClientNode(req.cacheName(), joiningNodeId, nodes.get(joiningNodeId));
                        }
                    }
                    else
                        ctx.discovery().addClientNode(req.cacheName(), joiningNodeId, false);
                }
            }
            else {
                for (DynamicCacheChangeRequest req : batch.requests()) {
                    if (req.template()) {
                        CacheConfiguration ccfg = req.startCacheConfiguration();

                        assert ccfg != null : req;

                        DynamicCacheDescriptor existing = registeredTemplates.get(maskNull(req.cacheName()));

                        if (existing == null) {
                            DynamicCacheDescriptor desc = new DynamicCacheDescriptor(
                                ctx,
                                ccfg,
                                req.cacheType(),
                                true,
                                req.deploymentId());

                            registeredTemplates.put(maskNull(req.cacheName()), desc);
                        }

                        continue;
                    }

                    DynamicCacheDescriptor existing = registeredCaches.get(maskNull(req.cacheName()));

                    if (req.start() && !req.clientStartOnly()) {
                        CacheConfiguration ccfg = req.startCacheConfiguration();

                        if (existing != null) {
                            if (existing.locallyConfigured()) {
                                existing.deploymentId(req.deploymentId());

                                existing.addRemoteConfiguration(rmtNodeId, req.startCacheConfiguration());

                                ctx.discovery().setCacheFilter(
                                    req.cacheName(),
                                    ccfg.getNodeFilter(),
                                    ccfg.getNearConfiguration() != null,
                                    ccfg.getCacheMode() == LOCAL);
                            }
                        }
                        else {
                            assert req.cacheType() != null : req;

                            DynamicCacheDescriptor desc = new DynamicCacheDescriptor(
                                ctx,
                                ccfg,
                                req.cacheType(),
                                false,
                                req.deploymentId());

                            // Received statically configured cache.
                            if (req.initiatingNodeId() == null)
                                desc.staticallyConfigured(true);

                            registeredCaches.put(maskNull(req.cacheName()), desc);

                            ctx.discovery().setCacheFilter(
                                req.cacheName(),
                                ccfg.getNodeFilter(),
                                ccfg.getNearConfiguration() != null,
                                ccfg.getCacheMode() == LOCAL);
                        }
                    }
                }

                if (!F.isEmpty(batch.clientNodes())) {
                    for (Map.Entry<String, Map<UUID, Boolean>> entry : batch.clientNodes().entrySet()) {
                        String cacheName = entry.getKey();

                        for (Map.Entry<UUID, Boolean> tup : entry.getValue().entrySet())
                            ctx.discovery().addClientNode(cacheName, tup.getKey(), tup.getValue());
                    }
                }
            }
        }
    }

    /**
     * Dynamically starts cache using template configuration.
     *
     * @param cacheName Cache name.
     * @return Future that will be completed when cache is deployed.
     */
    public IgniteInternalFuture<?> createFromTemplate(String cacheName) {
        CacheConfiguration cfg = createConfigFromTemplate(cacheName);

        return dynamicStartCache(cfg, cacheName, null, true, true);
    }

    /**
     * Dynamically starts cache using template configuration.
     *
     * @param cacheName Cache name.
     * @return Future that will be completed when cache is deployed.
     */
    public IgniteInternalFuture<?> getOrCreateFromTemplate(String cacheName) {
        try {
            if (publicJCache(cacheName, false) != null) // Cache with given name already started.
                return new GridFinishedFuture<>();

            CacheConfiguration cfg = createConfigFromTemplate(cacheName);

            return dynamicStartCache(cfg, cacheName, null, false, true);
        }
        catch (IgniteCheckedException e) {
            return new GridFinishedFuture<>(e);
        }
    }

    /**
     * @param cacheName Cache name.
     * @return Cache configuration.
     */
    private CacheConfiguration createConfigFromTemplate(String cacheName) {
        CacheConfiguration cfgTemplate = null;

        CacheConfiguration dfltCacheCfg = null;

        List<CacheConfiguration> wildcardNameCfgs = null;

        for (DynamicCacheDescriptor desc : registeredTemplates.values()) {
            assert desc.template();

            CacheConfiguration cfg = desc.cacheConfiguration();

            assert cfg != null;

            if (F.eq(cacheName, cfg.getName())) {
                cfgTemplate = cfg;

                break;
            }

            if (cfg.getName() != null ) {
                if (cfg.getName().endsWith("*")) {
                    if (cfg.getName().length() > 1) {
                        if (wildcardNameCfgs == null)
                            wildcardNameCfgs = new ArrayList<>();

                        wildcardNameCfgs.add(cfg);
                    }
                    else
                        dfltCacheCfg = cfg; // Template with name '*'.
                }
            }
            else if (dfltCacheCfg == null)
                dfltCacheCfg = cfg;
        }

        if (cfgTemplate == null && cacheName != null && wildcardNameCfgs != null) {
            Collections.sort(wildcardNameCfgs, new Comparator<CacheConfiguration>() {
                @Override public int compare(CacheConfiguration cfg1, CacheConfiguration cfg2) {
                    Integer len1 = cfg1.getName() != null ? cfg1.getName().length() : 0;
                    Integer len2 = cfg2.getName() != null ? cfg2.getName().length() : 0;

                    return len2.compareTo(len1);
                }
            });

            for (CacheConfiguration cfg : wildcardNameCfgs) {
                if (cacheName.startsWith(cfg.getName().substring(0, cfg.getName().length() - 1))) {
                    cfgTemplate = cfg;

                    break;
                }
            }
        }

        if (cfgTemplate == null)
            cfgTemplate = dfltCacheCfg;

        if (cfgTemplate == null)
            cfgTemplate = new CacheConfiguration();

        CacheConfiguration cfg = new CacheConfiguration(cfgTemplate);

        cfg.setName(cacheName);

        return cfg;
    }

    /**
     * Dynamically starts cache.
     *
     * @param ccfg Cache configuration.
     * @param cacheName Cache name.
     * @param nearCfg Near cache configuration.
     * @param failIfExists Fail if exists flag.
     * @return Future that will be completed when cache is deployed.
     */
    @SuppressWarnings("IfMayBeConditional")
    public IgniteInternalFuture<?> dynamicStartCache(
        @Nullable CacheConfiguration ccfg,
        String cacheName,
        @Nullable NearCacheConfiguration nearCfg,
        boolean failIfExists,
        boolean failIfNotStarted
    ) {
        return dynamicStartCache(ccfg, cacheName, nearCfg, CacheType.USER, failIfExists, failIfNotStarted);
    }

    /**
     * Dynamically starts cache.
     *
     * @param ccfg Cache configuration.
     * @param cacheName Cache name.
     * @param nearCfg Near cache configuration.
     * @param failIfExists Fail if exists flag.
     * @return Future that will be completed when cache is deployed.
     */
    @SuppressWarnings("IfMayBeConditional")
    public IgniteInternalFuture<?> dynamicStartCache(
        @Nullable CacheConfiguration ccfg,
        String cacheName,
        @Nullable NearCacheConfiguration nearCfg,
        CacheType cacheType,
        boolean failIfExists,
        boolean failIfNotStarted
    ) {
        checkEmptyTransactions();

        DynamicCacheDescriptor desc = registeredCaches.get(maskNull(cacheName));

        DynamicCacheChangeRequest req = new DynamicCacheChangeRequest(cacheName, ctx.localNodeId());

        req.failIfExists(failIfExists);

        if (ccfg != null) {
            try {
                checkSerializable(ccfg);
            }
            catch (IgniteCheckedException e) {
                return new GridFinishedFuture<>(e);
            }

            if (desc != null) {
                if (failIfExists) {
                    return new GridFinishedFuture<>(new CacheExistsException("Failed to start cache " +
                        "(a cache with the same name is already started): " + cacheName));
                }
                else {
                    CacheConfiguration descCfg = desc.cacheConfiguration();

                    // Check if we were asked to start a near cache.
                    if (nearCfg != null) {
                        if (CU.affinityNode(ctx.discovery().localNode(), descCfg.getNodeFilter())) {
                            // If we are on a data node and near cache was enabled, return success, else - fail.
                            if (descCfg.getNearConfiguration() != null)
                                return new GridFinishedFuture<>();
                            else
                                return new GridFinishedFuture<>(new IgniteCheckedException("Failed to start near " +
                                    "cache (local node is an affinity node for cache): " + cacheName));
                        }
                        else
                            // If local node has near cache, return success.
                            req.clientStartOnly(true);
                    }
                    else
                        req.clientStartOnly(true);

                    req.deploymentId(desc.deploymentId());

                    req.startCacheConfiguration(descCfg);
                }
            }
            else {
                req.deploymentId(IgniteUuid.randomUuid());

                try {
                    CacheConfiguration cfg = new CacheConfiguration(ccfg);

                    CacheObjectContext cacheObjCtx = ctx.cacheObjects().contextForCache(cfg);

                    initialize(false, cfg, cacheObjCtx);

                    req.startCacheConfiguration(cfg);
                }
                catch (IgniteCheckedException e) {
                    return new GridFinishedFuture(e);
                }
            }
        }
        else {
            req.clientStartOnly(true);

            if (desc != null)
                ccfg = desc.cacheConfiguration();

            if (ccfg == null) {
                if (failIfNotStarted)
                    return new GridFinishedFuture<>(new CacheExistsException("Failed to start client cache " +
                        "(a cache with the given name is not started): " + cacheName));
                else
                    return new GridFinishedFuture<>();
            }

            req.deploymentId(desc.deploymentId());
            req.startCacheConfiguration(ccfg);
        }

        if (nearCfg != null)
            req.nearCacheConfiguration(nearCfg);

        req.cacheType(cacheType);

        CacheConfiguration cfg = req.startCacheConfiguration();

        try {
            // TODO: IGNITE-884 - Prepare all factories.
            prepare(cfg, cfg.getCacheStoreFactory(), false);
        }
        catch (IgniteCheckedException e) {
            return new GridFinishedFuture<>(e);
        }

        req.startContext(new CacheStartContext(ctx, cfg));

        return F.first(initiateCacheChanges(F.asList(req), failIfExists));
    }

    /**
     * @param cacheName Cache name to destroy.
     * @return Future that will be completed when cache is destroyed.
     */
    public IgniteInternalFuture<?> dynamicDestroyCache(String cacheName) {
        checkEmptyTransactions();

        DynamicCacheChangeRequest t = new DynamicCacheChangeRequest(cacheName, ctx.localNodeId());

        t.stop(true);

        return F.first(initiateCacheChanges(F.asList(t), false));
    }


    /**
     * @param cacheName Cache name to close.
     * @return Future that will be completed when cache is closed.
     */
    public IgniteInternalFuture<?> dynamicCloseCache(String cacheName) {
        IgniteCacheProxy<?, ?> proxy = jCacheProxies.get(maskNull(cacheName));

        if (proxy == null || proxy.proxyClosed())
            return new GridFinishedFuture<>(); // No-op.

        checkEmptyTransactions();

        DynamicCacheChangeRequest t = new DynamicCacheChangeRequest(cacheName, ctx.localNodeId());

        t.close(true);

        return F.first(initiateCacheChanges(F.asList(t), false));
    }

    /**
     * @param reqs Requests.
     * @return Collection of futures.
     */
    @SuppressWarnings("TypeMayBeWeakened")
    private Collection<DynamicCacheStartFuture> initiateCacheChanges(Collection<DynamicCacheChangeRequest> reqs,
        boolean failIfExists) {
        Collection<DynamicCacheStartFuture> res = new ArrayList<>(reqs.size());

        Collection<DynamicCacheChangeRequest> sndReqs = new ArrayList<>(reqs.size());

        for (DynamicCacheChangeRequest req : reqs) {
            DynamicCacheStartFuture fut = new DynamicCacheStartFuture(req.cacheName(), req.deploymentId(), req);

            try {
                String masked = maskNull(req.cacheName());

                if (req.stop() || req.close()) {
                    DynamicCacheDescriptor desc = registeredCaches.get(masked);

                    if (desc == null)
                        // No-op.
                        fut.onDone();
                    else {
                        assert desc.cacheConfiguration() != null : desc;

                        if (req.close() && desc.cacheConfiguration().getCacheMode() == LOCAL) {
                            req.close(false);

                            req.stop(true);
                        }

                        IgniteUuid dynamicDeploymentId = desc.deploymentId();

                        assert dynamicDeploymentId != null : desc;

                        // Save deployment ID to avoid concurrent stops.
                        req.deploymentId(dynamicDeploymentId);
                        fut.deploymentId = dynamicDeploymentId;
                    }
                }

                if (fut.isDone())
                    continue;

                DynamicCacheStartFuture old = (DynamicCacheStartFuture)pendingFuts.putIfAbsent(masked, fut);

                if (old != null) {
                    if (req.start()) {
                        if (!req.clientStartOnly()) {
                            if (failIfExists)
                                fut.onDone(new CacheExistsException("Failed to start cache " +
                                    "(a cache with the same name is already being started or stopped): " +
                                    req.cacheName()));
                            else {
                                fut = old;

                                continue;
                            }
                        }
                        else {
                            fut = old;

                            continue;
                        }
                    }
                    else {
                        fut = old;

                        continue;
                    }
                }
                else {
                    CacheStartContext oldStartCtx = startCtxs.put(masked, req.startContext());

                    assert oldStartCtx == null;
                }

                if (fut.isDone())
                    continue;

                sndReqs.add(req);
            }
            catch (Exception e) {
                fut.onDone(e);
            }
            finally {
                res.add(fut);
            }
        }

        Exception err = null;

        if (!sndReqs.isEmpty()) {
            try {
                ctx.discovery().sendCustomEvent(new DynamicCacheChangeBatch(sndReqs));

                if (ctx.clientDisconnected())
                    err = new IgniteClientDisconnectedCheckedException(ctx.cluster().clientReconnectFuture(),
                        "Failed to execute dynamic cache change request, client node disconnected.");
            }
            catch (IgniteCheckedException e) {
                err = e;
            }
        }

        if (err != null) {
            for (DynamicCacheStartFuture fut : res)
                fut.onDone(err);
        }

        return res;
    }

    /**
     * Callback invoked from discovery thread when cache deployment request is received.
     *
     * @param batch Change request batch.
     */
    private void onCacheChangeRequested(DynamicCacheChangeBatch batch) {
        for (DynamicCacheChangeRequest req : batch.requests()) {
            if (req.template()) {
                CacheConfiguration ccfg = req.startCacheConfiguration();

                assert ccfg != null : req;

                DynamicCacheDescriptor desc = registeredTemplates.get(maskNull(req.cacheName()));

                if (desc == null) {
                    DynamicCacheDescriptor templateDesc =
                        new DynamicCacheDescriptor(ctx, ccfg, req.cacheType(), true, req.deploymentId());

                    DynamicCacheDescriptor old = registeredTemplates.put(maskNull(ccfg.getName()), templateDesc);

                    assert old == null :
                        "Dynamic cache map was concurrently modified [new=" + templateDesc + ", old=" + old + ']';
                }

                TemplateConfigurationFuture fut =
                    (TemplateConfigurationFuture)pendingTemplateFuts.get(maskNull(ccfg.getName()));

                if (fut != null && fut.deploymentId().equals(req.deploymentId()))
                    fut.onDone();

                continue;
            }

            DynamicCacheDescriptor desc = registeredCaches.get(maskNull(req.cacheName()));

            boolean needExchange = false;

            DynamicCacheStartFuture fut = null;

            if (ctx.localNodeId().equals(req.initiatingNodeId())) {
                fut = (DynamicCacheStartFuture)pendingFuts.get(maskNull(req.cacheName()));

                if (!req.deploymentId().equals(fut.deploymentId()))
                    fut = null;
            }

            if (req.start()) {
                if (desc == null) {
                    if (req.clientStartOnly()) {
                        if (fut != null)
                            fut.onDone(new IgniteCheckedException("Failed to start client cache " +
                                "(a cache with the given name is not started): " + U.maskName(req.cacheName())));
                    }
                    else {
                        CacheConfiguration ccfg = req.startCacheConfiguration();

                        assert req.cacheType() != null : req;
                        assert F.eq(ccfg.getName(), req.cacheName()) : req;

                        DynamicCacheDescriptor startDesc =
                            new DynamicCacheDescriptor(ctx, ccfg, req.cacheType(), false, req.deploymentId());

                        DynamicCacheDescriptor old = registeredCaches.put(maskNull(ccfg.getName()), startDesc);

                        assert old == null :
                            "Dynamic cache map was concurrently modified [new=" + startDesc + ", old=" + old + ']';

                        ctx.discovery().setCacheFilter(
                            ccfg.getName(),
                            ccfg.getNodeFilter(),
                            ccfg.getNearConfiguration() != null,
                            ccfg.getCacheMode() == LOCAL);

                        ctx.discovery().addClientNode(req.cacheName(),
                            req.initiatingNodeId(),
                            req.nearCacheConfiguration() != null);

                        needExchange = true;
                    }
                }
                else {
                    if (req.clientStartOnly()) {
                        assert req.initiatingNodeId() != null : req;

                        needExchange = ctx.discovery().addClientNode(req.cacheName(),
                            req.initiatingNodeId(),
                            req.nearCacheConfiguration() != null);
                    }
                    else {
                        if (req.failIfExists() ) {
                            if (fut != null)
                                fut.onDone(new CacheExistsException("Failed to start cache " +
                                    "(a cache with the same name is already started): " + U.maskName(req.cacheName())));
                        }
                        else {
                            // Cache already exists, exchange is needed only if client cache should be created.
                            ClusterNode node = ctx.discovery().node(req.initiatingNodeId());

                            boolean clientReq = node != null &&
                                !ctx.discovery().cacheAffinityNode(node, req.cacheName());

                            needExchange = clientReq && ctx.discovery().addClientNode(req.cacheName(),
                                req.initiatingNodeId(),
                                req.nearCacheConfiguration() != null);

                            if (needExchange)
                                req.clientStartOnly(true);
                        }
                    }
                }
            }
            else {
                assert req.stop() ^ req.close() : req;

                if (desc != null) {
                    if (req.stop()) {
                        DynamicCacheDescriptor old = registeredCaches.remove(maskNull(req.cacheName()));

                        assert old != null : "Dynamic cache map was concurrently modified [req=" + req + ']';

                        ctx.discovery().removeCacheFilter(req.cacheName());

                        needExchange = true;
                    }
                    else {
                        assert req.close() : req;

                        needExchange = ctx.discovery().onClientCacheClose(req.cacheName(), req.initiatingNodeId());
                    }
                }
            }

            req.exchangeNeeded(needExchange);
        }
    }

    /**
     * Checks that preload-order-dependant caches has SYNC or ASYNC preloading mode.
     *
     * @param cfgs Caches.
     * @return Maximum detected preload order.
     * @throws IgniteCheckedException If validation failed.
     */
    private int validatePreloadOrder(CacheConfiguration[] cfgs) throws IgniteCheckedException {
        int maxOrder = 0;

        for (CacheConfiguration cfg : cfgs) {
            int rebalanceOrder = cfg.getRebalanceOrder();

            if (rebalanceOrder > 0) {
                if (cfg.getCacheMode() == LOCAL)
                    throw new IgniteCheckedException("Rebalance order set for local cache (fix configuration and restart the " +
                        "node): " + U.maskName(cfg.getName()));

                if (cfg.getRebalanceMode() == CacheRebalanceMode.NONE)
                    throw new IgniteCheckedException("Only caches with SYNC or ASYNC rebalance mode can be set as rebalance " +
                        "dependency for other caches [cacheName=" + U.maskName(cfg.getName()) +
                        ", rebalanceMode=" + cfg.getRebalanceMode() + ", rebalanceOrder=" + cfg.getRebalanceOrder() + ']');

                maxOrder = Math.max(maxOrder, rebalanceOrder);
            }
            else if (rebalanceOrder < 0)
                throw new IgniteCheckedException("Rebalance order cannot be negative for cache (fix configuration and restart " +
                    "the node) [cacheName=" + U.maskName(cfg.getName()) + ", rebalanceOrder=" + rebalanceOrder + ']');
        }

        return maxOrder;
    }

    /** {@inheritDoc} */
    @Nullable @Override public IgniteNodeValidationResult validateNode(ClusterNode node) {
        return validateHashIdResolvers(node);
    }

    /**
     * @param node Joining node.
     * @return Validation result or {@code null} in case of success.
     */
    @Nullable private IgniteNodeValidationResult validateHashIdResolvers(ClusterNode node) {
        if (!node.isClient()) {
            for (DynamicCacheDescriptor desc : registeredCaches.values()) {
                CacheConfiguration cfg = desc.cacheConfiguration();

                if (cfg.getAffinity() instanceof RendezvousAffinityFunction) {
                    RendezvousAffinityFunction aff = (RendezvousAffinityFunction)cfg.getAffinity();

                    Object nodeHashObj = aff.resolveNodeHash(node);

                    for (ClusterNode topNode : ctx.discovery().allNodes()) {
                        Object topNodeHashObj = aff.resolveNodeHash(topNode);

                        if (nodeHashObj.hashCode() == topNodeHashObj.hashCode()) {
                            String hashIdRslvrName = "";

                            if (aff.getHashIdResolver() != null)
                                hashIdRslvrName = ", hashIdResolverClass=" +
                                    aff.getHashIdResolver().getClass().getName();

                            String errMsg = "Failed to add node to topology because it has the same hash code for " +
                                "partitioned affinity as one of existing nodes [cacheName=" +
                                U.maskName(cfg.getName()) + hashIdRslvrName + ", existingNodeId=" + topNode.id() + ']';

                            String sndMsg = "Failed to add node to topology because it has the same hash code for " +
                                "partitioned affinity as one of existing nodes [cacheName=" +
                                U.maskName(cfg.getName()) + hashIdRslvrName + ", existingNodeId=" + topNode.id() + ']';

                            return new IgniteNodeValidationResult(topNode.id(), errMsg, sndMsg);
                        }
                    }
                }
            }
        }

        return null;
    }

    /**
     * Checks that remote caches has configuration compatible with the local.
     *
     * @param locCfg Local configuration.
     * @param rmtCfg Remote configuration.
     * @param rmtNode Remote node.
     * @param desc Cache descriptor.
     * @throws IgniteCheckedException If check failed.
     */
    private void checkCache(CacheConfiguration locCfg, CacheConfiguration rmtCfg, ClusterNode rmtNode,
        DynamicCacheDescriptor desc) throws IgniteCheckedException {
        ClusterNode locNode = ctx.discovery().localNode();

        UUID rmt = rmtNode.id();

        GridCacheAttributes rmtAttr = new GridCacheAttributes(rmtCfg);
        GridCacheAttributes locAttr = new GridCacheAttributes(locCfg);

        boolean isLocAff = CU.affinityNode(locNode, locCfg.getNodeFilter());
        boolean isRmtAff = CU.affinityNode(rmtNode, rmtCfg.getNodeFilter());

        CU.checkAttributeMismatch(log, rmtAttr.cacheName(), rmt, "cacheMode", "Cache mode",
            locAttr.cacheMode(), rmtAttr.cacheMode(), true);

        if (rmtAttr.cacheMode() != LOCAL) {
            CU.checkAttributeMismatch(log, rmtAttr.cacheName(), rmt, "interceptor", "Cache Interceptor",
                locAttr.interceptorClassName(), rmtAttr.interceptorClassName(), true);

            CU.checkAttributeMismatch(log, rmtAttr.cacheName(), rmt, "atomicityMode",
                "Cache atomicity mode", locAttr.atomicityMode(), rmtAttr.atomicityMode(), true);

            CU.checkAttributeMismatch(log, rmtAttr.cacheName(), rmt, "cachePreloadMode",
                "Cache preload mode", locAttr.cacheRebalanceMode(), rmtAttr.cacheRebalanceMode(), true);

            boolean checkStore = isLocAff && isRmtAff;

            if (checkStore)
                CU.checkAttributeMismatch(log, rmtAttr.cacheName(), rmt, "storeFactory", "Store factory",
                    locAttr.storeFactoryClassName(), rmtAttr.storeFactoryClassName(), true);

            CU.checkAttributeMismatch(log, rmtAttr.cacheName(), rmt, "cacheAffinity", "Cache affinity",
                locAttr.cacheAffinityClassName(), rmtAttr.cacheAffinityClassName(), true);

            CU.checkAttributeMismatch(log, rmtAttr.cacheName(), rmt, "cacheAffinityMapper",
                "Cache affinity mapper", locAttr.cacheAffinityMapperClassName(),
                rmtAttr.cacheAffinityMapperClassName(), true);

            CU.checkAttributeMismatch(log, rmtAttr.cacheName(), rmt, "affinityPartitionsCount",
                "Affinity partitions count", locAttr.affinityPartitionsCount(),
                rmtAttr.affinityPartitionsCount(), true);

            CU.checkAttributeMismatch(log, rmtAttr.cacheName(), rmt, "evictionFilter", "Eviction filter",
                locAttr.evictionFilterClassName(), rmtAttr.evictionFilterClassName(), true);

            CU.checkAttributeMismatch(log, rmtAttr.cacheName(), rmt, "evictionPolicy", "Eviction policy",
                locAttr.evictionPolicyClassName(), rmtAttr.evictionPolicyClassName(), true);

            CU.checkAttributeMismatch(log, rmtAttr.cacheName(), rmt, "transactionManagerLookup",
                "Transaction manager lookup", locAttr.transactionManagerLookupClassName(),
                rmtAttr.transactionManagerLookupClassName(), false);

            CU.checkAttributeMismatch(log, rmtAttr.cacheName(), rmt, "defaultLockTimeout",
                "Default lock timeout", locAttr.defaultLockTimeout(), rmtAttr.defaultLockTimeout(), false);

            CU.checkAttributeMismatch(log, rmtAttr.cacheName(), rmt, "preloadBatchSize",
                "Preload batch size", locAttr.rebalanceBatchSize(), rmtAttr.rebalanceBatchSize(), false);

            CU.checkAttributeMismatch(log, rmtAttr.cacheName(), rmt, "swapEnabled",
                "Swap enabled", locAttr.swapEnabled(), rmtAttr.swapEnabled(), false);

            CU.checkAttributeMismatch(log, rmtAttr.cacheName(), rmt, "writeSynchronizationMode",
                "Write synchronization mode", locAttr.writeSynchronization(), rmtAttr.writeSynchronization(),
                true);

            CU.checkAttributeMismatch(log, rmtAttr.cacheName(), rmt, "writeBehindBatchSize",
                "Write behind batch size", locAttr.writeBehindBatchSize(), rmtAttr.writeBehindBatchSize(),
                false);

            CU.checkAttributeMismatch(log, rmtAttr.cacheName(), rmt, "writeBehindEnabled",
                "Write behind enabled", locAttr.writeBehindEnabled(), rmtAttr.writeBehindEnabled(), false);

            CU.checkAttributeMismatch(log, rmtAttr.cacheName(), rmt, "writeBehindFlushFrequency",
                "Write behind flush frequency", locAttr.writeBehindFlushFrequency(),
                rmtAttr.writeBehindFlushFrequency(), false);

            CU.checkAttributeMismatch(log, rmtAttr.cacheName(), rmt, "writeBehindFlushSize",
                "Write behind flush size", locAttr.writeBehindFlushSize(), rmtAttr.writeBehindFlushSize(),
                false);

            CU.checkAttributeMismatch(log, rmtAttr.cacheName(), rmt, "writeBehindFlushThreadCount",
                "Write behind flush thread count", locAttr.writeBehindFlushThreadCount(),
                rmtAttr.writeBehindFlushThreadCount(), false);

            CU.checkAttributeMismatch(log, rmtAttr.cacheName(), rmt, "evictMaxOverflowRatio",
                "Eviction max overflow ratio", locAttr.evictMaxOverflowRatio(),
                rmtAttr.evictMaxOverflowRatio(), true);

            if (locAttr.cacheMode() == PARTITIONED) {
                CU.checkAttributeMismatch(log, rmtAttr.cacheName(), rmt, "evictSynchronized",
                    "Eviction synchronized", locAttr.evictSynchronized(), rmtAttr.evictSynchronized(),
                    true);

                CU.checkAttributeMismatch(log, rmtAttr.cacheName(), rmt, "nearEvictionPolicy",
                    "Near eviction policy", locAttr.nearEvictionPolicyClassName(),
                    rmtAttr.nearEvictionPolicyClassName(), false);

                CU.checkAttributeMismatch(log, rmtAttr.cacheName(), rmt, "affinityIncludeNeighbors",
                    "Affinity include neighbors", locAttr.affinityIncludeNeighbors(),
                    rmtAttr.affinityIncludeNeighbors(), true);

                CU.checkAttributeMismatch(log, rmtAttr.cacheName(), rmt, "affinityKeyBackups",
                    "Affinity key backups", locAttr.affinityKeyBackups(),
                    rmtAttr.affinityKeyBackups(), true);

                String locHashIdResolver = locAttr.affinityHashIdResolverClassName();
                String rmtHashIdResolver = rmtAttr.affinityHashIdResolverClassName();
                String defHashIdResolver = AffinityNodeAddressHashResolver.class.getName();

                if (!((locHashIdResolver == null && rmtHashIdResolver == null) ||
                    (locHashIdResolver == null && rmtHashIdResolver.equals(defHashIdResolver)) ||
                    (rmtHashIdResolver == null && locHashIdResolver.equals(defHashIdResolver)))) {

                    CU.checkAttributeMismatch(log, rmtAttr.cacheName(), rmt, "cacheAffinity.hashIdResolver",
                        "Partitioned cache affinity hash ID resolver class",
                        locHashIdResolver, rmtHashIdResolver, true);
                }

                if (locHashIdResolver == null &&
                    (rmtHashIdResolver != null && rmtHashIdResolver.equals(defHashIdResolver))) {
                    U.warn(log, "Set " + RendezvousAffinityFunction.class + " with " + defHashIdResolver +
                        " to CacheConfiguration to start node [cacheName=" + rmtAttr.cacheName() + "]");
                }
            }
        }
    }

    /**
     * @param rmt Remote node to check.
     * @throws IgniteCheckedException If check failed.
     */
    private void checkTransactionConfiguration(ClusterNode rmt) throws IgniteCheckedException {
        TransactionConfiguration txCfg = rmt.attribute(ATTR_TX_CONFIG);

        if (txCfg != null) {
            TransactionConfiguration locTxCfg = ctx.config().getTransactionConfiguration();

            if (locTxCfg.isTxSerializableEnabled() != txCfg.isTxSerializableEnabled())
                throw new IgniteCheckedException("Serializable transactions enabled mismatch " +
                    "(fix txSerializableEnabled property or set -D" + IGNITE_SKIP_CONFIGURATION_CONSISTENCY_CHECK + "=true " +
                    "system property) [rmtNodeId=" + rmt.id() +
                    ", locTxSerializableEnabled=" + locTxCfg.isTxSerializableEnabled() +
                    ", rmtTxSerializableEnabled=" + txCfg.isTxSerializableEnabled() + ']');
        }
    }

    /**
     * Gets preload finish future for preload-ordered cache with given order. I.e. will get compound preload future
     * with maximum order less than {@code order}.
     *
     * @param order Cache order.
     * @return Compound preload future or {@code null} if order is minimal order found.
     */
    @Nullable public IgniteInternalFuture<?> orderedPreloadFuture(int order) {
        Map.Entry<Integer, IgniteInternalFuture<?>> entry = preloadFuts.lowerEntry(order);

        return entry == null ? null : entry.getValue();
    }

    /**
     * @param spaceName Space name.
     * @param keyBytes Key bytes.
     * @param valBytes Value bytes.
     */
    @SuppressWarnings( {"unchecked"})
    public void onEvictFromSwap(String spaceName, byte[] keyBytes, byte[] valBytes) {
        assert spaceName != null;
        assert keyBytes != null;
        assert valBytes != null;

        /*
         * NOTE: this method should not have any synchronization because
         * it is called from synchronization block within Swap SPI.
         */

        GridCacheAdapter cache = caches.get(maskNull(CU.cacheNameForSwapSpaceName(spaceName)));

        assert cache != null : "Failed to resolve cache name for swap space name: " + spaceName;

        GridCacheContext cctx = cache.configuration().getCacheMode() == PARTITIONED ?
            ((GridNearCacheAdapter<?, ?>)cache).dht().context() : cache.context();

        if (spaceName.equals(CU.swapSpaceName(cctx))) {
            GridCacheQueryManager qryMgr = cctx.queries();

            if (qryMgr != null) {
                try {
                    KeyCacheObject key = cctx.toCacheKeyObject(keyBytes);

                    GridCacheSwapEntry swapEntry = GridCacheSwapEntryImpl.unmarshal(valBytes);

                    CacheObject val = swapEntry.value();

                    if (val == null)
                        val = cctx.cacheObjects().toCacheObject(cctx.cacheObjectContext(), swapEntry.type(),
                            swapEntry.valueBytes());

                    assert val != null;

                    qryMgr.remove(key, val);
                }
                catch (IgniteCheckedException e) {
                    U.error(log, "Failed to unmarshal key evicted from swap [swapSpaceName=" + spaceName + ']', e);
                }
            }
        }
    }

    /**
     * @param cfg Cache configuration.
     * @return Query manager.
     */
    private GridCacheQueryManager queryManager(CacheConfiguration cfg) {
        return cfg.getCacheMode() == LOCAL ? new GridCacheLocalQueryManager() : new GridCacheDistributedQueryManager();
    }

    /**
     * @return Last data version.
     */
    public long lastDataVersion() {
        long max = 0;

        for (GridCacheAdapter<?, ?> cache : caches.values()) {
            GridCacheContext<?, ?> ctx = cache.context();

            if (ctx.versions().last().order() > max)
                max = ctx.versions().last().order();

            if (ctx.isNear()) {
                ctx = ctx.near().dht().context();

                if (ctx.versions().last().order() > max)
                    max = ctx.versions().last().order();
            }
        }

        return max;
    }

    /**
     * @param <K> type of keys.
     * @param <V> type of values.
     * @return Default cache.
     */
    public <K, V> IgniteInternalCache<K, V> cache() {
        return cache(null);
    }

    /**
     * @param name Cache name.
     * @param <K> type of keys.
     * @param <V> type of values.
     * @return Cache instance for given name.
     */
    @SuppressWarnings("unchecked")
    public <K, V> IgniteInternalCache<K, V> cache(@Nullable String name) {
        if (log.isDebugEnabled())
            log.debug("Getting cache for name: " + name);

        IgniteCacheProxy<K, V> jcache = (IgniteCacheProxy<K, V>)jCacheProxies.get(maskNull(name));

        return jcache == null ? null : jcache.internalProxy();
    }

    /**
     * @param name Cache name.
     * @return Cache instance for given name.
     * @throws IgniteCheckedException If failed.
     */
    @SuppressWarnings("unchecked")
    public <K, V> IgniteInternalCache<K, V> getOrStartCache(@Nullable String name) throws IgniteCheckedException {
        if (log.isDebugEnabled())
            log.debug("Getting cache for name: " + name);

        String masked = maskNull(name);

        IgniteCacheProxy<?, ?> cache = jCacheProxies.get(masked);

        if (cache == null) {
            dynamicStartCache(null, name, null, false, true).get();

            cache = jCacheProxies.get(masked);
        }

        return cache == null ? null : (IgniteInternalCache<K, V>)cache.internalProxy();
    }

    /**
     * @return All configured cache instances.
     */
    public Collection<IgniteInternalCache<?, ?>> caches() {
        return F.viewReadOnly(jCacheProxies.values(), new IgniteClosure<IgniteCacheProxy<?, ?>,
            IgniteInternalCache<?, ?>>() {
            @Override public IgniteInternalCache<?, ?> apply(IgniteCacheProxy<?, ?> entries) {
                return entries.internalProxy();
            }
        });
    }

    /**
     * @return All configured cache instances.
     */
    public Collection<IgniteCacheProxy<?, ?>> jcaches() {
        return jCacheProxies.values();
    }

    /**
     * @return Marshaller system cache.
     */
    public GridCacheAdapter<Integer, String> marshallerCache() {
        return internalCache(CU.MARSH_CACHE_NAME);
    }

    /**
     * Gets utility cache.
     *
     * @return Utility cache.
     */
    public <K, V> IgniteInternalCache<K, V> utilityCache() {
        return internalCacheEx(CU.UTILITY_CACHE_NAME);
    }

    /**
     * Gets utility cache for atomic data structures.
     *
     * @return Utility cache for atomic data structures.
     */
    public <K, V> IgniteInternalCache<K, V> atomicsCache() {
        return internalCacheEx(CU.ATOMICS_CACHE_NAME);
    }

    /**
     * @param name Cache name.
     * @return Cache.
     */
    private <K, V> IgniteInternalCache<K, V> internalCacheEx(String name) {
        if (ctx.discovery().localNode().isClient()) {
            IgniteCacheProxy<K, V> proxy = (IgniteCacheProxy<K, V>)jCacheProxies.get(name);

            assert proxy != null;

            return proxy.internalProxy();
        }

        return internalCache(name);
    }

    /**
     * @param name Cache name.
     * @param <K> type of keys.
     * @param <V> type of values.
     * @return Cache instance for given name.
     */
    @SuppressWarnings("unchecked")
    public <K, V> IgniteInternalCache<K, V> publicCache(@Nullable String name) {
        if (log.isDebugEnabled())
            log.debug("Getting public cache for name: " + name);

        DynamicCacheDescriptor desc = registeredCaches.get(maskNull(name));

        if (desc == null)
            throw new IllegalArgumentException("Cache is not started: " + name);

        if (!desc.cacheType().userCache())
            throw new IllegalStateException("Failed to get cache because it is a system cache: " + name);

        IgniteCacheProxy<K, V> jcache = (IgniteCacheProxy<K, V>)jCacheProxies.get(maskNull(name));

        if (jcache == null)
            throw new IllegalArgumentException("Cache is not started: " + name);

        return jcache.internalProxy();
    }

    /**
     * @param cacheName Cache name.
     * @param <K> type of keys.
     * @param <V> type of values.
     * @return Cache instance for given name.
     * @throws IgniteCheckedException If failed.
     */
    public <K, V> IgniteCacheProxy<K, V> publicJCache(@Nullable String cacheName) throws IgniteCheckedException {
        return publicJCache(cacheName, true);
    }

    /**
     * @param cacheName Cache name.
     * @param failIfNotStarted If {@code true} throws {@link IllegalArgumentException} if cache is not started,
     *        otherwise returns {@code null} in this case.
     * @param <K> type of keys.
     * @param <V> type of values.
     * @return Cache instance for given name.
     * @throws IgniteCheckedException If failed.
     */
    @SuppressWarnings({"unchecked", "ConstantConditions"})
    @Nullable public <K, V> IgniteCacheProxy<K, V> publicJCache(@Nullable String cacheName, boolean failIfNotStarted)
        throws IgniteCheckedException
    {
        if (log.isDebugEnabled())
            log.debug("Getting public cache for name: " + cacheName);

        String masked = maskNull(cacheName);

        IgniteCacheProxy<?, ?> cache = jCacheProxies.get(masked);

        DynamicCacheDescriptor desc = registeredCaches.get(masked);

        if (desc != null && !desc.cacheType().userCache())
            throw new IllegalStateException("Failed to get cache because it is a system cache: " + cacheName);

        if (cache == null) {
            dynamicStartCache(null, cacheName, null, false, failIfNotStarted).get();

            cache = jCacheProxies.get(masked);
        }

        return (IgniteCacheProxy<K, V>)cache;
    }

    /**
     * Get configuration for the given cache.
     *
     * @param name Cache name.
     * @return Cache configuration.
     */
    public CacheConfiguration cacheConfiguration(String name) {
        DynamicCacheDescriptor desc = registeredCaches.get(maskNull(name));

        if (desc == null)
            throw new IllegalStateException("Cache doesn't exist: " + name);
        else
            return desc.cacheConfiguration();
    }

    /**
     * @param cacheCfg Cache configuration template.
     * @throws IgniteCheckedException If failed.
     */
    public void addCacheConfiguration(CacheConfiguration cacheCfg) throws IgniteCheckedException {
        String masked = maskNull(cacheCfg.getName());

        DynamicCacheDescriptor desc = registeredTemplates.get(masked);

        if (desc != null)
            return;

        DynamicCacheChangeRequest req = new DynamicCacheChangeRequest(cacheCfg.getName(), ctx.localNodeId());

        CacheConfiguration cfg = new CacheConfiguration(cacheCfg);

        req.template(true);

        req.startCacheConfiguration(cfg);

        req.deploymentId(IgniteUuid.randomUuid());

        TemplateConfigurationFuture fut = new TemplateConfigurationFuture(req.cacheName(), req.deploymentId());

        TemplateConfigurationFuture old =
            (TemplateConfigurationFuture)pendingTemplateFuts.putIfAbsent(maskNull(cacheCfg.getName()), fut);

        if (old != null)
            fut = old;

        Exception err = null;

        try {
            ctx.discovery().sendCustomEvent(new DynamicCacheChangeBatch(Collections.singleton(req)));

            if (ctx.clientDisconnected())
                err = new IgniteClientDisconnectedCheckedException(ctx.cluster().clientReconnectFuture(),
                    "Failed to execute dynamic cache change request, client node disconnected.");
        }
        catch (IgniteCheckedException e) {
            err = e;
        }

        if (err != null)
            fut.onDone(err);

        fut.get();
    }

    /**
     * @param name Cache name.
     * @return Cache instance for given name.
     */
    @SuppressWarnings("unchecked")
    public <K, V> IgniteCacheProxy<K, V> jcache(@Nullable String name) {
        IgniteCacheProxy<K, V> cache = (IgniteCacheProxy<K, V>)jCacheProxies.get(maskNull(name));

        if (cache == null)
            throw new IllegalArgumentException("Cache is not configured: " + name);

        return cache;
    }

    /**
     * @return All configured public cache instances.
     */
    public Collection<IgniteCacheProxy<?, ?>> publicCaches() {
        Collection<IgniteCacheProxy<?, ?>> res = new ArrayList<>(jCacheProxies.size());

        for (Map.Entry<String, IgniteCacheProxy<?, ?>> entry : jCacheProxies.entrySet()) {
            if (entry.getValue().context().userCache())
                res.add(entry.getValue());
        }

        return res;
    }

    /**
     * @param <K> type of keys.
     * @param <V> type of values.
     * @return Default cache.
     */
    public <K, V> GridCacheAdapter<K, V> internalCache() {
        return internalCache(null);
    }

    /**
     * @param name Cache name.
     * @param <K> type of keys.
     * @param <V> type of values.
     * @return Cache instance for given name.
     */
    @SuppressWarnings("unchecked")
    public <K, V> GridCacheAdapter<K, V> internalCache(@Nullable String name) {
        if (log.isDebugEnabled())
            log.debug("Getting internal cache adapter: " + name);

        return (GridCacheAdapter<K, V>)caches.get(maskNull(name));
    }

    /**
     * Cancel all user operations.
     */
    public void cancelUserOperations() {
        sharedCtx.mvcc().cancelClientFutures();
    }

    /**
     * @return All internal cache instances.
     */
    public Collection<GridCacheAdapter<?, ?>> internalCaches() {
        return caches.values();
    }

    /**
     * @param name Cache name.
     * @return {@code True} if specified cache is system, {@code false} otherwise.
     */
    public boolean systemCache(@Nullable String name) {
        DynamicCacheDescriptor desc = registeredCaches.get(maskNull(name));

        return desc != null && !desc.cacheType().userCache();
    }

    /** {@inheritDoc} */
    @Override public void printMemoryStats() {
        X.println(">>> ");

        for (GridCacheAdapter c : caches.values()) {
            X.println(">>> Cache memory stats [grid=" + ctx.gridName() + ", cache=" + c.name() + ']');

            c.context().printMemoryStats();
        }
    }

    /**
     * Callback invoked by deployment manager for whenever a class loader
     * gets undeployed.
     *
     * @param ldr Class loader.
     */
    public void onUndeployed(ClassLoader ldr) {
        if (!ctx.isStopping()) {
            for (GridCacheAdapter<?, ?> cache : caches.values()) {
                // Do not notify system caches.
                if (cache.context().userCache())
                    cache.onUndeploy(ldr);
            }
        }
    }

    /**
     * @return Shared context.
     */
    public <K, V> GridCacheSharedContext<K, V> context() {
        return (GridCacheSharedContext<K, V>)sharedCtx;
    }

    /**
     * @return Transactions interface implementation.
     */
    public IgniteTransactionsEx transactions() {
        return transactions;
    }

    /**
     * Registers MBean for cache components.
     *
     * @param o Cache component.
     * @param cacheName Cache name.
     * @param near Near flag.
     * @throws IgniteCheckedException If registration failed.
     */
    @SuppressWarnings("unchecked")
    private void registerMbean(Object o, @Nullable String cacheName, boolean near)
        throws IgniteCheckedException {
        assert o != null;

        MBeanServer srvr = ctx.config().getMBeanServer();

        assert srvr != null;

        cacheName = U.maskName(cacheName);

        cacheName = near ? cacheName + "-near" : cacheName;

        for (Class<?> itf : o.getClass().getInterfaces()) {
            if (itf.getName().endsWith("MBean") || itf.getName().endsWith("MXBean")) {
                try {
                    U.registerCacheMBean(srvr, ctx.gridName(), cacheName, o.getClass().getName(), o,
                        (Class<Object>)itf);
                }
                catch (JMException e) {
                    throw new IgniteCheckedException("Failed to register MBean for component: " + o, e);
                }

                break;
            }
        }
    }

    /**
     * Unregisters MBean for cache components.
     *
     * @param o Cache component.
     * @param cacheName Cache name.
     * @param near Near flag.
     */
    private void unregisterMbean(Object o, @Nullable String cacheName, boolean near) {
        assert o != null;

        MBeanServer srvr = ctx.config().getMBeanServer();

        assert srvr != null;

        cacheName = U.maskName(cacheName);

        cacheName = near ? cacheName + "-near" : cacheName;

        for (Class<?> itf : o.getClass().getInterfaces()) {
            if (itf.getName().endsWith("MBean") || itf.getName().endsWith("MXBean")) {
                try {
                    srvr.unregisterMBean(U.makeCacheMBeanName(ctx.gridName(), cacheName, o.getClass().getName()));
                }
                catch (JMException e) {
                    U.error(log, "Failed to unregister MBean for component: " + o, e);
                }

                break;
            }
        }
    }

    /**
     * @param ccfg Cache configuration.
     * @param objs Extra components.
     * @return Components provided in cache configuration which can implement {@link LifecycleAware} interface.
     */
    private Iterable<Object> lifecycleAwares(CacheConfiguration ccfg, Object...objs) {
        Collection<Object> ret = new ArrayList<>(7 + objs.length);

        ret.add(ccfg.getAffinity());
        ret.add(ccfg.getAffinityMapper());
        ret.add(ccfg.getEvictionFilter());
        ret.add(ccfg.getEvictionPolicy());
        ret.add(ccfg.getInterceptor());

        NearCacheConfiguration nearCfg = ccfg.getNearConfiguration();

        if (nearCfg != null)
            ret.add(nearCfg.getNearEvictionPolicy());

        Collections.addAll(ret, objs);

        return ret;
    }

    /**
     * @throws IgniteException If transaction exist.
     */
    private void checkEmptyTransactions() throws IgniteException {
        if (transactions().tx() != null)
            throw new IgniteException("Cannot start/stop cache within transaction.");

        if (sharedCtx.mvcc().lastExplicitLockTopologyVersion(Thread.currentThread().getId()) != null)
            throw new IgniteException("Cannot start/stop cache within lock.");
    }

    /**
     * @param val Object to check.
     * @throws IgniteCheckedException If validation failed.
     */
    private void checkSerializable(CacheConfiguration val) throws IgniteCheckedException {
        if (val == null)
            return;

        if (val.getCacheStoreFactory() != null) {
            try {
                marshaller.unmarshal(marshaller.marshal(val.getCacheStoreFactory()),
                    val.getCacheStoreFactory().getClass().getClassLoader());
            }
            catch (IgniteCheckedException e) {
                throw new IgniteCheckedException("Failed to validate cache configuration. " +
                    "Cache store factory is not serializable. Cache name: " + U.maskName(val.getName()), e);
            }
        }

        try {
            marshaller.unmarshal(marshaller.marshal(val), val.getClass().getClassLoader());
        }
        catch (IgniteCheckedException e) {
            throw new IgniteCheckedException("Failed to validate cache configuration " +
                "(make sure all objects in cache configuration are serializable): " + U.maskName(val.getName()), e);
        }
    }

    /**
     * @param name Name to mask.
     * @return Masked name.
     */
    private static String maskNull(String name) {
        return name == null ? NULL_NAME : name;
    }

    /**
     * @param name Name to unmask.
     * @return Unmasked name.
     */
    @SuppressWarnings("StringEquality")
    private static String unmaskNull(String name) {
        // Intentional identity equality.
        return name == NULL_NAME ? null : name;
    }

    /**
     *
     */
    @SuppressWarnings("ExternalizableWithoutPublicNoArgConstructor")
    private class DynamicCacheStartFuture extends GridFutureAdapter<Object> {
        /** Start ID. */
        @GridToStringInclude
        private IgniteUuid deploymentId;

        /** Cache name. */
        private String cacheName;

        /** Change request. */
        @GridToStringInclude
        private DynamicCacheChangeRequest req;

        /**
         * @param cacheName Cache name.
         * @param deploymentId Deployment ID.
         * @param req Cache start request.
         */
        private DynamicCacheStartFuture(String cacheName, IgniteUuid deploymentId, DynamicCacheChangeRequest req) {
            this.deploymentId = deploymentId;
            this.cacheName = cacheName;
            this.req = req;
        }

        /**
         * @return Start ID.
         */
        public IgniteUuid deploymentId() {
            return deploymentId;
        }

        /**
         * @return Request.
         */
        public DynamicCacheChangeRequest request() {
            return req;
        }

        /** {@inheritDoc} */
        @Override public boolean onDone(@Nullable Object res, @Nullable Throwable err) {
            // Make sure to remove future before completion.
            pendingFuts.remove(maskNull(cacheName), this);
            startCtxs.remove(maskNull(cacheName));

            return super.onDone(res, err);
        }

        /** {@inheritDoc} */
        @Override public String toString() {
            return S.toString(DynamicCacheStartFuture.class, this);
        }
    }

    /**
     *
     */
    @SuppressWarnings("ExternalizableWithoutPublicNoArgConstructor")
    private class TemplateConfigurationFuture extends GridFutureAdapter<Object> {
        /** Start ID. */
        @GridToStringInclude
        private IgniteUuid deploymentId;

        /** Cache name. */
        private String cacheName;

        /**
         * @param cacheName Cache name.
         * @param deploymentId Deployment ID.
         */
        private TemplateConfigurationFuture(String cacheName, IgniteUuid deploymentId) {
            this.deploymentId = deploymentId;
            this.cacheName = cacheName;
        }

        /**
         * @return Start ID.
         */
        public IgniteUuid deploymentId() {
            return deploymentId;
        }

        /** {@inheritDoc} */
        @Override public boolean onDone(@Nullable Object res, @Nullable Throwable err) {
            // Make sure to remove future before completion.
            pendingTemplateFuts.remove(maskNull(cacheName), this);

            return super.onDone(res, err);
        }

        /** {@inheritDoc} */
        @Override public String toString() {
            return S.toString(TemplateConfigurationFuture.class, this);
        }
    }

    /**
     *
     */
    private static class LocalAffinityFunction implements AffinityFunction {
        /** */
        private static final long serialVersionUID = 0L;

        /** {@inheritDoc} */
        @Override public List<List<ClusterNode>> assignPartitions(AffinityFunctionContext affCtx) {
            ClusterNode locNode = null;

            for (ClusterNode n : affCtx.currentTopologySnapshot()) {
                if (n.isLocal()) {
                    locNode = n;

                    break;
                }
            }

            if (locNode == null)
                throw new IgniteException("Local node is not included into affinity nodes for 'LOCAL' cache");

            List<List<ClusterNode>> res = new ArrayList<>(partitions());

            for (int part = 0; part < partitions(); part++)
                res.add(Collections.singletonList(locNode));

            return Collections.unmodifiableList(res);
        }

        /** {@inheritDoc} */
        @Override public void reset() {
            // No-op.
        }

        /** {@inheritDoc} */
        @Override public int partitions() {
            return 1;
        }

        /** {@inheritDoc} */
        @Override public int partition(Object key) {
            return 0;
        }

        /** {@inheritDoc} */
        @Override public void removeNode(UUID nodeId) {
            // No-op.
        }
    }
}<|MERGE_RESOLUTION|>--- conflicted
+++ resolved
@@ -17,69 +17,6 @@
 
 package org.apache.ignite.internal.processors.cache;
 
-<<<<<<< HEAD
-import org.apache.ignite.*;
-import org.apache.ignite.cache.*;
-import org.apache.ignite.cache.affinity.*;
-import org.apache.ignite.cache.affinity.fair.*;
-import org.apache.ignite.cache.affinity.rendezvous.*;
-import org.apache.ignite.cache.store.*;
-import org.apache.ignite.cluster.*;
-import org.apache.ignite.configuration.*;
-import org.apache.ignite.events.*;
-import org.apache.ignite.internal.*;
-import org.apache.ignite.internal.managers.discovery.*;
-import org.apache.ignite.internal.processors.*;
-import org.apache.ignite.internal.processors.affinity.*;
-import org.apache.ignite.internal.processors.cache.datastructures.*;
-import org.apache.ignite.internal.processors.cache.distributed.dht.*;
-import org.apache.ignite.internal.processors.cache.distributed.dht.atomic.*;
-import org.apache.ignite.internal.processors.cache.distributed.dht.colocated.*;
-import org.apache.ignite.internal.processors.cache.distributed.near.*;
-import org.apache.ignite.internal.processors.cache.dr.*;
-import org.apache.ignite.internal.processors.cache.jta.*;
-import org.apache.ignite.internal.processors.cache.local.*;
-import org.apache.ignite.internal.processors.cache.local.atomic.*;
-import org.apache.ignite.internal.processors.cache.query.*;
-import org.apache.ignite.internal.processors.cache.query.continuous.*;
-import org.apache.ignite.internal.processors.cache.store.*;
-import org.apache.ignite.internal.processors.cache.transactions.*;
-import org.apache.ignite.internal.processors.cache.version.*;
-import org.apache.ignite.internal.processors.plugin.*;
-import org.apache.ignite.internal.processors.query.*;
-import org.apache.ignite.internal.util.*;
-import org.apache.ignite.internal.util.future.*;
-import org.apache.ignite.internal.util.tostring.*;
-import org.apache.ignite.internal.util.typedef.*;
-import org.apache.ignite.internal.util.typedef.internal.*;
-import org.apache.ignite.lang.*;
-import org.apache.ignite.lifecycle.*;
-import org.apache.ignite.marshaller.*;
-import org.apache.ignite.marshaller.jdk.*;
-import org.apache.ignite.marshaller.portable.*;
-import org.apache.ignite.spi.*;
-import org.jetbrains.annotations.*;
-import org.jsr166.*;
-
-import javax.cache.configuration.*;
-import javax.cache.integration.*;
-import javax.management.*;
-import java.io.*;
-import java.util.*;
-import java.util.concurrent.*;
-
-import static org.apache.ignite.IgniteSystemProperties.*;
-import static org.apache.ignite.cache.CacheAtomicityMode.*;
-import static org.apache.ignite.cache.CacheMode.*;
-import static org.apache.ignite.cache.CacheRebalanceMode.*;
-import static org.apache.ignite.cache.CacheWriteSynchronizationMode.*;
-import static org.apache.ignite.configuration.CacheConfiguration.*;
-import static org.apache.ignite.configuration.DeploymentMode.*;
-import static org.apache.ignite.internal.IgniteComponentType.*;
-import static org.apache.ignite.internal.IgniteNodeAttributes.*;
-import static org.apache.ignite.internal.processors.cache.GridCacheUtils.*;
-import static org.apache.ignite.transactions.TransactionIsolation.*;
-=======
 import java.io.Serializable;
 import java.util.ArrayList;
 import java.util.Collection;
@@ -204,7 +141,6 @@
 import static org.apache.ignite.internal.IgniteNodeAttributes.ATTR_TX_CONFIG;
 import static org.apache.ignite.internal.processors.cache.GridCacheUtils.isNearEnabled;
 import static org.apache.ignite.transactions.TransactionIsolation.SERIALIZABLE;
->>>>>>> 2b16b574
 
 /**
  * Cache processor.
@@ -407,7 +343,7 @@
 
         // Suppress warning if at least one ATOMIC cache found.
         perf.add("Enable ATOMIC mode if not using transactions (set 'atomicityMode' to ATOMIC)",
-            cfg.getAtomicityMode() == ATOMIC);
+                cfg.getAtomicityMode() == ATOMIC);
 
         // Suppress warning if at least one non-FULL_SYNC mode found.
         perf.add("Disable fully synchronous writes (set 'writeSynchronizationMode' to PRIMARY_SYNC or FULL_ASYNC)",
@@ -567,7 +503,7 @@
 
         if (cc.getAtomicityMode() == ATOMIC)
             assertParameter(cc.getTransactionManagerLookupClassName() == null,
-                "transaction manager can not be used with ATOMIC cache");
+                    "transaction manager can not be used with ATOMIC cache");
     }
 
     /**
@@ -1326,10 +1262,7 @@
     {
         assert cfg != null;
 
-<<<<<<< HEAD
-        // TODO: IGNITE-884 - Prepare all factories.
-        prepare(cfg, cfg.getCacheStoreFactory(), false);
-=======
+        // TODO: IGNITE-884 - Where to do prepare?
         if (cfg.getCacheStoreFactory() instanceof GridCacheLoaderWriterStoreFactory) {
             GridCacheLoaderWriterStoreFactory factory = (GridCacheLoaderWriterStoreFactory)cfg.getCacheStoreFactory();
 
@@ -1339,7 +1272,6 @@
         else
             prepare(cfg, cfg.getCacheStoreFactory(), false);
 
->>>>>>> 2b16b574
 
         CacheStartContext startCtx = startCtxs.remove(maskNull(cfg.getName()));
 
