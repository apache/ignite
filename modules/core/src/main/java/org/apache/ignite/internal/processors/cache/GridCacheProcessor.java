--- conflicted
+++ resolved
@@ -1343,12 +1343,8 @@
                 ", mode=" + cfg.getCacheMode() +
                 ", atomicity=" + cfg.getAtomicityMode() +
                 ", backups=" + cfg.getBackups() +
-<<<<<<< HEAD
-                ", mvcc=" + cacheCtx.mvccEnabled() + ']');
-=======
                 ", mvcc=" + cacheCtx.mvccEnabled() +']' +
                 ", encryptionEnabled=" + cfg.isEncryptionEnabled() +']');
->>>>>>> 81533dda
         }
     }
 
@@ -4129,8 +4125,10 @@
      * @throws IgniteCheckedException If failed.
      */
     @SuppressWarnings("unchecked")
-    public <K, V> IgniteInternalCache<K, V> getOrStartCache(String name,
-        CacheConfiguration ccfg) throws IgniteCheckedException {
+    public <K, V> IgniteInternalCache<K, V> getOrStartCache(
+        String name,
+        CacheConfiguration ccfg
+    ) throws IgniteCheckedException {
         assert name != null;
 
         if (log.isDebugEnabled())
