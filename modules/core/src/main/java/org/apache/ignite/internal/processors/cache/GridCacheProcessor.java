/*
 * Licensed to the Apache Software Foundation (ASF) under one or more
 * contributor license agreements.  See the NOTICE file distributed with
 * this work for additional information regarding copyright ownership.
 * The ASF licenses this file to You under the Apache License, Version 2.0
 * (the "License"); you may not use this file except in compliance with
 * the License.  You may obtain a copy of the License at
 *
 *      http://www.apache.org/licenses/LICENSE-2.0
 *
 * Unless required by applicable law or agreed to in writing, software
 * distributed under the License is distributed on an "AS IS" BASIS,
 * WITHOUT WARRANTIES OR CONDITIONS OF ANY KIND, either express or implied.
 * See the License for the specific language governing permissions and
 * limitations under the License.
 */

package org.apache.ignite.internal.processors.cache;

<<<<<<< HEAD
import javax.cache.configuration.FactoryBuilder;
import javax.cache.expiry.EternalExpiryPolicy;
import javax.cache.expiry.ExpiryPolicy;
=======
>>>>>>> ff29b679
import javax.management.MBeanServer;
import java.util.ArrayList;
import java.util.Collection;
import java.util.Collections;
import java.util.Comparator;
import java.util.Deque;
import java.util.HashMap;
import java.util.HashSet;
import java.util.IdentityHashMap;
import java.util.Iterator;
import java.util.LinkedList;
import java.util.List;
import java.util.ListIterator;
import java.util.Map;
import java.util.Set;
import java.util.UUID;
import java.util.concurrent.ConcurrentHashMap;
import java.util.concurrent.ConcurrentMap;
import java.util.concurrent.CountDownLatch;
import java.util.concurrent.TimeUnit;
import java.util.stream.Collectors;
import org.apache.ignite.IgniteCheckedException;
import org.apache.ignite.IgniteException;
import org.apache.ignite.IgniteSystemProperties;
import org.apache.ignite.cache.CacheExistsException;
import org.apache.ignite.cache.CacheMode;
import org.apache.ignite.cache.CacheRebalanceMode;
import org.apache.ignite.cache.QueryEntity;
import org.apache.ignite.cache.affinity.AffinityFunction;
import org.apache.ignite.cache.affinity.AffinityFunctionContext;
import org.apache.ignite.cache.affinity.rendezvous.RendezvousAffinityFunction;
import org.apache.ignite.cache.store.CacheStore;
import org.apache.ignite.cache.store.CacheStoreSessionListener;
import org.apache.ignite.cluster.ClusterNode;
import org.apache.ignite.configuration.CacheConfiguration;
import org.apache.ignite.configuration.DataStorageConfiguration;
import org.apache.ignite.configuration.DeploymentMode;
import org.apache.ignite.configuration.FileSystemConfiguration;
import org.apache.ignite.configuration.IgniteConfiguration;
import org.apache.ignite.configuration.MemoryConfiguration;
import org.apache.ignite.configuration.NearCacheConfiguration;
import org.apache.ignite.configuration.TransactionConfiguration;
import org.apache.ignite.events.EventType;
import org.apache.ignite.internal.GridKernalContext;
import org.apache.ignite.internal.IgniteClientDisconnectedCheckedException;
import org.apache.ignite.internal.IgniteComponentType;
import org.apache.ignite.internal.IgniteInternalFuture;
import org.apache.ignite.internal.IgniteInterruptedCheckedException;
import org.apache.ignite.internal.IgniteNodeAttributes;
import org.apache.ignite.internal.IgniteTransactionsEx;
import org.apache.ignite.internal.binary.BinaryContext;
import org.apache.ignite.internal.binary.BinaryMarshaller;
import org.apache.ignite.internal.binary.GridBinaryMarshaller;
import org.apache.ignite.internal.managers.discovery.DiscoveryCustomMessage;
import org.apache.ignite.internal.pagemem.store.IgnitePageStoreManager;
import org.apache.ignite.internal.pagemem.wal.IgniteWriteAheadLogManager;
import org.apache.ignite.internal.processors.GridProcessorAdapter;
import org.apache.ignite.internal.processors.affinity.AffinityTopologyVersion;
import org.apache.ignite.internal.processors.affinity.GridAffinityAssignmentCache;
import org.apache.ignite.internal.processors.cache.CacheJoinNodeDiscoveryData.CacheInfo;
import org.apache.ignite.internal.processors.cache.binary.CacheObjectBinaryProcessorImpl;
import org.apache.ignite.internal.processors.cache.datastructures.CacheDataStructuresManager;
import org.apache.ignite.internal.processors.cache.distributed.dht.GridDhtCache;
import org.apache.ignite.internal.processors.cache.distributed.dht.GridDhtCacheAdapter;
import org.apache.ignite.internal.processors.cache.distributed.dht.atomic.GridDhtAtomicCache;
import org.apache.ignite.internal.processors.cache.distributed.dht.colocated.GridDhtColocatedCache;
import org.apache.ignite.internal.processors.cache.distributed.dht.preloader.StopCachesOnClientReconnectExchangeTask;
import org.apache.ignite.internal.processors.cache.distributed.dht.topology.GridDhtLocalPartition;
import org.apache.ignite.internal.processors.cache.distributed.dht.topology.GridDhtPartitionTopology;
import org.apache.ignite.internal.processors.cache.distributed.dht.topology.PartitionsEvictManager;
import org.apache.ignite.internal.processors.cache.distributed.near.GridNearAtomicCache;
import org.apache.ignite.internal.processors.cache.distributed.near.GridNearTransactionalCache;
import org.apache.ignite.internal.processors.cache.dr.GridCacheDrManager;
import org.apache.ignite.internal.processors.cache.jta.CacheJtaManagerAdapter;
import org.apache.ignite.internal.processors.cache.local.GridLocalCache;
import org.apache.ignite.internal.processors.cache.local.atomic.GridLocalAtomicCache;
import org.apache.ignite.internal.processors.cache.mvcc.MvccCachingManager;
import org.apache.ignite.internal.processors.cache.persistence.DataRegion;
import org.apache.ignite.internal.processors.cache.persistence.DbCheckpointListener;
import org.apache.ignite.internal.processors.cache.persistence.GridCacheDatabaseSharedManager;
import org.apache.ignite.internal.processors.cache.persistence.IgniteCacheDatabaseSharedManager;
import org.apache.ignite.internal.processors.cache.persistence.file.FilePageStoreManager;
import org.apache.ignite.internal.processors.cache.persistence.freelist.FreeList;
import org.apache.ignite.internal.processors.cache.persistence.metastorage.MetastorageLifecycleListener;
import org.apache.ignite.internal.processors.cache.persistence.metastorage.ReadOnlyMetastorage;
import org.apache.ignite.internal.processors.cache.persistence.metastorage.ReadWriteMetastorage;
import org.apache.ignite.internal.processors.cache.persistence.snapshot.IgniteCacheSnapshotManager;
import org.apache.ignite.internal.processors.cache.persistence.snapshot.SnapshotDiscoveryMessage;
import org.apache.ignite.internal.processors.cache.persistence.tree.reuse.ReuseList;
import org.apache.ignite.internal.processors.cache.persistence.wal.FileWriteAheadLogManager;
import org.apache.ignite.internal.processors.cache.query.GridCacheDistributedQueryManager;
import org.apache.ignite.internal.processors.cache.query.GridCacheLocalQueryManager;
import org.apache.ignite.internal.processors.cache.query.GridCacheQueryManager;
import org.apache.ignite.internal.processors.cache.query.continuous.CacheContinuousQueryManager;
import org.apache.ignite.internal.processors.cache.store.CacheStoreManager;
import org.apache.ignite.internal.processors.cache.transactions.IgniteTransactionsImpl;
import org.apache.ignite.internal.processors.cache.transactions.IgniteTxManager;
import org.apache.ignite.internal.processors.cache.version.GridCacheVersionManager;
import org.apache.ignite.internal.processors.cacheobject.IgniteCacheObjectProcessor;
import org.apache.ignite.internal.processors.cluster.ChangeGlobalStateFinishMessage;
import org.apache.ignite.internal.processors.cluster.ChangeGlobalStateMessage;
import org.apache.ignite.internal.processors.cluster.DiscoveryDataClusterState;
import org.apache.ignite.internal.processors.datastructures.DataStructuresProcessor;
import org.apache.ignite.internal.processors.plugin.CachePluginManager;
import org.apache.ignite.internal.processors.query.QuerySchema;
import org.apache.ignite.internal.processors.query.QuerySchemaPatch;
import org.apache.ignite.internal.processors.query.QueryUtils;
import org.apache.ignite.internal.processors.query.schema.SchemaExchangeWorkerTask;
import org.apache.ignite.internal.processors.query.schema.SchemaNodeLeaveExchangeWorkerTask;
import org.apache.ignite.internal.processors.query.schema.message.SchemaAbstractDiscoveryMessage;
import org.apache.ignite.internal.processors.query.schema.message.SchemaProposeDiscoveryMessage;
import org.apache.ignite.internal.processors.security.SecurityContext;
import org.apache.ignite.internal.processors.timeout.GridTimeoutObject;
import org.apache.ignite.internal.suggestions.GridPerformanceSuggestions;
import org.apache.ignite.internal.util.F0;
import org.apache.ignite.internal.util.InitializationProtector;
import org.apache.ignite.internal.util.future.GridCompoundFuture;
import org.apache.ignite.internal.util.future.GridFinishedFuture;
import org.apache.ignite.internal.util.future.GridFutureAdapter;
import org.apache.ignite.internal.util.lang.GridPlainClosure;
import org.apache.ignite.internal.util.lang.IgniteOutClosureX;
import org.apache.ignite.internal.util.lang.IgniteThrowableConsumer;
import org.apache.ignite.internal.util.tostring.GridToStringInclude;
import org.apache.ignite.internal.util.typedef.CIX1;
import org.apache.ignite.internal.util.typedef.F;
import org.apache.ignite.internal.util.typedef.X;
import org.apache.ignite.internal.util.typedef.internal.A;
import org.apache.ignite.internal.util.typedef.internal.CU;
import org.apache.ignite.internal.util.typedef.internal.S;
import org.apache.ignite.internal.util.typedef.internal.U;
import org.apache.ignite.lang.IgniteBiTuple;
import org.apache.ignite.lang.IgniteClosure;
import org.apache.ignite.lang.IgniteFuture;
import org.apache.ignite.lang.IgniteInClosure;
import org.apache.ignite.lang.IgnitePredicate;
import org.apache.ignite.lang.IgniteUuid;
import org.apache.ignite.lifecycle.LifecycleAware;
import org.apache.ignite.marshaller.Marshaller;
import org.apache.ignite.marshaller.MarshallerUtils;
import org.apache.ignite.marshaller.jdk.JdkMarshaller;
import org.apache.ignite.mxbean.CacheGroupMetricsMXBean;
import org.apache.ignite.mxbean.IgniteMBeanAware;
import org.apache.ignite.plugin.security.SecurityException;
import org.apache.ignite.plugin.security.SecurityPermission;
import org.apache.ignite.spi.IgniteNodeValidationResult;
import org.apache.ignite.spi.discovery.DiscoveryDataBag;
import org.apache.ignite.spi.discovery.DiscoveryDataBag.GridDiscoveryData;
import org.apache.ignite.spi.discovery.DiscoveryDataBag.JoiningNodeDiscoveryData;
import org.apache.ignite.spi.encryption.EncryptionSpi;
import org.jetbrains.annotations.NotNull;
import org.jetbrains.annotations.Nullable;

import static org.apache.ignite.IgniteSystemProperties.IGNITE_CACHE_REMOVED_ENTRIES_TTL;
import static org.apache.ignite.IgniteSystemProperties.IGNITE_SKIP_CONFIGURATION_CONSISTENCY_CHECK;
import static org.apache.ignite.IgniteSystemProperties.getBoolean;
import static org.apache.ignite.cache.CacheAtomicityMode.ATOMIC;
import static org.apache.ignite.cache.CacheAtomicityMode.TRANSACTIONAL_SNAPSHOT;
import static org.apache.ignite.cache.CacheMode.LOCAL;
import static org.apache.ignite.cache.CacheMode.PARTITIONED;
import static org.apache.ignite.cache.CacheMode.REPLICATED;
import static org.apache.ignite.cache.CacheRebalanceMode.SYNC;
import static org.apache.ignite.cache.CacheWriteSynchronizationMode.FULL_ASYNC;
import static org.apache.ignite.cache.CacheWriteSynchronizationMode.FULL_SYNC;
import static org.apache.ignite.configuration.DeploymentMode.CONTINUOUS;
import static org.apache.ignite.configuration.DeploymentMode.ISOLATED;
import static org.apache.ignite.configuration.DeploymentMode.PRIVATE;
import static org.apache.ignite.configuration.DeploymentMode.SHARED;
import static org.apache.ignite.internal.GridComponent.DiscoveryDataExchangeType.CACHE_PROC;
import static org.apache.ignite.internal.IgniteComponentType.JTA;
import static org.apache.ignite.internal.IgniteNodeAttributes.ATTR_CONSISTENCY_CHECK_SKIPPED;
import static org.apache.ignite.internal.IgniteNodeAttributes.ATTR_TX_CONFIG;
import static org.apache.ignite.internal.processors.cache.GridCacheUtils.isNearEnabled;
import static org.apache.ignite.internal.processors.cache.GridCacheUtils.isPersistentCache;
import static org.apache.ignite.internal.util.IgniteUtils.doInParallel;

/**
 * Cache processor.
 */
@SuppressWarnings({"unchecked", "TypeMayBeWeakened", "deprecation"})
public class GridCacheProcessor extends GridProcessorAdapter implements MetastorageLifecycleListener {
    /** Template of message of conflicts during configuration merge*/
    private static final String MERGE_OF_CONFIG_CONFLICTS_MESSAGE =
        "Conflicts during configuration merge for cache '%s' : \n%s";

    /** Template of message of node join was fail because it requires to merge of config */
    private static final String MERGE_OF_CONFIG_REQUIRED_MESSAGE = "Failed to join node to the active cluster " +
        "(the config of the cache '%s' has to be merged which is impossible on active grid). " +
        "Deactivate grid and retry node join or clean the joining node.";
    /** */
    private final boolean startClientCaches =
        IgniteSystemProperties.getBoolean(IgniteSystemProperties.IGNITE_START_CACHES_ON_JOIN, false);

<<<<<<< HEAD
=======
    private final boolean walFsyncWithDedicatedWorker =
        IgniteSystemProperties.getBoolean(IgniteSystemProperties.IGNITE_WAL_FSYNC_WITH_DEDICATED_WORKER, false);

    /** Enables start caches in parallel. */
    private final boolean IGNITE_ALLOW_START_CACHES_IN_PARALLEL =
        IgniteSystemProperties.getBoolean(IgniteSystemProperties.IGNITE_ALLOW_START_CACHES_IN_PARALLEL, true);

>>>>>>> ff29b679
    /** Shared cache context. */
    private GridCacheSharedContext<?, ?> sharedCtx;

    /** */
    private final ConcurrentMap<Integer, CacheGroupContext> cacheGrps = new ConcurrentHashMap<>();

    /** */
    private final Map<String, GridCacheAdapter<?, ?>> caches;

    /** Caches stopped from onKernalStop callback. */
    private final Map<String, GridCacheAdapter> stoppedCaches = new ConcurrentHashMap<>();

    /** Map of proxies. */
    private final ConcurrentHashMap<String, IgniteCacheProxyImpl<?, ?>> jCacheProxies;

    /** Caches stop sequence. */
    private final Deque<String> stopSeq;

    /** Transaction interface implementation. */
    private IgniteTransactionsImpl transactions;

    /** Pending cache starts. */
    private ConcurrentMap<UUID, IgniteInternalFuture> pendingFuts = new ConcurrentHashMap<>();

    /** Template configuration add futures. */
    private ConcurrentMap<String, IgniteInternalFuture> pendingTemplateFuts = new ConcurrentHashMap<>();

    /** Enable/disable cache statistics futures. */
    private ConcurrentMap<UUID, EnableStatisticsFuture> manageStatisticsFuts = new ConcurrentHashMap<>();

    /** The futures for changing transaction timeout on partition map exchange. */
    private ConcurrentMap<UUID, TxTimeoutOnPartitionMapExchangeChangeFuture> txTimeoutOnPartitionMapExchangeFuts =
        new ConcurrentHashMap<>();

    /** */
    private ClusterCachesInfo cachesInfo;

    /** */
    private IdentityHashMap<CacheStore, ThreadLocal> sesHolders = new IdentityHashMap<>();

    /** Must use JDK marsh since it is used by discovery to fire custom events. */
    private final Marshaller marsh;

    /** Count down latch for caches. */
    private final CountDownLatch cacheStartedLatch = new CountDownLatch(1);

    /** Internal cache names. */
    private final Set<String> internalCaches;

    /** MBean group for cache group metrics */
    private final String CACHE_GRP_METRICS_MBEAN_GRP = "Cache groups";

    /** Protector of initialization of specific value. */
    private final InitializationProtector initializationProtector = new InitializationProtector();

    /**
     * @param ctx Kernal context.
     */
    public GridCacheProcessor(GridKernalContext ctx) {
        super(ctx);

        caches = new ConcurrentHashMap<>();
        jCacheProxies = new ConcurrentHashMap<>();
        stopSeq = new LinkedList<>();
        internalCaches = new HashSet<>();

        marsh = MarshallerUtils.jdkMarshaller(ctx.igniteInstanceName());
    }

    /**
     * @param cfg Initializes cache configuration with proper defaults.
     * @param cacheObjCtx Cache object context.
     * @throws IgniteCheckedException If configuration is not valid.
     */
    private void initialize(CacheConfiguration cfg, CacheObjectContext cacheObjCtx)
        throws IgniteCheckedException {
        CU.initializeConfigDefaults(log, cfg, cacheObjCtx);

        ctx.coordinators().preProcessCacheConfiguration(cfg);
        ctx.igfsHelper().preProcessCacheConfiguration(cfg);
    }

    /**
     * @param cfg Configuration to check for possible performance issues.
     * @param hasStore {@code True} if store is configured.
     */
    private void suggestOptimizations(CacheConfiguration cfg, boolean hasStore) {
        GridPerformanceSuggestions perf = ctx.performance();

        String msg = "Disable eviction policy (remove from configuration)";

        if (cfg.getEvictionPolicyFactory() != null || cfg.getEvictionPolicy() != null)
            perf.add(msg, false);
        else
            perf.add(msg, true);

        if (cfg.getCacheMode() == PARTITIONED) {
            perf.add("Disable near cache (set 'nearConfiguration' to null)", cfg.getNearConfiguration() == null);

            if (cfg.getAffinity() != null)
                perf.add("Decrease number of backups (set 'backups' to 0)", cfg.getBackups() == 0);
        }

        // Suppress warning if at least one ATOMIC cache found.
        perf.add("Enable ATOMIC mode if not using transactions (set 'atomicityMode' to ATOMIC)",
            cfg.getAtomicityMode() == ATOMIC);

        // Suppress warning if at least one non-FULL_SYNC mode found.
        perf.add("Disable fully synchronous writes (set 'writeSynchronizationMode' to PRIMARY_SYNC or FULL_ASYNC)",
            cfg.getWriteSynchronizationMode() != FULL_SYNC);

        if (hasStore && cfg.isWriteThrough())
            perf.add("Enable write-behind to persistent store (set 'writeBehindEnabled' to true)",
                cfg.isWriteBehindEnabled());
    }

    /**
     * Start cache rebalance.
     */
    public void enableRebalance() {
        for (IgniteCacheProxy c : publicCaches())
            c.rebalance();
    }

    /**
     * Create exchange worker task for custom discovery message.
     *
     * @param msg Custom discovery message.
     * @return Task or {@code null} if message doesn't require any special processing.
     */
    public CachePartitionExchangeWorkerTask exchangeTaskForCustomDiscoveryMessage(DiscoveryCustomMessage msg) {
        if (msg instanceof SchemaAbstractDiscoveryMessage) {
            SchemaAbstractDiscoveryMessage msg0 = (SchemaAbstractDiscoveryMessage)msg;

            if (msg0.exchange())
                return new SchemaExchangeWorkerTask(msg0);
        }
        else if (msg instanceof ClientCacheChangeDummyDiscoveryMessage) {
            ClientCacheChangeDummyDiscoveryMessage msg0 = (ClientCacheChangeDummyDiscoveryMessage)msg;

            return msg0;
        }
        else if (msg instanceof CacheStatisticsModeChangeMessage) {
            CacheStatisticsModeChangeMessage msg0 = (CacheStatisticsModeChangeMessage)msg;

            if (msg0.initial())
                return new CacheStatisticsModeChangeTask(msg0);
        }

        return null;
    }

    /**
     * Process custom exchange task.
     *
     * @param task Task.
     */
    void processCustomExchangeTask(CachePartitionExchangeWorkerTask task) {
        if (task instanceof SchemaExchangeWorkerTask) {
            SchemaAbstractDiscoveryMessage msg = ((SchemaExchangeWorkerTask)task).message();

            if (msg instanceof SchemaProposeDiscoveryMessage) {
                SchemaProposeDiscoveryMessage msg0 = (SchemaProposeDiscoveryMessage)msg;

                ctx.query().onSchemaPropose(msg0);
            }
            else
                U.warn(log, "Unsupported schema discovery message: " + msg);
        }
        else if (task instanceof SchemaNodeLeaveExchangeWorkerTask) {
            SchemaNodeLeaveExchangeWorkerTask task0 = (SchemaNodeLeaveExchangeWorkerTask)task;

            ctx.query().onNodeLeave(task0.node());
        }
        else if (task instanceof ClientCacheChangeDummyDiscoveryMessage) {
            ClientCacheChangeDummyDiscoveryMessage task0 = (ClientCacheChangeDummyDiscoveryMessage)task;

            sharedCtx.affinity().processClientCachesChanges(task0);
        }
        else if (task instanceof ClientCacheUpdateTimeout) {
            ClientCacheUpdateTimeout task0 = (ClientCacheUpdateTimeout)task;

            sharedCtx.affinity().sendClientCacheChangesMessage(task0);
        }
        else if (task instanceof CacheStatisticsModeChangeTask) {
            CacheStatisticsModeChangeTask task0 = (CacheStatisticsModeChangeTask)task;

            processStatisticsModeChange(task0.message());
        }
        else if (task instanceof TxTimeoutOnPartitionMapExchangeChangeTask) {
            TxTimeoutOnPartitionMapExchangeChangeTask task0 = (TxTimeoutOnPartitionMapExchangeChangeTask)task;

            processTxTimeoutOnPartitionMapExchangeChange(task0.message());
        }
        else if (task instanceof StopCachesOnClientReconnectExchangeTask) {
            StopCachesOnClientReconnectExchangeTask task0 = (StopCachesOnClientReconnectExchangeTask)task;

            stopCachesOnClientReconnect(task0.stoppedCaches());

            task0.onDone();
        }
        else if (task instanceof WalStateNodeLeaveExchangeTask) {
            WalStateNodeLeaveExchangeTask task0 = (WalStateNodeLeaveExchangeTask)task;

            sharedCtx.walState().onNodeLeft(task0.node().id());
        }
        else
            U.warn(log, "Unsupported custom exchange task: " + task);
    }

    /**
     * @param c Ignite Configuration.
     * @param cc Cache Configuration.
     * @return {@code true} if cache is starting on client node and this node is affinity node for the cache.
     */
    private boolean storesLocallyOnClient(IgniteConfiguration c, CacheConfiguration cc) {
        if (c.isClientMode() && c.getDataStorageConfiguration() == null) {
            if (cc.getCacheMode() == LOCAL)
                return true;

            return ctx.discovery().cacheAffinityNode(ctx.discovery().localNode(), cc.getName());

        }
        else
            return false;
    }

    /**
     * @param c Ignite configuration.
     * @param cc Configuration to validate.
     * @param cacheType Cache type.
     * @param cfgStore Cache store.
     * @throws IgniteCheckedException If failed.
     */
    private void validate(IgniteConfiguration c,
        CacheConfiguration cc,
        CacheType cacheType,
        @Nullable CacheStore cfgStore) throws IgniteCheckedException {
        assertParameter(cc.getName() != null && !cc.getName().isEmpty(), "name is null or empty");

        if (cc.getCacheMode() == REPLICATED) {
            if (cc.getNearConfiguration() != null &&
                ctx.discovery().cacheAffinityNode(ctx.discovery().localNode(), cc.getName())) {
                U.warn(log, "Near cache cannot be used with REPLICATED cache, " +
                    "will be ignored [cacheName=" + U.maskName(cc.getName()) + ']');

                cc.setNearConfiguration(null);
            }
        }

        if (storesLocallyOnClient(c, cc))
            throw new IgniteCheckedException("DataRegion for client caches must be explicitly configured " +
                "on client node startup. Use DataStorageConfiguration to configure DataRegion.");

        if (cc.getCacheMode() == LOCAL && !cc.getAffinity().getClass().equals(LocalAffinityFunction.class))
            U.warn(log, "AffinityFunction configuration parameter will be ignored for local cache [cacheName=" +
                U.maskName(cc.getName()) + ']');

        if (cc.getAffinity().partitions() > CacheConfiguration.MAX_PARTITIONS_COUNT)
            throw new IgniteCheckedException("Cannot have more than " + CacheConfiguration.MAX_PARTITIONS_COUNT +
                " partitions [cacheName=" + cc.getName() + ", partitions=" + cc.getAffinity().partitions() + ']');

        if (cc.getRebalanceMode() != CacheRebalanceMode.NONE)
            assertParameter(cc.getRebalanceBatchSize() > 0, "rebalanceBatchSize > 0");

        if (cc.getCacheMode() == PARTITIONED || cc.getCacheMode() == REPLICATED) {
            if (cc.getAtomicityMode() == ATOMIC && cc.getWriteSynchronizationMode() == FULL_ASYNC)
                U.warn(log, "Cache write synchronization mode is set to FULL_ASYNC. All single-key 'put' and " +
                    "'remove' operations will return 'null', all 'putx' and 'removex' operations will return" +
                    " 'true' [cacheName=" + U.maskName(cc.getName()) + ']');
        }

        DeploymentMode depMode = c.getDeploymentMode();

        if (c.isPeerClassLoadingEnabled() && (depMode == PRIVATE || depMode == ISOLATED) &&
            !CU.isSystemCache(cc.getName()) && !(c.getMarshaller() instanceof BinaryMarshaller))
            throw new IgniteCheckedException("Cache can be started in PRIVATE or ISOLATED deployment mode only when" +
                " BinaryMarshaller is used [depMode=" + ctx.config().getDeploymentMode() + ", marshaller=" +
                c.getMarshaller().getClass().getName() + ']');

        if (cc.getAffinity().partitions() > CacheConfiguration.MAX_PARTITIONS_COUNT)
            throw new IgniteCheckedException("Affinity function must return at most " +
                CacheConfiguration.MAX_PARTITIONS_COUNT + " partitions [actual=" + cc.getAffinity().partitions() +
                ", affFunction=" + cc.getAffinity() + ", cacheName=" + cc.getName() + ']');

        if (cc.getAtomicityMode() == TRANSACTIONAL_SNAPSHOT) {
            assertParameter(cc.getCacheMode() != LOCAL,
                "LOCAL cache mode cannot be used with TRANSACTIONAL_SNAPSHOT atomicity mode");

            assertParameter(cc.getNearConfiguration() == null,
                "near cache cannot be used with TRANSACTIONAL_SNAPSHOT atomicity mode");

            assertParameter(!cc.isReadThrough(),
                "readThrough cannot be used with TRANSACTIONAL_SNAPSHOT atomicity mode");

            assertParameter(!cc.isWriteThrough(),
                "writeThrough cannot be used with TRANSACTIONAL_SNAPSHOT atomicity mode");

            assertParameter(!cc.isWriteBehindEnabled(),
                "writeBehindEnabled cannot be used with TRANSACTIONAL_SNAPSHOT atomicity mode");

            ExpiryPolicy expPlc = null;

            if (cc.getExpiryPolicyFactory() instanceof FactoryBuilder.SingletonFactory)
                expPlc = (ExpiryPolicy)cc.getExpiryPolicyFactory().create();

            if (!(expPlc instanceof EternalExpiryPolicy)) {
                assertParameter(cc.getExpiryPolicyFactory() == null,
                    "expiry policy cannot be used with TRANSACTIONAL_SNAPSHOT atomicity mode");
            }

            assertParameter(cc.getInterceptor() == null,
                "interceptor cannot be used with TRANSACTIONAL_SNAPSHOT atomicity mode");
        }

        if (cc.isWriteBehindEnabled()) {
            if (cfgStore == null)
                throw new IgniteCheckedException("Cannot enable write-behind (writer or store is not provided) " +
                    "for cache: " + U.maskName(cc.getName()));

            assertParameter(cc.getWriteBehindBatchSize() > 0, "writeBehindBatchSize > 0");
            assertParameter(cc.getWriteBehindFlushSize() >= 0, "writeBehindFlushSize >= 0");
            assertParameter(cc.getWriteBehindFlushFrequency() >= 0, "writeBehindFlushFrequency >= 0");
            assertParameter(cc.getWriteBehindFlushThreadCount() > 0, "writeBehindFlushThreadCount > 0");

            if (cc.getWriteBehindFlushSize() == 0 && cc.getWriteBehindFlushFrequency() == 0)
                throw new IgniteCheckedException("Cannot set both 'writeBehindFlushFrequency' and " +
                    "'writeBehindFlushSize' parameters to 0 for cache: " + U.maskName(cc.getName()));
        }

        if (cc.isReadThrough() && cfgStore == null)
            throw new IgniteCheckedException("Cannot enable read-through (loader or store is not provided) " +
                "for cache: " + U.maskName(cc.getName()));

        if (cc.isWriteThrough() && cfgStore == null)
            throw new IgniteCheckedException("Cannot enable write-through (writer or store is not provided) " +
                "for cache: " + U.maskName(cc.getName()));

        long delay = cc.getRebalanceDelay();

        if (delay != 0) {
            if (cc.getCacheMode() != PARTITIONED)
                U.warn(log, "Rebalance delay is supported only for partitioned caches (will ignore): " + (cc.getName()));
            else if (cc.getRebalanceMode() == SYNC) {
                if (delay < 0) {
                    U.warn(log, "Ignoring SYNC rebalance mode with manual rebalance start (node will not wait for " +
                        "rebalancing to be finished): " + U.maskName(cc.getName()));
                }
                else {
                    U.warn(log, "Using SYNC rebalance mode with rebalance delay (node will wait until rebalancing is " +
                        "initiated for " + delay + "ms) for cache: " + U.maskName(cc.getName()));
                }
            }
        }

        ctx.igfsHelper().validateCacheConfiguration(cc);
        ctx.coordinators().validateCacheConfiguration(cc);

        if (cc.getAtomicityMode() == ATOMIC)
            assertParameter(cc.getTransactionManagerLookupClassName() == null,
                "transaction manager can not be used with ATOMIC cache");

        if ((cc.getEvictionPolicyFactory() != null || cc.getEvictionPolicy() != null) && !cc.isOnheapCacheEnabled())
            throw new IgniteCheckedException("Onheap cache must be enabled if eviction policy is configured [cacheName="
                + U.maskName(cc.getName()) + "]");

        if (cacheType != CacheType.DATA_STRUCTURES && DataStructuresProcessor.isDataStructureCache(cc.getName()))
            throw new IgniteCheckedException("Using cache names reserved for datastructures is not allowed for " +
                "other cache types [cacheName=" + cc.getName() + ", cacheType=" + cacheType + "]");

        if (cacheType != CacheType.DATA_STRUCTURES && DataStructuresProcessor.isReservedGroup(cc.getGroupName()))
            throw new IgniteCheckedException("Using cache group names reserved for datastructures is not allowed for " +
                "other cache types [cacheName=" + cc.getName() + ", groupName=" + cc.getGroupName() +
                ", cacheType=" + cacheType + "]");

        // Make sure we do not use sql schema for system views.
        if (ctx.query().moduleEnabled()) {
            String schema = QueryUtils.normalizeSchemaName(cc.getName(), cc.getSqlSchema());

            if (F.eq(schema, QueryUtils.SCHEMA_SYS)) {
                if (cc.getSqlSchema() == null) {
                    // Conflict on cache name.
                    throw new IgniteCheckedException("SQL schema name derived from cache name is reserved (" +
                        "please set explicit SQL schema name through CacheConfiguration.setSqlSchema() or choose " +
                        "another cache name) [cacheName=" + cc.getName() + ", schemaName=" + cc.getSqlSchema() + "]");
                }
                else {
                    // Conflict on schema name.
                    throw new IgniteCheckedException("SQL schema name is reserved (please choose another one) [" +
                        "cacheName=" + cc.getName() + ", schemaName=" + cc.getSqlSchema() + ']');
                }
            }
        }

        if (cc.isEncryptionEnabled() && !ctx.clientNode()) {
            if (!CU.isPersistentCache(cc, c.getDataStorageConfiguration())) {
                throw new IgniteCheckedException("Using encryption is not allowed" +
                    " for not persistent cache  [cacheName=" + cc.getName() + ", groupName=" + cc.getGroupName() +
                    ", cacheType=" + cacheType + "]");
            }

            EncryptionSpi encSpi = c.getEncryptionSpi();

            if (encSpi == null) {
                throw new IgniteCheckedException("EncryptionSpi should be configured to use encrypted cache " +
                    "[cacheName=" + cc.getName() + ", groupName=" + cc.getGroupName() +
                    ", cacheType=" + cacheType + "]");
            }
        }
    }

    /**
     * @param ctx Context.
     * @return DHT managers.
     */
    private List<GridCacheManager> dhtManagers(GridCacheContext ctx) {
        return F.asList(ctx.store(), ctx.events(), ctx.evicts(), ctx.queries(), ctx.continuousQueries(),
            ctx.dr());
    }

    /**
     * @param ctx Context.
     * @return Managers present in both, DHT and Near caches.
     */
    @SuppressWarnings("IfMayBeConditional")
    private Collection<GridCacheManager> dhtExcludes(GridCacheContext ctx) {
        if (ctx.config().getCacheMode() == LOCAL || !isNearEnabled(ctx))
            return Collections.emptyList();
        else
            return F.asList(ctx.queries(), ctx.continuousQueries(), ctx.store());
    }

    /**
     * @param cfg Configuration.
     * @param objs Extra components.
     * @throws IgniteCheckedException If failed to inject.
     */
    private void prepare(CacheConfiguration cfg, Collection<Object> objs) throws IgniteCheckedException {
        prepare(cfg, cfg.getAffinity(), false);
        prepare(cfg, cfg.getAffinityMapper(), false);
        prepare(cfg, cfg.getEvictionFilter(), false);
        prepare(cfg, cfg.getInterceptor(), false);

        for (Object obj : objs)
            prepare(cfg, obj, false);
    }

    /**
     * @param cfg Cache configuration.
     * @param rsrc Resource.
     * @param near Near flag.
     * @throws IgniteCheckedException If failed.
     */
    private void prepare(CacheConfiguration cfg, @Nullable Object rsrc, boolean near) throws IgniteCheckedException {
        if (rsrc != null) {
            ctx.resource().injectGeneric(rsrc);

            ctx.resource().injectCacheName(rsrc, cfg.getName());

            registerMbean(rsrc, cfg.getName(), near);
        }
    }

    /**
     * @param cctx Cache context.
     */
    private void cleanup(GridCacheContext cctx) {
        CacheConfiguration cfg = cctx.config();

        cleanup(cfg, cfg.getAffinity(), false);
        cleanup(cfg, cfg.getAffinityMapper(), false);
        cleanup(cfg, cfg.getEvictionFilter(), false);
        cleanup(cfg, cfg.getInterceptor(), false);
        cleanup(cfg, cctx.store().configuredStore(), false);

        if (!CU.isUtilityCache(cfg.getName()) && !CU.isSystemCache(cfg.getName())) {
            unregisterMbean(cctx.cache().localMxBean(), cfg.getName(), false);
            unregisterMbean(cctx.cache().clusterMxBean(), cfg.getName(), false);
        }

        cctx.cleanup();
    }

    /**
     * @param grp Cache group.
     */
    private void cleanup(CacheGroupContext grp) {
        CacheConfiguration cfg = grp.config();

        for (Object obj : grp.configuredUserObjects())
            cleanup(cfg, obj, false);

        if (!grp.systemCache() && !U.IGNITE_MBEANS_DISABLED) {
            try {
                ctx.config().getMBeanServer().unregisterMBean(U.makeMBeanName(ctx.igniteInstanceName(),
                    CACHE_GRP_METRICS_MBEAN_GRP, grp.cacheOrGroupName()));
            }
            catch (Throwable e) {
                U.error(log, "Failed to unregister MBean for cache group: " + grp.name(), e);
            }
        }
    }

    /**
     * @param cfg Cache configuration.
     * @param rsrc Resource.
     * @param near Near flag.
     */
    private void cleanup(CacheConfiguration cfg, @Nullable Object rsrc, boolean near) {
        if (rsrc != null) {
            unregisterMbean(rsrc, cfg.getName(), near);

            try {
                ctx.resource().cleanupGeneric(rsrc);
            }
            catch (IgniteCheckedException e) {
                U.error(log, "Failed to cleanup resource: " + rsrc, e);
            }
        }
    }

    /** {@inheritDoc} */
    @Override public void onReadyForRead(ReadOnlyMetastorage metastorage) throws IgniteCheckedException {
        startCachesOnStart();
    }

    /** {@inheritDoc} */
    @Override public void onReadyForReadWrite(ReadWriteMetastorage metastorage) throws IgniteCheckedException {
    }

    /**
     * @throws IgniteCheckedException If failed.
     */
    private void startCachesOnStart() throws IgniteCheckedException {
        if (!ctx.isDaemon()) {
            Map<String, CacheInfo> caches = new HashMap<>();

            Map<String, CacheInfo> templates = new HashMap<>();

            addCacheOnJoinFromConfig(caches, templates);

            CacheJoinNodeDiscoveryData discoData = new CacheJoinNodeDiscoveryData(
                IgniteUuid.randomUuid(),
                caches,
                templates,
                startAllCachesOnClientStart()
            );

            cachesInfo.onStart(discoData);
        }
    }

    /** {@inheritDoc} */
    @SuppressWarnings({"unchecked"})
    @Override public void start() throws IgniteCheckedException {
        ctx.internalSubscriptionProcessor().registerMetastorageListener(this);

        cachesInfo = new ClusterCachesInfo(ctx);

        DeploymentMode depMode = ctx.config().getDeploymentMode();

        if (!F.isEmpty(ctx.config().getCacheConfiguration())) {
            if (depMode != CONTINUOUS && depMode != SHARED)
                U.warn(log, "Deployment mode for cache is not CONTINUOUS or SHARED " +
                    "(it is recommended that you change deployment mode and restart): " + depMode);
        }

        initializeInternalCacheNames();

        Collection<CacheStoreSessionListener> sessionListeners =
            CU.startStoreSessionListeners(ctx, ctx.config().getCacheStoreSessionListenerFactories());

        sharedCtx = createSharedContext(ctx, sessionListeners);

        transactions = new IgniteTransactionsImpl(sharedCtx, null);

        // Start shared managers.
        for (GridCacheSharedManager mgr : sharedCtx.managers())
            mgr.start(sharedCtx);

        if (!ctx.isDaemon() && (!CU.isPersistenceEnabled(ctx.config())) || ctx.config().isClientMode())
            startCachesOnStart();

        if (log.isDebugEnabled())
            log.debug("Started cache processor.");

        ctx.state().cacheProcessorStarted();
        ctx.authentication().cacheProcessorStarted();
    }

    /**
     * @param cfg Cache configuration.
     * @param sql SQL flag.
     * @param caches Caches map.
     * @param templates Templates map.
     * @throws IgniteCheckedException If failed.
     */
    private void addCacheOnJoin(CacheConfiguration<?, ?> cfg, boolean sql,
        Map<String, CacheInfo> caches,
        Map<String, CacheInfo> templates) throws IgniteCheckedException {
        String cacheName = cfg.getName();

        CU.validateCacheName(cacheName);

        cloneCheckSerializable(cfg);

        CacheObjectContext cacheObjCtx = ctx.cacheObjects().contextForCache(cfg);

        // Initialize defaults.
        initialize(cfg, cacheObjCtx);

        StoredCacheData cacheData = new StoredCacheData(cfg);

        cacheData.sql(sql);

        if (GridCacheUtils.isCacheTemplateName(cacheName))
            templates.put(cacheName, new CacheInfo(cacheData, CacheType.USER, false, 0, true));
        else {
            if (caches.containsKey(cacheName)) {
                throw new IgniteCheckedException("Duplicate cache name found (check configuration and " +
                    "assign unique name to each cache): " + cacheName);
            }

            CacheType cacheType = cacheType(cacheName);

            if (cacheType != CacheType.USER && cfg.getDataRegionName() == null)
                cfg.setDataRegionName(sharedCtx.database().systemDateRegionName());

            addStoredCache(caches, cacheData, cacheName, cacheType, true);
        }
    }

    /**
     * Add stored cache data to caches storage.
     *
     * @param caches Cache storage.
     * @param cacheData Cache data to add.
     * @param cacheName Cache name.
     * @param cacheType Cache type.
     * @param isStaticalyConfigured Statically configured flag.
     */
    private void addStoredCache(Map<String, CacheInfo> caches, StoredCacheData cacheData, String cacheName,
        CacheType cacheType, boolean isStaticalyConfigured) {
        if (!cacheType.userCache())
            stopSeq.addLast(cacheName);
        else
            stopSeq.addFirst(cacheName);

        caches.put(cacheName, new CacheInfo(cacheData, cacheType, cacheData.sql(), 0, isStaticalyConfigured));
    }

    /**
     * @param caches Caches map.
     * @param templates Templates map.
     * @throws IgniteCheckedException If failed.
     */
    private void addCacheOnJoinFromConfig(
        Map<String, CacheInfo> caches,
        Map<String, CacheInfo> templates
    ) throws IgniteCheckedException {
        assert !ctx.config().isDaemon();

        CacheConfiguration[] cfgs = ctx.config().getCacheConfiguration();

        for (int i = 0; i < cfgs.length; i++) {
            CacheConfiguration<?, ?> cfg = new CacheConfiguration(cfgs[i]);

            // Replace original configuration value.
            cfgs[i] = cfg;

            addCacheOnJoin(cfg, false, caches, templates);
        }

        if (CU.isPersistenceEnabled(ctx.config()) && ctx.cache().context().pageStore() != null) {
            Map<String, StoredCacheData> storedCaches = ctx.cache().context().pageStore().readCacheConfigurations();

            if (!F.isEmpty(storedCaches)) {
                for (StoredCacheData storedCacheData : storedCaches.values()) {
                    String cacheName = storedCacheData.config().getName();

                    //Ignore stored caches if it already added by static config(static config has higher priority).
                    if (!caches.containsKey(cacheName))
                        addStoredCache(caches, storedCacheData, cacheName, cacheType(cacheName), false);
                    else {
                        CacheConfiguration cfg = caches.get(cacheName).cacheData().config();
                        CacheConfiguration cfgFromStore = storedCacheData.config();

                        validateCacheConfigurationOnRestore(cfg, cfgFromStore);
                    }
                }
            }
        }
    }

    /**
     * Validates cache configuration against stored cache configuration when persistence is enabled.
     *
     * @param cfg Configured cache configuration.
     * @param cfgFromStore Stored cache configuration
     * @throws IgniteCheckedException If validation failed.
     */
    private void validateCacheConfigurationOnRestore(CacheConfiguration cfg, CacheConfiguration cfgFromStore)
        throws IgniteCheckedException {
        assert cfg != null && cfgFromStore != null;

        if ((cfg.getAtomicityMode() == TRANSACTIONAL_SNAPSHOT ||
            cfgFromStore.getAtomicityMode() == TRANSACTIONAL_SNAPSHOT)
            && cfg.getAtomicityMode() != cfgFromStore.getAtomicityMode()) {
            throw new IgniteCheckedException("Cannot start cache. Statically configured atomicity mode differs from " +
                "previously stored configuration. Please check your configuration: [cacheName=" + cfg.getName() +
                ", configuredAtomicityMode=" + cfg.getAtomicityMode() +
                ", storedAtomicityMode=" + cfgFromStore.getAtomicityMode() + "]");
        }

        boolean staticCfgVal = cfg.isEncryptionEnabled();

        boolean storedVal = cfgFromStore.isEncryptionEnabled();

        if (storedVal != staticCfgVal) {
            throw new IgniteCheckedException("Encrypted flag value differs. Static config value is '" + staticCfgVal +
                "' and value stored on the disk is '" + storedVal + "'");
        }
    }

    /**
     * Initialize internal cache names
     */
    private void initializeInternalCacheNames() {
        FileSystemConfiguration[] igfsCfgs = ctx.grid().configuration().getFileSystemConfiguration();

        if (igfsCfgs != null) {
            for (FileSystemConfiguration igfsCfg : igfsCfgs) {
                internalCaches.add(igfsCfg.getMetaCacheConfiguration().getName());
                internalCaches.add(igfsCfg.getDataCacheConfiguration().getName());
            }
        }

        if (IgniteComponentType.HADOOP.inClassPath())
            internalCaches.add(CU.SYS_CACHE_HADOOP_MR);
    }

    /**
     * @param grpId Group ID.
     * @return Cache group.
     */
    @Nullable public CacheGroupContext cacheGroup(int grpId) {
        return cacheGrps.get(grpId);
    }

    /**
     * @return Cache groups.
     */
    public Collection<CacheGroupContext> cacheGroups() {
        return cacheGrps.values();
    }

    /** {@inheritDoc} */
    @SuppressWarnings("unchecked")
    @Override public void onKernalStart(boolean active) throws IgniteCheckedException {
        if (ctx.isDaemon())
            return;

        try {
            boolean checkConsistency = !getBoolean(IGNITE_SKIP_CONFIGURATION_CONSISTENCY_CHECK);

            if (checkConsistency)
                checkConsistency();

            cachesInfo.onKernalStart(checkConsistency);

            sharedCtx.walState().onKernalStart();

            ctx.query().onCacheKernalStart();

            sharedCtx.exchange().onKernalStart(active, false);
        }
        finally {
            cacheStartedLatch.countDown();
        }

        if (!ctx.clientNode())
            addRemovedItemsCleanupTask(Long.getLong(IGNITE_CACHE_REMOVED_ENTRIES_TTL, 10_000));

        // Escape if cluster inactive.
        if (!active)
            return;

        ctx.service().onUtilityCacheStarted();

        final AffinityTopologyVersion startTopVer = ctx.discovery().localJoin().joinTopologyVersion();

        final List<IgniteInternalFuture> syncFuts = new ArrayList<>(caches.size());

        sharedCtx.forAllCaches(new CIX1<GridCacheContext>() {
            @Override public void applyx(GridCacheContext cctx) {
                CacheConfiguration cfg = cctx.config();

                if (cctx.affinityNode() &&
                    cfg.getRebalanceMode() == SYNC &&
                    startTopVer.equals(cctx.startTopologyVersion())) {
                    CacheMode cacheMode = cfg.getCacheMode();

                    if (cacheMode == REPLICATED || (cacheMode == PARTITIONED && cfg.getRebalanceDelay() >= 0))
                        // Need to wait outside to avoid a deadlock
                        syncFuts.add(cctx.preloader().syncFuture());
                }
            }
        });

        for (int i = 0, size = syncFuts.size(); i < size; i++)
            syncFuts.get(i).get();
    }

    /**
     * @param timeout Cleanup timeout.
     */
    private void addRemovedItemsCleanupTask(long timeout) {
        ctx.timeout().addTimeoutObject(new RemovedItemsCleanupTask(timeout));
    }

    /**
     * @throws IgniteCheckedException if check failed.
     */
    private void checkConsistency() throws IgniteCheckedException {
        for (ClusterNode n : ctx.discovery().remoteNodes()) {
            if (Boolean.TRUE.equals(n.attribute(ATTR_CONSISTENCY_CHECK_SKIPPED)))
                continue;

            checkRebalanceConfiguration(n);

            checkTransactionConfiguration(n);

            checkMemoryConfiguration(n);

            DeploymentMode locDepMode = ctx.config().getDeploymentMode();
            DeploymentMode rmtDepMode = n.attribute(IgniteNodeAttributes.ATTR_DEPLOYMENT_MODE);

            CU.checkAttributeMismatch(log, null, n.id(), "deploymentMode", "Deployment mode",
                locDepMode, rmtDepMode, true);
        }
    }

    /** {@inheritDoc} */
    @SuppressWarnings("unchecked")
    @Override public void stop(boolean cancel) throws IgniteCheckedException {
        stopCaches(cancel);

        List<? extends GridCacheSharedManager<?, ?>> mgrs = sharedCtx.managers();

        for (ListIterator<? extends GridCacheSharedManager<?, ?>> it = mgrs.listIterator(mgrs.size()); it.hasPrevious(); ) {
            GridCacheSharedManager<?, ?> mgr = it.previous();

            mgr.stop(cancel);
        }

        CU.stopStoreSessionListeners(ctx, sharedCtx.storeSessionListeners());

        sharedCtx.cleanup();

        if (log.isDebugEnabled())
            log.debug("Stopped cache processor.");
    }

    /**
     * @param cancel Cancel.
     */
    public void stopCaches(boolean cancel) {
        for (String cacheName : stopSeq) {
            GridCacheAdapter<?, ?> cache = stoppedCaches.remove(cacheName);

            if (cache != null)
                stopCache(cache, cancel, false);
        }

        for (GridCacheAdapter<?, ?> cache : stoppedCaches.values()) {
            if (cache == stoppedCaches.remove(cache.name()))
                stopCache(cache, cancel, false);
        }

        for (CacheGroupContext grp : cacheGrps.values())
            stopCacheGroup(grp.groupId());
    }

    /**
     * Blocks all available gateways
     */
    public void blockGateways() {
        for (IgniteCacheProxy<?, ?> proxy : jCacheProxies.values())
            proxy.context().gate().onStopped();
    }

    /** {@inheritDoc} */
    @SuppressWarnings("unchecked")
    @Override public void onKernalStop(boolean cancel) {
        cacheStartedLatch.countDown();

        GridCachePartitionExchangeManager<Object, Object> exch = context().exchange();

        // Stop exchange manager first so that we call onKernalStop on all caches.
        // No new caches should be added after this point.
        exch.onKernalStop(cancel);

        sharedCtx.mvcc().onStop();

        for (CacheGroupContext grp : cacheGrps.values())
            grp.onKernalStop();

        onKernalStopCaches(cancel);

        cancelFutures();

        List<? extends GridCacheSharedManager<?, ?>> sharedMgrs = sharedCtx.managers();

        for (ListIterator<? extends GridCacheSharedManager<?, ?>> it = sharedMgrs.listIterator(sharedMgrs.size());
            it.hasPrevious(); ) {
            GridCacheSharedManager<?, ?> mgr = it.previous();

            if (mgr != exch)
                mgr.onKernalStop(cancel);
        }
    }

    /**
     * @param cancel Cancel.
     */
    public void onKernalStopCaches(boolean cancel) {
        IgniteCheckedException affErr =
            new IgniteCheckedException("Failed to wait for topology update, node is stopping.");

        for (CacheGroupContext grp : cacheGrps.values()) {
            GridAffinityAssignmentCache aff = grp.affinity();

            aff.cancelFutures(affErr);
        }

        for (String cacheName : stopSeq) {
            GridCacheAdapter<?, ?> cache = caches.remove(cacheName);

            if (cache != null) {
                stoppedCaches.put(cacheName, cache);

                onKernalStop(cache, cancel);
            }
        }

        for (Map.Entry<String, GridCacheAdapter<?, ?>> entry : caches.entrySet()) {
            GridCacheAdapter<?, ?> cache = entry.getValue();

            if (cache == caches.remove(entry.getKey())) {
                stoppedCaches.put(entry.getKey(), cache);

                onKernalStop(entry.getValue(), cancel);
            }
        }
    }

    /** {@inheritDoc} */
    @Override public void onDisconnected(IgniteFuture<?> reconnectFut) throws IgniteCheckedException {
        IgniteClientDisconnectedCheckedException err = new IgniteClientDisconnectedCheckedException(
            ctx.cluster().clientReconnectFuture(),
            "Failed to execute dynamic cache change request, client node disconnected.");

        for (IgniteInternalFuture fut : pendingFuts.values())
            ((GridFutureAdapter)fut).onDone(err);

        for (IgniteInternalFuture fut : pendingTemplateFuts.values())
            ((GridFutureAdapter)fut).onDone(err);

        for (EnableStatisticsFuture fut : manageStatisticsFuts.values())
            fut.onDone(err);

        for (TxTimeoutOnPartitionMapExchangeChangeFuture fut : txTimeoutOnPartitionMapExchangeFuts.values())
            fut.onDone(err);

        for (CacheGroupContext grp : cacheGrps.values())
            grp.onDisconnected(reconnectFut);

        for (GridCacheAdapter cache : caches.values()) {
            GridCacheContext cctx = cache.context();

            cctx.gate().onDisconnected(reconnectFut);

            List<GridCacheManager> mgrs = cache.context().managers();

            for (ListIterator<GridCacheManager> it = mgrs.listIterator(mgrs.size()); it.hasPrevious(); ) {
                GridCacheManager mgr = it.previous();

                mgr.onDisconnected(reconnectFut);
            }
        }

        sharedCtx.onDisconnected(reconnectFut);

        cachesInfo.onDisconnected();
    }

    /**
     * @param cctx Cache context.
     * @param stoppedCaches List where stopped cache should be added.
     */
    private void stopCacheOnReconnect(GridCacheContext cctx, List<GridCacheAdapter> stoppedCaches) {
        cctx.gate().reconnected(true);

        sharedCtx.removeCacheContext(cctx);

        caches.remove(cctx.name());

        completeProxyInitialize(cctx.name());

        jCacheProxies.remove(cctx.name());

        stoppedCaches.add(cctx.cache());
    }

    /** {@inheritDoc} */
    @Override public IgniteInternalFuture<?> onReconnected(boolean clusterRestarted) throws IgniteCheckedException {
        List<GridCacheAdapter> reconnected = new ArrayList<>(caches.size());

        DiscoveryDataClusterState state = ctx.state().clusterState();

        boolean active = state.active() && !state.transition();

        ClusterCachesReconnectResult reconnectRes = cachesInfo.onReconnected(active, state.transition());

        final List<GridCacheAdapter> stoppedCaches = new ArrayList<>();

        for (final GridCacheAdapter cache : caches.values()) {
            boolean stopped = reconnectRes.stoppedCacheGroups().contains(cache.context().groupId())
                || reconnectRes.stoppedCaches().contains(cache.name());

            if (stopped)
                stopCacheOnReconnect(cache.context(), stoppedCaches);
            else {
                cache.onReconnected();

                reconnected.add(cache);

                if (cache.context().userCache()) {
                    // Re-create cache structures inside indexing in order to apply recent schema changes.
                    GridCacheContext cctx = cache.context();

                    DynamicCacheDescriptor desc = cacheDescriptor(cctx.name());

                    assert desc != null : cctx.name();

                    boolean rmvIdx = !cache.context().group().persistenceEnabled();

                    ctx.query().onCacheStop0(cctx, rmvIdx);
                    ctx.query().onCacheStart0(cctx, desc.schema());
                }
            }
        }

        final Set<Integer> stoppedGrps = reconnectRes.stoppedCacheGroups();

        for (CacheGroupContext grp : cacheGrps.values()) {
            if (stoppedGrps.contains(grp.groupId()))
                cacheGrps.remove(grp.groupId());
            else
                grp.onReconnected();
        }

        sharedCtx.onReconnected(active);

        for (GridCacheAdapter cache : reconnected)
            cache.context().gate().reconnected(false);

        if (!stoppedCaches.isEmpty())
            return sharedCtx.exchange().deferStopCachesOnClientReconnect(stoppedCaches);

        return null;
    }

    /**
     * @param cache Cache to stop.
     * @param cancel Cancel flag.
     * @param destroy Destroy data flag. Setting to <code>true</code> will remove all cache data.
     */
    @SuppressWarnings({"TypeMayBeWeakened", "unchecked"})
    private void stopCache(GridCacheAdapter<?, ?> cache, boolean cancel, boolean destroy) {
        GridCacheContext ctx = cache.context();

        try {
            if (!cache.isNear() && ctx.shared().wal() != null) {
                try {
                    ctx.shared().wal().flush(null, false);
                }
                catch (IgniteCheckedException e) {
                    U.error(log, "Failed to flush write-ahead log on cache stop " +
                        "[cache=" + ctx.name() + "]", e);
                }
            }

            sharedCtx.removeCacheContext(ctx);

            cache.stop();

            ctx.kernalContext().query().onCacheStop(ctx, !cache.context().group().persistenceEnabled() || destroy);

            if (isNearEnabled(ctx)) {
                GridDhtCacheAdapter dht = ctx.near().dht();

                // Check whether dht cache has been started.
                if (dht != null) {
                    dht.stop();

                    GridCacheContext<?, ?> dhtCtx = dht.context();

                    List<GridCacheManager> dhtMgrs = dhtManagers(dhtCtx);

                    for (ListIterator<GridCacheManager> it = dhtMgrs.listIterator(dhtMgrs.size()); it.hasPrevious(); ) {
                        GridCacheManager mgr = it.previous();

                        mgr.stop(cancel, destroy);
                    }
                }
            }

            List<GridCacheManager> mgrs = ctx.managers();

            Collection<GridCacheManager> excludes = dhtExcludes(ctx);

            // Reverse order.
            for (ListIterator<GridCacheManager> it = mgrs.listIterator(mgrs.size()); it.hasPrevious(); ) {
                GridCacheManager mgr = it.previous();

                if (!excludes.contains(mgr))
                    mgr.stop(cancel, destroy);
            }

            ctx.kernalContext().continuous().onCacheStop(ctx);

            ctx.kernalContext().cache().context().snapshot().onCacheStop(ctx);

            ctx.group().stopCache(ctx, destroy);

            U.stopLifecycleAware(log, lifecycleAwares(ctx.group(), cache.configuration(), ctx.store().configuredStore()));

            IgnitePageStoreManager pageStore;

            if (destroy && (pageStore = sharedCtx.pageStore()) != null) {
                try {
                    pageStore.removeCacheData(new StoredCacheData(ctx.config()));
                }
                catch (IgniteCheckedException e) {
                    U.error(log, "Failed to delete cache configuration data while destroying cache" +
                        "[cache=" + ctx.name() + "]", e);
                }
            }

            if (log.isInfoEnabled()) {
                if (ctx.group().sharedGroup())
                    log.info("Stopped cache [cacheName=" + cache.name() + ", group=" + ctx.group().name() + ']');
                else
                    log.info("Stopped cache [cacheName=" + cache.name() + ']');
            }
        }
        finally {
            cleanup(ctx);
        }
    }

    /**
     * @throws IgniteCheckedException If failed to wait.
     */
    public void awaitStarted() throws IgniteCheckedException {
        U.await(cacheStartedLatch);
    }

    /**
     * @param cache Cache.
     * @throws IgniteCheckedException If failed.
     */
    @SuppressWarnings("unchecked")
    private void onKernalStart(GridCacheAdapter<?, ?> cache) throws IgniteCheckedException {
        GridCacheContext<?, ?> ctx = cache.context();

        // Start DHT cache as well.
        if (isNearEnabled(ctx)) {
            GridDhtCacheAdapter dht = ctx.near().dht();

            GridCacheContext<?, ?> dhtCtx = dht.context();

            for (GridCacheManager mgr : dhtManagers(dhtCtx))
                mgr.onKernalStart();

            dht.onKernalStart();

            if (log.isDebugEnabled())
                log.debug("Executed onKernalStart() callback for DHT cache: " + dht.name());
        }

        for (GridCacheManager mgr : F.view(ctx.managers(), F0.notContains(dhtExcludes(ctx))))
            mgr.onKernalStart();

        cache.onKernalStart();

        if (ctx.events().isRecordable(EventType.EVT_CACHE_STARTED))
            ctx.events().addEvent(EventType.EVT_CACHE_STARTED);

        if (log.isDebugEnabled())
            log.debug("Executed onKernalStart() callback for cache [name=" + cache.name() + ", mode=" +
                cache.configuration().getCacheMode() + ']');
    }

    /**
     * @param cache Cache to stop.
     * @param cancel Cancel flag.
     */
    @SuppressWarnings("unchecked")
    private void onKernalStop(GridCacheAdapter<?, ?> cache, boolean cancel) {
        GridCacheContext ctx = cache.context();

        if (isNearEnabled(ctx)) {
            GridDhtCacheAdapter dht = ctx.near().dht();

            if (dht != null) {
                GridCacheContext<?, ?> dhtCtx = dht.context();

                for (GridCacheManager mgr : dhtManagers(dhtCtx))
                    mgr.onKernalStop(cancel);

                dht.onKernalStop();
            }
        }

        List<GridCacheManager> mgrs = ctx.managers();

        Collection<GridCacheManager> excludes = dhtExcludes(ctx);

        // Reverse order.
        for (ListIterator<GridCacheManager> it = mgrs.listIterator(mgrs.size()); it.hasPrevious(); ) {
            GridCacheManager mgr = it.previous();

            if (!excludes.contains(mgr))
                mgr.onKernalStop(cancel);
        }

        cache.onKernalStop();

        if (ctx.events().isRecordable(EventType.EVT_CACHE_STOPPED))
            ctx.events().addEvent(EventType.EVT_CACHE_STOPPED);
    }

    /**
     * @param cfg Cache configuration to use to create cache.
     * @param grp Cache group.
     * @param pluginMgr Cache plugin manager.
     * @param desc Cache descriptor.
     * @param locStartTopVer Current topology version.
     * @param cacheObjCtx Cache object context.
     * @param affNode {@code True} if local node affinity node.
     * @param updatesAllowed Updates allowed flag.
     * @param disabledAfterStart If true, then we will discard restarting state from proxies. If false then we will
     * change state of proxies to restarting
     * @return Cache context.
     * @throws IgniteCheckedException If failed to create cache.
     */
    private GridCacheContext createCache(CacheConfiguration<?, ?> cfg,
        CacheGroupContext grp,
        @Nullable CachePluginManager pluginMgr,
        DynamicCacheDescriptor desc,
        AffinityTopologyVersion locStartTopVer,
        CacheObjectContext cacheObjCtx,
        boolean affNode,
        boolean updatesAllowed,
        boolean disabledAfterStart)
        throws IgniteCheckedException {
        assert cfg != null;

        if (cfg.getCacheStoreFactory() instanceof GridCacheLoaderWriterStoreFactory) {
            GridCacheLoaderWriterStoreFactory factory = (GridCacheLoaderWriterStoreFactory)cfg.getCacheStoreFactory();

            prepare(cfg, factory.loaderFactory(), false);
            prepare(cfg, factory.writerFactory(), false);
        }
        else
            prepare(cfg, cfg.getCacheStoreFactory(), false);

        CacheStore cfgStore = cfg.getCacheStoreFactory() != null ? cfg.getCacheStoreFactory().create() : null;

        validate(ctx.config(), cfg, desc.cacheType(), cfgStore);

        if (pluginMgr == null)
            pluginMgr = new CachePluginManager(ctx, cfg);

        pluginMgr.validate();

        if (cfg.getAtomicityMode() == TRANSACTIONAL_SNAPSHOT)
            sharedCtx.coordinators().ensureStarted();

        sharedCtx.jta().registerCache(cfg);

        // Skip suggestions for internal caches.
        if (desc.cacheType().userCache())
            suggestOptimizations(cfg, cfgStore != null);

        Collection<Object> toPrepare = new ArrayList<>();

        if (cfgStore instanceof GridCacheLoaderWriterStore) {
            toPrepare.add(((GridCacheLoaderWriterStore)cfgStore).loader());
            toPrepare.add(((GridCacheLoaderWriterStore)cfgStore).writer());
        }
        else
            toPrepare.add(cfgStore);

        prepare(cfg, toPrepare);

        U.startLifecycleAware(lifecycleAwares(grp, cfg, cfgStore));

        boolean nearEnabled = GridCacheUtils.isNearEnabled(cfg);

        GridCacheAffinityManager affMgr = new GridCacheAffinityManager();
        GridCacheEventManager evtMgr = new GridCacheEventManager();
        CacheEvictionManager evictMgr = (nearEnabled || cfg.isOnheapCacheEnabled()) ? new GridCacheEvictionManager() : new CacheOffheapEvictionManager();
        GridCacheQueryManager qryMgr = queryManager(cfg);
        CacheContinuousQueryManager contQryMgr = new CacheContinuousQueryManager();
        CacheDataStructuresManager dataStructuresMgr = new CacheDataStructuresManager();
        GridCacheTtlManager ttlMgr = new GridCacheTtlManager();

        CacheConflictResolutionManager rslvrMgr = pluginMgr.createComponent(CacheConflictResolutionManager.class);
        GridCacheDrManager drMgr = pluginMgr.createComponent(GridCacheDrManager.class);
        CacheStoreManager storeMgr = pluginMgr.createComponent(CacheStoreManager.class);

        if (cfgStore == null)
            storeMgr.initialize(cfgStore, sesHolders);
        else
            initializationProtector.protect(
                cfgStore,
                () -> storeMgr.initialize(cfgStore, sesHolders)
            );

        GridCacheContext<?, ?> cacheCtx = new GridCacheContext(
            ctx,
            sharedCtx,
            cfg,
            grp,
            desc.cacheType(),
            locStartTopVer,
            affNode,
            updatesAllowed,
            /*
             * Managers in starting order!
             * ===========================
             */
            evtMgr,
            storeMgr,
            evictMgr,
            qryMgr,
            contQryMgr,
            dataStructuresMgr,
            ttlMgr,
            drMgr,
            rslvrMgr,
            pluginMgr,
            affMgr
        );

        cacheCtx.statisticsEnabled(desc.cacheConfiguration().isStatisticsEnabled());

        cacheCtx.cacheObjectContext(cacheObjCtx);

        GridCacheAdapter cache = null;

        switch (cfg.getCacheMode()) {
            case LOCAL: {
                switch (cfg.getAtomicityMode()) {
                    case TRANSACTIONAL:
                    case TRANSACTIONAL_SNAPSHOT: {
                        cache = new GridLocalCache(cacheCtx);

                        break;
                    }
                    case ATOMIC: {
                        cache = new GridLocalAtomicCache(cacheCtx);

                        break;
                    }

                    default: {
                        assert false : "Invalid cache atomicity mode: " + cfg.getAtomicityMode();
                    }
                }

                break;
            }
            case PARTITIONED:
            case REPLICATED: {
                if (nearEnabled) {
                    switch (cfg.getAtomicityMode()) {
                        case TRANSACTIONAL:
                        case TRANSACTIONAL_SNAPSHOT: {
                            cache = new GridNearTransactionalCache(cacheCtx);

                            break;
                        }
                        case ATOMIC: {
                            cache = new GridNearAtomicCache(cacheCtx);

                            break;
                        }

                        default: {
                            assert false : "Invalid cache atomicity mode: " + cfg.getAtomicityMode();
                        }
                    }
                }
                else {
                    switch (cfg.getAtomicityMode()) {
                        case TRANSACTIONAL:
                        case TRANSACTIONAL_SNAPSHOT: {
                            cache = cacheCtx.affinityNode() ?
                                new GridDhtColocatedCache(cacheCtx) :
                                new GridDhtColocatedCache(cacheCtx, new GridNoStorageCacheMap());

                            break;
                        }
                        case ATOMIC: {
                            cache = cacheCtx.affinityNode() ?
                                new GridDhtAtomicCache(cacheCtx) :
                                new GridDhtAtomicCache(cacheCtx, new GridNoStorageCacheMap());

                            break;
                        }

                        default: {
                            assert false : "Invalid cache atomicity mode: " + cfg.getAtomicityMode();
                        }
                    }
                }

                break;
            }

            default: {
                assert false : "Invalid cache mode: " + cfg.getCacheMode();
            }
        }

        cache.active(!disabledAfterStart);

        cacheCtx.cache(cache);

        GridCacheContext<?, ?> ret = cacheCtx;

        /*
         * Create DHT cache.
         * ================
         */
        if (cfg.getCacheMode() != LOCAL && nearEnabled) {
            /*
             * Specifically don't create the following managers
             * here and reuse the one from Near cache:
             * 1. GridCacheVersionManager
             * 2. GridCacheIoManager
             * 3. GridCacheDeploymentManager
             * 4. GridCacheQueryManager (note, that we start it for DHT cache though).
             * 5. CacheContinuousQueryManager (note, that we start it for DHT cache though).
             * 6. GridCacheDgcManager
             * 7. GridCacheTtlManager.
             * ===============================================
             */
            evictMgr = cfg.isOnheapCacheEnabled() ? new GridCacheEvictionManager() : new CacheOffheapEvictionManager();
            evtMgr = new GridCacheEventManager();
            pluginMgr = new CachePluginManager(ctx, cfg);
            drMgr = pluginMgr.createComponent(GridCacheDrManager.class);

            cacheCtx = new GridCacheContext(
                ctx,
                sharedCtx,
                cfg,
                grp,
                desc.cacheType(),
                locStartTopVer,
                affNode,
                true,
                /*
                 * Managers in starting order!
                 * ===========================
                 */
                evtMgr,
                storeMgr,
                evictMgr,
                qryMgr,
                contQryMgr,
                dataStructuresMgr,
                ttlMgr,
                drMgr,
                rslvrMgr,
                pluginMgr,
                affMgr
            );

            cacheCtx.statisticsEnabled(desc.cacheConfiguration().isStatisticsEnabled());

            cacheCtx.cacheObjectContext(cacheObjCtx);

            GridDhtCacheAdapter dht = null;

            switch (cfg.getAtomicityMode()) {
                case TRANSACTIONAL:
                case TRANSACTIONAL_SNAPSHOT: {
                    assert cache instanceof GridNearTransactionalCache;

                    GridNearTransactionalCache near = (GridNearTransactionalCache)cache;

                    GridDhtCache dhtCache = cacheCtx.affinityNode() ?
                        new GridDhtCache(cacheCtx) :
                        new GridDhtCache(cacheCtx, new GridNoStorageCacheMap());

                    dhtCache.near(near);

                    near.dht(dhtCache);

                    dht = dhtCache;

                    break;
                }
                case ATOMIC: {
                    assert cache instanceof GridNearAtomicCache;

                    GridNearAtomicCache near = (GridNearAtomicCache)cache;

                    GridDhtAtomicCache dhtCache = cacheCtx.affinityNode() ?
                        new GridDhtAtomicCache(cacheCtx) :
                        new GridDhtAtomicCache(cacheCtx, new GridNoStorageCacheMap());

                    dhtCache.near(near);

                    near.dht(dhtCache);

                    dht = dhtCache;

                    break;
                }

                default: {
                    assert false : "Invalid cache atomicity mode: " + cfg.getAtomicityMode();
                }
            }

            cacheCtx.cache(dht);
        }

        if (!CU.isUtilityCache(cache.name()) && !CU.isSystemCache(cache.name())) {
            registerMbean(cache.localMxBean(), cache.name(), false);
            registerMbean(cache.clusterMxBean(), cache.name(), false);
        }

        return ret;
    }

    /**
     *
     * @param reqs Cache requests to start.
     * @param fut Completable future.
     */
    public void registrateProxyRestart(Map<String, DynamicCacheChangeRequest> reqs, GridFutureAdapter<?> fut) {
        for (IgniteCacheProxyImpl<?, ?> proxy : jCacheProxies.values()) {
            if (reqs.containsKey(proxy.getName()) &&
                proxy.isRestarting() &&
                !reqs.get(proxy.getName()).disabledAfterStart()
            )
                proxy.registrateFutureRestart(fut);
        }
    }

    /**
     *
     * @param reqs Cache requests to start.
     * @param initVer Init exchange version.
     * @param doneVer Finish excahnge vertison.
     */
    public void completeProxyRestart(
        Map<String, DynamicCacheChangeRequest> reqs,
        AffinityTopologyVersion initVer,
        AffinityTopologyVersion doneVer
    ) {
        if (initVer == null || doneVer == null)
            return;

        for (GridCacheAdapter<?, ?> cache : caches.values()) {
            GridCacheContext<?, ?> cacheCtx = cache.context();

            if (reqs.containsKey(cache.name()) ||
                (cacheCtx.startTopologyVersion().compareTo(initVer) <= 0 ||
                    cacheCtx.startTopologyVersion().compareTo(doneVer) <= 0))
                completeProxyInitialize(cache.name());

            if (
                cacheCtx.startTopologyVersion().compareTo(initVer) >= 0 &&
                    cacheCtx.startTopologyVersion().compareTo(doneVer) <= 0
            ) {
                IgniteCacheProxyImpl<?, ?> proxy = jCacheProxies.get(cache.name());

                boolean canRestart = true;

                DynamicCacheChangeRequest req = reqs.get(cache.name());

                if (req != null) {
                    canRestart = !req.disabledAfterStart();
                }

                if (proxy != null && proxy.isRestarting() && canRestart) {
                    proxy.onRestarted(cacheCtx, cache);

                    if (cacheCtx.dataStructuresCache())
                        ctx.dataStructures().restart(proxy.internalProxy());
                }
            }
        }
    }

    /**
     * Gets a collection of currently started caches.
     *
     * @return Collection of started cache names.
     */
    public Collection<String> cacheNames() {
        return F.viewReadOnly(cacheDescriptors().values(),
            new IgniteClosure<DynamicCacheDescriptor, String>() {
                @Override public String apply(DynamicCacheDescriptor desc) {
                    return desc.cacheConfiguration().getName();
                }
            });
    }

    /**
     * Gets public cache that can be used for query execution. If cache isn't created on current node it will be
     * started.
     *
     * @param start Start cache.
     * @param inclLoc Include local caches.
     * @return Cache or {@code null} if there is no suitable cache.
     */
    public IgniteCacheProxy<?, ?> getOrStartPublicCache(boolean start, boolean inclLoc) throws IgniteCheckedException {
        // Try to find started cache first.
        for (Map.Entry<String, GridCacheAdapter<?, ?>> e : caches.entrySet()) {
            if (!e.getValue().context().userCache())
                continue;

            CacheConfiguration ccfg = e.getValue().configuration();

            String cacheName = ccfg.getName();

            if ((inclLoc || ccfg.getCacheMode() != LOCAL))
                return publicJCache(cacheName);
        }

        if (start) {
            for (Map.Entry<String, DynamicCacheDescriptor> e : cachesInfo.registeredCaches().entrySet()) {
                DynamicCacheDescriptor desc = e.getValue();

                if (!desc.cacheType().userCache())
                    continue;

                CacheConfiguration ccfg = desc.cacheConfiguration();

                if (ccfg.getCacheMode() != LOCAL) {
                    dynamicStartCache(null, ccfg.getName(), null, false, true, true).get();

                    return publicJCache(ccfg.getName());
                }
            }
        }

        return null;
    }

    /**
     * Gets a collection of currently started public cache names.
     *
     * @return Collection of currently started public cache names
     */
    public Collection<String> publicCacheNames() {
        return F.viewReadOnly(cacheDescriptors().values(),
            new IgniteClosure<DynamicCacheDescriptor, String>() {
                @Override public String apply(DynamicCacheDescriptor desc) {
                    return desc.cacheConfiguration().getName();
                }
            },
            new IgnitePredicate<DynamicCacheDescriptor>() {
                @Override public boolean apply(DynamicCacheDescriptor desc) {
                    return desc.cacheType().userCache();
                }
            }
        );
    }

    /**
     * Gets a collection of currently started public cache names.
     *
     * @return Collection of currently started public cache names
     */
    public Collection<String> publicAndDsCacheNames() {
        return F.viewReadOnly(cacheDescriptors().values(),
            new IgniteClosure<DynamicCacheDescriptor, String>() {
                @Override public String apply(DynamicCacheDescriptor desc) {
                    return desc.cacheConfiguration().getName();
                }
            },
            new IgnitePredicate<DynamicCacheDescriptor>() {
                @Override public boolean apply(DynamicCacheDescriptor desc) {
                    return desc.cacheType().userCache() || desc.cacheType() == CacheType.DATA_STRUCTURES;
                }
            }
        );
    }

    /**
     * Gets cache mode.
     *
     * @param cacheName Cache name to check.
     * @return Cache mode.
     */
    public CacheMode cacheMode(String cacheName) {
        assert cacheName != null;

        DynamicCacheDescriptor desc = cacheDescriptor(cacheName);

        return desc != null ? desc.cacheConfiguration().getCacheMode() : null;
    }

    /**
     * @return Caches to be started when this node starts.
     */
    @Nullable public LocalJoinCachesContext localJoinCachesContext() {
        return cachesInfo.localJoinCachesContext();
    }

    /**
     * @param exchTopVer Local join exchange future version.
     * @param locJoinCtx Local join cache context.
     * @throws IgniteCheckedException If failed.
     */
    public IgniteInternalFuture<?> startCachesOnLocalJoin(
        AffinityTopologyVersion exchTopVer,
        LocalJoinCachesContext locJoinCtx
    ) throws IgniteCheckedException {
        long time = System.currentTimeMillis();

        if (locJoinCtx == null)
            return new GridFinishedFuture<>();

        IgniteInternalFuture<?> res = sharedCtx.affinity().initCachesOnLocalJoin(
            locJoinCtx.cacheGroupDescriptors(), locJoinCtx.cacheDescriptors());

        List<StartCacheInfo> startCacheInfos = locJoinCtx.caches().stream()
            .map(cacheInfo -> new StartCacheInfo(cacheInfo.get1(), cacheInfo.get2(), exchTopVer, false))
            .collect(Collectors.toList());

        prepareStartCaches(startCacheInfos);

        context().exchange().exchangerUpdateHeartbeat();

        if (log.isInfoEnabled())
            log.info("Starting caches on local join performed in " + (System.currentTimeMillis() - time) + " ms.");

        return res;
    }

    /**
     * @param node Joined node.
     * @return {@code True} if there are new caches received from joined node.
     */
    boolean hasCachesReceivedFromJoin(ClusterNode node) {
        return cachesInfo.hasCachesReceivedFromJoin(node.id());
    }

    /**
     * Starts statically configured caches received from remote nodes during exchange.
     *
     * @param nodeId Joining node ID.
     * @param exchTopVer Current exchange version.
     * @return Started caches descriptors.
     * @throws IgniteCheckedException If failed.
     */
    public Collection<DynamicCacheDescriptor> startReceivedCaches(UUID nodeId, AffinityTopologyVersion exchTopVer)
        throws IgniteCheckedException {
        List<DynamicCacheDescriptor> receivedCaches = cachesInfo.cachesReceivedFromJoin(nodeId);

        List<StartCacheInfo> startCacheInfos = receivedCaches.stream()
            .filter(desc -> isLocalAffinity(desc.groupDescriptor().config()))
            .map(desc -> new StartCacheInfo(desc, null, exchTopVer, false))
            .collect(Collectors.toList());

        prepareStartCaches(startCacheInfos);

        return receivedCaches;
    }

    /**
     * @param cacheConfiguration Checked configuration.
     * @return {@code true} if local node is affinity node for cache.
     */
    private boolean isLocalAffinity(CacheConfiguration cacheConfiguration) {
        return CU.affinityNode(ctx.discovery().localNode(), cacheConfiguration.getNodeFilter());
    }

    /**
     * Start all input caches in parallel.
     *
     * @param startCacheInfos All caches information for start.
     */
    void prepareStartCaches(Collection<StartCacheInfo> startCacheInfos) throws IgniteCheckedException {
        prepareStartCaches(startCacheInfos, (data, operation) -> {
            operation.accept(data);// PROXY
        });
    }

    /**
     * Trying to start all input caches in parallel and skip failed caches.
     *
     * @param startCacheInfos Caches info for start.
     * @return Caches which was failed.
     * @throws IgniteCheckedException if failed.
     */
    Map<StartCacheInfo, IgniteCheckedException> prepareStartCachesIfPossible(Collection<StartCacheInfo> startCacheInfos) throws IgniteCheckedException {
        HashMap<StartCacheInfo, IgniteCheckedException> failedCaches = new HashMap<>();

        prepareStartCaches(startCacheInfos, (data, operation) -> {
            try {
                operation.accept(data);
            }
            catch (IgniteInterruptedCheckedException e) {
                throw e;
            }
            catch (IgniteCheckedException e) {
                log.warning("Cache can not be started : cache=" + data.getStartedConfiguration().getName());

                failedCaches.put(data, e);
            }
        });

        return failedCaches;
    }

    /**
     * Start all input caches in parallel.
     *
     * @param startCacheInfos All caches information for start.
     * @param cacheStartFailHandler Fail handler for one cache start.
     */
    private void prepareStartCaches(
        Collection<StartCacheInfo> startCacheInfos,
        StartCacheFailHandler<StartCacheInfo> cacheStartFailHandler
    ) throws IgniteCheckedException {
        if (!IGNITE_ALLOW_START_CACHES_IN_PARALLEL || startCacheInfos.size() <= 1) {
            for (StartCacheInfo startCacheInfo : startCacheInfos) {
                cacheStartFailHandler.handle(
                    startCacheInfo,
                    cacheInfo -> prepareCacheStart(
                        cacheInfo.getCacheDescriptor().cacheConfiguration(),
                        cacheInfo.getCacheDescriptor(),
                        cacheInfo.getReqNearCfg(),
                        cacheInfo.getExchangeTopVer(),
                        cacheInfo.isDisabledAfterStart()
                    )
                );

                context().exchange().exchangerUpdateHeartbeat();
            }
        }
        else {
            Map<StartCacheInfo, GridCacheContext> cacheContexts = new ConcurrentHashMap<>();

            int parallelismLvl = sharedCtx.kernalContext().config().getSystemThreadPoolSize();

            // Reserve at least 2 threads for system operations.
            parallelismLvl = Math.max(1, parallelismLvl - 2);

            doInParallel(
                parallelismLvl,
                sharedCtx.kernalContext().getSystemExecutorService(),
                startCacheInfos,
                startCacheInfo ->
                    cacheStartFailHandler.handle(
                        startCacheInfo,
                        cacheInfo -> {
                            GridCacheContext cacheCtx = prepareCacheContext(
                                cacheInfo.getCacheDescriptor().cacheConfiguration(),
                                cacheInfo.getCacheDescriptor(),
                                cacheInfo.getReqNearCfg(),
                                cacheInfo.getExchangeTopVer(),
                                cacheInfo.isDisabledAfterStart()
                            );
                            cacheContexts.put(cacheInfo, cacheCtx);

                            context().exchange().exchangerUpdateHeartbeat();
                        }
                    )
            );

            /*
             * This hack required because we can't start sql schema in parallel by folowing reasons:
             * * checking index to duplicate(and other checking) require one order on every nodes.
             * * onCacheStart and createSchema contains a lot of mutex.
             *
             * TODO IGNITE-9729
             */
            Set<StartCacheInfo> successfullyPreparedCaches = cacheContexts.keySet();

            List<StartCacheInfo> cacheInfosInOriginalOrder = startCacheInfos.stream()
                .filter(successfullyPreparedCaches::contains)
                .collect(Collectors.toList());

            for (StartCacheInfo startCacheInfo : cacheInfosInOriginalOrder) {
                cacheStartFailHandler.handle(
                    startCacheInfo,
                    cacheInfo -> {
                        ctx.query().onCacheStart(
                            cacheContexts.get(cacheInfo),
                            cacheInfo.getCacheDescriptor().schema() != null
                                ? cacheInfo.getCacheDescriptor().schema()
                                : new QuerySchema()
                        );

                        context().exchange().exchangerUpdateHeartbeat();
                    }
                );
            }

            doInParallel(
                parallelismLvl,
                sharedCtx.kernalContext().getSystemExecutorService(),
                cacheContexts.entrySet(),
                cacheCtxEntry ->
                    cacheStartFailHandler.handle(
                        cacheCtxEntry.getKey(),
                        cacheInfo -> {
                            onCacheStarted(cacheCtxEntry.getValue());

                            context().exchange().exchangerUpdateHeartbeat();
                        }
                    )
            );
        }
    }

    /**
     * @param startCfg Cache configuration to use.
     * @param desc Cache descriptor.
     * @param reqNearCfg Near configuration if specified for client cache start request.
     * @param exchTopVer Current exchange version.
     * @param disabledAfterStart If true, then we will discard restarting state from proxies. If false then we will
     * change state of proxies to restarting
     * @throws IgniteCheckedException If failed.
     */
    void prepareCacheStart(
        CacheConfiguration startCfg,
        DynamicCacheDescriptor desc,
        @Nullable NearCacheConfiguration reqNearCfg,
        AffinityTopologyVersion exchTopVer,
        boolean disabledAfterStart
    ) throws IgniteCheckedException {
        GridCacheContext cacheCtx = prepareCacheContext(startCfg, desc, reqNearCfg, exchTopVer, disabledAfterStart);

        ctx.query().onCacheStart(cacheCtx, desc.schema() != null ? desc.schema() : new QuerySchema());

        onCacheStarted(cacheCtx);
    }

    /**
     * Preparing cache context to start.
     *
     * @param startCfg Cache configuration to use.
     * @param desc Cache descriptor.
     * @param reqNearCfg Near configuration if specified for client cache start request.
     * @param exchTopVer Current exchange version.
     * @param disabledAfterStart If true, then we will discard restarting state from proxies. If false then we will change
     *  state of proxies to restarting
     * @return Created {@link GridCacheContext}.
     * @throws IgniteCheckedException if failed.
     */
    private GridCacheContext prepareCacheContext(
        CacheConfiguration startCfg,
        DynamicCacheDescriptor desc,
        @Nullable NearCacheConfiguration reqNearCfg,
        AffinityTopologyVersion exchTopVer,
        boolean disabledAfterStart
    ) throws IgniteCheckedException {
        assert !caches.containsKey(startCfg.getName()) : startCfg.getName();

        CacheConfiguration ccfg = new CacheConfiguration(startCfg);

        CacheObjectContext cacheObjCtx = ctx.cacheObjects().contextForCache(ccfg);

        boolean affNode = checkForAffinityNode(desc, reqNearCfg, ccfg);

        preparePageStore(desc, affNode);

        CacheGroupContext grp = prepareCacheGroup(desc, exchTopVer, cacheObjCtx, affNode, startCfg.getGroupName());

        GridCacheContext cacheCtx = createCache(ccfg,
            grp,
            null,
            desc,
            exchTopVer,
            cacheObjCtx,
            affNode,
            true,
            disabledAfterStart
        );

        initCacheContext(cacheCtx, ccfg, desc.deploymentId());

        return cacheCtx;
    }

    /**
     * Check for affinity node and customize near configuration if needed.
     *
     * @param desc Cache descriptor.
     * @param reqNearCfg Near configuration if specified for client cache start request.
     * @param ccfg Cache configuration to use.
     * @return {@code true} if it is affinity node for cache.
     */
    private boolean checkForAffinityNode(
        DynamicCacheDescriptor desc,
        @Nullable NearCacheConfiguration reqNearCfg,
        CacheConfiguration ccfg
    ) {
        if (ccfg.getCacheMode() == LOCAL) {
            ccfg.setNearConfiguration(null);

            return true;
        }

        if (isLocalAffinity(desc.groupDescriptor().config()))
            return true;

        ccfg.setNearConfiguration(reqNearCfg);

        return false;
    }

    /**
     * Prepare page store for start cache.
     *
     * @param desc Cache descriptor.
     * @param affNode {@code true} if it is affinity node for cache.
     * @throws IgniteCheckedException if failed.
     */
    private void preparePageStore(DynamicCacheDescriptor desc, boolean affNode) throws IgniteCheckedException {
        if (sharedCtx.pageStore() != null && affNode)
            initializationProtector.protect(
                desc.groupDescriptor().groupId(),
                () -> sharedCtx.pageStore().initializeForCache(desc.groupDescriptor(), desc.toStoredData())
            );
    }

    /**
     * Prepare cache group to start cache.
     *
     * @param desc Cache descriptor.
     * @param exchTopVer Current exchange version.
     * @param cacheObjCtx Cache object context.
     * @param affNode {@code true} if it is affinity node for cache.
     * @param grpName Group name.
     * @return Prepared cache group context.
     * @throws IgniteCheckedException if failed.
     */
    private CacheGroupContext prepareCacheGroup(
        DynamicCacheDescriptor desc,
        AffinityTopologyVersion exchTopVer,
        CacheObjectContext cacheObjCtx,
        boolean affNode,
        String grpName
    ) throws IgniteCheckedException {
        if (grpName != null) {
            return initializationProtector.protect(
                desc.groupId(),
                () -> findCacheGroup(grpName),
                () -> startCacheGroup(
                    desc.groupDescriptor(),
                    desc.cacheType(),
                    affNode,
                    cacheObjCtx,
                    exchTopVer
                )
            );
        }

        return startCacheGroup(desc.groupDescriptor(),
            desc.cacheType(),
            affNode,
            cacheObjCtx,
            exchTopVer
        );
    }

    /**
     * Initialize created cache context.
     *
     * @param cacheCtx Cache context to initializtion.
     * @param cfg Cache configuration.
     * @param deploymentId Dynamic deployment ID.
     * @throws IgniteCheckedException if failed.
     */
    private void initCacheContext(
        GridCacheContext<?, ?> cacheCtx,
        CacheConfiguration cfg,
        IgniteUuid deploymentId
    ) throws IgniteCheckedException {
        cacheCtx.dynamicDeploymentId(deploymentId);

        GridCacheAdapter cache = cacheCtx.cache();

        sharedCtx.addCacheContext(cacheCtx);

        caches.put(cacheCtx.name(), cache);

        // Intentionally compare Boolean references using '!=' below to check if the flag has been explicitly set.
        if (cfg.isStoreKeepBinary() && cfg.isStoreKeepBinary() != CacheConfiguration.DFLT_STORE_KEEP_BINARY
            && !(ctx.config().getMarshaller() instanceof BinaryMarshaller))
            U.warn(log, "CacheConfiguration.isStoreKeepBinary() configuration property will be ignored because " +
                "BinaryMarshaller is not used");

        // Start managers.
        for (GridCacheManager mgr : F.view(cacheCtx.managers(), F.notContains(dhtExcludes(cacheCtx))))
            mgr.start(cacheCtx);

        cacheCtx.initConflictResolver();

        if (cfg.getCacheMode() != LOCAL && GridCacheUtils.isNearEnabled(cfg)) {
            GridCacheContext<?, ?> dhtCtx = cacheCtx.near().dht().context();

            // Start DHT managers.
            for (GridCacheManager mgr : dhtManagers(dhtCtx))
                mgr.start(dhtCtx);

            dhtCtx.initConflictResolver();

            // Start DHT cache.
            dhtCtx.cache().start();

            if (log.isDebugEnabled())
                log.debug("Started DHT cache: " + dhtCtx.cache().name());
        }

        ctx.continuous().onCacheStart(cacheCtx);

        cacheCtx.cache().start();
    }

    /**
     * Handle of cache context which was fully prepared.
     *
     * @param cacheCtx Fully prepared context.
     * @throws IgniteCheckedException if failed.
     */
    private void onCacheStarted(GridCacheContext cacheCtx) throws IgniteCheckedException {
        GridCacheAdapter cache = cacheCtx.cache();
        CacheConfiguration cfg = cacheCtx.config();
        CacheGroupContext grp = cacheGrps.get(cacheCtx.groupId());

        cacheCtx.onStarted();

        String dataRegion = cfg.getDataRegionName();

        if (dataRegion == null && ctx.config().getDataStorageConfiguration() != null)
            dataRegion = ctx.config().getDataStorageConfiguration().getDefaultDataRegionConfiguration().getName();

        if (log.isInfoEnabled()) {
            log.info("Started cache [name=" + cfg.getName() +
                ", id=" + cacheCtx.cacheId() +
                (cfg.getGroupName() != null ? ", group=" + cfg.getGroupName() : "") +
                ", dataRegionName=" + dataRegion +
                ", mode=" + cfg.getCacheMode() +
                ", atomicity=" + cfg.getAtomicityMode() +
                ", backups=" + cfg.getBackups() +
                ", mvcc=" + cacheCtx.mvccEnabled() + ']');
        }

        grp.onCacheStarted(cacheCtx);

        onKernalStart(cache);
    }

    /**
     * @param grpName Group name.
     * @return Found group or null.
     */
    private CacheGroupContext findCacheGroup(String grpName) {
        return cacheGrps.values().stream()
            .filter(grp -> grp.sharedGroup() && grpName.equals(grp.name()))
            .findAny()
            .orElse(null);
    }

    /**
     * Restarts proxies of caches if they was marked as restarting. Requires external synchronization - shouldn't be
     * called concurrently with another caches restart.
     */
    public void restartProxies() {
        for (IgniteCacheProxyImpl<?, ?> proxy : jCacheProxies.values()) {
            if (proxy == null)
                continue;

            GridCacheContext<?, ?> cacheCtx = sharedCtx.cacheContext(CU.cacheId(proxy.getName()));

            if (cacheCtx == null)
                continue;

            if (proxy.isRestarting()) {
                caches.get(proxy.getName()).active(true);

                proxy.onRestarted(cacheCtx, cacheCtx.cache());

                if (cacheCtx.dataStructuresCache())
                    ctx.dataStructures().restart(proxy.internalProxy());
            }
        }
    }

    /**
     * @param desc Group descriptor.
     * @param cacheType Cache type.
     * @param affNode Affinity node flag.
     * @param cacheObjCtx Cache object context.
     * @param exchTopVer Current topology version.
     * @return Started cache group.
     * @throws IgniteCheckedException If failed.
     */
    private CacheGroupContext startCacheGroup(
        CacheGroupDescriptor desc,
        CacheType cacheType,
        boolean affNode,
        CacheObjectContext cacheObjCtx,
        AffinityTopologyVersion exchTopVer)
        throws IgniteCheckedException {
        CacheConfiguration cfg = new CacheConfiguration(desc.config());

        String memPlcName = cfg.getDataRegionName();

        DataRegion dataRegion = sharedCtx.database().dataRegion(memPlcName);
        FreeList freeList = sharedCtx.database().freeList(memPlcName);
        ReuseList reuseList = sharedCtx.database().reuseList(memPlcName);

        boolean persistenceEnabled = sharedCtx.localNode().isClient() ? desc.persistenceEnabled() :
            dataRegion != null && dataRegion.config().isPersistenceEnabled();

        CacheGroupContext grp = new CacheGroupContext(sharedCtx,
            desc.groupId(),
            desc.receivedFrom(),
            cacheType,
            cfg,
            affNode,
            dataRegion,
            cacheObjCtx,
            freeList,
            reuseList,
            exchTopVer,
            persistenceEnabled,
            desc.walEnabled()
        );

        for (Object obj : grp.configuredUserObjects())
            prepare(cfg, obj, false);

        U.startLifecycleAware(grp.configuredUserObjects());

        grp.start();

        CacheGroupContext old = cacheGrps.put(desc.groupId(), grp);

        if (!grp.systemCache() && !U.IGNITE_MBEANS_DISABLED) {
            try {
                U.registerMBean(ctx.config().getMBeanServer(), ctx.igniteInstanceName(), CACHE_GRP_METRICS_MBEAN_GRP,
                    grp.cacheOrGroupName(), grp.mxBean(), CacheGroupMetricsMXBean.class);
            }
            catch (Throwable e) {
                U.error(log, "Failed to register MBean for cache group: " + grp.name(), e);
            }
        }

        assert old == null : old.name();

        return grp;
    }

    /**
     * @param cacheName Cache name.
     * @param stop {@code True} for stop cache, {@code false} for close cache.
     * @param restart Restart flag.
     */
    void blockGateway(String cacheName, boolean stop, boolean restart) {
        // Break the proxy before exchange future is done.
        IgniteCacheProxyImpl<?, ?> proxy = jcacheProxy(cacheName, false);

        if (restart) {
            GridCacheAdapter<?, ?> cache = caches.get(cacheName);

            if (cache != null)
                cache.active(false);
        }

        if (proxy != null) {
            if (stop) {
                if (restart)
                    proxy.restart();

                proxy.context().gate().stopped();
            }
            else
                proxy.closeProxy();
        }
    }

    /**
     * @param req Request.
     */
    private void stopGateway(DynamicCacheChangeRequest req) {
        assert req.stop() : req;

        IgniteCacheProxyImpl<?, ?> proxy;

        // Break the proxy before exchange future is done.
        if (req.restart()) {
            if (DataStructuresProcessor.isDataStructureCache(req.cacheName()))
                ctx.dataStructures().suspend(req.cacheName());

            GridCacheAdapter<?, ?> cache = caches.get(req.cacheName());

            if (cache != null)
                cache.active(false);

            proxy = jCacheProxies.get(req.cacheName());

            if (proxy != null)
                proxy.restart();
        }
        else {
            completeProxyInitialize(req.cacheName());

            proxy = jCacheProxies.remove(req.cacheName());
        }

        if (proxy != null)
            proxy.context().gate().onStopped();
    }

    /**
     * @param cacheName Cache name.
     * @param destroy Cache data destroy flag. Setting to <code>true</code> will remove all cache data.
     * @return Stopped cache context.
     */
    private GridCacheContext<?, ?> prepareCacheStop(String cacheName, boolean destroy) {
        assert sharedCtx.database().checkpointLockIsHeldByThread();

        GridCacheAdapter<?, ?> cache = caches.remove(cacheName);

        if (cache != null) {
            GridCacheContext<?, ?> ctx = cache.context();

            sharedCtx.removeCacheContext(ctx);

            onKernalStop(cache, true);

            stopCache(cache, true, destroy);

            return ctx;
        }

        return null;
    }

    /**
     * @param startTopVer Cache start version.
     * @param err Cache start error if any.
     */
    void initCacheProxies(AffinityTopologyVersion startTopVer, @Nullable Throwable err) {
        for (GridCacheAdapter<?, ?> cache : caches.values()) {
            GridCacheContext<?, ?> cacheCtx = cache.context();

            if (cacheCtx.startTopologyVersion().equals(startTopVer)) {
                if (!jCacheProxies.containsKey(cacheCtx.name())) {
                    IgniteCacheProxyImpl<?, ?> newProxy = new IgniteCacheProxyImpl(cache.context(), cache, false);

                    if (!cache.active())
                        newProxy.restart();

                    addjCacheProxy(cacheCtx.name(), newProxy);
                }

                if (cacheCtx.preloader() != null)
                    cacheCtx.preloader().onInitialExchangeComplete(err);
            }
        }
    }

    /**
     * @param cachesToClose Caches to close.
     * @param retClientCaches {@code True} if return IDs of closed client caches.
     * @return Closed client caches' IDs.
     */
    Set<Integer> closeCaches(Set<String> cachesToClose, boolean retClientCaches) {
        Set<Integer> ids = null;

        for (String cacheName : cachesToClose) {
            completeProxyInitialize(cacheName);

            blockGateway(cacheName, false, false);

            GridCacheContext ctx = sharedCtx.cacheContext(CU.cacheId(cacheName));

            if (ctx == null)
                continue;

            if (retClientCaches && !ctx.affinityNode()) {
                if (ids == null)
                    ids = U.newHashSet(cachesToClose.size());

                ids.add(ctx.cacheId());
            }

            closeCache(ctx);
        }

        return ids;
    }

    /**
     * @param cctx Cache context.
     */
    private void closeCache(GridCacheContext cctx) {
        if (cctx.affinityNode()) {
            GridCacheAdapter<?, ?> cache = caches.get(cctx.name());

            assert cache != null : cctx.name();

            jCacheProxies.put(cctx.name(), new IgniteCacheProxyImpl(cache.context(), cache, false));

            completeProxyInitialize(cctx.name());
        }
        else {
            cctx.gate().onStopped();

            // Do not close client cache while requests processing is in progress.
            sharedCtx.io().writeLock();

            try {
                if (!cctx.affinityNode() && cctx.transactional())
                    sharedCtx.tm().rollbackTransactionsForCache(cctx.cacheId());

                completeProxyInitialize(cctx.name());

                jCacheProxies.remove(cctx.name());

                sharedCtx.database().checkpointReadLock();

                try {
                    prepareCacheStop(cctx.name(), false);
                }
                finally {
                    sharedCtx.database().checkpointReadUnlock();
                }

                if (!cctx.group().hasCaches())
                    stopCacheGroup(cctx.group().groupId());
            }
            finally {
                sharedCtx.io().writeUnlock();
            }
        }
    }

    /**
     * Called during the rollback of the exchange partitions procedure in order to stop the given cache even if it's not
     * fully initialized (e.g. failed on cache init stage).
     *
     * @param exchActions Stop requests.
     */
    void forceCloseCaches(ExchangeActions exchActions) {
        assert exchActions != null && !exchActions.cacheStopRequests().isEmpty();

        processCacheStopRequestOnExchangeDone(exchActions);
    }

    /**
     * @param exchActions Change requests.
     */
    private void processCacheStopRequestOnExchangeDone(ExchangeActions exchActions) {
        // Force checkpoint if there is any cache stop request
        if (!exchActions.cacheStopRequests().isEmpty()) {
            try {
                sharedCtx.database().waitForCheckpoint("caches stop");
            }
            catch (IgniteCheckedException e) {
                U.error(log, "Failed to wait for checkpoint finish during cache stop.", e);
            }
        }

        for (ExchangeActions.CacheActionData action : exchActions.cacheStopRequests()) {
            CacheGroupContext gctx = cacheGrps.get(action.descriptor().groupId());

            // Cancel all operations blocking gateway
            if (gctx != null) {
                final String msg = "Failed to wait for topology update, cache group is stopping.";

                // If snapshot operation in progress we must throw CacheStoppedException
                // for correct cache proxy restart. For more details see
                // IgniteCacheProxy.cacheException()
                gctx.affinity().cancelFutures(new CacheStoppedException(msg));
            }

            stopGateway(action.request());

            sharedCtx.database().checkpointReadLock();

            try {
                prepareCacheStop(action.request().cacheName(), action.request().destroy());
            }
            finally {
                sharedCtx.database().checkpointReadUnlock();
            }
        }

        sharedCtx.database().checkpointReadLock();

        try {
            // Do not invoke checkpoint listeners for groups are going to be destroyed to prevent metadata corruption.
            for (ExchangeActions.CacheGroupActionData action : exchActions.cacheGroupsToStop()) {
                Integer groupId = action.descriptor().groupId();
                CacheGroupContext grp = cacheGrps.get(groupId);

                if (grp != null && grp.persistenceEnabled() && sharedCtx.database() instanceof GridCacheDatabaseSharedManager) {
                    GridCacheDatabaseSharedManager mngr = (GridCacheDatabaseSharedManager)sharedCtx.database();
                    mngr.removeCheckpointListener((DbCheckpointListener)grp.offheap());
                }
            }
        }
        finally {
            sharedCtx.database().checkpointReadUnlock();
        }

        List<IgniteBiTuple<CacheGroupContext, Boolean>> stoppedGroups = new ArrayList<>();

        for (ExchangeActions.CacheGroupActionData action : exchActions.cacheGroupsToStop()) {
            Integer groupId = action.descriptor().groupId();

            if (cacheGrps.containsKey(groupId)) {
                stoppedGroups.add(F.t(cacheGrps.get(groupId), action.destroy()));

                stopCacheGroup(groupId);
            }
        }

        if (!sharedCtx.kernalContext().clientNode())
            sharedCtx.database().onCacheGroupsStopped(stoppedGroups);

        if (exchActions.deactivate())
            sharedCtx.deactivate();
    }

    /**
     * Callback invoked when first exchange future for dynamic cache is completed.
     *
     * @param cacheStartVer Started caches version to create proxy for.
     * @param exchActions Change requests.
     * @param err Error.
     */
    @SuppressWarnings("unchecked")
    public void onExchangeDone(
        AffinityTopologyVersion cacheStartVer,
        @Nullable ExchangeActions exchActions,
        @Nullable Throwable err
    ) {
        initCacheProxies(cacheStartVer, err);

        if (exchActions == null)
            return;

        if (exchActions.systemCachesStarting() && exchActions.stateChangeRequest() == null) {
            ctx.dataStructures().restoreStructuresState(ctx);

            ctx.service().updateUtilityCache();
        }

        if (err == null)
            processCacheStopRequestOnExchangeDone(exchActions);
    }

    /**
     * @param grpId Group ID.
     */
    private void stopCacheGroup(int grpId) {
        CacheGroupContext grp = cacheGrps.remove(grpId);

        if (grp != null)
            stopCacheGroup(grp);
    }

    /**
     * @param grp Cache group.
     */
    private void stopCacheGroup(CacheGroupContext grp) {
        grp.stopGroup();

        U.stopLifecycleAware(log, grp.configuredUserObjects());

        cleanup(grp);
    }

    /**
     * @param cacheName Cache name.
     * @param deploymentId Future deployment ID.
     */
    void completeTemplateAddFuture(String cacheName, IgniteUuid deploymentId) {
        GridCacheProcessor.TemplateConfigurationFuture fut =
            (GridCacheProcessor.TemplateConfigurationFuture)pendingTemplateFuts.get(cacheName);

        if (fut != null && fut.deploymentId().equals(deploymentId))
            fut.onDone();
    }

    /**
     * @param req Request to complete future for.
     * @param success Future result.
     * @param err Error if any.
     */
    void completeCacheStartFuture(DynamicCacheChangeRequest req, boolean success, @Nullable Throwable err) {
        if (ctx.localNodeId().equals(req.initiatingNodeId())) {
            DynamicCacheStartFuture fut = (DynamicCacheStartFuture)pendingFuts.get(req.requestId());

            if (fut != null)
                fut.onDone(success, err);
        }
    }

    /**
     * @param reqId Request ID.
     * @param err Error if any.
     */
    void completeClientCacheChangeFuture(UUID reqId, @Nullable Exception err) {
        DynamicCacheStartFuture fut = (DynamicCacheStartFuture)pendingFuts.get(reqId);

        if (fut != null)
            fut.onDone(false, err);
    }

    /**
     * Creates shared context.
     *
     * @param kernalCtx Kernal context.
     * @param storeSesLsnrs Store session listeners.
     * @return Shared context.
     * @throws IgniteCheckedException If failed.
     */
    @SuppressWarnings("unchecked")
    private GridCacheSharedContext createSharedContext(GridKernalContext kernalCtx,
        Collection<CacheStoreSessionListener> storeSesLsnrs) throws IgniteCheckedException {
        IgniteTxManager tm = new IgniteTxManager();
        GridCacheMvccManager mvccMgr = new GridCacheMvccManager();
        GridCacheVersionManager verMgr = new GridCacheVersionManager();
        GridCacheDeploymentManager depMgr = new GridCacheDeploymentManager();
        GridCachePartitionExchangeManager exchMgr = new GridCachePartitionExchangeManager();

        IgniteCacheDatabaseSharedManager dbMgr;
        IgnitePageStoreManager pageStoreMgr = null;
        IgniteWriteAheadLogManager walMgr = null;

        if (CU.isPersistenceEnabled(ctx.config()) && !ctx.clientNode()) {
            dbMgr = new GridCacheDatabaseSharedManager(ctx);

            pageStoreMgr = ctx.plugins().createComponent(IgnitePageStoreManager.class);

            if (pageStoreMgr == null)
                pageStoreMgr = new FilePageStoreManager(ctx);

            walMgr = ctx.plugins().createComponent(IgniteWriteAheadLogManager.class);

            if (walMgr == null)
                walMgr = new FileWriteAheadLogManager(ctx);
        }
        else {
            if (CU.isPersistenceEnabled(ctx.config()) && ctx.clientNode()) {
                U.warn(log, "Persistent Store is not supported on client nodes (Persistent Store's" +
                    " configuration will be ignored).");
            }

            dbMgr = new IgniteCacheDatabaseSharedManager();
        }

        WalStateManager walStateMgr = new WalStateManager(ctx);

        IgniteCacheSnapshotManager snpMgr = ctx.plugins().createComponent(IgniteCacheSnapshotManager.class);

        if (snpMgr == null)
            snpMgr = new IgniteCacheSnapshotManager();

        GridCacheIoManager ioMgr = new GridCacheIoManager();
        CacheAffinitySharedManager topMgr = new CacheAffinitySharedManager();
        GridCacheSharedTtlCleanupManager ttl = new GridCacheSharedTtlCleanupManager();
        PartitionsEvictManager evict = new PartitionsEvictManager();

        CacheJtaManagerAdapter jta = JTA.createOptional();

        MvccCachingManager mvccCachingMgr = new MvccCachingManager();

        return new GridCacheSharedContext(
            kernalCtx,
            tm,
            verMgr,
            mvccMgr,
            pageStoreMgr,
            walMgr,
            walStateMgr,
            dbMgr,
            snpMgr,
            depMgr,
            exchMgr,
            topMgr,
            ioMgr,
            ttl,
            evict,
            jta,
            storeSesLsnrs,
            mvccCachingMgr
        );
    }

    /** {@inheritDoc} */
    @Nullable @Override public DiscoveryDataExchangeType discoveryDataType() {
        return CACHE_PROC;
    }

    /** {@inheritDoc} */
    @Override public void collectJoiningNodeData(DiscoveryDataBag dataBag) {
        cachesInfo.collectJoiningNodeData(dataBag);
    }

    /** {@inheritDoc} */
    @Override public void collectGridNodeData(DiscoveryDataBag dataBag) {
        cachesInfo.collectGridNodeData(dataBag);
    }

    /** {@inheritDoc} */
    @Override public void onJoiningNodeDataReceived(JoiningNodeDiscoveryData data) {
        cachesInfo.onJoiningNodeDataReceived(data);
    }

    /** {@inheritDoc} */
    @Override public void onGridDataReceived(GridDiscoveryData data) {
        cachesInfo.onGridDataReceived(data);

        sharedCtx.walState().onCachesInfoCollected();
    }

    /** {@inheritDoc} */
    @Nullable @Override public IgniteNodeValidationResult validateNode(
        ClusterNode node, JoiningNodeDiscoveryData discoData
    ) {
        if(!cachesInfo.isMergeConfigSupports(node))
            return null;

        if (discoData.hasJoiningNodeData() && discoData.joiningNodeData() instanceof CacheJoinNodeDiscoveryData) {
            CacheJoinNodeDiscoveryData nodeData = (CacheJoinNodeDiscoveryData)discoData.joiningNodeData();

            boolean isGridActive = ctx.state().clusterState().active();

            StringBuilder errorMessage = new StringBuilder();

            for (CacheJoinNodeDiscoveryData.CacheInfo cacheInfo : nodeData.caches().values()) {
                try {
                    byte[] secCtxBytes = node.attribute(IgniteNodeAttributes.ATTR_SECURITY_SUBJECT_V2);

                    if (secCtxBytes != null) {
                        SecurityContext secCtx = U.unmarshal(marsh, secCtxBytes, U.resolveClassLoader(ctx.config()));

                        if (secCtx != null && cacheInfo.cacheType() == CacheType.USER)
                            authorizeCacheCreate(cacheInfo.cacheData().config(), secCtx);
                    }
                }
                catch (SecurityException | IgniteCheckedException ex) {
                    if (errorMessage.length() > 0)
                        errorMessage.append("\n");

                    errorMessage.append(ex.getMessage());
                }

                DynamicCacheDescriptor localDesc = cacheDescriptor(cacheInfo.cacheData().config().getName());

                if (localDesc == null)
                    continue;

                QuerySchemaPatch schemaPatch = localDesc.makeSchemaPatch(cacheInfo.cacheData().queryEntities());

                if (schemaPatch.hasConflicts() || (isGridActive && !schemaPatch.isEmpty())) {
                    if (errorMessage.length() > 0)
                        errorMessage.append("\n");

                    if (schemaPatch.hasConflicts())
                        errorMessage.append(String.format(MERGE_OF_CONFIG_CONFLICTS_MESSAGE,
                            localDesc.cacheName(), schemaPatch.getConflictsMessage()));
                    else
                        errorMessage.append(String.format(MERGE_OF_CONFIG_REQUIRED_MESSAGE, localDesc.cacheName()));
                }
            }

            if (errorMessage.length() > 0) {
                String msg = errorMessage.toString();

                return new IgniteNodeValidationResult(node.id(), msg, msg);
            }
        }

        return null;
    }

    /**
     * @param msg Message.
     */
    public void onStateChangeFinish(ChangeGlobalStateFinishMessage msg) {
        cachesInfo.onStateChangeFinish(msg);
    }

    /**
     * @param msg Message.
     * @param topVer Current topology version.
     * @param curState Current cluster state.
     * @return Exchange actions.
     * @throws IgniteCheckedException If configuration validation failed.
     */
    public ExchangeActions onStateChangeRequest(
        ChangeGlobalStateMessage msg,
        AffinityTopologyVersion topVer,
        DiscoveryDataClusterState curState
    ) throws IgniteCheckedException {
        return cachesInfo.onStateChangeRequest(msg, topVer, curState);
    }

    /**
     * Cache statistics flag change message received.
     *
     * @param msg Message.
     */
    public void onCacheStatisticsModeChange(CacheStatisticsModeChangeMessage msg) {
        assert msg != null;

        if (msg.initial()) {
            EnableStatisticsFuture fut = manageStatisticsFuts.get(msg.requestId());

            if (fut != null && !cacheNames().containsAll(msg.caches())) {
                fut.onDone(new IgniteCheckedException("One or more cache descriptors not found [caches="
                    + caches + ']'));

                return;
            }

            for (String cacheName : msg.caches()) {
                DynamicCacheDescriptor desc = cachesInfo.registeredCaches().get(cacheName);

                if (desc != null) {
                    if (desc.cacheConfiguration().isStatisticsEnabled() != msg.enabled()) {
                        desc.cacheConfiguration().setStatisticsEnabled(msg.enabled());

                        try {
                            ctx.cache().saveCacheConfiguration(desc);
                        }
                        catch (IgniteCheckedException e) {
                            log.error("Error while saving cache configuration to disk, cfg = "
                                + desc.cacheConfiguration(), e);
                        }
                    }
                }
                else
                    log.warning("Failed to change cache descriptor configuration, cache not found [cacheName="
                        + cacheName + ']');
            }
        }
        else {
            EnableStatisticsFuture fut = manageStatisticsFuts.get(msg.requestId());

            if (fut != null)
                fut.onDone();
        }
    }

    /**
     * Cache statistics clear message received.
     *
     * @param msg Message.
     */
    private void onCacheStatisticsClear(CacheStatisticsClearMessage msg) {
        assert msg != null;

        if (msg.initial()) {
            EnableStatisticsFuture fut = manageStatisticsFuts.get(msg.requestId());

            if (fut != null && !cacheNames().containsAll(msg.caches())) {
                fut.onDone(new IgniteCheckedException("One or more cache descriptors not found [caches="
                    + caches + ']'));

                return;
            }

            for (String cacheName : msg.caches()) {
                IgniteInternalCache<?, ?> cache = ctx.cache().cache(cacheName);

                if (cache != null)
                    cache.localMxBean().clear();
                else
                    log.warning("Failed to clear cache statistics, cache not found [cacheName="
                        + cacheName + ']');
            }
        }
        else {
            EnableStatisticsFuture fut = manageStatisticsFuts.get(msg.requestId());

            if (fut != null)
                fut.onDone();
        }
    }

    /**
     * Cache statistics flag change task processed by exchange worker.
     *
     * @param msg Message.
     */
    public void processStatisticsModeChange(CacheStatisticsModeChangeMessage msg) {
        assert msg != null;

        for (String cacheName : msg.caches()) {
            IgniteInternalCache<Object, Object> cache = cache(cacheName);

            if (cache != null)
                cache.context().statisticsEnabled(msg.enabled());
            else
                log.warning("Failed to change cache configuration, cache not found [cacheName=" + cacheName + ']');
        }
    }

    /**
     * Callback invoked from discovery thread when discovery custom message is received.
     *
     * @param msg Discovery message for changing transaction timeout on partition map exchange.
     */
    public void onTxTimeoutOnPartitionMapExchangeChange(TxTimeoutOnPartitionMapExchangeChangeMessage msg) {
        assert msg != null;

        if (msg.isInit()) {
            TransactionConfiguration cfg = ctx.config().getTransactionConfiguration();

            if (cfg.getTxTimeoutOnPartitionMapExchange() != msg.getTimeout())
                cfg.setTxTimeoutOnPartitionMapExchange(msg.getTimeout());
        }
        else {
            TxTimeoutOnPartitionMapExchangeChangeFuture fut = txTimeoutOnPartitionMapExchangeFuts.get(
                msg.getRequestId());

            if (fut != null)
                fut.onDone();
        }
    }

    /**
     * The task for changing transaction timeout on partition map exchange processed by exchange worker.
     *
     * @param msg Message.
     */
    public void processTxTimeoutOnPartitionMapExchangeChange(TxTimeoutOnPartitionMapExchangeChangeMessage msg) {
        assert msg != null;

        long timeout = ctx.config().getTransactionConfiguration().getTxTimeoutOnPartitionMapExchange();

        if (timeout != msg.getTimeout())
            ctx.config().getTransactionConfiguration().setTxTimeoutOnPartitionMapExchange(msg.getTimeout());
    }

    /**
     * @param stoppedCaches Stopped caches.
     */
    private void stopCachesOnClientReconnect(Collection<GridCacheAdapter> stoppedCaches) {
        assert ctx.discovery().localNode().isClient();

        for (GridCacheAdapter cache : stoppedCaches) {
            CacheGroupContext grp = cache.context().group();

            onKernalStop(cache, true);
            stopCache(cache, true, false);

            sharedCtx.affinity().stopCacheOnReconnect(cache.context());

            if (!grp.hasCaches()) {
                stopCacheGroup(grp);

                sharedCtx.affinity().stopCacheGroupOnReconnect(grp);
            }
        }
    }

    /**
     * @return {@code True} if need locally start all existing caches on client node start.
     */
    private boolean startAllCachesOnClientStart() {
        return startClientCaches && ctx.clientNode();
    }

    /**
     * Dynamically starts cache using template configuration.
     *
     * @param cacheName Cache name.
     * @return Future that will be completed when cache is deployed.
     */
    public IgniteInternalFuture<?> createFromTemplate(String cacheName) {
        try {
            CacheConfiguration cfg = getOrCreateConfigFromTemplate(cacheName);

            return dynamicStartCache(cfg, cacheName, null, true, true, true);
        }
        catch (IgniteCheckedException e) {
            throw U.convertException(e);
        }
    }

    /**
     * Dynamically starts cache using template configuration.
     *
     * @param cacheName Cache name.
     * @param checkThreadTx If {@code true} checks that current thread does not have active transactions.
     * @return Future that will be completed when cache is deployed.
     */
    public IgniteInternalFuture<?> getOrCreateFromTemplate(String cacheName, boolean checkThreadTx) {
        return getOrCreateFromTemplate(cacheName, cacheName, null, checkThreadTx);
    }

    /**
     * Dynamically starts cache using template configuration.
     *
     * @param cacheName Cache name.
     * @param templateName Cache template name.
     * @param cfgOverride Cache config properties to override.
     * @param checkThreadTx If {@code true} checks that current thread does not have active transactions.
     * @return Future that will be completed when cache is deployed.
     */
    public IgniteInternalFuture<?> getOrCreateFromTemplate(String cacheName, String templateName,
        CacheConfigurationOverride cfgOverride, boolean checkThreadTx) {
        assert cacheName != null;

        try {
            if (publicJCache(cacheName, false, checkThreadTx) != null) // Cache with given name already started.
                return new GridFinishedFuture<>();

            CacheConfiguration ccfg = F.isEmpty(templateName)
                ? getOrCreateConfigFromTemplate(cacheName)
                : getOrCreateConfigFromTemplate(templateName);

            ccfg.setName(cacheName);

            if (cfgOverride != null)
                cfgOverride.apply(ccfg);

            return dynamicStartCache(ccfg, cacheName, null, false, true, checkThreadTx);
        }
        catch (IgniteCheckedException e) {
            return new GridFinishedFuture<>(e);
        }
    }

    /**
     * @param cacheName Cache name.
     * @return Cache configuration, or {@code null} if no template with matching name found.
     * @throws IgniteCheckedException If failed.
     */
    public CacheConfiguration getConfigFromTemplate(String cacheName) throws IgniteCheckedException {
        CacheConfiguration cfgTemplate = null;

        CacheConfiguration dfltCacheCfg = null;

        List<CacheConfiguration> wildcardNameCfgs = null;

        for (DynamicCacheDescriptor desc : cachesInfo.registeredTemplates().values()) {
            assert desc.template();

            CacheConfiguration cfg = desc.cacheConfiguration();

            assert cfg != null;

            if (F.eq(cacheName, cfg.getName())) {
                cfgTemplate = cfg;

                break;
            }

            if (cfg.getName() != null) {
                if (GridCacheUtils.isCacheTemplateName(cfg.getName())) {
                    if (cfg.getName().length() > 1) {
                        if (wildcardNameCfgs == null)
                            wildcardNameCfgs = new ArrayList<>();

                        wildcardNameCfgs.add(cfg);
                    }
                    else
                        dfltCacheCfg = cfg; // Template with name '*'.
                }
            }
            else if (dfltCacheCfg == null)
                dfltCacheCfg = cfg;
        }

        if (cfgTemplate == null && cacheName != null && wildcardNameCfgs != null) {
            Collections.sort(wildcardNameCfgs, new Comparator<CacheConfiguration>() {
                @Override public int compare(CacheConfiguration cfg1, CacheConfiguration cfg2) {
                    Integer len1 = cfg1.getName() != null ? cfg1.getName().length() : 0;
                    Integer len2 = cfg2.getName() != null ? cfg2.getName().length() : 0;

                    return len2.compareTo(len1);
                }
            });

            for (CacheConfiguration cfg : wildcardNameCfgs) {
                if (cacheName.startsWith(cfg.getName().substring(0, cfg.getName().length() - 1))) {
                    cfgTemplate = cfg;

                    break;
                }
            }
        }

        if (cfgTemplate == null)
            cfgTemplate = dfltCacheCfg;

        if (cfgTemplate == null)
            return null;

        cfgTemplate = cloneCheckSerializable(cfgTemplate);

        CacheConfiguration cfg = new CacheConfiguration(cfgTemplate);

        cfg.setName(cacheName);

        return cfg;
    }

    /**
     * @param cacheName Cache name.
     * @return Cache configuration.
     * @throws IgniteCheckedException If failed.
     */
    private CacheConfiguration getOrCreateConfigFromTemplate(String cacheName) throws IgniteCheckedException {
        CacheConfiguration cfg = getConfigFromTemplate(cacheName);

        return cfg != null ? cfg : new CacheConfiguration(cacheName);
    }

    /**
     * Dynamically starts cache.
     *
     * @param ccfg Cache configuration.
     * @param cacheName Cache name.
     * @param nearCfg Near cache configuration.
     * @param failIfExists Fail if exists flag.
     * @param failIfNotStarted If {@code true} fails if cache is not started.
     * @param checkThreadTx If {@code true} checks that current thread does not have active transactions.
     * @return Future that will be completed when cache is deployed.
     */
    @SuppressWarnings("IfMayBeConditional")
    public IgniteInternalFuture<Boolean> dynamicStartCache(
        @Nullable CacheConfiguration ccfg,
        String cacheName,
        @Nullable NearCacheConfiguration nearCfg,
        boolean failIfExists,
        boolean failIfNotStarted,
        boolean checkThreadTx
    ) {
        return dynamicStartCache(ccfg,
            cacheName,
            nearCfg,
            CacheType.USER,
            false,
            failIfExists,
            failIfNotStarted,
            checkThreadTx);
    }

    /**
     * Dynamically starts cache as a result of SQL {@code CREATE TABLE} command.
     *
     * @param ccfg Cache configuration.
     */
    @SuppressWarnings("IfMayBeConditional")
    public IgniteInternalFuture<Boolean> dynamicStartSqlCache(
        CacheConfiguration ccfg
    ) {
        A.notNull(ccfg, "ccfg");

        return dynamicStartCache(ccfg,
            ccfg.getName(),
            ccfg.getNearConfiguration(),
            CacheType.USER,
            true,
            false,
            true,
            true);
    }

    /**
     * Dynamically starts cache.
     *
     * @param ccfg Cache configuration.
     * @param cacheName Cache name.
     * @param nearCfg Near cache configuration.
     * @param cacheType Cache type.
     * @param sql If the cache needs to be created as the result of SQL {@code CREATE TABLE} command.
     * @param failIfExists Fail if exists flag.
     * @param failIfNotStarted If {@code true} fails if cache is not started.
     * @param checkThreadTx If {@code true} checks that current thread does not have active transactions.
     * @return Future that will be completed when cache is deployed.
     */
    @SuppressWarnings("IfMayBeConditional")
    public IgniteInternalFuture<Boolean> dynamicStartCache(
        @Nullable CacheConfiguration ccfg,
        String cacheName,
        @Nullable NearCacheConfiguration nearCfg,
        CacheType cacheType,
        boolean sql,
        boolean failIfExists,
        boolean failIfNotStarted,
        boolean checkThreadTx
    ) {
        assert cacheName != null;

        if (checkThreadTx)
            checkEmptyTransactions();

        GridPlainClosure<Collection<byte[]>, IgniteInternalFuture<Boolean>> startCacheClsr = (grpKeys) -> {
            assert ccfg == null || !ccfg.isEncryptionEnabled() || !grpKeys.isEmpty();

            DynamicCacheChangeRequest req = prepareCacheChangeRequest(
                ccfg,
                cacheName,
                nearCfg,
                cacheType,
                sql,
                failIfExists,
                failIfNotStarted,
                false,
                null,
                ccfg != null && ccfg.isEncryptionEnabled() ? grpKeys.iterator().next() : null);

            if (req != null) {
                if (req.clientStartOnly())
                    return startClientCacheChange(F.asMap(req.cacheName(), req), null);

                return F.first(initiateCacheChanges(F.asList(req)));
            }
            else
                return new GridFinishedFuture<>();
        };

        try {
            if (ccfg != null && ccfg.isEncryptionEnabled()) {
                ctx.encryption().checkEncryptedCacheSupported();

                return generateEncryptionKeysAndStartCacheAfter(1, startCacheClsr);
            }

            return startCacheClsr.apply(Collections.EMPTY_SET);
        }
        catch (Exception e) {
            return new GridFinishedFuture<>(e);
        }
    }

    /**
     * Send {@code GenerateEncryptionKeyRequest} and execute {@code after} closure if succeed.
     *
     * @param keyCnt Count of keys to generate.
     * @param after Closure to execute after encryption keys would be generated.
     */
    private IgniteInternalFuture<Boolean> generateEncryptionKeysAndStartCacheAfter(int keyCnt,
        GridPlainClosure<Collection<byte[]>, IgniteInternalFuture<Boolean>> after) {
        IgniteInternalFuture<Collection<byte[]>> genEncKeyFut = ctx.encryption().generateKeys(keyCnt);

        GridFutureAdapter<Boolean> res = new GridFutureAdapter<>();

        genEncKeyFut.listen(new IgniteInClosure<IgniteInternalFuture<Collection<byte[]>>>() {
            @Override public void apply(IgniteInternalFuture<Collection<byte[]>> fut) {
                try {
                    Collection<byte[]> grpKeys = fut.result();

                    if (F.size(grpKeys, F.alwaysTrue()) != keyCnt)
                        res.onDone(false, fut.error());

                    IgniteInternalFuture<Boolean> dynStartCacheFut = after.apply(grpKeys);

                    dynStartCacheFut.listen(new IgniteInClosure<IgniteInternalFuture<Boolean>>() {
                        @Override public void apply(IgniteInternalFuture<Boolean> fut) {
                            try {
                                res.onDone(fut.get(), fut.error());
                            }
                            catch (IgniteCheckedException e) {
                                res.onDone(false, e);
                            }
                        }
                    });
                }
                catch (Exception e) {
                    res.onDone(false, e);
                }
            }
        });

        return res;
    }

    /**
     * @param startReqs Start requests.
     * @param cachesToClose Cache tp close.
     * @return Future for cache change operation.
     */
    private IgniteInternalFuture<Boolean> startClientCacheChange(
        @Nullable Map<String, DynamicCacheChangeRequest> startReqs, @Nullable Set<String> cachesToClose) {
        assert startReqs != null ^ cachesToClose != null;

        DynamicCacheStartFuture fut = new DynamicCacheStartFuture(UUID.randomUUID());

        IgniteInternalFuture old = pendingFuts.put(fut.id, fut);

        assert old == null : old;

        ctx.discovery().clientCacheStartEvent(fut.id, startReqs, cachesToClose);

        IgniteCheckedException err = checkNodeState();

        if (err != null)
            fut.onDone(err);

        return fut;
    }

    /**
     * Dynamically starts multiple caches.
     *
     * @param ccfgList Collection of cache configuration.
     * @param failIfExists Fail if exists flag.
     * @param checkThreadTx If {@code true} checks that current thread does not have active transactions.
     * @param disabledAfterStart If true, cache proxies will be only activated after {@link #restartProxies()}.
     * @return Future that will be completed when all caches are deployed.
     */
    public IgniteInternalFuture<Boolean> dynamicStartCaches(Collection<CacheConfiguration> ccfgList, boolean failIfExists,
        boolean checkThreadTx, boolean disabledAfterStart) {
        return dynamicStartCachesByStoredConf(
            ccfgList.stream().map(StoredCacheData::new).collect(Collectors.toList()),
            failIfExists,
            checkThreadTx,
            disabledAfterStart
        );
    }

    /**
     * Dynamically starts multiple caches.
     *
     * @param storedCacheDataList Collection of stored cache data.
     * @param failIfExists Fail if exists flag.
     * @param checkThreadTx If {@code true} checks that current thread does not have active transactions.
     * @param disabledAfterStart If true, cache proxies will be only activated after {@link #restartProxies()}.
     * @return Future that will be completed when all caches are deployed.
     */
    public IgniteInternalFuture<Boolean> dynamicStartCachesByStoredConf(
        Collection<StoredCacheData> storedCacheDataList,
        boolean failIfExists,
        boolean checkThreadTx,
        boolean disabledAfterStart) {
        if (checkThreadTx)
            checkEmptyTransactions();

        GridPlainClosure<Collection<byte[]>, IgniteInternalFuture<Boolean>> startCacheClsr = (grpKeys) -> {
            List<DynamicCacheChangeRequest> srvReqs = null;
            Map<String, DynamicCacheChangeRequest> clientReqs = null;

            Iterator<byte[]> grpKeysIter = grpKeys.iterator();

            for (StoredCacheData ccfg : storedCacheDataList) {
                assert !ccfg.config().isEncryptionEnabled() || grpKeysIter.hasNext();

                DynamicCacheChangeRequest req = prepareCacheChangeRequest(
                    ccfg.config(),
                    ccfg.config().getName(),
                    null,
                    resolveCacheType(ccfg.config()),
                    ccfg.sql(),
                    failIfExists,
                    true,
                    disabledAfterStart,
                    ccfg.queryEntities(),
                    ccfg.config().isEncryptionEnabled() ? grpKeysIter.next() : null);

                if (req != null) {
                    if (req.clientStartOnly()) {
                        if (clientReqs == null)
                            clientReqs = U.newLinkedHashMap(storedCacheDataList.size());

                        clientReqs.put(req.cacheName(), req);
                    }
                    else {
                        if (srvReqs == null)
                            srvReqs = new ArrayList<>(storedCacheDataList.size());

                        srvReqs.add(req);
                    }
                }
            }

            if (srvReqs == null && clientReqs == null)
                return new GridFinishedFuture<>();

            if (clientReqs != null && srvReqs == null)
                return startClientCacheChange(clientReqs, null);

            GridCompoundFuture<?, Boolean> compoundFut = new GridCompoundFuture<>();

            for (DynamicCacheStartFuture fut : initiateCacheChanges(srvReqs))
                compoundFut.add((IgniteInternalFuture)fut);

            if (clientReqs != null) {
                IgniteInternalFuture<Boolean> clientStartFut = startClientCacheChange(clientReqs, null);

                compoundFut.add((IgniteInternalFuture)clientStartFut);
            }

            compoundFut.markInitialized();

            return compoundFut;
        };

        int encGrpCnt = 0;

        for (StoredCacheData ccfg : storedCacheDataList) {
            if (ccfg.config().isEncryptionEnabled())
                encGrpCnt++;
        }

        return generateEncryptionKeysAndStartCacheAfter(encGrpCnt, startCacheClsr);
    }

    /** Resolve cache type for input cacheType */
    @NotNull private CacheType resolveCacheType(CacheConfiguration ccfg) {
        if (CU.isUtilityCache(ccfg.getName()))
            return CacheType.UTILITY;
        else if (internalCaches.contains(ccfg.getName()))
            return CacheType.INTERNAL;
        else if (DataStructuresProcessor.isDataStructureCache(ccfg.getName()))
            return CacheType.DATA_STRUCTURES;
        else
            return CacheType.USER;
    }

    /**
     * @param cacheName Cache name to destroy.
     * @param sql If the cache needs to be destroyed only if it was created as the result of SQL {@code CREATE TABLE}
     * command.
     * @param checkThreadTx If {@code true} checks that current thread does not have active transactions.
     * @param restart Restart flag.
     * @return Future that will be completed when cache is destroyed.
     */
    public IgniteInternalFuture<Boolean> dynamicDestroyCache(String cacheName, boolean sql, boolean checkThreadTx,
        boolean restart) {
        assert cacheName != null;

        if (checkThreadTx)
            checkEmptyTransactions();

        DynamicCacheChangeRequest req = DynamicCacheChangeRequest.stopRequest(ctx, cacheName, sql, true);

        req.stop(true);
        req.destroy(true);
        req.restart(restart);

        return F.first(initiateCacheChanges(F.asList(req)));
    }

    /**
     * @param cacheNames Collection of cache names to destroy.
     * @param checkThreadTx If {@code true} checks that current thread does not have active transactions.
     * @param restart Restart flag.
     * @return Future that will be completed when cache is destroyed.
     */
    public IgniteInternalFuture<?> dynamicDestroyCaches(Collection<String> cacheNames, boolean checkThreadTx,
        boolean restart) {
        return dynamicDestroyCaches(cacheNames, checkThreadTx, restart, true);
    }

    /**
     * @param cacheNames Collection of cache names to destroy.
     * @param checkThreadTx If {@code true} checks that current thread does not have active transactions.
     * @param restart Restart flag.
     * @param destroy Cache data destroy flag. Setting to <code>true</code> will cause removing all cache data
     * @return Future that will be completed when cache is destroyed.
     */
    public IgniteInternalFuture<?> dynamicDestroyCaches(Collection<String> cacheNames, boolean checkThreadTx,
        boolean restart, boolean destroy) {
        if (checkThreadTx)
            checkEmptyTransactions();

        List<DynamicCacheChangeRequest> reqs = new ArrayList<>(cacheNames.size());

        for (String cacheName : cacheNames) {
            reqs.add(createStopRequest(cacheName, restart, destroy));
        }

        return dynamicChangeCaches(reqs);
    }

    /**
     * Prepares cache stop request.
     *
     * @param cacheName Cache names to destroy.
     * @param restart Restart flag.
     * @param destroy Cache data destroy flag. Setting to {@code true} will cause removing all cache data from store.
     * @return Future that will be completed when cache is destroyed.
     */
    @NotNull public DynamicCacheChangeRequest createStopRequest(String cacheName, boolean restart, boolean destroy) {
        DynamicCacheChangeRequest req = DynamicCacheChangeRequest.stopRequest(ctx, cacheName, false, true);

        req.stop(true);
        req.destroy(destroy);
        req.restart(restart);

        return req;
    }

    /**
     * Starts cache stop request as cache change batch.
     *
     * @param reqs cache stop requests.
     * @return compound future.
     */
    @NotNull public IgniteInternalFuture<?> dynamicChangeCaches(List<DynamicCacheChangeRequest> reqs) {
        GridCompoundFuture<?, ?> compoundFut = new GridCompoundFuture<>();

        for (DynamicCacheStartFuture fut : initiateCacheChanges(reqs))
            compoundFut.add((IgniteInternalFuture)fut);

        compoundFut.markInitialized();

        return compoundFut;
    }

    /**
     * Change WAL mode.
     *
     * @param cacheNames Cache names.
     * @param enabled Enabled flag.
     * @return Future completed when operation finished.
     */
    public IgniteInternalFuture<Boolean> changeWalMode(Collection<String> cacheNames, boolean enabled) {
        if (transactions().tx() != null || sharedCtx.lockedTopologyVersion(null) != null)
            throw new IgniteException("Cache WAL mode cannot be changed within lock or transaction.");

        return sharedCtx.walState().init(cacheNames, enabled);
    }

    /**
     * @param cacheName Cache name.
     */
    public boolean walEnabled(String cacheName) {
        DynamicCacheDescriptor desc = ctx.cache().cacheDescriptor(cacheName);

        if (desc == null)
            throw new IgniteException("Cache not found: " + cacheName);

        return desc.groupDescriptor().walEnabled();
    }

    /**
     * @param cacheName Cache name to close.
     * @return Future that will be completed when cache is closed.
     */
    IgniteInternalFuture<?> dynamicCloseCache(String cacheName) {
        assert cacheName != null;

        IgniteCacheProxy<?, ?> proxy = jcacheProxy(cacheName, false);

        if (proxy == null || proxy.isProxyClosed())
            return new GridFinishedFuture<>(); // No-op.

        checkEmptyTransactions();

        if (proxy.context().isLocal())
            return dynamicDestroyCache(cacheName, false, true, false);

        return startClientCacheChange(null, Collections.singleton(cacheName));
    }

    /**
     * Resets cache state after the cache has been moved to recovery state.
     *
     * @param cacheNames Cache names.
     * @return Future that will be completed when state is changed for all caches.
     */
    public IgniteInternalFuture<?> resetCacheState(Collection<String> cacheNames) {
        checkEmptyTransactions();

        if (F.isEmpty(cacheNames))
            cacheNames = cachesInfo.registeredCaches().keySet();

        Collection<DynamicCacheChangeRequest> reqs = new ArrayList<>(cacheNames.size());

        for (String cacheName : cacheNames) {
            DynamicCacheDescriptor desc = cacheDescriptor(cacheName);

            if (desc == null) {
                U.warn(log, "Failed to find cache for reset lost partition request, cache does not exist: " + cacheName);

                continue;
            }

            DynamicCacheChangeRequest req = DynamicCacheChangeRequest.resetLostPartitions(ctx, cacheName);

            reqs.add(req);
        }

        GridCompoundFuture fut = new GridCompoundFuture();

        for (DynamicCacheStartFuture f : initiateCacheChanges(reqs))
            fut.add(f);

        fut.markInitialized();

        return fut;
    }

    /**
     * @param cacheName Cache name.
     * @return Cache type.
     */
    public CacheType cacheType(String cacheName) {
        if (CU.isUtilityCache(cacheName))
            return CacheType.UTILITY;
        else if (internalCaches.contains(cacheName))
            return CacheType.INTERNAL;
        else if (DataStructuresProcessor.isDataStructureCache(cacheName))
            return CacheType.DATA_STRUCTURES;
        else
            return CacheType.USER;
    }

    /**
     * Save cache configuration to persistent store if necessary.
     *
     * @param desc Cache descriptor.
     */
    public void saveCacheConfiguration(DynamicCacheDescriptor desc) throws IgniteCheckedException {
        assert desc != null;

        if (sharedCtx.pageStore() != null && !sharedCtx.kernalContext().clientNode() &&
            isPersistentCache(desc.cacheConfiguration(), sharedCtx.gridConfig().getDataStorageConfiguration()))
            sharedCtx.pageStore().storeCacheData(desc.toStoredData(), true);
    }

    /**
     * Remove all persistent files for all registered caches.
     */
    public void cleanupCachesDirectories() throws IgniteCheckedException {
        if (sharedCtx.pageStore() == null || sharedCtx.kernalContext().clientNode())
            return;

        for (DynamicCacheDescriptor desc : cacheDescriptors().values()) {
            if (isPersistentCache(desc.cacheConfiguration(), sharedCtx.gridConfig().getDataStorageConfiguration()))
                sharedCtx.pageStore().cleanupPersistentSpace(desc.cacheConfiguration());
        }
    }

    /**
     * @param reqs Requests.
     * @return Collection of futures.
     */
    @SuppressWarnings("TypeMayBeWeakened")
    private Collection<DynamicCacheStartFuture> initiateCacheChanges(
        Collection<DynamicCacheChangeRequest> reqs
    ) {
        Collection<DynamicCacheStartFuture> res = new ArrayList<>(reqs.size());

        Collection<DynamicCacheChangeRequest> sndReqs = new ArrayList<>(reqs.size());

        for (DynamicCacheChangeRequest req : reqs) {
            authorizeCacheChange(req);

            DynamicCacheStartFuture fut = new DynamicCacheStartFuture(req.requestId());

            try {
                if (req.stop()) {
                    DynamicCacheDescriptor desc = cacheDescriptor(req.cacheName());

                    if (desc == null)
                        // No-op.
                        fut.onDone(false);
                }

                if (req.start() && req.startCacheConfiguration() != null) {
                    CacheConfiguration ccfg = req.startCacheConfiguration();

                    try {
                        cachesInfo.validateStartCacheConfiguration(ccfg);
                    }
                    catch (IgniteCheckedException e) {
                        fut.onDone(e);
                    }
                }

                if (fut.isDone())
                    continue;

                DynamicCacheStartFuture old = (DynamicCacheStartFuture)pendingFuts.putIfAbsent(
                    req.requestId(), fut);

                assert old == null;

                if (fut.isDone())
                    continue;

                sndReqs.add(req);
            }
            catch (Exception e) {
                fut.onDone(e);
            }
            finally {
                res.add(fut);
            }
        }

        Exception err = null;

        if (!sndReqs.isEmpty()) {
            try {
                ctx.discovery().sendCustomEvent(new DynamicCacheChangeBatch(sndReqs));

                err = checkNodeState();
            }
            catch (IgniteCheckedException e) {
                err = e;
            }
        }

        if (err != null) {
            for (DynamicCacheStartFuture fut : res)
                fut.onDone(err);
        }

        return res;
    }

    /**
     * Authorize creating cache.
     *
     * @param cfg Cache configuration.
     * @param secCtx Optional security context.
     */
    private void authorizeCacheCreate(CacheConfiguration cfg, SecurityContext secCtx) {
        ctx.security().authorize(null, SecurityPermission.CACHE_CREATE, secCtx);

        if (cfg != null && cfg.isOnheapCacheEnabled() &&
            IgniteSystemProperties.getBoolean(IgniteSystemProperties.IGNITE_DISABLE_ONHEAP_CACHE))
            throw new SecurityException("Authorization failed for enabling on-heap cache.");
    }

    /**
     * Authorize dynamic cache management for this node.
     *
     * @param req start/stop cache request.
     */
    private void authorizeCacheChange(DynamicCacheChangeRequest req) {
        // Null security context means authorize this node.
        if (req.cacheType() == null || req.cacheType() == CacheType.USER) {
            if (req.stop())
                ctx.security().authorize(null, SecurityPermission.CACHE_DESTROY, null);
            else
                authorizeCacheCreate(req.startCacheConfiguration(), null);
        }
    }

    /**
     * @return Non null exception if node is stopping or disconnected.
     */
    @Nullable private IgniteCheckedException checkNodeState() {
        if (ctx.isStopping()) {
            return new IgniteCheckedException("Failed to execute dynamic cache change request, " +
                "node is stopping.");
        }
        else if (ctx.clientDisconnected()) {
            return new IgniteClientDisconnectedCheckedException(ctx.cluster().clientReconnectFuture(),
                "Failed to execute dynamic cache change request, client node disconnected.");
        }

        return null;
    }

    /**
     * @param type Event type.
     * @param customMsg Custom message instance.
     * @param node Event node.
     * @param topVer Topology version.
     * @param state Cluster state.
     */
    public void onDiscoveryEvent(int type,
        @Nullable DiscoveryCustomMessage customMsg,
        ClusterNode node,
        AffinityTopologyVersion topVer,
        DiscoveryDataClusterState state) {
        cachesInfo.onDiscoveryEvent(type, node, topVer);

        sharedCtx.affinity().onDiscoveryEvent(type, customMsg, node, topVer, state);
    }

    /**
     * Callback invoked from discovery thread when discovery custom message is received.
     *
     * @param msg Customer message.
     * @param topVer Current topology version.
     * @param node Node sent message.
     * @return {@code True} if minor topology version should be increased.
     */
    public boolean onCustomEvent(DiscoveryCustomMessage msg, AffinityTopologyVersion topVer, ClusterNode node) {
        if (msg instanceof SchemaAbstractDiscoveryMessage) {
            ctx.query().onDiscovery((SchemaAbstractDiscoveryMessage)msg);

            return false;
        }

        if (msg instanceof CacheAffinityChangeMessage)
            return sharedCtx.affinity().onCustomEvent(((CacheAffinityChangeMessage)msg));

        if (msg instanceof SnapshotDiscoveryMessage &&
            ((SnapshotDiscoveryMessage)msg).needExchange())
            return true;

        if (msg instanceof WalStateAbstractMessage) {
            WalStateAbstractMessage msg0 = (WalStateAbstractMessage)msg;

            if (msg0 instanceof WalStateProposeMessage)
                sharedCtx.walState().onProposeDiscovery((WalStateProposeMessage)msg);
            else if (msg0 instanceof WalStateFinishMessage)
                sharedCtx.walState().onFinishDiscovery((WalStateFinishMessage)msg);

            return msg0.needExchange();
        }

        if (msg instanceof DynamicCacheChangeBatch)
            return cachesInfo.onCacheChangeRequested((DynamicCacheChangeBatch)msg, topVer);

        if (msg instanceof DynamicCacheChangeFailureMessage)
            cachesInfo.onCacheChangeRequested((DynamicCacheChangeFailureMessage)msg, topVer);

        if (msg instanceof ClientCacheChangeDiscoveryMessage)
            cachesInfo.onClientCacheChange((ClientCacheChangeDiscoveryMessage)msg, node);

        if (msg instanceof CacheStatisticsModeChangeMessage)
            onCacheStatisticsModeChange((CacheStatisticsModeChangeMessage)msg);

        if (msg instanceof CacheStatisticsClearMessage)
            onCacheStatisticsClear((CacheStatisticsClearMessage)msg);

        if (msg instanceof TxTimeoutOnPartitionMapExchangeChangeMessage)
            onTxTimeoutOnPartitionMapExchangeChange((TxTimeoutOnPartitionMapExchangeChangeMessage)msg);

        return false;
    }

    /**
     * Checks that preload-order-dependant caches has SYNC or ASYNC preloading mode.
     *
     * @param cfgs Caches.
     * @return Maximum detected preload order.
     * @throws IgniteCheckedException If validation failed.
     */
    private int validatePreloadOrder(CacheConfiguration[] cfgs) throws IgniteCheckedException {
        int maxOrder = 0;

        for (CacheConfiguration cfg : cfgs) {
            int rebalanceOrder = cfg.getRebalanceOrder();

            if (rebalanceOrder > 0) {
                if (cfg.getCacheMode() == LOCAL)
                    throw new IgniteCheckedException("Rebalance order set for local cache (fix configuration and restart the " +
                        "node): " + U.maskName(cfg.getName()));

                if (cfg.getRebalanceMode() == CacheRebalanceMode.NONE)
                    throw new IgniteCheckedException("Only caches with SYNC or ASYNC rebalance mode can be set as rebalance " +
                        "dependency for other caches [cacheName=" + U.maskName(cfg.getName()) +
                        ", rebalanceMode=" + cfg.getRebalanceMode() + ", rebalanceOrder=" + cfg.getRebalanceOrder() + ']');

                maxOrder = Math.max(maxOrder, rebalanceOrder);
            }
            else if (rebalanceOrder < 0)
                throw new IgniteCheckedException("Rebalance order cannot be negative for cache (fix configuration and restart " +
                    "the node) [cacheName=" + cfg.getName() + ", rebalanceOrder=" + rebalanceOrder + ']');
        }

        return maxOrder;
    }

    /** {@inheritDoc} */
    @Nullable @Override public IgniteNodeValidationResult validateNode(ClusterNode node) {
        IgniteNodeValidationResult res = validateHashIdResolvers(node);

        if (res == null)
            res = validateRestartingCaches(node);

        return res;
    }

    /**
     * Reset restarting caches.
     */
    public void resetRestartingCaches() {
        cachesInfo.restartingCaches().clear();
    }

    /**
     * @param node Joining node to validate.
     * @return Node validation result if there was an issue with the joining node, {@code null} otherwise.
     */
    private IgniteNodeValidationResult validateRestartingCaches(ClusterNode node) {
        if (cachesInfo.hasRestartingCaches()) {
            String msg = "Joining node during caches restart is not allowed [joiningNodeId=" + node.id() +
                ", restartingCaches=" + new HashSet<>(cachesInfo.restartingCaches()) + ']';

            return new IgniteNodeValidationResult(node.id(), msg, msg);
        }

        return null;
    }

    /**
     * @param node Joining node.
     * @return Validation result or {@code null} in case of success.
     */
    @Nullable private IgniteNodeValidationResult validateHashIdResolvers(ClusterNode node) {
        if (!node.isClient()) {
            for (DynamicCacheDescriptor desc : cacheDescriptors().values()) {
                CacheConfiguration cfg = desc.cacheConfiguration();

                if (cfg.getAffinity() instanceof RendezvousAffinityFunction) {
                    RendezvousAffinityFunction aff = (RendezvousAffinityFunction)cfg.getAffinity();

                    Object nodeHashObj = aff.resolveNodeHash(node);

                    for (ClusterNode topNode : ctx.discovery().aliveServerNodes()) {
                        Object topNodeHashObj = aff.resolveNodeHash(topNode);

                        if (nodeHashObj.hashCode() == topNodeHashObj.hashCode()) {
                            String errMsg = "Failed to add node to topology because it has the same hash code for " +
                                "partitioned affinity as one of existing nodes [cacheName=" +
                                cfg.getName() + ", existingNodeId=" + topNode.id() + ']';

                            String sndMsg = "Failed to add node to topology because it has the same hash code for " +
                                "partitioned affinity as one of existing nodes [cacheName=" +
                                cfg.getName() + ", existingNodeId=" + topNode.id() + ']';

                            return new IgniteNodeValidationResult(topNode.id(), errMsg, sndMsg);
                        }
                    }
                }
            }
        }

        return null;
    }

    /**
     * @param rmt Remote node to check.
     * @throws IgniteCheckedException If check failed.
     */
    private void checkTransactionConfiguration(ClusterNode rmt) throws IgniteCheckedException {
        TransactionConfiguration txCfg = rmt.attribute(ATTR_TX_CONFIG);

        if (txCfg != null) {
            TransactionConfiguration locTxCfg = ctx.config().getTransactionConfiguration();

            if (locTxCfg.isTxSerializableEnabled() != txCfg.isTxSerializableEnabled())
                throw new IgniteCheckedException("Serializable transactions enabled mismatch " +
                    "(fix txSerializableEnabled property or set -D" + IGNITE_SKIP_CONFIGURATION_CONSISTENCY_CHECK + "=true " +
                    "system property) [rmtNodeId=" + rmt.id() +
                    ", locTxSerializableEnabled=" + locTxCfg.isTxSerializableEnabled() +
                    ", rmtTxSerializableEnabled=" + txCfg.isTxSerializableEnabled() + ']');
        }
    }

    /**
     * @param rmt Remote node to check.
     * @throws IgniteCheckedException If check failed.
     */
    private void checkMemoryConfiguration(ClusterNode rmt) throws IgniteCheckedException {
        ClusterNode locNode = ctx.discovery().localNode();

        if (ctx.config().isClientMode() || locNode.isDaemon() || rmt.isClient() || rmt.isDaemon())
            return;

        DataStorageConfiguration dsCfg = null;

        Object dsCfgBytes = rmt.attribute(IgniteNodeAttributes.ATTR_DATA_STORAGE_CONFIG);

        if (dsCfgBytes instanceof byte[])
            dsCfg = new JdkMarshaller().unmarshal((byte[])dsCfgBytes, U.resolveClassLoader(ctx.config()));

        if (dsCfg == null) {
            // Try to use legacy memory configuration.
            MemoryConfiguration memCfg = rmt.attribute(IgniteNodeAttributes.ATTR_MEMORY_CONFIG);

            if (memCfg != null) {
                dsCfg = new DataStorageConfiguration();

                // All properties that are used in validation should be converted here.
                dsCfg.setPageSize(memCfg.getPageSize());
            }
        }

        if (dsCfg != null) {
            DataStorageConfiguration locDsCfg = ctx.config().getDataStorageConfiguration();

            if (dsCfg.getPageSize() != locDsCfg.getPageSize()) {
                throw new IgniteCheckedException("Memory configuration mismatch (fix configuration or set -D" +
                    IGNITE_SKIP_CONFIGURATION_CONSISTENCY_CHECK + "=true system property) [rmtNodeId=" + rmt.id() +
                    ", locPageSize = " + locDsCfg.getPageSize() + ", rmtPageSize = " + dsCfg.getPageSize() + "]");
            }
        }
    }

    /**
     * @param rmt Remote node to check.
     * @throws IgniteCheckedException If check failed.
     */
    private void checkRebalanceConfiguration(ClusterNode rmt) throws IgniteCheckedException {
        ClusterNode locNode = ctx.discovery().localNode();

        if (ctx.config().isClientMode() || locNode.isDaemon() || rmt.isClient() || rmt.isDaemon())
            return;

        Integer rebalanceThreadPoolSize = rmt.attribute(IgniteNodeAttributes.ATTR_REBALANCE_POOL_SIZE);

        if (rebalanceThreadPoolSize != null && rebalanceThreadPoolSize != ctx.config().getRebalanceThreadPoolSize()) {
            throw new IgniteCheckedException("Rebalance configuration mismatch (fix configuration or set -D" +
                IGNITE_SKIP_CONFIGURATION_CONSISTENCY_CHECK + "=true system property)." +
                " Different values of such parameter may lead to rebalance process instability and hanging. " +
                " [rmtNodeId=" + rmt.id() +
                ", locRebalanceThreadPoolSize = " + ctx.config().getRebalanceThreadPoolSize() +
                ", rmtRebalanceThreadPoolSize = " + rebalanceThreadPoolSize + "]");
        }
    }

    /**
     * @param cfg Cache configuration.
     * @return Query manager.
     */
    private GridCacheQueryManager queryManager(CacheConfiguration cfg) {
        return cfg.getCacheMode() == LOCAL ? new GridCacheLocalQueryManager() : new GridCacheDistributedQueryManager();
    }

    /**
     * @return Last data version.
     */
    public long lastDataVersion() {
        long max = 0;

        for (GridCacheAdapter<?, ?> cache : caches.values()) {
            GridCacheContext<?, ?> ctx = cache.context();

            if (ctx.versions().last().order() > max)
                max = ctx.versions().last().order();

            if (ctx.isNear()) {
                ctx = ctx.near().dht().context();

                if (ctx.versions().last().order() > max)
                    max = ctx.versions().last().order();
            }
        }

        return max;
    }

    /**
     * @param name Cache name.
     * @param <K> type of keys.
     * @param <V> type of values.
     * @return Cache instance for given name.
     */
    @SuppressWarnings("unchecked")
    public <K, V> IgniteInternalCache<K, V> cache(String name) {
        assert name != null;

        if (log.isDebugEnabled())
            log.debug("Getting cache for name: " + name);

        IgniteCacheProxy<K, V> jcache = (IgniteCacheProxy<K, V>)jcacheProxy(name, true);

        return jcache == null ? null : jcache.internalProxy();
    }

    /**
     * Await proxy initialization.
     *
     * @param jcache Cache proxy.
     */
    private void awaitInitializeProxy(IgniteCacheProxyImpl<?, ?> jcache) {
        if (jcache != null) {
            CountDownLatch initLatch = jcache.getInitLatch();

            try {
                while (initLatch.getCount() > 0) {
                    initLatch.await(2000, TimeUnit.MILLISECONDS);

                    if (log.isInfoEnabled())
                        log.info("Failed to wait proxy initialization, cache=" + jcache.getName() +
                            ", localNodeId=" + ctx.localNodeId());
                }
            }
            catch (InterruptedException e) {
                Thread.currentThread().interrupt();
                // Ignore intteruption.
            }
        }
    }

    /**
     * @param name Cache name.
     */
    public void completeProxyInitialize(String name) {
        IgniteCacheProxyImpl<?, ?> jcache = jCacheProxies.get(name);

        if (jcache != null) {
            CountDownLatch proxyInitLatch = jcache.getInitLatch();

            if (proxyInitLatch.getCount() > 0) {
                if (log.isInfoEnabled())
                    log.info("Finish proxy initialization, cacheName=" + name +
                        ", localNodeId=" + ctx.localNodeId());

                proxyInitLatch.countDown();
            }
        }
        else {
            if (log.isInfoEnabled())
                log.info("Can not finish proxy initialization because proxy does not exist, cacheName=" + name +
                    ", localNodeId=" + ctx.localNodeId());
        }
    }

    /**
     * @param name Cache name.
     * @return Cache instance for given name.
     * @throws IgniteCheckedException If failed.
     */
    @SuppressWarnings("unchecked")
    public <K, V> IgniteInternalCache<K, V> getOrStartCache(String name) throws IgniteCheckedException {
        return getOrStartCache(name, null);
    }

    /**
     * @param name Cache name.
     * @return Cache instance for given name.
     * @throws IgniteCheckedException If failed.
     */
    @SuppressWarnings("unchecked")
    public <K, V> IgniteInternalCache<K, V> getOrStartCache(
        String name,
        CacheConfiguration ccfg
    ) throws IgniteCheckedException {
        assert name != null;

        if (log.isDebugEnabled())
            log.debug("Getting cache for name: " + name);

        IgniteCacheProxy<?, ?> cache = jcacheProxy(name, true);

        if (cache == null) {
            dynamicStartCache(ccfg, name, null, false, ccfg == null, true).get();

            cache = jcacheProxy(name, true);
        }

        return cache == null ? null : (IgniteInternalCache<K, V>)cache.internalProxy();
    }

    /**
     * @return All configured cache instances.
     */
    public Collection<IgniteInternalCache<?, ?>> caches() {
        return F.viewReadOnly(jCacheProxies.values(), new IgniteClosure<IgniteCacheProxy<?, ?>,
            IgniteInternalCache<?, ?>>() {
            @Override public IgniteInternalCache<?, ?> apply(IgniteCacheProxy<?, ?> entries) {
                return entries.internalProxy();
            }
        });
    }

    /**
     * @return All configured cache instances.
     */
    public Collection<IgniteCacheProxy<?, ?>> jcaches() {
        return F.viewReadOnly(jCacheProxies.values(), new IgniteClosure<IgniteCacheProxyImpl<?, ?>, IgniteCacheProxy<?, ?>>() {
            @Override public IgniteCacheProxy<?, ?> apply(IgniteCacheProxyImpl<?, ?> proxy) {
                return proxy.gatewayWrapper();
            }
        });
    }

    /**
     * Gets utility cache.
     *
     * @return Utility cache.
     */
    public <K, V> IgniteInternalCache<K, V> utilityCache() {
        return internalCacheEx(CU.UTILITY_CACHE_NAME);
    }

    /**
     * @param name Cache name.
     * @return Cache.
     */
    private <K, V> IgniteInternalCache<K, V> internalCacheEx(String name) {
        if (ctx.discovery().localNode().isClient()) {
            IgniteCacheProxy<K, V> proxy = (IgniteCacheProxy<K, V>)jcacheProxy(name, true);

            if (proxy == null) {
                GridCacheAdapter<?, ?> cacheAdapter = caches.get(name);

                if (cacheAdapter != null) {
                    proxy = new IgniteCacheProxyImpl(cacheAdapter.context(), cacheAdapter, false);

                    IgniteCacheProxyImpl<?, ?> prev = addjCacheProxy(name, (IgniteCacheProxyImpl<?, ?>)proxy);

                    if (prev != null)
                        proxy = (IgniteCacheProxy<K, V>)prev;

                    completeProxyInitialize(proxy.getName());
                }
            }

            assert proxy != null : name;

            return proxy.internalProxy();
        }

        return internalCache(name);
    }

    /**
     * @param name Cache name.
     * @param <K> type of keys.
     * @param <V> type of values.
     * @return Cache instance for given name.
     */
    @SuppressWarnings("unchecked")
    public <K, V> IgniteInternalCache<K, V> publicCache(String name) {
        assert name != null;

        if (log.isDebugEnabled())
            log.debug("Getting public cache for name: " + name);

        DynamicCacheDescriptor desc = cacheDescriptor(name);

        if (desc == null)
            throw new IllegalArgumentException("Cache is not started: " + name);

        if (!desc.cacheType().userCache())
            throw new IllegalStateException("Failed to get cache because it is a system cache: " + name);

        IgniteCacheProxy<K, V> jcache = (IgniteCacheProxy<K, V>)jcacheProxy(name, true);

        if (jcache == null)
            throw new IllegalArgumentException("Cache is not started: " + name);

        return jcache.internalProxy();
    }

    /**
     * @param cacheName Cache name.
     * @param <K> type of keys.
     * @param <V> type of values.
     * @return Cache instance for given name.
     * @throws IgniteCheckedException If failed.
     */
    public <K, V> IgniteCacheProxy<K, V> publicJCache(String cacheName) throws IgniteCheckedException {
        return publicJCache(cacheName, true, true);
    }

    /**
     * @param cacheName Cache name.
     * @param failIfNotStarted If {@code true} throws {@link IllegalArgumentException} if cache is not started,
     * otherwise returns {@code null} in this case.
     * @param checkThreadTx If {@code true} checks that current thread does not have active transactions.
     * @return Cache instance for given name.
     * @throws IgniteCheckedException If failed.
     */
    @SuppressWarnings({"unchecked", "ConstantConditions"})
    @Nullable public <K, V> IgniteCacheProxy<K, V> publicJCache(String cacheName,
        boolean failIfNotStarted,
        boolean checkThreadTx) throws IgniteCheckedException {
        assert cacheName != null;

        if (log.isDebugEnabled())
            log.debug("Getting public cache for name: " + cacheName);

        DynamicCacheDescriptor desc = cacheDescriptor(cacheName);

        if (desc != null && !desc.cacheType().userCache())
            throw new IllegalStateException("Failed to get cache because it is a system cache: " + cacheName);

        IgniteCacheProxyImpl<?, ?> proxy = jcacheProxy(cacheName, true);

        // Try to start cache, there is no guarantee that cache will be instantiated.
        if (proxy == null) {
            dynamicStartCache(null, cacheName, null, false, failIfNotStarted, checkThreadTx).get();

            proxy = jcacheProxy(cacheName, true);
        }

        return proxy != null ? (IgniteCacheProxy<K, V>)proxy.gatewayWrapper() : null;
    }

    /**
     * Get configuration for the given cache.
     *
     * @param name Cache name.
     * @return Cache configuration.
     */
    public CacheConfiguration cacheConfiguration(String name) {
        assert name != null;

        DynamicCacheDescriptor desc = cacheDescriptor(name);

        if (desc == null)
            throw new IllegalStateException("Cache doesn't exist: " + name);
        else
            return desc.cacheConfiguration();
    }

    /**
     * Get registered cache descriptor.
     *
     * @param name Name.
     * @return Descriptor.
     */
    public DynamicCacheDescriptor cacheDescriptor(String name) {
        return cachesInfo.registeredCaches().get(name);
    }

    /**
     * @return Cache descriptors.
     */
    public Map<String, DynamicCacheDescriptor> cacheDescriptors() {
        return cachesInfo.registeredCaches();
    }

    /**
     * @return Cache group descriptors.
     */
    public Map<Integer, CacheGroupDescriptor> cacheGroupDescriptors() {
        return cachesInfo.registeredCacheGroups();
    }

    /**
     * @param cacheId Cache ID.
     * @return Cache descriptor.
     */
    @Nullable public DynamicCacheDescriptor cacheDescriptor(int cacheId) {
        for (DynamicCacheDescriptor cacheDesc : cacheDescriptors().values()) {
            CacheConfiguration ccfg = cacheDesc.cacheConfiguration();

            assert ccfg != null : cacheDesc;

            if (CU.cacheId(ccfg.getName()) == cacheId)
                return cacheDesc;
        }

        return null;
    }

    /**
     * @param cacheCfg Cache configuration template.
     * @throws IgniteCheckedException If failed.
     */
    public void addCacheConfiguration(CacheConfiguration cacheCfg) throws IgniteCheckedException {
        assert cacheCfg.getName() != null;

        String name = cacheCfg.getName();

        DynamicCacheDescriptor desc = cachesInfo.registeredTemplates().get(name);

        if (desc != null)
            return;

        DynamicCacheChangeRequest req = DynamicCacheChangeRequest.addTemplateRequest(ctx, cacheCfg);

        TemplateConfigurationFuture fut = new TemplateConfigurationFuture(req.cacheName(), req.deploymentId());

        TemplateConfigurationFuture old =
            (TemplateConfigurationFuture)pendingTemplateFuts.putIfAbsent(cacheCfg.getName(), fut);

        if (old != null)
            fut = old;

        Exception err = null;

        try {
            ctx.discovery().sendCustomEvent(new DynamicCacheChangeBatch(Collections.singleton(req)));

            if (ctx.isStopping()) {
                err = new IgniteCheckedException("Failed to execute dynamic cache change request, " +
                    "node is stopping.");
            }
            else if (ctx.clientDisconnected()) {
                err = new IgniteClientDisconnectedCheckedException(ctx.cluster().clientReconnectFuture(),
                    "Failed to execute dynamic cache change request, client node disconnected.");
            }
        }
        catch (IgniteCheckedException e) {
            err = e;
        }

        if (err != null)
            fut.onDone(err);

        fut.get();
    }

    /**
     * @param name Cache name.
     * @return Cache instance for given name.
     */
    @SuppressWarnings("unchecked")
    public <K, V> IgniteCacheProxy<K, V> jcache(String name) {
        assert name != null;

        IgniteCacheProxy<K, V> cache = (IgniteCacheProxy<K, V>)jcacheProxy(name, true);

        if (cache == null) {
            GridCacheAdapter<?, ?> cacheAdapter = caches.get(name);

            if (cacheAdapter != null) {
                cache = new IgniteCacheProxyImpl(cacheAdapter.context(), cacheAdapter, false);

                IgniteCacheProxyImpl<?, ?> prev = addjCacheProxy(name, (IgniteCacheProxyImpl<?, ?>)cache);

                if (prev != null)
                    cache = (IgniteCacheProxy<K, V>)prev;

                completeProxyInitialize(cache.getName());
            }
        }

        if (cache == null)
            throw new IllegalArgumentException("Cache is not configured: " + name);

        return cache;
    }

    /**
     * @param name Cache name.
     * @param awaitInit Await proxy initialization.
     * @return Cache proxy.
     */
    @Nullable public IgniteCacheProxyImpl<?, ?> jcacheProxy(String name, boolean awaitInit) {
        IgniteCacheProxyImpl<?, ?> cache = jCacheProxies.get(name);

        if (awaitInit)
            awaitInitializeProxy(cache);

        return cache;
    }

    /**
     * @param name Cache name.
     * @param proxy Cache proxy.
     * @return Previous cache proxy.
     */
    @Nullable public IgniteCacheProxyImpl<?, ?> addjCacheProxy(String name, IgniteCacheProxyImpl<?, ?> proxy) {
        return jCacheProxies.putIfAbsent(name, proxy);
    }

    /**
     * @return All configured public cache instances.
     */
    public Collection<IgniteCacheProxy<?, ?>> publicCaches() {
        Collection<IgniteCacheProxy<?, ?>> res = new ArrayList<>(jCacheProxies.size());

        for (IgniteCacheProxyImpl<?, ?> proxy : jCacheProxies.values()) {
            if (proxy.context().userCache())
                res.add(proxy.gatewayWrapper());
        }

        return res;
    }

    /**
     * @param name Cache name.
     * @param <K> type of keys.
     * @param <V> type of values.
     * @return Cache instance for given name.
     */
    @SuppressWarnings("unchecked")
    public <K, V> GridCacheAdapter<K, V> internalCache(String name) {
        assert name != null;

        if (log.isDebugEnabled())
            log.debug("Getting internal cache adapter: " + name);

        return (GridCacheAdapter<K, V>)caches.get(name);
    }

    /**
     * Cancel all user operations.
     */
    private void cancelFutures() {
        sharedCtx.mvcc().onStop();

        Exception err = new IgniteCheckedException("Operation has been cancelled (node is stopping).");

        for (IgniteInternalFuture fut : pendingFuts.values())
            ((GridFutureAdapter)fut).onDone(err);

        for (IgniteInternalFuture fut : pendingTemplateFuts.values())
            ((GridFutureAdapter)fut).onDone(err);

        for (EnableStatisticsFuture fut : manageStatisticsFuts.values())
            fut.onDone(err);

        for (TxTimeoutOnPartitionMapExchangeChangeFuture fut : txTimeoutOnPartitionMapExchangeFuts.values())
            fut.onDone(err);
    }

    /**
     * @return All internal cache instances.
     */
    public Collection<GridCacheAdapter<?, ?>> internalCaches() {
        return caches.values();
    }

    /**
     * @param name Cache name.
     * @return {@code True} if specified cache is system, {@code false} otherwise.
     */
    public boolean systemCache(String name) {
        assert name != null;

        DynamicCacheDescriptor desc = cacheDescriptor(name);

        return desc != null && !desc.cacheType().userCache();
    }

    /** {@inheritDoc} */
    @Override public void printMemoryStats() {
        X.println(">>> ");

        for (GridCacheAdapter c : caches.values()) {
            X.println(">>> Cache memory stats [igniteInstanceName=" + ctx.igniteInstanceName() +
                ", cache=" + c.name() + ']');

            c.context().printMemoryStats();
        }
    }

    /**
     * Callback invoked by deployment manager for whenever a class loader gets undeployed.
     *
     * @param ldr Class loader.
     */
    public void onUndeployed(ClassLoader ldr) {
        if (!ctx.isStopping()) {
            for (GridCacheAdapter<?, ?> cache : caches.values()) {
                // Do not notify system caches and caches for which deployment is disabled.
                if (cache.context().userCache() && cache.context().deploymentEnabled())
                    cache.onUndeploy(ldr);
            }
        }
    }

    /**
     * @return Shared context.
     */
    public <K, V> GridCacheSharedContext<K, V> context() {
        return (GridCacheSharedContext<K, V>)sharedCtx;
    }

    /**
     * @return Transactions interface implementation.
     */
    public IgniteTransactionsEx transactions() {
        return transactions;
    }

    /**
     * Starts client caches that do not exist yet.
     *
     * @throws IgniteCheckedException In case of error.
     */
    public void createMissingQueryCaches() throws IgniteCheckedException {
        for (Map.Entry<String, DynamicCacheDescriptor> e : cachesInfo.registeredCaches().entrySet()) {
            DynamicCacheDescriptor desc = e.getValue();

            if (isMissingQueryCache(desc))
                dynamicStartCache(null, desc.cacheConfiguration().getName(), null, false, true, true).get();
        }
    }

    /**
     * Whether cache defined by provided descriptor is not yet started and has queries enabled.
     *
     * @param desc Descriptor.
     * @return {@code True} if this is missing query cache.
     */
    private boolean isMissingQueryCache(DynamicCacheDescriptor desc) {
        CacheConfiguration ccfg = desc.cacheConfiguration();

        return !caches.containsKey(ccfg.getName()) && QueryUtils.isEnabled(ccfg);
    }

    /**
     * Registers MBean for cache components.
     *
     * @param obj Cache component.
     * @param cacheName Cache name.
     * @param near Near flag.
     * @throws IgniteCheckedException If registration failed.
     */
    @SuppressWarnings("unchecked")
    private void registerMbean(Object obj, @Nullable String cacheName, boolean near)
        throws IgniteCheckedException {
        if (U.IGNITE_MBEANS_DISABLED)
            return;

        assert obj != null;

        MBeanServer srvr = ctx.config().getMBeanServer();

        assert srvr != null;

        cacheName = U.maskName(cacheName);

        cacheName = near ? cacheName + "-near" : cacheName;

        final Object mbeanImpl = (obj instanceof IgniteMBeanAware) ? ((IgniteMBeanAware)obj).getMBean() : obj;

        for (Class<?> itf : mbeanImpl.getClass().getInterfaces()) {
            if (itf.getName().endsWith("MBean") || itf.getName().endsWith("MXBean")) {
                try {
                    U.registerMBean(srvr, ctx.igniteInstanceName(), cacheName, obj.getClass().getName(), mbeanImpl,
                        (Class<Object>)itf);
                }
                catch (Throwable e) {
                    throw new IgniteCheckedException("Failed to register MBean for component: " + obj, e);
                }

                break;
            }
        }
    }

    /**
     * Unregisters MBean for cache components.
     *
     * @param o Cache component.
     * @param cacheName Cache name.
     * @param near Near flag.
     */
    private void unregisterMbean(Object o, @Nullable String cacheName, boolean near) {
        if (U.IGNITE_MBEANS_DISABLED)
            return;

        assert o != null;

        MBeanServer srvr = ctx.config().getMBeanServer();

        assert srvr != null;

        cacheName = U.maskName(cacheName);

        cacheName = near ? cacheName + "-near" : cacheName;

        boolean needToUnregister = o instanceof IgniteMBeanAware;

        if (!needToUnregister) {
            for (Class<?> itf : o.getClass().getInterfaces()) {
                if (itf.getName().endsWith("MBean") || itf.getName().endsWith("MXBean")) {
                    needToUnregister = true;

                    break;
                }
            }
        }

        if (needToUnregister) {
            try {
                srvr.unregisterMBean(U.makeMBeanName(ctx.igniteInstanceName(), cacheName, o.getClass().getName()));
            }
            catch (Throwable e) {
                U.error(log, "Failed to unregister MBean for component: " + o, e);
            }
        }
    }

    /**
     * @param grp Cache group.
     * @param ccfg Cache configuration.
     * @param objs Extra components.
     * @return Components provided in cache configuration which can implement {@link LifecycleAware} interface.
     */
    private Iterable<Object> lifecycleAwares(CacheGroupContext grp, CacheConfiguration ccfg, Object... objs) {
        Collection<Object> ret = new ArrayList<>(7 + objs.length);

        if (grp.affinityFunction() != ccfg.getAffinity())
            ret.add(ccfg.getAffinity());

        ret.add(ccfg.getAffinityMapper());
        ret.add(ccfg.getEvictionFilter());
        ret.add(ccfg.getEvictionPolicyFactory());
        ret.add(ccfg.getEvictionPolicy());
        ret.add(ccfg.getInterceptor());

        NearCacheConfiguration nearCfg = ccfg.getNearConfiguration();

        if (nearCfg != null) {
            ret.add(nearCfg.getNearEvictionPolicyFactory());
            ret.add(nearCfg.getNearEvictionPolicy());
        }

        Collections.addAll(ret, objs);

        return ret;
    }

    /**
     * Method checks that current thread does not have active transactions.
     *
     * @throws IgniteException If transaction exist.
     */
    public void checkEmptyTransactions() throws IgniteException {
        if (transactions().tx() != null || sharedCtx.lockedTopologyVersion(null) != null)
            throw new IgniteException("Cannot start/stop cache within lock or transaction.");
    }

    /**
     * @param val Object to check.
     * @return Configuration copy.
     * @throws IgniteCheckedException If validation failed.
     */
    private CacheConfiguration cloneCheckSerializable(final CacheConfiguration val) throws IgniteCheckedException {
        if (val == null)
            return null;

        return withBinaryContext(new IgniteOutClosureX<CacheConfiguration>() {
            @Override public CacheConfiguration applyx() throws IgniteCheckedException {
                if (val.getCacheStoreFactory() != null) {
                    try {
                        ClassLoader ldr = ctx.config().getClassLoader();

                        if (ldr == null)
                            ldr = val.getCacheStoreFactory().getClass().getClassLoader();

                        U.unmarshal(marsh, U.marshal(marsh, val.getCacheStoreFactory()),
                            U.resolveClassLoader(ldr, ctx.config()));
                    }
                    catch (IgniteCheckedException e) {
                        throw new IgniteCheckedException("Failed to validate cache configuration. " +
                            "Cache store factory is not serializable. Cache name: " + U.maskName(val.getName()), e);
                    }
                }

                try {
                    return U.unmarshal(marsh, U.marshal(marsh, val), U.resolveClassLoader(ctx.config()));
                }
                catch (IgniteCheckedException e) {
                    throw new IgniteCheckedException("Failed to validate cache configuration " +
                        "(make sure all objects in cache configuration are serializable): " + U.maskName(val.getName()), e);
                }
            }
        });
    }

    /**
     * @param c Closure.
     * @return Closure result.
     * @throws IgniteCheckedException If failed.
     */
    private <T> T withBinaryContext(IgniteOutClosureX<T> c) throws IgniteCheckedException {
        IgniteCacheObjectProcessor objProc = ctx.cacheObjects();
        BinaryContext oldCtx = null;

        if (objProc instanceof CacheObjectBinaryProcessorImpl) {
            GridBinaryMarshaller binMarsh = ((CacheObjectBinaryProcessorImpl)objProc).marshaller();

            oldCtx = binMarsh == null ? null : binMarsh.pushContext();
        }

        try {
            return c.applyx();
        }
        finally {
            if (objProc instanceof CacheObjectBinaryProcessorImpl)
                GridBinaryMarshaller.popContext(oldCtx);
        }
    }

    /**
     * Prepares DynamicCacheChangeRequest for cache creation.
     *
     * @param ccfg Cache configuration
     * @param cacheName Cache name
     * @param nearCfg Near cache configuration
     * @param cacheType Cache type
     * @param sql Whether the cache needs to be created as the result of SQL {@code CREATE TABLE} command.
     * @param failIfExists Fail if exists flag.
     * @param failIfNotStarted If {@code true} fails if cache is not started.
     * @param disabledAfterStart If true, cache proxies will be only activated after {@link #restartProxies()}.
     * @param qryEntities Query entities.
     * @param encKey Encryption key.
     * @return Request or {@code null} if cache already exists.
     * @throws IgniteCheckedException if some of pre-checks failed
     * @throws CacheExistsException if cache exists and failIfExists flag is {@code true}
     */
    private DynamicCacheChangeRequest prepareCacheChangeRequest(
        @Nullable CacheConfiguration ccfg,
        String cacheName,
        @Nullable NearCacheConfiguration nearCfg,
        CacheType cacheType,
        boolean sql,
        boolean failIfExists,
        boolean failIfNotStarted,
        boolean disabledAfterStart,
        @Nullable Collection<QueryEntity> qryEntities,
        @Nullable byte[] encKey
    ) throws IgniteCheckedException {
        DynamicCacheDescriptor desc = cacheDescriptor(cacheName);

        DynamicCacheChangeRequest req = new DynamicCacheChangeRequest(UUID.randomUUID(), cacheName, ctx.localNodeId());

        req.sql(sql);

        req.failIfExists(failIfExists);

        req.disabledAfterStart(disabledAfterStart);

        req.encryptionKey(encKey);

        if (ccfg != null) {
            cloneCheckSerializable(ccfg);

            if (desc != null) {
                if (failIfExists) {
                    throw new CacheExistsException("Failed to start cache " +
                        "(a cache with the same name is already started): " + cacheName);
                }
                else {
                    CacheConfiguration descCfg = desc.cacheConfiguration();

                    // Check if we were asked to start a near cache.
                    if (nearCfg != null) {
                        if (isLocalAffinity(descCfg)) {
                            // If we are on a data node and near cache was enabled, return success, else - fail.
                            if (descCfg.getNearConfiguration() != null)
                                return null;
                            else
                                throw new IgniteCheckedException("Failed to start near " +
                                    "cache (local node is an affinity node for cache): " + cacheName);
                        }
                        else
                            // If local node has near cache, return success.
                            req.clientStartOnly(true);
                    }
                    else if (!isLocalAffinity(descCfg))
                        req.clientStartOnly(true);

                    req.deploymentId(desc.deploymentId());
                    req.startCacheConfiguration(descCfg);
                    req.schema(desc.schema());
                }
            }
            else {
                req.deploymentId(IgniteUuid.randomUuid());

                CacheConfiguration cfg = new CacheConfiguration(ccfg);

                CacheObjectContext cacheObjCtx = ctx.cacheObjects().contextForCache(cfg);

                initialize(cfg, cacheObjCtx);

                req.startCacheConfiguration(cfg);
                req.schema(new QuerySchema(qryEntities != null ? QueryUtils.normalizeQueryEntities(qryEntities, cfg)
                    : cfg.getQueryEntities()));
            }
        }
        else {
            req.clientStartOnly(true);

            if (desc != null)
                ccfg = desc.cacheConfiguration();

            if (ccfg == null) {
                if (failIfNotStarted) {
                    throw new CacheExistsException("Failed to start client cache " +
                        "(a cache with the given name is not started): " + cacheName);
                }
                else
                    return null;
            }

            req.deploymentId(desc.deploymentId());
            req.startCacheConfiguration(ccfg);
            req.schema(desc.schema());
        }

        if (nearCfg != null)
            req.nearCacheConfiguration(nearCfg);

        req.cacheType(cacheType);

        return req;
    }

    /**
     * Enable/disable statistics globally for the caches
     *
     * @param cacheNames Collection of cache names.
     * @param enabled Statistics enabled flag.
     */
    public void enableStatistics(Collection<String> cacheNames, boolean enabled) throws IgniteCheckedException {
        Collection<IgniteInternalCache> caches = manageStatisticsCaches(cacheNames);

        Collection<String> globalCaches = new HashSet<>(U.capacity(caches.size()));

        for (IgniteInternalCache cache : caches) {
            cache.context().statisticsEnabled(enabled);

            if (!cache.context().isLocal())
                globalCaches.add(cache.name());
        }

        if (globalCaches.isEmpty())
            return;

        CacheStatisticsModeChangeMessage msg = new CacheStatisticsModeChangeMessage(UUID.randomUUID(), globalCaches, enabled);

        EnableStatisticsFuture fut = new EnableStatisticsFuture(msg.requestId());

        manageStatisticsFuts.put(msg.requestId(), fut);

        ctx.grid().context().discovery().sendCustomEvent(msg);

        fut.get();
    }

    /**
     * Clear statistics globally for the caches
     *
     * @param cacheNames Collection of cache names.
     */
    public void clearStatistics(Collection<String> cacheNames) throws IgniteCheckedException {
        Collection<IgniteInternalCache> caches = manageStatisticsCaches(cacheNames);

        Collection<String> globalCaches = new HashSet<>(U.capacity(caches.size()));

        for (IgniteInternalCache cache : caches) {
            if (!cache.context().isLocal())
                globalCaches.add(cache.name());
        }

        if (globalCaches.isEmpty())
            return;

        CacheStatisticsClearMessage msg = new CacheStatisticsClearMessage(UUID.randomUUID(), globalCaches);

        EnableStatisticsFuture fut = new EnableStatisticsFuture(msg.requestId());

        manageStatisticsFuts.put(msg.requestId(), fut);

        ctx.grid().context().discovery().sendCustomEvent(msg);

        fut.get();
    }

    /**
     *
     */
    private Collection<IgniteInternalCache> manageStatisticsCaches(Collection<String> caches)
        throws IgniteCheckedException {
        assert caches != null;

        Collection<IgniteInternalCache> res = new ArrayList<>(caches.size());

        if (!cacheNames().containsAll(caches))
            throw new IgniteCheckedException("One or more cache descriptors not found [caches=" + caches + ']');

        for (String cacheName : caches) {
            IgniteInternalCache cache = cache(cacheName);

            if (cache == null)
                throw new IgniteCheckedException("Cache not found [cacheName=" + cacheName + ']');

            res.add(cache);
        }

        return res;
    }

    /**
     * Sets transaction timeout on partition map exchange.
     *
     * @param timeout Transaction timeout on partition map exchange in milliseconds.
     */
    public void setTxTimeoutOnPartitionMapExchange(long timeout) throws IgniteCheckedException {
        UUID requestId = UUID.randomUUID();

        TxTimeoutOnPartitionMapExchangeChangeFuture fut = new TxTimeoutOnPartitionMapExchangeChangeFuture(requestId);

        txTimeoutOnPartitionMapExchangeFuts.put(requestId, fut);

        TxTimeoutOnPartitionMapExchangeChangeMessage msg = new TxTimeoutOnPartitionMapExchangeChangeMessage(
            requestId, timeout);

        ctx.grid().context().discovery().sendCustomEvent(msg);

        fut.get();
    }

    /**
     * @param obj Object to clone.
     * @return Object copy.
     * @throws IgniteCheckedException If failed.
     */
    public <T> T clone(final T obj) throws IgniteCheckedException {
        return withBinaryContext(new IgniteOutClosureX<T>() {
            @Override public T applyx() throws IgniteCheckedException {
                return U.unmarshal(marsh, U.marshal(marsh, obj), U.resolveClassLoader(ctx.config()));
            }
        });
    }

    /**
     * Handle of fail during cache start.
     *
     * @param <T> Type of started data.
     */
    private static interface StartCacheFailHandler<T> {
        /**
         * Handle of fail.
         *
         * @param data Start data.
         * @param startCacheOperation Operation for start cache.
         * @throws IgniteCheckedException if failed.
         */
        void handle(T data, IgniteThrowableConsumer<T> startCacheOperation) throws IgniteCheckedException;
    }

    /**
     *
     */
    @SuppressWarnings("ExternalizableWithoutPublicNoArgConstructor")
    private class DynamicCacheStartFuture extends GridFutureAdapter<Boolean> {
        /** */
        private UUID id;

        /**
         * @param id Future ID.
         */
        private DynamicCacheStartFuture(UUID id) {
            this.id = id;
        }

        /** {@inheritDoc} */
        @Override public boolean onDone(@Nullable Boolean res, @Nullable Throwable err) {
            // Make sure to remove future before completion.
            pendingFuts.remove(id, this);

            context().exchange().exchangerUpdateHeartbeat();

            return super.onDone(res, err);
        }

        /** {@inheritDoc} */
        @Override public String toString() {
            return S.toString(DynamicCacheStartFuture.class, this);
        }
    }

    /**
     *
     */
    @SuppressWarnings("ExternalizableWithoutPublicNoArgConstructor")
    private class TemplateConfigurationFuture extends GridFutureAdapter<Object> {
        /** Start ID. */
        @GridToStringInclude
        private IgniteUuid deploymentId;

        /** Cache name. */
        private String cacheName;

        /**
         * @param cacheName Cache name.
         * @param deploymentId Deployment ID.
         */
        private TemplateConfigurationFuture(String cacheName, IgniteUuid deploymentId) {
            this.deploymentId = deploymentId;
            this.cacheName = cacheName;
        }

        /**
         * @return Start ID.
         */
        public IgniteUuid deploymentId() {
            return deploymentId;
        }

        /** {@inheritDoc} */
        @Override public boolean onDone(@Nullable Object res, @Nullable Throwable err) {
            // Make sure to remove future before completion.
            pendingTemplateFuts.remove(cacheName, this);

            return super.onDone(res, err);
        }

        /** {@inheritDoc} */
        @Override public String toString() {
            return S.toString(TemplateConfigurationFuture.class, this);
        }
    }

    /**
     *
     */
    static class LocalAffinityFunction implements AffinityFunction {
        /** */
        private static final long serialVersionUID = 0L;

        /** {@inheritDoc} */
        @Override public List<List<ClusterNode>> assignPartitions(AffinityFunctionContext affCtx) {
            ClusterNode locNode = null;

            for (ClusterNode n : affCtx.currentTopologySnapshot()) {
                if (n.isLocal()) {
                    locNode = n;

                    break;
                }
            }

            if (locNode == null)
                throw new IgniteException("Local node is not included into affinity nodes for 'LOCAL' cache");

            List<List<ClusterNode>> res = new ArrayList<>(partitions());

            for (int part = 0; part < partitions(); part++)
                res.add(Collections.singletonList(locNode));

            return Collections.unmodifiableList(res);
        }

        /** {@inheritDoc} */
        @Override public void reset() {
            // No-op.
        }

        /** {@inheritDoc} */
        @Override public int partitions() {
            return 1;
        }

        /** {@inheritDoc} */
        @Override public int partition(Object key) {
            return 0;
        }

        /** {@inheritDoc} */
        @Override public void removeNode(UUID nodeId) {
            // No-op.
        }
    }

    /**
     *
     */
    private class RemovedItemsCleanupTask implements GridTimeoutObject {
        /** */
        private final IgniteUuid id = IgniteUuid.randomUuid();

        /** */
        private final long endTime;

        /** */
        private final long timeout;

        /**
         * @param timeout Timeout.
         */
        RemovedItemsCleanupTask(long timeout) {
            this.timeout = timeout;

            endTime = U.currentTimeMillis() + timeout;
        }

        /** {@inheritDoc} */
        @Override public IgniteUuid timeoutId() {
            return id;
        }

        /** {@inheritDoc} */
        @Override public long endTime() {
            return endTime;
        }

        /** {@inheritDoc} */
        @Override public void onTimeout() {
            ctx.closure().runLocalSafe(new Runnable() {
                @Override public void run() {
                    try {
                        for (CacheGroupContext grp : sharedCtx.cache().cacheGroups()) {
                            if (!grp.isLocal() && grp.affinityNode()) {
                                GridDhtPartitionTopology top = null;

                                try {
                                    top = grp.topology();
                                }
                                catch (IllegalStateException ignore) {
                                    // Cache stopped.
                                }

                                if (top != null) {
                                    for (GridDhtLocalPartition part : top.currentLocalPartitions())
                                        part.cleanupRemoveQueue();
                                }

                                if (ctx.isStopping())
                                    return;
                            }
                        }
                    }
                    catch (Exception e) {
                        U.error(log, "Failed to cleanup removed cache items: " + e, e);
                    }

                    if (ctx.isStopping())
                        return;

                    addRemovedItemsCleanupTask(timeout);
                }
            }, true);
        }
    }

    /**
     * Enable statistics future.
     */
    private class EnableStatisticsFuture extends GridFutureAdapter<Void> {
        /** */
        private UUID id;

        /**
         * @param id Future ID.
         */
        private EnableStatisticsFuture(UUID id) {
            this.id = id;
        }

        /** {@inheritDoc} */
        @Override public boolean onDone(@Nullable Void res, @Nullable Throwable err) {
            // Make sure to remove future before completion.
            manageStatisticsFuts.remove(id, this);

            return super.onDone(res, err);
        }

        /** {@inheritDoc} */
        @Override public String toString() {
            return S.toString(EnableStatisticsFuture.class, this);
        }
    }

    /**
     * The future for changing transaction timeout on partition map exchange.
     */
    private class TxTimeoutOnPartitionMapExchangeChangeFuture extends GridFutureAdapter<Void> {
        /** */
        private UUID id;

        /**
         * @param id Future ID.
         */
        private TxTimeoutOnPartitionMapExchangeChangeFuture(UUID id) {
            this.id = id;
        }

        /** {@inheritDoc} */
        @Override public boolean onDone(@Nullable Void res, @Nullable Throwable err) {
            txTimeoutOnPartitionMapExchangeFuts.remove(id, this);
            return super.onDone(res, err);
        }

        /** {@inheritDoc} */
        @Override public String toString() {
            return S.toString(TxTimeoutOnPartitionMapExchangeChangeFuture.class, this);
        }
    }
}<|MERGE_RESOLUTION|>--- conflicted
+++ resolved
@@ -17,12 +17,6 @@
 
 package org.apache.ignite.internal.processors.cache;
 
-<<<<<<< HEAD
-import javax.cache.configuration.FactoryBuilder;
-import javax.cache.expiry.EternalExpiryPolicy;
-import javax.cache.expiry.ExpiryPolicy;
-=======
->>>>>>> ff29b679
 import javax.management.MBeanServer;
 import java.util.ArrayList;
 import java.util.Collection;
@@ -215,16 +209,10 @@
     private final boolean startClientCaches =
         IgniteSystemProperties.getBoolean(IgniteSystemProperties.IGNITE_START_CACHES_ON_JOIN, false);
 
-<<<<<<< HEAD
-=======
-    private final boolean walFsyncWithDedicatedWorker =
-        IgniteSystemProperties.getBoolean(IgniteSystemProperties.IGNITE_WAL_FSYNC_WITH_DEDICATED_WORKER, false);
-
     /** Enables start caches in parallel. */
     private final boolean IGNITE_ALLOW_START_CACHES_IN_PARALLEL =
         IgniteSystemProperties.getBoolean(IgniteSystemProperties.IGNITE_ALLOW_START_CACHES_IN_PARALLEL, true);
 
->>>>>>> ff29b679
     /** Shared cache context. */
     private GridCacheSharedContext<?, ?> sharedCtx;
 
