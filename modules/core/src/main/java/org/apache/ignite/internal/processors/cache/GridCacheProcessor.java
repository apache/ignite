--- conflicted
+++ resolved
@@ -3738,17 +3738,12 @@
      * @param disabledAfterStart If true, cache proxies will be only activated after {@link #restartProxies()}.
      * @return Future that will be completed when all caches are deployed.
      */
-<<<<<<< HEAD
-    public IgniteInternalFuture<?> dynamicStartCaches(
+    public IgniteInternalFuture<Boolean> dynamicStartCaches(
         Collection<CacheConfiguration> ccfgList,
         boolean failIfExists,
         boolean checkThreadTx,
         boolean disabledAfterStart
     ) {
-=======
-    public IgniteInternalFuture<Boolean> dynamicStartCaches(Collection<CacheConfiguration> ccfgList, boolean failIfExists,
-        boolean checkThreadTx, boolean disabledAfterStart) {
->>>>>>> d6d4965f
         return dynamicStartCachesByStoredConf(
             ccfgList.stream().map(StoredCacheData::new).collect(Collectors.toList()),
             failIfExists,
@@ -3767,21 +3762,13 @@
      * @param restartId Restart requester id (it'll allow to start this cache only him).
      * @return Future that will be completed when all caches are deployed.
      */
-<<<<<<< HEAD
-    public IgniteInternalFuture<?> dynamicStartCachesByStoredConf(
-            Collection<StoredCacheData> storedCacheDataList,
-            boolean failIfExists,
-            boolean checkThreadTx,
-            boolean disabledAfterStart,
-            IgniteUuid restartId
-    ) {
-=======
     public IgniteInternalFuture<Boolean> dynamicStartCachesByStoredConf(
         Collection<StoredCacheData> storedCacheDataList,
         boolean failIfExists,
         boolean checkThreadTx,
-        boolean disabledAfterStart) {
->>>>>>> d6d4965f
+        boolean disabledAfterStart,
+        IgniteUuid restartId
+    ) {
         if (checkThreadTx)
             checkEmptyTransactions();
 
@@ -5294,11 +5281,9 @@
 
         req.disabledAfterStart(disabledAfterStart);
 
-<<<<<<< HEAD
+        req.encryptionKey(encKey);
+
         req.restartId(restartId);
-=======
-        req.encryptionKey(encKey);
->>>>>>> d6d4965f
 
         if (ccfg != null) {
             cloneCheckSerializable(ccfg);
