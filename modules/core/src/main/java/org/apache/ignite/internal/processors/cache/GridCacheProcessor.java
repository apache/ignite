/*
 * Licensed to the Apache Software Foundation (ASF) under one or more
 * contributor license agreements.  See the NOTICE file distributed with
 * this work for additional information regarding copyright ownership.
 * The ASF licenses this file to You under the Apache License, Version 2.0
 * (the "License"); you may not use this file except in compliance with
 * the License.  You may obtain a copy of the License at
 *
 *      http://www.apache.org/licenses/LICENSE-2.0
 *
 * Unless required by applicable law or agreed to in writing, software
 * distributed under the License is distributed on an "AS IS" BASIS,
 * WITHOUT WARRANTIES OR CONDITIONS OF ANY KIND, either express or implied.
 * See the License for the specific language governing permissions and
 * limitations under the License.
 */

package org.apache.ignite.internal.processors.cache;

import java.util.ArrayList;
import java.util.Collection;
import java.util.Collections;
import java.util.Comparator;
import java.util.Deque;
import java.util.HashMap;
import java.util.HashSet;
import java.util.IdentityHashMap;
import java.util.LinkedList;
import java.util.List;
import java.util.ListIterator;
import java.util.Map;
import java.util.Set;
import java.util.UUID;
import java.util.concurrent.ConcurrentHashMap;
import java.util.concurrent.ConcurrentMap;
import java.util.concurrent.CountDownLatch;
import javax.cache.configuration.Factory;
import javax.cache.integration.CacheLoader;
import javax.cache.integration.CacheWriter;
import javax.management.JMException;
import javax.management.MBeanServer;
import org.apache.ignite.IgniteCheckedException;
import org.apache.ignite.IgniteException;
import org.apache.ignite.IgniteSystemProperties;
import org.apache.ignite.cache.CacheExistsException;
import org.apache.ignite.cache.CacheMode;
import org.apache.ignite.cache.CacheRebalanceMode;
import org.apache.ignite.cache.affinity.AffinityFunction;
import org.apache.ignite.cache.affinity.AffinityFunctionContext;
import org.apache.ignite.cache.affinity.rendezvous.RendezvousAffinityFunction;
import org.apache.ignite.cache.store.CacheStore;
import org.apache.ignite.cache.store.CacheStoreSessionListener;
import org.apache.ignite.cluster.ClusterNode;
import org.apache.ignite.configuration.CacheConfiguration;
import org.apache.ignite.configuration.DeploymentMode;
import org.apache.ignite.configuration.FileSystemConfiguration;
import org.apache.ignite.configuration.IgniteConfiguration;
import org.apache.ignite.configuration.NearCacheConfiguration;
import org.apache.ignite.configuration.TransactionConfiguration;
import org.apache.ignite.events.EventType;
import org.apache.ignite.internal.GridKernalContext;
import org.apache.ignite.internal.IgniteClientDisconnectedCheckedException;
import org.apache.ignite.internal.IgniteComponentType;
import org.apache.ignite.internal.IgniteInternalFuture;
import org.apache.ignite.internal.IgniteNodeAttributes;
import org.apache.ignite.internal.IgniteTransactionsEx;
import org.apache.ignite.internal.binary.BinaryContext;
import org.apache.ignite.internal.binary.BinaryMarshaller;
import org.apache.ignite.internal.binary.GridBinaryMarshaller;
import org.apache.ignite.internal.managers.discovery.DiscoveryCustomMessage;
import org.apache.ignite.internal.pagemem.snapshot.StartSnapshotOperationAckDiscoveryMessage;
import org.apache.ignite.internal.pagemem.store.IgnitePageStoreManager;
import org.apache.ignite.internal.pagemem.wal.IgniteWriteAheadLogManager;
import org.apache.ignite.internal.processors.GridProcessorAdapter;
import org.apache.ignite.internal.processors.affinity.AffinityTopologyVersion;
import org.apache.ignite.internal.processors.affinity.GridAffinityAssignmentCache;
import org.apache.ignite.internal.processors.cache.binary.CacheObjectBinaryProcessorImpl;
import org.apache.ignite.internal.processors.cache.database.IgniteCacheDatabaseSharedManager;
import org.apache.ignite.internal.processors.cache.database.IgniteCacheSnapshotManager;
import org.apache.ignite.internal.processors.cache.database.MemoryPolicy;
import org.apache.ignite.internal.processors.cache.database.freelist.FreeList;
import org.apache.ignite.internal.processors.cache.database.tree.reuse.ReuseList;
import org.apache.ignite.internal.processors.cache.datastructures.CacheDataStructuresManager;
import org.apache.ignite.internal.processors.cache.distributed.dht.GridDhtCache;
import org.apache.ignite.internal.processors.cache.distributed.dht.GridDhtCacheAdapter;
import org.apache.ignite.internal.processors.cache.distributed.dht.GridDhtLocalPartition;
import org.apache.ignite.internal.processors.cache.distributed.dht.GridDhtPartitionTopology;
import org.apache.ignite.internal.processors.cache.distributed.dht.atomic.GridDhtAtomicCache;
import org.apache.ignite.internal.processors.cache.distributed.dht.colocated.GridDhtColocatedCache;
import org.apache.ignite.internal.processors.cache.distributed.near.GridNearAtomicCache;
import org.apache.ignite.internal.processors.cache.distributed.near.GridNearTransactionalCache;
import org.apache.ignite.internal.processors.cache.dr.GridCacheDrManager;
import org.apache.ignite.internal.processors.cache.jta.CacheJtaManagerAdapter;
import org.apache.ignite.internal.processors.cache.local.GridLocalCache;
import org.apache.ignite.internal.processors.cache.local.atomic.GridLocalAtomicCache;
import org.apache.ignite.internal.processors.cache.query.GridCacheDistributedQueryManager;
import org.apache.ignite.internal.processors.cache.query.GridCacheLocalQueryManager;
import org.apache.ignite.internal.processors.cache.query.GridCacheQueryManager;
import org.apache.ignite.internal.processors.cache.query.continuous.CacheContinuousQueryManager;
import org.apache.ignite.internal.processors.cache.store.CacheStoreManager;
import org.apache.ignite.internal.processors.cache.transactions.IgniteTransactionsImpl;
import org.apache.ignite.internal.processors.cache.transactions.IgniteTxManager;
import org.apache.ignite.internal.processors.cache.version.GridCacheVersionManager;
import org.apache.ignite.internal.processors.cacheobject.IgniteCacheObjectProcessor;
import org.apache.ignite.internal.processors.plugin.CachePluginManager;
import org.apache.ignite.internal.processors.query.QuerySchema;
import org.apache.ignite.internal.processors.query.QueryUtils;
import org.apache.ignite.internal.processors.query.schema.SchemaExchangeWorkerTask;
import org.apache.ignite.internal.processors.query.schema.SchemaNodeLeaveExchangeWorkerTask;
import org.apache.ignite.internal.processors.query.schema.message.SchemaAbstractDiscoveryMessage;
import org.apache.ignite.internal.processors.query.schema.message.SchemaProposeDiscoveryMessage;
import org.apache.ignite.internal.processors.timeout.GridTimeoutObject;
import org.apache.ignite.internal.suggestions.GridPerformanceSuggestions;
import org.apache.ignite.internal.util.F0;
import org.apache.ignite.internal.util.future.GridCompoundFuture;
import org.apache.ignite.internal.util.future.GridFinishedFuture;
import org.apache.ignite.internal.util.future.GridFutureAdapter;
import org.apache.ignite.internal.util.lang.IgniteOutClosureX;
import org.apache.ignite.internal.util.tostring.GridToStringInclude;
import org.apache.ignite.internal.util.typedef.CIX1;
import org.apache.ignite.internal.util.typedef.F;
import org.apache.ignite.internal.util.typedef.T2;
import org.apache.ignite.internal.util.typedef.X;
import org.apache.ignite.internal.util.typedef.internal.CU;
import org.apache.ignite.internal.util.typedef.internal.S;
import org.apache.ignite.internal.util.typedef.internal.U;
import org.apache.ignite.lang.IgniteBiTuple;
import org.apache.ignite.lang.IgniteClosure;
import org.apache.ignite.lang.IgniteFuture;
import org.apache.ignite.lang.IgnitePredicate;
import org.apache.ignite.lang.IgniteUuid;
import org.apache.ignite.lifecycle.LifecycleAware;
import org.apache.ignite.marshaller.Marshaller;
import org.apache.ignite.marshaller.MarshallerUtils;
import org.apache.ignite.mxbean.IgniteMBeanAware;
import org.apache.ignite.spi.IgniteNodeValidationResult;
import org.apache.ignite.spi.discovery.DiscoveryDataBag;
import org.apache.ignite.spi.discovery.DiscoveryDataBag.GridDiscoveryData;
import org.apache.ignite.spi.discovery.DiscoveryDataBag.JoiningNodeDiscoveryData;
import org.jetbrains.annotations.Nullable;

import static org.apache.ignite.IgniteSystemProperties.IGNITE_CACHE_REMOVED_ENTRIES_TTL;
import static org.apache.ignite.IgniteSystemProperties.IGNITE_SKIP_CONFIGURATION_CONSISTENCY_CHECK;
import static org.apache.ignite.IgniteSystemProperties.getBoolean;
import static org.apache.ignite.cache.CacheAtomicityMode.ATOMIC;
import static org.apache.ignite.cache.CacheMode.LOCAL;
import static org.apache.ignite.cache.CacheMode.PARTITIONED;
import static org.apache.ignite.cache.CacheMode.REPLICATED;
import static org.apache.ignite.cache.CacheRebalanceMode.ASYNC;
import static org.apache.ignite.cache.CacheRebalanceMode.SYNC;
import static org.apache.ignite.cache.CacheWriteSynchronizationMode.FULL_ASYNC;
import static org.apache.ignite.cache.CacheWriteSynchronizationMode.FULL_SYNC;
import static org.apache.ignite.cache.CacheWriteSynchronizationMode.PRIMARY_SYNC;
import static org.apache.ignite.configuration.CacheConfiguration.DFLT_CACHE_MODE;
import static org.apache.ignite.configuration.DeploymentMode.CONTINUOUS;
import static org.apache.ignite.configuration.DeploymentMode.ISOLATED;
import static org.apache.ignite.configuration.DeploymentMode.PRIVATE;
import static org.apache.ignite.configuration.DeploymentMode.SHARED;
import static org.apache.ignite.internal.GridComponent.DiscoveryDataExchangeType.CACHE_PROC;
import static org.apache.ignite.internal.IgniteComponentType.JTA;
import static org.apache.ignite.internal.IgniteNodeAttributes.ATTR_CONSISTENCY_CHECK_SKIPPED;
import static org.apache.ignite.internal.IgniteNodeAttributes.ATTR_TX_CONFIG;
import static org.apache.ignite.internal.processors.cache.GridCacheUtils.isNearEnabled;

/**
 * Cache processor.
 */
@SuppressWarnings({"unchecked", "TypeMayBeWeakened", "deprecation"})
public class GridCacheProcessor extends GridProcessorAdapter {
    /** */
    private final boolean START_CLIENT_CACHES =
        IgniteSystemProperties.getBoolean(IgniteSystemProperties.IGNITE_START_CACHES_ON_JOIN, false);

    /** Shared cache context. */
    private GridCacheSharedContext<?, ?> sharedCtx;

    /** */
    private final ConcurrentMap<Integer, CacheGroupInfrastructure> cacheGrps = new ConcurrentHashMap<>();

    /** */
    private final Map<String, GridCacheAdapter<?, ?>> caches;

    /** Caches stopped from onKernalStop callback. */
    private final Map<String, GridCacheAdapter> stoppedCaches = new ConcurrentHashMap<>();

    /** Map of proxies. */
    private final ConcurrentMap<String, IgniteCacheProxy<?, ?>> jCacheProxies;

    /** Caches stop sequence. */
    private final Deque<String> stopSeq;

    /** Transaction interface implementation. */
    private IgniteTransactionsImpl transactions;

    /** Pending cache starts. */
    private ConcurrentMap<UUID, IgniteInternalFuture> pendingFuts = new ConcurrentHashMap<>();

    /** Template configuration add futures. */
    private ConcurrentMap<String, IgniteInternalFuture> pendingTemplateFuts = new ConcurrentHashMap<>();

    /** */
    private ClusterCachesInfo cachesInfo;

    /** */
    private IdentityHashMap<CacheStore, ThreadLocal> sesHolders = new IdentityHashMap<>();

    /** Must use JDK marsh since it is used by discovery to fire custom events. */
    private final Marshaller marsh;

    /** Count down latch for caches. */
    private final CountDownLatch cacheStartedLatch = new CountDownLatch(1);

    /** Internal cache names. */
    private final Set<String> internalCaches;

    /**
     * @param ctx Kernal context.
     */
    public GridCacheProcessor(GridKernalContext ctx) {
        super(ctx);

        caches = new ConcurrentHashMap<>();
        jCacheProxies = new ConcurrentHashMap<>();
        stopSeq = new LinkedList<>();
        internalCaches = new HashSet<>();

        marsh = MarshallerUtils.jdkMarshaller(ctx.igniteInstanceName());
    }

    /**
     * @param cfg Initializes cache configuration with proper defaults.
     * @param cacheObjCtx Cache object context.
     * @throws IgniteCheckedException If configuration is not valid.
     */
    private void initialize(CacheConfiguration cfg, CacheObjectContext cacheObjCtx)
        throws IgniteCheckedException {
        if (cfg.getCacheMode() == null)
            cfg.setCacheMode(DFLT_CACHE_MODE);

        if (cfg.getNodeFilter() == null)
            cfg.setNodeFilter(CacheConfiguration.ALL_NODES);

        if (cfg.getAffinity() == null) {
            if (cfg.getCacheMode() == PARTITIONED) {
                RendezvousAffinityFunction aff = new RendezvousAffinityFunction();

                cfg.setAffinity(aff);
            }
            else if (cfg.getCacheMode() == REPLICATED) {
                RendezvousAffinityFunction aff = new RendezvousAffinityFunction(false, 512);

                cfg.setAffinity(aff);

                cfg.setBackups(Integer.MAX_VALUE);
            }
            else
                cfg.setAffinity(new LocalAffinityFunction());
        }
        else {
            if (cfg.getCacheMode() == LOCAL && !(cfg.getAffinity() instanceof LocalAffinityFunction)) {
                cfg.setAffinity(new LocalAffinityFunction());

                U.warn(log, "AffinityFunction configuration parameter will be ignored for local cache" +
                    " [cacheName=" + U.maskName(cfg.getName()) + ']');
            }
        }

        if (cfg.getCacheMode() == REPLICATED)
            cfg.setBackups(Integer.MAX_VALUE);

        if( cfg.getQueryParallelism() > 1 && cfg.getCacheMode() != PARTITIONED)
            throw new IgniteCheckedException("Segmented indices are supported for PARTITIONED mode only.");

        if (cfg.getAffinityMapper() == null)
            cfg.setAffinityMapper(cacheObjCtx.defaultAffMapper());

        ctx.igfsHelper().preProcessCacheConfiguration(cfg);

        if (cfg.getRebalanceMode() == null)
            cfg.setRebalanceMode(ASYNC);

        if (cfg.getAtomicityMode() == null)
            cfg.setAtomicityMode(CacheConfiguration.DFLT_CACHE_ATOMICITY_MODE);

        if (cfg.getWriteSynchronizationMode() == null)
            cfg.setWriteSynchronizationMode(PRIMARY_SYNC);

        assert cfg.getWriteSynchronizationMode() != null;

        if (cfg.getCacheStoreFactory() == null) {
            Factory<CacheLoader> ldrFactory = cfg.getCacheLoaderFactory();
            Factory<CacheWriter> writerFactory = cfg.isWriteThrough() ? cfg.getCacheWriterFactory() : null;

            if (ldrFactory != null || writerFactory != null)
                cfg.setCacheStoreFactory(new GridCacheLoaderWriterStoreFactory(ldrFactory, writerFactory));
        }
        else {
            if (cfg.getCacheLoaderFactory() != null)
                throw new IgniteCheckedException("Cannot set both cache loaded factory and cache store factory " +
                    "for cache: " + U.maskName(cfg.getName()));

            if (cfg.getCacheWriterFactory() != null)
                throw new IgniteCheckedException("Cannot set both cache writer factory and cache store factory " +
                    "for cache: " + U.maskName(cfg.getName()));
        }
    }

    /**
     * @param cfg Configuration to check for possible performance issues.
     * @param hasStore {@code True} if store is configured.
     */
    private void suggestOptimizations(CacheConfiguration cfg, boolean hasStore) {
        GridPerformanceSuggestions perf = ctx.performance();

        String msg = "Disable eviction policy (remove from configuration)";

        if (cfg.getEvictionPolicy() != null)
            perf.add(msg, false);
        else
            perf.add(msg, true);

        if (cfg.getCacheMode() == PARTITIONED) {
            perf.add("Disable near cache (set 'nearConfiguration' to null)", cfg.getNearConfiguration() == null);

            if (cfg.getAffinity() != null)
                perf.add("Decrease number of backups (set 'backups' to 0)", cfg.getBackups() == 0);
        }

        // Suppress warning if at least one ATOMIC cache found.
        perf.add("Enable ATOMIC mode if not using transactions (set 'atomicityMode' to ATOMIC)",
            cfg.getAtomicityMode() == ATOMIC);

        // Suppress warning if at least one non-FULL_SYNC mode found.
        perf.add("Disable fully synchronous writes (set 'writeSynchronizationMode' to PRIMARY_SYNC or FULL_ASYNC)",
            cfg.getWriteSynchronizationMode() != FULL_SYNC);

        if (hasStore && cfg.isWriteThrough())
            perf.add("Enable write-behind to persistent store (set 'writeBehindEnabled' to true)",
                cfg.isWriteBehindEnabled());
    }

    /**
     * Create exchange worker task for custom discovery message.
     *
     * @param msg Custom discovery message.
     * @return Task or {@code null} if message doesn't require any special processing.
     */
    public CachePartitionExchangeWorkerTask exchangeTaskForCustomDiscoveryMessage(DiscoveryCustomMessage msg) {
        if (msg instanceof SchemaAbstractDiscoveryMessage) {
            SchemaAbstractDiscoveryMessage msg0 = (SchemaAbstractDiscoveryMessage)msg;

            if (msg0.exchange())
                return new SchemaExchangeWorkerTask(msg0);
        }

        return null;
    }

    /**
     * Process custom exchange task.
     *
     * @param task Task.
     */
    public void processCustomExchangeTask(CachePartitionExchangeWorkerTask task) {
        if (task instanceof SchemaExchangeWorkerTask) {
            SchemaAbstractDiscoveryMessage msg = ((SchemaExchangeWorkerTask)task).message();

            if (msg instanceof SchemaProposeDiscoveryMessage) {
                SchemaProposeDiscoveryMessage msg0 = (SchemaProposeDiscoveryMessage)msg;

                ctx.query().onSchemaPropose(msg0);
            }
            else
                U.warn(log, "Unsupported schema discovery message: " + msg);
        }
        else if (task instanceof SchemaNodeLeaveExchangeWorkerTask) {
            SchemaNodeLeaveExchangeWorkerTask task0 = (SchemaNodeLeaveExchangeWorkerTask)task;

            ctx.query().onNodeLeave(task0.node());
        }
        else
            U.warn(log, "Unsupported custom exchange task: " + task);
    }

    /**
     * @param c Ignite Configuration.
     * @param cc Cache Configuration.
     * @return {@code true} if cache is starting on client node and this node is affinity node for the cache.
     */
    private boolean storesLocallyOnClient(IgniteConfiguration c, CacheConfiguration cc) {
        if (c.isClientMode() && c.getMemoryConfiguration() == null) {
            if (cc.getCacheMode() == LOCAL)
                return true;

            return ctx.discovery().cacheAffinityNode(ctx.discovery().localNode(), cc.getName());

        }
        else
            return false;
    }

    /**
     * @param c Ignite configuration.
     * @param cc Configuration to validate.
     * @param cacheType Cache type.
     * @param cfgStore Cache store.
     * @throws IgniteCheckedException If failed.
     */
    private void validate(IgniteConfiguration c,
        CacheConfiguration cc,
        CacheType cacheType,
        @Nullable CacheStore cfgStore) throws IgniteCheckedException {
        assertParameter(cc.getName() != null && !cc.getName().isEmpty(), "name is null or empty");

        if (cc.getCacheMode() == REPLICATED) {
            if (cc.getNearConfiguration() != null &&
                ctx.discovery().cacheAffinityNode(ctx.discovery().localNode(), cc.getName())) {
                U.warn(log, "Near cache cannot be used with REPLICATED cache, " +
                    "will be ignored [cacheName=" + U.maskName(cc.getName()) + ']');

                cc.setNearConfiguration(null);
            }
        }

        if (storesLocallyOnClient(c, cc))
            throw new IgniteCheckedException("MemoryPolicy for client caches must be explicitly configured " +
                    "on client node startup. Use MemoryConfiguration to configure MemoryPolicy.");

        if (cc.getCacheMode() == LOCAL && !cc.getAffinity().getClass().equals(LocalAffinityFunction.class))
            U.warn(log, "AffinityFunction configuration parameter will be ignored for local cache [cacheName=" +
                U.maskName(cc.getName()) + ']');

        if (cc.getAffinity().partitions() > CacheConfiguration.MAX_PARTITIONS_COUNT)
            throw new IgniteCheckedException("Cannot have more than " + CacheConfiguration.MAX_PARTITIONS_COUNT +
                " partitions [cacheName=" + cc.getName() + ", partitions=" + cc.getAffinity().partitions() + ']');

        if (cc.getRebalanceMode() != CacheRebalanceMode.NONE)
            assertParameter(cc.getRebalanceBatchSize() > 0, "rebalanceBatchSize > 0");

        if (cc.getCacheMode() == PARTITIONED || cc.getCacheMode() == REPLICATED) {
            if (cc.getAtomicityMode() == ATOMIC && cc.getWriteSynchronizationMode() == FULL_ASYNC)
                U.warn(log, "Cache write synchronization mode is set to FULL_ASYNC. All single-key 'put' and " +
                    "'remove' operations will return 'null', all 'putx' and 'removex' operations will return" +
                    " 'true' [cacheName=" + U.maskName(cc.getName()) + ']');
        }

        DeploymentMode depMode = c.getDeploymentMode();

        if (c.isPeerClassLoadingEnabled() && (depMode == PRIVATE || depMode == ISOLATED) &&
            !CU.isSystemCache(cc.getName()) && !(c.getMarshaller() instanceof BinaryMarshaller))
            throw new IgniteCheckedException("Cache can be started in PRIVATE or ISOLATED deployment mode only when" +
                " BinaryMarshaller is used [depMode=" + ctx.config().getDeploymentMode() + ", marshaller=" +
                c.getMarshaller().getClass().getName() + ']');

        if (cc.getAffinity().partitions() > CacheConfiguration.MAX_PARTITIONS_COUNT)
            throw new IgniteCheckedException("Affinity function must return at most " +
                CacheConfiguration.MAX_PARTITIONS_COUNT + " partitions [actual=" + cc.getAffinity().partitions() +
                ", affFunction=" + cc.getAffinity() + ", cacheName=" + cc.getName() + ']');

        if (cc.isWriteBehindEnabled()) {
            if (cfgStore == null)
                throw new IgniteCheckedException("Cannot enable write-behind (writer or store is not provided) " +
                    "for cache: " + U.maskName(cc.getName()));

            assertParameter(cc.getWriteBehindBatchSize() > 0, "writeBehindBatchSize > 0");
            assertParameter(cc.getWriteBehindFlushSize() >= 0, "writeBehindFlushSize >= 0");
            assertParameter(cc.getWriteBehindFlushFrequency() >= 0, "writeBehindFlushFrequency >= 0");
            assertParameter(cc.getWriteBehindFlushThreadCount() > 0, "writeBehindFlushThreadCount > 0");

            if (cc.getWriteBehindFlushSize() == 0 && cc.getWriteBehindFlushFrequency() == 0)
                throw new IgniteCheckedException("Cannot set both 'writeBehindFlushFrequency' and " +
                    "'writeBehindFlushSize' parameters to 0 for cache: " + U.maskName(cc.getName()));
        }

        if (cc.isReadThrough() && cfgStore == null)
            throw new IgniteCheckedException("Cannot enable read-through (loader or store is not provided) " +
                "for cache: " + U.maskName(cc.getName()));

        if (cc.isWriteThrough() && cfgStore == null)
            throw new IgniteCheckedException("Cannot enable write-through (writer or store is not provided) " +
                "for cache: " + U.maskName(cc.getName()));

        long delay = cc.getRebalanceDelay();

        if (delay != 0) {
            if (cc.getCacheMode() != PARTITIONED)
                U.warn(log, "Rebalance delay is supported only for partitioned caches (will ignore): " + (cc.getName()),
                    "Will ignore rebalance delay for cache: " + U.maskName(cc.getName()));
            else if (cc.getRebalanceMode() == SYNC) {
                if (delay < 0) {
                    U.warn(log, "Ignoring SYNC rebalance mode with manual rebalance start (node will not wait for " +
                        "rebalancing to be finished): " + U.maskName(cc.getName()),
                        "Node will not wait for rebalance in SYNC mode: " + U.maskName(cc.getName()));
                }
                else {
                    U.warn(log, "Using SYNC rebalance mode with rebalance delay (node will wait until rebalancing is " +
                        "initiated for " + delay + "ms) for cache: " + U.maskName(cc.getName()),
                        "Node will wait until rebalancing is initiated for " + delay + "ms for cache: " + U.maskName(cc.getName()));
                }
            }
        }

        ctx.igfsHelper().validateCacheConfiguration(cc);

        if (cc.getAtomicityMode() == ATOMIC)
            assertParameter(cc.getTransactionManagerLookupClassName() == null,
                "transaction manager can not be used with ATOMIC cache");

        if (cc.getEvictionPolicy() != null && !cc.isOnheapCacheEnabled())
            throw new IgniteCheckedException("Onheap cache must be enabled if eviction policy is configured [cacheName="
                + U.maskName(cc.getName()) + "]");

        QueryUtils.validateCacheConfiguration(cc);
    }

    /**
     * @param ctx Context.
     * @return DHT managers.
     */
    private List<GridCacheManager> dhtManagers(GridCacheContext ctx) {
        return F.asList(ctx.store(), ctx.events(), ctx.evicts(), ctx.queries(), ctx.continuousQueries(),
            ctx.dr());
    }

    /**
     * @param ctx Context.
     * @return Managers present in both, DHT and Near caches.
     */
    @SuppressWarnings("IfMayBeConditional")
    private Collection<GridCacheManager> dhtExcludes(GridCacheContext ctx) {
        if (ctx.config().getCacheMode() == LOCAL || !isNearEnabled(ctx))
            return Collections.emptyList();
        else
            return F.asList(ctx.queries(), ctx.continuousQueries(), ctx.store());
    }

    /**
     * @param cfg Configuration.
     * @param objs Extra components.
     * @throws IgniteCheckedException If failed to inject.
     */
    private void prepare(CacheConfiguration cfg, Collection<Object> objs) throws IgniteCheckedException {
        prepare(cfg, cfg.getEvictionPolicy(), false);
        prepare(cfg, cfg.getAffinityMapper(), false);
        prepare(cfg, cfg.getEvictionFilter(), false);
        prepare(cfg, cfg.getInterceptor(), false);

        NearCacheConfiguration nearCfg = cfg.getNearConfiguration();

        if (nearCfg != null)
            prepare(cfg, nearCfg.getNearEvictionPolicy(), true);

        for (Object obj : objs)
            prepare(cfg, obj, false);
    }

    /**
     * @param cfg Cache configuration.
     * @param rsrc Resource.
     * @param near Near flag.
     * @throws IgniteCheckedException If failed.
     */
    private void prepare(CacheConfiguration cfg, @Nullable Object rsrc, boolean near) throws IgniteCheckedException {
        if (rsrc != null) {
            ctx.resource().injectGeneric(rsrc);

            ctx.resource().injectCacheName(rsrc, cfg.getName());

            registerMbean(rsrc, cfg.getName(), near);
        }
    }

    /**
     * @param cctx Cache context.
     */
    private void cleanup(GridCacheContext cctx) {
        CacheConfiguration cfg = cctx.config();

        cleanup(cfg, cfg.getEvictionPolicy(), false);
        cleanup(cfg, cfg.getAffinityMapper(), false);
        cleanup(cfg, cfg.getEvictionFilter(), false);
        cleanup(cfg, cfg.getInterceptor(), false);
        cleanup(cfg, cctx.store().configuredStore(), false);

        if (!CU.isUtilityCache(cfg.getName()) && !CU.isSystemCache(cfg.getName())) {
            unregisterMbean(cctx.cache().localMxBean(), cfg.getName(), false);
            unregisterMbean(cctx.cache().clusterMxBean(), cfg.getName(), false);
        }

        NearCacheConfiguration nearCfg = cfg.getNearConfiguration();

        if (nearCfg != null)
            cleanup(cfg, nearCfg.getNearEvictionPolicy(), true);

        cctx.cleanup();
    }

    /**
     * @param grp Cache group.
     */
    private void cleanup(CacheGroupInfrastructure grp) {
        CacheConfiguration cfg = grp.config();

        for (Object obj : grp.configuredUserObjects())
            cleanup(cfg, obj, false);
    }

    /**
     * @param cfg Cache configuration.
     * @param rsrc Resource.
     * @param near Near flag.
     */
    private void cleanup(CacheConfiguration cfg, @Nullable Object rsrc, boolean near) {
        if (rsrc != null) {
            unregisterMbean(rsrc, cfg.getName(), near);

            try {
                ctx.resource().cleanupGeneric(rsrc);
            }
            catch (IgniteCheckedException e) {
                U.error(log, "Failed to cleanup resource: " + rsrc, e);
            }
        }
    }

    /** {@inheritDoc} */
    @SuppressWarnings({"unchecked"})
    @Override public void start(boolean activeOnStart) throws IgniteCheckedException {
        cachesInfo = new ClusterCachesInfo(ctx);

        DeploymentMode depMode = ctx.config().getDeploymentMode();

        if (!F.isEmpty(ctx.config().getCacheConfiguration())) {
            if (depMode != CONTINUOUS && depMode != SHARED)
                U.warn(log, "Deployment mode for cache is not CONTINUOUS or SHARED " +
                    "(it is recommended that you change deployment mode and restart): " + depMode,
                    "Deployment mode for cache is not CONTINUOUS or SHARED.");
        }

        initializeInternalCacheNames();

        sharedCtx = createSharedContext(
            ctx, CU.startStoreSessionListeners(ctx, ctx.config().getCacheStoreSessionListenerFactories()));

        transactions = new IgniteTransactionsImpl(sharedCtx);

        // Start shared managers.
        for (GridCacheSharedManager mgr : sharedCtx.managers())
            mgr.start(sharedCtx);

        if (activeOnStart && !ctx.config().isDaemon()) {
            Map<String, CacheJoinNodeDiscoveryData.CacheInfo> caches = new HashMap<>();

            Map<String, CacheJoinNodeDiscoveryData.CacheInfo> templates = new HashMap<>();

            addCacheOnJoinFromConfig(caches, templates);

            addCacheOnJoinFromPersistentStore(caches, templates);

            CacheJoinNodeDiscoveryData discoData = new CacheJoinNodeDiscoveryData(IgniteUuid.randomUuid(),
                caches,
                templates,
                startAllCachesOnClientStart());

            cachesInfo.onStart(discoData);
        }
        else {
            cachesInfo.onStart(new CacheJoinNodeDiscoveryData(IgniteUuid.randomUuid(),
                Collections.<String, CacheJoinNodeDiscoveryData.CacheInfo>emptyMap(),
                Collections.<String, CacheJoinNodeDiscoveryData.CacheInfo>emptyMap(),
                false));
        }

        if (log.isDebugEnabled())
            log.debug("Started cache processor.");
    }

    /**
     * @param cfg Cache configuration.
     * @param caches Caches map.
     * @param templates Templates map.
     * @throws IgniteCheckedException If failed.
     */
    private void addCacheOnJoin(CacheConfiguration cfg,
        Map<String, CacheJoinNodeDiscoveryData.CacheInfo> caches,
        Map<String, CacheJoinNodeDiscoveryData.CacheInfo> templates) throws IgniteCheckedException {
        CU.validateCacheName(cfg.getName());

        cloneCheckSerializable(cfg);

        CacheObjectContext cacheObjCtx = ctx.cacheObjects().contextForCache(cfg);

        // Initialize defaults.
        initialize(cfg, cacheObjCtx);

        boolean template = cfg.getName().endsWith("*");

        if (!template) {
            if (caches.containsKey(cfg.getName())) {
                throw new IgniteCheckedException("Duplicate cache name found (check configuration and " +
                    "assign unique name to each cache): " + cfg.getName());
            }

            CacheType cacheType;

            if (CU.isUtilityCache(cfg.getName()))
                cacheType = CacheType.UTILITY;
            else if (internalCaches.contains(cfg.getName()))
                cacheType = CacheType.INTERNAL;
            else
                cacheType = CacheType.USER;

            if (cacheType != CacheType.USER && cfg.getMemoryPolicyName() == null)
                cfg.setMemoryPolicyName(sharedCtx.database().systemMemoryPolicyName());

            if (!cacheType.userCache())
                stopSeq.addLast(cfg.getName());
            else
                stopSeq.addFirst(cfg.getName());

            caches.put(cfg.getName(), new CacheJoinNodeDiscoveryData.CacheInfo(cfg, cacheType, (byte)0));
        }
        else
            templates.put(cfg.getName(), new CacheJoinNodeDiscoveryData.CacheInfo(cfg, CacheType.USER, (byte)0));
    }

    /**
     * @param caches Caches map.
     * @param templates Templates map.
     * @throws IgniteCheckedException If failed.
     */
    private void addCacheOnJoinFromConfig(
        Map<String, CacheJoinNodeDiscoveryData.CacheInfo> caches,
        Map<String, CacheJoinNodeDiscoveryData.CacheInfo> templates
    ) throws IgniteCheckedException {
        assert !ctx.config().isDaemon();

        CacheConfiguration[] cfgs = ctx.config().getCacheConfiguration();

        for (int i = 0; i < cfgs.length; i++) {
            CacheConfiguration<?, ?> cfg = new CacheConfiguration(cfgs[i]);

            cfgs[i] = cfg; // Replace original configuration value.

            addCacheOnJoin(cfg, caches, templates);
        }
    }

    /**
     * @param caches Caches map.
     * @param templates Templates map.
     * @throws IgniteCheckedException If failed.
     */
    private void addCacheOnJoinFromPersistentStore(
        Map<String, CacheJoinNodeDiscoveryData.CacheInfo> caches,
        Map<String, CacheJoinNodeDiscoveryData.CacheInfo> templates
    ) throws IgniteCheckedException {
        assert !ctx.config().isDaemon();

        if (sharedCtx.pageStore() != null && sharedCtx.database().persistenceEnabled()) {
            Map<String, CacheConfiguration> ccfgs = sharedCtx.pageStore().readCacheConfigurations();

            for (String cache : caches.keySet())
                ccfgs.remove(cache);

            for (String cache : internalCaches)
                ccfgs.remove(cache);

            if (!F.isEmpty(ccfgs)) {
                if (log.isInfoEnabled())
                    log.info("Register persistent caches: " + ccfgs.keySet());

                for (CacheConfiguration ccfg : ccfgs.values())
                    addCacheOnJoin(ccfg, caches, templates);
            }
        }
    }

    /**
     * Initialize internal cache names
     */
    private void initializeInternalCacheNames() {
        FileSystemConfiguration[] igfsCfgs = ctx.grid().configuration().getFileSystemConfiguration();

        if (igfsCfgs != null) {
            for (FileSystemConfiguration igfsCfg : igfsCfgs) {
                internalCaches.add(igfsCfg.getMetaCacheConfiguration().getName());
                internalCaches.add(igfsCfg.getDataCacheConfiguration().getName());
            }
        }

        if (IgniteComponentType.HADOOP.inClassPath())
            internalCaches.add(CU.SYS_CACHE_HADOOP_MR);

        internalCaches.add(CU.ATOMICS_CACHE_NAME);
    }

    /**
     * @param grpId Group ID.
     * @return Cache group.
     */
    @Nullable public CacheGroupInfrastructure cacheGroup(int grpId) {
        return cacheGrps.get(grpId);
    }

    /**
     * @return Cache groups.
     */
    public Collection<CacheGroupInfrastructure> cacheGroups() {
        return cacheGrps.values();
    }

    /** {@inheritDoc} */
    @SuppressWarnings("unchecked")
    @Override public void onKernalStart(boolean activeOnStart) throws IgniteCheckedException {
        ClusterNode locNode = ctx.discovery().localNode();

        try {
            boolean checkConsistency =
                !ctx.config().isDaemon() && !getBoolean(IGNITE_SKIP_CONFIGURATION_CONSISTENCY_CHECK);

            if (checkConsistency)
                checkConsistency();

            cachesInfo.onKernalStart(checkConsistency);

            boolean currStatus = ctx.state().active();

            // If we start as inactive node, and join to active cluster, we must register all caches
            // which were received on join.
            if (!ctx.isDaemon() && currStatus && !activeOnStart) {
                List<CacheConfiguration> tmpCacheCfg = new ArrayList<>();

                for (CacheConfiguration conf : ctx.config().getCacheConfiguration()) {
                    assert conf.getName() != null;

                    for (DynamicCacheDescriptor desc : cacheDescriptors().values()) {
                        CacheConfiguration c = desc.cacheConfiguration();
                        IgnitePredicate filter = desc.groupDescriptor().config().getNodeFilter();

                        if (c.getName().equals(conf.getName()) &&
                            ((desc.receivedOnDiscovery() && CU.affinityNode(locNode, filter)) ||
                                CU.isSystemCache(c.getName()))) {
                            tmpCacheCfg.add(c);

                            break;
                        }
                    }
                }

                if (!tmpCacheCfg.isEmpty()) {
                    CacheConfiguration[] newCacheCfg = new CacheConfiguration[tmpCacheCfg.size()];

                    tmpCacheCfg.toArray(newCacheCfg);

                    ctx.config().setCacheConfiguration(newCacheCfg);
                }

                activeOnStart = currStatus;
            }

            if (activeOnStart && !ctx.clientNode() && !ctx.isDaemon())
                sharedCtx.database().lock();

            // Must start database before start first cache.
            sharedCtx.database().onKernalStart(false);

            ctx.query().onCacheKernalStart();

            for (GridCacheSharedManager<?, ?> mgr : sharedCtx.managers()) {
                if (sharedCtx.database() != mgr)
                    mgr.onKernalStart(false);
            }
        }
        finally {
            cacheStartedLatch.countDown();
        }

        // Escape if start active on start false
        if (!activeOnStart)
            return;

        if (!ctx.config().isDaemon())
            ctx.cacheObjects().onUtilityCacheStarted();

        ctx.service().onUtilityCacheStarted();

        final AffinityTopologyVersion startTopVer =
            new AffinityTopologyVersion(ctx.discovery().localJoinEvent().topologyVersion(), 0);

        final List<IgniteInternalFuture> syncFuts = new ArrayList<>(caches.size());

        sharedCtx.forAllCaches(new CIX1<GridCacheContext>() {
            @Override public void applyx(GridCacheContext cctx) throws IgniteCheckedException {
                CacheConfiguration cfg = cctx.config();

                if (cctx.affinityNode() &&
                    cfg.getRebalanceMode() == SYNC &&
                    startTopVer.equals(cctx.startTopologyVersion())) {
                    CacheMode cacheMode = cfg.getCacheMode();

                    if (cacheMode == REPLICATED || (cacheMode == PARTITIONED && cfg.getRebalanceDelay() >= 0))
                        // Need to wait outside to avoid a deadlock
                        syncFuts.add(cctx.preloader().syncFuture());
                }
            }
        });

        for (int i = 0, size = syncFuts.size(); i < size; i++)
            syncFuts.get(i).get();

        assert ctx.config().isDaemon() || caches.containsKey(CU.UTILITY_CACHE_NAME) : "Utility cache should be started";

        if (!ctx.clientNode() && !ctx.isDaemon())
            addRemovedItemsCleanupTask(Long.getLong(IGNITE_CACHE_REMOVED_ENTRIES_TTL, 10_000));
    }

    /**
     * @param timeout Cleanup timeout.
     */
    private void addRemovedItemsCleanupTask(long timeout) {
        ctx.timeout().addTimeoutObject(new RemovedItemsCleanupTask(timeout));
    }

    /**
     * @throws IgniteCheckedException if check failed.
     */
    private void checkConsistency() throws IgniteCheckedException {
        for (ClusterNode n : ctx.discovery().remoteNodes()) {
            if (Boolean.TRUE.equals(n.attribute(ATTR_CONSISTENCY_CHECK_SKIPPED)))
                continue;

            checkTransactionConfiguration(n);

            DeploymentMode locDepMode = ctx.config().getDeploymentMode();
            DeploymentMode rmtDepMode = n.attribute(IgniteNodeAttributes.ATTR_DEPLOYMENT_MODE);

            CU.checkAttributeMismatch(log, null, n.id(), "deploymentMode", "Deployment mode",
                locDepMode, rmtDepMode, true);
        }
    }

    /** {@inheritDoc} */
    @SuppressWarnings("unchecked")
    @Override public void stop(boolean cancel) throws IgniteCheckedException {
        stopCaches(cancel);

        List<? extends GridCacheSharedManager<?, ?>> mgrs = sharedCtx.managers();

        for (ListIterator<? extends GridCacheSharedManager<?, ?>> it = mgrs.listIterator(mgrs.size()); it.hasPrevious(); ) {
            GridCacheSharedManager<?, ?> mgr = it.previous();

            mgr.stop(cancel);
        }

        CU.stopStoreSessionListeners(ctx, sharedCtx.storeSessionListeners());

        sharedCtx.cleanup();

        if (log.isDebugEnabled())
            log.debug("Stopped cache processor.");
    }

    /**
     * @param cancel Cancel.
     */
    public void stopCaches(boolean cancel){
        for (String cacheName : stopSeq) {
            GridCacheAdapter<?, ?> cache = stoppedCaches.remove(cacheName);

            if (cache != null)
                stopCache(cache, cancel, false);
        }

        for (GridCacheAdapter<?, ?> cache : stoppedCaches.values()) {
            if (cache == stoppedCaches.remove(cache.name()))
                stopCache(cache, cancel, false);
        }

        for (CacheGroupInfrastructure grp : cacheGrps.values())
            stopCacheGroup(grp.groupId());

        cachesInfo.clearCaches();
    }

    /**
     * Blocks all available gateways
     */
    public void blockGateways() {
        for (IgniteCacheProxy<?, ?> proxy : jCacheProxies.values())
            proxy.gate().onStopped();
    }

    /** {@inheritDoc} */
    @SuppressWarnings("unchecked")
    @Override public void onKernalStop(boolean cancel) {
        cacheStartedLatch.countDown();

        GridCachePartitionExchangeManager<Object, Object> exch = context().exchange();

        // Stop exchange manager first so that we call onKernalStop on all caches.
        // No new caches should be added after this point.
        exch.onKernalStop(cancel);

        for (CacheGroupInfrastructure grp : cacheGrps.values())
            grp.onKernalStop();

        onKernalStopCaches(cancel);

        cancelFutures();

        List<? extends GridCacheSharedManager<?, ?>> sharedMgrs = sharedCtx.managers();

        for (ListIterator<? extends GridCacheSharedManager<?, ?>> it = sharedMgrs.listIterator(sharedMgrs.size());
            it.hasPrevious(); ) {
            GridCacheSharedManager<?, ?> mgr = it.previous();

            if (mgr != exch)
                mgr.onKernalStop(cancel);
        }
    }

    /**
     * @param cancel Cancel.
     */
    public void onKernalStopCaches(boolean cancel){
        IgniteCheckedException affErr =
            new IgniteCheckedException("Failed to wait for topology update, node is stopping.");

        for (CacheGroupInfrastructure grp : cacheGrps.values()) {
            GridAffinityAssignmentCache aff = grp.affinity();

            aff.cancelFutures(affErr);
        }

        for (String cacheName : stopSeq) {
            GridCacheAdapter<?, ?> cache = caches.remove(cacheName);

            if (cache != null) {
                stoppedCaches.put(cacheName, cache);

                onKernalStop(cache, cancel);
            }
        }

        for (Map.Entry<String, GridCacheAdapter<?, ?>> entry : caches.entrySet()) {
            GridCacheAdapter<?, ?> cache = entry.getValue();

            if (cache == caches.remove(entry.getKey())) {
                stoppedCaches.put(entry.getKey(), cache);

                onKernalStop(entry.getValue(), cancel);
            }
        }
    }

    /** {@inheritDoc} */
    @Override public void onDisconnected(IgniteFuture<?> reconnectFut) throws IgniteCheckedException {
        IgniteClientDisconnectedCheckedException err = new IgniteClientDisconnectedCheckedException(
            ctx.cluster().clientReconnectFuture(),
            "Failed to execute dynamic cache change request, client node disconnected.");

        for (IgniteInternalFuture fut : pendingFuts.values())
            ((GridFutureAdapter)fut).onDone(err);

        for (IgniteInternalFuture fut : pendingTemplateFuts.values())
            ((GridFutureAdapter)fut).onDone(err);

        for (CacheGroupInfrastructure grp : cacheGrps.values())
            grp.onDisconnected(reconnectFut);

        for (GridCacheAdapter cache : caches.values()) {
            GridCacheContext cctx = cache.context();

            cctx.gate().onDisconnected(reconnectFut);

            List<GridCacheManager> mgrs = cache.context().managers();

            for (ListIterator<GridCacheManager> it = mgrs.listIterator(mgrs.size()); it.hasPrevious(); ) {
                GridCacheManager mgr = it.previous();

                mgr.onDisconnected(reconnectFut);
            }
        }

        sharedCtx.onDisconnected(reconnectFut);

        cachesInfo.onDisconnect();
    }

    /**
     * @param cctx Cache context.
     * @param stoppedCaches List where stopped cache should be added.
     */
    private void stopCacheOnReconnect(GridCacheContext cctx, List<GridCacheAdapter> stoppedCaches) {
        cctx.gate().reconnected(true);

        sharedCtx.removeCacheContext(cctx);

        caches.remove(cctx.name());
        jCacheProxies.remove(cctx.name());

        stoppedCaches.add(cctx.cache());
    }

    /** {@inheritDoc} */
    @Override public IgniteInternalFuture<?> onReconnected(boolean clusterRestarted) throws IgniteCheckedException {
        List<GridCacheAdapter> reconnected = new ArrayList<>(caches.size());

        ClusterCachesReconnectResult reconnectRes = cachesInfo.onReconnected();

        final List<GridCacheAdapter> stoppedCaches = new ArrayList<>();

        for (final GridCacheAdapter cache : caches.values()) {
            boolean stopped = reconnectRes.stoppedCacheGroups().contains(cache.context().groupId())
                || reconnectRes.stoppedCaches().contains(cache.name());

            if (stopped)
                stopCacheOnReconnect(cache.context(), stoppedCaches);
            else {
                cache.onReconnected();

                reconnected.add(cache);

                if (cache.context().userCache()) {
                    // Re-create cache structures inside indexing in order to apply recent schema changes.
                    GridCacheContext cctx = cache.context();

                    DynamicCacheDescriptor desc = cacheDescriptor(cctx.name());

                    assert desc != null : cctx.name();

                    ctx.query().onCacheStop0(cctx.name());
                    ctx.query().onCacheStart0(cctx, desc.schema());
                }
            }
        }

        final Set<Integer> stoppedGrps = reconnectRes.stoppedCacheGroups();

        for (CacheGroupInfrastructure grp : cacheGrps.values()) {
            if (stoppedGrps.contains(grp.groupId()))
                cacheGrps.remove(grp.groupId());
            else
                grp.onReconnected();
        }

        sharedCtx.onReconnected();

        for (GridCacheAdapter cache : reconnected)
            cache.context().gate().reconnected(false);

        IgniteInternalFuture<?> stopFut = null;

        if (!stoppedCaches.isEmpty()) {
            stopFut = ctx.closure().runLocalSafe(new Runnable() {
                @Override public void run() {
                    for (GridCacheAdapter cache : stoppedCaches) {
                        CacheGroupInfrastructure grp = cache.context().group();

                        onKernalStop(cache, true);
                        stopCache(cache, true, false);

                        if (!grp.hasCaches())
                            stopCacheGroup(grp);
                    }
                }
            });
        }

        return stopFut;
    }

    /**
     * @param grpDesc Cache group descriptor.
     * @param cache Cache to start.
     * @param schema Cache schema.
     * @throws IgniteCheckedException If failed to start cache.
     */
    @SuppressWarnings({"TypeMayBeWeakened", "unchecked"})
    private void startCache(CacheGroupDescriptor grpDesc, GridCacheAdapter<?, ?> cache, QuerySchema schema) throws IgniteCheckedException {
        GridCacheContext<?, ?> cacheCtx = cache.context();

        ctx.continuous().onCacheStart(cacheCtx);

        CacheConfiguration cfg = cacheCtx.config();

        // Intentionally compare Boolean references using '!=' below to check if the flag has been explicitly set.
        if (cfg.isStoreKeepBinary() && cfg.isStoreKeepBinary() != CacheConfiguration.DFLT_STORE_KEEP_BINARY
            && !(ctx.config().getMarshaller() instanceof BinaryMarshaller))
            U.warn(log, "CacheConfiguration.isStoreKeepBinary() configuration property will be ignored because " +
                "BinaryMarshaller is not used");

        // Start managers.
        for (GridCacheManager mgr : F.view(cacheCtx.managers(), F.notContains(dhtExcludes(cacheCtx))))
            mgr.start(cacheCtx);

        cacheCtx.initConflictResolver();

        if (cfg.getCacheMode() != LOCAL && GridCacheUtils.isNearEnabled(cfg)) {
            GridCacheContext<?, ?> dhtCtx = cacheCtx.near().dht().context();

            // Start DHT managers.
            for (GridCacheManager mgr : dhtManagers(dhtCtx))
                mgr.start(dhtCtx);

            dhtCtx.initConflictResolver();

            // Start DHT cache.
            dhtCtx.cache().start();

            if (log.isDebugEnabled())
                log.debug("Started DHT cache: " + dhtCtx.cache().name());
        }

        cacheCtx.cache().start();

        ctx.query().onCacheStart(cacheCtx, schema);

        cacheCtx.onStarted();

        if (log.isInfoEnabled()){
<<<<<<< HEAD
            log.info("Started cache [name=" + cfg.getName() +(cfg.getGroupName() != null ? ", group=" + cfg.getGroupName() : "") + ", memoryPolicyName=" + cfg.getMemoryPolicyName() + ", mode=" + cfg.getCacheMode() + ']');}
=======
            log.info("Started cache [name=" + cfg.getName() +(cfg.getGroupName() != null ? ", group=" + cfg.getGroupName() : "") + ", memoryPolicyName=" + cfg.getMemoryPolicyName() + ", mode=" + cfg.getCacheMode() +", atomicity=" + cfg.getAtomicityMode() + ']');}
>>>>>>> 32b43db7
    }

    /**
     * @param cache Cache to stop.
     * @param cancel Cancel flag.
     */
    @SuppressWarnings({"TypeMayBeWeakened", "unchecked"})
    private void stopCache(GridCacheAdapter<?, ?> cache, boolean cancel, boolean destroy) {
        GridCacheContext ctx = cache.context();

        if (!cache.isNear() && ctx.shared().wal() != null) {
            try {
                ctx.shared().wal().fsync(null);
            }
            catch (IgniteCheckedException e) {
                U.error(log, "Failed to flush write-ahead log on cache stop " +
                    "[cache=" + ctx.name() + "]", e);
            }
        }

        sharedCtx.removeCacheContext(ctx);

        cache.stop();

        ctx.kernalContext().query().onCacheStop(ctx);

        if (isNearEnabled(ctx)) {
            GridDhtCacheAdapter dht = ctx.near().dht();

            // Check whether dht cache has been started.
            if (dht != null) {
                dht.stop();

                GridCacheContext<?, ?> dhtCtx = dht.context();

                List<GridCacheManager> dhtMgrs = dhtManagers(dhtCtx);

                for (ListIterator<GridCacheManager> it = dhtMgrs.listIterator(dhtMgrs.size()); it.hasPrevious(); ) {
                    GridCacheManager mgr = it.previous();

                    mgr.stop(cancel, destroy);
                }
            }
        }

        List<GridCacheManager> mgrs = ctx.managers();

        Collection<GridCacheManager> excludes = dhtExcludes(ctx);

        // Reverse order.
        for (ListIterator<GridCacheManager> it = mgrs.listIterator(mgrs.size()); it.hasPrevious(); ) {
            GridCacheManager mgr = it.previous();

            if (!excludes.contains(mgr))
                mgr.stop(cancel, destroy);
        }

        ctx.kernalContext().continuous().onCacheStop(ctx);

        ctx.kernalContext().cache().context().database().onCacheStop(ctx);

        ctx.kernalContext().cache().context().snapshot().onCacheStop(ctx);

        ctx.group().stopCache(ctx, destroy);

        U.stopLifecycleAware(log, lifecycleAwares(cache.configuration(), ctx.store().configuredStore()));

        if (log.isInfoEnabled()) {
            if (ctx.group().sharedGroup())
                log.info("Stopped cache [cacheName=" + cache.name() + ", group=" + ctx.group().name() + ']');
            else
                log.info("Stopped cache [cacheName=" + cache.name() + ']');
        }

        cleanup(ctx);
    }

    /**
     * @throws IgniteCheckedException If failed to wait.
     */
    public void awaitStarted() throws IgniteCheckedException {
        U.await(cacheStartedLatch);
    }

    /**
     * @param cache Cache.
     * @throws IgniteCheckedException If failed.
     */
    @SuppressWarnings("unchecked")
    private void onKernalStart(GridCacheAdapter<?, ?> cache) throws IgniteCheckedException {
        GridCacheContext<?, ?> ctx = cache.context();

        // Start DHT cache as well.
        if (isNearEnabled(ctx)) {
            GridDhtCacheAdapter dht = ctx.near().dht();

            GridCacheContext<?, ?> dhtCtx = dht.context();

            for (GridCacheManager mgr : dhtManagers(dhtCtx))
                mgr.onKernalStart();

            dht.onKernalStart();

            if (log.isDebugEnabled())
                log.debug("Executed onKernalStart() callback for DHT cache: " + dht.name());
        }

        for (GridCacheManager mgr : F.view(ctx.managers(), F0.notContains(dhtExcludes(ctx))))
            mgr.onKernalStart();

        cache.onKernalStart();

        if (ctx.events().isRecordable(EventType.EVT_CACHE_STARTED))
            ctx.events().addEvent(EventType.EVT_CACHE_STARTED);

        if (log.isDebugEnabled())
            log.debug("Executed onKernalStart() callback for cache [name=" + cache.name() + ", mode=" +
                cache.configuration().getCacheMode() + ']');
    }

    /**
     * @param cache Cache to stop.
     * @param cancel Cancel flag.
     */
    @SuppressWarnings("unchecked")
    private void onKernalStop(GridCacheAdapter<?, ?> cache, boolean cancel) {
        GridCacheContext ctx = cache.context();

        if (isNearEnabled(ctx)) {
            GridDhtCacheAdapter dht = ctx.near().dht();

            if (dht != null) {
                GridCacheContext<?, ?> dhtCtx = dht.context();

                for (GridCacheManager mgr : dhtManagers(dhtCtx))
                    mgr.onKernalStop(cancel);

                dht.onKernalStop();
            }
        }

        List<GridCacheManager> mgrs = ctx.managers();

        Collection<GridCacheManager> excludes = dhtExcludes(ctx);

        // Reverse order.
        for (ListIterator<GridCacheManager> it = mgrs.listIterator(mgrs.size()); it.hasPrevious(); ) {
            GridCacheManager mgr = it.previous();

            if (!excludes.contains(mgr))
                mgr.onKernalStop(cancel);
        }

        cache.onKernalStop();

        if (ctx.events().isRecordable(EventType.EVT_CACHE_STOPPED))
            ctx.events().addEvent(EventType.EVT_CACHE_STOPPED);
    }

    /**
     * @param cfg Cache configuration to use to create cache.
     * @param grp Cache group.
     * @param pluginMgr Cache plugin manager.
     * @param desc Cache descriptor.
     * @param locStartTopVer Current topology version.
     * @param cacheObjCtx Cache object context.
     * @param affNode {@code True} if local node affinity node.
     * @param updatesAllowed Updates allowed flag.
     * @return Cache context.
     * @throws IgniteCheckedException If failed to create cache.
     */
    private GridCacheContext createCache(CacheConfiguration<?, ?> cfg,
        CacheGroupInfrastructure grp,
        @Nullable CachePluginManager pluginMgr,
        DynamicCacheDescriptor desc,
        AffinityTopologyVersion locStartTopVer,
        CacheObjectContext cacheObjCtx,
        boolean affNode,
        boolean updatesAllowed)
        throws IgniteCheckedException {
        assert cfg != null;

        if (cfg.getCacheStoreFactory() instanceof GridCacheLoaderWriterStoreFactory) {
            GridCacheLoaderWriterStoreFactory factory = (GridCacheLoaderWriterStoreFactory)cfg.getCacheStoreFactory();

            prepare(cfg, factory.loaderFactory(), false);
            prepare(cfg, factory.writerFactory(), false);
        }
        else
            prepare(cfg, cfg.getCacheStoreFactory(), false);

        CacheStore cfgStore = cfg.getCacheStoreFactory() != null ? cfg.getCacheStoreFactory().create() : null;

        QueryUtils.prepareCacheConfiguration(cfg);

        validate(ctx.config(), cfg, desc.cacheType(), cfgStore);

        if (pluginMgr == null)
            pluginMgr = new CachePluginManager(ctx, cfg);

        pluginMgr.validate();

        sharedCtx.jta().registerCache(cfg);

        // Skip suggestions for internal caches.
        if (desc.cacheType().userCache())
            suggestOptimizations(cfg, cfgStore != null);

        Collection<Object> toPrepare = new ArrayList<>();

        if (cfgStore instanceof GridCacheLoaderWriterStore) {
            toPrepare.add(((GridCacheLoaderWriterStore)cfgStore).loader());
            toPrepare.add(((GridCacheLoaderWriterStore)cfgStore).writer());
        }
        else
            toPrepare.add(cfgStore);

        prepare(cfg, toPrepare);

        U.startLifecycleAware(lifecycleAwares(cfg, cfgStore));

        boolean nearEnabled = GridCacheUtils.isNearEnabled(cfg);

        GridCacheAffinityManager affMgr = new GridCacheAffinityManager();
        GridCacheEventManager evtMgr = new GridCacheEventManager();
        CacheEvictionManager evictMgr = (nearEnabled || cfg.isOnheapCacheEnabled()) ? new GridCacheEvictionManager() : new CacheOffheapEvictionManager();
        GridCacheQueryManager qryMgr = queryManager(cfg);
        CacheContinuousQueryManager contQryMgr = new CacheContinuousQueryManager();
        CacheDataStructuresManager dataStructuresMgr = new CacheDataStructuresManager();
        GridCacheTtlManager ttlMgr = new GridCacheTtlManager();

        CacheConflictResolutionManager rslvrMgr = pluginMgr.createComponent(CacheConflictResolutionManager.class);
        GridCacheDrManager drMgr = pluginMgr.createComponent(GridCacheDrManager.class);
        CacheStoreManager storeMgr = pluginMgr.createComponent(CacheStoreManager.class);

        storeMgr.initialize(cfgStore, sesHolders);

        GridCacheContext<?, ?> cacheCtx = new GridCacheContext(
            ctx,
            sharedCtx,
            cfg,
            grp,
            desc.cacheType(),
            locStartTopVer,
            affNode,
            updatesAllowed,
            /*
             * Managers in starting order!
             * ===========================
             */
            evtMgr,
            storeMgr,
            evictMgr,
            qryMgr,
            contQryMgr,
            dataStructuresMgr,
            ttlMgr,
            drMgr,
            rslvrMgr,
            pluginMgr,
            affMgr
        );

        cacheCtx.cacheObjectContext(cacheObjCtx);

        GridCacheAdapter cache = null;

        switch (cfg.getCacheMode()) {
            case LOCAL: {
                switch (cfg.getAtomicityMode()) {
                    case TRANSACTIONAL: {
                        cache = new GridLocalCache(cacheCtx);

                        break;
                    }
                    case ATOMIC: {
                        cache = new GridLocalAtomicCache(cacheCtx);

                        break;
                    }

                    default: {
                        assert false : "Invalid cache atomicity mode: " + cfg.getAtomicityMode();
                    }
                }

                break;
            }
            case PARTITIONED:
            case REPLICATED: {
                if (nearEnabled) {
                    switch (cfg.getAtomicityMode()) {
                        case TRANSACTIONAL: {
                            cache = new GridNearTransactionalCache(cacheCtx);

                            break;
                        }
                        case ATOMIC: {
                            cache = new GridNearAtomicCache(cacheCtx);

                            break;
                        }

                        default: {
                            assert false : "Invalid cache atomicity mode: " + cfg.getAtomicityMode();
                        }
                    }
                }
                else {
                    switch (cfg.getAtomicityMode()) {
                        case TRANSACTIONAL: {
                            cache = cacheCtx.affinityNode() ?
                                new GridDhtColocatedCache(cacheCtx) :
                                new GridDhtColocatedCache(cacheCtx, new GridNoStorageCacheMap());

                            break;
                        }
                        case ATOMIC: {
                            cache = cacheCtx.affinityNode() ?
                                new GridDhtAtomicCache(cacheCtx) :
                                new GridDhtAtomicCache(cacheCtx, new GridNoStorageCacheMap());

                            break;
                        }

                        default: {
                            assert false : "Invalid cache atomicity mode: " + cfg.getAtomicityMode();
                        }
                    }
                }

                break;
            }

            default: {
                assert false : "Invalid cache mode: " + cfg.getCacheMode();
            }
        }

        cacheCtx.cache(cache);

        GridCacheContext<?, ?> ret = cacheCtx;

        /*
         * Create DHT cache.
         * ================
         */
        if (cfg.getCacheMode() != LOCAL && nearEnabled) {
            /*
             * Specifically don't create the following managers
             * here and reuse the one from Near cache:
             * 1. GridCacheVersionManager
             * 2. GridCacheIoManager
             * 3. GridCacheDeploymentManager
             * 4. GridCacheQueryManager (note, that we start it for DHT cache though).
             * 5. CacheContinuousQueryManager (note, that we start it for DHT cache though).
             * 6. GridCacheDgcManager
             * 7. GridCacheTtlManager.
             * ===============================================
             */
            evictMgr = cfg.isOnheapCacheEnabled() ? new GridCacheEvictionManager() : new CacheOffheapEvictionManager();
            evtMgr = new GridCacheEventManager();
            pluginMgr = new CachePluginManager(ctx, cfg);
            drMgr = pluginMgr.createComponent(GridCacheDrManager.class);

            cacheCtx = new GridCacheContext(
                ctx,
                sharedCtx,
                cfg,
                grp,
                desc.cacheType(),
                locStartTopVer,
                affNode,
                true,
                /*
                 * Managers in starting order!
                 * ===========================
                 */
                evtMgr,
                storeMgr,
                evictMgr,
                qryMgr,
                contQryMgr,
                dataStructuresMgr,
                ttlMgr,
                drMgr,
                rslvrMgr,
                pluginMgr,
                affMgr
            );

            cacheCtx.cacheObjectContext(cacheObjCtx);

            GridDhtCacheAdapter dht = null;

            switch (cfg.getAtomicityMode()) {
                case TRANSACTIONAL: {
                    assert cache instanceof GridNearTransactionalCache;

                    GridNearTransactionalCache near = (GridNearTransactionalCache)cache;

                    GridDhtCache dhtCache = cacheCtx.affinityNode() ?
                        new GridDhtCache(cacheCtx) :
                        new GridDhtCache(cacheCtx, new GridNoStorageCacheMap());

                    dhtCache.near(near);

                    near.dht(dhtCache);

                    dht = dhtCache;

                    break;
                }
                case ATOMIC: {
                    assert cache instanceof GridNearAtomicCache;

                    GridNearAtomicCache near = (GridNearAtomicCache)cache;

                    GridDhtAtomicCache dhtCache = cacheCtx.affinityNode() ?
                        new GridDhtAtomicCache(cacheCtx) :
                        new GridDhtAtomicCache(cacheCtx, new GridNoStorageCacheMap());

                    dhtCache.near(near);

                    near.dht(dhtCache);

                    dht = dhtCache;

                    break;
                }

                default: {
                    assert false : "Invalid cache atomicity mode: " + cfg.getAtomicityMode();
                }
            }

            cacheCtx.cache(dht);
        }

        if (!CU.isUtilityCache(cache.name()) && !CU.isSystemCache(cache.name())) {
            registerMbean(cache.localMxBean(), cache.name(), false);
            registerMbean(cache.clusterMxBean(), cache.name(), false);
        }

        return ret;
    }

    /**
     * Gets a collection of currently started caches.
     *
     * @return Collection of started cache names.
     */
    public Collection<String> cacheNames() {
        return F.viewReadOnly(cacheDescriptors().values(),
            new IgniteClosure<DynamicCacheDescriptor, String>() {
                @Override public String apply(DynamicCacheDescriptor desc) {
                    return desc.cacheConfiguration().getName();
                }
            });
    }

    /**
     * Gets public cache that can be used for query execution.
     * If cache isn't created on current node it will be started.
     *
     * @param start Start cache.
     * @param inclLoc Include local caches.
     * @return Cache or {@code null} if there is no suitable cache.
     */
    public IgniteCacheProxy<?, ?> getOrStartPublicCache(boolean start, boolean inclLoc) throws IgniteCheckedException {
        // Try to find started cache first.
        for (Map.Entry<String, GridCacheAdapter<?, ?>> e : caches.entrySet()) {
            CacheConfiguration ccfg = e.getValue().configuration();

            String cacheName = ccfg.getName();

            if ((inclLoc || ccfg.getCacheMode() != LOCAL) && QueryUtils.isEnabled(ccfg))
                return publicJCache(cacheName);
        }

        if (start) {
            for (Map.Entry<String, DynamicCacheDescriptor> e : cachesInfo.registeredCaches().entrySet()) {
                DynamicCacheDescriptor desc = e.getValue();

                CacheConfiguration ccfg = desc.cacheConfiguration();

                if (ccfg.getCacheMode() != LOCAL && QueryUtils.isEnabled(ccfg)) {
                    dynamicStartCache(null, ccfg.getName(), null, false, true, true).get();

                    return publicJCache(ccfg.getName());
                }
            }
        }

        return null;
    }

    /**
     * Gets a collection of currently started public cache names.
     *
     * @return Collection of currently started public cache names
     */
    public Collection<String> publicCacheNames() {
        return F.viewReadOnly(cacheDescriptors().values(),
            new IgniteClosure<DynamicCacheDescriptor, String>() {
                @Override public String apply(DynamicCacheDescriptor desc) {
                    return desc.cacheConfiguration().getName();
                }
            },
            new IgnitePredicate<DynamicCacheDescriptor>() {
                @Override public boolean apply(DynamicCacheDescriptor desc) {
                    return desc.cacheType().userCache();
                }
            }
        );
    }

    /**
     * Gets cache mode.
     *
     * @param cacheName Cache name to check.
     * @return Cache mode.
     */
    public CacheMode cacheMode(String cacheName) {
        assert cacheName != null;

        DynamicCacheDescriptor desc = cacheDescriptor(cacheName);

        return desc != null ? desc.cacheConfiguration().getCacheMode() : null;
    }

    /**
     * @param cacheDesc Cache start request.
     * @param nearCfg Near cache configuration.
     * @param exchTopVer Current exchange version.
     * @throws IgniteCheckedException If failed.
     */
    void prepareCacheStart(DynamicCacheDescriptor cacheDesc,
        @Nullable NearCacheConfiguration nearCfg,
        AffinityTopologyVersion exchTopVer)
        throws IgniteCheckedException {
        prepareCacheStart(
            cacheDesc.groupDescriptor(),
            cacheDesc.cacheConfiguration(),
            nearCfg,
            cacheDesc,
            exchTopVer,
            cacheDesc.schema()
        );
    }

    /**
     * @param exchTopVer Current exchange version.
     * @throws IgniteCheckedException If failed.
     */
    public void startCachesOnLocalJoin(AffinityTopologyVersion exchTopVer) throws IgniteCheckedException {
        List<T2<DynamicCacheDescriptor, NearCacheConfiguration>> caches = cachesInfo.cachesToStartOnLocalJoin();

        if (!F.isEmpty(caches)) {
            for (T2<DynamicCacheDescriptor, NearCacheConfiguration> t : caches) {
                DynamicCacheDescriptor desc = t.get1();

                prepareCacheStart(
                    desc.groupDescriptor(),
                    desc.cacheConfiguration(),
                    t.get2(),
                    desc,
                    exchTopVer,
                    desc.schema()
                );
            }
        }
    }

    /**
     * Starts statically configured caches received from remote nodes during exchange.
     *
     * @param nodeId Joining node ID.
     * @param exchTopVer Current exchange version.
     * @return Started caches descriptors.
     * @throws IgniteCheckedException If failed.
     */
    public Collection<DynamicCacheDescriptor> startReceivedCaches(UUID nodeId, AffinityTopologyVersion exchTopVer)
        throws IgniteCheckedException {
        List<DynamicCacheDescriptor> started = cachesInfo.cachesReceivedFromJoin(nodeId);

        if (started != null) {
            for (DynamicCacheDescriptor desc : started) {
                IgnitePredicate<ClusterNode> filter = desc.groupDescriptor().config().getNodeFilter();

                if (CU.affinityNode(ctx.discovery().localNode(), filter)) {
                    prepareCacheStart(
                        desc.groupDescriptor(),
                        desc.cacheConfiguration(),
                        null,
                        desc,
                        exchTopVer,
                        desc.schema()
                    );
                }
            }
        }

        return started != null ? started : Collections.<DynamicCacheDescriptor>emptyList();
    }

    /**
     * @param grpDesc Cache group descriptor.
     * @param startCfg Start configuration.
     * @param reqNearCfg Near configuration if specified for client cache start request.
     * @param desc Cache descriptor.
     * @param exchTopVer Current exchange version.
     * @param schema Query schema.
     * @throws IgniteCheckedException If failed.
     */
    private void prepareCacheStart(
        CacheGroupDescriptor grpDesc,
        CacheConfiguration startCfg,
        @Nullable NearCacheConfiguration reqNearCfg,
        DynamicCacheDescriptor desc,
        AffinityTopologyVersion exchTopVer,
        @Nullable QuerySchema schema
    ) throws IgniteCheckedException {
        assert !caches.containsKey(startCfg.getName()) : startCfg.getName();

        CacheConfiguration ccfg = new CacheConfiguration(startCfg);

        IgniteCacheProxy<?, ?> proxy = jCacheProxies.get(ccfg.getName());

        boolean proxyRestart = proxy != null && proxy.isRestarting() && !caches.containsKey(ccfg.getName());

        CacheObjectContext cacheObjCtx = ctx.cacheObjects().contextForCache(ccfg);

        boolean affNode;

        if (ccfg.getCacheMode() == LOCAL) {
            affNode = true;

            ccfg.setNearConfiguration(null);
        }
        else if (CU.affinityNode(ctx.discovery().localNode(), grpDesc.config().getNodeFilter()))
            affNode = true;
        else {
            affNode = false;

            ccfg.setNearConfiguration(reqNearCfg);
        }

        if (sharedCtx.pageStore() != null  && affNode)
            sharedCtx.pageStore().initializeForCache(grpDesc, startCfg);

        String grpName = startCfg.getGroupName();

        CacheGroupInfrastructure grp = null;

        if (grpName != null) {
            for (CacheGroupInfrastructure grp0 : cacheGrps.values()) {
                if (grp0.sharedGroup() && grpName.equals(grp0.name())) {
                    grp = grp0;

                    break;
                }
            }

            if (grp == null) {
                grp = startCacheGroup(grpDesc,
                    desc.cacheType(),
                    affNode,
                    cacheObjCtx,
                    exchTopVer);
            }
        }
        else {
            grp = startCacheGroup(grpDesc,
                desc.cacheType(),
                affNode,
                cacheObjCtx,
                exchTopVer);
        }

        GridCacheContext cacheCtx = createCache(ccfg,
            grp,
            null,
            desc,
            exchTopVer,
            cacheObjCtx,
            affNode,
            true);

        cacheCtx.dynamicDeploymentId(desc.deploymentId());

        GridCacheAdapter cache = cacheCtx.cache();

        sharedCtx.addCacheContext(cacheCtx);

        caches.put(cacheCtx.name(), cache);

        startCache(grpDesc, cache, schema != null ? schema : new QuerySchema());

        grp.onCacheStarted(cacheCtx);

        onKernalStart(cache);

        if (proxyRestart)
            proxy.onRestarted(cacheCtx, cache);
    }

    /**
     * @param desc Group descriptor.
     * @param cacheType Cache type.
     * @param affNode Affinity node flag.
     * @param cacheObjCtx Cache object context.
     * @param exchTopVer Current topology version.
     * @return Started cache group.
     * @throws IgniteCheckedException If failed.
     */
    private CacheGroupInfrastructure startCacheGroup(
        CacheGroupDescriptor desc,
        CacheType cacheType,
        boolean affNode,
        CacheObjectContext cacheObjCtx,
        AffinityTopologyVersion exchTopVer)
        throws IgniteCheckedException {
        CacheConfiguration cfg = new CacheConfiguration(desc.config());

        String memPlcName = cfg.getMemoryPolicyName();

        MemoryPolicy memPlc = sharedCtx.database().memoryPolicy(memPlcName);
        FreeList freeList = sharedCtx.database().freeList(memPlcName);
        ReuseList reuseList = sharedCtx.database().reuseList(memPlcName);

        CacheGroupInfrastructure grp = new CacheGroupInfrastructure(sharedCtx,
            desc.groupId(),
            desc.receivedFrom(),
            cacheType,
            cfg,
            affNode,
            memPlc,
            cacheObjCtx,
            freeList,
            reuseList,
            exchTopVer);

        for (Object obj : grp.configuredUserObjects())
            prepare(cfg, obj, false);

        U.startLifecycleAware(grp.configuredUserObjects());

        grp.start();

        CacheGroupInfrastructure old = cacheGrps.put(desc.groupId(), grp);

        assert old == null : old.name();

        return grp;
    }

    /**
     * @param req Stop request.
     */
    void blockGateway(DynamicCacheChangeRequest req) {
        assert req.stop() || req.close();

        if (req.stop() || (req.close() && req.initiatingNodeId().equals(ctx.localNodeId()))) {
            // Break the proxy before exchange future is done.
            IgniteCacheProxy<?, ?> proxy = jCacheProxies.get(req.cacheName());

            if (proxy != null) {
                if (req.stop()) {
                    if (req.restart())
                        proxy.restart();

                    proxy.gate().stopped();
                }
                else
                    proxy.closeProxy();
            }
        }
    }

    /**
     * @param req Request.
     */
    private void stopGateway(DynamicCacheChangeRequest req) {
        assert req.stop() : req;

        IgniteCacheProxy<?, ?> proxy;

        // Break the proxy before exchange future is done.
        if (req.restart()) {
            proxy = jCacheProxies.get(req.cacheName());

            if (proxy != null)
                proxy.restart();
        }
        else
            proxy = jCacheProxies.remove(req.cacheName());

        if (proxy != null)
            proxy.gate().onStopped();
    }

    /**
     * @param req Stop request.
     * @return Stopped cache context.
     */
    private GridCacheContext<?, ?> prepareCacheStop(DynamicCacheChangeRequest req) {
        assert req.stop() || req.close() : req;

        GridCacheAdapter<?, ?> cache = caches.remove(req.cacheName());

        if (cache != null) {
            GridCacheContext<?, ?> ctx = cache.context();

            sharedCtx.removeCacheContext(ctx);

            onKernalStop(cache, req.destroy());

            stopCache(cache, true, req.destroy());

            return ctx;
        }

        return null;
    }

    /**
     * Callback invoked when first exchange future for dynamic cache is completed.
     *
     * @param topVer Completed topology version.
     * @param exchActions Change requests.
     * @param err Error.
     */
    @SuppressWarnings("unchecked")
    public void onExchangeDone(
        AffinityTopologyVersion topVer,
        @Nullable ExchangeActions exchActions,
        Throwable err
    ) {
        for (GridCacheAdapter<?, ?> cache : caches.values()) {
            GridCacheContext<?, ?> cacheCtx = cache.context();

            if (cacheCtx.startTopologyVersion().equals(topVer)) {
                jCacheProxies.putIfAbsent(cacheCtx.name(), new IgniteCacheProxy(cache.context(), cache, null, false));

                if (cacheCtx.preloader() != null)
                    cacheCtx.preloader().onInitialExchangeComplete(err);
            }
        }

        if (exchActions != null && err == null) {
            Collection<IgniteBiTuple<CacheGroupInfrastructure, Boolean>> stopped = null;

            GridCacheContext<?, ?> stopCtx = null;
            boolean destroy = false;

            for (ExchangeActions.ActionData action : exchActions.cacheStopRequests()) {
                stopGateway(action.request());

                sharedCtx.database().checkpointReadLock();

                try {
                    stopCtx = prepareCacheStop(action.request());
                    destroy = action.request().destroy();
                }
                finally {
                    sharedCtx.database().checkpointReadUnlock();
                }

                if (stopCtx != null) {
                    if (stopped == null)
                        stopped = new ArrayList<>();

                    stopped.add(F.t(stopCtx.group(), destroy));
                }
            }

            for (CacheGroupDescriptor grpDesc : exchActions.cacheGroupsToStop())
                stopCacheGroup(grpDesc.groupId());

            for (ExchangeActions.ActionData req : exchActions.closeRequests(ctx.localNodeId())) {
                String cacheName = req.request().cacheName();

                IgniteCacheProxy<?, ?> proxy = jCacheProxies.remove(cacheName);

                if (proxy != null) {
                    if (proxy.context().affinityNode()) {
                        GridCacheAdapter<?, ?> cache = caches.get(cacheName);

                        assert cache != null : cacheName;

                        jCacheProxies.putIfAbsent(cacheName, new IgniteCacheProxy(cache.context(), cache, null, false));
                    }
                    else {
                        if (req.request().restart())
                            proxy.restart();

                        proxy.context().gate().onStopped();

                        sharedCtx.database().checkpointReadLock();

                        try {
                            stopCtx = prepareCacheStop(req.request());

                            destroy = req.request().destroy();

                            if (stopCtx != null && !stopCtx.group().hasCaches())
                                stopCacheGroup(stopCtx.groupId());

                        }
                        finally {
                            sharedCtx.database().checkpointReadUnlock();
                        }
                    }
                }

                // TODO IGNITE-5075 group descriptors.
                if (stopCtx != null) {
                    if (stopped == null)
                        stopped = new ArrayList<>();

                    stopped.add(F.t(stopCtx.group(), destroy));
                }
            }

            if (stopped != null && !sharedCtx.kernalContext().clientNode())
                sharedCtx.database().onCacheGroupsStopped(stopped);
        }
    }

    /**
     * @param grpId Group ID.
     */
    private void stopCacheGroup(int grpId) {
        CacheGroupInfrastructure grp = cacheGrps.remove(grpId);

        if (grp != null)
            stopCacheGroup(grp);
    }

    /**
     * @param grp Cache group.
     */
    private void stopCacheGroup(CacheGroupInfrastructure grp) {
        grp.stopGroup();

        U.stopLifecycleAware(log, grp.configuredUserObjects());

        cleanup(grp);
    }

    /**
     * @param cacheName Cache name.
     * @param deploymentId Future deployment ID.
     */
    void completeTemplateAddFuture(String cacheName, IgniteUuid deploymentId) {
        GridCacheProcessor.TemplateConfigurationFuture fut =
            (GridCacheProcessor.TemplateConfigurationFuture)pendingTemplateFuts.get(cacheName);

        if (fut != null && fut.deploymentId().equals(deploymentId))
            fut.onDone();
    }

    /**
     * @param req Request to complete future for.
     * @param err Error if any.
     */
    void completeCacheStartFuture(DynamicCacheChangeRequest req, boolean success, @Nullable Exception err) {
        if (req.initiatingNodeId().equals(ctx.localNodeId())) {
            DynamicCacheStartFuture fut = (DynamicCacheStartFuture)pendingFuts.get(req.requestId());

            if (fut != null)
                fut.onDone(success, err);
        }
    }

    /**
     * Creates shared context.
     *
     * @param kernalCtx Kernal context.
     * @param storeSesLsnrs Store session listeners.
     * @return Shared context.
     * @throws IgniteCheckedException If failed.
     */
    @SuppressWarnings("unchecked")
    private GridCacheSharedContext createSharedContext(GridKernalContext kernalCtx,
        Collection<CacheStoreSessionListener> storeSesLsnrs) throws IgniteCheckedException {
        IgniteTxManager tm = new IgniteTxManager();
        GridCacheMvccManager mvccMgr = new GridCacheMvccManager();
        GridCacheVersionManager verMgr = new GridCacheVersionManager();
        GridCacheDeploymentManager depMgr = new GridCacheDeploymentManager();
        GridCachePartitionExchangeManager exchMgr = new GridCachePartitionExchangeManager();

        IgniteCacheDatabaseSharedManager dbMgr;
        IgnitePageStoreManager pageStoreMgr = null;
        IgniteWriteAheadLogManager walMgr = null;

        if (ctx.config().isPersistentEnable()) {
            dbMgr = IgniteComponentType.DATABASE_MANAGER.create(ctx, false);

            pageStoreMgr = IgniteComponentType.PAGE_STORE_MANAGER.create(ctx, false);

            walMgr = IgniteComponentType.WAL_MANAGER.create(ctx, false);
        }
        else
            dbMgr = new IgniteCacheDatabaseSharedManager();

        IgniteCacheSnapshotManager snpMgr = ctx.plugins().createComponent(IgniteCacheSnapshotManager.class);

        if (snpMgr == null)
            snpMgr = new IgniteCacheSnapshotManager();

        GridCacheIoManager ioMgr = new GridCacheIoManager();
        CacheAffinitySharedManager topMgr = new CacheAffinitySharedManager();
        GridCacheSharedTtlCleanupManager ttl = new GridCacheSharedTtlCleanupManager();

        CacheJtaManagerAdapter jta = JTA.createOptional();

        return new GridCacheSharedContext(
            kernalCtx,
            tm,
            verMgr,
            mvccMgr,
            pageStoreMgr,
            walMgr,
            dbMgr,
            snpMgr,
            depMgr,
            exchMgr,
            topMgr,
            ioMgr,
            ttl,
            jta,
            storeSesLsnrs
        );
    }

    /** {@inheritDoc} */
    @Nullable @Override public DiscoveryDataExchangeType discoveryDataType() {
        return CACHE_PROC;
    }

    /** {@inheritDoc} */
    @Override public void collectJoiningNodeData(DiscoveryDataBag dataBag) {
        cachesInfo.collectJoiningNodeData(dataBag);
    }

    /** {@inheritDoc} */
    @Override public void collectGridNodeData(DiscoveryDataBag dataBag) {
        cachesInfo.collectGridNodeData(dataBag);
    }

    /**
     * @return {@code True} if need locally start all existing caches on client node start.
     */
    private boolean startAllCachesOnClientStart() {
        return START_CLIENT_CACHES && ctx.clientNode();
    }

    /** {@inheritDoc} */
    @Override public void onJoiningNodeDataReceived(JoiningNodeDiscoveryData data) {
        cachesInfo.onJoiningNodeDataReceived(data);
    }

    /** {@inheritDoc} */
    @Override public void onGridDataReceived(GridDiscoveryData data) {
        cachesInfo.onGridDataReceived(data);
    }

    /**
     * Dynamically starts cache using template configuration.
     *
     * @param cacheName Cache name.
     * @return Future that will be completed when cache is deployed.
     */
    public IgniteInternalFuture<?> createFromTemplate(String cacheName) {
        try {
            CacheConfiguration cfg = getOrCreateConfigFromTemplate(cacheName);

            return dynamicStartCache(cfg, cacheName, null, true, true, true);
        }
        catch (IgniteCheckedException e) {
            throw U.convertException(e);
        }
    }

    /**
     * Dynamically starts cache using template configuration.
     *
     * @param cacheName Cache name.
     * @param checkThreadTx If {@code true} checks that current thread does not have active transactions.
     * @return Future that will be completed when cache is deployed.
     */
    public IgniteInternalFuture<?> getOrCreateFromTemplate(String cacheName, boolean checkThreadTx) {
        assert cacheName != null;

        try {
            if (publicJCache(cacheName, false, checkThreadTx) != null) // Cache with given name already started.
                return new GridFinishedFuture<>();

            CacheConfiguration cfg = getOrCreateConfigFromTemplate(cacheName);

            return dynamicStartCache(cfg, cacheName, null, false, true, checkThreadTx);
        }
        catch (IgniteCheckedException e) {
            return new GridFinishedFuture<>(e);
        }
    }

    /**
     * @param cacheName Cache name.
     * @return Cache configuration, or {@code null} if no template with matching name found.
     * @throws IgniteCheckedException If failed.
     */
    public CacheConfiguration getConfigFromTemplate(String cacheName) throws IgniteCheckedException {
        CacheConfiguration cfgTemplate = null;

        CacheConfiguration dfltCacheCfg = null;

        List<CacheConfiguration> wildcardNameCfgs = null;

        for (DynamicCacheDescriptor desc : cachesInfo.registeredTemplates().values()) {
            assert desc.template();

            CacheConfiguration cfg = desc.cacheConfiguration();

            assert cfg != null;

            if (F.eq(cacheName, cfg.getName())) {
                cfgTemplate = cfg;

                break;
            }

            if (cfg.getName() != null) {
                if (cfg.getName().endsWith("*")) {
                    if (cfg.getName().length() > 1) {
                        if (wildcardNameCfgs == null)
                            wildcardNameCfgs = new ArrayList<>();

                        wildcardNameCfgs.add(cfg);
                    }
                    else
                        dfltCacheCfg = cfg; // Template with name '*'.
                }
            }
            else if (dfltCacheCfg == null)
                dfltCacheCfg = cfg;
        }

        if (cfgTemplate == null && cacheName != null && wildcardNameCfgs != null) {
            Collections.sort(wildcardNameCfgs, new Comparator<CacheConfiguration>() {
                @Override public int compare(CacheConfiguration cfg1, CacheConfiguration cfg2) {
                    Integer len1 = cfg1.getName() != null ? cfg1.getName().length() : 0;
                    Integer len2 = cfg2.getName() != null ? cfg2.getName().length() : 0;

                    return len2.compareTo(len1);
                }
            });

            for (CacheConfiguration cfg : wildcardNameCfgs) {
                if (cacheName.startsWith(cfg.getName().substring(0, cfg.getName().length() - 1))) {
                    cfgTemplate = cfg;

                    break;
                }
            }
        }

        if (cfgTemplate == null)
            cfgTemplate = dfltCacheCfg;

        if (cfgTemplate == null)
            return null;

        cfgTemplate = cloneCheckSerializable(cfgTemplate);

        CacheConfiguration cfg = new CacheConfiguration(cfgTemplate);

        cfg.setName(cacheName);

        return cfg;
    }

    /**
     * @param cacheName Cache name.
     * @return Cache configuration.
     * @throws IgniteCheckedException If failed.
     */
    private CacheConfiguration getOrCreateConfigFromTemplate(String cacheName) throws IgniteCheckedException {
        CacheConfiguration cfg = getConfigFromTemplate(cacheName);

        if (cfg != null)
            return cfg;
        else
            return new CacheConfiguration(cacheName);
    }

    /**
     * Dynamically starts cache.
     *
     * @param ccfg Cache configuration.
     * @param cacheName Cache name.
     * @param nearCfg Near cache configuration.
     * @param failIfExists Fail if exists flag.
     * @param failIfNotStarted If {@code true} fails if cache is not started.
     * @param checkThreadTx If {@code true} checks that current thread does not have active transactions.
     * @return Future that will be completed when cache is deployed.
     */
    @SuppressWarnings("IfMayBeConditional")
    public IgniteInternalFuture<Boolean> dynamicStartCache(
        @Nullable CacheConfiguration ccfg,
        String cacheName,
        @Nullable NearCacheConfiguration nearCfg,
        boolean failIfExists,
        boolean failIfNotStarted,
        boolean checkThreadTx
    ) {
        return dynamicStartCache(ccfg,
            cacheName,
            nearCfg,
            CacheType.USER,
            failIfExists,
            failIfNotStarted,
            checkThreadTx);
    }

    /**
     * Dynamically starts cache.
     *
     * @param ccfg Cache configuration.
     * @param cacheName Cache name.
     * @param nearCfg Near cache configuration.
     * @param cacheType Cache type.
     * @param failIfExists Fail if exists flag.
     * @param failIfNotStarted If {@code true} fails if cache is not started.
     * @param checkThreadTx If {@code true} checks that current thread does not have active transactions.
     * @return Future that will be completed when cache is deployed.
     */
    @SuppressWarnings("IfMayBeConditional")
    public IgniteInternalFuture<Boolean> dynamicStartCache(
        @Nullable CacheConfiguration ccfg,
        String cacheName,
        @Nullable NearCacheConfiguration nearCfg,
        CacheType cacheType,
        boolean failIfExists,
        boolean failIfNotStarted,
        boolean checkThreadTx
    ) {
        assert cacheName != null;

        if (checkThreadTx)
            checkEmptyTransactions();

        try {
            DynamicCacheChangeRequest req = prepareCacheChangeRequest(
                ccfg,
                cacheName,
                nearCfg,
                cacheType,
                failIfExists,
                failIfNotStarted);

            if (req != null)
                return F.first(initiateCacheChanges(F.asList(req), failIfExists));
            else
                return new GridFinishedFuture<>();
        }
        catch (Exception e) {
            return new GridFinishedFuture<>(e);
        }
    }

    /**
     * Dynamically starts multiple caches.
     *
     * @param ccfgList Collection of cache configuration.
     * @param failIfExists Fail if exists flag.
     * @param checkThreadTx If {@code true} checks that current thread does not have active transactions.
     * @return Future that will be completed when all caches are deployed.
     */
    public IgniteInternalFuture<?> dynamicStartCaches(Collection<CacheConfiguration> ccfgList, boolean failIfExists,
        boolean checkThreadTx) {
        return dynamicStartCaches(ccfgList, CacheType.USER, failIfExists, checkThreadTx);
    }

    /**
     * Dynamically starts multiple caches.
     *
     * @param ccfgList Collection of cache configuration.
     * @param cacheType Cache type.
     * @param failIfExists Fail if exists flag.
     * @param checkThreadTx If {@code true} checks that current thread does not have active transactions.
     * @return Future that will be completed when all caches are deployed.
     */
    private IgniteInternalFuture<?> dynamicStartCaches(
        Collection<CacheConfiguration> ccfgList,
        CacheType cacheType,
        boolean failIfExists,
        boolean checkThreadTx
    ) {
        if (checkThreadTx)
            checkEmptyTransactions();

        List<DynamicCacheChangeRequest> reqList = new ArrayList<>(ccfgList.size());

        try {
            for (CacheConfiguration ccfg : ccfgList) {
                DynamicCacheChangeRequest req = prepareCacheChangeRequest(
                    ccfg,
                    ccfg.getName(),
                    null,
                    cacheType,
                    failIfExists,
                    true
                );

                if (req != null)
                    reqList.add(req);
            }
        }
        catch (Exception e) {
            return new GridFinishedFuture<>(e);
        }

        if (!reqList.isEmpty()) {
            GridCompoundFuture<?, ?> compoundFut = new GridCompoundFuture<>();

            for (DynamicCacheStartFuture fut : initiateCacheChanges(reqList, failIfExists))
                compoundFut.add((IgniteInternalFuture)fut);

            compoundFut.markInitialized();

            return compoundFut;
        }
        else
            return new GridFinishedFuture<>();
    }

    /**
     * @param cacheName Cache name to destroy.
     * @param checkThreadTx If {@code true} checks that current thread does not have active transactions.
     * @return Future that will be completed when cache is destroyed.
     */
<<<<<<< HEAD
    public IgniteInternalFuture<?> dynamicDestroyCache(String cacheName, boolean checkThreadTx, boolean restart) {
=======
    public IgniteInternalFuture<Boolean> dynamicDestroyCache(String cacheName, boolean checkThreadTx) {
>>>>>>> 32b43db7
        assert cacheName != null;

        if (checkThreadTx)
            checkEmptyTransactions();

        DynamicCacheChangeRequest req = DynamicCacheChangeRequest.stopRequest(ctx, cacheName, true);

        req.stop(true);
        req.destroy(true);
        req.restart(restart);

        return F.first(initiateCacheChanges(F.asList(req), false));
    }

    /**
     * @param cacheNames Collection of cache names to destroy.
     * @param checkThreadTx If {@code true} checks that current thread does not have active transactions.
     * @return Future that will be completed when cache is destroyed.
     */
    public IgniteInternalFuture<?> dynamicDestroyCaches(Collection<String> cacheNames, boolean checkThreadTx,
        boolean restart) {
        if (checkThreadTx)
            checkEmptyTransactions();

        List<DynamicCacheChangeRequest> reqs = new ArrayList<>(cacheNames.size());

        for (String cacheName : cacheNames) {
            DynamicCacheChangeRequest req = DynamicCacheChangeRequest.stopRequest(ctx, cacheName, true);

            req.stop(true);
            req.destroy(true);
            req.restart(restart);

            reqs.add(req);
        }

        GridCompoundFuture<?, ?> compoundFut = new GridCompoundFuture<>();

        for (DynamicCacheStartFuture fut : initiateCacheChanges(reqs, false))
            compoundFut.add((IgniteInternalFuture)fut);

        compoundFut.markInitialized();

        return compoundFut;
    }

    /**
     * @param cacheName Cache name to close.
     * @return Future that will be completed when cache is closed.
     */
    IgniteInternalFuture<?> dynamicCloseCache(String cacheName) {
        assert cacheName != null;

        IgniteCacheProxy<?, ?> proxy = jCacheProxies.get(cacheName);

        if (proxy == null || proxy.proxyClosed())
            return new GridFinishedFuture<>(); // No-op.

        checkEmptyTransactions();

        DynamicCacheChangeRequest t = DynamicCacheChangeRequest.closeRequest(ctx, cacheName);

        return F.first(initiateCacheChanges(F.asList(t), false));
    }

    /**
     * Resets cache state after the cache has been moved to recovery state.
     *
     * @param cacheNames Cache names.
     * @return Future that will be completed when state is changed for all caches.
     */
    public IgniteInternalFuture<?> resetCacheState(Collection<String> cacheNames) {
        checkEmptyTransactions();

        if (F.isEmpty(cacheNames))
            cacheNames = cachesInfo.registeredCaches().keySet();

        Collection<DynamicCacheChangeRequest> reqs = new ArrayList<>(cacheNames.size());

        for (String cacheName : cacheNames) {
            DynamicCacheDescriptor desc = cacheDescriptor(cacheName);

            if (desc == null) {
                U.warn(log, "Failed to find cache for reset lost partition request, cache does not exist: " + cacheName);

                continue;
            }

            DynamicCacheChangeRequest req = DynamicCacheChangeRequest.resetLostPartitions(ctx, cacheName);

            reqs.add(req);
        }

        GridCompoundFuture fut = new GridCompoundFuture();

        for (DynamicCacheStartFuture f : initiateCacheChanges(reqs, false))
            fut.add(f);

        fut.markInitialized();

        return fut;
    }

    /**
     *
     */
    public Collection<DynamicCacheChangeRequest> startAllCachesRequests() throws IgniteCheckedException {
        List<DynamicCacheChangeRequest> reqs = new ArrayList<>();

        if (!ctx.config().isDaemon() &&
            sharedCtx.pageStore() != null &&
            sharedCtx.database().persistenceEnabled()) {
            Map<String, CacheConfiguration> savedCaches = sharedCtx.pageStore().readCacheConfigurations();

            for (CacheConfiguration cfg : savedCaches.values())
                reqs.add(createRequest(cfg, false));

            for (CacheConfiguration cfg : ctx.config().getCacheConfiguration()) {
                if (!savedCaches.containsKey(cfg.getName()))
                    reqs.add(createRequest(cfg, true));
            }
        }
        else {
            for (CacheConfiguration cfg : ctx.config().getCacheConfiguration())
                reqs.add(createRequest(cfg, true));
        }

        return reqs;
    }

    /**
     *
     */
    public Collection<DynamicCacheChangeRequest> stopAllCachesRequests(){
        List<DynamicCacheChangeRequest> reqs = new ArrayList<>();

        for (String cacheName : cacheNames()) {
            DynamicCacheChangeRequest req = DynamicCacheChangeRequest.stopRequest(ctx, cacheName, false);

            reqs.add(req);
        }

        return reqs;
    }

    /**
     * @param cfg Cache configuration.
     */
    private DynamicCacheChangeRequest createRequest(
        CacheConfiguration cfg,
        boolean needInit
    ) throws IgniteCheckedException {
        assert cfg != null;
        assert cfg.getName() != null;

        cloneCheckSerializable(cfg);

        if (needInit){
            CacheObjectContext cacheObjCtx = ctx.cacheObjects().contextForCache(cfg);

            initialize(cfg, cacheObjCtx);
        }

        String cacheName = cfg.getName();

        DynamicCacheChangeRequest req = new DynamicCacheChangeRequest(UUID.randomUUID(), cacheName, ctx.localNodeId());

        req.startCacheConfiguration(cfg);
        req.template(cfg.getName().endsWith("*"));
        req.nearCacheConfiguration(cfg.getNearConfiguration());
        req.deploymentId(IgniteUuid.randomUuid());
        req.schema(new QuerySchema(cfg.getQueryEntities()));

        if (CU.isUtilityCache(cacheName))
            req.cacheType(CacheType.UTILITY);
        else if (internalCaches.contains(cacheName))
            req.cacheType(CacheType.INTERNAL);
        else
            req.cacheType(CacheType.USER);

        return req;
    }

    /**
     * @param reqs Requests.
     * @param failIfExists Fail if exists flag.
     * @return Collection of futures.
     */
    @SuppressWarnings("TypeMayBeWeakened")
    private Collection<DynamicCacheStartFuture> initiateCacheChanges(
        Collection<DynamicCacheChangeRequest> reqs,
        boolean failIfExists
    ) {
        Collection<DynamicCacheStartFuture> res = new ArrayList<>(reqs.size());

        Collection<DynamicCacheChangeRequest> sndReqs = new ArrayList<>(reqs.size());

        for (DynamicCacheChangeRequest req : reqs) {
            DynamicCacheStartFuture fut = new DynamicCacheStartFuture(req.cacheName(), req);

            try {
                if (req.stop() || req.close()) {
                    DynamicCacheDescriptor desc = cacheDescriptor(req.cacheName());

                    if (desc == null)
                        // No-op.
                        fut.onDone(false);
                    else {
                        assert desc.cacheConfiguration() != null : desc;

                        if (req.close() && desc.cacheConfiguration().getCacheMode() == LOCAL) {
                            req.close(false);

                            req.stop(true);
                        }
                    }
                }
                if (req.start() && req.startCacheConfiguration() != null) {
                    CacheConfiguration ccfg = req.startCacheConfiguration();

                    try {
                        cachesInfo.validateStartCacheConfiguration(ccfg);
                    }
                    catch (IgniteCheckedException e) {
                        fut.onDone(e);
                    }
                }

                if (fut.isDone())
                    continue;

                DynamicCacheStartFuture old = (DynamicCacheStartFuture)pendingFuts.putIfAbsent(
                    req.requestId(), fut);

                assert old == null;

                if (fut.isDone())
                    continue;

                sndReqs.add(req);
            }
            catch (Exception e) {
                fut.onDone(e);
            }
            finally {
                res.add(fut);
            }
        }

        Exception err = null;

        if (!sndReqs.isEmpty()) {
            try {
                ctx.discovery().sendCustomEvent(new DynamicCacheChangeBatch(sndReqs));

                if (ctx.isStopping()) {
                    err = new IgniteCheckedException("Failed to execute dynamic cache change request, " +
                        "node is stopping.");
                }
                else if (ctx.clientDisconnected()) {
                    err = new IgniteClientDisconnectedCheckedException(ctx.cluster().clientReconnectFuture(),
                        "Failed to execute dynamic cache change request, client node disconnected.");
                }
            }
            catch (IgniteCheckedException e) {
                err = e;
            }
        }

        if (err != null) {
            for (DynamicCacheStartFuture fut : res)
                fut.onDone(err);
        }

        return res;
    }

    /**
     * @param type Event type.
     * @param node Event node.
     * @param topVer Topology version.
     */
    public void onDiscoveryEvent(int type, ClusterNode node, AffinityTopologyVersion topVer) {
        cachesInfo.onDiscoveryEvent(type, node, topVer);

        sharedCtx.affinity().onDiscoveryEvent(type, node, topVer);
    }

    /**
     * Callback invoked from discovery thread when discovery custom message is received.
     *
     * @param msg Customer message.
     * @param topVer Current topology version.
     * @return {@code True} if minor topology version should be increased.
     */
    public boolean onCustomEvent(DiscoveryCustomMessage msg, AffinityTopologyVersion topVer) {
        if (msg instanceof SchemaAbstractDiscoveryMessage) {
            ctx.query().onDiscovery((SchemaAbstractDiscoveryMessage)msg);

            return false;
        }

        if (msg instanceof CacheAffinityChangeMessage)
            return sharedCtx.affinity().onCustomEvent(((CacheAffinityChangeMessage)msg));

        if (msg instanceof StartSnapshotOperationAckDiscoveryMessage &&
            ((StartSnapshotOperationAckDiscoveryMessage)msg).error() == null)
            return true;

        if (msg instanceof DynamicCacheChangeBatch)
            return cachesInfo.onCacheChangeRequested((DynamicCacheChangeBatch)msg, topVer);

        return false;
    }

    /**
     * Checks that preload-order-dependant caches has SYNC or ASYNC preloading mode.
     *
     * @param cfgs Caches.
     * @return Maximum detected preload order.
     * @throws IgniteCheckedException If validation failed.
     */
    private int validatePreloadOrder(CacheConfiguration[] cfgs) throws IgniteCheckedException {
        int maxOrder = 0;

        for (CacheConfiguration cfg : cfgs) {
            int rebalanceOrder = cfg.getRebalanceOrder();

            if (rebalanceOrder > 0) {
                if (cfg.getCacheMode() == LOCAL)
                    throw new IgniteCheckedException("Rebalance order set for local cache (fix configuration and restart the " +
                        "node): " + U.maskName(cfg.getName()));

                if (cfg.getRebalanceMode() == CacheRebalanceMode.NONE)
                    throw new IgniteCheckedException("Only caches with SYNC or ASYNC rebalance mode can be set as rebalance " +
                        "dependency for other caches [cacheName=" + U.maskName(cfg.getName()) +
                        ", rebalanceMode=" + cfg.getRebalanceMode() + ", rebalanceOrder=" + cfg.getRebalanceOrder() + ']');

                maxOrder = Math.max(maxOrder, rebalanceOrder);
            }
            else if (rebalanceOrder < 0)
                throw new IgniteCheckedException("Rebalance order cannot be negative for cache (fix configuration and restart " +
                    "the node) [cacheName=" + cfg.getName() + ", rebalanceOrder=" + rebalanceOrder + ']');
        }

        return maxOrder;
    }

    /** {@inheritDoc} */
    @Nullable @Override public IgniteNodeValidationResult validateNode(ClusterNode node) {
        return validateHashIdResolvers(node);
    }

    /**
     * @param node Joining node.
     * @return Validation result or {@code null} in case of success.
     */
    @Nullable private IgniteNodeValidationResult validateHashIdResolvers(ClusterNode node) {
        if (!node.isClient()) {
            for (DynamicCacheDescriptor desc : cacheDescriptors().values()) {
                CacheConfiguration cfg = desc.cacheConfiguration();

                if (cfg.getAffinity() instanceof RendezvousAffinityFunction) {
                    RendezvousAffinityFunction aff = (RendezvousAffinityFunction)cfg.getAffinity();

                    Object nodeHashObj = aff.resolveNodeHash(node);

                    for (ClusterNode topNode : ctx.discovery().allNodes()) {
                        Object topNodeHashObj = aff.resolveNodeHash(topNode);

                        if (nodeHashObj.hashCode() == topNodeHashObj.hashCode()) {
                            String errMsg = "Failed to add node to topology because it has the same hash code for " +
                                "partitioned affinity as one of existing nodes [cacheName=" +
                                cfg.getName() + ", existingNodeId=" + topNode.id() + ']';

                            String sndMsg = "Failed to add node to topology because it has the same hash code for " +
                                "partitioned affinity as one of existing nodes [cacheName=" +
                                cfg.getName() + ", existingNodeId=" + topNode.id() + ']';

                            return new IgniteNodeValidationResult(topNode.id(), errMsg, sndMsg);
                        }
                    }
                }
            }
        }

        return null;
    }

    /**
     * @param rmt Remote node to check.
     * @throws IgniteCheckedException If check failed.
     */
    private void checkTransactionConfiguration(ClusterNode rmt) throws IgniteCheckedException {
        TransactionConfiguration txCfg = rmt.attribute(ATTR_TX_CONFIG);

        if (txCfg != null) {
            TransactionConfiguration locTxCfg = ctx.config().getTransactionConfiguration();

            if (locTxCfg.isTxSerializableEnabled() != txCfg.isTxSerializableEnabled())
                throw new IgniteCheckedException("Serializable transactions enabled mismatch " +
                    "(fix txSerializableEnabled property or set -D" + IGNITE_SKIP_CONFIGURATION_CONSISTENCY_CHECK + "=true " +
                    "system property) [rmtNodeId=" + rmt.id() +
                    ", locTxSerializableEnabled=" + locTxCfg.isTxSerializableEnabled() +
                    ", rmtTxSerializableEnabled=" + txCfg.isTxSerializableEnabled() + ']');
        }
    }

    /**
     * @param cfg Cache configuration.
     * @return Query manager.
     */
    private GridCacheQueryManager queryManager(CacheConfiguration cfg) {
        return cfg.getCacheMode() == LOCAL ? new GridCacheLocalQueryManager() : new GridCacheDistributedQueryManager();
    }

    /**
     * @return Last data version.
     */
    public long lastDataVersion() {
        long max = 0;

        for (GridCacheAdapter<?, ?> cache : caches.values()) {
            GridCacheContext<?, ?> ctx = cache.context();

            if (ctx.versions().last().order() > max)
                max = ctx.versions().last().order();

            if (ctx.isNear()) {
                ctx = ctx.near().dht().context();

                if (ctx.versions().last().order() > max)
                    max = ctx.versions().last().order();
            }
        }

        return max;
    }

    /**
     * @param name Cache name.
     * @param <K> type of keys.
     * @param <V> type of values.
     * @return Cache instance for given name.
     */
    @SuppressWarnings("unchecked")
    public <K, V> IgniteInternalCache<K, V> cache(String name) {
        assert name != null;

        if (log.isDebugEnabled())
            log.debug("Getting cache for name: " + name);

        IgniteCacheProxy<K, V> jcache = (IgniteCacheProxy<K, V>)jCacheProxies.get(name);

        return jcache == null ? null : jcache.internalProxy();
    }

    /**
     * @param name Cache name.
     * @return Cache instance for given name.
     * @throws IgniteCheckedException If failed.
     */
    @SuppressWarnings("unchecked")
    public <K, V> IgniteInternalCache<K, V> getOrStartCache(String name) throws IgniteCheckedException {
        assert name != null;

        if (log.isDebugEnabled())
            log.debug("Getting cache for name: " + name);

        IgniteCacheProxy<?, ?> cache = jCacheProxies.get(name);

        if (cache == null) {
            dynamicStartCache(null, name, null, false, true, true).get();

            cache = jCacheProxies.get(name);
        }

        return cache == null ? null : (IgniteInternalCache<K, V>)cache.internalProxy();
    }

    /**
     * @return All configured cache instances.
     */
    public Collection<IgniteInternalCache<?, ?>> caches() {
        return F.viewReadOnly(jCacheProxies.values(), new IgniteClosure<IgniteCacheProxy<?, ?>,
            IgniteInternalCache<?, ?>>() {
            @Override public IgniteInternalCache<?, ?> apply(IgniteCacheProxy<?, ?> entries) {
                return entries.internalProxy();
            }
        });
    }

    /**
     * @return All configured cache instances.
     */
    public Collection<IgniteCacheProxy<?, ?>> jcaches() {
        return jCacheProxies.values();
    }

    /**
     * Gets utility cache.
     *
     * @return Utility cache.
     */
    public <K, V> IgniteInternalCache<K, V> utilityCache() {
        return internalCacheEx(CU.UTILITY_CACHE_NAME);
    }

    /**
     * Gets utility cache for atomic data structures.
     *
     * @return Utility cache for atomic data structures.
     */
    public <K, V> IgniteInternalCache<K, V> atomicsCache() {
        return internalCacheEx(CU.ATOMICS_CACHE_NAME);
    }

    /**
     * @param name Cache name.
     * @return Cache.
     */
    private <K, V> IgniteInternalCache<K, V> internalCacheEx(String name) {
        if (ctx.discovery().localNode().isClient()) {
            IgniteCacheProxy<K, V> proxy = (IgniteCacheProxy<K, V>)jCacheProxies.get(name);

            assert proxy != null;

            return proxy.internalProxy();
        }

        return internalCache(name);
    }

    /**
     * @param name Cache name.
     * @param <K> type of keys.
     * @param <V> type of values.
     * @return Cache instance for given name.
     */
    @SuppressWarnings("unchecked")
    public <K, V> IgniteInternalCache<K, V> publicCache(String name) {
        assert name != null;

        if (log.isDebugEnabled())
            log.debug("Getting public cache for name: " + name);

        DynamicCacheDescriptor desc = cacheDescriptor(name);

        if (desc == null)
            throw new IllegalArgumentException("Cache is not started: " + name);

        if (!desc.cacheType().userCache())
            throw new IllegalStateException("Failed to get cache because it is a system cache: " + name);

        IgniteCacheProxy<K, V> jcache = (IgniteCacheProxy<K, V>)jCacheProxies.get(name);

        if (jcache == null)
            throw new IllegalArgumentException("Cache is not started: " + name);

        return jcache.internalProxy();
    }

    /**
     * @param cacheName Cache name.
     * @param <K> type of keys.
     * @param <V> type of values.
     * @return Cache instance for given name.
     * @throws IgniteCheckedException If failed.
     */
    public <K, V> IgniteCacheProxy<K, V> publicJCache(String cacheName) throws IgniteCheckedException {
        return publicJCache(cacheName, true, true);
    }

    /**
     * @param cacheName Cache name.
     * @param failIfNotStarted If {@code true} throws {@link IllegalArgumentException} if cache is not started,
     *        otherwise returns {@code null} in this case.
     * @param checkThreadTx If {@code true} checks that current thread does not have active transactions.
     * @return Cache instance for given name.
     * @throws IgniteCheckedException If failed.
     */
    @SuppressWarnings({"unchecked", "ConstantConditions"})
    @Nullable public <K, V> IgniteCacheProxy<K, V> publicJCache(String cacheName,
        boolean failIfNotStarted,
        boolean checkThreadTx) throws IgniteCheckedException {
        assert cacheName != null;

        if (log.isDebugEnabled())
            log.debug("Getting public cache for name: " + cacheName);

        IgniteCacheProxy<?, ?> cache = jCacheProxies.get(cacheName);

        DynamicCacheDescriptor desc = cacheDescriptor(cacheName);

        if (desc != null && !desc.cacheType().userCache())
            throw new IllegalStateException("Failed to get cache because it is a system cache: " + cacheName);

        if (cache == null) {
            dynamicStartCache(null, cacheName, null, false, failIfNotStarted, checkThreadTx).get();

            cache = jCacheProxies.get(cacheName);
        }

        return (IgniteCacheProxy<K, V>)cache;
    }

    /**
     * Get configuration for the given cache.
     *
     * @param name Cache name.
     * @return Cache configuration.
     */
    public CacheConfiguration cacheConfiguration(String name) {
        assert name != null;

        DynamicCacheDescriptor desc = cacheDescriptor(name);

        if (desc == null)
            throw new IllegalStateException("Cache doesn't exist: " + name);
        else
            return desc.cacheConfiguration();
    }

    /**
     * Get registered cache descriptor.
     *
     * @param name Name.
     * @return Descriptor.
     */
    public DynamicCacheDescriptor cacheDescriptor(String name) {
        return cachesInfo.registeredCaches().get(name);
    }

    /**
     * @return Cache descriptors.
     */
    public Map<String, DynamicCacheDescriptor> cacheDescriptors() {
        return cachesInfo.registeredCaches();
    }

    /**
     * @return Cache group descriptors.
     */
    public Map<Integer, CacheGroupDescriptor> cacheGroupDescriptors() {
        return cachesInfo.registeredCacheGroups();
    }

    /**
     * @param cacheId Cache ID.
     * @return Cache descriptor.
     */
    @Nullable public DynamicCacheDescriptor cacheDescriptor(int cacheId) {
        for (DynamicCacheDescriptor cacheDesc : cacheDescriptors().values()) {
            CacheConfiguration ccfg = cacheDesc.cacheConfiguration();

            assert ccfg != null : cacheDesc;

            if (CU.cacheId(ccfg.getName()) == cacheId)
                return cacheDesc;
        }

        return null;
    }

    /**
     * @param cacheCfg Cache configuration template.
     * @throws IgniteCheckedException If failed.
     */
    public void addCacheConfiguration(CacheConfiguration cacheCfg) throws IgniteCheckedException {
        assert cacheCfg.getName() != null;

        String name = cacheCfg.getName();

        DynamicCacheDescriptor desc = cachesInfo.registeredTemplates().get(name);

        if (desc != null)
            return;

        DynamicCacheChangeRequest req = DynamicCacheChangeRequest.addTemplateRequest(ctx, cacheCfg);

        TemplateConfigurationFuture fut = new TemplateConfigurationFuture(req.cacheName(), req.deploymentId());

        TemplateConfigurationFuture old =
            (TemplateConfigurationFuture)pendingTemplateFuts.putIfAbsent(cacheCfg.getName(), fut);

        if (old != null)
            fut = old;

        Exception err = null;

        try {
            ctx.discovery().sendCustomEvent(new DynamicCacheChangeBatch(Collections.singleton(req)));

            if (ctx.isStopping()) {
                err = new IgniteCheckedException("Failed to execute dynamic cache change request, " +
                    "node is stopping.");
            }
            else if (ctx.clientDisconnected()) {
                err = new IgniteClientDisconnectedCheckedException(ctx.cluster().clientReconnectFuture(),
                    "Failed to execute dynamic cache change request, client node disconnected.");
            }
        }
        catch (IgniteCheckedException e) {
            err = e;
        }

        if (err != null)
            fut.onDone(err);

        fut.get();
    }

    /**
     * @param name Cache name.
     * @return Cache instance for given name.
     */
    @SuppressWarnings("unchecked")
    public <K, V> IgniteCacheProxy<K, V> jcache(String name) {
        assert name != null;

        IgniteCacheProxy<K, V> cache = (IgniteCacheProxy<K, V>)jCacheProxies.get(name);

        if (cache == null)
            throw new IllegalArgumentException("Cache is not configured: " + name);

        return cache;
    }

    /**
     * @param name Cache name.
     * @return Cache proxy.
     */
    @Nullable public IgniteCacheProxy jcacheProxy(String name) {
        return jCacheProxies.get(name);
    }

    /**
     * @return All configured public cache instances.
     */
    public Collection<IgniteCacheProxy<?, ?>> publicCaches() {
        Collection<IgniteCacheProxy<?, ?>> res = new ArrayList<>(jCacheProxies.size());

        for (Map.Entry<String, IgniteCacheProxy<?, ?>> entry : jCacheProxies.entrySet()) {
            if (entry.getValue().context().userCache())
                res.add(entry.getValue());
        }

        return res;
    }

    /**
     * @param name Cache name.
     * @param <K> type of keys.
     * @param <V> type of values.
     * @return Cache instance for given name.
     */
    @SuppressWarnings("unchecked")
    public <K, V> GridCacheAdapter<K, V> internalCache(String name) {
        assert name != null;

        if (log.isDebugEnabled())
            log.debug("Getting internal cache adapter: " + name);

        return (GridCacheAdapter<K, V>)caches.get(name);
    }

    /**
     * Cancel all user operations.
     */
    private void cancelFutures() {
        sharedCtx.mvcc().onStop();

        Exception err = new IgniteCheckedException("Operation has been cancelled (node is stopping).");

        for (IgniteInternalFuture fut : pendingFuts.values())
            ((GridFutureAdapter)fut).onDone(err);

        for (IgniteInternalFuture fut : pendingTemplateFuts.values())
            ((GridFutureAdapter)fut).onDone(err);
    }

    /**
     * @return All internal cache instances.
     */
    public Collection<GridCacheAdapter<?, ?>> internalCaches() {
        return caches.values();
    }

    /**
     * @param name Cache name.
     * @return {@code True} if specified cache is system, {@code false} otherwise.
     */
    public boolean systemCache(String name) {
        assert name != null;

        DynamicCacheDescriptor desc = cacheDescriptor(name);

        return desc != null && !desc.cacheType().userCache();
    }

    /** {@inheritDoc} */
    @Override public void printMemoryStats() {
        X.println(">>> ");

        for (GridCacheAdapter c : caches.values()) {
            X.println(">>> Cache memory stats [igniteInstanceName=" + ctx.igniteInstanceName() +
                ", cache=" + c.name() + ']');

            c.context().printMemoryStats();
        }
    }

    /**
     * Callback invoked by deployment manager for whenever a class loader gets undeployed.
     *
     * @param ldr Class loader.
     */
    public void onUndeployed(ClassLoader ldr) {
        if (!ctx.isStopping()) {
            for (GridCacheAdapter<?, ?> cache : caches.values()) {
                // Do not notify system caches and caches for which deployment is disabled.
                if (cache.context().userCache() && cache.context().deploymentEnabled())
                    cache.onUndeploy(ldr);
            }
        }
    }

    /**
     * @return Shared context.
     */
    public <K, V> GridCacheSharedContext<K, V> context() {
        return (GridCacheSharedContext<K, V>)sharedCtx;
    }

    /**
     * @return Transactions interface implementation.
     */
    public IgniteTransactionsEx transactions() {
        return transactions;
    }

    /**
     * Starts client caches that do not exist yet.
     *
     * @throws IgniteCheckedException In case of error.
     */
    public void createMissingQueryCaches() throws IgniteCheckedException {
        for (Map.Entry<String, DynamicCacheDescriptor> e : cachesInfo.registeredCaches().entrySet()) {
            DynamicCacheDescriptor desc = e.getValue();

            if (isMissingQueryCache(desc))
                dynamicStartCache(null, desc.cacheConfiguration().getName(), null, false, true, true).get();
        }
    }

    /**
     * Whether cache defined by provided descriptor is not yet started and has queries enabled.
     *
     * @param desc Descriptor.
     * @return {@code True} if this is missing query cache.
     */
    private boolean isMissingQueryCache(DynamicCacheDescriptor desc) {
        CacheConfiguration ccfg = desc.cacheConfiguration();

        return !caches.containsKey(ccfg.getName()) && QueryUtils.isEnabled(ccfg);
    }

    /**
     * Registers MBean for cache components.
     *
     * @param obj Cache component.
     * @param cacheName Cache name.
     * @param near Near flag.
     * @throws IgniteCheckedException If registration failed.
     */
    @SuppressWarnings("unchecked")
    private void registerMbean(Object obj, @Nullable String cacheName, boolean near)
        throws IgniteCheckedException {
        assert obj != null;

        MBeanServer srvr = ctx.config().getMBeanServer();

        assert srvr != null;

        cacheName = U.maskName(cacheName);

        cacheName = near ? cacheName + "-near" : cacheName;

        final Object mbeanImpl = (obj instanceof IgniteMBeanAware) ? ((IgniteMBeanAware)obj).getMBean() : obj;

        for (Class<?> itf : mbeanImpl.getClass().getInterfaces()) {
            if (itf.getName().endsWith("MBean") || itf.getName().endsWith("MXBean")) {
                try {
                    U.registerCacheMBean(srvr, ctx.igniteInstanceName(), cacheName, obj.getClass().getName(), mbeanImpl,
                        (Class<Object>)itf);
                }
                catch (JMException e) {
                    throw new IgniteCheckedException("Failed to register MBean for component: " + obj, e);
                }

                break;
            }
        }
    }

    /**
     * Unregisters MBean for cache components.
     *
     * @param o Cache component.
     * @param cacheName Cache name.
     * @param near Near flag.
     */
    private void unregisterMbean(Object o, @Nullable String cacheName, boolean near) {
        assert o != null;

        MBeanServer srvr = ctx.config().getMBeanServer();

        assert srvr != null;

        cacheName = U.maskName(cacheName);

        cacheName = near ? cacheName + "-near" : cacheName;

        boolean needToUnregister = o instanceof IgniteMBeanAware;

        if (!needToUnregister) {
            for (Class<?> itf : o.getClass().getInterfaces()) {
                if (itf.getName().endsWith("MBean") || itf.getName().endsWith("MXBean")) {
                    needToUnregister = true;

                    break;
                }
            }
        }

        if (needToUnregister) {
            try {
                srvr.unregisterMBean(U.makeCacheMBeanName(ctx.igniteInstanceName(), cacheName, o.getClass().getName()));
            }
            catch (JMException e) {
                U.error(log, "Failed to unregister MBean for component: " + o, e);
            }
        }
    }

    /**
     * @param ccfg Cache configuration.
     * @param objs Extra components.
     * @return Components provided in cache configuration which can implement {@link LifecycleAware} interface.
     */
    private Iterable<Object> lifecycleAwares(CacheConfiguration ccfg, Object... objs) {
        Collection<Object> ret = new ArrayList<>(7 + objs.length);

        ret.add(ccfg.getAffinityMapper());
        ret.add(ccfg.getEvictionFilter());
        ret.add(ccfg.getEvictionPolicy());
        ret.add(ccfg.getInterceptor());

        NearCacheConfiguration nearCfg = ccfg.getNearConfiguration();

        if (nearCfg != null)
            ret.add(nearCfg.getNearEvictionPolicy());

        Collections.addAll(ret, objs);

        return ret;
    }

    /**
     * @throws IgniteException If transaction exist.
     */
    private void checkEmptyTransactions() throws IgniteException {
        if (transactions().tx() != null || sharedCtx.lockedTopologyVersion(null) != null)
            throw new IgniteException("Cannot start/stop cache within lock or transaction.");
    }

    /**
     * @param val Object to check.
     * @return Configuration copy.
     * @throws IgniteCheckedException If validation failed.
     */
    private CacheConfiguration cloneCheckSerializable(final CacheConfiguration val) throws IgniteCheckedException {
        if (val == null)
            return null;

        return withBinaryContext(new IgniteOutClosureX<CacheConfiguration>() {
            @Override public CacheConfiguration applyx() throws IgniteCheckedException {
                if (val.getCacheStoreFactory() != null) {
                    try {
                        ClassLoader ldr = ctx.config().getClassLoader();

                        if (ldr == null)
                            ldr = val.getCacheStoreFactory().getClass().getClassLoader();

                        U.unmarshal(marsh, U.marshal(marsh, val.getCacheStoreFactory()),
                            U.resolveClassLoader(ldr, ctx.config()));
                    }
                    catch (IgniteCheckedException e) {
                        throw new IgniteCheckedException("Failed to validate cache configuration. " +
                            "Cache store factory is not serializable. Cache name: " + U.maskName(val.getName()), e);
                    }
                }

                try {
                    return U.unmarshal(marsh, U.marshal(marsh, val), U.resolveClassLoader(ctx.config()));
                }
                catch (IgniteCheckedException e) {
                    throw new IgniteCheckedException("Failed to validate cache configuration " +
                        "(make sure all objects in cache configuration are serializable): " + U.maskName(val.getName()), e);
                }
            }
        });
    }

    /**
     * @param c Closure.
     * @return Closure result.
     * @throws IgniteCheckedException If failed.
     */
    private <T> T withBinaryContext(IgniteOutClosureX<T> c) throws IgniteCheckedException {
        IgniteCacheObjectProcessor objProc = ctx.cacheObjects();
        BinaryContext oldCtx = null;

        if (objProc instanceof CacheObjectBinaryProcessorImpl) {
            GridBinaryMarshaller binMarsh = ((CacheObjectBinaryProcessorImpl)objProc).marshaller();

            oldCtx = binMarsh == null ? null : binMarsh.pushContext();
        }

        try {
            return c.applyx();
        }
        finally {
            if (objProc instanceof CacheObjectBinaryProcessorImpl)
                GridBinaryMarshaller.popContext(oldCtx);
        }
    }

    /**
     * Prepares DynamicCacheChangeRequest for cache creation.
     *
     * @param ccfg Cache configuration
     * @param cacheName Cache name
     * @param nearCfg Near cache configuration
     * @param cacheType Cache type
     * @param failIfExists Fail if exists flag.
     * @param failIfNotStarted If {@code true} fails if cache is not started.
     * @return Request or {@code null} if cache already exists.
     * @throws IgniteCheckedException if some of pre-checks failed
     * @throws CacheExistsException if cache exists and failIfExists flag is {@code true}
     */
    private DynamicCacheChangeRequest prepareCacheChangeRequest(
        @Nullable CacheConfiguration ccfg,
        String cacheName,
        @Nullable NearCacheConfiguration nearCfg,
        CacheType cacheType,
        boolean failIfExists,
        boolean failIfNotStarted
    ) throws IgniteCheckedException {
        DynamicCacheDescriptor desc = cacheDescriptor(cacheName);

        DynamicCacheChangeRequest req = new DynamicCacheChangeRequest(UUID.randomUUID(), cacheName, ctx.localNodeId());

        req.failIfExists(failIfExists);

        if (ccfg != null) {
            cloneCheckSerializable(ccfg);

            if (desc != null) {
                if (failIfExists) {
                    throw new CacheExistsException("Failed to start cache " +
                        "(a cache with the same name is already started): " + cacheName);
                }
                else {
                    CacheConfiguration descCfg = desc.cacheConfiguration();

                    // Check if we were asked to start a near cache.
                    if (nearCfg != null) {
                        if (CU.affinityNode(ctx.discovery().localNode(), descCfg.getNodeFilter())) {
                            // If we are on a data node and near cache was enabled, return success, else - fail.
                            if (descCfg.getNearConfiguration() != null)
                                return null;
                            else
                                throw new IgniteCheckedException("Failed to start near " +
                                    "cache (local node is an affinity node for cache): " + cacheName);
                        }
                        else
                            // If local node has near cache, return success.
                            req.clientStartOnly(true);
                    }
                    else
                        req.clientStartOnly(true);

                    req.deploymentId(desc.deploymentId());
                    req.startCacheConfiguration(descCfg);
                    req.schema(desc.schema());
                }
            }
            else {
                req.deploymentId(IgniteUuid.randomUuid());

                CacheConfiguration cfg = new CacheConfiguration(ccfg);

                CacheObjectContext cacheObjCtx = ctx.cacheObjects().contextForCache(cfg);

                initialize(cfg, cacheObjCtx);

                req.startCacheConfiguration(cfg);
                req.schema(new QuerySchema(cfg.getQueryEntities()));
            }
        }
        else {
            req.clientStartOnly(true);

            if (desc != null)
                ccfg = desc.cacheConfiguration();

            if (ccfg == null) {
                if (failIfNotStarted) {
                    throw new CacheExistsException("Failed to start client cache " +
                        "(a cache with the given name is not started): " + cacheName);
                }
                else
                    return null;
            }

            req.deploymentId(desc.deploymentId());
            req.startCacheConfiguration(ccfg);
            req.schema(desc.schema());
        }

        if (nearCfg != null)
            req.nearCacheConfiguration(nearCfg);

        req.cacheType(cacheType);

        return req;
    }

    /**
     * @param obj Object to clone.
     * @return Object copy.
     * @throws IgniteCheckedException If failed.
     */
    public <T> T clone(final T obj) throws IgniteCheckedException {
        return withBinaryContext(new IgniteOutClosureX<T>() {
            @Override public T applyx() throws IgniteCheckedException {
                return U.unmarshal(marsh, U.marshal(marsh, obj), U.resolveClassLoader(ctx.config()));
            }
        });
    }

    /**
     *
     */
    @SuppressWarnings("ExternalizableWithoutPublicNoArgConstructor")
    private class DynamicCacheStartFuture extends GridFutureAdapter<Boolean> {
        /** Cache name. */
        private String cacheName;

        /** Change request. */
        @GridToStringInclude
        private DynamicCacheChangeRequest req;

        /**
         * @param cacheName Cache name.
         * @param req Cache start request.
         */
        private DynamicCacheStartFuture(String cacheName, DynamicCacheChangeRequest req) {
            this.cacheName = cacheName;
            this.req = req;
        }

        /**
         * @return Request.
         */
        public DynamicCacheChangeRequest request() {
            return req;
        }

        /** {@inheritDoc} */
        @Override public boolean onDone(@Nullable Boolean res, @Nullable Throwable err) {
            // Make sure to remove future before completion.
            pendingFuts.remove(req.requestId(), this);

            return super.onDone(res, err);
        }

        /** {@inheritDoc} */
        @Override public String toString() {
            return S.toString(DynamicCacheStartFuture.class, this);
        }
    }

    /**
     *
     */
    @SuppressWarnings("ExternalizableWithoutPublicNoArgConstructor")
    private class TemplateConfigurationFuture extends GridFutureAdapter<Object> {
        /** Start ID. */
        @GridToStringInclude
        private IgniteUuid deploymentId;

        /** Cache name. */
        private String cacheName;

        /**
         * @param cacheName Cache name.
         * @param deploymentId Deployment ID.
         */
        private TemplateConfigurationFuture(String cacheName, IgniteUuid deploymentId) {
            this.deploymentId = deploymentId;
            this.cacheName = cacheName;
        }

        /**
         * @return Start ID.
         */
        public IgniteUuid deploymentId() {
            return deploymentId;
        }

        /** {@inheritDoc} */
        @Override public boolean onDone(@Nullable Object res, @Nullable Throwable err) {
            // Make sure to remove future before completion.
            pendingTemplateFuts.remove(cacheName, this);

            return super.onDone(res, err);
        }

        /** {@inheritDoc} */
        @Override public String toString() {
            return S.toString(TemplateConfigurationFuture.class, this);
        }
    }

    /**
     *
     */
    private static class LocalAffinityFunction implements AffinityFunction {
        /** */
        private static final long serialVersionUID = 0L;

        /** {@inheritDoc} */
        @Override public List<List<ClusterNode>> assignPartitions(AffinityFunctionContext affCtx) {
            ClusterNode locNode = null;

            for (ClusterNode n : affCtx.currentTopologySnapshot()) {
                if (n.isLocal()) {
                    locNode = n;

                    break;
                }
            }

            if (locNode == null)
                throw new IgniteException("Local node is not included into affinity nodes for 'LOCAL' cache");

            List<List<ClusterNode>> res = new ArrayList<>(partitions());

            for (int part = 0; part < partitions(); part++)
                res.add(Collections.singletonList(locNode));

            return Collections.unmodifiableList(res);
        }

        /** {@inheritDoc} */
        @Override public void reset() {
            // No-op.
        }

        /** {@inheritDoc} */
        @Override public int partitions() {
            return 1;
        }

        /** {@inheritDoc} */
        @Override public int partition(Object key) {
            return 0;
        }

        /** {@inheritDoc} */
        @Override public void removeNode(UUID nodeId) {
            // No-op.
        }
    }

    /**
     *
     */
    private class RemovedItemsCleanupTask implements GridTimeoutObject {
        /** */
        private final IgniteUuid id = IgniteUuid.randomUuid();

        /** */
        private final long endTime;

        /** */
        private final long timeout;

        /**
         * @param timeout Timeout.
         */
        RemovedItemsCleanupTask(long timeout) {
            this.timeout = timeout;
            this.endTime = U.currentTimeMillis() + timeout;
        }

        /** {@inheritDoc} */
        @Override public IgniteUuid timeoutId() {
            return id;
        }

        /** {@inheritDoc} */
        @Override public long endTime() {
            return endTime;
        }

        /** {@inheritDoc} */
        @Override public void onTimeout() {
            ctx.closure().runLocalSafe(new Runnable() {
                @Override public void run() {
                    try {
                        for (CacheGroupInfrastructure grp : sharedCtx.cache().cacheGroups()) {
                            if (!grp.isLocal() && grp.affinityNode()) {
                                GridDhtPartitionTopology top = null;

                                try {
                                    top = grp.topology();
                                }
                                catch (IllegalStateException ignore) {
                                    // Cache stopped.
                                }

                                if (top != null) {
                                    for (GridDhtLocalPartition part : top.currentLocalPartitions())
                                        part.cleanupRemoveQueue();
                                }

                                if (ctx.isStopping())
                                    return;
                            }
                        }
                    }
                    catch (Exception e) {
                        U.error(log, "Failed to cleanup removed cache items: " + e, e);
                    }

                    if (ctx.isStopping())
                        return;

                    addRemovedItemsCleanupTask(timeout);
                }
            }, true);
        }
    }
}<|MERGE_RESOLUTION|>--- conflicted
+++ resolved
@@ -1219,12 +1219,12 @@
 
         cacheCtx.onStarted();
 
-        if (log.isInfoEnabled()){
-<<<<<<< HEAD
-            log.info("Started cache [name=" + cfg.getName() +(cfg.getGroupName() != null ? ", group=" + cfg.getGroupName() : "") + ", memoryPolicyName=" + cfg.getMemoryPolicyName() + ", mode=" + cfg.getCacheMode() + ']');}
-=======
-            log.info("Started cache [name=" + cfg.getName() +(cfg.getGroupName() != null ? ", group=" + cfg.getGroupName() : "") + ", memoryPolicyName=" + cfg.getMemoryPolicyName() + ", mode=" + cfg.getCacheMode() +", atomicity=" + cfg.getAtomicityMode() + ']');}
->>>>>>> 32b43db7
+        if (log.isInfoEnabled()) {
+            log.info("Started cache [name=" + cfg.getName() +
+                (cfg.getGroupName() != null ? ", group=" + cfg.getGroupName() : "") +
+                ", memoryPolicyName=" + cfg.getMemoryPolicyName() +
+                ", mode=" + cfg.getCacheMode() + ", atomicity=" + cfg.getAtomicityMode() + ']');
+        }
     }
 
     /**
@@ -2569,11 +2569,7 @@
      * @param checkThreadTx If {@code true} checks that current thread does not have active transactions.
      * @return Future that will be completed when cache is destroyed.
      */
-<<<<<<< HEAD
-    public IgniteInternalFuture<?> dynamicDestroyCache(String cacheName, boolean checkThreadTx, boolean restart) {
-=======
-    public IgniteInternalFuture<Boolean> dynamicDestroyCache(String cacheName, boolean checkThreadTx) {
->>>>>>> 32b43db7
+    public IgniteInternalFuture<Boolean> dynamicDestroyCache(String cacheName, boolean checkThreadTx, boolean restart) {
         assert cacheName != null;
 
         if (checkThreadTx)
