/*
 * Licensed to the Apache Software Foundation (ASF) under one or more
 * contributor license agreements.  See the NOTICE file distributed with
 * this work for additional information regarding copyright ownership.
 * The ASF licenses this file to You under the Apache License, Version 2.0
 * (the "License"); you may not use this file except in compliance with
 * the License.  You may obtain a copy of the License at
 *
 *      http://www.apache.org/licenses/LICENSE-2.0
 *
 * Unless required by applicable law or agreed to in writing, software
 * distributed under the License is distributed on an "AS IS" BASIS,
 * WITHOUT WARRANTIES OR CONDITIONS OF ANY KIND, either express or implied.
 * See the License for the specific language governing permissions and
 * limitations under the License.
 */

package org.apache.ignite.internal.processors.cache;

import javax.management.MBeanServer;
import java.util.ArrayList;
import java.util.Collection;
import java.util.Collections;
import java.util.Comparator;
import java.util.Deque;
import java.util.HashMap;
import java.util.HashSet;
import java.util.IdentityHashMap;
import java.util.Iterator;
import java.util.LinkedList;
import java.util.List;
import java.util.ListIterator;
import java.util.Map;
import java.util.Set;
import java.util.UUID;
import java.util.concurrent.ConcurrentHashMap;
import java.util.concurrent.ConcurrentMap;
import java.util.concurrent.CountDownLatch;
import java.util.concurrent.TimeUnit;
import java.util.stream.Collectors;
import javax.cache.configuration.FactoryBuilder;
import javax.cache.expiry.EternalExpiryPolicy;
import javax.cache.expiry.ExpiryPolicy;
import javax.management.MBeanServer;
import org.apache.ignite.IgniteCheckedException;
import org.apache.ignite.IgniteException;
import org.apache.ignite.IgniteSystemProperties;
import org.apache.ignite.cache.CacheExistsException;
import org.apache.ignite.cache.CacheMode;
import org.apache.ignite.cache.CacheRebalanceMode;
import org.apache.ignite.cache.QueryEntity;
import org.apache.ignite.cache.affinity.AffinityFunction;
import org.apache.ignite.cache.affinity.AffinityFunctionContext;
import org.apache.ignite.cache.affinity.rendezvous.RendezvousAffinityFunction;
import org.apache.ignite.cache.store.CacheStore;
import org.apache.ignite.cache.store.CacheStoreSessionListener;
import org.apache.ignite.cluster.ClusterNode;
import org.apache.ignite.configuration.CacheConfiguration;
import org.apache.ignite.configuration.DataStorageConfiguration;
import org.apache.ignite.configuration.DeploymentMode;
import org.apache.ignite.configuration.FileSystemConfiguration;
import org.apache.ignite.configuration.IgniteConfiguration;
import org.apache.ignite.configuration.MemoryConfiguration;
import org.apache.ignite.configuration.NearCacheConfiguration;
import org.apache.ignite.configuration.TransactionConfiguration;
import org.apache.ignite.configuration.WALMode;
import org.apache.ignite.events.EventType;
import org.apache.ignite.internal.GridKernalContext;
import org.apache.ignite.internal.IgniteClientDisconnectedCheckedException;
import org.apache.ignite.internal.IgniteComponentType;
import org.apache.ignite.internal.IgniteInternalFuture;
import org.apache.ignite.internal.IgniteInterruptedCheckedException;
import org.apache.ignite.internal.IgniteNodeAttributes;
import org.apache.ignite.internal.IgniteTransactionsEx;
import org.apache.ignite.internal.binary.BinaryContext;
import org.apache.ignite.internal.binary.BinaryMarshaller;
import org.apache.ignite.internal.binary.GridBinaryMarshaller;
import org.apache.ignite.internal.managers.discovery.DiscoveryCustomMessage;
import org.apache.ignite.internal.pagemem.store.IgnitePageStoreManager;
import org.apache.ignite.internal.pagemem.wal.IgniteWriteAheadLogManager;
import org.apache.ignite.internal.processors.GridProcessorAdapter;
import org.apache.ignite.internal.processors.affinity.AffinityTopologyVersion;
import org.apache.ignite.internal.processors.affinity.GridAffinityAssignmentCache;
import org.apache.ignite.internal.processors.cache.CacheJoinNodeDiscoveryData.CacheInfo;
import org.apache.ignite.internal.processors.cache.binary.CacheObjectBinaryProcessorImpl;
import org.apache.ignite.internal.processors.cache.datastructures.CacheDataStructuresManager;
import org.apache.ignite.internal.processors.cache.distributed.dht.GridDhtCache;
import org.apache.ignite.internal.processors.cache.distributed.dht.GridDhtCacheAdapter;
import org.apache.ignite.internal.processors.cache.distributed.dht.atomic.GridDhtAtomicCache;
import org.apache.ignite.internal.processors.cache.distributed.dht.colocated.GridDhtColocatedCache;
import org.apache.ignite.internal.processors.cache.distributed.dht.preloader.StopCachesOnClientReconnectExchangeTask;
import org.apache.ignite.internal.processors.cache.distributed.dht.topology.GridDhtLocalPartition;
import org.apache.ignite.internal.processors.cache.distributed.dht.topology.GridDhtPartitionTopology;
import org.apache.ignite.internal.processors.cache.distributed.dht.topology.PartitionsEvictManager;
import org.apache.ignite.internal.processors.cache.distributed.near.GridNearAtomicCache;
import org.apache.ignite.internal.processors.cache.distributed.near.GridNearTransactionalCache;
import org.apache.ignite.internal.processors.cache.dr.GridCacheDrManager;
import org.apache.ignite.internal.processors.cache.jta.CacheJtaManagerAdapter;
import org.apache.ignite.internal.processors.cache.local.GridLocalCache;
import org.apache.ignite.internal.processors.cache.local.atomic.GridLocalAtomicCache;
import org.apache.ignite.internal.processors.cache.mvcc.MvccCachingManager;
import org.apache.ignite.internal.processors.cache.persistence.DataRegion;
import org.apache.ignite.internal.processors.cache.persistence.DbCheckpointListener;
import org.apache.ignite.internal.processors.cache.persistence.GridCacheDatabaseSharedManager;
import org.apache.ignite.internal.processors.cache.persistence.IgniteCacheDatabaseSharedManager;
import org.apache.ignite.internal.processors.cache.persistence.file.FilePageStoreManager;
import org.apache.ignite.internal.processors.cache.persistence.freelist.FreeList;
import org.apache.ignite.internal.processors.cache.persistence.metastorage.MetastorageLifecycleListener;
import org.apache.ignite.internal.processors.cache.persistence.metastorage.ReadOnlyMetastorage;
import org.apache.ignite.internal.processors.cache.persistence.metastorage.ReadWriteMetastorage;
import org.apache.ignite.internal.processors.cache.persistence.snapshot.IgniteCacheSnapshotManager;
import org.apache.ignite.internal.processors.cache.persistence.snapshot.SnapshotDiscoveryMessage;
import org.apache.ignite.internal.processors.cache.persistence.tree.reuse.ReuseList;
import org.apache.ignite.internal.processors.cache.persistence.wal.FileWriteAheadLogManager;
import org.apache.ignite.internal.processors.cache.persistence.wal.FsyncModeFileWriteAheadLogManager;
import org.apache.ignite.internal.processors.cache.query.GridCacheDistributedQueryManager;
import org.apache.ignite.internal.processors.cache.query.GridCacheLocalQueryManager;
import org.apache.ignite.internal.processors.cache.query.GridCacheQueryManager;
import org.apache.ignite.internal.processors.cache.query.continuous.CacheContinuousQueryManager;
import org.apache.ignite.internal.processors.cache.store.CacheStoreManager;
import org.apache.ignite.internal.processors.cache.transactions.IgniteTransactionsImpl;
import org.apache.ignite.internal.processors.cache.transactions.IgniteTxManager;
import org.apache.ignite.internal.processors.cache.version.GridCacheConfigurationChangeAction;
import org.apache.ignite.internal.processors.cache.version.GridCacheConfigurationVersion;
import org.apache.ignite.internal.processors.cache.version.GridCacheVersionManager;
import org.apache.ignite.internal.processors.cacheobject.IgniteCacheObjectProcessor;
import org.apache.ignite.internal.processors.cluster.ChangeGlobalStateFinishMessage;
import org.apache.ignite.internal.processors.cluster.ChangeGlobalStateMessage;
import org.apache.ignite.internal.processors.cluster.DiscoveryDataClusterState;
import org.apache.ignite.internal.processors.datastructures.DataStructuresProcessor;
import org.apache.ignite.internal.processors.plugin.CachePluginManager;
import org.apache.ignite.internal.processors.query.QuerySchema;
import org.apache.ignite.internal.processors.query.QuerySchemaPatch;
import org.apache.ignite.internal.processors.query.QueryUtils;
import org.apache.ignite.internal.processors.query.schema.SchemaExchangeWorkerTask;
import org.apache.ignite.internal.processors.query.schema.SchemaNodeLeaveExchangeWorkerTask;
import org.apache.ignite.internal.processors.query.schema.message.SchemaAbstractDiscoveryMessage;
import org.apache.ignite.internal.processors.query.schema.message.SchemaProposeDiscoveryMessage;
import org.apache.ignite.internal.processors.security.SecurityContext;
import org.apache.ignite.internal.processors.timeout.GridTimeoutObject;
import org.apache.ignite.internal.suggestions.GridPerformanceSuggestions;
import org.apache.ignite.internal.util.F0;
import org.apache.ignite.internal.util.InitializationProtector;
import org.apache.ignite.internal.util.future.GridCompoundFuture;
import org.apache.ignite.internal.util.future.GridFinishedFuture;
import org.apache.ignite.internal.util.future.GridFutureAdapter;
import org.apache.ignite.internal.util.lang.GridPlainClosure;
import org.apache.ignite.internal.util.lang.IgniteOutClosureX;
import org.apache.ignite.internal.util.lang.IgniteThrowableConsumer;
import org.apache.ignite.internal.util.tostring.GridToStringInclude;
import org.apache.ignite.internal.util.typedef.CIX1;
import org.apache.ignite.internal.util.typedef.F;
import org.apache.ignite.internal.util.typedef.X;
import org.apache.ignite.internal.util.typedef.internal.A;
import org.apache.ignite.internal.util.typedef.internal.CU;
import org.apache.ignite.internal.util.typedef.internal.S;
import org.apache.ignite.internal.util.typedef.internal.U;
import org.apache.ignite.lang.IgniteBiTuple;
import org.apache.ignite.lang.IgniteClosure;
import org.apache.ignite.lang.IgniteFuture;
import org.apache.ignite.lang.IgniteInClosure;
import org.apache.ignite.lang.IgnitePredicate;
import org.apache.ignite.lang.IgniteProductVersion;
import org.apache.ignite.lang.IgniteUuid;
import org.apache.ignite.lifecycle.LifecycleAware;
import org.apache.ignite.marshaller.Marshaller;
import org.apache.ignite.marshaller.MarshallerUtils;
import org.apache.ignite.marshaller.jdk.JdkMarshaller;
import org.apache.ignite.mxbean.CacheGroupMetricsMXBean;
import org.apache.ignite.mxbean.IgniteMBeanAware;
import org.apache.ignite.plugin.security.SecurityException;
import org.apache.ignite.plugin.security.SecurityPermission;
import org.apache.ignite.spi.IgniteNodeValidationResult;
import org.apache.ignite.spi.discovery.DiscoveryDataBag;
import org.apache.ignite.spi.discovery.DiscoveryDataBag.GridDiscoveryData;
import org.apache.ignite.spi.discovery.DiscoveryDataBag.JoiningNodeDiscoveryData;
import org.apache.ignite.spi.encryption.EncryptionSpi;
import org.jetbrains.annotations.NotNull;
import org.jetbrains.annotations.Nullable;

import static org.apache.ignite.IgniteSystemProperties.IGNITE_CACHE_REMOVED_ENTRIES_TTL;
import static org.apache.ignite.IgniteSystemProperties.IGNITE_SKIP_CONFIGURATION_CONSISTENCY_CHECK;
import static org.apache.ignite.IgniteSystemProperties.getBoolean;
import static org.apache.ignite.cache.CacheAtomicityMode.ATOMIC;
import static org.apache.ignite.cache.CacheAtomicityMode.TRANSACTIONAL_SNAPSHOT;
import static org.apache.ignite.cache.CacheMode.LOCAL;
import static org.apache.ignite.cache.CacheMode.PARTITIONED;
import static org.apache.ignite.cache.CacheMode.REPLICATED;
import static org.apache.ignite.cache.CacheRebalanceMode.SYNC;
import static org.apache.ignite.cache.CacheWriteSynchronizationMode.FULL_ASYNC;
import static org.apache.ignite.cache.CacheWriteSynchronizationMode.FULL_SYNC;
import static org.apache.ignite.configuration.DeploymentMode.CONTINUOUS;
import static org.apache.ignite.configuration.DeploymentMode.ISOLATED;
import static org.apache.ignite.configuration.DeploymentMode.PRIVATE;
import static org.apache.ignite.configuration.DeploymentMode.SHARED;
import static org.apache.ignite.internal.GridComponent.DiscoveryDataExchangeType.CACHE_PROC;
import static org.apache.ignite.internal.IgniteComponentType.JTA;
import static org.apache.ignite.internal.IgniteNodeAttributes.ATTR_CONSISTENCY_CHECK_SKIPPED;
import static org.apache.ignite.internal.IgniteNodeAttributes.ATTR_TX_CONFIG;
import static org.apache.ignite.internal.processors.cache.GridCacheUtils.isNearEnabled;
import static org.apache.ignite.internal.processors.cache.GridCacheUtils.isPersistentCache;
import static org.apache.ignite.internal.util.IgniteUtils.doInParallel;

/**
 * Cache processor.
 */
@SuppressWarnings({"unchecked", "TypeMayBeWeakened", "deprecation"})
public class GridCacheProcessor extends GridProcessorAdapter implements MetastorageLifecycleListener {
    /** Template of message of conflicts during configuration merge*/
    private static final String MERGE_OF_CONFIG_CONFLICTS_MESSAGE =
        "Conflicts during configuration merge for cache '%s' : \n%s";

    /** Template of message of node join was fail because it requires to merge of config */
    private static final String MERGE_OF_CONFIG_REQUIRED_MESSAGE = "Failed to join node to the active cluster " +
        "(the config of the cache '%s' has to be merged which is impossible on active grid). " +
        "Deactivate grid and retry node join or clean the joining node.";

    /** Remove caches on validate node min version. */
    public static final IgniteProductVersion RMV_CACHES_ON_VALIDATE_NODE_VER = IgniteProductVersion.fromString("2.7.0");
    /** */
    private final boolean startClientCaches =
        IgniteSystemProperties.getBoolean(IgniteSystemProperties.IGNITE_START_CACHES_ON_JOIN, false);

    private final boolean walFsyncWithDedicatedWorker =
        IgniteSystemProperties.getBoolean(IgniteSystemProperties.IGNITE_WAL_FSYNC_WITH_DEDICATED_WORKER, false);

    /** Enables start caches in parallel. */
    private final boolean IGNITE_ALLOW_START_CACHES_IN_PARALLEL =
        IgniteSystemProperties.getBoolean(IgniteSystemProperties.IGNITE_ALLOW_START_CACHES_IN_PARALLEL, true);

    /** Shared cache context. */
    private GridCacheSharedContext<?, ?> sharedCtx;

    /** */
    private final ConcurrentMap<Integer, CacheGroupContext> cacheGrps = new ConcurrentHashMap<>();

    /** */
    private final Map<String, GridCacheAdapter<?, ?>> caches;

    /** Caches stopped from onKernalStop callback. */
    private final Map<String, GridCacheAdapter> stoppedCaches = new ConcurrentHashMap<>();

    /** Map of proxies. */
    private final ConcurrentHashMap<String, IgniteCacheProxyImpl<?, ?>> jCacheProxies;

    /** Caches stop sequence. */
    private final Deque<String> stopSeq;

    /** Transaction interface implementation. */
    private IgniteTransactionsImpl transactions;

    /** Pending cache starts. */
    private ConcurrentMap<UUID, IgniteInternalFuture> pendingFuts = new ConcurrentHashMap<>();

    /** Template configuration add futures. */
    private ConcurrentMap<String, IgniteInternalFuture> pendingTemplateFuts = new ConcurrentHashMap<>();

    /** Enable/disable cache statistics futures. */
    private ConcurrentMap<UUID, EnableStatisticsFuture> manageStatisticsFuts = new ConcurrentHashMap<>();

    /** The futures for changing transaction timeout on partition map exchange. */
    private ConcurrentMap<UUID, TxTimeoutOnPartitionMapExchangeChangeFuture> txTimeoutOnPartitionMapExchangeFuts =
        new ConcurrentHashMap<>();

    /** */
    private ClusterCachesInfo cachesInfo;

    /** */
    private IdentityHashMap<CacheStore, ThreadLocal> sesHolders = new IdentityHashMap<>();

    /** Must use JDK marsh since it is used by discovery to fire custom events. */
    private final Marshaller marsh;

    /** Count down latch for caches. */
    private final CountDownLatch cacheStartedLatch = new CountDownLatch(1);

    /** Internal cache names. */
    private final Set<String> internalCaches;

    /** MBean group for cache group metrics */
    private final String CACHE_GRP_METRICS_MBEAN_GRP = "Cache groups";

<<<<<<< HEAD
     /** Future that will be done when stored caches configuration will be moved from disk to metastore. */
    private GridFutureAdapter<Void> moveCacheConfigurationToMetastoreFut = new GridFutureAdapter();
=======
    /** Protector of initialization of specific value. */
    private final InitializationProtector initializationProtector = new InitializationProtector();
>>>>>>> 962d6a29

    /**
     * @param ctx Kernal context.
     */
    public GridCacheProcessor(GridKernalContext ctx) {
        super(ctx);

        caches = new ConcurrentHashMap<>();
        jCacheProxies = new ConcurrentHashMap<>();
        stopSeq = new LinkedList<>();
        internalCaches = new HashSet<>();

        marsh = MarshallerUtils.jdkMarshaller(ctx.igniteInstanceName());
    }

    /**
     * @param cfg Initializes cache configuration with proper defaults.
     * @param cacheObjCtx Cache object context.
     * @throws IgniteCheckedException If configuration is not valid.
     */
    private void initialize(CacheConfiguration cfg, CacheObjectContext cacheObjCtx)
        throws IgniteCheckedException {
        CU.initializeConfigDefaults(log, cfg, cacheObjCtx);

        ctx.coordinators().preProcessCacheConfiguration(cfg);
        ctx.igfsHelper().preProcessCacheConfiguration(cfg);
    }

    /**
     * @param cfg Configuration to check for possible performance issues.
     * @param hasStore {@code True} if store is configured.
     */
    private void suggestOptimizations(CacheConfiguration cfg, boolean hasStore) {
        GridPerformanceSuggestions perf = ctx.performance();

        String msg = "Disable eviction policy (remove from configuration)";

        if (cfg.getEvictionPolicyFactory() != null || cfg.getEvictionPolicy() != null)
            perf.add(msg, false);
        else
            perf.add(msg, true);

        if (cfg.getCacheMode() == PARTITIONED) {
            perf.add("Disable near cache (set 'nearConfiguration' to null)", cfg.getNearConfiguration() == null);

            if (cfg.getAffinity() != null)
                perf.add("Decrease number of backups (set 'backups' to 0)", cfg.getBackups() == 0);
        }

        // Suppress warning if at least one ATOMIC cache found.
        perf.add("Enable ATOMIC mode if not using transactions (set 'atomicityMode' to ATOMIC)",
            cfg.getAtomicityMode() == ATOMIC);

        // Suppress warning if at least one non-FULL_SYNC mode found.
        perf.add("Disable fully synchronous writes (set 'writeSynchronizationMode' to PRIMARY_SYNC or FULL_ASYNC)",
            cfg.getWriteSynchronizationMode() != FULL_SYNC);

        if (hasStore && cfg.isWriteThrough())
            perf.add("Enable write-behind to persistent store (set 'writeBehindEnabled' to true)",
                cfg.isWriteBehindEnabled());
    }

    /**
     * Start cache rebalance.
     */
    public void enableRebalance() {
        for (IgniteCacheProxy c : publicCaches())
            c.rebalance();
    }

    /**
     * Create exchange worker task for custom discovery message.
     *
     * @param msg Custom discovery message.
     * @return Task or {@code null} if message doesn't require any special processing.
     */
    public CachePartitionExchangeWorkerTask exchangeTaskForCustomDiscoveryMessage(DiscoveryCustomMessage msg) {
        if (msg instanceof SchemaAbstractDiscoveryMessage) {
            SchemaAbstractDiscoveryMessage msg0 = (SchemaAbstractDiscoveryMessage)msg;

            if (msg0.exchange())
                return new SchemaExchangeWorkerTask(msg0);
        }
        else if (msg instanceof ClientCacheChangeDummyDiscoveryMessage) {
            ClientCacheChangeDummyDiscoveryMessage msg0 = (ClientCacheChangeDummyDiscoveryMessage)msg;

            return msg0;
        }
        else if (msg instanceof CacheStatisticsModeChangeMessage) {
            CacheStatisticsModeChangeMessage msg0 = (CacheStatisticsModeChangeMessage)msg;

            if (msg0.initial())
                return new CacheStatisticsModeChangeTask(msg0);
        }

        return null;
    }

    /**
     * Process custom exchange task.
     *
     * @param task Task.
     */
    void processCustomExchangeTask(CachePartitionExchangeWorkerTask task) {
        if (task instanceof SchemaExchangeWorkerTask) {
            SchemaAbstractDiscoveryMessage msg = ((SchemaExchangeWorkerTask)task).message();

            if (msg instanceof SchemaProposeDiscoveryMessage) {
                SchemaProposeDiscoveryMessage msg0 = (SchemaProposeDiscoveryMessage)msg;

                ctx.query().onSchemaPropose(msg0);
            }
            else
                U.warn(log, "Unsupported schema discovery message: " + msg);
        }
        else if (task instanceof SchemaNodeLeaveExchangeWorkerTask) {
            SchemaNodeLeaveExchangeWorkerTask task0 = (SchemaNodeLeaveExchangeWorkerTask)task;

            ctx.query().onNodeLeave(task0.node());
        }
        else if (task instanceof ClientCacheChangeDummyDiscoveryMessage) {
            ClientCacheChangeDummyDiscoveryMessage task0 = (ClientCacheChangeDummyDiscoveryMessage)task;

            sharedCtx.affinity().processClientCachesChanges(task0);
        }
        else if (task instanceof ClientCacheUpdateTimeout) {
            ClientCacheUpdateTimeout task0 = (ClientCacheUpdateTimeout)task;

            sharedCtx.affinity().sendClientCacheChangesMessage(task0);
        }
        else if (task instanceof CacheStatisticsModeChangeTask) {
            CacheStatisticsModeChangeTask task0 = (CacheStatisticsModeChangeTask)task;

            processStatisticsModeChange(task0.message());
        }
        else if (task instanceof TxTimeoutOnPartitionMapExchangeChangeTask) {
            TxTimeoutOnPartitionMapExchangeChangeTask task0 = (TxTimeoutOnPartitionMapExchangeChangeTask)task;

            processTxTimeoutOnPartitionMapExchangeChange(task0.message());
        }
        else if (task instanceof StopCachesOnClientReconnectExchangeTask) {
            StopCachesOnClientReconnectExchangeTask task0 = (StopCachesOnClientReconnectExchangeTask)task;

            stopCachesOnClientReconnect(task0.stoppedCaches());

            task0.onDone();
        }
        else if (task instanceof WalStateNodeLeaveExchangeTask) {
            WalStateNodeLeaveExchangeTask task0 = (WalStateNodeLeaveExchangeTask)task;

            sharedCtx.walState().onNodeLeft(task0.node().id());
        }
        else
            U.warn(log, "Unsupported custom exchange task: " + task);
    }

    /**
     * @param c Ignite Configuration.
     * @param cc Cache Configuration.
     * @return {@code true} if cache is starting on client node and this node is affinity node for the cache.
     */
    private boolean storesLocallyOnClient(IgniteConfiguration c, CacheConfiguration cc) {
        if (c.isClientMode() && c.getDataStorageConfiguration() == null) {
            if (cc.getCacheMode() == LOCAL)
                return true;

            return ctx.discovery().cacheAffinityNode(ctx.discovery().localNode(), cc.getName());

        }
        else
            return false;
    }

    /**
     * @param c Ignite configuration.
     * @param cc Configuration to validate.
     * @param cacheType Cache type.
     * @param cfgStore Cache store.
     * @throws IgniteCheckedException If failed.
     */
    private void validate(IgniteConfiguration c,
        CacheConfiguration cc,
        CacheType cacheType,
        @Nullable CacheStore cfgStore) throws IgniteCheckedException {
        assertParameter(cc.getName() != null && !cc.getName().isEmpty(), "name is null or empty");

        if (cc.getCacheMode() == REPLICATED) {
            if (cc.getNearConfiguration() != null &&
                ctx.discovery().cacheAffinityNode(ctx.discovery().localNode(), cc.getName())) {
                U.warn(log, "Near cache cannot be used with REPLICATED cache, " +
                    "will be ignored [cacheName=" + U.maskName(cc.getName()) + ']');

                cc.setNearConfiguration(null);
            }
        }

        if (storesLocallyOnClient(c, cc))
            throw new IgniteCheckedException("DataRegion for client caches must be explicitly configured " +
                "on client node startup. Use DataStorageConfiguration to configure DataRegion.");

        if (cc.getCacheMode() == LOCAL && !cc.getAffinity().getClass().equals(LocalAffinityFunction.class))
            U.warn(log, "AffinityFunction configuration parameter will be ignored for local cache [cacheName=" +
                U.maskName(cc.getName()) + ']');

        if (cc.getAffinity().partitions() > CacheConfiguration.MAX_PARTITIONS_COUNT)
            throw new IgniteCheckedException("Cannot have more than " + CacheConfiguration.MAX_PARTITIONS_COUNT +
                " partitions [cacheName=" + cc.getName() + ", partitions=" + cc.getAffinity().partitions() + ']');

        if (cc.getRebalanceMode() != CacheRebalanceMode.NONE)
            assertParameter(cc.getRebalanceBatchSize() > 0, "rebalanceBatchSize > 0");

        if (cc.getCacheMode() == PARTITIONED || cc.getCacheMode() == REPLICATED) {
            if (cc.getAtomicityMode() == ATOMIC && cc.getWriteSynchronizationMode() == FULL_ASYNC)
                U.warn(log, "Cache write synchronization mode is set to FULL_ASYNC. All single-key 'put' and " +
                    "'remove' operations will return 'null', all 'putx' and 'removex' operations will return" +
                    " 'true' [cacheName=" + U.maskName(cc.getName()) + ']');
        }

        DeploymentMode depMode = c.getDeploymentMode();

        if (c.isPeerClassLoadingEnabled() && (depMode == PRIVATE || depMode == ISOLATED) &&
            !CU.isSystemCache(cc.getName()) && !(c.getMarshaller() instanceof BinaryMarshaller))
            throw new IgniteCheckedException("Cache can be started in PRIVATE or ISOLATED deployment mode only when" +
                " BinaryMarshaller is used [depMode=" + ctx.config().getDeploymentMode() + ", marshaller=" +
                c.getMarshaller().getClass().getName() + ']');

        if (cc.getAffinity().partitions() > CacheConfiguration.MAX_PARTITIONS_COUNT)
            throw new IgniteCheckedException("Affinity function must return at most " +
                CacheConfiguration.MAX_PARTITIONS_COUNT + " partitions [actual=" + cc.getAffinity().partitions() +
                ", affFunction=" + cc.getAffinity() + ", cacheName=" + cc.getName() + ']');

        if (cc.getAtomicityMode() == TRANSACTIONAL_SNAPSHOT) {
            assertParameter(cc.getCacheMode() != LOCAL,
                "LOCAL cache mode cannot be used with TRANSACTIONAL_SNAPSHOT atomicity mode");

            assertParameter(cc.getNearConfiguration() == null,
                "near cache cannot be used with TRANSACTIONAL_SNAPSHOT atomicity mode");

            assertParameter(!cc.isReadThrough(),
                "readThrough cannot be used with TRANSACTIONAL_SNAPSHOT atomicity mode");

            assertParameter(!cc.isWriteThrough(),
                "writeThrough cannot be used with TRANSACTIONAL_SNAPSHOT atomicity mode");

            assertParameter(!cc.isWriteBehindEnabled(),
                "writeBehindEnabled cannot be used with TRANSACTIONAL_SNAPSHOT atomicity mode");

            ExpiryPolicy expPlc = null;

            if (cc.getExpiryPolicyFactory() instanceof FactoryBuilder.SingletonFactory)
                expPlc = (ExpiryPolicy)cc.getExpiryPolicyFactory().create();

            if (!(expPlc instanceof EternalExpiryPolicy)) {
                assertParameter(cc.getExpiryPolicyFactory() == null,
                    "expiry policy cannot be used with TRANSACTIONAL_SNAPSHOT atomicity mode");
            }

            assertParameter(cc.getInterceptor() == null,
                "interceptor cannot be used with TRANSACTIONAL_SNAPSHOT atomicity mode");
        }

        if (cc.isWriteBehindEnabled()) {
            if (cfgStore == null)
                throw new IgniteCheckedException("Cannot enable write-behind (writer or store is not provided) " +
                    "for cache: " + U.maskName(cc.getName()));

            assertParameter(cc.getWriteBehindBatchSize() > 0, "writeBehindBatchSize > 0");
            assertParameter(cc.getWriteBehindFlushSize() >= 0, "writeBehindFlushSize >= 0");
            assertParameter(cc.getWriteBehindFlushFrequency() >= 0, "writeBehindFlushFrequency >= 0");
            assertParameter(cc.getWriteBehindFlushThreadCount() > 0, "writeBehindFlushThreadCount > 0");

            if (cc.getWriteBehindFlushSize() == 0 && cc.getWriteBehindFlushFrequency() == 0)
                throw new IgniteCheckedException("Cannot set both 'writeBehindFlushFrequency' and " +
                    "'writeBehindFlushSize' parameters to 0 for cache: " + U.maskName(cc.getName()));
        }

        if (cc.isReadThrough() && cfgStore == null)
            throw new IgniteCheckedException("Cannot enable read-through (loader or store is not provided) " +
                "for cache: " + U.maskName(cc.getName()));

        if (cc.isWriteThrough() && cfgStore == null)
            throw new IgniteCheckedException("Cannot enable write-through (writer or store is not provided) " +
                "for cache: " + U.maskName(cc.getName()));

        long delay = cc.getRebalanceDelay();

        if (delay != 0) {
            if (cc.getCacheMode() != PARTITIONED)
                U.warn(log, "Rebalance delay is supported only for partitioned caches (will ignore): " + (cc.getName()));
            else if (cc.getRebalanceMode() == SYNC) {
                if (delay < 0) {
                    U.warn(log, "Ignoring SYNC rebalance mode with manual rebalance start (node will not wait for " +
                        "rebalancing to be finished): " + U.maskName(cc.getName()));
                }
                else {
                    U.warn(log, "Using SYNC rebalance mode with rebalance delay (node will wait until rebalancing is " +
                        "initiated for " + delay + "ms) for cache: " + U.maskName(cc.getName()));
                }
            }
        }

        ctx.igfsHelper().validateCacheConfiguration(cc);
        ctx.coordinators().validateCacheConfiguration(cc);

        if (cc.getAtomicityMode() == ATOMIC)
            assertParameter(cc.getTransactionManagerLookupClassName() == null,
                "transaction manager can not be used with ATOMIC cache");

        if ((cc.getEvictionPolicyFactory() != null || cc.getEvictionPolicy() != null) && !cc.isOnheapCacheEnabled())
            throw new IgniteCheckedException("Onheap cache must be enabled if eviction policy is configured [cacheName="
                + U.maskName(cc.getName()) + "]");

        if (cacheType != CacheType.DATA_STRUCTURES && DataStructuresProcessor.isDataStructureCache(cc.getName()))
            throw new IgniteCheckedException("Using cache names reserved for datastructures is not allowed for " +
                "other cache types [cacheName=" + cc.getName() + ", cacheType=" + cacheType + "]");

        if (cacheType != CacheType.DATA_STRUCTURES && DataStructuresProcessor.isReservedGroup(cc.getGroupName()))
            throw new IgniteCheckedException("Using cache group names reserved for datastructures is not allowed for " +
                "other cache types [cacheName=" + cc.getName() + ", groupName=" + cc.getGroupName() +
                ", cacheType=" + cacheType + "]");

        // Make sure we do not use sql schema for system views.
        if (ctx.query().moduleEnabled()) {
            String schema = QueryUtils.normalizeSchemaName(cc.getName(), cc.getSqlSchema());

            if (F.eq(schema, QueryUtils.SCHEMA_SYS)) {
                if (cc.getSqlSchema() == null) {
                    // Conflict on cache name.
                    throw new IgniteCheckedException("SQL schema name derived from cache name is reserved (" +
                        "please set explicit SQL schema name through CacheConfiguration.setSqlSchema() or choose " +
                        "another cache name) [cacheName=" + cc.getName() + ", schemaName=" + cc.getSqlSchema() + "]");
                }
                else {
                    // Conflict on schema name.
                    throw new IgniteCheckedException("SQL schema name is reserved (please choose another one) [" +
                        "cacheName=" + cc.getName() + ", schemaName=" + cc.getSqlSchema() + ']');
                }
            }
        }

        if (cc.isEncryptionEnabled() && !ctx.clientNode()) {
            if (!CU.isPersistentCache(cc, c.getDataStorageConfiguration())) {
                throw new IgniteCheckedException("Using encryption is not allowed" +
                    " for not persistent cache  [cacheName=" + cc.getName() + ", groupName=" + cc.getGroupName() +
                    ", cacheType=" + cacheType + "]");
            }

            EncryptionSpi encSpi = c.getEncryptionSpi();

            if (encSpi == null) {
                throw new IgniteCheckedException("EncryptionSpi should be configured to use encrypted cache " +
                    "[cacheName=" + cc.getName() + ", groupName=" + cc.getGroupName() +
                    ", cacheType=" + cacheType + "]");
            }
        }
    }

    /**
     * @param ctx Context.
     * @return DHT managers.
     */
    private List<GridCacheManager> dhtManagers(GridCacheContext ctx) {
        return F.asList(ctx.store(), ctx.events(), ctx.evicts(), ctx.queries(), ctx.continuousQueries(),
            ctx.dr());
    }

    /**
     * @param ctx Context.
     * @return Managers present in both, DHT and Near caches.
     */
    @SuppressWarnings("IfMayBeConditional")
    private Collection<GridCacheManager> dhtExcludes(GridCacheContext ctx) {
        if (ctx.config().getCacheMode() == LOCAL || !isNearEnabled(ctx))
            return Collections.emptyList();
        else
            return F.asList(ctx.queries(), ctx.continuousQueries(), ctx.store());
    }

    /**
     * @param cfg Configuration.
     * @param objs Extra components.
     * @throws IgniteCheckedException If failed to inject.
     */
    private void prepare(CacheConfiguration cfg, Collection<Object> objs) throws IgniteCheckedException {
        prepare(cfg, cfg.getAffinity(), false);
        prepare(cfg, cfg.getAffinityMapper(), false);
        prepare(cfg, cfg.getEvictionFilter(), false);
        prepare(cfg, cfg.getInterceptor(), false);

        for (Object obj : objs)
            prepare(cfg, obj, false);
    }

    /**
     * @param cfg Cache configuration.
     * @param rsrc Resource.
     * @param near Near flag.
     * @throws IgniteCheckedException If failed.
     */
    private void prepare(CacheConfiguration cfg, @Nullable Object rsrc, boolean near) throws IgniteCheckedException {
        if (rsrc != null) {
            ctx.resource().injectGeneric(rsrc);

            ctx.resource().injectCacheName(rsrc, cfg.getName());

            registerMbean(rsrc, cfg.getName(), near);
        }
    }

    /**
     * @param cctx Cache context.
     */
    private void cleanup(GridCacheContext cctx) {
        CacheConfiguration cfg = cctx.config();

        cleanup(cfg, cfg.getAffinity(), false);
        cleanup(cfg, cfg.getAffinityMapper(), false);
        cleanup(cfg, cfg.getEvictionFilter(), false);
        cleanup(cfg, cfg.getInterceptor(), false);
        cleanup(cfg, cctx.store().configuredStore(), false);

        if (!CU.isUtilityCache(cfg.getName()) && !CU.isSystemCache(cfg.getName())) {
            unregisterMbean(cctx.cache().localMxBean(), cfg.getName(), false);
            unregisterMbean(cctx.cache().clusterMxBean(), cfg.getName(), false);
        }

        cctx.cleanup();
    }

    /**
     * @param grp Cache group.
     */
    private void cleanup(CacheGroupContext grp) {
        CacheConfiguration cfg = grp.config();

        for (Object obj : grp.configuredUserObjects())
            cleanup(cfg, obj, false);

        if (!grp.systemCache() && !U.IGNITE_MBEANS_DISABLED) {
            try {
                ctx.config().getMBeanServer().unregisterMBean(U.makeMBeanName(ctx.igniteInstanceName(),
                    CACHE_GRP_METRICS_MBEAN_GRP, grp.cacheOrGroupName()));
            }
            catch (Throwable e) {
                U.error(log, "Failed to unregister MBean for cache group: " + grp.name(), e);
            }
        }
    }

    /**
     * @param cfg Cache configuration.
     * @param rsrc Resource.
     * @param near Near flag.
     */
    private void cleanup(CacheConfiguration cfg, @Nullable Object rsrc, boolean near) {
        if (rsrc != null) {
            unregisterMbean(rsrc, cfg.getName(), near);

            try {
                ctx.resource().cleanupGeneric(rsrc);
            }
            catch (IgniteCheckedException e) {
                U.error(log, "Failed to cleanup resource: " + rsrc, e);
            }
        }
    }

    /** {@inheritDoc} */
    @Override public void onReadyForRead(ReadOnlyMetastorage metastorage) throws IgniteCheckedException {
        startCachesOnStart();
    }

    /** {@inheritDoc} */
    @Override public void onReadyForReadWrite(ReadWriteMetastorage metastorage) throws IgniteCheckedException {
        moveCacheConfigurationToMetastoreFut.onDone();
    }

    /**
     * @throws IgniteCheckedException If failed.
     */
    private void startCachesOnStart() throws IgniteCheckedException {
        if (!ctx.isDaemon()) {
            Map<String, CacheInfo> caches = new HashMap<>();

            Map<String, CacheInfo> templates = new HashMap<>();

            Map<String,GridCacheConfigurationVersion> cachesVer = new HashMap<>();

            addCacheOnJoinFromConfig(caches, templates, cachesVer);

            CacheJoinNodeDiscoveryData discoData = new CacheJoinNodeDiscoveryData(
                IgniteUuid.randomUuid(),
                caches,
                templates,
                cachesVer,
                startAllCachesOnClientStart()
            );

            cachesInfo.onStart(discoData);
        }
    }

    /** {@inheritDoc} */
    @SuppressWarnings({"unchecked"})
    @Override public void start() throws IgniteCheckedException {
        ctx.internalSubscriptionProcessor().registerMetastorageListener(this);

        cachesInfo = new ClusterCachesInfo(ctx);

        DeploymentMode depMode = ctx.config().getDeploymentMode();

        if (!F.isEmpty(ctx.config().getCacheConfiguration())) {
            if (depMode != CONTINUOUS && depMode != SHARED)
                U.warn(log, "Deployment mode for cache is not CONTINUOUS or SHARED " +
                    "(it is recommended that you change deployment mode and restart): " + depMode);
        }

        initializeInternalCacheNames();

        Collection<CacheStoreSessionListener> sessionListeners =
            CU.startStoreSessionListeners(ctx, ctx.config().getCacheStoreSessionListenerFactories());

        sharedCtx = createSharedContext(ctx, sessionListeners);

        transactions = new IgniteTransactionsImpl(sharedCtx, null);

        // Start shared managers.
        for (GridCacheSharedManager mgr : sharedCtx.managers())
            mgr.start(sharedCtx);

        if (!ctx.isDaemon() && (!CU.isPersistenceEnabled(ctx.config())) || ctx.config().isClientMode())
            startCachesOnStart();

        if (log.isDebugEnabled())
            log.debug("Started cache processor.");

        ctx.state().cacheProcessorStarted();
        ctx.authentication().cacheProcessorStarted();
    }

    /**
     * @param cfg Cache configuration.
     * @param sql SQL flag.
     * @param caches Caches map.
     * @param templates Templates map.
     * @throws IgniteCheckedException If failed.
     */
    private void addCacheOnJoin(
        CacheConfiguration<?, ?> cfg,
        boolean sql,
        Map<String, CacheInfo> caches,
        Map<String, CacheInfo> templates
    ) throws IgniteCheckedException {
        String cacheName = cfg.getName();

        CU.validateCacheName(cacheName);

        cloneCheckSerializable(cfg);

        CacheObjectContext cacheObjCtx = ctx.cacheObjects().contextForCache(cfg);

        // Initialize defaults.
        initialize(cfg, cacheObjCtx);

        StoredCacheData cacheData = new StoredCacheData(cfg);

        cacheData.sql(sql);

        if (GridCacheUtils.isCacheTemplateName(cacheName))
            templates.put(cacheName, new CacheInfo(cacheData, CacheType.USER, false, 0, true));
        else {
            if (caches.containsKey(cacheName)) {
                throw new IgniteCheckedException("Duplicate cache name found (check configuration and " +
                    "assign unique name to each cache): " + cacheName);
            }

            CacheType cacheType = cacheType(cacheName);

            if (cacheType != CacheType.USER && cfg.getDataRegionName() == null)
                cfg.setDataRegionName(sharedCtx.database().systemDateRegionName());

            addStoredCache(caches, cacheData, cacheName, cacheType, true);
        }
    }

    /**
     * Add stored cache data to caches storage.
     *
     * @param caches Cache storage.
     * @param cacheData Cache data to add.
     * @param cacheName Cache name.
     * @param cacheType Cache type.
     * @param isStaticalyConfigured Statically configured flag.
     */
    private void addStoredCache(Map<String, CacheInfo> caches, StoredCacheData cacheData, String cacheName,
        CacheType cacheType, boolean isStaticalyConfigured) {
        if (!cacheType.userCache())
            stopSeq.addLast(cacheName);
        else
            stopSeq.addFirst(cacheName);

        caches.put(cacheName, new CacheInfo(cacheData, cacheType, cacheData.sql(), 0, isStaticalyConfigured));
    }

    /**
     * @param caches Caches map.
     * @param templates Templates map.
     * @param cachesVer Caches configuration version.
     * @throws IgniteCheckedException If failed.
     */
    private void addCacheOnJoinFromConfig(
        Map<String, CacheInfo> caches,
        Map<String, CacheInfo> templates,
        Map<String, GridCacheConfigurationVersion> cachesVer
    ) throws IgniteCheckedException {
        assert !ctx.config().isDaemon();

        CacheConfiguration[] cfgs = ctx.config().getCacheConfiguration();

        for (int i = 0; i < cfgs.length; i++) {
            CacheConfiguration<?, ?> cfg = new CacheConfiguration(cfgs[i]);

            // Replace original configuration value.
            cfgs[i] = cfg;

            addCacheOnJoin(cfg, false, caches, templates);
        }

        if (CU.isPersistenceEnabled(ctx.config())) {
            cachesVer.putAll(ctx.cache().context().database().readStoredCachesConfigurationVersion());

            boolean needMoveCfgs = false;

            Map<String, StoredCacheData> storedCaches = ctx.cache().context().database().readStoredCacheConfiguration();

            if(F.isEmpty(storedCaches) && ctx.cache().context().pageStore() != null){
               storedCaches = ctx.cache().context().pageStore().readCacheConfigurations();

               needMoveCfgs = true;
            }

            if (!F.isEmpty(storedCaches)) {
                for (StoredCacheData storedCacheData : storedCaches.values()) {
                    String cacheName = storedCacheData.config().getName();

                    //Ignore stored caches if it already added by static config(static config has higher priority).
                    if (!caches.containsKey(cacheName))
                        addStoredCache(caches, storedCacheData, cacheName, cacheType(cacheName), false);
                    else {
                        CacheConfiguration cfg = caches.get(cacheName).cacheData().config();
                        CacheConfiguration cfgFromStore = storedCacheData.config();

                        validateCacheConfigurationOnRestore(cfg, cfgFromStore);
                    }

                    GridCacheConfigurationVersion ver = cachesVer.get(cacheName);

                    if(ver == null){
                        ver = new GridCacheConfigurationVersion(
                            cacheName,
                            storedCacheData.config().getGroupName(),
                            caches.get(cacheName).isStaticallyConfigured()
                        );

                        cachesVer.put(cacheName, ver);
                    }

                    caches.get(cacheName).cacheData().version(ver);

                    storedCacheData.version(ver);
                }

                if(needMoveCfgs)
                    moveCachesConfigurationFromDistToMetastore(storedCaches.values());
            }
        }
    }

    /**
     * Validates cache configuration against stored cache configuration when persistence is enabled.
     *
     * @param cfg Configured cache configuration.
     * @param cfgFromStore Stored cache configuration
     * @throws IgniteCheckedException If validation failed.
     */
    private void validateCacheConfigurationOnRestore(CacheConfiguration cfg, CacheConfiguration cfgFromStore)
        throws IgniteCheckedException {
        assert cfg != null && cfgFromStore != null;

        if ((cfg.getAtomicityMode() == TRANSACTIONAL_SNAPSHOT ||
            cfgFromStore.getAtomicityMode() == TRANSACTIONAL_SNAPSHOT)
            && cfg.getAtomicityMode() != cfgFromStore.getAtomicityMode()) {
            throw new IgniteCheckedException("Cannot start cache. Statically configured atomicity mode differs from " +
                "previously stored configuration. Please check your configuration: [cacheName=" + cfg.getName() +
                ", configuredAtomicityMode=" + cfg.getAtomicityMode() +
                ", storedAtomicityMode=" + cfgFromStore.getAtomicityMode() + "]");
        }

        boolean staticCfgVal = cfg.isEncryptionEnabled();

        boolean storedVal = cfgFromStore.isEncryptionEnabled();

        if (storedVal != staticCfgVal) {
            throw new IgniteCheckedException("Encrypted flag value differs. Static config value is '" + staticCfgVal +
                "' and value stored on the disk is '" + storedVal + "'");
        }
    }

    /**
     * Moves stored caches configuration from disk to metastore. After moving caches configuration will be removed from
     * disk.
     *
     * @param storedCaches Stored caches configuration.
     */
    public void moveCachesConfigurationFromDistToMetastore(Collection<StoredCacheData> storedCaches) {
        if (!F.isEmpty(storedCaches)) {
            sharedCtx.kernalContext().closure().runLocalSafe(() -> {
                try {
                    // Await while metastore will be ready for read/write operations.
                    moveCacheConfigurationToMetastoreFut.get();

                    for (StoredCacheData storedCache : storedCaches) {
                        try {
                            sharedCtx.database().storeCacheConfiguration(storedCache, false);

                            ctx.cache().context().pageStore().removeCacheData(storedCache);
                        }
                        catch (IgniteCheckedException e){
                            U.error(log, "Failed to move cache configuration from disk to metastore " + storedCache, e);
                        }
                    }

                    if(log.isInfoEnabled())
                        log.info(storedCaches.size() + " caches configuration were moved to metastore.");
                }
                catch (IgniteCheckedException e) {
                    U.error(log, "Failed to await metastore ready for read/write operations.", e);
                }
            });
        }
    }

    /**
     * Initialize internal cache names
     */
    private void initializeInternalCacheNames() {
        FileSystemConfiguration[] igfsCfgs = ctx.grid().configuration().getFileSystemConfiguration();

        if (igfsCfgs != null) {
            for (FileSystemConfiguration igfsCfg : igfsCfgs) {
                internalCaches.add(igfsCfg.getMetaCacheConfiguration().getName());
                internalCaches.add(igfsCfg.getDataCacheConfiguration().getName());
            }
        }

        if (IgniteComponentType.HADOOP.inClassPath())
            internalCaches.add(CU.SYS_CACHE_HADOOP_MR);
    }

    /**
     * @param grpId Group ID.
     * @return Cache group.
     */
    @Nullable public CacheGroupContext cacheGroup(int grpId) {
        return cacheGrps.get(grpId);
    }

    /**
     * @return Cache groups.
     */
    public Collection<CacheGroupContext> cacheGroups() {
        return cacheGrps.values();
    }

    /**
     * @see ClusterCachesInfo#missingCacheGroups()
     */
    public Collection<Integer> missingCacheGroups() { return cachesInfo.missingCacheGroups(); }

    /**
     * @see ClusterCachesInfo#getVersion(String)
     */
    public GridCacheConfigurationVersion cacheVersion(String cacheName) { return cachesInfo.getVersion(cacheName); }

    /**
     * @param cacheId Cache ID.
     * @return Cache configuration version.
     */
    @Nullable public GridCacheConfigurationVersion cacheVersion(int cacheId) {
        for (GridCacheConfigurationVersion ver : cachesInfo.cachesVersion().values()) {
            if (CU.cacheId(ver.cacheName()) == cacheId)
                return ver;
        }

        return null;
    }

    /**
     * @see ClusterCachesInfo#getOrCreateVersion(String, String, boolean)
     */
    public GridCacheConfigurationVersion getOrCreateCacheVersion(
        String cacheName,
        String cacheGrpName,
        boolean staticlyConfigured
    ) {
        return cachesInfo.getOrCreateVersion(cacheName, cacheGrpName, staticlyConfigured);
    }

    /**
     * @see ClusterCachesInfo#getOrCreateVersion(DynamicCacheDescriptor)
     */
    public GridCacheConfigurationVersion getOrCreateCacheVersion(DynamicCacheDescriptor desc){
        return cachesInfo.getOrCreateVersion(desc);
    }


    /** {@inheritDoc} */
    @SuppressWarnings("unchecked")
    @Override public void onKernalStart(boolean active) throws IgniteCheckedException {
        if (ctx.isDaemon())
            return;

        try {
            boolean checkConsistency = !getBoolean(IGNITE_SKIP_CONFIGURATION_CONSISTENCY_CHECK);

            if (checkConsistency)
                checkConsistency();

            cachesInfo.onKernalStart(checkConsistency);

            sharedCtx.walState().onKernalStart();

            ctx.query().onCacheKernalStart();

            sharedCtx.exchange().onKernalStart(active, false);
        }
        finally {
            cacheStartedLatch.countDown();
        }

        if (!ctx.clientNode())
            addRemovedItemsCleanupTask(Long.getLong(IGNITE_CACHE_REMOVED_ENTRIES_TTL, 10_000));

        // Escape if cluster inactive.
        if (!active)
            return;

        ctx.service().onUtilityCacheStarted();

        final AffinityTopologyVersion startTopVer = ctx.discovery().localJoin().joinTopologyVersion();

        final List<IgniteInternalFuture> syncFuts = new ArrayList<>(caches.size());

        sharedCtx.forAllCaches(new CIX1<GridCacheContext>() {
            @Override public void applyx(GridCacheContext cctx) {
                CacheConfiguration cfg = cctx.config();

                if (cctx.affinityNode() &&
                    cfg.getRebalanceMode() == SYNC &&
                    startTopVer.equals(cctx.startTopologyVersion())) {
                    CacheMode cacheMode = cfg.getCacheMode();

                    if (cacheMode == REPLICATED || (cacheMode == PARTITIONED && cfg.getRebalanceDelay() >= 0))
                        // Need to wait outside to avoid a deadlock
                        syncFuts.add(cctx.preloader().syncFuture());
                }
            }
        });

        for (int i = 0, size = syncFuts.size(); i < size; i++)
            syncFuts.get(i).get();
    }

    /**
     * @param timeout Cleanup timeout.
     */
    private void addRemovedItemsCleanupTask(long timeout) {
        ctx.timeout().addTimeoutObject(new RemovedItemsCleanupTask(timeout));
    }

    /**
     * @throws IgniteCheckedException if check failed.
     */
    private void checkConsistency() throws IgniteCheckedException {
        for (ClusterNode n : ctx.discovery().remoteNodes()) {
            if (Boolean.TRUE.equals(n.attribute(ATTR_CONSISTENCY_CHECK_SKIPPED)))
                continue;

            checkRebalanceConfiguration(n);

            checkTransactionConfiguration(n);

            checkMemoryConfiguration(n);

            DeploymentMode locDepMode = ctx.config().getDeploymentMode();
            DeploymentMode rmtDepMode = n.attribute(IgniteNodeAttributes.ATTR_DEPLOYMENT_MODE);

            CU.checkAttributeMismatch(log, null, n.id(), "deploymentMode", "Deployment mode",
                locDepMode, rmtDepMode, true);
        }
    }

    /** {@inheritDoc} */
    @SuppressWarnings("unchecked")
    @Override public void stop(boolean cancel) throws IgniteCheckedException {
        stopCaches(cancel);

        List<? extends GridCacheSharedManager<?, ?>> mgrs = sharedCtx.managers();

        for (ListIterator<? extends GridCacheSharedManager<?, ?>> it = mgrs.listIterator(mgrs.size()); it.hasPrevious(); ) {
            GridCacheSharedManager<?, ?> mgr = it.previous();

            mgr.stop(cancel);
        }

        CU.stopStoreSessionListeners(ctx, sharedCtx.storeSessionListeners());

        sharedCtx.cleanup();

        if (log.isDebugEnabled())
            log.debug("Stopped cache processor.");
    }

    /**
     * @param cancel Cancel.
     */
    public void stopCaches(boolean cancel) {
        for (String cacheName : stopSeq) {
            GridCacheAdapter<?, ?> cache = stoppedCaches.remove(cacheName);

            if (cache != null)
                stopCache(cache, cancel, false);
        }

        for (GridCacheAdapter<?, ?> cache : stoppedCaches.values()) {
            if (cache == stoppedCaches.remove(cache.name()))
                stopCache(cache, cancel, false);
        }

        for (CacheGroupContext grp : cacheGrps.values())
            stopCacheGroup(grp.groupId());
    }

    /**
     * Blocks all available gateways
     */
    public void blockGateways() {
        for (IgniteCacheProxy<?, ?> proxy : jCacheProxies.values())
            proxy.context().gate().onStopped();
    }

    /** {@inheritDoc} */
    @SuppressWarnings("unchecked")
    @Override public void onKernalStop(boolean cancel) {
        cacheStartedLatch.countDown();

        GridCachePartitionExchangeManager<Object, Object> exch = context().exchange();

        // Stop exchange manager first so that we call onKernalStop on all caches.
        // No new caches should be added after this point.
        exch.onKernalStop(cancel);

        sharedCtx.mvcc().onStop();

        for (CacheGroupContext grp : cacheGrps.values())
            grp.onKernalStop();

        onKernalStopCaches(cancel);

        cancelFutures();

        List<? extends GridCacheSharedManager<?, ?>> sharedMgrs = sharedCtx.managers();

        for (ListIterator<? extends GridCacheSharedManager<?, ?>> it = sharedMgrs.listIterator(sharedMgrs.size());
            it.hasPrevious(); ) {
            GridCacheSharedManager<?, ?> mgr = it.previous();

            if (mgr != exch)
                mgr.onKernalStop(cancel);
        }
    }

    /**
     * @param cancel Cancel.
     */
    public void onKernalStopCaches(boolean cancel) {
        IgniteCheckedException affErr =
            new IgniteCheckedException("Failed to wait for topology update, node is stopping.");

        for (CacheGroupContext grp : cacheGrps.values()) {
            GridAffinityAssignmentCache aff = grp.affinity();

            aff.cancelFutures(affErr);
        }

        for (String cacheName : stopSeq) {
            GridCacheAdapter<?, ?> cache = caches.remove(cacheName);

            if (cache != null) {
                stoppedCaches.put(cacheName, cache);

                onKernalStop(cache, cancel);
            }
        }

        for (Map.Entry<String, GridCacheAdapter<?, ?>> entry : caches.entrySet()) {
            GridCacheAdapter<?, ?> cache = entry.getValue();

            if (cache == caches.remove(entry.getKey())) {
                stoppedCaches.put(entry.getKey(), cache);

                onKernalStop(entry.getValue(), cancel);
            }
        }
    }

    /** {@inheritDoc} */
    @Override public void onDisconnected(IgniteFuture<?> reconnectFut) throws IgniteCheckedException {
        IgniteClientDisconnectedCheckedException err = new IgniteClientDisconnectedCheckedException(
            ctx.cluster().clientReconnectFuture(),
            "Failed to execute dynamic cache change request, client node disconnected.");

        for (IgniteInternalFuture fut : pendingFuts.values())
            ((GridFutureAdapter)fut).onDone(err);

        for (IgniteInternalFuture fut : pendingTemplateFuts.values())
            ((GridFutureAdapter)fut).onDone(err);

        for (EnableStatisticsFuture fut : manageStatisticsFuts.values())
            fut.onDone(err);

        for (TxTimeoutOnPartitionMapExchangeChangeFuture fut : txTimeoutOnPartitionMapExchangeFuts.values())
            fut.onDone(err);

        for (CacheGroupContext grp : cacheGrps.values())
            grp.onDisconnected(reconnectFut);

        for (GridCacheAdapter cache : caches.values()) {
            GridCacheContext cctx = cache.context();

            cctx.gate().onDisconnected(reconnectFut);

            List<GridCacheManager> mgrs = cache.context().managers();

            for (ListIterator<GridCacheManager> it = mgrs.listIterator(mgrs.size()); it.hasPrevious(); ) {
                GridCacheManager mgr = it.previous();

                mgr.onDisconnected(reconnectFut);
            }
        }

        sharedCtx.onDisconnected(reconnectFut);

        cachesInfo.onDisconnected();
    }

    /**
     * @param cctx Cache context.
     * @param stoppedCaches List where stopped cache should be added.
     */
    private void stopCacheOnReconnect(GridCacheContext cctx, List<GridCacheAdapter> stoppedCaches) {
        cctx.gate().reconnected(true);

        sharedCtx.removeCacheContext(cctx);

        caches.remove(cctx.name());

        completeProxyInitialize(cctx.name());

        jCacheProxies.remove(cctx.name());

        stoppedCaches.add(cctx.cache());
    }

    /** {@inheritDoc} */
    @Override public IgniteInternalFuture<?> onReconnected(boolean clusterRestarted) throws IgniteCheckedException {
        List<GridCacheAdapter> reconnected = new ArrayList<>(caches.size());

        DiscoveryDataClusterState state = ctx.state().clusterState();

        boolean active = state.active() && !state.transition();

        ClusterCachesReconnectResult reconnectRes = cachesInfo.onReconnected(active, state.transition());

        final List<GridCacheAdapter> stoppedCaches = new ArrayList<>();

        for (final GridCacheAdapter cache : caches.values()) {
            boolean stopped = reconnectRes.stoppedCacheGroups().contains(cache.context().groupId())
                || reconnectRes.stoppedCaches().contains(cache.name());

            if (stopped)
                stopCacheOnReconnect(cache.context(), stoppedCaches);
            else {
                cache.onReconnected();

                reconnected.add(cache);

                if (cache.context().userCache()) {
                    // Re-create cache structures inside indexing in order to apply recent schema changes.
                    GridCacheContext cctx = cache.context();

                    DynamicCacheDescriptor desc = cacheDescriptor(cctx.name());

                    assert desc != null : cctx.name();

                    boolean rmvIdx = !cache.context().group().persistenceEnabled();

                    ctx.query().onCacheStop0(cctx, rmvIdx);
                    ctx.query().onCacheStart0(cctx, desc.schema());
                }
            }
        }

        final Set<Integer> stoppedGrps = reconnectRes.stoppedCacheGroups();

        for (CacheGroupContext grp : cacheGrps.values()) {
            if (stoppedGrps.contains(grp.groupId()))
                cacheGrps.remove(grp.groupId());
            else
                grp.onReconnected();
        }

        sharedCtx.onReconnected(active);

        for (GridCacheAdapter cache : reconnected)
            cache.context().gate().reconnected(false);

        if (!stoppedCaches.isEmpty())
            return sharedCtx.exchange().deferStopCachesOnClientReconnect(stoppedCaches);

        return null;
    }

    /**
     * @param cache Cache to stop.
     * @param cancel Cancel flag.
     * @param destroy Destroy data flag. Setting to <code>true</code> will remove all cache data.
     */
    @SuppressWarnings({"TypeMayBeWeakened", "unchecked"})
    private void stopCache(GridCacheAdapter<?, ?> cache, boolean cancel, boolean destroy) {
        GridCacheContext ctx = cache.context();

        try {
            if (!cache.isNear() && ctx.shared().wal() != null) {
                try {
                    ctx.shared().wal().flush(null, false);
                }
                catch (IgniteCheckedException e) {
                    U.error(log, "Failed to flush write-ahead log on cache stop " +
                        "[cache=" + ctx.name() + "]", e);
                }
            }

            sharedCtx.removeCacheContext(ctx);

            cache.stop();

            ctx.kernalContext().query().onCacheStop(ctx, !cache.context().group().persistenceEnabled() || destroy);

            if (isNearEnabled(ctx)) {
                GridDhtCacheAdapter dht = ctx.near().dht();

                // Check whether dht cache has been started.
                if (dht != null) {
                    dht.stop();

                    GridCacheContext<?, ?> dhtCtx = dht.context();

                    List<GridCacheManager> dhtMgrs = dhtManagers(dhtCtx);

                    for (ListIterator<GridCacheManager> it = dhtMgrs.listIterator(dhtMgrs.size()); it.hasPrevious(); ) {
                        GridCacheManager mgr = it.previous();

                        mgr.stop(cancel, destroy);
                    }
                }
            }

            List<GridCacheManager> mgrs = ctx.managers();

            Collection<GridCacheManager> excludes = dhtExcludes(ctx);

            // Reverse order.
            for (ListIterator<GridCacheManager> it = mgrs.listIterator(mgrs.size()); it.hasPrevious(); ) {
                GridCacheManager mgr = it.previous();

                if (!excludes.contains(mgr))
                    mgr.stop(cancel, destroy);
            }

            ctx.kernalContext().continuous().onCacheStop(ctx);

            ctx.kernalContext().cache().context().snapshot().onCacheStop(ctx);

            ctx.group().stopCache(ctx, destroy);

            U.stopLifecycleAware(log, lifecycleAwares(ctx.group(), cache.configuration(), ctx.store().configuredStore()));

            if (destroy && CU.isPersistenceEnabled(ctx.gridConfig())) {
                try {
                    sharedCtx.database().removeCacheConfiguration(ctx.config());
                } catch (IgniteCheckedException e) {
                    U.error(log, "Failed to delete cache configuration data while destroying cache" +
                        "[cache=" + ctx.name() + "]", e);
                }
            }

            if (log.isInfoEnabled()) {
                if (ctx.group().sharedGroup())
                    log.info("Stopped cache [cacheName=" + cache.name() + ", group=" + ctx.group().name() + ']');
                else
                    log.info("Stopped cache [cacheName=" + cache.name() + ']');
            }
        }
        finally {
            cleanup(ctx);
        }
    }

    /**
     * @throws IgniteCheckedException If failed to wait.
     */
    public void awaitStarted() throws IgniteCheckedException {
        U.await(cacheStartedLatch);
    }

    /**
     * @param cache Cache.
     * @throws IgniteCheckedException If failed.
     */
    @SuppressWarnings("unchecked")
    private void onKernalStart(GridCacheAdapter<?, ?> cache) throws IgniteCheckedException {
        GridCacheContext<?, ?> ctx = cache.context();

        // Start DHT cache as well.
        if (isNearEnabled(ctx)) {
            GridDhtCacheAdapter dht = ctx.near().dht();

            GridCacheContext<?, ?> dhtCtx = dht.context();

            for (GridCacheManager mgr : dhtManagers(dhtCtx))
                mgr.onKernalStart();

            dht.onKernalStart();

            if (log.isDebugEnabled())
                log.debug("Executed onKernalStart() callback for DHT cache: " + dht.name());
        }

        for (GridCacheManager mgr : F.view(ctx.managers(), F0.notContains(dhtExcludes(ctx))))
            mgr.onKernalStart();

        cache.onKernalStart();

        if (ctx.events().isRecordable(EventType.EVT_CACHE_STARTED))
            ctx.events().addEvent(EventType.EVT_CACHE_STARTED);

        if (log.isDebugEnabled())
            log.debug("Executed onKernalStart() callback for cache [name=" + cache.name() + ", mode=" +
                cache.configuration().getCacheMode() + ']');
    }

    /**
     * @param cache Cache to stop.
     * @param cancel Cancel flag.
     */
    @SuppressWarnings("unchecked")
    private void onKernalStop(GridCacheAdapter<?, ?> cache, boolean cancel) {
        GridCacheContext ctx = cache.context();

        if (isNearEnabled(ctx)) {
            GridDhtCacheAdapter dht = ctx.near().dht();

            if (dht != null) {
                GridCacheContext<?, ?> dhtCtx = dht.context();

                for (GridCacheManager mgr : dhtManagers(dhtCtx))
                    mgr.onKernalStop(cancel);

                dht.onKernalStop();
            }
        }

        List<GridCacheManager> mgrs = ctx.managers();

        Collection<GridCacheManager> excludes = dhtExcludes(ctx);

        // Reverse order.
        for (ListIterator<GridCacheManager> it = mgrs.listIterator(mgrs.size()); it.hasPrevious(); ) {
            GridCacheManager mgr = it.previous();

            if (!excludes.contains(mgr))
                mgr.onKernalStop(cancel);
        }

        cache.onKernalStop();

        if (ctx.events().isRecordable(EventType.EVT_CACHE_STOPPED))
            ctx.events().addEvent(EventType.EVT_CACHE_STOPPED);
    }

    /**
     * @param cfg Cache configuration to use to create cache.
     * @param grp Cache group.
     * @param pluginMgr Cache plugin manager.
     * @param desc Cache descriptor.
     * @param locStartTopVer Current topology version.
     * @param cacheObjCtx Cache object context.
     * @param affNode {@code True} if local node affinity node.
     * @param updatesAllowed Updates allowed flag.
     * @param disabledAfterStart If true, then we will discard restarting state from proxies. If false then we will
     * change state of proxies to restarting
     * @return Cache context.
     * @throws IgniteCheckedException If failed to create cache.
     */
    private GridCacheContext createCache(CacheConfiguration<?, ?> cfg,
        CacheGroupContext grp,
        @Nullable CachePluginManager pluginMgr,
        DynamicCacheDescriptor desc,
        AffinityTopologyVersion locStartTopVer,
        CacheObjectContext cacheObjCtx,
        boolean affNode,
        boolean updatesAllowed,
        boolean disabledAfterStart)
        throws IgniteCheckedException {
        assert cfg != null;

        if (cfg.getCacheStoreFactory() instanceof GridCacheLoaderWriterStoreFactory) {
            GridCacheLoaderWriterStoreFactory factory = (GridCacheLoaderWriterStoreFactory)cfg.getCacheStoreFactory();

            prepare(cfg, factory.loaderFactory(), false);
            prepare(cfg, factory.writerFactory(), false);
        }
        else
            prepare(cfg, cfg.getCacheStoreFactory(), false);

        CacheStore cfgStore = cfg.getCacheStoreFactory() != null ? cfg.getCacheStoreFactory().create() : null;

        validate(ctx.config(), cfg, desc.cacheType(), cfgStore);

        if (pluginMgr == null)
            pluginMgr = new CachePluginManager(ctx, cfg);

        pluginMgr.validate();

        if (cfg.getAtomicityMode() == TRANSACTIONAL_SNAPSHOT)
            sharedCtx.coordinators().ensureStarted();

        sharedCtx.jta().registerCache(cfg);

        // Skip suggestions for internal caches.
        if (desc.cacheType().userCache())
            suggestOptimizations(cfg, cfgStore != null);

        Collection<Object> toPrepare = new ArrayList<>();

        if (cfgStore instanceof GridCacheLoaderWriterStore) {
            toPrepare.add(((GridCacheLoaderWriterStore)cfgStore).loader());
            toPrepare.add(((GridCacheLoaderWriterStore)cfgStore).writer());
        }
        else
            toPrepare.add(cfgStore);

        prepare(cfg, toPrepare);

        U.startLifecycleAware(lifecycleAwares(grp, cfg, cfgStore));

        boolean nearEnabled = GridCacheUtils.isNearEnabled(cfg);

        GridCacheAffinityManager affMgr = new GridCacheAffinityManager();
        GridCacheEventManager evtMgr = new GridCacheEventManager();
        CacheEvictionManager evictMgr = (nearEnabled || cfg.isOnheapCacheEnabled()) ? new GridCacheEvictionManager() : new CacheOffheapEvictionManager();
        GridCacheQueryManager qryMgr = queryManager(cfg);
        CacheContinuousQueryManager contQryMgr = new CacheContinuousQueryManager();
        CacheDataStructuresManager dataStructuresMgr = new CacheDataStructuresManager();
        GridCacheTtlManager ttlMgr = new GridCacheTtlManager();

        CacheConflictResolutionManager rslvrMgr = pluginMgr.createComponent(CacheConflictResolutionManager.class);
        GridCacheDrManager drMgr = pluginMgr.createComponent(GridCacheDrManager.class);
        CacheStoreManager storeMgr = pluginMgr.createComponent(CacheStoreManager.class);

        if (cfgStore == null)
            storeMgr.initialize(cfgStore, sesHolders);
        else
            initializationProtector.protect(
                cfgStore,
                () -> storeMgr.initialize(cfgStore, sesHolders)
            );

        GridCacheContext<?, ?> cacheCtx = new GridCacheContext(
            ctx,
            sharedCtx,
            cfg,
            grp,
            desc.cacheType(),
            locStartTopVer,
            affNode,
            updatesAllowed,
            /*
             * Managers in starting order!
             * ===========================
             */
            evtMgr,
            storeMgr,
            evictMgr,
            qryMgr,
            contQryMgr,
            dataStructuresMgr,
            ttlMgr,
            drMgr,
            rslvrMgr,
            pluginMgr,
            affMgr
        );

        cacheCtx.statisticsEnabled(desc.cacheConfiguration().isStatisticsEnabled());

        cacheCtx.cacheObjectContext(cacheObjCtx);

        GridCacheAdapter cache = null;

        switch (cfg.getCacheMode()) {
            case LOCAL: {
                switch (cfg.getAtomicityMode()) {
                    case TRANSACTIONAL:
                    case TRANSACTIONAL_SNAPSHOT: {
                        cache = new GridLocalCache(cacheCtx);

                        break;
                    }
                    case ATOMIC: {
                        cache = new GridLocalAtomicCache(cacheCtx);

                        break;
                    }

                    default: {
                        assert false : "Invalid cache atomicity mode: " + cfg.getAtomicityMode();
                    }
                }

                break;
            }
            case PARTITIONED:
            case REPLICATED: {
                if (nearEnabled) {
                    switch (cfg.getAtomicityMode()) {
                        case TRANSACTIONAL:
                        case TRANSACTIONAL_SNAPSHOT: {
                            cache = new GridNearTransactionalCache(cacheCtx);

                            break;
                        }
                        case ATOMIC: {
                            cache = new GridNearAtomicCache(cacheCtx);

                            break;
                        }

                        default: {
                            assert false : "Invalid cache atomicity mode: " + cfg.getAtomicityMode();
                        }
                    }
                }
                else {
                    switch (cfg.getAtomicityMode()) {
                        case TRANSACTIONAL:
                        case TRANSACTIONAL_SNAPSHOT: {
                            cache = cacheCtx.affinityNode() ?
                                new GridDhtColocatedCache(cacheCtx) :
                                new GridDhtColocatedCache(cacheCtx, new GridNoStorageCacheMap());

                            break;
                        }
                        case ATOMIC: {
                            cache = cacheCtx.affinityNode() ?
                                new GridDhtAtomicCache(cacheCtx) :
                                new GridDhtAtomicCache(cacheCtx, new GridNoStorageCacheMap());

                            break;
                        }

                        default: {
                            assert false : "Invalid cache atomicity mode: " + cfg.getAtomicityMode();
                        }
                    }
                }

                break;
            }

            default: {
                assert false : "Invalid cache mode: " + cfg.getCacheMode();
            }
        }

        cache.active(!disabledAfterStart);

        cacheCtx.cache(cache);

        GridCacheContext<?, ?> ret = cacheCtx;

        /*
         * Create DHT cache.
         * ================
         */
        if (cfg.getCacheMode() != LOCAL && nearEnabled) {
            /*
             * Specifically don't create the following managers
             * here and reuse the one from Near cache:
             * 1. GridCacheVersionManager
             * 2. GridCacheIoManager
             * 3. GridCacheDeploymentManager
             * 4. GridCacheQueryManager (note, that we start it for DHT cache though).
             * 5. CacheContinuousQueryManager (note, that we start it for DHT cache though).
             * 6. GridCacheDgcManager
             * 7. GridCacheTtlManager.
             * ===============================================
             */
            evictMgr = cfg.isOnheapCacheEnabled() ? new GridCacheEvictionManager() : new CacheOffheapEvictionManager();
            evtMgr = new GridCacheEventManager();
            pluginMgr = new CachePluginManager(ctx, cfg);
            drMgr = pluginMgr.createComponent(GridCacheDrManager.class);

            cacheCtx = new GridCacheContext(
                ctx,
                sharedCtx,
                cfg,
                grp,
                desc.cacheType(),
                locStartTopVer,
                affNode,
                true,
                /*
                 * Managers in starting order!
                 * ===========================
                 */
                evtMgr,
                storeMgr,
                evictMgr,
                qryMgr,
                contQryMgr,
                dataStructuresMgr,
                ttlMgr,
                drMgr,
                rslvrMgr,
                pluginMgr,
                affMgr
            );

            cacheCtx.statisticsEnabled(desc.cacheConfiguration().isStatisticsEnabled());

            cacheCtx.cacheObjectContext(cacheObjCtx);

            GridDhtCacheAdapter dht = null;

            switch (cfg.getAtomicityMode()) {
                case TRANSACTIONAL:
                case TRANSACTIONAL_SNAPSHOT: {
                    assert cache instanceof GridNearTransactionalCache;

                    GridNearTransactionalCache near = (GridNearTransactionalCache)cache;

                    GridDhtCache dhtCache = cacheCtx.affinityNode() ?
                        new GridDhtCache(cacheCtx) :
                        new GridDhtCache(cacheCtx, new GridNoStorageCacheMap());

                    dhtCache.near(near);

                    near.dht(dhtCache);

                    dht = dhtCache;

                    break;
                }
                case ATOMIC: {
                    assert cache instanceof GridNearAtomicCache;

                    GridNearAtomicCache near = (GridNearAtomicCache)cache;

                    GridDhtAtomicCache dhtCache = cacheCtx.affinityNode() ?
                        new GridDhtAtomicCache(cacheCtx) :
                        new GridDhtAtomicCache(cacheCtx, new GridNoStorageCacheMap());

                    dhtCache.near(near);

                    near.dht(dhtCache);

                    dht = dhtCache;

                    break;
                }

                default: {
                    assert false : "Invalid cache atomicity mode: " + cfg.getAtomicityMode();
                }
            }

            cacheCtx.cache(dht);
        }

        if (!CU.isUtilityCache(cache.name()) && !CU.isSystemCache(cache.name())) {
            registerMbean(cache.localMxBean(), cache.name(), false);
            registerMbean(cache.clusterMxBean(), cache.name(), false);
        }

        return ret;
    }

    /**
     *
     * @param reqs Cache requests to start.
     * @param fut Completable future.
     */
    public void registrateProxyRestart(Map<String, DynamicCacheChangeRequest> reqs, GridFutureAdapter<?> fut) {
        for (IgniteCacheProxyImpl<?, ?> proxy : jCacheProxies.values()) {
            if (reqs.containsKey(proxy.getName()) &&
                proxy.isRestarting() &&
                !reqs.get(proxy.getName()).disabledAfterStart()
            )
                proxy.registrateFutureRestart(fut);
        }
    }

    /**
     *
     * @param reqs Cache requests to start.
     * @param initVer Init exchange version.
     * @param doneVer Finish excahnge vertison.
     */
    public void completeProxyRestart(
        Map<String, DynamicCacheChangeRequest> reqs,
        AffinityTopologyVersion initVer,
        AffinityTopologyVersion doneVer
    ) {
        if (initVer == null || doneVer == null)
            return;

        for (GridCacheAdapter<?, ?> cache : caches.values()) {
            GridCacheContext<?, ?> cacheCtx = cache.context();

            if (reqs.containsKey(cache.name()) ||
                (cacheCtx.startTopologyVersion().compareTo(initVer) <= 0 ||
                    cacheCtx.startTopologyVersion().compareTo(doneVer) <= 0))
                completeProxyInitialize(cache.name());

            if (
                cacheCtx.startTopologyVersion().compareTo(initVer) >= 0 &&
                    cacheCtx.startTopologyVersion().compareTo(doneVer) <= 0
            ) {
                IgniteCacheProxyImpl<?, ?> proxy = jCacheProxies.get(cache.name());

                boolean canRestart = true;

                DynamicCacheChangeRequest req = reqs.get(cache.name());

                if (req != null) {
                    canRestart = !req.disabledAfterStart();
                }

                if (proxy != null && proxy.isRestarting() && canRestart) {
                    proxy.onRestarted(cacheCtx, cache);

                    if (cacheCtx.dataStructuresCache())
                        ctx.dataStructures().restart(proxy.internalProxy());
                }
            }
        }
    }

    /**
     * Gets a collection of currently started caches.
     *
     * @return Collection of started cache names.
     */
    public Collection<String> cacheNames() {
        return F.viewReadOnly(cacheDescriptors().values(),
            new IgniteClosure<DynamicCacheDescriptor, String>() {
                @Override public String apply(DynamicCacheDescriptor desc) {
                    return desc.cacheConfiguration().getName();
                }
            });
    }

    /**
     * Gets public cache that can be used for query execution. If cache isn't created on current node it will be
     * started.
     *
     * @param start Start cache.
     * @param inclLoc Include local caches.
     * @return Cache or {@code null} if there is no suitable cache.
     */
    public IgniteCacheProxy<?, ?> getOrStartPublicCache(boolean start, boolean inclLoc) throws IgniteCheckedException {
        // Try to find started cache first.
        for (Map.Entry<String, GridCacheAdapter<?, ?>> e : caches.entrySet()) {
            if (!e.getValue().context().userCache())
                continue;

            CacheConfiguration ccfg = e.getValue().configuration();

            String cacheName = ccfg.getName();

            if ((inclLoc || ccfg.getCacheMode() != LOCAL))
                return publicJCache(cacheName);
        }

        if (start) {
            for (Map.Entry<String, DynamicCacheDescriptor> e : cachesInfo.registeredCaches().entrySet()) {
                DynamicCacheDescriptor desc = e.getValue();

                if (!desc.cacheType().userCache())
                    continue;

                CacheConfiguration ccfg = desc.cacheConfiguration();

                if (ccfg.getCacheMode() != LOCAL) {
                    dynamicStartCache(null, ccfg.getName(), null, false, true, true).get();

                    return publicJCache(ccfg.getName());
                }
            }
        }

        return null;
    }

    /**
     * Gets a collection of currently started public cache names.
     *
     * @return Collection of currently started public cache names
     */
    public Collection<String> publicCacheNames() {
        return F.viewReadOnly(cacheDescriptors().values(),
            new IgniteClosure<DynamicCacheDescriptor, String>() {
                @Override public String apply(DynamicCacheDescriptor desc) {
                    return desc.cacheConfiguration().getName();
                }
            },
            new IgnitePredicate<DynamicCacheDescriptor>() {
                @Override public boolean apply(DynamicCacheDescriptor desc) {
                    return desc.cacheType().userCache();
                }
            }
        );
    }

    /**
     * Gets a collection of currently started public cache names.
     *
     * @return Collection of currently started public cache names
     */
    public Collection<String> publicAndDsCacheNames() {
        return F.viewReadOnly(cacheDescriptors().values(),
            new IgniteClosure<DynamicCacheDescriptor, String>() {
                @Override public String apply(DynamicCacheDescriptor desc) {
                    return desc.cacheConfiguration().getName();
                }
            },
            new IgnitePredicate<DynamicCacheDescriptor>() {
                @Override public boolean apply(DynamicCacheDescriptor desc) {
                    return desc.cacheType().userCache() || desc.cacheType() == CacheType.DATA_STRUCTURES;
                }
            }
        );
    }

    /**
     * Gets cache mode.
     *
     * @param cacheName Cache name to check.
     * @return Cache mode.
     */
    public CacheMode cacheMode(String cacheName) {
        assert cacheName != null;

        DynamicCacheDescriptor desc = cacheDescriptor(cacheName);

        return desc != null ? desc.cacheConfiguration().getCacheMode() : null;
    }

    /**
     * @return Caches to be started when this node starts.
     */
    @Nullable public LocalJoinCachesContext localJoinCachesContext() {
        return cachesInfo.localJoinCachesContext();
    }

    /**
     * @param exchTopVer Local join exchange future version.
     * @param locJoinCtx Local join cache context.
     * @throws IgniteCheckedException If failed.
     */
    public IgniteInternalFuture<?> startCachesOnLocalJoin(
        AffinityTopologyVersion exchTopVer,
        LocalJoinCachesContext locJoinCtx
    ) throws IgniteCheckedException {
        long time = System.currentTimeMillis();

        if (locJoinCtx == null)
            return new GridFinishedFuture<>();

        IgniteInternalFuture<?> res = sharedCtx.affinity().initCachesOnLocalJoin(
            locJoinCtx.cacheGroupDescriptors(), locJoinCtx.cacheDescriptors());

        List<StartCacheInfo> startCacheInfos = locJoinCtx.caches().stream()
            .map(cacheInfo -> new StartCacheInfo(cacheInfo.get1(), cacheInfo.get2(), exchTopVer, false))
            .collect(Collectors.toList());

        prepareStartCaches(startCacheInfos);

        context().exchange().exchangerUpdateHeartbeat();

        if (log.isInfoEnabled())
            log.info("Starting caches on local join performed in " + (System.currentTimeMillis() - time) + " ms.");

        return res;
    }

    /**
     * @param node Joined node.
     * @return {@code True} if there are new caches received from joined node.
     */
    boolean hasCachesReceivedFromJoin(ClusterNode node) {
        return cachesInfo.hasCachesReceivedFromJoin(node.id());
    }

    /**
     * Starts statically configured caches received from remote nodes during exchange.
     *
     * @param nodeId Joining node ID.
     * @param exchTopVer Current exchange version.
     * @return Started caches descriptors.
     * @throws IgniteCheckedException If failed.
     */
    public Collection<DynamicCacheDescriptor> startReceivedCaches(UUID nodeId, AffinityTopologyVersion exchTopVer)
        throws IgniteCheckedException {
        List<DynamicCacheDescriptor> receivedCaches = cachesInfo.cachesReceivedFromJoin(nodeId);

        List<StartCacheInfo> startCacheInfos = receivedCaches.stream()
            .filter(desc -> isLocalAffinity(desc.groupDescriptor().config()))
            .map(desc -> new StartCacheInfo(desc, null, exchTopVer, false))
            .collect(Collectors.toList());

        prepareStartCaches(startCacheInfos);

        return receivedCaches;
    }

    /**
     * @param cacheConfiguration Checked configuration.
     * @return {@code true} if local node is affinity node for cache.
     */
    private boolean isLocalAffinity(CacheConfiguration cacheConfiguration) {
        return CU.affinityNode(ctx.discovery().localNode(), cacheConfiguration.getNodeFilter());
    }

    /**
     * Start all input caches in parallel.
     *
     * @param startCacheInfos All caches information for start.
     */
    void prepareStartCaches(Collection<StartCacheInfo> startCacheInfos) throws IgniteCheckedException {
        prepareStartCaches(startCacheInfos, (data, operation) -> {
            operation.accept(data);// PROXY
        });
    }

    /**
     * Trying to start all input caches in parallel and skip failed caches.
     *
     * @param startCacheInfos Caches info for start.
     * @return Caches which was failed.
     * @throws IgniteCheckedException if failed.
     */
    Map<StartCacheInfo, IgniteCheckedException> prepareStartCachesIfPossible(Collection<StartCacheInfo> startCacheInfos) throws IgniteCheckedException {
        HashMap<StartCacheInfo, IgniteCheckedException> failedCaches = new HashMap<>();

        prepareStartCaches(startCacheInfos, (data, operation) -> {
            try {
                operation.accept(data);
            }
            catch (IgniteInterruptedCheckedException e) {
                throw e;
            }
            catch (IgniteCheckedException e) {
                log.warning("Cache can not be started : cache=" + data.getStartedConfiguration().getName());

                failedCaches.put(data, e);
            }
        });

        return failedCaches;
    }

    /**
     * Start all input caches in parallel.
     *
     * @param startCacheInfos All caches information for start.
     * @param cacheStartFailHandler Fail handler for one cache start.
     */
    private void prepareStartCaches(
        Collection<StartCacheInfo> startCacheInfos,
        StartCacheFailHandler<StartCacheInfo> cacheStartFailHandler
    ) throws IgniteCheckedException {
        if (!IGNITE_ALLOW_START_CACHES_IN_PARALLEL || startCacheInfos.size() <= 1) {
            for (StartCacheInfo startCacheInfo : startCacheInfos) {
                cacheStartFailHandler.handle(
                    startCacheInfo,
                    cacheInfo -> prepareCacheStart(
                        cacheInfo.getCacheDescriptor().cacheConfiguration(),
                        cacheInfo.getCacheDescriptor(),
                        cacheInfo.getReqNearCfg(),
                        cacheInfo.getExchangeTopVer(),
                        cacheInfo.isDisabledAfterStart()
                    )
                );

                context().exchange().exchangerUpdateHeartbeat();
            }
        }
        else {
            Map<StartCacheInfo, GridCacheContext> cacheContexts = new ConcurrentHashMap<>();

            int parallelismLvl = sharedCtx.kernalContext().config().getSystemThreadPoolSize();

            // Reserve at least 2 threads for system operations.
            parallelismLvl = Math.max(1, parallelismLvl - 2);

            doInParallel(
                parallelismLvl,
                sharedCtx.kernalContext().getSystemExecutorService(),
                startCacheInfos,
                startCacheInfo ->
                    cacheStartFailHandler.handle(
                        startCacheInfo,
                        cacheInfo -> {
                            GridCacheContext cacheCtx = prepareCacheContext(
                                cacheInfo.getCacheDescriptor().cacheConfiguration(),
                                cacheInfo.getCacheDescriptor(),
                                cacheInfo.getReqNearCfg(),
                                cacheInfo.getExchangeTopVer(),
                                cacheInfo.isDisabledAfterStart()
                            );
                            cacheContexts.put(cacheInfo, cacheCtx);

                            context().exchange().exchangerUpdateHeartbeat();
                        }
                    )
            );

            /*
             * This hack required because we can't start sql schema in parallel by folowing reasons:
             * * checking index to duplicate(and other checking) require one order on every nodes.
             * * onCacheStart and createSchema contains a lot of mutex.
             *
             * TODO IGNITE-9729
             */
            Set<StartCacheInfo> successfullyPreparedCaches = cacheContexts.keySet();

            List<StartCacheInfo> cacheInfosInOriginalOrder = startCacheInfos.stream()
                .filter(successfullyPreparedCaches::contains)
                .collect(Collectors.toList());

            for (StartCacheInfo startCacheInfo : cacheInfosInOriginalOrder) {
                cacheStartFailHandler.handle(
                    startCacheInfo,
                    cacheInfo -> {
                        ctx.query().onCacheStart(
                            cacheContexts.get(cacheInfo),
                            cacheInfo.getCacheDescriptor().schema() != null
                                ? cacheInfo.getCacheDescriptor().schema()
                                : new QuerySchema()
                        );

                        context().exchange().exchangerUpdateHeartbeat();
                    }
                );
            }

            doInParallel(
                parallelismLvl,
                sharedCtx.kernalContext().getSystemExecutorService(),
                cacheContexts.entrySet(),
                cacheCtxEntry ->
                    cacheStartFailHandler.handle(
                        cacheCtxEntry.getKey(),
                        cacheInfo -> {
                            onCacheStarted(cacheCtxEntry.getValue());

                            context().exchange().exchangerUpdateHeartbeat();
                        }
                    )
            );
        }
    }

    /**
     * Updates cache configuration on cache start, if needs.
     *
     * @param desc Cache descriptor.
     * @throws IgniteCheckedException If update failed.
     */
    private void updateCacheConfigurationVersionOnStart(DynamicCacheDescriptor desc) throws IgniteCheckedException {
        if(desc.cacheType()==CacheType.USER){
            setVersionToCacheDescriptorIfNull(desc);

            if(desc.version().isNeedUpdateVersion(GridCacheConfigurationChangeAction.START)) {
                desc.version().updateVersion(GridCacheConfigurationChangeAction.START);

                cachesInfo.updateVersion(desc.version());

                sharedCtx.database().storeCacheConfigurationVersion(desc.version(), true);
            }
        }
    }

   /**
     * @see ClusterCachesInfo#updateVersion(GridCacheConfigurationVersion)
     */
    public void updateCacheVersion(GridCacheConfigurationVersion ver){ cachesInfo.updateVersion(ver); }

    /**
     * @param startCfg Cache configuration to use.
     * @param desc Cache descriptor.
     * @param reqNearCfg Near configuration if specified for client cache start request.
     * @param exchTopVer Current exchange version.
     * @param disabledAfterStart If true, then we will discard restarting state from proxies. If false then we will
     * change state of proxies to restarting
     * @throws IgniteCheckedException If failed.
     */
    void prepareCacheStart(
        CacheConfiguration startCfg,
        DynamicCacheDescriptor desc,
        @Nullable NearCacheConfiguration reqNearCfg,
        AffinityTopologyVersion exchTopVer,
        boolean disabledAfterStart
    ) throws IgniteCheckedException {
        GridCacheContext cacheCtx = prepareCacheContext(startCfg, desc, reqNearCfg, exchTopVer, disabledAfterStart);

        ctx.query().onCacheStart(cacheCtx, desc.schema() != null ? desc.schema() : new QuerySchema());

        onCacheStarted(cacheCtx);
    }

    /**
     * Preparing cache context to start.
     *
     * @param startCfg Cache configuration to use.
     * @param desc Cache descriptor.
     * @param reqNearCfg Near configuration if specified for client cache start request.
     * @param exchTopVer Current exchange version.
     * @param disabledAfterStart If true, then we will discard restarting state from proxies. If false then we will change
     *  state of proxies to restarting
     * @return Created {@link GridCacheContext}.
     * @throws IgniteCheckedException if failed.
     */
    private GridCacheContext prepareCacheContext(
        CacheConfiguration startCfg,
        DynamicCacheDescriptor desc,
        @Nullable NearCacheConfiguration reqNearCfg,
        AffinityTopologyVersion exchTopVer,
        boolean disabledAfterStart
    ) throws IgniteCheckedException {
        assert !caches.containsKey(startCfg.getName()) : startCfg.getName();

        CacheConfiguration ccfg = new CacheConfiguration(startCfg);

        CacheObjectContext cacheObjCtx = ctx.cacheObjects().contextForCache(ccfg);

<<<<<<< HEAD
        updateCacheConfigurationVersionOnStart(desc);

        boolean affNode;
=======
        boolean affNode = checkForAffinityNode(desc, reqNearCfg, ccfg);
>>>>>>> 962d6a29

        preparePageStore(desc, affNode);

        CacheGroupContext grp = prepareCacheGroup(desc, exchTopVer, cacheObjCtx, affNode, startCfg.getGroupName());

        GridCacheContext cacheCtx = createCache(ccfg,
            grp,
            null,
            desc,
            exchTopVer,
            cacheObjCtx,
            affNode,
            true,
            disabledAfterStart
        );

        initCacheContext(cacheCtx, ccfg, desc.deploymentId());

        return cacheCtx;
    }

    /**
     * Check for affinity node and customize near configuration if needed.
     *
     * @param desc Cache descriptor.
     * @param reqNearCfg Near configuration if specified for client cache start request.
     * @param ccfg Cache configuration to use.
     * @return {@code true} if it is affinity node for cache.
     */
    private boolean checkForAffinityNode(
        DynamicCacheDescriptor desc,
        @Nullable NearCacheConfiguration reqNearCfg,
        CacheConfiguration ccfg
    ) {
        if (ccfg.getCacheMode() == LOCAL) {
            ccfg.setNearConfiguration(null);

            return true;
        }

        if (isLocalAffinity(desc.groupDescriptor().config()))
            return true;

        ccfg.setNearConfiguration(reqNearCfg);

        return false;
    }

    /**
     * Prepare page store for start cache.
     *
     * @param desc Cache descriptor.
     * @param affNode {@code true} if it is affinity node for cache.
     * @throws IgniteCheckedException if failed.
     */
    private void preparePageStore(DynamicCacheDescriptor desc, boolean affNode) throws IgniteCheckedException {
        if (sharedCtx.pageStore() != null && affNode)
            initializationProtector.protect(
                desc.groupDescriptor().groupId(),
                () -> sharedCtx.pageStore().initializeForCache(desc.groupDescriptor(), desc.toStoredData())
            );
    }

    /**
     * Prepare cache group to start cache.
     *
     * @param desc Cache descriptor.
     * @param exchTopVer Current exchange version.
     * @param cacheObjCtx Cache object context.
     * @param affNode {@code true} if it is affinity node for cache.
     * @param grpName Group name.
     * @return Prepared cache group context.
     * @throws IgniteCheckedException if failed.
     */
    private CacheGroupContext prepareCacheGroup(
        DynamicCacheDescriptor desc,
        AffinityTopologyVersion exchTopVer,
        CacheObjectContext cacheObjCtx,
        boolean affNode,
        String grpName
    ) throws IgniteCheckedException {
        if (grpName != null) {
            return initializationProtector.protect(
                desc.groupId(),
                () -> findCacheGroup(grpName),
                () -> startCacheGroup(
                    desc.groupDescriptor(),
                    desc.cacheType(),
                    affNode,
                    cacheObjCtx,
                    exchTopVer
                )
            );
        }

        return startCacheGroup(desc.groupDescriptor(),
            desc.cacheType(),
            affNode,
            cacheObjCtx,
            exchTopVer
        );
    }

    /**
     * Initialize created cache context.
     *
     * @param cacheCtx Cache context to initializtion.
     * @param cfg Cache configuration.
     * @param deploymentId Dynamic deployment ID.
     * @throws IgniteCheckedException if failed.
     */
    private void initCacheContext(
        GridCacheContext<?, ?> cacheCtx,
        CacheConfiguration cfg,
        IgniteUuid deploymentId
    ) throws IgniteCheckedException {
        cacheCtx.dynamicDeploymentId(deploymentId);

        GridCacheAdapter cache = cacheCtx.cache();

        sharedCtx.addCacheContext(cacheCtx);

        caches.put(cacheCtx.name(), cache);

        // Intentionally compare Boolean references using '!=' below to check if the flag has been explicitly set.
        if (cfg.isStoreKeepBinary() && cfg.isStoreKeepBinary() != CacheConfiguration.DFLT_STORE_KEEP_BINARY
            && !(ctx.config().getMarshaller() instanceof BinaryMarshaller))
            U.warn(log, "CacheConfiguration.isStoreKeepBinary() configuration property will be ignored because " +
                "BinaryMarshaller is not used");

        // Start managers.
        for (GridCacheManager mgr : F.view(cacheCtx.managers(), F.notContains(dhtExcludes(cacheCtx))))
            mgr.start(cacheCtx);

        cacheCtx.initConflictResolver();

        if (cfg.getCacheMode() != LOCAL && GridCacheUtils.isNearEnabled(cfg)) {
            GridCacheContext<?, ?> dhtCtx = cacheCtx.near().dht().context();

            // Start DHT managers.
            for (GridCacheManager mgr : dhtManagers(dhtCtx))
                mgr.start(dhtCtx);

            dhtCtx.initConflictResolver();

            // Start DHT cache.
            dhtCtx.cache().start();

            if (log.isDebugEnabled())
                log.debug("Started DHT cache: " + dhtCtx.cache().name());
        }

        ctx.continuous().onCacheStart(cacheCtx);

        cacheCtx.cache().start();
    }

    /**
     * Handle of cache context which was fully prepared.
     *
     * @param cacheCtx Fully prepared context.
     * @throws IgniteCheckedException if failed.
     */
    private void onCacheStarted(GridCacheContext cacheCtx) throws IgniteCheckedException {
        GridCacheAdapter cache = cacheCtx.cache();
        CacheConfiguration cfg = cacheCtx.config();
        CacheGroupContext grp = cacheGrps.get(cacheCtx.groupId());

        cacheCtx.onStarted();

        String dataRegion = cfg.getDataRegionName();

        if (dataRegion == null && ctx.config().getDataStorageConfiguration() != null)
            dataRegion = ctx.config().getDataStorageConfiguration().getDefaultDataRegionConfiguration().getName();

        if (log.isInfoEnabled()) {
            log.info("Started cache [name=" + cfg.getName() +
                ", id=" + cacheCtx.cacheId() +
                (cfg.getGroupName() != null ? ", group=" + cfg.getGroupName() : "") +
                ", dataRegionName=" + dataRegion +
                ", mode=" + cfg.getCacheMode() +
                ", atomicity=" + cfg.getAtomicityMode() +
                ", backups=" + cfg.getBackups() +
                ", mvcc=" + cacheCtx.mvccEnabled() + ']');
        }

        grp.onCacheStarted(cacheCtx);

        onKernalStart(cache);
    }

    /**
     * @param grpName Group name.
     * @return Found group or null.
     */
    private CacheGroupContext findCacheGroup(String grpName) {
        return cacheGrps.values().stream()
            .filter(grp -> grp.sharedGroup() && grpName.equals(grp.name()))
            .findAny()
            .orElse(null);
    }

    /**
     * Restarts proxies of caches if they was marked as restarting. Requires external synchronization - shouldn't be
     * called concurrently with another caches restart.
     */
    public void restartProxies() {
        for (IgniteCacheProxyImpl<?, ?> proxy : jCacheProxies.values()) {
            if (proxy == null)
                continue;

            GridCacheContext<?, ?> cacheCtx = sharedCtx.cacheContext(CU.cacheId(proxy.getName()));

            if (cacheCtx == null)
                continue;

            if (proxy.isRestarting()) {
                caches.get(proxy.getName()).active(true);

                proxy.onRestarted(cacheCtx, cacheCtx.cache());

                if (cacheCtx.dataStructuresCache())
                    ctx.dataStructures().restart(proxy.internalProxy());
            }
        }
    }

    /**
     * @param desc Group descriptor.
     * @param cacheType Cache type.
     * @param affNode Affinity node flag.
     * @param cacheObjCtx Cache object context.
     * @param exchTopVer Current topology version.
     * @return Started cache group.
     * @throws IgniteCheckedException If failed.
     */
    private CacheGroupContext startCacheGroup(
        CacheGroupDescriptor desc,
        CacheType cacheType,
        boolean affNode,
        CacheObjectContext cacheObjCtx,
        AffinityTopologyVersion exchTopVer)
        throws IgniteCheckedException {
        CacheConfiguration cfg = new CacheConfiguration(desc.config());

        String memPlcName = cfg.getDataRegionName();

        DataRegion dataRegion = sharedCtx.database().dataRegion(memPlcName);
        FreeList freeList = sharedCtx.database().freeList(memPlcName);
        ReuseList reuseList = sharedCtx.database().reuseList(memPlcName);

        boolean persistenceEnabled = sharedCtx.localNode().isClient() ? desc.persistenceEnabled() :
            dataRegion != null && dataRegion.config().isPersistenceEnabled();

        CacheGroupContext grp = new CacheGroupContext(sharedCtx,
            desc.groupId(),
            desc.receivedFrom(),
            cacheType,
            cfg,
            affNode,
            dataRegion,
            cacheObjCtx,
            freeList,
            reuseList,
            exchTopVer,
            persistenceEnabled,
            desc.walEnabled()
        );

        for (Object obj : grp.configuredUserObjects())
            prepare(cfg, obj, false);

        U.startLifecycleAware(grp.configuredUserObjects());

        grp.start();

        CacheGroupContext old = cacheGrps.put(desc.groupId(), grp);

        if (!grp.systemCache() && !U.IGNITE_MBEANS_DISABLED) {
            try {
                U.registerMBean(ctx.config().getMBeanServer(), ctx.igniteInstanceName(), CACHE_GRP_METRICS_MBEAN_GRP,
                    grp.cacheOrGroupName(), grp.mxBean(), CacheGroupMetricsMXBean.class);
            }
            catch (Throwable e) {
                U.error(log, "Failed to register MBean for cache group: " + grp.name(), e);
            }
        }

        assert old == null : old.name();

        return grp;
    }

    /**
     * @param cacheName Cache name.
     * @param stop {@code True} for stop cache, {@code false} for close cache.
     * @param restart Restart flag.
     */
    void blockGateway(String cacheName, boolean stop, boolean restart) {
        // Break the proxy before exchange future is done.
        IgniteCacheProxyImpl<?, ?> proxy = jcacheProxy(cacheName, false);

        if (restart) {
            GridCacheAdapter<?, ?> cache = caches.get(cacheName);

            if (cache != null)
                cache.active(false);
        }

        if (proxy != null) {
            if (stop) {
                if (restart)
                    proxy.restart();

                proxy.context().gate().stopped();
            }
            else
                proxy.closeProxy();
        }
    }

    /**
     * @param req Request.
     */
    private void stopGateway(DynamicCacheChangeRequest req) {
        assert req.stop() : req;

        IgniteCacheProxyImpl<?, ?> proxy;

        // Break the proxy before exchange future is done.
        if (req.restart()) {
            if (DataStructuresProcessor.isDataStructureCache(req.cacheName()))
                ctx.dataStructures().suspend(req.cacheName());

            GridCacheAdapter<?, ?> cache = caches.get(req.cacheName());

            if (cache != null)
                cache.active(false);

            proxy = jCacheProxies.get(req.cacheName());

            if (proxy != null)
                proxy.restart();
        }
        else {
            completeProxyInitialize(req.cacheName());

            proxy = jCacheProxies.remove(req.cacheName());
        }

        if (proxy != null)
            proxy.context().gate().onStopped();
    }

    /**
     * @param cacheName Cache name.
     * @param destroy Cache data destroy flag. Setting to <code>true</code> will remove all cache data.
     * @return Stopped cache context.
     */
    private GridCacheContext<?, ?> prepareCacheStop(String cacheName, boolean destroy) {
        assert sharedCtx.database().checkpointLockIsHeldByThread();

        GridCacheAdapter<?, ?> cache = caches.remove(cacheName);

        if (cache != null) {
            GridCacheContext<?, ?> ctx = cache.context();

            sharedCtx.removeCacheContext(ctx);

            onKernalStop(cache, true);

            stopCache(cache, true, destroy);

            return ctx;
        }

        return null;
    }

    /**
     * @param startTopVer Cache start version.
     * @param err Cache start error if any.
     */
    void initCacheProxies(AffinityTopologyVersion startTopVer, @Nullable Throwable err) {
        for (GridCacheAdapter<?, ?> cache : caches.values()) {
            GridCacheContext<?, ?> cacheCtx = cache.context();

            if (cacheCtx.startTopologyVersion().equals(startTopVer)) {
                if (!jCacheProxies.containsKey(cacheCtx.name())) {
                    IgniteCacheProxyImpl<?, ?> newProxy = new IgniteCacheProxyImpl(cache.context(), cache, false);

                    if (!cache.active())
                        newProxy.restart();

                    addjCacheProxy(cacheCtx.name(), newProxy);
                }

                if (cacheCtx.preloader() != null)
                    cacheCtx.preloader().onInitialExchangeComplete(err);
            }
        }
    }

    /**
     * @param cachesToClose Caches to close.
     * @param retClientCaches {@code True} if return IDs of closed client caches.
     * @return Closed client caches' IDs.
     */
    Set<Integer> closeCaches(Set<String> cachesToClose, boolean retClientCaches) {
        Set<Integer> ids = null;

        for (String cacheName : cachesToClose) {
            completeProxyInitialize(cacheName);

            blockGateway(cacheName, false, false);

            GridCacheContext ctx = sharedCtx.cacheContext(CU.cacheId(cacheName));

            if (ctx == null)
                continue;

            if (retClientCaches && !ctx.affinityNode()) {
                if (ids == null)
                    ids = U.newHashSet(cachesToClose.size());

                ids.add(ctx.cacheId());
            }

            closeCache(ctx);
        }

        return ids;
    }

    /**
     * @param cctx Cache context.
     */
    private void closeCache(GridCacheContext cctx) {
        if (cctx.affinityNode()) {
            GridCacheAdapter<?, ?> cache = caches.get(cctx.name());

            assert cache != null : cctx.name();

            jCacheProxies.put(cctx.name(), new IgniteCacheProxyImpl(cache.context(), cache, false));

            completeProxyInitialize(cctx.name());
        }
        else {
            cctx.gate().onStopped();

            // Do not close client cache while requests processing is in progress.
            sharedCtx.io().writeLock();

            try {
                if (!cctx.affinityNode() && cctx.transactional())
                    sharedCtx.tm().rollbackTransactionsForCache(cctx.cacheId());

                completeProxyInitialize(cctx.name());

                jCacheProxies.remove(cctx.name());

                sharedCtx.database().checkpointReadLock();

                try {
                    prepareCacheStop(cctx.name(), false);
                }
                finally {
                    sharedCtx.database().checkpointReadUnlock();
                }

                if (!cctx.group().hasCaches())
                    stopCacheGroup(cctx.group().groupId());
            }
            finally {
                sharedCtx.io().writeUnlock();
            }
        }
    }

    /**
     * Called during the rollback of the exchange partitions procedure in order to stop the given cache even if it's not
     * fully initialized (e.g. failed on cache init stage).
     *
     * @param exchActions Stop requests.
     */
    void forceCloseCaches(ExchangeActions exchActions) {
        assert exchActions != null && !exchActions.cacheStopRequests().isEmpty();

        processCacheStopRequestOnExchangeDone(exchActions);
    }

    /**
     * @param exchActions Change requests.
     */
    private void processCacheStopRequestOnExchangeDone(ExchangeActions exchActions) {
        // Force checkpoint if there is any cache stop request
        if (!exchActions.cacheStopRequests().isEmpty()) {
            try {
                sharedCtx.database().waitForCheckpoint("caches stop");
            }
            catch (IgniteCheckedException e) {
                U.error(log, "Failed to wait for checkpoint finish during cache stop.", e);
            }
        }

        for (ExchangeActions.CacheActionData action : exchActions.cacheStopRequests()) {
            CacheGroupContext gctx = cacheGrps.get(action.descriptor().groupId());

            // Cancel all operations blocking gateway
            if (gctx != null) {
                final String msg = "Failed to wait for topology update, cache group is stopping.";

                // If snapshot operation in progress we must throw CacheStoppedException
                // for correct cache proxy restart. For more details see
                // IgniteCacheProxy.cacheException()
                gctx.affinity().cancelFutures(new CacheStoppedException(msg));
            }

            stopGateway(action.request());

            sharedCtx.database().checkpointReadLock();

            try {
                prepareCacheStop(action.request().cacheName(), action.request().destroy());
            }
            finally {
                sharedCtx.database().checkpointReadUnlock();
            }
        }

        sharedCtx.database().checkpointReadLock();

        try {
            // Do not invoke checkpoint listeners for groups are going to be destroyed to prevent metadata corruption.
            for (ExchangeActions.CacheGroupActionData action : exchActions.cacheGroupsToStop()) {
                Integer grpId = action.descriptor().groupId();
                CacheGroupContext grp = cacheGrps.get(grpId);

                if (grp != null && grp.persistenceEnabled() && sharedCtx.database() instanceof GridCacheDatabaseSharedManager) {
                    GridCacheDatabaseSharedManager mngr = (GridCacheDatabaseSharedManager)sharedCtx.database();
                    mngr.removeCheckpointListener((DbCheckpointListener)grp.offheap());
                }
            }
        }
        finally {
            sharedCtx.database().checkpointReadUnlock();
        }

        List<IgniteBiTuple<CacheGroupContext, Boolean>> stoppedGroups = new ArrayList<>();

        for (ExchangeActions.CacheGroupActionData action : exchActions.cacheGroupsToStop()) {
            Integer groupId = action.descriptor().groupId();

            if (cacheGrps.containsKey(groupId)) {
                stoppedGroups.add(F.t(cacheGrps.get(groupId), action.destroy()));

                stopCacheGroup(groupId);
            }
        }

        if (!sharedCtx.kernalContext().clientNode())
            sharedCtx.database().onCacheGroupsStopped(stoppedGroups);

        if (exchActions.deactivate())
            sharedCtx.deactivate();
    }

    /**
     * Callback invoked when first exchange future for dynamic cache is completed.
     *
     * @param cacheStartVer Started caches version to create proxy for.
     * @param exchActions Change requests.
     * @param err Error.
     */
    @SuppressWarnings("unchecked")
    public void onExchangeDone(
        AffinityTopologyVersion cacheStartVer,
        @Nullable ExchangeActions exchActions,
        @Nullable Throwable err
    ) {
        initCacheProxies(cacheStartVer, err);

        if (exchActions == null)
            return;

        if (exchActions.systemCachesStarting() && exchActions.stateChangeRequest() == null) {
            ctx.dataStructures().restoreStructuresState(ctx);

            ctx.service().updateUtilityCache();
        }

        if (err == null)
            processCacheStopRequestOnExchangeDone(exchActions);
    }

    /**
     * @param grpId Group ID.
     */
    private void stopCacheGroup(int grpId) {
        CacheGroupContext grp = cacheGrps.remove(grpId);

        if (grp != null)
            stopCacheGroup(grp);
    }

    /**
     * @param grp Cache group.
     */
    private void stopCacheGroup(CacheGroupContext grp) {
        grp.stopGroup();

        U.stopLifecycleAware(log, grp.configuredUserObjects());

        cleanup(grp);
    }

    /**
     * @param cacheName Cache name.
     * @param deploymentId Future deployment ID.
     */
    void completeTemplateAddFuture(String cacheName, IgniteUuid deploymentId) {
        GridCacheProcessor.TemplateConfigurationFuture fut =
            (GridCacheProcessor.TemplateConfigurationFuture)pendingTemplateFuts.get(cacheName);

        if (fut != null && fut.deploymentId().equals(deploymentId))
            fut.onDone();
    }

    /**
     * @param req Request to complete future for.
     * @param success Future result.
     * @param err Error if any.
     */
    void completeCacheStartFuture(DynamicCacheChangeRequest req, boolean success, @Nullable Throwable err) {
        if (ctx.localNodeId().equals(req.initiatingNodeId())) {
            DynamicCacheStartFuture fut = (DynamicCacheStartFuture)pendingFuts.get(req.requestId());

            if (fut != null)
                fut.onDone(success, err);
        }
    }

    /**
     * @param reqId Request ID.
     * @param err Error if any.
     */
    void completeClientCacheChangeFuture(UUID reqId, @Nullable Exception err) {
        DynamicCacheStartFuture fut = (DynamicCacheStartFuture)pendingFuts.get(reqId);

        if (fut != null)
            fut.onDone(false, err);
    }

    /**
     * Creates shared context.
     *
     * @param kernalCtx Kernal context.
     * @param storeSesLsnrs Store session listeners.
     * @return Shared context.
     * @throws IgniteCheckedException If failed.
     */
    @SuppressWarnings("unchecked")
    private GridCacheSharedContext createSharedContext(GridKernalContext kernalCtx,
        Collection<CacheStoreSessionListener> storeSesLsnrs) throws IgniteCheckedException {
        IgniteTxManager tm = new IgniteTxManager();
        GridCacheMvccManager mvccMgr = new GridCacheMvccManager();
        GridCacheVersionManager verMgr = new GridCacheVersionManager();
        GridCacheDeploymentManager depMgr = new GridCacheDeploymentManager();
        GridCachePartitionExchangeManager exchMgr = new GridCachePartitionExchangeManager();

        IgniteCacheDatabaseSharedManager dbMgr;
        IgnitePageStoreManager pageStoreMgr = null;
        IgniteWriteAheadLogManager walMgr = null;

        if (CU.isPersistenceEnabled(ctx.config()) && !ctx.clientNode()) {
            dbMgr = new GridCacheDatabaseSharedManager(ctx);

            pageStoreMgr = ctx.plugins().createComponent(IgnitePageStoreManager.class);

            if (pageStoreMgr == null)
                pageStoreMgr = new FilePageStoreManager(ctx);

            walMgr = ctx.plugins().createComponent(IgniteWriteAheadLogManager.class);

            if (walMgr == null) {
                if (ctx.config().getDataStorageConfiguration().getWalMode() == WALMode.FSYNC &&
                    !walFsyncWithDedicatedWorker)
                    walMgr = new FsyncModeFileWriteAheadLogManager(ctx);
                else
                    walMgr = new FileWriteAheadLogManager(ctx);
            }
        }
        else {
            if (CU.isPersistenceEnabled(ctx.config()) && ctx.clientNode()) {
                U.warn(log, "Persistent Store is not supported on client nodes (Persistent Store's" +
                    " configuration will be ignored).");
            }

            dbMgr = new IgniteCacheDatabaseSharedManager();
        }

        WalStateManager walStateMgr = new WalStateManager(ctx);

        IgniteCacheSnapshotManager snpMgr = ctx.plugins().createComponent(IgniteCacheSnapshotManager.class);

        if (snpMgr == null)
            snpMgr = new IgniteCacheSnapshotManager();

        GridCacheIoManager ioMgr = new GridCacheIoManager();
        CacheAffinitySharedManager topMgr = new CacheAffinitySharedManager();
        GridCacheSharedTtlCleanupManager ttl = new GridCacheSharedTtlCleanupManager();
        PartitionsEvictManager evict = new PartitionsEvictManager();

        CacheJtaManagerAdapter jta = JTA.createOptional();

        MvccCachingManager mvccCachingMgr = new MvccCachingManager();

        return new GridCacheSharedContext(
            kernalCtx,
            tm,
            verMgr,
            mvccMgr,
            pageStoreMgr,
            walMgr,
            walStateMgr,
            dbMgr,
            snpMgr,
            depMgr,
            exchMgr,
            topMgr,
            ioMgr,
            ttl,
            evict,
            jta,
            storeSesLsnrs,
            mvccCachingMgr
        );
    }

    /** {@inheritDoc} */
    @Nullable @Override public DiscoveryDataExchangeType discoveryDataType() {
        return CACHE_PROC;
    }

    /** {@inheritDoc} */
    @Override public void collectJoiningNodeData(DiscoveryDataBag dataBag) {
        cachesInfo.collectJoiningNodeData(dataBag);
    }

    /** {@inheritDoc} */
    @Override public void collectGridNodeData(DiscoveryDataBag dataBag) { cachesInfo.collectGridNodeData(dataBag); }

    /** {@inheritDoc} */
    @Override public void onJoiningNodeDataReceived(JoiningNodeDiscoveryData data) {
        cachesInfo.onJoiningNodeDataReceived(data);
    }

    /** {@inheritDoc} */
    @Override public void onGridDataReceived(GridDiscoveryData data) {
        if(cachesInfo.onGridDataReceived(data)) {
            try {
                sharedCtx.database().clearStoredCachesConfigurationVersion();

                for (GridCacheConfigurationVersion ver : cachesInfo.cachesVersion().values())
                    sharedCtx.database().storeCacheConfigurationVersion(ver, true);
            }
            catch (IgniteCheckedException e) {
                U.error(log, "Can't save received grid data.", e);
            }
        }

        sharedCtx.walState().onCachesInfoCollected();
    }

    /** {@inheritDoc} */
    @Nullable @Override public IgniteNodeValidationResult validateNode(
        ClusterNode node,
        JoiningNodeDiscoveryData discoData
    ) {
        if(!cachesInfo.isMergeConfigSupports(node))
            return null;

        if (discoData.hasJoiningNodeData() && discoData.joiningNodeData() instanceof CacheJoinNodeDiscoveryData) {
            CacheJoinNodeDiscoveryData nodeData = (CacheJoinNodeDiscoveryData)discoData.joiningNodeData();

            boolean isGridActive = ctx.state().clusterState().active();

            StringBuilder errorMessage = new StringBuilder();

            Set<String> cachesForRmv = new HashSet<>(nodeData.caches().size());

            for (Map.Entry<String, CacheInfo> e : nodeData.caches().entrySet()) {
                CacheInfo cacheInfo = e.getValue();
                try {
                    byte[] secCtxBytes = node.attribute(IgniteNodeAttributes.ATTR_SECURITY_SUBJECT_V2);

                    if (secCtxBytes != null) {
                        SecurityContext secCtx = U.unmarshal(marsh, secCtxBytes, U.resolveClassLoader(ctx.config()));

                        if (secCtx != null && cacheInfo.cacheType() == CacheType.USER)
                            authorizeCacheCreate(cacheInfo.cacheData().config(), secCtx);
                    }
                }
                catch (SecurityException | IgniteCheckedException ex) {
                    if (errorMessage.length() > 0)
                        errorMessage.append("\n");

                    errorMessage.append(ex.getMessage());
                }

                DynamicCacheDescriptor locDesc = cacheDescriptor(cacheInfo.cacheData().config().getName());

                if (locDesc == null) {
                    if(!cacheInfo.isStaticallyConfigured() && isLocalCacheConfigurationVersionMoreActual(cacheInfo))
                        cachesForRmv.add(e.getKey());

                    continue;
                }

                QuerySchemaPatch schemaPatch = locDesc.makeSchemaPatch(cacheInfo.cacheData().queryEntities());

                if (schemaPatch.hasConflicts() || (isGridActive && !schemaPatch.isEmpty())) {
                    if (errorMessage.length() > 0)
                        errorMessage.append("\n");

                    if (schemaPatch.hasConflicts())
                        errorMessage.append(String.format(MERGE_OF_CONFIG_CONFLICTS_MESSAGE,
                            locDesc.cacheName(), schemaPatch.getConflictsMessage()));
                    else
                        errorMessage.append(String.format(MERGE_OF_CONFIG_REQUIRED_MESSAGE, locDesc.cacheName()));
                }
            }

            if (errorMessage.length() > 0) {
                String msg = errorMessage.toString();

                return new IgniteNodeValidationResult(node.id(), msg, msg);
            }

            if(node.version().compareToIgnoreTimestamp(RMV_CACHES_ON_VALIDATE_NODE_VER) >= 0) {
                for (String cacheName : cachesForRmv)
                    nodeData.caches().remove(cacheName);

                applyVersionUpdates(nodeData);
            }
        }

        return null;
    }

    private void applyVersionUpdates(CacheJoinNodeDiscoveryData nodeData) {
        Map<String, GridCacheConfigurationVersion> remoteNodeVers = new HashMap<>(nodeData.cachesConfigurationVersion());

        Set<GridCacheConfigurationVersion> versionsToStore = new HashSet<>(remoteNodeVers.keySet().size());
        Set<String> verKeys = new HashSet<>(cachesInfo.cachesVersion().keySet().size() + remoteNodeVers.keySet().size());

        verKeys.addAll(cachesInfo.cachesVersion().keySet());
        verKeys.addAll(remoteNodeVers.keySet());

        for (String verKey : verKeys) {
            GridCacheConfigurationVersion remoteVer = remoteNodeVers.get(verKey);
            GridCacheConfigurationVersion locVer = cachesInfo.cachesVersion().get(verKey);

            if ((locVer != null) && (remoteVer == null || remoteVer.id() < locVer.id()))
                remoteNodeVers.put(verKey, locVer);

            if ((remoteVer != null) && (locVer == null || locVer.id() < remoteVer.id())) {
                cachesInfo.cachesVersion().put(verKey, remoteVer);

                versionsToStore.add(remoteVer);

                DynamicCacheDescriptor desc = cacheDescriptor(remoteVer.cacheName());

                if (desc != null) {
                    desc.version(remoteVer);

                    DynamicCacheDescriptor descInRegistry = sharedCtx.affinity().caches().get(desc.cacheId());

                    if (descInRegistry != null)
                        descInRegistry.version(remoteVer);
                }
            }
        }

        if (!versionsToStore.isEmpty()) {
            sharedCtx.kernalContext().closure().runLocalSafe(() -> {
                for (GridCacheConfigurationVersion ver : versionsToStore) {
                    try {
                        sharedCtx.database().storeCacheConfigurationVersion(ver, true);
                    }
                    catch (IgniteCheckedException e) {
                        U.error(log, "Failed to store cache configuration version " + ver, e);
                    }
                }
            });
        }

        nodeData.cachesConfigurationVersion(remoteNodeVers);
    }

    /**
     * Checks, that local cache configuration version more actual than version from joining node.
     *
     * @param cacheInfo Cache info from joining node.
     * @return {@code True} if local cache configuration version more actual.
     */
    private boolean isLocalCacheConfigurationVersionMoreActual(CacheInfo cacheInfo) {
        GridCacheConfigurationVersion locVer = cachesInfo.getVersion(cacheInfo.cacheData().config().getName());

        assert cacheInfo.cacheData().version() != null : cacheInfo;

        return locVer !=null && locVer.id() > cacheInfo.cacheData().version().id();
    }

    /**
     * @param msg Message.
     */
    public void onStateChangeFinish(ChangeGlobalStateFinishMessage msg) {
        cachesInfo.onStateChangeFinish(msg);
    }

    /**
     * @param msg Message.
     * @param topVer Current topology version.
     * @param curState Current cluster state.
     * @return Exchange actions.
     * @throws IgniteCheckedException If configuration validation failed.
     */
    public ExchangeActions onStateChangeRequest(
        ChangeGlobalStateMessage msg,
        AffinityTopologyVersion topVer,
        DiscoveryDataClusterState curState
    ) throws IgniteCheckedException {
        return cachesInfo.onStateChangeRequest(msg, topVer, curState);
    }

    /**
     * Cache statistics flag change message received.
     *
     * @param msg Message.
     */
    public void onCacheStatisticsModeChange(CacheStatisticsModeChangeMessage msg) {
        assert msg != null;

        if (msg.initial()) {
            EnableStatisticsFuture fut = manageStatisticsFuts.get(msg.requestId());

            if (fut != null && !cacheNames().containsAll(msg.caches())) {
                fut.onDone(new IgniteCheckedException("One or more cache descriptors not found [caches="
                    + caches + ']'));

                return;
            }

            for (String cacheName : msg.caches()) {
                DynamicCacheDescriptor desc = cachesInfo.registeredCaches().get(cacheName);

                if (desc != null) {
                    if (desc.cacheConfiguration().isStatisticsEnabled() != msg.enabled()) {
                        desc.cacheConfiguration().setStatisticsEnabled(msg.enabled());

                        setVersionToCacheDescriptorIfNull(desc);

                        try {
                            ctx.cache().saveCacheConfiguration(desc);
                        }
                        catch (IgniteCheckedException e) {
                            log.error("Error while saving cache configuration to disk, cfg = "
                                + desc.cacheConfiguration(), e);
                        }
                    }
                }
                else
                    log.warning("Failed to change cache descriptor configuration, cache not found [cacheName="
                        + cacheName + ']');
            }
        }
        else {
            EnableStatisticsFuture fut = manageStatisticsFuts.get(msg.requestId());

            if (fut != null)
                fut.onDone();
        }
    }

    /**
     * Sets cache configuration version to cache descriptor if not present.
     *
     * @param desc Cache descriptor.
     */
    void setVersionToCacheDescriptorIfNull(DynamicCacheDescriptor desc) {
        assert desc != null;

        GridCacheConfigurationVersion ver = desc.version();

        if (ver == null) {
            ver = cachesInfo.getVersion(desc.cacheName());

            if (ver == null)
                ver = cachesInfo.getOrCreateVersion(desc);

            desc.version(ver);
        }

        assert desc.version() != null : desc;
    }

    /**
     * Cache statistics clear message received.
     *
     * @param msg Message.
     */
    private void onCacheStatisticsClear(CacheStatisticsClearMessage msg) {
        assert msg != null;

        if (msg.initial()) {
            EnableStatisticsFuture fut = manageStatisticsFuts.get(msg.requestId());

            if (fut != null && !cacheNames().containsAll(msg.caches())) {
                fut.onDone(new IgniteCheckedException("One or more cache descriptors not found [caches="
                    + caches + ']'));

                return;
            }

            for (String cacheName : msg.caches()) {
                IgniteInternalCache<?, ?> cache = ctx.cache().cache(cacheName);

                if (cache != null)
                    cache.localMxBean().clear();
                else
                    log.warning("Failed to clear cache statistics, cache not found [cacheName="
                        + cacheName + ']');
            }
        }
        else {
            EnableStatisticsFuture fut = manageStatisticsFuts.get(msg.requestId());

            if (fut != null)
                fut.onDone();
        }
    }

    /**
     * Cache statistics flag change task processed by exchange worker.
     *
     * @param msg Message.
     */
    public void processStatisticsModeChange(CacheStatisticsModeChangeMessage msg) {
        assert msg != null;

        for (String cacheName : msg.caches()) {
            IgniteInternalCache<Object, Object> cache = cache(cacheName);

            if (cache != null)
                cache.context().statisticsEnabled(msg.enabled());
            else
                log.warning("Failed to change cache configuration, cache not found [cacheName=" + cacheName + ']');
        }
    }

    /**
     * Callback invoked from discovery thread when discovery custom message is received.
     *
     * @param msg Discovery message for changing transaction timeout on partition map exchange.
     */
    public void onTxTimeoutOnPartitionMapExchangeChange(TxTimeoutOnPartitionMapExchangeChangeMessage msg) {
        assert msg != null;

        if (msg.isInit()) {
            TransactionConfiguration cfg = ctx.config().getTransactionConfiguration();

            if (cfg.getTxTimeoutOnPartitionMapExchange() != msg.getTimeout())
                cfg.setTxTimeoutOnPartitionMapExchange(msg.getTimeout());
        }
        else {
            TxTimeoutOnPartitionMapExchangeChangeFuture fut = txTimeoutOnPartitionMapExchangeFuts.get(
                msg.getRequestId());

            if (fut != null)
                fut.onDone();
        }
    }

    /**
     * The task for changing transaction timeout on partition map exchange processed by exchange worker.
     *
     * @param msg Message.
     */
    public void processTxTimeoutOnPartitionMapExchangeChange(TxTimeoutOnPartitionMapExchangeChangeMessage msg) {
        assert msg != null;

        long timeout = ctx.config().getTransactionConfiguration().getTxTimeoutOnPartitionMapExchange();

        if (timeout != msg.getTimeout())
            ctx.config().getTransactionConfiguration().setTxTimeoutOnPartitionMapExchange(msg.getTimeout());
    }

    /**
     * @param stoppedCaches Stopped caches.
     */
    private void stopCachesOnClientReconnect(Collection<GridCacheAdapter> stoppedCaches) {
        assert ctx.discovery().localNode().isClient();

        for (GridCacheAdapter cache : stoppedCaches) {
            CacheGroupContext grp = cache.context().group();

            onKernalStop(cache, true);
            stopCache(cache, true, false);

            sharedCtx.affinity().stopCacheOnReconnect(cache.context());

            if (!grp.hasCaches()) {
                stopCacheGroup(grp);

                sharedCtx.affinity().stopCacheGroupOnReconnect(grp);
            }
        }
    }

    /**
     * @return {@code True} if need locally start all existing caches on client node start.
     */
    private boolean startAllCachesOnClientStart() {
        return startClientCaches && ctx.clientNode();
    }

    /**
     * Dynamically starts cache using template configuration.
     *
     * @param cacheName Cache name.
     * @return Future that will be completed when cache is deployed.
     */
    public IgniteInternalFuture<?> createFromTemplate(String cacheName) {
        try {
            CacheConfiguration cfg = getOrCreateConfigFromTemplate(cacheName);

            return dynamicStartCache(cfg, cacheName, null, true, true, true);
        }
        catch (IgniteCheckedException e) {
            throw U.convertException(e);
        }
    }

    /**
     * Dynamically starts cache using template configuration.
     *
     * @param cacheName Cache name.
     * @param checkThreadTx If {@code true} checks that current thread does not have active transactions.
     * @return Future that will be completed when cache is deployed.
     */
    public IgniteInternalFuture<?> getOrCreateFromTemplate(String cacheName, boolean checkThreadTx) {
        return getOrCreateFromTemplate(cacheName, cacheName, null, checkThreadTx);
    }

    /**
     * Dynamically starts cache using template configuration.
     *
     * @param cacheName Cache name.
     * @param templateName Cache template name.
     * @param cfgOverride Cache config properties to override.
     * @param checkThreadTx If {@code true} checks that current thread does not have active transactions.
     * @return Future that will be completed when cache is deployed.
     */
    public IgniteInternalFuture<?> getOrCreateFromTemplate(String cacheName, String templateName,
        CacheConfigurationOverride cfgOverride, boolean checkThreadTx) {
        assert cacheName != null;

        try {
            if (publicJCache(cacheName, false, checkThreadTx) != null) // Cache with given name already started.
                return new GridFinishedFuture<>();

            CacheConfiguration ccfg = F.isEmpty(templateName)
                ? getOrCreateConfigFromTemplate(cacheName)
                : getOrCreateConfigFromTemplate(templateName);

            ccfg.setName(cacheName);

            if (cfgOverride != null)
                cfgOverride.apply(ccfg);

            return dynamicStartCache(ccfg, cacheName, null, false, true, checkThreadTx);
        }
        catch (IgniteCheckedException e) {
            return new GridFinishedFuture<>(e);
        }
    }

    /**
     * @param cacheName Cache name.
     * @return Cache configuration, or {@code null} if no template with matching name found.
     * @throws IgniteCheckedException If failed.
     */
    public CacheConfiguration getConfigFromTemplate(String cacheName) throws IgniteCheckedException {
        CacheConfiguration cfgTemplate = null;

        CacheConfiguration dfltCacheCfg = null;

        List<CacheConfiguration> wildcardNameCfgs = null;

        for (DynamicCacheDescriptor desc : cachesInfo.registeredTemplates().values()) {
            assert desc.template();

            CacheConfiguration cfg = desc.cacheConfiguration();

            assert cfg != null;

            if (F.eq(cacheName, cfg.getName())) {
                cfgTemplate = cfg;

                break;
            }

            if (cfg.getName() != null) {
                if (GridCacheUtils.isCacheTemplateName(cfg.getName())) {
                    if (cfg.getName().length() > 1) {
                        if (wildcardNameCfgs == null)
                            wildcardNameCfgs = new ArrayList<>();

                        wildcardNameCfgs.add(cfg);
                    }
                    else
                        dfltCacheCfg = cfg; // Template with name '*'.
                }
            }
            else if (dfltCacheCfg == null)
                dfltCacheCfg = cfg;
        }

        if (cfgTemplate == null && cacheName != null && wildcardNameCfgs != null) {
            Collections.sort(wildcardNameCfgs, new Comparator<CacheConfiguration>() {
                @Override public int compare(CacheConfiguration cfg1, CacheConfiguration cfg2) {
                    Integer len1 = cfg1.getName() != null ? cfg1.getName().length() : 0;
                    Integer len2 = cfg2.getName() != null ? cfg2.getName().length() : 0;

                    return len2.compareTo(len1);
                }
            });

            for (CacheConfiguration cfg : wildcardNameCfgs) {
                if (cacheName.startsWith(cfg.getName().substring(0, cfg.getName().length() - 1))) {
                    cfgTemplate = cfg;

                    break;
                }
            }
        }

        if (cfgTemplate == null)
            cfgTemplate = dfltCacheCfg;

        if (cfgTemplate == null)
            return null;

        cfgTemplate = cloneCheckSerializable(cfgTemplate);

        CacheConfiguration cfg = new CacheConfiguration(cfgTemplate);

        cfg.setName(cacheName);

        return cfg;
    }

    /**
     * @param cacheName Cache name.
     * @return Cache configuration.
     * @throws IgniteCheckedException If failed.
     */
    private CacheConfiguration getOrCreateConfigFromTemplate(String cacheName) throws IgniteCheckedException {
        CacheConfiguration cfg = getConfigFromTemplate(cacheName);

        return cfg != null ? cfg : new CacheConfiguration(cacheName);
    }

    /**
     * Dynamically starts cache.
     *
     * @param ccfg Cache configuration.
     * @param cacheName Cache name.
     * @param nearCfg Near cache configuration.
     * @param failIfExists Fail if exists flag.
     * @param failIfNotStarted If {@code true} fails if cache is not started.
     * @param checkThreadTx If {@code true} checks that current thread does not have active transactions.
     * @return Future that will be completed when cache is deployed.
     */
    @SuppressWarnings("IfMayBeConditional")
    public IgniteInternalFuture<Boolean> dynamicStartCache(
        @Nullable CacheConfiguration ccfg,
        String cacheName,
        @Nullable NearCacheConfiguration nearCfg,
        boolean failIfExists,
        boolean failIfNotStarted,
        boolean checkThreadTx
    ) {
        return dynamicStartCache(ccfg,
            cacheName,
            nearCfg,
            CacheType.USER,
            false,
            failIfExists,
            failIfNotStarted,
            checkThreadTx);
    }

    /**
     * Dynamically starts cache as a result of SQL {@code CREATE TABLE} command.
     *
     * @param ccfg Cache configuration.
     */
    @SuppressWarnings("IfMayBeConditional")
    public IgniteInternalFuture<Boolean> dynamicStartSqlCache(
        CacheConfiguration ccfg
    ) {
        A.notNull(ccfg, "ccfg");

        return dynamicStartCache(ccfg,
            ccfg.getName(),
            ccfg.getNearConfiguration(),
            CacheType.USER,
            true,
            false,
            true,
            true);
    }

    /**
     * Dynamically starts cache.
     *
     * @param ccfg Cache configuration.
     * @param cacheName Cache name.
     * @param nearCfg Near cache configuration.
     * @param cacheType Cache type.
     * @param sql If the cache needs to be created as the result of SQL {@code CREATE TABLE} command.
     * @param failIfExists Fail if exists flag.
     * @param failIfNotStarted If {@code true} fails if cache is not started.
     * @param checkThreadTx If {@code true} checks that current thread does not have active transactions.
     * @return Future that will be completed when cache is deployed.
     */
    @SuppressWarnings("IfMayBeConditional")
    public IgniteInternalFuture<Boolean> dynamicStartCache(
        @Nullable CacheConfiguration ccfg,
        String cacheName,
        @Nullable NearCacheConfiguration nearCfg,
        CacheType cacheType,
        boolean sql,
        boolean failIfExists,
        boolean failIfNotStarted,
        boolean checkThreadTx
    ) {
        assert cacheName != null;

        if (checkThreadTx)
            checkEmptyTransactions();

        GridPlainClosure<Collection<byte[]>, IgniteInternalFuture<Boolean>> startCacheClsr = (grpKeys) -> {
            assert ccfg == null || !ccfg.isEncryptionEnabled() || !grpKeys.isEmpty();

            DynamicCacheChangeRequest req = prepareCacheChangeRequest(
                ccfg,
                cacheName,
                nearCfg,
                cacheType,
                sql,
                failIfExists,
                failIfNotStarted,
                false,
                null,
                ccfg != null && ccfg.isEncryptionEnabled() ? grpKeys.iterator().next() : null);

            if (req != null) {
                if (req.clientStartOnly())
                    return startClientCacheChange(F.asMap(req.cacheName(), req), null);

                return F.first(initiateCacheChanges(F.asList(req)));
            }
            else
                return new GridFinishedFuture<>();
        };

        try {
            if (ccfg != null && ccfg.isEncryptionEnabled()) {
                ctx.encryption().checkEncryptedCacheSupported();

                return generateEncryptionKeysAndStartCacheAfter(1, startCacheClsr);
            }

            return startCacheClsr.apply(Collections.EMPTY_SET);
        }
        catch (Exception e) {
            return new GridFinishedFuture<>(e);
        }
    }

    /**
     * Send {@code GenerateEncryptionKeyRequest} and execute {@code after} closure if succeed.
     *
     * @param keyCnt Count of keys to generate.
     * @param after Closure to execute after encryption keys would be generated.
     */
    private IgniteInternalFuture<Boolean> generateEncryptionKeysAndStartCacheAfter(int keyCnt,
        GridPlainClosure<Collection<byte[]>, IgniteInternalFuture<Boolean>> after) {
        IgniteInternalFuture<Collection<byte[]>> genEncKeyFut = ctx.encryption().generateKeys(keyCnt);

        GridFutureAdapter<Boolean> res = new GridFutureAdapter<>();

        genEncKeyFut.listen(new IgniteInClosure<IgniteInternalFuture<Collection<byte[]>>>() {
            @Override public void apply(IgniteInternalFuture<Collection<byte[]>> fut) {
                try {
                    Collection<byte[]> grpKeys = fut.result();

                    if (F.size(grpKeys, F.alwaysTrue()) != keyCnt)
                        res.onDone(false, fut.error());

                    IgniteInternalFuture<Boolean> dynStartCacheFut = after.apply(grpKeys);

                    dynStartCacheFut.listen(new IgniteInClosure<IgniteInternalFuture<Boolean>>() {
                        @Override public void apply(IgniteInternalFuture<Boolean> fut) {
                            try {
                                res.onDone(fut.get(), fut.error());
                            }
                            catch (IgniteCheckedException e) {
                                res.onDone(false, e);
                            }
                        }
                    });
                }
                catch (Exception e) {
                    res.onDone(false, e);
                }
            }
        });

        return res;
    }

    /**
     * @param startReqs Start requests.
     * @param cachesToClose Cache tp close.
     * @return Future for cache change operation.
     */
    private IgniteInternalFuture<Boolean> startClientCacheChange(
        @Nullable Map<String, DynamicCacheChangeRequest> startReqs, @Nullable Set<String> cachesToClose) {
        assert startReqs != null ^ cachesToClose != null;

        DynamicCacheStartFuture fut = new DynamicCacheStartFuture(UUID.randomUUID());

        IgniteInternalFuture old = pendingFuts.put(fut.id, fut);

        assert old == null : old;

        ctx.discovery().clientCacheStartEvent(fut.id, startReqs, cachesToClose);

        IgniteCheckedException err = checkNodeState();

        if (err != null)
            fut.onDone(err);

        return fut;
    }

    /**
     * Dynamically starts multiple caches.
     *
     * @param ccfgList Collection of cache configuration.
     * @param failIfExists Fail if exists flag.
     * @param checkThreadTx If {@code true} checks that current thread does not have active transactions.
     * @param disabledAfterStart If true, cache proxies will be only activated after {@link #restartProxies()}.
     * @return Future that will be completed when all caches are deployed.
     */
    public IgniteInternalFuture<Boolean> dynamicStartCaches(Collection<CacheConfiguration> ccfgList, boolean failIfExists,
        boolean checkThreadTx, boolean disabledAfterStart) {
        return dynamicStartCachesByStoredConf(
            ccfgList.stream().map(StoredCacheData::new).collect(Collectors.toList()),
            failIfExists,
            checkThreadTx,
            disabledAfterStart
        );
    }

    /**
     * Dynamically starts multiple caches.
     *
     * @param storedCacheDataList Collection of stored cache data.
     * @param failIfExists Fail if exists flag.
     * @param checkThreadTx If {@code true} checks that current thread does not have active transactions.
     * @param disabledAfterStart If true, cache proxies will be only activated after {@link #restartProxies()}.
     * @return Future that will be completed when all caches are deployed.
     */
    public IgniteInternalFuture<Boolean> dynamicStartCachesByStoredConf(
        Collection<StoredCacheData> storedCacheDataList,
        boolean failIfExists,
        boolean checkThreadTx,
        boolean disabledAfterStart) {
        if (checkThreadTx)
            checkEmptyTransactions();

        GridPlainClosure<Collection<byte[]>, IgniteInternalFuture<Boolean>> startCacheClsr = (grpKeys) -> {
            List<DynamicCacheChangeRequest> srvReqs = null;
            Map<String, DynamicCacheChangeRequest> clientReqs = null;

            Iterator<byte[]> grpKeysIter = grpKeys.iterator();

            for (StoredCacheData ccfg : storedCacheDataList) {
                assert !ccfg.config().isEncryptionEnabled() || grpKeysIter.hasNext();

                DynamicCacheChangeRequest req = prepareCacheChangeRequest(
                    ccfg.config(),
                    ccfg.config().getName(),
                    null,
                    resolveCacheType(ccfg.config()),
                    ccfg.sql(),
                    failIfExists,
                    true,
                    disabledAfterStart,
                    ccfg.queryEntities(),
                    ccfg.config().isEncryptionEnabled() ? grpKeysIter.next() : null);

                if (req != null) {
                    if (req.clientStartOnly()) {
                        if (clientReqs == null)
                            clientReqs = U.newLinkedHashMap(storedCacheDataList.size());

                        clientReqs.put(req.cacheName(), req);
                    }
                    else {
                        if (srvReqs == null)
                            srvReqs = new ArrayList<>(storedCacheDataList.size());

                        srvReqs.add(req);
                    }
                }
            }

            if (srvReqs == null && clientReqs == null)
                return new GridFinishedFuture<>();

            if (clientReqs != null && srvReqs == null)
                return startClientCacheChange(clientReqs, null);

            GridCompoundFuture<?, Boolean> compoundFut = new GridCompoundFuture<>();

            for (DynamicCacheStartFuture fut : initiateCacheChanges(srvReqs))
                compoundFut.add((IgniteInternalFuture)fut);

            if (clientReqs != null) {
                IgniteInternalFuture<Boolean> clientStartFut = startClientCacheChange(clientReqs, null);

                compoundFut.add((IgniteInternalFuture)clientStartFut);
            }

            compoundFut.markInitialized();

            return compoundFut;
        };

        int encGrpCnt = 0;

        for (StoredCacheData ccfg : storedCacheDataList) {
            if (ccfg.config().isEncryptionEnabled())
                encGrpCnt++;
        }

        return generateEncryptionKeysAndStartCacheAfter(encGrpCnt, startCacheClsr);
    }

    /** Resolve cache type for input cacheType */
    @NotNull private CacheType resolveCacheType(CacheConfiguration ccfg) {
        if (CU.isUtilityCache(ccfg.getName()))
            return CacheType.UTILITY;
        else if (internalCaches.contains(ccfg.getName()))
            return CacheType.INTERNAL;
        else if (DataStructuresProcessor.isDataStructureCache(ccfg.getName()))
            return CacheType.DATA_STRUCTURES;
        else
            return CacheType.USER;
    }

    /**
     * @param cacheName Cache name to destroy.
     * @param sql If the cache needs to be destroyed only if it was created as the result of SQL {@code CREATE TABLE}
     * command.
     * @param checkThreadTx If {@code true} checks that current thread does not have active transactions.
     * @param restart Restart flag.
     * @return Future that will be completed when cache is destroyed.
     */
    public IgniteInternalFuture<Boolean> dynamicDestroyCache(String cacheName, boolean sql, boolean checkThreadTx,
        boolean restart) {
        assert cacheName != null;

        if (checkThreadTx)
            checkEmptyTransactions();

        DynamicCacheChangeRequest req = DynamicCacheChangeRequest.stopRequest(ctx, cacheName, sql, true);

        req.stop(true);
        req.destroy(true);
        req.restart(restart);

        return F.first(initiateCacheChanges(F.asList(req)));
    }

    /**
     * @param cacheNames Collection of cache names to destroy.
     * @param checkThreadTx If {@code true} checks that current thread does not have active transactions.
     * @param restart Restart flag.
     * @return Future that will be completed when cache is destroyed.
     */
    public IgniteInternalFuture<?> dynamicDestroyCaches(Collection<String> cacheNames, boolean checkThreadTx,
        boolean restart) {
        return dynamicDestroyCaches(cacheNames, checkThreadTx, restart, true);
    }

    /**
     * @param cacheNames Collection of cache names to destroy.
     * @param checkThreadTx If {@code true} checks that current thread does not have active transactions.
     * @param restart Restart flag.
     * @param destroy Cache data destroy flag. Setting to <code>true</code> will cause removing all cache data
     * @return Future that will be completed when cache is destroyed.
     */
    public IgniteInternalFuture<?> dynamicDestroyCaches(Collection<String> cacheNames, boolean checkThreadTx,
        boolean restart, boolean destroy) {
        if (checkThreadTx)
            checkEmptyTransactions();

        List<DynamicCacheChangeRequest> reqs = new ArrayList<>(cacheNames.size());

        for (String cacheName : cacheNames) {
            reqs.add(createStopRequest(cacheName, restart, destroy));
        }

        return dynamicChangeCaches(reqs);
    }

    /**
     * Prepares cache stop request.
     *
     * @param cacheName Cache names to destroy.
     * @param restart Restart flag.
     * @param destroy Cache data destroy flag. Setting to {@code true} will cause removing all cache data from store.
     * @return Future that will be completed when cache is destroyed.
     */
    @NotNull public DynamicCacheChangeRequest createStopRequest(String cacheName, boolean restart, boolean destroy) {
        DynamicCacheChangeRequest req = DynamicCacheChangeRequest.stopRequest(ctx, cacheName, false, true);

        req.stop(true);
        req.destroy(destroy);
        req.restart(restart);

        return req;
    }

    /**
     * Starts cache stop request as cache change batch.
     *
     * @param reqs cache stop requests.
     * @return compound future.
     */
    @NotNull public IgniteInternalFuture<?> dynamicChangeCaches(List<DynamicCacheChangeRequest> reqs) {
        GridCompoundFuture<?, ?> compoundFut = new GridCompoundFuture<>();

        for (DynamicCacheStartFuture fut : initiateCacheChanges(reqs))
            compoundFut.add((IgniteInternalFuture)fut);

        compoundFut.markInitialized();

        return compoundFut;
    }

    /**
     * Change WAL mode.
     *
     * @param cacheNames Cache names.
     * @param enabled Enabled flag.
     * @return Future completed when operation finished.
     */
    public IgniteInternalFuture<Boolean> changeWalMode(Collection<String> cacheNames, boolean enabled) {
        if (transactions().tx() != null || sharedCtx.lockedTopologyVersion(null) != null)
            throw new IgniteException("Cache WAL mode cannot be changed within lock or transaction.");

        return sharedCtx.walState().init(cacheNames, enabled);
    }

    /**
     * @param cacheName Cache name.
     */
    public boolean walEnabled(String cacheName) {
        DynamicCacheDescriptor desc = ctx.cache().cacheDescriptor(cacheName);

        if (desc == null)
            throw new IgniteException("Cache not found: " + cacheName);

        return desc.groupDescriptor().walEnabled();
    }

    /**
     * @param cacheName Cache name to close.
     * @return Future that will be completed when cache is closed.
     */
    IgniteInternalFuture<?> dynamicCloseCache(String cacheName) {
        assert cacheName != null;

        IgniteCacheProxy<?, ?> proxy = jcacheProxy(cacheName, false);

        if (proxy == null || proxy.isProxyClosed())
            return new GridFinishedFuture<>(); // No-op.

        checkEmptyTransactions();

        if (proxy.context().isLocal())
            return dynamicDestroyCache(cacheName, false, true, false);

        return startClientCacheChange(null, Collections.singleton(cacheName));
    }

    /**
     * Resets cache state after the cache has been moved to recovery state.
     *
     * @param cacheNames Cache names.
     * @return Future that will be completed when state is changed for all caches.
     */
    public IgniteInternalFuture<?> resetCacheState(Collection<String> cacheNames) {
        checkEmptyTransactions();

        if (F.isEmpty(cacheNames))
            cacheNames = cachesInfo.registeredCaches().keySet();

        Collection<DynamicCacheChangeRequest> reqs = new ArrayList<>(cacheNames.size());

        for (String cacheName : cacheNames) {
            DynamicCacheDescriptor desc = cacheDescriptor(cacheName);

            if (desc == null) {
                U.warn(log, "Failed to find cache for reset lost partition request, cache does not exist: " + cacheName);

                continue;
            }

            DynamicCacheChangeRequest req = DynamicCacheChangeRequest.resetLostPartitions(ctx, cacheName);

            reqs.add(req);
        }

        GridCompoundFuture fut = new GridCompoundFuture();

        for (DynamicCacheStartFuture f : initiateCacheChanges(reqs))
            fut.add(f);

        fut.markInitialized();

        return fut;
    }

    /**
     * @param cacheName Cache name.
     * @return Cache type.
     */
    public CacheType cacheType(String cacheName) {
        if (CU.isUtilityCache(cacheName))
            return CacheType.UTILITY;
        else if (internalCaches.contains(cacheName))
            return CacheType.INTERNAL;
        else if (DataStructuresProcessor.isDataStructureCache(cacheName))
            return CacheType.DATA_STRUCTURES;
        else
            return CacheType.USER;
    }

    /**
     * Save cache configuration to persistent store if necessary.
     *
     * @param desc Cache descriptor.
     */
    public void saveCacheConfiguration(DynamicCacheDescriptor desc) throws IgniteCheckedException {
        assert desc != null;

        if (!sharedCtx.kernalContext().clientNode() &&
                isPersistentCache(desc.cacheConfiguration(), sharedCtx.gridConfig().getDataStorageConfiguration()))
            sharedCtx.database().storeCacheConfiguration(desc.toStoredData(), true);
    }

    /**
     * Remove all persistent files for all registered caches.
     */
    public void cleanupCachesDirectories() throws IgniteCheckedException {
        if (sharedCtx.pageStore() == null || sharedCtx.kernalContext().clientNode())
            return;

        for (DynamicCacheDescriptor desc : cacheDescriptors().values()) {
            if (isPersistentCache(desc.cacheConfiguration(), sharedCtx.gridConfig().getDataStorageConfiguration()))
                sharedCtx.pageStore().cleanupPersistentSpace(desc.cacheConfiguration());
        }
    }

    /**
     * @param reqs Requests.
     * @return Collection of futures.
     */
    @SuppressWarnings("TypeMayBeWeakened")
    private Collection<DynamicCacheStartFuture> initiateCacheChanges(
        Collection<DynamicCacheChangeRequest> reqs
    ) {
        Collection<DynamicCacheStartFuture> res = new ArrayList<>(reqs.size());

        Collection<DynamicCacheChangeRequest> sndReqs = new ArrayList<>(reqs.size());

        for (DynamicCacheChangeRequest req : reqs) {
            authorizeCacheChange(req);

            DynamicCacheStartFuture fut = new DynamicCacheStartFuture(req.requestId());

            try {
                if (req.stop()) {
                    DynamicCacheDescriptor desc = cacheDescriptor(req.cacheName());

                    if (desc == null)
                        // No-op.
                        fut.onDone(false);
                }

                if (req.start() && req.startCacheConfiguration() != null) {
                    CacheConfiguration ccfg = req.startCacheConfiguration();

                    try {
                        cachesInfo.validateStartCacheConfiguration(ccfg);
                    }
                    catch (IgniteCheckedException e) {
                        fut.onDone(e);
                    }
                }

                if (fut.isDone())
                    continue;

                DynamicCacheStartFuture old = (DynamicCacheStartFuture)pendingFuts.putIfAbsent(
                    req.requestId(), fut);

                assert old == null;

                if (fut.isDone())
                    continue;

                sndReqs.add(req);
            }
            catch (Exception e) {
                fut.onDone(e);
            }
            finally {
                res.add(fut);
            }
        }

        Exception err = null;

        if (!sndReqs.isEmpty()) {
            try {
                ctx.discovery().sendCustomEvent(new DynamicCacheChangeBatch(sndReqs));

                err = checkNodeState();
            }
            catch (IgniteCheckedException e) {
                err = e;
            }
        }

        if (err != null) {
            for (DynamicCacheStartFuture fut : res)
                fut.onDone(err);
        }

        return res;
    }

    /**
     * Authorize creating cache.
     *
     * @param cfg Cache configuration.
     * @param secCtx Optional security context.
     */
    private void authorizeCacheCreate(CacheConfiguration cfg, SecurityContext secCtx) {
        ctx.security().authorize(null, SecurityPermission.CACHE_CREATE, secCtx);

        if (cfg != null && cfg.isOnheapCacheEnabled() &&
            IgniteSystemProperties.getBoolean(IgniteSystemProperties.IGNITE_DISABLE_ONHEAP_CACHE))
            throw new SecurityException("Authorization failed for enabling on-heap cache.");
    }

    /**
     * Authorize dynamic cache management for this node.
     *
     * @param req start/stop cache request.
     */
    private void authorizeCacheChange(DynamicCacheChangeRequest req) {
        // Null security context means authorize this node.
        if (req.cacheType() == null || req.cacheType() == CacheType.USER) {
            if (req.stop())
                ctx.security().authorize(null, SecurityPermission.CACHE_DESTROY, null);
            else
                authorizeCacheCreate(req.startCacheConfiguration(), null);
        }
    }

    /**
     * @return Non null exception if node is stopping or disconnected.
     */
    @Nullable private IgniteCheckedException checkNodeState() {
        if (ctx.isStopping()) {
            return new IgniteCheckedException("Failed to execute dynamic cache change request, " +
                "node is stopping.");
        }
        else if (ctx.clientDisconnected()) {
            return new IgniteClientDisconnectedCheckedException(ctx.cluster().clientReconnectFuture(),
                "Failed to execute dynamic cache change request, client node disconnected.");
        }

        return null;
    }

    /**
     * @param type Event type.
     * @param customMsg Custom message instance.
     * @param node Event node.
     * @param topVer Topology version.
     * @param state Cluster state.
     */
    public void onDiscoveryEvent(int type,
        @Nullable DiscoveryCustomMessage customMsg,
        ClusterNode node,
        AffinityTopologyVersion topVer,
        DiscoveryDataClusterState state) {
        cachesInfo.onDiscoveryEvent(type, node, topVer);

        sharedCtx.affinity().onDiscoveryEvent(type, customMsg, node, topVer, state);
    }

    /**
     * Callback invoked from discovery thread when discovery custom message is received.
     *
     * @param msg Customer message.
     * @param topVer Current topology version.
     * @param node Node sent message.
     * @return {@code True} if minor topology version should be increased.
     */
    public boolean onCustomEvent(DiscoveryCustomMessage msg, AffinityTopologyVersion topVer, ClusterNode node) {
        if (msg instanceof SchemaAbstractDiscoveryMessage) {
            ctx.query().onDiscovery((SchemaAbstractDiscoveryMessage)msg);

            return false;
        }

        if (msg instanceof CacheAffinityChangeMessage)
            return sharedCtx.affinity().onCustomEvent(((CacheAffinityChangeMessage)msg));

        if (msg instanceof SnapshotDiscoveryMessage &&
            ((SnapshotDiscoveryMessage)msg).needExchange())
            return true;

        if (msg instanceof WalStateAbstractMessage) {
            WalStateAbstractMessage msg0 = (WalStateAbstractMessage)msg;

            if (msg0 instanceof WalStateProposeMessage)
                sharedCtx.walState().onProposeDiscovery((WalStateProposeMessage)msg);
            else if (msg0 instanceof WalStateFinishMessage)
                sharedCtx.walState().onFinishDiscovery((WalStateFinishMessage)msg);

            return msg0.needExchange();
        }

        if (msg instanceof DynamicCacheChangeBatch) {
            boolean changeRequested = cachesInfo.onCacheChangeRequested((DynamicCacheChangeBatch)msg, topVer);

            ctx.query().onCacheChangeRequested((DynamicCacheChangeBatch)msg);

            return changeRequested;
        }

        if (msg instanceof DynamicCacheChangeFailureMessage)
            cachesInfo.onCacheChangeRequested((DynamicCacheChangeFailureMessage)msg, topVer);

        if (msg instanceof ClientCacheChangeDiscoveryMessage)
            cachesInfo.onClientCacheChange((ClientCacheChangeDiscoveryMessage)msg, node);

        if (msg instanceof CacheStatisticsModeChangeMessage)
            onCacheStatisticsModeChange((CacheStatisticsModeChangeMessage)msg);

        if (msg instanceof CacheStatisticsClearMessage)
            onCacheStatisticsClear((CacheStatisticsClearMessage)msg);

        if (msg instanceof TxTimeoutOnPartitionMapExchangeChangeMessage)
            onTxTimeoutOnPartitionMapExchangeChange((TxTimeoutOnPartitionMapExchangeChangeMessage)msg);

        return false;
    }

    /**
     * Checks that preload-order-dependant caches has SYNC or ASYNC preloading mode.
     *
     * @param cfgs Caches.
     * @return Maximum detected preload order.
     * @throws IgniteCheckedException If validation failed.
     */
    private int validatePreloadOrder(CacheConfiguration[] cfgs) throws IgniteCheckedException {
        int maxOrder = 0;

        for (CacheConfiguration cfg : cfgs) {
            int rebalanceOrder = cfg.getRebalanceOrder();

            if (rebalanceOrder > 0) {
                if (cfg.getCacheMode() == LOCAL)
                    throw new IgniteCheckedException("Rebalance order set for local cache (fix configuration and restart the " +
                        "node): " + U.maskName(cfg.getName()));

                if (cfg.getRebalanceMode() == CacheRebalanceMode.NONE)
                    throw new IgniteCheckedException("Only caches with SYNC or ASYNC rebalance mode can be set as rebalance " +
                        "dependency for other caches [cacheName=" + U.maskName(cfg.getName()) +
                        ", rebalanceMode=" + cfg.getRebalanceMode() + ", rebalanceOrder=" + cfg.getRebalanceOrder() + ']');

                maxOrder = Math.max(maxOrder, rebalanceOrder);
            }
            else if (rebalanceOrder < 0)
                throw new IgniteCheckedException("Rebalance order cannot be negative for cache (fix configuration and restart " +
                    "the node) [cacheName=" + cfg.getName() + ", rebalanceOrder=" + rebalanceOrder + ']');
        }

        return maxOrder;
    }

    /** {@inheritDoc} */
    @Nullable @Override public IgniteNodeValidationResult validateNode(ClusterNode node) {
        IgniteNodeValidationResult res = validateHashIdResolvers(node);

        if (res == null)
            res = validateRestartingCaches(node);

        return res;
    }

    /**
     * Reset restarting caches.
     */
    public void resetRestartingCaches() {
        cachesInfo.restartingCaches().clear();
    }

    /**
     * @param node Joining node to validate.
     * @return Node validation result if there was an issue with the joining node, {@code null} otherwise.
     */
    private IgniteNodeValidationResult validateRestartingCaches(ClusterNode node) {
        if (cachesInfo.hasRestartingCaches()) {
            String msg = "Joining node during caches restart is not allowed [joiningNodeId=" + node.id() +
                ", restartingCaches=" + new HashSet<>(cachesInfo.restartingCaches()) + ']';

            return new IgniteNodeValidationResult(node.id(), msg, msg);
        }

        return null;
    }

    /**
     * @param node Joining node.
     * @return Validation result or {@code null} in case of success.
     */
    @Nullable private IgniteNodeValidationResult validateHashIdResolvers(ClusterNode node) {
        if (!node.isClient()) {
            for (DynamicCacheDescriptor desc : cacheDescriptors().values()) {
                CacheConfiguration cfg = desc.cacheConfiguration();

                if (cfg.getAffinity() instanceof RendezvousAffinityFunction) {
                    RendezvousAffinityFunction aff = (RendezvousAffinityFunction)cfg.getAffinity();

                    Object nodeHashObj = aff.resolveNodeHash(node);

                    for (ClusterNode topNode : ctx.discovery().aliveServerNodes()) {
                        Object topNodeHashObj = aff.resolveNodeHash(topNode);

                        if (nodeHashObj.hashCode() == topNodeHashObj.hashCode()) {
                            String errMsg = "Failed to add node to topology because it has the same hash code for " +
                                "partitioned affinity as one of existing nodes [cacheName=" +
                                cfg.getName() + ", existingNodeId=" + topNode.id() + ']';

                            String sndMsg = "Failed to add node to topology because it has the same hash code for " +
                                "partitioned affinity as one of existing nodes [cacheName=" +
                                cfg.getName() + ", existingNodeId=" + topNode.id() + ']';

                            return new IgniteNodeValidationResult(topNode.id(), errMsg, sndMsg);
                        }
                    }
                }
            }
        }

        return null;
    }

    /**
     * @param rmt Remote node to check.
     * @throws IgniteCheckedException If check failed.
     */
    private void checkTransactionConfiguration(ClusterNode rmt) throws IgniteCheckedException {
        TransactionConfiguration txCfg = rmt.attribute(ATTR_TX_CONFIG);

        if (txCfg != null) {
            TransactionConfiguration locTxCfg = ctx.config().getTransactionConfiguration();

            if (locTxCfg.isTxSerializableEnabled() != txCfg.isTxSerializableEnabled())
                throw new IgniteCheckedException("Serializable transactions enabled mismatch " +
                    "(fix txSerializableEnabled property or set -D" + IGNITE_SKIP_CONFIGURATION_CONSISTENCY_CHECK + "=true " +
                    "system property) [rmtNodeId=" + rmt.id() +
                    ", locTxSerializableEnabled=" + locTxCfg.isTxSerializableEnabled() +
                    ", rmtTxSerializableEnabled=" + txCfg.isTxSerializableEnabled() + ']');
        }
    }

    /**
     * @param rmt Remote node to check.
     * @throws IgniteCheckedException If check failed.
     */
    private void checkMemoryConfiguration(ClusterNode rmt) throws IgniteCheckedException {
        ClusterNode locNode = ctx.discovery().localNode();

        if (ctx.config().isClientMode() || locNode.isDaemon() || rmt.isClient() || rmt.isDaemon())
            return;

        DataStorageConfiguration dsCfg = null;

        Object dsCfgBytes = rmt.attribute(IgniteNodeAttributes.ATTR_DATA_STORAGE_CONFIG);

        if (dsCfgBytes instanceof byte[])
            dsCfg = new JdkMarshaller().unmarshal((byte[])dsCfgBytes, U.resolveClassLoader(ctx.config()));

        if (dsCfg == null) {
            // Try to use legacy memory configuration.
            MemoryConfiguration memCfg = rmt.attribute(IgniteNodeAttributes.ATTR_MEMORY_CONFIG);

            if (memCfg != null) {
                dsCfg = new DataStorageConfiguration();

                // All properties that are used in validation should be converted here.
                dsCfg.setPageSize(memCfg.getPageSize());
            }
        }

        if (dsCfg != null) {
            DataStorageConfiguration locDsCfg = ctx.config().getDataStorageConfiguration();

            if (dsCfg.getPageSize() != locDsCfg.getPageSize()) {
                throw new IgniteCheckedException("Memory configuration mismatch (fix configuration or set -D" +
                    IGNITE_SKIP_CONFIGURATION_CONSISTENCY_CHECK + "=true system property) [rmtNodeId=" + rmt.id() +
                    ", locPageSize = " + locDsCfg.getPageSize() + ", rmtPageSize = " + dsCfg.getPageSize() + "]");
            }
        }
    }

    /**
     * @param rmt Remote node to check.
     * @throws IgniteCheckedException If check failed.
     */
    private void checkRebalanceConfiguration(ClusterNode rmt) throws IgniteCheckedException {
        ClusterNode locNode = ctx.discovery().localNode();

        if (ctx.config().isClientMode() || locNode.isDaemon() || rmt.isClient() || rmt.isDaemon())
            return;

        Integer rebalanceThreadPoolSize = rmt.attribute(IgniteNodeAttributes.ATTR_REBALANCE_POOL_SIZE);

        if (rebalanceThreadPoolSize != null && rebalanceThreadPoolSize != ctx.config().getRebalanceThreadPoolSize()) {
            throw new IgniteCheckedException("Rebalance configuration mismatch (fix configuration or set -D" +
                IGNITE_SKIP_CONFIGURATION_CONSISTENCY_CHECK + "=true system property)." +
                " Different values of such parameter may lead to rebalance process instability and hanging. " +
                " [rmtNodeId=" + rmt.id() +
                ", locRebalanceThreadPoolSize = " + ctx.config().getRebalanceThreadPoolSize() +
                ", rmtRebalanceThreadPoolSize = " + rebalanceThreadPoolSize + "]");
        }
    }

    /**
     * @param cfg Cache configuration.
     * @return Query manager.
     */
    private GridCacheQueryManager queryManager(CacheConfiguration cfg) {
        return cfg.getCacheMode() == LOCAL ? new GridCacheLocalQueryManager() : new GridCacheDistributedQueryManager();
    }

    /**
     * @return Last data version.
     */
    public long lastDataVersion() {
        long max = 0;

        for (GridCacheAdapter<?, ?> cache : caches.values()) {
            GridCacheContext<?, ?> ctx = cache.context();

            if (ctx.versions().last().order() > max)
                max = ctx.versions().last().order();

            if (ctx.isNear()) {
                ctx = ctx.near().dht().context();

                if (ctx.versions().last().order() > max)
                    max = ctx.versions().last().order();
            }
        }

        return max;
    }

    /**
     * @param name Cache name.
     * @param <K> type of keys.
     * @param <V> type of values.
     * @return Cache instance for given name.
     */
    @SuppressWarnings("unchecked")
    public <K, V> IgniteInternalCache<K, V> cache(String name) {
        assert name != null;

        if (log.isDebugEnabled())
            log.debug("Getting cache for name: " + name);

        IgniteCacheProxy<K, V> jcache = (IgniteCacheProxy<K, V>)jcacheProxy(name, true);

        return jcache == null ? null : jcache.internalProxy();
    }

    /**
     * Await proxy initialization.
     *
     * @param jcache Cache proxy.
     */
    private void awaitInitializeProxy(IgniteCacheProxyImpl<?, ?> jcache) {
        if (jcache != null) {
            CountDownLatch initLatch = jcache.getInitLatch();

            try {
                while (initLatch.getCount() > 0) {
                    initLatch.await(2000, TimeUnit.MILLISECONDS);

                    if (log.isInfoEnabled())
                        log.info("Failed to wait proxy initialization, cache=" + jcache.getName() +
                            ", localNodeId=" + ctx.localNodeId());
                }
            }
            catch (InterruptedException e) {
                Thread.currentThread().interrupt();
                // Ignore intteruption.
            }
        }
    }

    /**
     * @param name Cache name.
     */
    public void completeProxyInitialize(String name) {
        IgniteCacheProxyImpl<?, ?> jcache = jCacheProxies.get(name);

        if (jcache != null) {
            CountDownLatch proxyInitLatch = jcache.getInitLatch();

            if (proxyInitLatch.getCount() > 0) {
                if (log.isInfoEnabled())
                    log.info("Finish proxy initialization, cacheName=" + name +
                        ", localNodeId=" + ctx.localNodeId());

                proxyInitLatch.countDown();
            }
        }
        else {
            if (log.isInfoEnabled())
                log.info("Can not finish proxy initialization because proxy does not exist, cacheName=" + name +
                    ", localNodeId=" + ctx.localNodeId());
        }
    }

    /**
     * @param name Cache name.
     * @return Cache instance for given name.
     * @throws IgniteCheckedException If failed.
     */
    @SuppressWarnings("unchecked")
    public <K, V> IgniteInternalCache<K, V> getOrStartCache(String name) throws IgniteCheckedException {
        return getOrStartCache(name, null);
    }

    /**
     * @param name Cache name.
     * @return Cache instance for given name.
     * @throws IgniteCheckedException If failed.
     */
    @SuppressWarnings("unchecked")
    public <K, V> IgniteInternalCache<K, V> getOrStartCache(
        String name,
        CacheConfiguration ccfg
    ) throws IgniteCheckedException {
        assert name != null;

        if (log.isDebugEnabled())
            log.debug("Getting cache for name: " + name);

        IgniteCacheProxy<?, ?> cache = jcacheProxy(name, true);

        if (cache == null) {
            dynamicStartCache(ccfg, name, null, false, ccfg == null, true).get();

            cache = jcacheProxy(name, true);
        }

        return cache == null ? null : (IgniteInternalCache<K, V>)cache.internalProxy();
    }

    /**
     * @return All configured cache instances.
     */
    public Collection<IgniteInternalCache<?, ?>> caches() {
        return F.viewReadOnly(jCacheProxies.values(), new IgniteClosure<IgniteCacheProxy<?, ?>,
            IgniteInternalCache<?, ?>>() {
            @Override public IgniteInternalCache<?, ?> apply(IgniteCacheProxy<?, ?> entries) {
                return entries.internalProxy();
            }
        });
    }

    /**
     * @return All configured cache instances.
     */
    public Collection<IgniteCacheProxy<?, ?>> jcaches() {
        return F.viewReadOnly(jCacheProxies.values(), new IgniteClosure<IgniteCacheProxyImpl<?, ?>, IgniteCacheProxy<?, ?>>() {
            @Override public IgniteCacheProxy<?, ?> apply(IgniteCacheProxyImpl<?, ?> proxy) {
                return proxy.gatewayWrapper();
            }
        });
    }

    /**
     * Gets utility cache.
     *
     * @return Utility cache.
     */
    public <K, V> IgniteInternalCache<K, V> utilityCache() {
        return internalCacheEx(CU.UTILITY_CACHE_NAME);
    }

    /**
     * @param name Cache name.
     * @return Cache.
     */
    private <K, V> IgniteInternalCache<K, V> internalCacheEx(String name) {
        if (ctx.discovery().localNode().isClient()) {
            IgniteCacheProxy<K, V> proxy = (IgniteCacheProxy<K, V>)jcacheProxy(name, true);

            if (proxy == null) {
                GridCacheAdapter<?, ?> cacheAdapter = caches.get(name);

                if (cacheAdapter != null) {
                    proxy = new IgniteCacheProxyImpl(cacheAdapter.context(), cacheAdapter, false);

                    IgniteCacheProxyImpl<?, ?> prev = addjCacheProxy(name, (IgniteCacheProxyImpl<?, ?>)proxy);

                    if (prev != null)
                        proxy = (IgniteCacheProxy<K, V>)prev;

                    completeProxyInitialize(proxy.getName());
                }
            }

            assert proxy != null : name;

            return proxy.internalProxy();
        }

        return internalCache(name);
    }

    /**
     * @param name Cache name.
     * @param <K> type of keys.
     * @param <V> type of values.
     * @return Cache instance for given name.
     */
    @SuppressWarnings("unchecked")
    public <K, V> IgniteInternalCache<K, V> publicCache(String name) {
        assert name != null;

        if (log.isDebugEnabled())
            log.debug("Getting public cache for name: " + name);

        DynamicCacheDescriptor desc = cacheDescriptor(name);

        if (desc == null)
            throw new IllegalArgumentException("Cache is not started: " + name);

        if (!desc.cacheType().userCache())
            throw new IllegalStateException("Failed to get cache because it is a system cache: " + name);

        IgniteCacheProxy<K, V> jcache = (IgniteCacheProxy<K, V>)jcacheProxy(name, true);

        if (jcache == null)
            throw new IllegalArgumentException("Cache is not started: " + name);

        return jcache.internalProxy();
    }

    /**
     * @param cacheName Cache name.
     * @param <K> type of keys.
     * @param <V> type of values.
     * @return Cache instance for given name.
     * @throws IgniteCheckedException If failed.
     */
    public <K, V> IgniteCacheProxy<K, V> publicJCache(String cacheName) throws IgniteCheckedException {
        return publicJCache(cacheName, true, true);
    }

    /**
     * @param cacheName Cache name.
     * @param failIfNotStarted If {@code true} throws {@link IllegalArgumentException} if cache is not started,
     * otherwise returns {@code null} in this case.
     * @param checkThreadTx If {@code true} checks that current thread does not have active transactions.
     * @return Cache instance for given name.
     * @throws IgniteCheckedException If failed.
     */
    @SuppressWarnings({"unchecked", "ConstantConditions"})
    @Nullable public <K, V> IgniteCacheProxy<K, V> publicJCache(String cacheName,
        boolean failIfNotStarted,
        boolean checkThreadTx) throws IgniteCheckedException {
        assert cacheName != null;

        if (log.isDebugEnabled())
            log.debug("Getting public cache for name: " + cacheName);

        DynamicCacheDescriptor desc = cacheDescriptor(cacheName);

        if (desc != null && !desc.cacheType().userCache())
            throw new IllegalStateException("Failed to get cache because it is a system cache: " + cacheName);

        IgniteCacheProxyImpl<?, ?> proxy = jcacheProxy(cacheName, true);

        // Try to start cache, there is no guarantee that cache will be instantiated.
        if (proxy == null) {
            dynamicStartCache(null, cacheName, null, false, failIfNotStarted, checkThreadTx).get();

            proxy = jcacheProxy(cacheName, true);
        }

        return proxy != null ? (IgniteCacheProxy<K, V>)proxy.gatewayWrapper() : null;
    }

    /**
     * Get configuration for the given cache.
     *
     * @param name Cache name.
     * @return Cache configuration.
     */
    public CacheConfiguration cacheConfiguration(String name) {
        assert name != null;

        DynamicCacheDescriptor desc = cacheDescriptor(name);

        if (desc == null)
            throw new IllegalStateException("Cache doesn't exist: " + name);
        else
            return desc.cacheConfiguration();
    }

    /**
     * Get registered cache descriptor.
     *
     * @param name Name.
     * @return Descriptor.
     */
    public DynamicCacheDescriptor cacheDescriptor(String name) {
        return cachesInfo.registeredCaches().get(name);
    }

    /**
     * @return Cache descriptors.
     */
    public Map<String, DynamicCacheDescriptor> cacheDescriptors() {
        return cachesInfo.registeredCaches();
    }

    /**
     * @return Cache group descriptors.
     */
    public Map<Integer, CacheGroupDescriptor> cacheGroupDescriptors() {
        return cachesInfo.registeredCacheGroups();
    }

    /**
     * @param cacheId Cache ID.
     * @return Cache descriptor.
     */
    @Nullable public DynamicCacheDescriptor cacheDescriptor(int cacheId) {
        for (DynamicCacheDescriptor cacheDesc : cacheDescriptors().values()) {
            CacheConfiguration ccfg = cacheDesc.cacheConfiguration();

            assert ccfg != null : cacheDesc;

            if (CU.cacheId(ccfg.getName()) == cacheId)
                return cacheDesc;
        }

        return null;
    }

    /**
     * @param cacheCfg Cache configuration template.
     * @throws IgniteCheckedException If failed.
     */
    public void addCacheConfiguration(CacheConfiguration cacheCfg) throws IgniteCheckedException {
        assert cacheCfg.getName() != null;

        String name = cacheCfg.getName();

        DynamicCacheDescriptor desc = cachesInfo.registeredTemplates().get(name);

        if (desc != null)
            return;

        DynamicCacheChangeRequest req = DynamicCacheChangeRequest.addTemplateRequest(ctx, cacheCfg);

        TemplateConfigurationFuture fut = new TemplateConfigurationFuture(req.cacheName(), req.deploymentId());

        TemplateConfigurationFuture old =
            (TemplateConfigurationFuture)pendingTemplateFuts.putIfAbsent(cacheCfg.getName(), fut);

        if (old != null)
            fut = old;

        Exception err = null;

        try {
            ctx.discovery().sendCustomEvent(new DynamicCacheChangeBatch(Collections.singleton(req)));

            if (ctx.isStopping()) {
                err = new IgniteCheckedException("Failed to execute dynamic cache change request, " +
                    "node is stopping.");
            }
            else if (ctx.clientDisconnected()) {
                err = new IgniteClientDisconnectedCheckedException(ctx.cluster().clientReconnectFuture(),
                    "Failed to execute dynamic cache change request, client node disconnected.");
            }
        }
        catch (IgniteCheckedException e) {
            err = e;
        }

        if (err != null)
            fut.onDone(err);

        fut.get();
    }

    /**
     * @param name Cache name.
     * @return Cache instance for given name.
     */
    @SuppressWarnings("unchecked")
    public <K, V> IgniteCacheProxy<K, V> jcache(String name) {
        assert name != null;

        IgniteCacheProxy<K, V> cache = (IgniteCacheProxy<K, V>)jcacheProxy(name, true);

        if (cache == null) {
            GridCacheAdapter<?, ?> cacheAdapter = caches.get(name);

            if (cacheAdapter != null) {
                cache = new IgniteCacheProxyImpl(cacheAdapter.context(), cacheAdapter, false);

                IgniteCacheProxyImpl<?, ?> prev = addjCacheProxy(name, (IgniteCacheProxyImpl<?, ?>)cache);

                if (prev != null)
                    cache = (IgniteCacheProxy<K, V>)prev;

                completeProxyInitialize(cache.getName());
            }
        }

        if (cache == null)
            throw new IllegalArgumentException("Cache is not configured: " + name);

        return cache;
    }

    /**
     * @param name Cache name.
     * @param awaitInit Await proxy initialization.
     * @return Cache proxy.
     */
    @Nullable public IgniteCacheProxyImpl<?, ?> jcacheProxy(String name, boolean awaitInit) {
        IgniteCacheProxyImpl<?, ?> cache = jCacheProxies.get(name);

        if (awaitInit)
            awaitInitializeProxy(cache);

        return cache;
    }

    /**
     * @param name Cache name.
     * @param proxy Cache proxy.
     * @return Previous cache proxy.
     */
    @Nullable public IgniteCacheProxyImpl<?, ?> addjCacheProxy(String name, IgniteCacheProxyImpl<?, ?> proxy) {
        return jCacheProxies.putIfAbsent(name, proxy);
    }

    /**
     * @return All configured public cache instances.
     */
    public Collection<IgniteCacheProxy<?, ?>> publicCaches() {
        Collection<IgniteCacheProxy<?, ?>> res = new ArrayList<>(jCacheProxies.size());

        for (IgniteCacheProxyImpl<?, ?> proxy : jCacheProxies.values()) {
            if (proxy.context().userCache())
                res.add(proxy.gatewayWrapper());
        }

        return res;
    }

    /**
     * @param name Cache name.
     * @param <K> type of keys.
     * @param <V> type of values.
     * @return Cache instance for given name.
     */
    @SuppressWarnings("unchecked")
    public <K, V> GridCacheAdapter<K, V> internalCache(String name) {
        assert name != null;

        if (log.isDebugEnabled())
            log.debug("Getting internal cache adapter: " + name);

        return (GridCacheAdapter<K, V>)caches.get(name);
    }

    /**
     * Cancel all user operations.
     */
    private void cancelFutures() {
        sharedCtx.mvcc().onStop();

        Exception err = new IgniteCheckedException("Operation has been cancelled (node is stopping).");

        for (IgniteInternalFuture fut : pendingFuts.values())
            ((GridFutureAdapter)fut).onDone(err);

        for (IgniteInternalFuture fut : pendingTemplateFuts.values())
            ((GridFutureAdapter)fut).onDone(err);

        for (EnableStatisticsFuture fut : manageStatisticsFuts.values())
            fut.onDone(err);

        for (TxTimeoutOnPartitionMapExchangeChangeFuture fut : txTimeoutOnPartitionMapExchangeFuts.values())
            fut.onDone(err);
    }

    /**
     * @return All internal cache instances.
     */
    public Collection<GridCacheAdapter<?, ?>> internalCaches() {
        return caches.values();
    }

    /**
     * @param name Cache name.
     * @return {@code True} if specified cache is system, {@code false} otherwise.
     */
    public boolean systemCache(String name) {
        assert name != null;

        DynamicCacheDescriptor desc = cacheDescriptor(name);

        return desc != null && !desc.cacheType().userCache();
    }

    /** {@inheritDoc} */
    @Override public void printMemoryStats() {
        X.println(">>> ");

        for (GridCacheAdapter c : caches.values()) {
            X.println(">>> Cache memory stats [igniteInstanceName=" + ctx.igniteInstanceName() +
                ", cache=" + c.name() + ']');

            c.context().printMemoryStats();
        }
    }

    /**
     * Callback invoked by deployment manager for whenever a class loader gets undeployed.
     *
     * @param ldr Class loader.
     */
    public void onUndeployed(ClassLoader ldr) {
        if (!ctx.isStopping()) {
            for (GridCacheAdapter<?, ?> cache : caches.values()) {
                // Do not notify system caches and caches for which deployment is disabled.
                if (cache.context().userCache() && cache.context().deploymentEnabled())
                    cache.onUndeploy(ldr);
            }
        }
    }

    /**
     * @return Shared context.
     */
    public <K, V> GridCacheSharedContext<K, V> context() {
        return (GridCacheSharedContext<K, V>)sharedCtx;
    }

    /**
     * @return Transactions interface implementation.
     */
    public IgniteTransactionsEx transactions() {
        return transactions;
    }

    /**
     * Starts client caches that do not exist yet.
     *
     * @throws IgniteCheckedException In case of error.
     */
    public void createMissingQueryCaches() throws IgniteCheckedException {
        for (Map.Entry<String, DynamicCacheDescriptor> e : cachesInfo.registeredCaches().entrySet()) {
            DynamicCacheDescriptor desc = e.getValue();

            if (isMissingQueryCache(desc))
                dynamicStartCache(null, desc.cacheConfiguration().getName(), null, false, true, true).get();
        }
    }

    /**
     * Whether cache defined by provided descriptor is not yet started and has queries enabled.
     *
     * @param desc Descriptor.
     * @return {@code True} if this is missing query cache.
     */
    private boolean isMissingQueryCache(DynamicCacheDescriptor desc) {
        CacheConfiguration ccfg = desc.cacheConfiguration();

        return !caches.containsKey(ccfg.getName()) && QueryUtils.isEnabled(ccfg);
    }

    /**
     * Registers MBean for cache components.
     *
     * @param obj Cache component.
     * @param cacheName Cache name.
     * @param near Near flag.
     * @throws IgniteCheckedException If registration failed.
     */
    @SuppressWarnings("unchecked")
    private void registerMbean(Object obj, @Nullable String cacheName, boolean near)
        throws IgniteCheckedException {
        if (U.IGNITE_MBEANS_DISABLED)
            return;

        assert obj != null;

        MBeanServer srvr = ctx.config().getMBeanServer();

        assert srvr != null;

        cacheName = U.maskName(cacheName);

        cacheName = near ? cacheName + "-near" : cacheName;

        final Object mbeanImpl = (obj instanceof IgniteMBeanAware) ? ((IgniteMBeanAware)obj).getMBean() : obj;

        for (Class<?> itf : mbeanImpl.getClass().getInterfaces()) {
            if (itf.getName().endsWith("MBean") || itf.getName().endsWith("MXBean")) {
                try {
                    U.registerMBean(srvr, ctx.igniteInstanceName(), cacheName, obj.getClass().getName(), mbeanImpl,
                        (Class<Object>)itf);
                }
                catch (Throwable e) {
                    throw new IgniteCheckedException("Failed to register MBean for component: " + obj, e);
                }

                break;
            }
        }
    }

    /**
     * Unregisters MBean for cache components.
     *
     * @param o Cache component.
     * @param cacheName Cache name.
     * @param near Near flag.
     */
    private void unregisterMbean(Object o, @Nullable String cacheName, boolean near) {
        if (U.IGNITE_MBEANS_DISABLED)
            return;

        assert o != null;

        MBeanServer srvr = ctx.config().getMBeanServer();

        assert srvr != null;

        cacheName = U.maskName(cacheName);

        cacheName = near ? cacheName + "-near" : cacheName;

        boolean needToUnregister = o instanceof IgniteMBeanAware;

        if (!needToUnregister) {
            for (Class<?> itf : o.getClass().getInterfaces()) {
                if (itf.getName().endsWith("MBean") || itf.getName().endsWith("MXBean")) {
                    needToUnregister = true;

                    break;
                }
            }
        }

        if (needToUnregister) {
            try {
                srvr.unregisterMBean(U.makeMBeanName(ctx.igniteInstanceName(), cacheName, o.getClass().getName()));
            }
            catch (Throwable e) {
                U.error(log, "Failed to unregister MBean for component: " + o, e);
            }
        }
    }

    /**
     * @param grp Cache group.
     * @param ccfg Cache configuration.
     * @param objs Extra components.
     * @return Components provided in cache configuration which can implement {@link LifecycleAware} interface.
     */
    private Iterable<Object> lifecycleAwares(CacheGroupContext grp, CacheConfiguration ccfg, Object... objs) {
        Collection<Object> ret = new ArrayList<>(7 + objs.length);

        if (grp.affinityFunction() != ccfg.getAffinity())
            ret.add(ccfg.getAffinity());

        ret.add(ccfg.getAffinityMapper());
        ret.add(ccfg.getEvictionFilter());
        ret.add(ccfg.getEvictionPolicyFactory());
        ret.add(ccfg.getEvictionPolicy());
        ret.add(ccfg.getInterceptor());

        NearCacheConfiguration nearCfg = ccfg.getNearConfiguration();

        if (nearCfg != null) {
            ret.add(nearCfg.getNearEvictionPolicyFactory());
            ret.add(nearCfg.getNearEvictionPolicy());
        }

        Collections.addAll(ret, objs);

        return ret;
    }

    /**
     * Method checks that current thread does not have active transactions.
     *
     * @throws IgniteException If transaction exist.
     */
    public void checkEmptyTransactions() throws IgniteException {
        if (transactions().tx() != null || sharedCtx.lockedTopologyVersion(null) != null)
            throw new IgniteException("Cannot start/stop cache within lock or transaction.");
    }

    /**
     * @param val Object to check.
     * @return Configuration copy.
     * @throws IgniteCheckedException If validation failed.
     */
    private CacheConfiguration cloneCheckSerializable(final CacheConfiguration val) throws IgniteCheckedException {
        if (val == null)
            return null;

        return withBinaryContext(new IgniteOutClosureX<CacheConfiguration>() {
            @Override public CacheConfiguration applyx() throws IgniteCheckedException {
                if (val.getCacheStoreFactory() != null) {
                    try {
                        ClassLoader ldr = ctx.config().getClassLoader();

                        if (ldr == null)
                            ldr = val.getCacheStoreFactory().getClass().getClassLoader();

                        U.unmarshal(marsh, U.marshal(marsh, val.getCacheStoreFactory()),
                            U.resolveClassLoader(ldr, ctx.config()));
                    }
                    catch (IgniteCheckedException e) {
                        throw new IgniteCheckedException("Failed to validate cache configuration. " +
                            "Cache store factory is not serializable. Cache name: " + U.maskName(val.getName()), e);
                    }
                }

                try {
                    return U.unmarshal(marsh, U.marshal(marsh, val), U.resolveClassLoader(ctx.config()));
                }
                catch (IgniteCheckedException e) {
                    throw new IgniteCheckedException("Failed to validate cache configuration " +
                        "(make sure all objects in cache configuration are serializable): " + U.maskName(val.getName()), e);
                }
            }
        });
    }

    /**
     * @param c Closure.
     * @return Closure result.
     * @throws IgniteCheckedException If failed.
     */
    private <T> T withBinaryContext(IgniteOutClosureX<T> c) throws IgniteCheckedException {
        IgniteCacheObjectProcessor objProc = ctx.cacheObjects();
        BinaryContext oldCtx = null;

        if (objProc instanceof CacheObjectBinaryProcessorImpl) {
            GridBinaryMarshaller binMarsh = ((CacheObjectBinaryProcessorImpl)objProc).marshaller();

            oldCtx = binMarsh == null ? null : binMarsh.pushContext();
        }

        try {
            return c.applyx();
        }
        finally {
            if (objProc instanceof CacheObjectBinaryProcessorImpl)
                GridBinaryMarshaller.popContext(oldCtx);
        }
    }

    /**
     * Prepares DynamicCacheChangeRequest for cache creation.
     *
     * @param ccfg Cache configuration
     * @param cacheName Cache name
     * @param nearCfg Near cache configuration
     * @param cacheType Cache type
     * @param sql Whether the cache needs to be created as the result of SQL {@code CREATE TABLE} command.
     * @param failIfExists Fail if exists flag.
     * @param failIfNotStarted If {@code true} fails if cache is not started.
     * @param disabledAfterStart If true, cache proxies will be only activated after {@link #restartProxies()}.
     * @param qryEntities Query entities.
     * @param encKey Encryption key.
     * @return Request or {@code null} if cache already exists.
     * @throws IgniteCheckedException if some of pre-checks failed
     * @throws CacheExistsException if cache exists and failIfExists flag is {@code true}
     */
    private DynamicCacheChangeRequest prepareCacheChangeRequest(
        @Nullable CacheConfiguration ccfg,
        String cacheName,
        @Nullable NearCacheConfiguration nearCfg,
        CacheType cacheType,
        boolean sql,
        boolean failIfExists,
        boolean failIfNotStarted,
        boolean disabledAfterStart,
        @Nullable Collection<QueryEntity> qryEntities,
        @Nullable byte[] encKey
    ) throws IgniteCheckedException {
        DynamicCacheDescriptor desc = cacheDescriptor(cacheName);

        DynamicCacheChangeRequest req = new DynamicCacheChangeRequest(UUID.randomUUID(), cacheName, ctx.localNodeId());

        req.sql(sql);

        req.failIfExists(failIfExists);

        req.disabledAfterStart(disabledAfterStart);

        req.encryptionKey(encKey);

        if (ccfg != null) {
            cloneCheckSerializable(ccfg);

            if (desc != null) {
                if (failIfExists) {
                    throw new CacheExistsException("Failed to start cache " +
                        "(a cache with the same name is already started): " + cacheName);
                }
                else {
                    CacheConfiguration descCfg = desc.cacheConfiguration();

                    // Check if we were asked to start a near cache.
                    if (nearCfg != null) {
                        if (isLocalAffinity(descCfg)) {
                            // If we are on a data node and near cache was enabled, return success, else - fail.
                            if (descCfg.getNearConfiguration() != null)
                                return null;
                            else
                                throw new IgniteCheckedException("Failed to start near " +
                                    "cache (local node is an affinity node for cache): " + cacheName);
                        }
                        else
                            // If local node has near cache, return success.
                            req.clientStartOnly(true);
                    }
                    else if (!isLocalAffinity(descCfg))
                        req.clientStartOnly(true);

                    req.deploymentId(desc.deploymentId());
                    req.startCacheConfiguration(descCfg);
                    req.schema(desc.schema());
                }
            }
            else {
                req.deploymentId(IgniteUuid.randomUuid());

                CacheConfiguration cfg = new CacheConfiguration(ccfg);

                CacheObjectContext cacheObjCtx = ctx.cacheObjects().contextForCache(cfg);

                initialize(cfg, cacheObjCtx);

                req.startCacheConfiguration(cfg);
                req.schema(new QuerySchema(qryEntities != null ? QueryUtils.normalizeQueryEntities(qryEntities, cfg)
                    : cfg.getQueryEntities()));
            }
        }
        else {
            req.clientStartOnly(true);

            if (desc != null)
                ccfg = desc.cacheConfiguration();

            if (ccfg == null) {
                if (failIfNotStarted) {
                    throw new CacheExistsException("Failed to start client cache " +
                        "(a cache with the given name is not started): " + cacheName);
                }
                else
                    return null;
            }

            req.deploymentId(desc.deploymentId());
            req.startCacheConfiguration(ccfg);
            req.schema(desc.schema());
        }

        if (nearCfg != null)
            req.nearCacheConfiguration(nearCfg);

        req.cacheType(cacheType);

        return req;
    }

    /**
     * Enable/disable statistics globally for the caches
     *
     * @param cacheNames Collection of cache names.
     * @param enabled Statistics enabled flag.
     */
    public void enableStatistics(Collection<String> cacheNames, boolean enabled) throws IgniteCheckedException {
        Collection<IgniteInternalCache> caches = manageStatisticsCaches(cacheNames);

        Collection<String> globalCaches = new HashSet<>(U.capacity(caches.size()));

        for (IgniteInternalCache cache : caches) {
            cache.context().statisticsEnabled(enabled);

            if (!cache.context().isLocal())
                globalCaches.add(cache.name());
        }

        if (globalCaches.isEmpty())
            return;

        CacheStatisticsModeChangeMessage msg = new CacheStatisticsModeChangeMessage(UUID.randomUUID(), globalCaches, enabled);

        EnableStatisticsFuture fut = new EnableStatisticsFuture(msg.requestId());

        manageStatisticsFuts.put(msg.requestId(), fut);

        ctx.grid().context().discovery().sendCustomEvent(msg);

        fut.get();
    }

    /**
     * Clear statistics globally for the caches
     *
     * @param cacheNames Collection of cache names.
     */
    public void clearStatistics(Collection<String> cacheNames) throws IgniteCheckedException {
        Collection<IgniteInternalCache> caches = manageStatisticsCaches(cacheNames);

        Collection<String> globalCaches = new HashSet<>(U.capacity(caches.size()));

        for (IgniteInternalCache cache : caches) {
            if (!cache.context().isLocal())
                globalCaches.add(cache.name());
        }

        if (globalCaches.isEmpty())
            return;

        CacheStatisticsClearMessage msg = new CacheStatisticsClearMessage(UUID.randomUUID(), globalCaches);

        EnableStatisticsFuture fut = new EnableStatisticsFuture(msg.requestId());

        manageStatisticsFuts.put(msg.requestId(), fut);

        ctx.grid().context().discovery().sendCustomEvent(msg);

        fut.get();
    }

    /**
     *
     */
    private Collection<IgniteInternalCache> manageStatisticsCaches(Collection<String> caches)
        throws IgniteCheckedException {
        assert caches != null;

        Collection<IgniteInternalCache> res = new ArrayList<>(caches.size());

        if (!cacheNames().containsAll(caches))
            throw new IgniteCheckedException("One or more cache descriptors not found [caches=" + caches + ']');

        for (String cacheName : caches) {
            IgniteInternalCache cache = cache(cacheName);

            if (cache == null)
                throw new IgniteCheckedException("Cache not found [cacheName=" + cacheName + ']');

            res.add(cache);
        }

        return res;
    }

    /**
     * Sets transaction timeout on partition map exchange.
     *
     * @param timeout Transaction timeout on partition map exchange in milliseconds.
     */
    public void setTxTimeoutOnPartitionMapExchange(long timeout) throws IgniteCheckedException {
        UUID requestId = UUID.randomUUID();

        TxTimeoutOnPartitionMapExchangeChangeFuture fut = new TxTimeoutOnPartitionMapExchangeChangeFuture(requestId);

        txTimeoutOnPartitionMapExchangeFuts.put(requestId, fut);

        TxTimeoutOnPartitionMapExchangeChangeMessage msg = new TxTimeoutOnPartitionMapExchangeChangeMessage(
            requestId, timeout);

        ctx.grid().context().discovery().sendCustomEvent(msg);

        fut.get();
    }

    /**
     * @param obj Object to clone.
     * @return Object copy.
     * @throws IgniteCheckedException If failed.
     */
    public <T> T clone(final T obj) throws IgniteCheckedException {
        return withBinaryContext(new IgniteOutClosureX<T>() {
            @Override public T applyx() throws IgniteCheckedException {
                return U.unmarshal(marsh, U.marshal(marsh, obj), U.resolveClassLoader(ctx.config()));
            }
        });
    }

    /**
     * Handle of fail during cache start.
     *
     * @param <T> Type of started data.
     */
    private static interface StartCacheFailHandler<T> {
        /**
         * Handle of fail.
         *
         * @param data Start data.
         * @param startCacheOperation Operation for start cache.
         * @throws IgniteCheckedException if failed.
         */
        void handle(T data, IgniteThrowableConsumer<T> startCacheOperation) throws IgniteCheckedException;
    }

    /**
     *
     */
    @SuppressWarnings("ExternalizableWithoutPublicNoArgConstructor")
    private class DynamicCacheStartFuture extends GridFutureAdapter<Boolean> {
        /** */
        private UUID id;

        /**
         * @param id Future ID.
         */
        private DynamicCacheStartFuture(UUID id) {
            this.id = id;
        }

        /** {@inheritDoc} */
        @Override public boolean onDone(@Nullable Boolean res, @Nullable Throwable err) {
            // Make sure to remove future before completion.
            pendingFuts.remove(id, this);

            context().exchange().exchangerUpdateHeartbeat();

            return super.onDone(res, err);
        }

        /** {@inheritDoc} */
        @Override public String toString() {
            return S.toString(DynamicCacheStartFuture.class, this);
        }
    }

    /**
     *
     */
    @SuppressWarnings("ExternalizableWithoutPublicNoArgConstructor")
    private class TemplateConfigurationFuture extends GridFutureAdapter<Object> {
        /** Start ID. */
        @GridToStringInclude
        private IgniteUuid deploymentId;

        /** Cache name. */
        private String cacheName;

        /**
         * @param cacheName Cache name.
         * @param deploymentId Deployment ID.
         */
        private TemplateConfigurationFuture(String cacheName, IgniteUuid deploymentId) {
            this.deploymentId = deploymentId;
            this.cacheName = cacheName;
        }

        /**
         * @return Start ID.
         */
        public IgniteUuid deploymentId() {
            return deploymentId;
        }

        /** {@inheritDoc} */
        @Override public boolean onDone(@Nullable Object res, @Nullable Throwable err) {
            // Make sure to remove future before completion.
            pendingTemplateFuts.remove(cacheName, this);

            return super.onDone(res, err);
        }

        /** {@inheritDoc} */
        @Override public String toString() {
            return S.toString(TemplateConfigurationFuture.class, this);
        }
    }

    /**
     *
     */
    static class LocalAffinityFunction implements AffinityFunction {
        /** */
        private static final long serialVersionUID = 0L;

        /** {@inheritDoc} */
        @Override public List<List<ClusterNode>> assignPartitions(AffinityFunctionContext affCtx) {
            ClusterNode locNode = null;

            for (ClusterNode n : affCtx.currentTopologySnapshot()) {
                if (n.isLocal()) {
                    locNode = n;

                    break;
                }
            }

            if (locNode == null)
                throw new IgniteException("Local node is not included into affinity nodes for 'LOCAL' cache");

            List<List<ClusterNode>> res = new ArrayList<>(partitions());

            for (int part = 0; part < partitions(); part++)
                res.add(Collections.singletonList(locNode));

            return Collections.unmodifiableList(res);
        }

        /** {@inheritDoc} */
        @Override public void reset() {
            // No-op.
        }

        /** {@inheritDoc} */
        @Override public int partitions() {
            return 1;
        }

        /** {@inheritDoc} */
        @Override public int partition(Object key) {
            return 0;
        }

        /** {@inheritDoc} */
        @Override public void removeNode(UUID nodeId) {
            // No-op.
        }
    }

    /**
     *
     */
    private class RemovedItemsCleanupTask implements GridTimeoutObject {
        /** */
        private final IgniteUuid id = IgniteUuid.randomUuid();

        /** */
        private final long endTime;

        /** */
        private final long timeout;

        /**
         * @param timeout Timeout.
         */
        RemovedItemsCleanupTask(long timeout) {
            this.timeout = timeout;

            endTime = U.currentTimeMillis() + timeout;
        }

        /** {@inheritDoc} */
        @Override public IgniteUuid timeoutId() {
            return id;
        }

        /** {@inheritDoc} */
        @Override public long endTime() {
            return endTime;
        }

        /** {@inheritDoc} */
        @Override public void onTimeout() {
            ctx.closure().runLocalSafe(new Runnable() {
                @Override public void run() {
                    try {
                        for (CacheGroupContext grp : sharedCtx.cache().cacheGroups()) {
                            if (!grp.isLocal() && grp.affinityNode()) {
                                GridDhtPartitionTopology top = null;

                                try {
                                    top = grp.topology();
                                }
                                catch (IllegalStateException ignore) {
                                    // Cache stopped.
                                }

                                if (top != null) {
                                    for (GridDhtLocalPartition part : top.currentLocalPartitions())
                                        part.cleanupRemoveQueue();
                                }

                                if (ctx.isStopping())
                                    return;
                            }
                        }
                    }
                    catch (Exception e) {
                        U.error(log, "Failed to cleanup removed cache items: " + e, e);
                    }

                    if (ctx.isStopping())
                        return;

                    addRemovedItemsCleanupTask(timeout);
                }
            }, true);
        }
    }

    /**
     * Enable statistics future.
     */
    private class EnableStatisticsFuture extends GridFutureAdapter<Void> {
        /** */
        private UUID id;

        /**
         * @param id Future ID.
         */
        private EnableStatisticsFuture(UUID id) {
            this.id = id;
        }

        /** {@inheritDoc} */
        @Override public boolean onDone(@Nullable Void res, @Nullable Throwable err) {
            // Make sure to remove future before completion.
            manageStatisticsFuts.remove(id, this);

            return super.onDone(res, err);
        }

        /** {@inheritDoc} */
        @Override public String toString() {
            return S.toString(EnableStatisticsFuture.class, this);
        }
    }

    /**
     * The future for changing transaction timeout on partition map exchange.
     */
    private class TxTimeoutOnPartitionMapExchangeChangeFuture extends GridFutureAdapter<Void> {
        /** */
        private UUID id;

        /**
         * @param id Future ID.
         */
        private TxTimeoutOnPartitionMapExchangeChangeFuture(UUID id) {
            this.id = id;
        }

        /** {@inheritDoc} */
        @Override public boolean onDone(@Nullable Void res, @Nullable Throwable err) {
            txTimeoutOnPartitionMapExchangeFuts.remove(id, this);
            return super.onDone(res, err);
        }

        /** {@inheritDoc} */
        @Override public String toString() {
            return S.toString(TxTimeoutOnPartitionMapExchangeChangeFuture.class, this);
        }
    }
}<|MERGE_RESOLUTION|>--- conflicted
+++ resolved
@@ -41,7 +41,6 @@
 import javax.cache.configuration.FactoryBuilder;
 import javax.cache.expiry.EternalExpiryPolicy;
 import javax.cache.expiry.ExpiryPolicy;
-import javax.management.MBeanServer;
 import org.apache.ignite.IgniteCheckedException;
 import org.apache.ignite.IgniteException;
 import org.apache.ignite.IgniteSystemProperties;
@@ -280,13 +279,10 @@
     /** MBean group for cache group metrics */
     private final String CACHE_GRP_METRICS_MBEAN_GRP = "Cache groups";
 
-<<<<<<< HEAD
      /** Future that will be done when stored caches configuration will be moved from disk to metastore. */
     private GridFutureAdapter<Void> moveCacheConfigurationToMetastoreFut = new GridFutureAdapter();
-=======
     /** Protector of initialization of specific value. */
     private final InitializationProtector initializationProtector = new InitializationProtector();
->>>>>>> 962d6a29
 
     /**
      * @param ctx Kernal context.
@@ -2356,13 +2352,9 @@
 
         CacheObjectContext cacheObjCtx = ctx.cacheObjects().contextForCache(ccfg);
 
-<<<<<<< HEAD
         updateCacheConfigurationVersionOnStart(desc);
 
-        boolean affNode;
-=======
         boolean affNode = checkForAffinityNode(desc, reqNearCfg, ccfg);
->>>>>>> 962d6a29
 
         preparePageStore(desc, affNode);
 
