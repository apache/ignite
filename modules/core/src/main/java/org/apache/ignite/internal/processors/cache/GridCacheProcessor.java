--- conflicted
+++ resolved
@@ -541,18 +541,6 @@
     /** {@inheritDoc} */
     @SuppressWarnings( {"unchecked"})
     @Override public void start() throws IgniteCheckedException {
-<<<<<<< HEAD
-        if (ctx.config().isDaemon()) {
-            sharedCtx = createSharedContext(ctx, null);
-
-            for (GridCacheSharedManager mgr : sharedCtx.managers())
-                mgr.start(sharedCtx);
-
-            return;
-        }
-
-=======
->>>>>>> e428206d
         DeploymentMode depMode = ctx.config().getDeploymentMode();
 
         if (!F.isEmpty(ctx.config().getCacheConfiguration())) {
