--- conflicted
+++ resolved
@@ -590,10 +590,10 @@
                     "(it is recommended that you change deployment mode and restart): " + depMode);
         }
 
-        Collection<CacheStoreSessionListener> sesListeners =
+        Collection<CacheStoreSessionListener> sessionListeners =
             CU.startStoreSessionListeners(ctx, ctx.config().getCacheStoreSessionListenerFactories());
 
-        sharedCtx = createSharedContext(ctx, sesListeners);
+        sharedCtx = createSharedContext(ctx, sessionListeners);
 
         locCfgMgr = new GridLocalConfigManager(this, ctx);
 
@@ -1888,10 +1888,10 @@
                     cacheStartFailHandler.handle(
                         cacheCtxEntry.getKey(),
                         cacheInfo -> {
-                            GridCacheContext<?, ?> cacheCtx = cacheCtxEntry.getValue();
-
-                            if (cacheCtx.isRecoveryMode())
-                                finishRecovery(cacheInfo.getExchangeTopVer(), cacheCtx);
+                            GridCacheContext<?, ?> cacheContext = cacheCtxEntry.getValue();
+
+                            if (cacheContext.isRecoveryMode())
+                                finishRecovery(cacheInfo.getExchangeTopVer(), cacheContext);
                             else
                                 onCacheStarted(cacheCtxEntry.getValue());
 
@@ -1965,12 +1965,12 @@
 
             assert cctx.isRecoveryMode();
 
-            QuerySchema locSchema = recovery.querySchemas.get(desc.cacheId());
-
-            QuerySchemaPatch locSchemaPatch = locSchema.makePatch(desc.schema().entities());
+            QuerySchema localSchema = recovery.querySchemas.get(desc.cacheId());
+
+            QuerySchemaPatch localSchemaPatch = localSchema.makePatch(desc.schema().entities());
 
             // Cache schema is changed after restart, workaround is stop existing cache and start new.
-            if (!locSchemaPatch.isEmpty() || locSchemaPatch.hasConflicts())
+            if (!localSchemaPatch.isEmpty() || localSchemaPatch.hasConflicts())
                 stopCacheSafely(cctx);
             else
                 return existingCache.context();
@@ -2060,12 +2060,12 @@
         AffinityTopologyVersion cacheStartVer,
         GridCacheContext<?, ?> cacheContext
     ) throws IgniteCheckedException {
-        CacheGroupContext grpCtx = cacheContext.group();
+        CacheGroupContext groupContext = cacheContext.group();
 
         // Take cluster-wide cache descriptor and try to update local cache and cache group parameters.
         DynamicCacheDescriptor updatedDescriptor = cacheDescriptor(cacheContext.cacheId());
 
-        grpCtx.finishRecovery(
+        groupContext.finishRecovery(
             cacheStartVer,
             updatedDescriptor.receivedFrom(),
             isLocalAffinity(updatedDescriptor.cacheConfiguration())
@@ -2073,22 +2073,17 @@
 
         cacheContext.finishRecovery(cacheStartVer, updatedDescriptor);
 
-<<<<<<< HEAD
-        if (cacheContext.config().getAtomicityMode() == TRANSACTIONAL_SNAPSHOT && grpCtx.affinityNode())
-            sharedCtx.coordinators().ensureStarted();
-=======
         if (isNearEnabled(cacheContext)) {
             GridDhtCacheAdapter dht = cacheContext.near().dht();
 
             dht.context().finishRecovery(cacheStartVer, updatedDescriptor);
         }
->>>>>>> e70b66c5
 
         onKernalStart(cacheContext.cache());
 
         if (log.isInfoEnabled())
             log.info("Finished recovery for cache [cache=" + cacheContext.name()
-                + ", grp=" + grpCtx.cacheOrGroupName() + ", startVer=" + cacheStartVer + "]");
+                + ", grp=" + groupContext.cacheOrGroupName() + ", startVer=" + cacheStartVer + "]");
     }
 
     /**
@@ -2098,21 +2093,13 @@
      */
     public void shutdownNotFinishedRecoveryCaches() {
         for (GridCacheAdapter cacheAdapter : caches.values()) {
-            GridCacheContext cacheCtx = cacheAdapter.context();
-
-<<<<<<< HEAD
-            if (cacheCtx.isLocal())
-                continue;
-
-            if (cacheCtx.isRecoveryMode()) {
-                assert !isLocalAffinity(cacheCtx.config())
-=======
+            GridCacheContext cacheContext = cacheAdapter.context();
+
             if (cacheContext.isRecoveryMode()) {
                 assert !isLocalAffinity(cacheContext.config())
->>>>>>> e70b66c5
                     : "Cache " + cacheAdapter.context() + " is still in recovery mode after start, but not activated.";
 
-                stopCacheSafely(cacheCtx);
+                stopCacheSafely(cacheContext);
             }
         }
     }
@@ -5478,9 +5465,9 @@
             DetachedClusterNode clusterNode = new DetachedClusterNode(consistentId, ctx.nodeAttributes());
 
             for (DynamicCacheDescriptor cacheDescriptor : persistentCaches()) {
-                boolean affNode = CU.affinityNode(clusterNode, cacheDescriptor.cacheConfiguration().getNodeFilter());
-
-                if (!affNode)
+                boolean affinityNode = CU.affinityNode(clusterNode, cacheDescriptor.cacheConfiguration().getNodeFilter());
+
+                if (!affinityNode)
                     continue;
 
                 startCacheInRecoveryMode(cacheDescriptor);
