--- conflicted
+++ resolved
@@ -501,11 +501,7 @@
                 dataEntry.partitionCounter(),
                 coCtx,
                 keepBinary,
-<<<<<<< HEAD
-                dataEntry.primary());
-=======
                 dataEntry.flags());
->>>>>>> dec2e640
     }
 
     /** {@inheritDoc} */
