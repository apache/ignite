--- conflicted
+++ resolved
@@ -505,11 +505,7 @@
                 dataEntry.partitionCounter(),
                 coCtx,
                 keepBinary,
-<<<<<<< HEAD
-                dataEntry.primary());
-=======
                 dataEntry.flags());
->>>>>>> 5f485a16
     }
 
     /** {@inheritDoc} */
