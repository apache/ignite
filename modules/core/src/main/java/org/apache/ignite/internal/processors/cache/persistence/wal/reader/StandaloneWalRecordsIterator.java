--- conflicted
+++ resolved
@@ -472,13 +472,8 @@
      * @param keepBinary Don't convert non primitive types.
      * @return Unwrapped entry.
      */
-<<<<<<< HEAD
-    @NotNull private DataEntry unwrapDataEntry(CacheObjectContext coCtx, DataEntry dataEntry,
-        KeyCacheObject key, CacheObject val, File marshallerMappingFileStoreDir) {
-=======
-    private @NotNull DataEntry unwrapDataEntry(CacheObjectContext coCtx, DataEntry dataEntry,
+    private DataEntry unwrapDataEntry(CacheObjectContext coCtx, DataEntry dataEntry,
         KeyCacheObject key, CacheObject val, boolean keepBinary) {
->>>>>>> 7d4e1fd1
         if (dataEntry instanceof MvccDataEntry)
             return new UnwrapMvccDataEntry(
                 dataEntry.cacheId(),
