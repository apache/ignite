/*
 * Licensed to the Apache Software Foundation (ASF) under one or more
 * contributor license agreements. See the NOTICE file distributed with
 * this work for additional information regarding copyright ownership.
 * The ASF licenses this file to You under the Apache License, Version 2.0
 * (the "License"); you may not use this file except in compliance with
 * the License. You may obtain a copy of the License at
 *
 * http://www.apache.org/licenses/LICENSE-2.0
 *
 * Unless required by applicable law or agreed to in writing, software
 * distributed under the License is distributed on an "AS IS" BASIS,
 * WITHOUT WARRANTIES OR CONDITIONS OF ANY KIND, either express or implied.
 * See the License for the specific language governing permissions and
 * limitations under the License.
 */

package org.apache.ignite.internal.processors.cache.persistence.wal.reader;

import java.io.File;
import java.io.FileNotFoundException;
import java.io.IOException;
import java.util.ArrayList;
import java.util.List;
import org.apache.ignite.IgniteCheckedException;
import org.apache.ignite.IgniteLogger;
import org.apache.ignite.internal.GridKernalContext;
import org.apache.ignite.internal.pagemem.wal.WALPointer;
import org.apache.ignite.internal.pagemem.wal.record.DataEntry;
import org.apache.ignite.internal.pagemem.wal.record.DataRecord;
import org.apache.ignite.internal.pagemem.wal.record.FilteredRecord;
import org.apache.ignite.internal.pagemem.wal.record.LazyDataEntry;
import org.apache.ignite.internal.pagemem.wal.record.UnwrapDataEntry;
import org.apache.ignite.internal.pagemem.wal.record.WALRecord;
import org.apache.ignite.internal.pagemem.wal.record.WALRecord.RecordType;
import org.apache.ignite.internal.processors.cache.CacheObject;
import org.apache.ignite.internal.processors.cache.CacheObjectContext;
import org.apache.ignite.internal.processors.cache.GridCacheSharedContext;
import org.apache.ignite.internal.processors.cache.KeyCacheObject;
import org.apache.ignite.internal.processors.cache.persistence.file.FileIO;
import org.apache.ignite.internal.processors.cache.persistence.file.FileIOFactory;
import org.apache.ignite.internal.processors.cache.persistence.file.UnzipFileIO;
import org.apache.ignite.internal.processors.cache.persistence.wal.AbstractWalRecordsIterator;
import org.apache.ignite.internal.processors.cache.persistence.wal.io.SimpleFileInputFactory;
import org.apache.ignite.internal.processors.cache.persistence.wal.io.FileInput;
import org.apache.ignite.internal.processors.cache.persistence.wal.io.FileInputFactory;
import org.apache.ignite.internal.processors.cache.persistence.wal.FileWALPointer;
import org.apache.ignite.internal.processors.cache.persistence.wal.FileDescriptor;
import org.apache.ignite.internal.processors.cache.persistence.wal.FileWriteAheadLogManager.ReadFileHandle;
import org.apache.ignite.internal.processors.cache.persistence.wal.WalSegmentTailReachedException;
import org.apache.ignite.internal.processors.cache.persistence.wal.serializer.RecordSerializer;
import org.apache.ignite.internal.processors.cache.persistence.wal.serializer.RecordSerializerFactoryImpl;
import org.apache.ignite.internal.processors.cacheobject.IgniteCacheObjectProcessor;
import org.apache.ignite.internal.util.typedef.T2;
import org.apache.ignite.lang.IgniteBiPredicate;
import org.apache.ignite.lang.IgniteBiTuple;
import org.jetbrains.annotations.NotNull;
import org.jetbrains.annotations.Nullable;

import static org.apache.ignite.internal.processors.cache.persistence.wal.serializer.RecordV1Serializer.readSegmentHeader;

/**
 * WAL reader iterator, for creation in standalone WAL reader tool
 * Operates over one directory, does not provide start and end boundaries
 */
class StandaloneWalRecordsIterator extends AbstractWalRecordsIterator {
    /** Record buffer size */
    public static final int DFLT_BUF_SIZE = 2 * 1024 * 1024;

    /** */
    private static final long serialVersionUID = 0L;

    /** Factory to provide I/O interfaces for read primitives with files. */
    private static final FileInputFactory FILE_INPUT_FACTORY = new SimpleFileInputFactory();
    /**
     * File descriptors remained to scan.
     * <code>null</code> value means directory scan mode
     */
    @Nullable
    private final List<FileDescriptor> walFileDescriptors;

    /** */
    private int curIdx = -1;

    /** Keep binary. This flag disables converting of non primitive types (BinaryObjects) */
    private boolean keepBinary;

<<<<<<< HEAD
=======
    /** Replay from bound include. */
    private final FileWALPointer lowBound;

    /** Replay to bound include */
    private final FileWALPointer highBound;
>>>>>>> 0681d872

    /**
     * Creates iterator in file-by-file iteration mode. Directory
     * @param log Logger.
     * @param sharedCtx Shared context. Cache processor is to be configured if Cache Object Key & Data Entry is
     * required.
     * @param ioFactory File I/O factory.
     * @param keepBinary Keep binary. This flag disables converting of non primitive types
     * (BinaryObjects will be used instead)
     * @param walFiles Wal files.
     */
    StandaloneWalRecordsIterator(
        @NotNull IgniteLogger log,
        @NotNull GridCacheSharedContext sharedCtx,
        @NotNull FileIOFactory ioFactory,
        @NotNull List<FileDescriptor> walFiles,
        IgniteBiPredicate<RecordType, WALPointer> readTypeFilter,
        FileWALPointer lowBound,
        FileWALPointer highBound,
        boolean keepBinary,
        int initialReadBufferSize
    ) throws IgniteCheckedException {
        super(
            log,
            sharedCtx,
            new RecordSerializerFactoryImpl(sharedCtx, readTypeFilter),
            ioFactory,
            initialReadBufferSize,
            FILE_INPUT_FACTORY
        );

        this.lowBound = lowBound;
        this.highBound = highBound;

        this.keepBinary = keepBinary;

        walFileDescriptors = walFiles;

        init(walFiles);

        advance();
    }

    /**
     * For directory mode sets oldest file as initial segment,
     * for file by file mode, converts all files to descriptors and gets oldest as initial.
     *
     * @param walFiles files for file-by-file iteration mode
     */
    private void init(List<FileDescriptor> walFiles) {
        if (walFiles == null || walFiles.isEmpty())
            return;

        curWalSegmIdx = walFiles.get(curIdx + 1).idx() - 1;

        if (log.isDebugEnabled())
            log.debug("Initialized WAL cursor [curWalSegmIdx=" + curWalSegmIdx + ']');
    }

    /** {@inheritDoc} */
    @Override protected IgniteCheckedException validateTailReachedException(
        WalSegmentTailReachedException tailReachedException,
        AbstractReadFileHandle currWalSegment
    ) {
        FileDescriptor lastWALSegmentDesc = walFileDescriptors.get(walFileDescriptors.size() - 1);

        // Iterator can not be empty.
        assert lastWALSegmentDesc != null;

        return lastWALSegmentDesc.idx() != currWalSegment.idx() ?
            new IgniteCheckedException(
                "WAL tail reached not in the last available segment, " +
                    "potentially corrupted segment, last available segment idx=" + lastWALSegmentDesc.idx() +
                    ", path=" + lastWALSegmentDesc.file().getPath() +
                    ", last read segment idx=" + currWalSegment.idx(), tailReachedException
            ) : null;
    }

    /** {@inheritDoc} */
    @Override protected AbstractReadFileHandle advanceSegment(
        @Nullable final AbstractReadFileHandle curWalSegment
    ) throws IgniteCheckedException {

        if (curWalSegment != null)
            curWalSegment.close();

        FileDescriptor fd;

        do {
            curWalSegmIdx++;

            curIdx++;

            if (curIdx >= walFileDescriptors.size())
                return null;

            fd = walFileDescriptors.get(curIdx);
        }
        while (!checkBounds(fd.idx()));

        if (log.isDebugEnabled())
            log.debug("Reading next file [absIdx=" + curWalSegmIdx + ", file=" + fd.file().getAbsolutePath() + ']');

        assert fd != null;

        curRec = null;

        try {
            FileWALPointer initPtr = null;

            if (lowBound.index() == fd.idx())
                initPtr = lowBound;

            return initReadHandle(fd, initPtr);
        }
        catch (FileNotFoundException e) {
            if (log.isInfoEnabled())
                log.info("Missing WAL segment in the archive: " + e.getMessage());

            return null;
        }
    }

    /** {@inheritDoc} */
    @Override protected IgniteBiTuple<WALPointer, WALRecord> advanceRecord(
        @Nullable AbstractReadFileHandle hnd
    ) throws IgniteCheckedException {
        IgniteBiTuple<WALPointer, WALRecord> tup = super.advanceRecord(hnd);

        if (tup == null)
            return tup;

        if (!checkBounds(tup.get1())) {
            if (curRec != null) {
                FileWALPointer prevRecPtr = (FileWALPointer)curRec.get1();

                // Fast stop condition, after high bound reached.
                if (prevRecPtr != null && prevRecPtr.compareTo(highBound) > 0)
                    return null;
            }

            return new T2<>(tup.get1(), FilteredRecord.INSTANCE); // FilteredRecord for mark as filtered.
        }

        return tup;
    }

    /**
     *
     * @param ptr WAL pointer.
     * @return {@code True} If pointer between low and high bounds. {@code False} if not.
     */
    private boolean checkBounds(WALPointer ptr) {
        FileWALPointer ptr0 = (FileWALPointer)ptr;

        return ptr0.compareTo(lowBound) >= 0 && ptr0.compareTo(highBound) <= 0;
    }

    /**
     *
     * @param idx WAL segment index.
     * @return {@code True} If pointer between low and high bounds. {@code False} if not.
     */
    private boolean checkBounds(long idx) {
        return idx >= lowBound.index() && idx <= highBound.index();
    }

    /** {@inheritDoc} */
    @Override protected AbstractReadFileHandle initReadHandle(
        @NotNull AbstractFileDescriptor desc,
        @Nullable FileWALPointer start
    ) throws IgniteCheckedException, FileNotFoundException {

        AbstractFileDescriptor fd = desc;

        while (true) {
            try {
                FileIO fileIO = fd.isCompressed() ? new UnzipFileIO(fd.file()) : ioFactory.create(fd.file());

                readSegmentHeader(fileIO, FILE_INPUT_FACTORY, curWalSegmIdx);

                break;
            }
            catch (IOException | IgniteCheckedException e) {
                log.error("Failed to init segment curWalSegmIdx=" + curWalSegmIdx + ", curIdx=" + curIdx, e);

                curIdx++;

                if (curIdx >= walFileDescriptors.size())
                    return null;

                fd = walFileDescriptors.get(curIdx);
            }
        }

        return super.initReadHandle(fd, start);
    }

    /** {@inheritDoc} */
    @NotNull @Override protected WALRecord postProcessRecord(@NotNull final WALRecord rec) {
         GridKernalContext kernalCtx = sharedCtx.kernalContext();
         IgniteCacheObjectProcessor processor = kernalCtx.cacheObjects();

        if (processor != null && rec.type() == RecordType.DATA_RECORD) {
            try {
                return postProcessDataRecord((DataRecord)rec, kernalCtx, processor);
            }
            catch (Exception e) {
                log.error("Failed to perform post processing for data record ", e);
            }
        }

        return super.postProcessRecord(rec);
    }

    /**
     * Performs post processing of lazy data record, converts it to unwrap record.
     *
     * @param dataRec data record to post process records.
     * @param kernalCtx kernal context.
     * @param processor processor to convert binary form from WAL into CacheObject/BinaryObject.
     * @return post-processed record.
     * @throws IgniteCheckedException if failed.
     */
    @NotNull private WALRecord postProcessDataRecord(
        @NotNull DataRecord dataRec,
        GridKernalContext kernalCtx,
        IgniteCacheObjectProcessor processor
    ) throws IgniteCheckedException {
        final CacheObjectContext fakeCacheObjCtx = new CacheObjectContext(
            kernalCtx, null, null, false, false, false);

        final List<DataEntry> entries = dataRec.writeEntries();
        final List<DataEntry> postProcessedEntries = new ArrayList<>(entries.size());

        for (DataEntry dataEntry : entries) {
            final DataEntry postProcessedEntry = postProcessDataEntry(processor, fakeCacheObjCtx, dataEntry);

            postProcessedEntries.add(postProcessedEntry);
        }

        DataRecord res = new DataRecord(postProcessedEntries, dataRec.timestamp());

        res.size(dataRec.size());
        res.position(dataRec.position());

        return res;
    }

    /**
     * Converts entry or lazy data entry into unwrapped entry
     * @param processor cache object processor for de-serializing objects.
     * @param fakeCacheObjCtx cache object context for de-serializing binary and unwrapping objects.
     * @param dataEntry entry to process
     * @return post precessed entry
     * @throws IgniteCheckedException if failed
     */
    @NotNull private DataEntry postProcessDataEntry(
        final IgniteCacheObjectProcessor processor,
        final CacheObjectContext fakeCacheObjCtx,
        final DataEntry dataEntry) throws IgniteCheckedException {

        final KeyCacheObject key;
        final CacheObject val;
        final File marshallerMappingFileStoreDir =
            fakeCacheObjCtx.kernalContext().marshallerContext().getMarshallerMappingFileStoreDir();

        if (dataEntry instanceof LazyDataEntry) {
            final LazyDataEntry lazyDataEntry = (LazyDataEntry)dataEntry;

            key = processor.toKeyCacheObject(fakeCacheObjCtx,
                lazyDataEntry.getKeyType(),
                lazyDataEntry.getKeyBytes());

            final byte type = lazyDataEntry.getValType();

            val = type == 0 ? null :
                processor.toCacheObject(fakeCacheObjCtx,
                    type,
                    lazyDataEntry.getValBytes());
        }
        else {
            key = dataEntry.key();
            val = dataEntry.value();
        }

        return new UnwrapDataEntry(
            dataEntry.cacheId(),
            key,
            val,
            dataEntry.op(),
            dataEntry.nearXidVersion(),
            dataEntry.writeVersion(),
            dataEntry.expireTime(),
            dataEntry.partitionId(),
            dataEntry.partitionCounter(),
            fakeCacheObjCtx,
            keepBinary || marshallerMappingFileStoreDir == null);
    }

    /** {@inheritDoc} */
    @Override protected void onClose() throws IgniteCheckedException {
        super.onClose();

        curRec = null;

        closeCurrentWalSegment();

        curWalSegmIdx = Integer.MAX_VALUE;
    }

    /** {@inheritDoc} */
    @Override protected AbstractReadFileHandle createReadFileHandle(
        FileIO fileIO, long idx, RecordSerializer ser, FileInput in
    ) {
        return new ReadFileHandle(fileIO, idx, ser, in);
    }
}<|MERGE_RESOLUTION|>--- conflicted
+++ resolved
@@ -85,14 +85,11 @@
     /** Keep binary. This flag disables converting of non primitive types (BinaryObjects) */
     private boolean keepBinary;
 
-<<<<<<< HEAD
-=======
     /** Replay from bound include. */
     private final FileWALPointer lowBound;
 
     /** Replay to bound include */
     private final FileWALPointer highBound;
->>>>>>> 0681d872
 
     /**
      * Creates iterator in file-by-file iteration mode. Directory
