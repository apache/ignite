/*
 * Licensed to the Apache Software Foundation (ASF) under one or more
 * contributor license agreements.  See the NOTICE file distributed with
 * this work for additional information regarding copyright ownership.
 * The ASF licenses this file to You under the Apache License, Version 2.0
 * (the "License"); you may not use this file except in compliance with
 * the License.  You may obtain a copy of the License at
 *
 *      http://www.apache.org/licenses/LICENSE-2.0
 *
 * Unless required by applicable law or agreed to in writing, software
 * distributed under the License is distributed on an "AS IS" BASIS,
 * WITHOUT WARRANTIES OR CONDITIONS OF ANY KIND, either express or implied.
 * See the License for the specific language governing permissions and
 * limitations under the License.
 */

package org.apache.ignite.internal.processors.cache;

import java.util.ArrayList;
import java.util.Collection;
import java.util.HashMap;
import java.util.HashSet;
import java.util.Iterator;
import java.util.List;
import java.util.Map;
import java.util.Set;
import java.util.UUID;
import java.util.concurrent.ConcurrentHashMap;
import java.util.concurrent.ConcurrentMap;
import org.apache.ignite.IgniteCheckedException;
import org.apache.ignite.IgniteLogger;
import org.apache.ignite.cache.affinity.AffinityFunction;
import org.apache.ignite.cluster.ClusterNode;
import org.apache.ignite.configuration.CacheConfiguration;
import org.apache.ignite.events.DiscoveryEvent;
import org.apache.ignite.events.Event;
import org.apache.ignite.internal.GridKernalContext;
import org.apache.ignite.internal.IgniteInternalFuture;
import org.apache.ignite.internal.managers.discovery.GridDiscoveryManager;
import org.apache.ignite.internal.managers.eventstorage.GridLocalEventListener;
import org.apache.ignite.internal.processors.affinity.AffinityAssignment;
import org.apache.ignite.internal.processors.affinity.AffinityTopologyVersion;
import org.apache.ignite.internal.processors.affinity.GridAffinityAssignmentCache;
import org.apache.ignite.internal.processors.cache.distributed.dht.*;
import org.apache.ignite.internal.processors.cache.distributed.dht.preloader.GridDhtFinishExchangeMessage;
import org.apache.ignite.internal.processors.cache.distributed.dht.preloader.GridDhtPartitionsExchangeFuture;
import org.apache.ignite.internal.util.future.GridCompoundFuture;
import org.apache.ignite.internal.util.future.GridFinishedFuture;
import org.apache.ignite.internal.util.future.GridFutureAdapter;
import org.apache.ignite.internal.util.lang.IgniteInClosureX;
import org.apache.ignite.internal.util.typedef.CIX1;
import org.apache.ignite.internal.util.typedef.F;
import org.apache.ignite.internal.util.typedef.T2;
import org.apache.ignite.internal.util.typedef.internal.CU;
import org.apache.ignite.internal.util.typedef.internal.U;
import org.apache.ignite.lang.IgniteBiInClosure;
import org.apache.ignite.lang.IgniteInClosure;
import org.apache.ignite.lang.IgniteProductVersion;
import org.apache.ignite.lang.IgniteUuid;
import org.jetbrains.annotations.Nullable;
import org.jsr166.ConcurrentHashMap8;

import static org.apache.ignite.cache.CacheMode.LOCAL;
import static org.apache.ignite.cache.CacheRebalanceMode.NONE;
import static org.apache.ignite.events.EventType.EVT_NODE_FAILED;
import static org.apache.ignite.events.EventType.EVT_NODE_JOINED;
import static org.apache.ignite.events.EventType.EVT_NODE_LEFT;

/**
 *
 */
@SuppressWarnings("ForLoopReplaceableByForEach")
public class CacheAffinitySharedManager<K, V> extends GridCacheSharedManagerAdapter<K, V> {
    /** */
    public static final IgniteProductVersion LATE_AFF_ASSIGN_SINCE = IgniteProductVersion.fromString("1.6.0");

    /** Late affinity assignment flag. */
    private boolean lateAffAssign;

    /** Affinity information for all started caches (initialized on coordinator). */
    private ConcurrentMap<Integer, CacheHolder> caches = new ConcurrentHashMap<>();

    /** Last topology version when affinity was calculated (updated from exchange thread). */
    private AffinityTopologyVersion affCalcVer;

    /** Topology version which requires affinity re-calculation (set from discovery thread). */
    private AffinityTopologyVersion lastAffVer;

    /** Registered caches (updated from exchange thread). */
    private final Map<Integer, DynamicCacheDescriptor> registeredCaches = new HashMap<>();

    /** */
    private WaitRebalanceInfo waitInfo;

    /** */
    private IgniteLogger exchLog;

    /** */
    private final Object mux = new Object();

    /** Pending affinity assignment futures. */
    private final ConcurrentMap<T2<Integer, AffinityTopologyVersion>, GridDhtAssignmentFetchFuture>
        pendingAssignmentFetchFuts = new ConcurrentHashMap8<>();

    /** Pending ready affinity assignments futures. Used only for exchange triggered by node left. */
    private final ConcurrentMap<T2<Integer, AffinityTopologyVersion>, GridDhtReadyAssignmentsFetchFuture>
            pendingReadyAssignmentsFetchFuts = new ConcurrentHashMap8<>();

    /** Discovery listener. */
    private final GridLocalEventListener discoLsnr = new GridLocalEventListener() {
        @Override public void onEvent(Event evt) {
            DiscoveryEvent e = (DiscoveryEvent)evt;

            assert e.type() == EVT_NODE_LEFT || e.type() == EVT_NODE_FAILED;

            ClusterNode n = e.eventNode();

            for (GridDhtAssignmentFetchFuture fut : pendingAssignmentFetchFuts.values())
                fut.onNodeLeft(n.id());

            for (GridDhtReadyAssignmentsFetchFuture fut : pendingReadyAssignmentsFetchFuts.values())
                fut.onNodeLeft(n.id());
        }
    };

    /** {@inheritDoc} */
    @Override protected void start0() throws IgniteCheckedException {
        super.start0();

        if (cctx.database().persistenceEnabled() && !cctx.kernalContext().config().isLateAffinityAssignment())
            U.quietAndWarn(log,
                "Persistence is enabled, but late affinity assignment is disabled. " +
                    "Since it is required for persistence mode, it will be implicitly enabled.");

        lateAffAssign = cctx.kernalContext().config().isLateAffinityAssignment() || cctx.database().persistenceEnabled();

        cctx.kernalContext().event().addLocalEventListener(discoLsnr, EVT_NODE_LEFT, EVT_NODE_FAILED);

        exchLog = cctx.logger(GridDhtPartitionsExchangeFuture.EXCHANGE_LOG);
    }

    /**
     * Callback invoked from discovery thread when discovery message is received.
     *
     * @param type Event type.
     * @param node Event node.
     * @param topVer Topology version.
     */
    void onDiscoveryEvent(int type, ClusterNode node, AffinityTopologyVersion topVer) {
        if (type == EVT_NODE_JOINED && node.isLocal()) {
            // Clean-up in case of client reconnect.
            registeredCaches.clear();

            affCalcVer = null;

            lastAffVer = null;

            for (DynamicCacheDescriptor desc : cctx.cache().cacheDescriptors())
                registeredCaches.put(desc.cacheId(), desc);
        }

        if (!CU.clientNode(node) && (type == EVT_NODE_FAILED || type == EVT_NODE_JOINED || type == EVT_NODE_LEFT)) {
            assert lastAffVer == null || topVer.compareTo(lastAffVer) > 0;

            lastAffVer = topVer;
        }
    }

    /**
     * Callback invoked from discovery thread when discovery custom message is received.
     *
     * @param msg Customer message.
     * @return {@code True} if minor topology version should be increased.
     */
    boolean onCustomEvent(CacheAffinityChangeMessage msg) {
        assert lateAffAssign : msg;

        // Skip message if affinity was already recalculated.
        boolean exchangeNeeded = lastAffVer == null || lastAffVer.equals(msg.topologyVersion());

        msg.exchangeNeeded(exchangeNeeded);

        if (log.isDebugEnabled()) {
            log.debug("Ignore affinity change message [lastAffVer=" + lastAffVer +
                    ", exchangeNeeded=" + exchangeNeeded +
                    ", msgVer=" + msg.topologyVersion() + ']');
        }

        return exchangeNeeded;
    }

    /**
     * @param topVer Expected topology version.
     */
    private void onCacheStopped(AffinityTopologyVersion topVer) {
        CacheAffinityChangeMessage msg = null;

        synchronized (mux) {
            if (waitInfo == null || !waitInfo.topVer.equals(topVer))
                return;

            if (waitInfo.waitCaches.isEmpty()) {
                msg = affinityChangeMessage(waitInfo);

                waitInfo = null;
            }
        }

        try {
            if (msg != null)
                cctx.discovery().sendCustomEvent(msg);
        }
        catch (IgniteCheckedException e) {
            U.error(log, "Failed to send affinity change message.", e);
        }
    }

    /**
     * @param top Topology.
     * @param checkCacheId Cache ID.
     */
    void checkRebalanceState(GridDhtPartitionTopology top, Integer checkCacheId) {
        if (!lateAffAssign)
            return;

        CacheAffinityChangeMessage msg = null;

        synchronized (mux) {
            if (waitInfo == null)
                return;

            assert affCalcVer != null;
            assert affCalcVer.equals(waitInfo.topVer) : "Invalid affinity version [calcVer=" + affCalcVer +
                ", waitVer=" + waitInfo.topVer + ']';

            Map<Integer, UUID> partWait = waitInfo.waitCaches.get(checkCacheId);

            boolean rebalanced = true;

            if (partWait != null) {
                CacheHolder cache = caches.get(checkCacheId);

                if (cache != null) {
                    for (Iterator<Map.Entry<Integer, UUID>> it = partWait.entrySet().iterator(); it.hasNext(); ) {
                        Map.Entry<Integer, UUID> e = it.next();

                        Integer part = e.getKey();
                        UUID waitNode = e.getValue();

                        GridDhtPartitionState state = top.partitionState(waitNode, part);

                        if (state != GridDhtPartitionState.OWNING) {
                            rebalanced = false;

                            break;
                        }
                        else
                            it.remove();
                    }
                }

                if (rebalanced) {
                    waitInfo.waitCaches.remove(checkCacheId);

                    if (waitInfo.waitCaches.isEmpty()) {
                        msg = affinityChangeMessage(waitInfo);

                        waitInfo = null;
                    }
                }
            }
        }

        try {
            if (msg != null)
                cctx.discovery().sendCustomEvent(msg);
        }
        catch (IgniteCheckedException e) {
            U.error(log, "Failed to send affinity change message.", e);
        }
    }

    /**
     * @param waitInfo Cache rebalance information.
     * @return Message.
     */
    @Nullable private CacheAffinityChangeMessage affinityChangeMessage(WaitRebalanceInfo waitInfo) {
        if (waitInfo.assignments.isEmpty()) // Possible if all awaited caches were destroyed.
            return null;

        Map<Integer, Map<Integer, List<UUID>>> assignmentsChange = U.newHashMap(waitInfo.assignments.size());

        for (Map.Entry<Integer, Map<Integer, List<ClusterNode>>> e : waitInfo.assignments.entrySet()) {
            Integer cacheId = e.getKey();

            Map<Integer, List<ClusterNode>> assignment = e.getValue();

            Map<Integer, List<UUID>> assignment0 = U.newHashMap(assignment.size());

            for (Map.Entry<Integer, List<ClusterNode>> e0 : assignment.entrySet())
                assignment0.put(e0.getKey(), toIds0(e0.getValue()));

            assignmentsChange.put(cacheId, assignment0);
        }

        return new CacheAffinityChangeMessage(waitInfo.topVer, assignmentsChange, waitInfo.deploymentIds);
    }

    /**
     * @param cctx Cache context.
     */
    public void onCacheCreated(GridCacheContext cctx) {
        final Integer cacheId = cctx.cacheId();

        if (!caches.containsKey(cctx.cacheId())) {
            cctx.io().addHandler(cacheId, GridDhtAffinityAssignmentResponse.class,
                new IgniteBiInClosure<UUID, GridDhtAffinityAssignmentResponse>() {
                    @Override public void apply(UUID nodeId, GridDhtAffinityAssignmentResponse res) {
                        processAffinityAssignmentResponse(cacheId, nodeId, res);
                    }
                });
        }
    }

    /**
     * Called on exchange initiated for cache start/stop request.
     *
     * @param fut Exchange future.
     * @param crd Coordinator flag.
     * @param reqs Cache change requests.
     * @throws IgniteCheckedException If failed.
     * @return {@code True} if client-only exchange is needed.
     */
    public boolean onCacheChangeRequest(
        final GridDhtPartitionsExchangeFuture fut,
        boolean crd,
        Collection<DynamicCacheChangeRequest> reqs
    )
        throws IgniteCheckedException {
        assert !F.isEmpty(reqs) : fut;

        exchLog.info("onCacheChangeRequest start [topVer=" + fut.topologyVersion() + ", crd=" + crd + ']');

        GridKernalContext ctx = cctx.kernalContext();

        for (DynamicCacheChangeRequest req : reqs) {
            Integer cacheId = CU.cacheId(req.cacheName());

            if (req.stop()) {
                DynamicCacheDescriptor desc = registeredCaches.remove(cacheId);

                assert desc != null : cacheId;
            }
            else if (req.start() && !req.clientStartOnly()) {
                DynamicCacheDescriptor desc = new DynamicCacheDescriptor(ctx,
                    req.startCacheConfiguration(),
                    req.cacheType(),
                    false,
                    req.deploymentId());

                DynamicCacheDescriptor old = registeredCaches.put(cacheId, desc);

                assert old == null : old;
            }
        }

        boolean clientOnly = true;

        // Affinity did not change for existing caches.
        forAllCaches(crd && lateAffAssign, new IgniteInClosureX<GridAffinityAssignmentCache>() {
            @Override public void applyx(GridAffinityAssignmentCache aff) throws IgniteCheckedException {
                if (fut.stopping(aff.cacheId()))
                    return;

                aff.clientEventTopologyChange(fut.discoveryEvent(), fut.topologyVersion());
            }
        });

        Set<Integer> stoppedCaches = null;

        for (DynamicCacheChangeRequest req : reqs) {
            if (!(req.clientStartOnly() || req.close()))
                clientOnly = false;

            Integer cacheId = CU.cacheId(req.cacheName());

            if (req.start()) {
                exchLog.info("prepareCacheStart start [topVer=" + fut.topologyVersion() + ", cache=" + req.cacheName() + ']');

                cctx.cache().prepareCacheStart(req, fut.topologyVersion());

                exchLog.info("prepareCacheStart end [topVer=" + fut.topologyVersion() + ", cache=" + req.cacheName() + ']');

                if (fut.isCacheAdded(cacheId, fut.topologyVersion())) {
                    if (fut.discoCache().cacheAffinityNodes(req.cacheName()).isEmpty())
                        U.quietAndWarn(log, "No server nodes found for cache client: " + req.cacheName());
                }

                if (!crd || !lateAffAssign) {
                    GridCacheContext cacheCtx = cctx.cacheContext(cacheId);

                    if (cacheCtx != null && !cacheCtx.isLocal()) {
                        boolean clientCacheStarted =
                            req.clientStartOnly() && req.initiatingNodeId().equals(cctx.localNodeId());

                        if (clientCacheStarted)
                            initAffinity(cacheCtx.affinity().affinityCache(), fut, lateAffAssign);
                        else if (!req.clientStartOnly()) {
                            exchLog.info("calculateAff start [topVer=" + fut.topologyVersion() + ", cache=" + req.cacheName() + ']');

                            assert fut.topologyVersion().equals(cacheCtx.startTopologyVersion());

                            GridAffinityAssignmentCache aff = cacheCtx.affinity().affinityCache();

                            assert aff.lastVersion().equals(AffinityTopologyVersion.NONE) : aff.lastVersion();

                            List<List<ClusterNode>> assignment = aff.calculate(
                                fut.topologyVersion(),
                                fut.discoveryEvent(),
                                fut.discoCache(),
                                fut.attachmentHolder());

                            aff.initialize(fut.topologyVersion(), assignment);

                            exchLog.info("calculateAff end [topVer=" + fut.topologyVersion() + ", cache=" + req.cacheName() + ']');
                        }
                    }
                }
                else
                    initStartedCacheOnCoordinator(fut, cacheId);
            }
            else if (req.stop() || req.close()) {
                cctx.cache().blockGateway(req);

                if (crd) {
                    boolean rmvCache = false;

                    if (req.close() && req.initiatingNodeId().equals(cctx.localNodeId())) {
                        GridCacheContext cacheCtx = cctx.cacheContext(cacheId);

                        rmvCache = cacheCtx != null && !cacheCtx.affinityNode();
                    }
                    else if (req.stop())
                        rmvCache = true;

                    if (rmvCache) {
                        CacheHolder cache = caches.remove(cacheId);

                        if (cache != null) {
                            if (!req.stop()) {
                                assert !cache.client();

                                cache = CacheHolder2.create(cctx,
                                    cctx.cache().cacheDescriptor(cacheId),
                                    fut,
                                    cache.affinity());

                                caches.put(cacheId, cache);
                            }
                            else {
                                if (stoppedCaches == null)
                                    stoppedCaches = new HashSet<>();

                                stoppedCaches.add(cache.cacheId());

                                cctx.io().removeHandler(cacheId, GridDhtAffinityAssignmentResponse.class);
                            }
                        }
                    }
                }
            }
        }

        if (stoppedCaches != null) {
            boolean notify = false;

            synchronized (mux) {
                if (waitInfo != null) {
                    for (Integer cacheId : stoppedCaches) {
                        boolean rmv = waitInfo.waitCaches.remove(cacheId) != null;

                        if (rmv) {
                            notify = true;

                            waitInfo.assignments.remove(cacheId);
                        }
                    }
                }
            }

            if (notify) {
                final AffinityTopologyVersion topVer = affCalcVer;

                ctx.closure().runLocalSafe(new Runnable() {
                    @Override public void run() {
                        onCacheStopped(topVer);
                    }
                });
            }
        }

        exchLog.info("onCacheChangeRequest end [topVer=" + fut.topologyVersion() + ", crd=" + crd + ']');

        return clientOnly;
    }

    /**
     *
     */
    public void removeAllCacheInfo() {
        caches.clear();

        registeredCaches.clear();
    }

    /**
     * Called when received {@link GridDhtFinishExchangeMessage} which should complete exchange.
     *
     * @param exchFut Exchange future.
     * @param crd Coordinator flag.
     * @param msg Affinity change message.
     */
    public void onExchangeChangeAffinityMessage(GridDhtPartitionsExchangeFuture exchFut,
        boolean crd,
        GridDhtFinishExchangeMessage msg) {
        if (log.isDebugEnabled()) {
            log.debug("Process exchange affinity change message [exchVer=" + exchFut.topologyVersion() +
                ", msg=" + msg + ']');
        }

        assert exchFut.exchangeId().equals(msg.exchangeId()) : msg;

        final AffinityTopologyVersion topVer = exchFut.topologyVersion();

        final Map<Integer, Map<Integer, List<UUID>>> assignment = msg.assignmentChange();

        assert assignment != null;

        final Map<Object, List<List<ClusterNode>>> affCache = new HashMap<>();

        forAllCaches(crd, new IgniteInClosureX<GridAffinityAssignmentCache>() {
            @Override public void applyx(GridAffinityAssignmentCache aff) throws IgniteCheckedException {
                List<List<ClusterNode>> idealAssignment = aff.idealAssignment();

                assert idealAssignment != null;

                Map<Integer, List<UUID>> cacheAssignment = assignment.get(aff.cacheId());

                List<List<ClusterNode>> newAssignment;

                if (cacheAssignment != null) {
                    newAssignment = new ArrayList<>(idealAssignment);

                    for (Map.Entry<Integer, List<UUID>> e : cacheAssignment.entrySet())
                        newAssignment.set(e.getKey(), toNodes(topVer, e.getValue()));
                } else
                    newAssignment = idealAssignment;

                aff.initialize(topVer, cachedAssignment(aff, newAssignment, affCache));
            }
        });
    }

    /**
     * Called on exchange initiated by {@link CacheAffinityChangeMessage} which sent after rebalance finished.
     *
     * @param exchFut Exchange future.
     * @param crd Coordinator flag.
     * @param msg Message.
     * @throws IgniteCheckedException If failed.
     */
    public void onChangeAffinityMessage(final GridDhtPartitionsExchangeFuture exchFut,
        boolean crd,
        final CacheAffinityChangeMessage msg)
        throws IgniteCheckedException {
        assert affCalcVer != null || cctx.kernalContext().clientNode();
        assert msg.topologyVersion() != null : msg;
        assert affCalcVer == null || affCalcVer.equals(msg.topologyVersion());

        exchLog.info("onChangeAffinityMessage start [topVer=" + exchFut.topologyVersion() + ", crd=" + crd + ']');

        final AffinityTopologyVersion topVer = exchFut.topologyVersion();

        if (log.isDebugEnabled()) {
            log.debug("Process affinity change message [exchVer=" + exchFut.topologyVersion() +
                ", affCalcVer=" + affCalcVer +
                ", msgVer=" + msg.topologyVersion() + ']');
        }

        final Map<Integer, Map<Integer, List<UUID>>> affChange = msg.assignmentChange();

        assert !F.isEmpty(affChange) : msg;

        final Map<Integer, IgniteUuid> deploymentIds = msg.cacheDeploymentIds();

        final Map<Object, List<List<ClusterNode>>> affCache = new HashMap<>();

        forAllCaches(crd, new IgniteInClosureX<GridAffinityAssignmentCache>() {
            @Override public void applyx(GridAffinityAssignmentCache aff) throws IgniteCheckedException {
                AffinityTopologyVersion affTopVer = aff.lastVersion();

                assert affTopVer.topologyVersion() > 0 : affTopVer;

                IgniteUuid deploymentId = registeredCaches.get(aff.cacheId()).deploymentId();

                if (!deploymentId.equals(deploymentIds.get(aff.cacheId()))) {
                    aff.clientEventTopologyChange(exchFut.discoveryEvent(), topVer);

                    return;
                }

                Map<Integer, List<UUID>> change = affChange.get(aff.cacheId());

                if (change != null) {
                    assert !change.isEmpty() : msg;

                    List<List<ClusterNode>> curAff = aff.assignments(affTopVer);

                    List<List<ClusterNode>> assignment = new ArrayList<>(curAff);

                    for (Map.Entry<Integer, List<UUID>> e : change.entrySet()) {
                        Integer part = e.getKey();

                        List<ClusterNode> nodes = toNodes(topVer, e.getValue());

                        assert !nodes.equals(assignment.get(part)) : "Assignment did not change " +
                            "[cache=" + aff.cacheName() +
                            ", part=" + part +
                            ", cur=" + F.nodeIds(assignment.get(part)) +
                            ", new=" + F.nodeIds(nodes) +
                            ", exchVer=" + exchFut.topologyVersion() +
                            ", msgVer=" + msg.topologyVersion() +
                            ']';

                        assignment.set(part, nodes);
                    }

                    aff.initialize(topVer, cachedAssignment(aff, assignment, affCache));
                }
                else
                    aff.clientEventTopologyChange(exchFut.discoveryEvent(), topVer);
            }
        });

        synchronized (mux) {
            if (affCalcVer == null)
                affCalcVer = msg.topologyVersion();
        }

        exchLog.info("onChangeAffinityMessage end [topVer=" + exchFut.topologyVersion() + ", crd=" + crd + ']');
    }

    /**
     * Called on exchange initiated by client node join/fail.
     *
     * @param fut Exchange future.
     * @param crd Coordinator flag.
     * @throws IgniteCheckedException If failed.
     */
    public void onClientEvent(final GridDhtPartitionsExchangeFuture fut, boolean crd) throws IgniteCheckedException {
        boolean locJoin = fut.discoveryEvent().eventNode().isLocal();

        if (lateAffAssign) {
            if (!locJoin) {
                forAllCaches(crd, new IgniteInClosureX<GridAffinityAssignmentCache>() {
                    @Override public void applyx(GridAffinityAssignmentCache aff) throws IgniteCheckedException {
                        AffinityTopologyVersion topVer = fut.topologyVersion();

                        aff.clientEventTopologyChange(fut.discoveryEvent(), topVer);
                    }
                });
            }
            else
                fetchAffinityOnNodeJoin(fut);
        }
        else {
            if (!locJoin) {
                forAllCaches(false, new IgniteInClosureX<GridAffinityAssignmentCache>() {
                    @Override public void applyx(GridAffinityAssignmentCache aff) throws IgniteCheckedException {
                        AffinityTopologyVersion topVer = fut.topologyVersion();

                        aff.clientEventTopologyChange(fut.discoveryEvent(), topVer);
                    }
                });
            }
            else
                initCachesAffinity(fut);
        }
    }

    /**
     * @param fut Future to add.
     */
    public void addDhtAssignmentFetchFuture(GridDhtAssignmentFetchFuture fut) {
        GridDhtAssignmentFetchFuture old = pendingAssignmentFetchFuts.putIfAbsent(fut.key(), fut);

        assert old == null : "More than one thread is trying to fetch partition assignments [fut=" + fut +
            ", allFuts=" + pendingAssignmentFetchFuts + ']';
    }

    /**
     * @param fut Future to add.
     */
    public void addDhtReadyAssignmentsFetchFuture(GridDhtReadyAssignmentsFetchFuture fut) {
        GridDhtReadyAssignmentsFetchFuture old = pendingReadyAssignmentsFetchFuts.putIfAbsent(fut.key(), fut);

        assert old == null : "More than one thread is trying to fetch ready partition assignments [fut=" + fut +
                ", allFuts=" + pendingReadyAssignmentsFetchFuts + ']';
    }

    /**
     * @param fut Future to remove.
     */
    public void removeDhtAssignmentFetchFuture(GridDhtAssignmentFetchFuture fut) {
        boolean rmv = pendingAssignmentFetchFuts.remove(fut.key(), fut);

        assert rmv : "Failed to remove assignment fetch future: " + fut.key();
    }

    /**
     * @param fut Future to remove.
     */
    public void removeDhtReadyAssignmentsFetchFuture(GridDhtReadyAssignmentsFetchFuture fut) {
        boolean rmv = pendingReadyAssignmentsFetchFuts.remove(fut.key(), fut);

        assert rmv : "Failed to remove ready assignments fetch future: " + fut.key();
    }

    /**
     * @param cacheId Cache ID.
     * @param nodeId Node ID.
     * @param res Response.
     */
    private void processAffinityAssignmentResponse(Integer cacheId, UUID nodeId,
        GridDhtAffinityAssignmentResponse res) {
        if (log.isDebugEnabled())
            log.debug("Processing affinity assignment response [node=" + nodeId + ", res=" + res + ']');

        for (GridDhtAssignmentFetchFuture fut : pendingAssignmentFetchFuts.values()) {
            if (fut.key().get1().equals(cacheId)) {
                fut.onResponse(nodeId, res);

                break;
            }
        }

        for (GridDhtReadyAssignmentsFetchFuture fut : pendingReadyAssignmentsFetchFuts.values()) {
            if (fut.key().get1().equals(cacheId)) {
                fut.onResponse(nodeId, res);

                break;
            }
        }
    }

    /**
     * @param c Cache closure.
     * @throws IgniteCheckedException If failed
     */
    public void forAllRegisteredCaches(IgniteInClosureX<DynamicCacheDescriptor> c) throws IgniteCheckedException {
        assert lateAffAssign;

        for (DynamicCacheDescriptor cacheDesc : registeredCaches.values()) {
            if (cacheDesc.cacheConfiguration().getCacheMode() == LOCAL)
                continue;

            c.applyx(cacheDesc);
        }
    }

    /**
     * @param crd Coordinator flag.
     * @param c Closure.
     */
    private void forAllCaches(boolean crd, IgniteInClosureX<GridAffinityAssignmentCache> c) {
        if (crd) {
            for (CacheHolder cache : caches.values())
                c.apply(cache.affinity());
        }
        else {
            for (GridCacheContext cacheCtx : cctx.cacheContexts()) {
                if (cacheCtx.isLocal())
                    continue;

                c.apply(cacheCtx.affinity().affinityCache());
            }
        }
    }

    /**
     * @param fut Exchange future.
     * @param cacheId Cache ID.
     * @throws IgniteCheckedException If failed.
     */
    private void initStartedCacheOnCoordinator(GridDhtPartitionsExchangeFuture fut, final Integer cacheId)
        throws IgniteCheckedException {
        CacheHolder cache = caches.get(cacheId);

        GridCacheContext cacheCtx = cctx.cacheContext(cacheId);

        if (cache == null) {
            DynamicCacheDescriptor desc = cctx.cache().cacheDescriptor(cacheId);

            assert desc != null : cacheId;

            if (desc.cacheConfiguration().getCacheMode() == LOCAL)
                return;

            cache = cacheCtx != null ? new CacheHolder1(cacheCtx, null) : CacheHolder2.create(cctx, desc, fut, null);

            CacheHolder old = caches.put(cacheId, cache);

            assert old == null : old;

            List<List<ClusterNode>> newAff = cache.affinity().calculate(fut.topologyVersion(), fut.discoveryEvent(),
                fut.discoCache(), fut.attachmentHolder());

            cache.affinity().initialize(fut.topologyVersion(), newAff);
        }
        else if (cache.client() && cacheCtx != null) {
            assert cache.affinity().idealAssignment() != null;

            cache = new CacheHolder1(cacheCtx, cache.affinity());

            caches.put(cacheId, cache);
        }
    }

    /**
     * Initialized affinity started on this exchange.
     *
     * @param crd Coordinator flag.
     * @param fut Exchange future.
     * @param descs Cache descriptors.
     * @throws IgniteCheckedException If failed.
     */
    public void initStartedCaches(boolean crd,
        final GridDhtPartitionsExchangeFuture fut,
        @Nullable Collection<DynamicCacheDescriptor> descs) throws IgniteCheckedException {
        if (descs != null) {
            for (DynamicCacheDescriptor desc : descs) {
                if (!registeredCaches.containsKey(desc.cacheId()))
                    registeredCaches.put(desc.cacheId(), desc);
            }
        }

        if (crd && lateAffAssign) {
            forAllRegisteredCaches(new IgniteInClosureX<DynamicCacheDescriptor>() {
                @Override public void applyx(DynamicCacheDescriptor desc) throws IgniteCheckedException {
                    CacheHolder cache = cache(fut, desc);

                    if (cache.affinity().lastVersion().equals(AffinityTopologyVersion.NONE)) {
                        List<List<ClusterNode>> assignment =
                                cache.affinity().calculate(fut.topologyVersion(), fut.discoveryEvent(), fut.discoCache(),
                                        fut.attachmentHolder());

                        cache.affinity().initialize(fut.topologyVersion(), assignment);
                    }
                }
            });
        }
        else {
            forAllCaches(false, new IgniteInClosureX<GridAffinityAssignmentCache>() {
                @Override public void applyx(GridAffinityAssignmentCache aff) throws IgniteCheckedException {
                    if (aff.lastVersion().equals(AffinityTopologyVersion.NONE))
                        initAffinity(aff, fut, false);
                }
            });
        }
    }

    /**
     * @param aff Affinity.
     * @param fut Exchange future.
     * @param fetch Force fetch flag.
     * @throws IgniteCheckedException If failed.
     */
    private void initAffinity(GridAffinityAssignmentCache aff, GridDhtPartitionsExchangeFuture fut, boolean fetch)
        throws IgniteCheckedException {
        if (!fetch && canCalculateAffinity(aff, fut)) {
            exchLog.info("initAffinity start [topVer=" + fut.topologyVersion() + ", cache=" + aff.cacheName() + ']');

            List<List<ClusterNode>> assignment = aff.calculate(fut.topologyVersion(), fut.discoveryEvent(),
                fut.discoCache(), fut.attachmentHolder());

            aff.initialize(fut.topologyVersion(), assignment);

            exchLog.info("initAffinity end [topVer=" + fut.topologyVersion() + ", cache=" + aff.cacheName() + ']');
        }
        else {
            exchLog.info("fetchAffinity start [topVer=" + fut.topologyVersion() + ", cache=" + aff.cacheName() + ']');

            GridDhtAssignmentFetchFuture fetchFut = new GridDhtAssignmentFetchFuture(cctx,
                aff.cacheName(),
                fut.topologyVersion(),
                fut.discoCache());

            fetchFut.init();

            fetchAffinity(fut, aff, fetchFut);

            exchLog.info("fetchAffinity end [topVer=" + fut.topologyVersion() + ", cache=" + aff.cacheName() + ']');
        }
    }

    /**
     * @param aff Affinity.
     * @param fut Exchange future.
     * @return {@code True} if local node can calculate affinity on it's own for this partition map exchange.
     */
    private boolean canCalculateAffinity(GridAffinityAssignmentCache aff, GridDhtPartitionsExchangeFuture fut) {
        // Do not request affinity from remote nodes if affinity function is not centralized.
        if (!aff.centralizedAffinityFunction())
            return true;

        // If local node did not initiate exchange or local node is the only cache node in grid.
        Collection<ClusterNode> affNodes = cctx.discovery().cacheAffinityNodes(aff.cacheName(), fut.topologyVersion());

        DynamicCacheDescriptor cacheDesc = registeredCaches.get(aff.cacheId());

        assert cacheDesc != null : aff.cacheName();

        return fut.cacheStarted(aff.cacheId()) ||
            !fut.exchangeId().nodeId().equals(cctx.localNodeId()) ||
            cctx.localNodeId().equals(cacheDesc.receivedFrom()) ||
            (affNodes.size() == 1 && affNodes.contains(cctx.localNode()));
    }

    /**
     * Called on exchange initiated by server node join.
     *
     * @param fut Exchange future.
     * @param crd Coordinator flag.
     * @throws IgniteCheckedException If failed.
     */
    public void onServerJoin(final GridDhtPartitionsExchangeFuture fut, boolean crd) throws IgniteCheckedException {
        exchLog.info("onServerJoin start [topVer=" + fut.topologyVersion() + ", crd=" + crd + ']');

        assert !fut.discoveryEvent().eventNode().isClient();

        boolean locJoin = fut.discoveryEvent().eventNode().isLocal();

        WaitRebalanceInfo waitRebalanceInfo = null;

        if (lateAffAssign) {
            if (locJoin) {
                if (crd) {
                    forAllRegisteredCaches(new IgniteInClosureX<DynamicCacheDescriptor>() {
                        @Override public void applyx(DynamicCacheDescriptor cacheDesc) throws IgniteCheckedException {
                            AffinityTopologyVersion topVer = fut.topologyVersion();

                            CacheHolder cache = cache(fut, cacheDesc);

                            exchLog.info("onServerJoin calc aff start [topVer=" + fut.topologyVersion() + ", cache=" + cache.name() + ']');

                            List<List<ClusterNode>> newAff = cache.affinity().calculate(topVer, fut.discoveryEvent(),
                                fut.discoCache(), fut.attachmentHolder());

                            cache.affinity().initialize(topVer, newAff);

                            exchLog.info("onServerJoin calc aff end [topVer=" + fut.topologyVersion() + ", cache=" + cache.name() + ']');
                        }
                    });
                }
                else
                    fetchAffinityOnNodeJoin(fut);
            }
            else
                waitRebalanceInfo = initAffinityOnNodeJoin(fut, crd);
        }
        else
            initCachesAffinity(fut);

        synchronized (mux) {
            affCalcVer = fut.topologyVersion();

            this.waitInfo = waitRebalanceInfo != null && !waitRebalanceInfo.empty() ? waitRebalanceInfo : null;

            WaitRebalanceInfo info = this.waitInfo;

            if (crd && lateAffAssign) {
                if (log.isDebugEnabled()) {
                    log.debug("Computed new affinity after node join [topVer=" + fut.topologyVersion() +
                        ", waitCaches=" + (info != null ? cacheNames(info.waitCaches.keySet()) : null) + ']');
                }
            }
        }

        exchLog.info("onServerJoin end [topVer=" + fut.topologyVersion() + ", crd=" + crd + ']');
    }

    /**
     * @param cacheIds Cache IDs.
     * @return Cache names.
     */
    private String cacheNames(Collection<Integer> cacheIds) {
        StringBuilder names = new StringBuilder();

        for (Integer cacheId : cacheIds) {
            String name = registeredCaches.get(cacheId).cacheConfiguration().getName();

            if (names.length() != 0)
                names.append(", ");

            names.append(name);
        }

        return names.toString();
    }

    /**
     * @param fut Exchange future.
     * @throws IgniteCheckedException If failed.
     */
    private void fetchAffinityOnNodeJoin(GridDhtPartitionsExchangeFuture fut) throws IgniteCheckedException {
        exchLog.info("fetchAffinityOnNodeJoin start [topVer=" + fut.topologyVersion() + ']');

        AffinityTopologyVersion topVer = fut.topologyVersion();

        List<GridDhtAssignmentFetchFuture> fetchFuts = new ArrayList<>();

        for (GridCacheContext cacheCtx : cctx.cacheContexts()) {
            if (cacheCtx.isLocal())
                continue;

            DynamicCacheDescriptor cacheDesc = registeredCaches.get(cacheCtx.cacheId());

            if (cctx.localNodeId().equals(cacheDesc.receivedFrom())) {
                List<List<ClusterNode>> assignment =
                    cacheCtx.affinity().affinityCache().calculate(fut.topologyVersion(), fut.discoveryEvent(),
                        fut.discoCache(), fut.attachmentHolder());

                cacheCtx.affinity().affinityCache().initialize(fut.topologyVersion(), assignment);
            }
            else {
                GridDhtAssignmentFetchFuture fetchFut = new GridDhtAssignmentFetchFuture(cctx,
                    cacheCtx.name(),
                    topVer,
                    fut.discoCache());

                fetchFut.init();

                fetchFuts.add(fetchFut);
            }
        }

        for (int i = 0; i < fetchFuts.size(); i++) {
            GridDhtAssignmentFetchFuture fetchFut = fetchFuts.get(i);

            Integer cacheId = fetchFut.key().get1();

            fetchAffinity(fut, cctx.cacheContext(cacheId).affinity().affinityCache(), fetchFut);
        }

        exchLog.info("fetchAffinityOnNodeJoin end [topVer=" + fut.topologyVersion() + ']');
    }

    /**
     * Called on a coordinator after node is left to ensure proper exchange completion.
     *
     * @param fut Future.
     */
    private void fetchAffinityOnNodeLeft(GridDhtPartitionsExchangeFuture fut) throws IgniteCheckedException {
        exchLog.info("fetchAffinityOnNodeLeft start [topVer=" + fut.topologyVersion() + ']');

        AffinityTopologyVersion topVer = fut.topologyVersion();

        List<GridDhtAssignmentFetchFuture> fetchFuts = new ArrayList<>();

        for (GridCacheContext cacheCtx : cctx.cacheContexts()) {
            if (cacheCtx.isLocal())
                continue;

            GridDhtAssignmentFetchFuture fetchFut = new GridDhtAssignmentFetchFuture(cctx,
                    cacheCtx.name(),
                    topVer,
                    fut.discoCache());

            fetchFut.init();

            fetchFuts.add(fetchFut);
        }

        for (int i = 0; i < fetchFuts.size(); i++) {
            GridDhtAssignmentFetchFuture fetchFut = fetchFuts.get(i);

            Integer cacheId = fetchFut.key().get1();

            GridDhtAffinityAssignmentResponse res = fetchFut.get();
        }

        exchLog.info("fetchAffinityOnNodeLeft end [topVer=" + fut.topologyVersion() + ']');
    }

    /**
     * @param fut Exchange future.
     * @param affCache Affinity.
     * @param fetchFut Affinity fetch future.
     * @throws IgniteCheckedException If failed.
     */
    private void fetchAffinity(GridDhtPartitionsExchangeFuture fut,
        GridAffinityAssignmentCache affCache,
        GridDhtAssignmentFetchFuture fetchFut)
        throws IgniteCheckedException {
        assert affCache != null;

        AffinityTopologyVersion topVer = fut.topologyVersion();

        GridDhtAffinityAssignmentResponse res = fetchFut.get();

        if (res == null) {
            List<List<ClusterNode>> aff = affCache.calculate(topVer, fut.discoveryEvent(), fut.discoCache(),
                fut.attachmentHolder());

            affCache.initialize(topVer, aff);
        }
        else {
            List<List<ClusterNode>> idealAff = res.idealAffinityAssignment(cctx.discovery());

            if (idealAff != null)
                affCache.idealAssignment(idealAff);
            else {
                assert !affCache.centralizedAffinityFunction() || !lateAffAssign;

                affCache.calculate(topVer, fut.discoveryEvent(), fut.discoCache(), fut.attachmentHolder());
            }

            List<List<ClusterNode>> aff = res.affinityAssignment(cctx.discovery());

            assert aff != null : res;

            affCache.initialize(topVer, aff);
        }
    }

    /**
     * Called on exchange initiated by server node leave.
     *
     * @param fut Exchange future.
     * @throws IgniteCheckedException If failed.
     * @return {@code True} if affinity should be assigned by coordinator.
     */
    public boolean onServerLeft(final GridDhtPartitionsExchangeFuture fut) throws IgniteCheckedException {
        exchLog.info("onServerLeft start [topVer=" + fut.topologyVersion() + ']');

        ClusterNode leftNode = fut.discoveryEvent().eventNode();

        assert !leftNode.isClient() : leftNode;

        boolean centralizedAff;

        if (lateAffAssign) {
            for (GridCacheContext cacheCtx : cctx.cacheContexts()) {
                if (cacheCtx.isLocal())
                    continue;

                exchLog.info("onServerLeft calc aff start [topVer=" + fut.topologyVersion() + ", cache=" + cacheCtx.name() + ']');

                cacheCtx.affinity().affinityCache().calculate(fut.topologyVersion(), fut.discoveryEvent(),
                    fut.discoCache(), fut.attachmentHolder());

                exchLog.info("onServerLeft calc aff end [topVer=" + fut.topologyVersion() + ", cache=" + cacheCtx.name() + ']');
            }

            centralizedAff = true;
        }
        else {
            initCachesAffinity(fut);

            centralizedAff = false;
        }

        synchronized (mux) {
            affCalcVer = fut.topologyVersion();

            this.waitInfo = null;
        }

        exchLog.info("onServerLeft end [topVer=" + fut.topologyVersion() + ']');

        return centralizedAff;
    }

    /**
     * @param fut Exchange future.
     * @throws IgniteCheckedException If failed.
     */
    private void initCachesAffinity(GridDhtPartitionsExchangeFuture fut) throws IgniteCheckedException {
        assert !lateAffAssign;

        for (GridCacheContext cacheCtx : cctx.cacheContexts()) {
            if (cacheCtx.isLocal())
                continue;

            initAffinity(cacheCtx.affinity().affinityCache(), fut, false);
        }
    }

    /**
     * @param fut Exchange future.
     * @throws IgniteCheckedException If failed.
     * @return Future completed when caches initialization is done.
     */
    public IgniteInternalFuture<?> initCoordinatorCaches(final GridDhtPartitionsExchangeFuture fut)
        throws IgniteCheckedException {
        final List<IgniteInternalFuture<AffinityTopologyVersion>> futs = new ArrayList<>();

        forAllRegisteredCaches(new IgniteInClosureX<DynamicCacheDescriptor>() {
            @Override public void applyx(DynamicCacheDescriptor desc) throws IgniteCheckedException {
                CacheHolder cache = caches.get(desc.cacheId());

                if (cache != null) {
                    if (cache.client())
                        cache.affinity().calculate(fut.topologyVersion(), fut.discoveryEvent(), fut.discoCache(),
                            fut.attachmentHolder());

                    return;
                }

                final Integer cacheId = desc.cacheId();

                GridCacheContext cacheCtx = cctx.cacheContext(cacheId);

                if (cacheCtx == null) {
                    cctx.io().addHandler(desc.cacheId(), GridDhtAffinityAssignmentResponse.class,
                        new IgniteBiInClosure<UUID, GridDhtAffinityAssignmentResponse>() {
                            @Override public void apply(UUID nodeId, GridDhtAffinityAssignmentResponse res) {
                                processAffinityAssignmentResponse(cacheId, nodeId, res);
                            }
                        }
                    );

                    cache = CacheHolder2.create(cctx, desc, fut, null);

                    final GridAffinityAssignmentCache aff = cache.affinity();

                    List<GridDhtPartitionsExchangeFuture> exchFuts = cctx.exchange().exchangeFutures();

                    int idx = exchFuts.indexOf(fut);

                    assert idx >= 0 && idx < exchFuts.size() - 1 : "Invalid exchange futures state [cur=" + idx +
                        ", total=" + exchFuts.size() + ']';

                    final GridDhtPartitionsExchangeFuture prev = exchFuts.get(idx + 1);
                    if (log.isDebugEnabled()) {
                        log.debug("Need initialize affinity on coordinator [" +
                            "cache=" + desc.cacheConfiguration().getName() +
                            "prevAff=" + prev.topologyVersion() + ']');
                    }

                    assert prev.topologyVersion().compareTo(fut.topologyVersion()) < 0 : prev;

                    GridDhtAssignmentFetchFuture fetchFut = new GridDhtAssignmentFetchFuture(cctx,
                        aff.cacheName(),
                        prev.topologyVersion(),
                        prev.discoCache());

                    fetchFut.init();

                    final GridFutureAdapter<AffinityTopologyVersion> affFut = new GridFutureAdapter<>();

                    fetchFut.listen(new IgniteInClosureX<IgniteInternalFuture<GridDhtAffinityAssignmentResponse>>() {
                        @Override public void applyx(IgniteInternalFuture<GridDhtAffinityAssignmentResponse> fetchFut)
                            throws IgniteCheckedException {
                            fetchAffinity(prev, aff, (GridDhtAssignmentFetchFuture)fetchFut);

                            aff.calculate(fut.topologyVersion(), fut.discoveryEvent(), fut.discoCache(),
                                fut.attachmentHolder());

                            affFut.onDone(fut.topologyVersion());
                        }
                    });

                    futs.add(affFut);
                }
                else
                    cache = new CacheHolder1(cacheCtx, null);

                CacheHolder old = caches.put(cache.cacheId(), cache);

                assert old == null : old;
            }
        });

        if (!futs.isEmpty()) {
            GridCompoundFuture<AffinityTopologyVersion, ?> affFut = new GridCompoundFuture<>();

            for (IgniteInternalFuture<AffinityTopologyVersion> f : futs)
                affFut.add(f);

            affFut.markInitialized();

            return affFut;
        }

        return null;
    }

    /**
     * @param fut Exchange future.
     * @param desc Cache descriptor.
     * @return Cache holder.
     * @throws IgniteCheckedException If failed.
     */
    private CacheHolder cache(GridDhtPartitionsExchangeFuture fut, DynamicCacheDescriptor desc)
        throws IgniteCheckedException {
        assert lateAffAssign;

        final Integer cacheId = desc.cacheId();

        CacheHolder cache = caches.get(cacheId);

        if (cache != null)
            return cache;

        GridCacheContext cacheCtx = cctx.cacheContext(desc.cacheId());

        if (cacheCtx == null) {
            cctx.io().addHandler(cacheId, GridDhtAffinityAssignmentResponse.class,
                new IgniteBiInClosure<UUID, GridDhtAffinityAssignmentResponse>() {
                    @Override public void apply(UUID nodeId, GridDhtAffinityAssignmentResponse res) {
                        processAffinityAssignmentResponse(cacheId, nodeId, res);
                    }
                }
            );

            cache = CacheHolder2.create(cctx, desc, fut, null);
        }
        else
            cache = new CacheHolder1(cacheCtx, null);

        CacheHolder old = caches.put(cache.cacheId(), cache);

        assert old == null : old;

        return cache;
    }

    /**
     * @param fut Exchange future.
     * @param crd Coordinator flag.
     * @throws IgniteCheckedException If failed.
     * @return Rabalance info.
     */
    @Nullable private WaitRebalanceInfo initAffinityOnNodeJoin(final GridDhtPartitionsExchangeFuture fut, boolean crd)
        throws IgniteCheckedException {
        AffinityTopologyVersion topVer = fut.topologyVersion();

        final Map<Object, List<List<ClusterNode>>> affCache = new HashMap<>();

        if (!crd) {
            exchLog.info("initAffinityOnNodeJoin start [topVer=" + fut.topologyVersion() + ", crd=" + crd + ']');

            for (GridCacheContext cacheCtx : cctx.cacheContexts()) {
                if (cacheCtx.isLocal())
                    continue;

                boolean latePrimary = cacheCtx.rebalanceEnabled();

                initAffinityOnNodeJoin(fut, cacheCtx.affinity().affinityCache(), null, latePrimary, affCache);
            }

            exchLog.info("initAffinityOnNodeJoin end [topVer=" + fut.topologyVersion() + ", crd=" + crd + ']');

            return null;
        }
        else {
            exchLog.info("initAffinityOnNodeJoin start [topVer=" + fut.topologyVersion() + ", crd=" + crd + ']');

            final WaitRebalanceInfo waitRebalanceInfo = new WaitRebalanceInfo(topVer);

            forAllRegisteredCaches(new IgniteInClosureX<DynamicCacheDescriptor>() {
                @Override public void applyx(DynamicCacheDescriptor cacheDesc) throws IgniteCheckedException {
                    CacheHolder cache = cache(fut, cacheDesc);

                    boolean latePrimary = cache.rebalanceEnabled;

                    initAffinityOnNodeJoin(fut, cache.affinity(), waitRebalanceInfo, latePrimary, affCache);
                }
            });

            exchLog.info("initAffinityOnNodeJoin end [topVer=" + fut.topologyVersion() + ", crd=" + crd + ']');

            return waitRebalanceInfo;
        }
    }

    /**
     * @param fut Exchange future.
     * @param aff Affinity.
     * @param rebalanceInfo Rebalance information.
     * @param latePrimary If {@code true} delays primary assignment if it is not owner.
     * @param affCache Already calculated assignments (to reduce data stored in history).
     */
    private void initAffinityOnNodeJoin(GridDhtPartitionsExchangeFuture fut,
        GridAffinityAssignmentCache aff,
        WaitRebalanceInfo rebalanceInfo,
        boolean latePrimary,
        Map<Object, List<List<ClusterNode>>> affCache
    ) {
        exchLog.info("initAffinityOnNodeJoin start [topVer=" + fut.topologyVersion() +
            ", cache=" + aff.cacheName() + ']');

        assert lateAffAssign;

        AffinityTopologyVersion topVer = fut.topologyVersion();

        AffinityTopologyVersion affTopVer = aff.lastVersion();

        assert affTopVer.topologyVersion() > 0 : "Affinity is not initialized [cache=" + aff.cacheName() +
            ", topVer=" + affTopVer + ", node=" + cctx.localNodeId() + ']';

        List<List<ClusterNode>> curAff = aff.assignments(affTopVer);

        assert aff.idealAssignment() != null : "Previous assignment is not available.";

        List<List<ClusterNode>> idealAssignment = aff.calculate(topVer, fut.discoveryEvent(), fut.discoCache(),
            fut.attachmentHolder());
        List<List<ClusterNode>> newAssignment = null;

        if (latePrimary) {
            for (int p = 0; p < idealAssignment.size(); p++) {
                List<ClusterNode> newNodes = idealAssignment.get(p);
                List<ClusterNode> curNodes = curAff.get(p);

                ClusterNode curPrimary = !curNodes.isEmpty() ? curNodes.get(0) : null;
                ClusterNode newPrimary = !newNodes.isEmpty() ? newNodes.get(0) : null;

                if (curPrimary != null && newPrimary != null && !curPrimary.equals(newPrimary)) {
                    assert cctx.discovery().node(topVer, curPrimary.id()) != null : curPrimary;

                    List<ClusterNode> nodes0 = latePrimaryAssignment(aff,
                        p,
                        curPrimary,
                        newNodes,
                        rebalanceInfo);

                    if (newAssignment == null)
                        newAssignment = new ArrayList<>(idealAssignment);

                    newAssignment.set(p, nodes0);
                }
            }
        }

        if (newAssignment == null)
            newAssignment = idealAssignment;

        aff.initialize(fut.topologyVersion(), cachedAssignment(aff, newAssignment, affCache));

        exchLog.info("initAffinityOnNodeJoin end [topVer=" + fut.topologyVersion() + ", cache=" +
            aff.cacheName() + ']');
    }

    /**
     * @param aff Assignment cache.
     * @param assign Assignment.
     * @param affCache Assignments already calculated for other caches.
     * @return Assignment.
     */
    private List<List<ClusterNode>> cachedAssignment(GridAffinityAssignmentCache aff,
        List<List<ClusterNode>> assign,
        Map<Object, List<List<ClusterNode>>> affCache) {
        List<List<ClusterNode>> assign0 = affCache.get(aff.similarAffinityKey());

        if (assign0 != null && assign0.equals(assign))
            assign = assign0;
        else
            affCache.put(aff.similarAffinityKey(), assign);

        return assign;
    }

    /**
     * @param aff Cache.
     * @param part Partition.
     * @param curPrimary Current primary.
     * @param newNodes New ideal assignment.
     * @param rebalance Rebalance information holder.
     * @return Assignment.
     */
    private List<ClusterNode> latePrimaryAssignment(
        GridAffinityAssignmentCache aff,
        int part,
        ClusterNode curPrimary,
        List<ClusterNode> newNodes,
        WaitRebalanceInfo rebalance) {
        assert lateAffAssign;
        assert curPrimary != null;
        assert !F.isEmpty(newNodes);
        assert !curPrimary.equals(newNodes.get(0));

        List<ClusterNode> nodes0 = new ArrayList<>(newNodes.size() + 1);

        nodes0.add(curPrimary);

        for (int i = 0; i < newNodes.size(); i++) {
            ClusterNode node = newNodes.get(i);

            if (!node.equals(curPrimary))
                nodes0.add(node);
        }

        if (rebalance != null)
            rebalance.add(aff.cacheId(), part, newNodes.get(0).id(), newNodes);

        return nodes0;
    }

    /**
     * @param fut Exchange future.
     * @return Affinity assignment.
     * @throws IgniteCheckedException If failed.
     */
    public IgniteInternalFuture<Map<Integer, Map<Integer, List<UUID>>>> initAffinityOnNodeLeft(
        final GridDhtPartitionsExchangeFuture fut) throws IgniteCheckedException {
        assert lateAffAssign;

        IgniteInternalFuture<?> initFut = initCoordinatorCaches(fut);

        if (initFut != null && !initFut.isDone()) {
            final GridFutureAdapter<Map<Integer, Map<Integer, List<UUID>>>> resFut = new GridFutureAdapter<>();

            initFut.listen(new IgniteInClosure<IgniteInternalFuture<?>>() {
                @Override public void apply(IgniteInternalFuture<?> initFut) {
                    try {
                        resFut.onDone(initAffinityOnNodeLeft0(fut));
                    }
                    catch (IgniteCheckedException e) {
                        resFut.onDone(e);
                    }
                }
            });

            return resFut;
        }
        else
            return new GridFinishedFuture<>(initAffinityOnNodeLeft0(fut));
    }

    /**
     * @param disco Discovery manager.
     * @param assignmentIds Assignment node IDs.
     * @return Assignment nodes.
     */
    private List<List<ClusterNode>> nodes(GridDiscoveryManager disco, List<List<UUID>> assignmentIds, AffinityTopologyVersion topVer) {
        if (assignmentIds != null) {
            List<List<ClusterNode>> assignment = new ArrayList<>(assignmentIds.size());

            for (int i = 0; i < assignmentIds.size(); i++) {
                List<UUID> ids = assignmentIds.get(i);
                List<ClusterNode> nodes = new ArrayList<>(ids.size());

                for (int j = 0; j < ids.size(); j++) {
                    ClusterNode node = disco.node(topVer, ids.get(j));

                    assert node != null;

                    nodes.add(node);
                }

                assignment.add(nodes);
            }

            return assignment;
        }

        return null;
    }

    /**
     * @param fut Exchange future.
     * @return Affinity assignment.
     * @throws IgniteCheckedException If failed.
     */
    private Map<Integer, Map<Integer, List<UUID>>> initAffinityOnNodeLeft0(final GridDhtPartitionsExchangeFuture fut)
        throws IgniteCheckedException {
        exchLog.info("initAffinityOnNodeLeft start [topVer=" + fut.topologyVersion() + ']');

        final AffinityTopologyVersion topVer = fut.topologyVersion();

        final WaitRebalanceInfo waitRebalanceInfo = new WaitRebalanceInfo(topVer);

        final Collection<ClusterNode> aliveNodes = cctx.discovery().nodes(topVer);

        final Map<Integer, Map<Integer, List<UUID>>> assignment = new HashMap<>();

        forAllRegisteredCaches(new IgniteInClosureX<DynamicCacheDescriptor>() {
            @Override public void applyx(DynamicCacheDescriptor cacheDesc) throws IgniteCheckedException {
                CacheHolder cache = cache(fut, cacheDesc);

                if (!cache.rebalanceEnabled)
                    return;

                AffinityTopologyVersion affTopVer = cache.affinity().lastVersion();

                assert affTopVer.topologyVersion() > 0 && !affTopVer.equals(topVer) : "Invalid affinity version " +
                    "[last=" + affTopVer + ", futVer=" + topVer + ", cache=" + cache.name() + ']';

                Map<Integer, Map<Integer, List<UUID>>> changes = fut.assignmentChanges();

                Map<Integer, List<UUID>> cacheAssignment = null;

                List<List<ClusterNode>> newAssignment = cache.affinity().idealAssignment();

                assert newAssignment != null;

<<<<<<< HEAD
                // Some nodes have finished exchange.
                if (changes != null) {
                    // Override with ready assignments.
=======
                // Override with ready assignments.
                if (fut.assignmentChanges() != null) {
>>>>>>> b835b778
                    for (int p = 0; p < newAssignment.size(); p++) {
                        List<ClusterNode> newNodes = newAssignment.get(p);

                        Map<Integer, List<UUID>> map = changes.get(cacheDesc.cacheId());

                        if (map == null)
                            continue;

                        List<UUID> uuids = map.get(p);

                        assert uuids != null;

                        List<ClusterNode> nodes = new ArrayList<>(uuids.size());

                        for (UUID uuid : uuids)
                            nodes.add(fut.discoCache().node(uuid));

                        if (!nodes.equals(newNodes)) {
                            if (cacheAssignment == null)
                                cacheAssignment = new HashMap<>();

                            cacheAssignment.put(p, toIds0(nodes));
                        }
                    }
                } else {
                    List<List<ClusterNode>> curAssignment = cache.affinity().assignments(affTopVer);

                    GridDhtPartitionTopology top = cache.topology(fut);

                    for (int p = 0; p < newAssignment.size(); p++) {
                        List<ClusterNode> newNodes = newAssignment.get(p);
                        List<ClusterNode> curNodes = curAssignment.get(p);

                        ClusterNode curPrimary = curNodes.size() > 0 ? curNodes.get(0) : null;
                        ClusterNode newPrimary = newNodes.size() > 0 ? newNodes.get(0) : null;

                        List<ClusterNode> newNodes0 = null;

                        assert newPrimary == null || aliveNodes.contains(newPrimary) : "Invalid new primary [" +
                                "cache=" + cache.name() +
                                ", node=" + newPrimary +
                                ", topVer=" + topVer + ']';

                        if (curPrimary != null && newPrimary != null && !curPrimary.equals(newPrimary)) {
                            if (aliveNodes.contains(curPrimary)) {
                                GridDhtPartitionState state = top.partitionState(newPrimary.id(), p);

                                if (state != GridDhtPartitionState.OWNING) {
                                    newNodes0 = latePrimaryAssignment(cache.affinity(),
                                            p,
                                            curPrimary,
                                            newNodes,
                                            waitRebalanceInfo);
                                }
                            } else {
                                GridDhtPartitionState state = top.partitionState(newPrimary.id(), p);

                                if (state != GridDhtPartitionState.OWNING) {
                                    for (int i = 1; i < curNodes.size(); i++) {
                                        ClusterNode curNode = curNodes.get(i);

                                        if (top.partitionState(curNode.id(), p) == GridDhtPartitionState.OWNING) {
                                            newNodes0 = latePrimaryAssignment(cache.affinity(),
                                                    p,
                                                    curNode,
                                                    newNodes,
                                                    waitRebalanceInfo);

                                            break;
                                        }
                                    }

                                    if (newNodes0 == null) {
                                        List<ClusterNode> owners = top.owners(p);

                                        for (ClusterNode owner : owners) {
                                            if (aliveNodes.contains(owner)) {
                                                newNodes0 = latePrimaryAssignment(cache.affinity(),
                                                        p,
                                                        owner,
                                                        newNodes,
                                                        waitRebalanceInfo);

                                                break;
                                            }
                                        }
                                    }
                                }
                            }
                        }

                        if (newNodes0 != null) {
                            if (cacheAssignment == null)
                                cacheAssignment = new HashMap<>();

                            cacheAssignment.put(p, toIds0(newNodes0));
                        }
                    }
                }

                if (cacheAssignment != null)
                    assignment.put(cache.cacheId(), cacheAssignment);
            }
        });

        synchronized (mux) {
            assert affCalcVer.equals(topVer);

            this.waitInfo = !waitRebalanceInfo.empty() ? waitRebalanceInfo : null;

            WaitRebalanceInfo info = this.waitInfo;

            if (log.isDebugEnabled()) {
                log.debug("Computed new affinity after node left [topVer=" + topVer +
                    ", waitCaches=" + (info != null ? cacheNames(info.waitCaches.keySet()) : null) + ']');
            }
        }

        exchLog.info("initAffinityOnNodeLeft end [topVer=" + fut.topologyVersion() + ']');

        return assignment;
    }

    /**
     *
     */
    public void dumpDebugInfo() {
        if (!pendingAssignmentFetchFuts.isEmpty()) {
            U.warn(log, "Pending assignment fetch futures:");

            for (GridDhtAssignmentFetchFuture fut : pendingAssignmentFetchFuts.values())
                U.warn(log, ">>> " + fut);
        }

        if (!pendingReadyAssignmentsFetchFuts.isEmpty()) {
            U.warn(log, "Pending ready assignment fetch futures");

            for (GridDhtReadyAssignmentsFetchFuture fut : pendingReadyAssignmentsFetchFuts.values())
                U.warn(log, ">>> " + fut);
        }
    }

    /**
     * @param nodes Nodes.
     * @return IDs.
     */
    private static List<UUID> toIds0(List<ClusterNode> nodes) {
        List<UUID> partIds = new ArrayList<>(nodes.size());

        for (int i = 0; i < nodes.size(); i++)
            partIds.add(nodes.get(i).id());

        return partIds;
    }

    /**
     * @param topVer Topology version.
     * @param ids IDs.
     * @return Nodes.
     */
    private List<ClusterNode> toNodes(AffinityTopologyVersion topVer, List<UUID> ids) {
        List<ClusterNode> nodes = new ArrayList<>(ids.size());

        for (int i = 0; i < ids.size(); i++) {
            UUID id = ids.get(i);

            ClusterNode node = cctx.discovery().node(topVer, id);

            assert node != null : "Failed to get node [id=" + id +
                ", topVer=" + topVer +
                ", locNode=" + cctx.localNode() +
                ", allNodes=" + cctx.discovery().nodes(topVer) + ']';

            nodes.add(node);
        }

        return nodes;
    }

    /**
     * @param exchFut Exchange future.
     */
    public Map<Integer, Map<Integer, List<UUID>>> readyAssignmentChanges(final GridDhtPartitionsExchangeFuture exchFut)
            throws IgniteCheckedException {

        final Map<Integer, Map<Integer, List<UUID>>> res = new HashMap<>();

        forAllRegisteredCaches(new CIX1<DynamicCacheDescriptor>() {
            @Override public void applyx(DynamicCacheDescriptor dynamicCacheDesc) throws IgniteCheckedException {
                CacheHolder cache = cache(exchFut, dynamicCacheDesc);

                AffinityAssignment affAssignment = cache.affinity().cachedAffinity(exchFut.topologyVersion());

                List<List<ClusterNode>> assignment = affAssignment.assignment();
                List<List<ClusterNode>> idealAssignment = affAssignment.idealAssignment();

                for (int p = 0; p < cache.affinity().partitions(); p++) {
                    List<ClusterNode> nodes = assignment.get(p);

                    if (!nodes.equals(idealAssignment.get(p))) {
                        Map<Integer, List<UUID>> map = res.get(cache.cacheId());

                        if (map == null)
                            res.put(cache.cacheId(), (map = U.newHashMap(nodes.size())));

                        map.put(p, new ArrayList<>(F.nodeIds(nodes)));
                    }
                }
            }
        });

        return res;
    }

    /**
     *
     */
    abstract static class CacheHolder {
        /** */
        private final GridAffinityAssignmentCache aff;

        /** */
        private final boolean rebalanceEnabled;

        /**
         * @param rebalanceEnabled Cache rebalance flag.
         * @param aff Affinity cache.
         * @param initAff Existing affinity cache.
         */
        CacheHolder(boolean rebalanceEnabled,
            GridAffinityAssignmentCache aff,
            @Nullable GridAffinityAssignmentCache initAff) {
            this.aff = aff;

            if (initAff != null)
                aff.init(initAff);

            this.rebalanceEnabled = rebalanceEnabled;
        }

        /**
         * @return Client holder flag.
         */
        abstract boolean client();

        /**
         * @return Cache ID.
         */
        int cacheId() {
            return aff.cacheId();
        }

        /**
         * @return Partitions number.
         */
        int partitions() {
            return aff.partitions();
        }

        /**
         * @return Cache name.
         */
        String name() {
            return aff.cacheName();
        }

        /**
         * @param fut Exchange future.
         * @return Cache topology.
         */
        abstract GridDhtPartitionTopology topology(GridDhtPartitionsExchangeFuture fut);

        /**
         * @return Affinity.
         */
        GridAffinityAssignmentCache affinity() {
            return aff;
        }
    }

    /**
     * Created cache is started on coordinator.
     */
    private class CacheHolder1 extends CacheHolder {
        /** */
        private final GridCacheContext cctx;

        /**
         * @param cctx Cache context.
         * @param initAff Current affinity.
         */
        CacheHolder1(GridCacheContext cctx, @Nullable GridAffinityAssignmentCache initAff) {
            super(cctx.rebalanceEnabled(), cctx.affinity().affinityCache(), initAff);

            assert !cctx.isLocal() : cctx.name();

            this.cctx = cctx;
        }

        /** {@inheritDoc} */
        @Override public boolean client() {
            return false;
        }

        /** {@inheritDoc} */
        @Override public int partitions() {
            return cctx.affinity().partitions();
        }

        /** {@inheritDoc} */
        @Override public String name() {
            return cctx.name();
        }

        /** {@inheritDoc} */
        @Override public int cacheId() {
            return cctx.cacheId();
        }

        /** {@inheritDoc} */
        @Override public GridDhtPartitionTopology topology(GridDhtPartitionsExchangeFuture fut) {
            return cctx.topology();
        }
    }

    /**
     * Created if cache is not started on coordinator.
     */
    private static class CacheHolder2 extends CacheHolder {
        /** */
        private final GridCacheSharedContext cctx;

        /**
         * @param cctx Context.
         * @param cacheDesc Cache descriptor.
         * @param fut Exchange future.
         * @param initAff Current affinity.
         * @return Cache holder.
         * @throws IgniteCheckedException If failed.
         */
        static CacheHolder2 create(
            GridCacheSharedContext cctx,
            DynamicCacheDescriptor cacheDesc,
            GridDhtPartitionsExchangeFuture fut,
            @Nullable GridAffinityAssignmentCache initAff) throws IgniteCheckedException {
            assert cacheDesc != null;
            assert !cctx.kernalContext().clientNode();

            CacheConfiguration<?, ?> ccfg = cacheDesc.cacheConfiguration();

            assert ccfg != null : cacheDesc;
            assert ccfg.getCacheMode() != LOCAL : ccfg.getName();

            assert !cctx.discovery().cacheAffinityNodes(ccfg.getName(), fut.topologyVersion()).contains(cctx.localNode());

            AffinityFunction affFunc = cctx.cache().clone(ccfg.getAffinity());

            cctx.kernalContext().resource().injectGeneric(affFunc);
            cctx.kernalContext().resource().injectCacheName(affFunc, ccfg.getName());

            U.startLifecycleAware(F.asList(affFunc));

            GridAffinityAssignmentCache aff = new GridAffinityAssignmentCache(cctx.kernalContext(),
                ccfg.getName(),
                affFunc,
                ccfg.getNodeFilter(),
                ccfg.getBackups(),
                ccfg.getCacheMode() == LOCAL);

            return new CacheHolder2(ccfg.getRebalanceMode() != NONE, cctx, aff, initAff);
        }

        /**
         * @param rebalanceEnabled Rebalance flag.
         * @param cctx Context.
         * @param aff Affinity.
         * @param initAff Current affinity.
         */
        public CacheHolder2(
            boolean rebalanceEnabled,
            GridCacheSharedContext cctx,
            GridAffinityAssignmentCache aff,
            @Nullable GridAffinityAssignmentCache initAff) {
            super(rebalanceEnabled, aff, initAff);

            this.cctx = cctx;
        }

        /** {@inheritDoc} */
        @Override public boolean client() {
            return true;
        }

        /** {@inheritDoc} */
        @Override public GridDhtPartitionTopology topology(GridDhtPartitionsExchangeFuture fut) {
            return cctx.exchange().clientTopology(cacheId(), fut);
        }
    }

    /**
     *
     */
    class WaitRebalanceInfo {
        /** */
        private final AffinityTopologyVersion topVer;

        /** */
        private Map<Integer, Map<Integer, UUID>> waitCaches;

        /** */
        private Map<Integer, Map<Integer, List<ClusterNode>>> assignments;

        /** */
        private Map<Integer, IgniteUuid> deploymentIds;

        /**
         * @param topVer Topology version.
         */
        WaitRebalanceInfo(AffinityTopologyVersion topVer) {
            this.topVer = topVer;
        }

        /**
         * @return {@code True} if there are partitions waiting for rebalancing.
         */
        boolean empty() {
            if (waitCaches != null) {
                assert !waitCaches.isEmpty();
                assert waitCaches.size() == assignments.size();

                return false;
            }

            return true;
        }

        /**
         * @param cacheId Cache ID.
         * @param part Partition.
         * @param waitNode Node rebalancing data.
         * @param assignment New assignment.
         */
        void add(Integer cacheId, Integer part, UUID waitNode, List<ClusterNode> assignment) {
            assert !F.isEmpty(assignment) : assignment;

            if (waitCaches == null) {
                waitCaches = new HashMap<>();
                assignments = new HashMap<>();
                deploymentIds = new HashMap<>();
            }

            Map<Integer, UUID> cacheWaitParts = waitCaches.get(cacheId);

            if (cacheWaitParts == null) {
                waitCaches.put(cacheId, cacheWaitParts = new HashMap<>());

                deploymentIds.put(cacheId, registeredCaches.get(cacheId).deploymentId());
            }

            cacheWaitParts.put(part, waitNode);

            Map<Integer, List<ClusterNode>> cacheAssignment = assignments.get(cacheId);

            if (cacheAssignment == null)
                assignments.put(cacheId, cacheAssignment = new HashMap<>());

            cacheAssignment.put(part, assignment);
        }
    }
}<|MERGE_RESOLUTION|>--- conflicted
+++ resolved
@@ -1606,14 +1606,8 @@
 
                 assert newAssignment != null;
 
-<<<<<<< HEAD
-                // Some nodes have finished exchange.
-                if (changes != null) {
-                    // Override with ready assignments.
-=======
                 // Override with ready assignments.
                 if (fut.assignmentChanges() != null) {
->>>>>>> b835b778
                     for (int p = 0; p < newAssignment.size(); p++) {
                         List<ClusterNode> newNodes = newAssignment.get(p);
 
