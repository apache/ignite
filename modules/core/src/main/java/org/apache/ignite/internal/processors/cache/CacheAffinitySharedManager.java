/*
 * Licensed to the Apache Software Foundation (ASF) under one or more
 * contributor license agreements.  See the NOTICE file distributed with
 * this work for additional information regarding copyright ownership.
 * The ASF licenses this file to You under the Apache License, Version 2.0
 * (the "License"); you may not use this file except in compliance with
 * the License.  You may obtain a copy of the License at
 *
 *      http://www.apache.org/licenses/LICENSE-2.0
 *
 * Unless required by applicable law or agreed to in writing, software
 * distributed under the License is distributed on an "AS IS" BASIS,
 * WITHOUT WARRANTIES OR CONDITIONS OF ANY KIND, either express or implied.
 * See the License for the specific language governing permissions and
 * limitations under the License.
 */

package org.apache.ignite.internal.processors.cache;

import java.util.ArrayList;
import java.util.Collection;
import java.util.Collections;
import java.util.HashMap;
import java.util.HashSet;
import java.util.Iterator;
import java.util.LinkedHashMap;
import java.util.List;
import java.util.Map;
import java.util.Set;
import java.util.UUID;
import java.util.concurrent.ConcurrentHashMap;
import java.util.concurrent.ConcurrentMap;
import java.util.stream.Collectors;
import javax.cache.CacheException;
import org.apache.ignite.IgniteCheckedException;
import org.apache.ignite.IgniteException;
import org.apache.ignite.IgniteSystemProperties;
import org.apache.ignite.cache.affinity.AffinityFunction;
import org.apache.ignite.cluster.ClusterNode;
import org.apache.ignite.configuration.CacheConfiguration;
import org.apache.ignite.configuration.DataRegionConfiguration;
import org.apache.ignite.configuration.DataStorageConfiguration;
import org.apache.ignite.configuration.NearCacheConfiguration;
import org.apache.ignite.events.DiscoveryEvent;
import org.apache.ignite.events.Event;
import org.apache.ignite.internal.IgniteInternalFuture;
import org.apache.ignite.internal.events.DiscoveryCustomEvent;
import org.apache.ignite.internal.managers.discovery.DiscoCache;
import org.apache.ignite.internal.managers.discovery.DiscoveryCustomMessage;
import org.apache.ignite.internal.managers.eventstorage.GridLocalEventListener;
import org.apache.ignite.internal.processors.affinity.AffinityAssignment;
import org.apache.ignite.internal.processors.affinity.AffinityTopologyVersion;
import org.apache.ignite.internal.processors.affinity.GridAffinityAssignmentCache;
import org.apache.ignite.internal.processors.cache.distributed.dht.GridDhtAffinityAssignmentResponse;
import org.apache.ignite.internal.processors.cache.distributed.dht.GridDhtAssignmentFetchFuture;
import org.apache.ignite.internal.processors.cache.distributed.dht.preloader.CacheGroupAffinityMessage;
import org.apache.ignite.internal.processors.cache.distributed.dht.preloader.GridDhtPartitionFullMap;
import org.apache.ignite.internal.processors.cache.distributed.dht.preloader.GridDhtPartitionMap;
import org.apache.ignite.internal.processors.cache.distributed.dht.preloader.GridDhtPartitionsExchangeFuture;
import org.apache.ignite.internal.processors.cache.distributed.dht.topology.GridClientPartitionTopology;
import org.apache.ignite.internal.processors.cache.distributed.dht.topology.GridDhtPartitionState;
import org.apache.ignite.internal.processors.cache.distributed.dht.topology.GridDhtPartitionTopology;
import org.apache.ignite.internal.processors.cluster.DiscoveryDataClusterState;
import org.apache.ignite.internal.processors.tracing.Span;
import org.apache.ignite.internal.util.GridConcurrentHashSet;
import org.apache.ignite.internal.util.GridLongList;
import org.apache.ignite.internal.util.GridPartitionStateMap;
import org.apache.ignite.internal.util.future.GridCompoundFuture;
import org.apache.ignite.internal.util.future.GridFinishedFuture;
import org.apache.ignite.internal.util.future.GridFutureAdapter;
import org.apache.ignite.internal.util.lang.GridPlainRunnable;
import org.apache.ignite.internal.util.lang.IgniteInClosureX;
import org.apache.ignite.internal.util.typedef.F;
import org.apache.ignite.internal.util.typedef.internal.CU;
import org.apache.ignite.internal.util.typedef.internal.U;
import org.apache.ignite.lang.IgniteClosure;
import org.apache.ignite.lang.IgniteFuture;
import org.apache.ignite.lang.IgniteInClosure;
import org.apache.ignite.lang.IgniteUuid;
import org.apache.ignite.spi.discovery.tcp.TcpDiscoverySpi;
import org.jetbrains.annotations.Nullable;

import static org.apache.ignite.cache.CacheRebalanceMode.NONE;
import static org.apache.ignite.events.EventType.EVT_NODE_FAILED;
import static org.apache.ignite.events.EventType.EVT_NODE_JOINED;
import static org.apache.ignite.events.EventType.EVT_NODE_LEFT;
import static org.apache.ignite.internal.processors.cache.distributed.dht.topology.GridDhtPartitionState.OWNING;
import static org.apache.ignite.internal.processors.tracing.SpanType.AFFINITY_CALCULATION;

/**
 *
 */
@SuppressWarnings("ForLoopReplaceableByForEach")
public class CacheAffinitySharedManager<K, V> extends GridCacheSharedManagerAdapter<K, V> {
    /** @see IgniteSystemProperties#IGNITE_CLIENT_CACHE_CHANGE_MESSAGE_TIMEOUT */
    public static final int DFLT_CLIENT_CACHE_CHANGE_MESSAGE_TIMEOUT = 10_000;

    /** */
    private final long clientCacheMsgTimeout =
        IgniteSystemProperties.getLong(IgniteSystemProperties.IGNITE_CLIENT_CACHE_CHANGE_MESSAGE_TIMEOUT,
            DFLT_CLIENT_CACHE_CHANGE_MESSAGE_TIMEOUT);

    /** */
    private static final IgniteClosure<ClusterNode, UUID> NODE_TO_ID = new IgniteClosure<ClusterNode, UUID>() {
        @Override public UUID apply(ClusterNode node) {
            return node.id();
        }
    };

    /** */
    private static final IgniteClosure<ClusterNode, Long> NODE_TO_ORDER = new IgniteClosure<ClusterNode, Long>() {
        @Override public Long apply(ClusterNode node) {
            return node.order();
        }
    };

    /** Affinity information for all started caches (initialized on coordinator). */
    private ConcurrentMap<Integer, CacheGroupHolder> grpHolders = new ConcurrentHashMap<>();

    /** */
    private CacheMemoryOverheadValidator validator = new CacheMemoryOverheadValidator();

    /** Topology version which requires affinity re-calculation (set from discovery thread). */
    private AffinityTopologyVersion lastAffVer;

    /** Registered caches (updated from exchange thread). */
    private CachesRegistry cachesRegistry;

    /** */
    private WaitRebalanceInfo waitInfo;

    /** */
    private final Object mux = new Object();

    /** Pending affinity assignment futures. */
    private final ConcurrentMap<Long, GridDhtAssignmentFetchFuture> pendingAssignmentFetchFuts =
        new ConcurrentHashMap<>();

    /** */
    private final ThreadLocal<ClientCacheChangeDiscoveryMessage> clientCacheChanges = new ThreadLocal<>();

    /** Discovery listener. */
    private final GridLocalEventListener discoLsnr = new GridLocalEventListener() {
        @Override public void onEvent(Event evt) {
            DiscoveryEvent e = (DiscoveryEvent)evt;

            assert e.type() == EVT_NODE_LEFT || e.type() == EVT_NODE_FAILED;

            ClusterNode n = e.eventNode();

            for (GridDhtAssignmentFetchFuture fut : pendingAssignmentFetchFuts.values())
                fut.onNodeLeft(n.id());
        }
    };

    /** {@inheritDoc} */
    @Override protected void start0() throws IgniteCheckedException {
        super.start0();

        cctx.kernalContext().event().addLocalEventListener(discoLsnr, EVT_NODE_LEFT, EVT_NODE_FAILED);

        cachesRegistry = new CachesRegistry(cctx);
    }

    /**
     * Callback invoked from discovery thread when discovery message is received.
     *
     * @param type Event type.
     * @param customMsg Custom message instance.
     * @param node Event node.
     * @param topVer Topology version.
     * @param state Cluster state.
     */
    void onDiscoveryEvent(int type,
        @Nullable DiscoveryCustomMessage customMsg,
        ClusterNode node,
        AffinityTopologyVersion topVer,
        DiscoveryDataClusterState state) {
        if (type == EVT_NODE_JOINED && node.isLocal())
            lastAffVer = null;

        if ((state.transition() || !state.state().active()) &&
            !DiscoveryCustomEvent.requiresCentralizedAffinityAssignment(customMsg))
            return;

        if ((!node.isClient() && (type == EVT_NODE_FAILED || type == EVT_NODE_JOINED || type == EVT_NODE_LEFT)) ||
            DiscoveryCustomEvent.requiresCentralizedAffinityAssignment(customMsg)) {
            synchronized (mux) {
                assert lastAffVer == null || topVer.compareTo(lastAffVer) > 0 :
                    "lastAffVer=" + lastAffVer + ", topVer=" + topVer + ", customMsg=" + customMsg;

                lastAffVer = topVer;
            }
        }
    }

    /**
     * Must be called from exchange thread.
     */
    public IgniteInternalFuture<?> initCachesOnLocalJoin(
        Map<Integer, CacheGroupDescriptor> grpDescs,
        Map<String, DynamicCacheDescriptor> cacheDescs
    ) {
        return cachesRegistry.init(grpDescs, cacheDescs);
    }

    /**
     * Callback invoked from discovery thread when discovery custom message is received.
     *
     * @param msg Customer message.
     * @return {@code True} if minor topology version should be increased.
     */
    boolean onCustomEvent(CacheAffinityChangeMessage msg) {
        if (msg.exchangeId() != null) {
            if (log.isDebugEnabled()) {
                log.debug("Ignore affinity change message [lastAffVer=" + lastAffVer +
                    ", msgExchId=" + msg.exchangeId() +
                    ", msgVer=" + msg.topologyVersion() + ']');
            }

            return false;
        }

        boolean isClient = cctx.discovery().localNode().isClient();

        if (cctx.kernalContext().config().getDiscoverySpi() instanceof TcpDiscoverySpi)
            isClient &= !((TcpDiscoverySpi)cctx.kernalContext().config().getDiscoverySpi()).isForceServerMode();

        // Skip message if affinity was already recalculated.
        // Client node should just accept the flag from the mutated message.
        boolean exchangeNeeded = (isClient) ? msg.exchangeNeeded() :
            lastAffVer == null || lastAffVer.equals(msg.topologyVersion());

        msg.exchangeNeeded(exchangeNeeded);

        if (!cctx.discovery().mutableCustomMessages() && !isClient)
            msg.stopProcess(true);

        if (exchangeNeeded) {
            if (log.isDebugEnabled()) {
                log.debug("Need process affinity change message [lastAffVer=" + lastAffVer +
                    ", msgExchId=" + msg.exchangeId() +
                    ", msgVer=" + msg.topologyVersion() + ']');
            }
        }
        else {
            if (log.isDebugEnabled()) {
                log.debug("Ignore affinity change message [lastAffVer=" + lastAffVer +
                    ", msgExchId=" + msg.exchangeId() +
                    ", msgVer=" + msg.topologyVersion() + ']');
            }
        }

        return exchangeNeeded;
    }

    /**
     * @param topVer Expected topology version.
     */
    private void onCacheGroupStopped(AffinityTopologyVersion topVer) {
        CacheAffinityChangeMessage msg = null;

        synchronized (mux) {
            if (waitInfo == null || !waitInfo.topVer.equals(topVer))
                return;

            if (waitInfo.waitGrps.isEmpty()) {
                msg = affinityChangeMessage(waitInfo);

                waitInfo = null;
            }
        }

        try {
            if (msg != null)
                cctx.discovery().sendCustomEvent(msg);
        }
        catch (IgniteCheckedException e) {
            U.error(log, "Failed to send affinity change message.", e);
        }
    }

    /**
     * @param top Topology.
     * @param checkGrpId Group ID.
     */
    void checkRebalanceState(GridDhtPartitionTopology top, Integer checkGrpId) {
        CacheAffinityChangeMessage msg = null;

        synchronized (mux) {
            if (waitInfo == null || !waitInfo.topVer.equals(lastAffVer))
                return;

            Set<Integer> partWait = waitInfo.waitGrps.get(checkGrpId);

            boolean rebalanced = true;

            if (partWait != null) {
                CacheGroupHolder grpHolder = grpHolders.get(checkGrpId);

                if (grpHolder != null) {
                    for (Iterator<Integer> it = partWait.iterator(); it.hasNext(); ) {
                        Integer part = it.next();

                        List<ClusterNode> owners = top.owners(part, waitInfo.topVer);
                        List<ClusterNode> ideal = waitInfo.assignments.get(checkGrpId).get(part);

                        if (!owners.containsAll(ideal)) {
                            rebalanced = false;

                            break;
                        }
                        else
                            it.remove();
                    }
                }

                if (rebalanced) {
                    waitInfo.waitGrps.remove(checkGrpId);

                    if (waitInfo.waitGrps.isEmpty()) {
                        msg = affinityChangeMessage(waitInfo);

                        waitInfo = null;
                    }
                }
            }

            try {
                if (msg != null)
                    cctx.discovery().sendCustomEvent(msg);
            }
            catch (IgniteCheckedException e) {
                U.error(log, "Failed to send affinity change message.", e);
            }
        }
    }

    /**
     * @return Group IDs.
     */
    public Set<Integer> waitGroups() {
        synchronized (mux) {
            if (waitInfo == null || !waitInfo.topVer.equals(lastAffVer))
                return Collections.emptySet();

            return new HashSet<>(waitInfo.waitGrps.keySet());
        }
    }

    /**
     * @param grpId Group id.
     * @param partId Partition id.
     *
     * @return {@code True} if this node waits for the partition rebalance.
     */
    public boolean waitRebalance(int grpId, int partId) {
        synchronized (mux) {
            return waitInfo != null && waitInfo.waitGrps.getOrDefault(grpId, Collections.emptySet()).contains(partId);
        }
    }

    /**
     * @return {@code true} if rebalance expected.
     */
    public boolean rebalanceRequired() {
        synchronized (mux) {
            return waitInfo != null;
        }
    }

    /**
     * Adds group partition to wait list.
     * <p>
     * Late affinity switch will be triggered as soons as wait list becomes empty.
     *
     * @param grpId Group id.
     * @param part Part.
     * @param topVer Topology version.
     * @param assignment Ideal assignment.
     */
    public void addToWaitGroup(int grpId, int part, AffinityTopologyVersion topVer, List<ClusterNode> assignment) {
        synchronized (mux) {
            if (waitInfo == null)
                waitInfo = new WaitRebalanceInfo(topVer);

            waitInfo.add(grpId, part, assignment);
        }
    }

    /**
     * @param waitInfo Cache rebalance information.
     * @return Message.
     */
    @Nullable private CacheAffinityChangeMessage affinityChangeMessage(WaitRebalanceInfo waitInfo) {
        if (waitInfo.assignments.isEmpty()) // Possible if all awaited caches were destroyed.
            return null;

        return new CacheAffinityChangeMessage(waitInfo.topVer, waitInfo.deploymentIds);
    }

    /**
     * @param grp Cache group.
     */
    void onCacheGroupCreated(CacheGroupContext grp) {
        // no-op
    }

    /**
     * @param reqId Request ID.
     * @param startReqs Client cache start request.
     * @return Descriptors for caches to start.
     */
    @Nullable private List<DynamicCacheDescriptor> clientCachesToStart(
        UUID reqId,
        Map<String, DynamicCacheChangeRequest> startReqs
    ) {
        List<DynamicCacheDescriptor> startDescs = new ArrayList<>(startReqs.size());

        for (DynamicCacheChangeRequest startReq : startReqs.values()) {
            DynamicCacheDescriptor desc = cachesRegistry.cache(CU.cacheId(startReq.cacheName()));

            if (desc == null) {
                CacheException err = new CacheException("Failed to start client cache " +
                    "(a cache with the given name is not started): " + startReq.cacheName());

                cctx.cache().completeClientCacheChangeFuture(reqId, err);

                return null;
            }

            if (cctx.cacheContext(desc.cacheId()) != null)
                continue;

            startDescs.add(desc);
        }

        return startDescs;
    }

    /**
     * @param crd Coordinator flag.
     * @param msg Change request.
     * @param topVer Current topology version.
     * @param discoCache Discovery data cache.
     * @return Map of started caches (cache ID to near enabled flag).
     */
    @Nullable private Map<Integer, Boolean> processClientCacheStartRequests(
        boolean crd,
        ClientCacheChangeDummyDiscoveryMessage msg,
        AffinityTopologyVersion topVer,
        DiscoCache discoCache
    ) {
        Map<String, DynamicCacheChangeRequest> startReqs = msg.startRequests();

        List<DynamicCacheDescriptor> startDescs = clientCachesToStart(msg.requestId(), startReqs);

        if (startDescs == null || startDescs.isEmpty()) {
            cctx.cache().completeClientCacheChangeFuture(msg.requestId(), null);

            return null;
        }

        Map<Integer, GridDhtAssignmentFetchFuture> fetchFuts = U.newHashMap(startDescs.size());

        Map<Integer, Boolean> startedInfos = U.newHashMap(startDescs.size());

        List<StartCacheInfo> startCacheInfos = startDescs.stream()
            .map(desc -> {
                DynamicCacheChangeRequest changeReq = startReqs.get(desc.cacheName());

                startedInfos.put(desc.cacheId(), changeReq.nearCacheConfiguration() != null);

                return new StartCacheInfo(
                    desc.cacheConfiguration(),
                    desc,
                    changeReq.nearCacheConfiguration(),
                    topVer,
                    changeReq.disabledAfterStart(),
                    true
                );
            }).collect(Collectors.toList());

        Set<String> startedCaches = startCacheInfos.stream()
            .map(info -> info.getCacheDescriptor().cacheName())
            .collect(Collectors.toSet());

        try {
            cctx.cache().prepareStartCaches(startCacheInfos);
        }
        catch (IgniteCheckedException e) {
            cctx.cache().closeCaches(startedCaches, false);

            cctx.cache().completeClientCacheChangeFuture(msg.requestId(), e);

            return null;
        }

        Set<CacheGroupDescriptor> grpDescs = startDescs.stream()
            .map(DynamicCacheDescriptor::groupDescriptor)
            .collect(Collectors.toSet());

        for (CacheGroupDescriptor grpDesc : grpDescs) {
            try {
                CacheGroupContext grp = cctx.cache().cacheGroup(grpDesc.groupId());

                assert grp != null : grpDesc.groupId();
                assert !grp.affinityNode() : grp.cacheOrGroupName();

                CacheGroupHolder grpHolder = grpHolders.get(grp.groupId());

                assert !crd || (grpHolder != null && grpHolder.affinity().idealAssignmentRaw() != null);

                if (grpHolder == null)
                    grpHolder = getOrCreateGroupHolder(topVer, grpDesc);

                // If current node is not client and current node have no aff holder.
                if (grpHolder.nonAffNode() && !cctx.localNode().isClient()) {
                    GridDhtPartitionsExchangeFuture excFut = context().exchange().lastFinishedFuture();

                    grp.topology().updateTopologyVersion(excFut, discoCache, -1, false);

                    // Exchange free cache creation, just replacing client topology with dht.
                    // Topology should be initialized before the use.
                    grp.topology().beforeExchange(excFut, true, false);

                    grpHolder = new CacheGroupAffNodeHolder(grp, grpHolder.affinity());

                    grpHolders.put(grp.groupId(), grpHolder);

                    GridClientPartitionTopology clientTop = cctx.exchange().clearClientTopology(grp.groupId());

                    if (clientTop != null) {
                        grp.topology().update(
                            grpHolder.affinity().lastVersion(),
                            clientTop.partitionMap(true),
                            clientTop.fullUpdateCounters(),
                            Collections.<Integer>emptySet(),
                            null,
                            null,
                            null,
                            clientTop.lostPartitions());

                        excFut.validate(grp);
                    }

                    assert grpHolder.affinity().lastVersion().equals(grp.affinity().lastVersion());
                }
                else if (!crd && !fetchFuts.containsKey(grp.groupId())) {
                    boolean topVerLessOrNotInitialized = !grp.topology().initialized() ||
                        grp.topology().readyTopologyVersion().compareTo(topVer) < 0;

                    if (grp.affinity().lastVersion().compareTo(topVer) < 0 || topVerLessOrNotInitialized) {
                        GridDhtAssignmentFetchFuture fetchFut = new GridDhtAssignmentFetchFuture(cctx,
                            grp.groupId(),
                            topVer,
                            discoCache);

                        fetchFut.init(true);

                        fetchFuts.put(grp.groupId(), fetchFut);
                    }
                }
            }
            catch (IgniteCheckedException e) {
                cctx.cache().closeCaches(startedCaches, false);

                cctx.cache().completeClientCacheChangeFuture(msg.requestId(), e);

                return null;
            }
        }

        for (GridDhtAssignmentFetchFuture fetchFut : fetchFuts.values()) {
            try {
                CacheGroupContext grp = cctx.cache().cacheGroup(fetchFut.groupId());

                assert grp != null;

                GridDhtAffinityAssignmentResponse res = fetchAffinity(topVer,
                    null,
                    discoCache,
                    grp.affinity(),
                    fetchFut);

                GridDhtPartitionFullMap partMap;

                if (res != null) {
                    partMap = res.partitionMap();

                    assert partMap != null : res;
                }
                else
                    partMap = new GridDhtPartitionFullMap(cctx.localNodeId(), cctx.localNode().order(), 1);

                GridDhtPartitionsExchangeFuture exchFut = context().exchange().lastFinishedFuture();

                grp.topology().updateTopologyVersion(exchFut,
                    discoCache,
                    -1,
                    false);

                GridClientPartitionTopology clientTop = cctx.exchange().clearClientTopology(grp.groupId());

                Set<Integer> lostParts = clientTop == null ? null : clientTop.lostPartitions();

                grp.topology().update(topVer, partMap, null, Collections.emptySet(), null, null, null, lostParts);

                if (clientTop == null)
                    grp.topology().detectLostPartitions(topVer, exchFut);

                exchFut.validate(grp);
            }
            catch (IgniteCheckedException e) {
                cctx.cache().closeCaches(startedCaches, false);

                cctx.cache().completeClientCacheChangeFuture(msg.requestId(), e);

                return null;
            }
        }

        for (DynamicCacheDescriptor desc : startDescs) {
            CacheGroupContext grp = cctx.cache().cacheGroup(desc.groupId());

            assert grp != null;

            grp.topology().onExchangeDone(null, grp.affinity().cachedAffinity(topVer), true);
        }

        cctx.cache().initCacheProxies(topVer, null);

        startReqs.keySet().forEach(req -> cctx.cache().completeProxyInitialize(req));

        cctx.cache().completeClientCacheChangeFuture(msg.requestId(), null);

        return startedInfos;
    }

    /**
     * @param msg Change request.
     * @param topVer Current topology version.
     * @return Closed caches IDs.
     */
    private Set<Integer> processCacheCloseRequests(
        ClientCacheChangeDummyDiscoveryMessage msg,
        AffinityTopologyVersion topVer
    ) {
        Set<String> cachesToClose = msg.cachesToClose();

        Set<Integer> closed = cctx.cache().closeCaches(cachesToClose, true);

        for (CacheGroupHolder hld : grpHolders.values()) {
            if (!hld.nonAffNode() && cctx.cache().cacheGroup(hld.groupId()) == null) {
                int grpId = hld.groupId();

                // All client cache groups were stopped, need create 'client' CacheGroupHolder.
                CacheGroupHolder grpHolder = grpHolders.remove(grpId);

                assert grpHolder != null && !grpHolder.nonAffNode() : grpHolder;

                try {
                    grpHolder = CacheGroupNoAffOrFilteredHolder.create(
                        cctx,
                        cachesRegistry.group(grpId),
                        topVer,
                        grpHolder.affinity()
                    );

                    grpHolders.put(grpId, grpHolder);
                }
                catch (IgniteCheckedException e) {
                    U.error(log, "Failed to initialize cache: " + e, e);
                }
            }
        }

        cctx.cache().completeClientCacheChangeFuture(msg.requestId(), null);

        return closed;
    }

    /**
     * Process non affinity node cache start/close requests, called from exchange thread.
     *
     * @param msg Change request.
     */
    void processClientCachesRequests(ClientCacheChangeDummyDiscoveryMessage msg) {
        // Get ready exchange version.
        AffinityTopologyVersion topVer = cctx.exchange().readyAffinityVersion();

        DiscoCache discoCache = cctx.discovery().discoCache(topVer);

        ClusterNode node = discoCache.oldestAliveServerNode();

        // Resolve coordinator for specific version.
        boolean crd = node != null && node.isLocal();

        Map<Integer, Boolean> startedCaches = null;
        Set<Integer> closedCaches = null;

        // Check and start caches via dummy message.
        if (msg.startRequests() != null)
            startedCaches = processClientCacheStartRequests(crd, msg, topVer, discoCache);

        // Check and close caches via dummy message.
        if (msg.cachesToClose() != null)
            closedCaches = processCacheCloseRequests(msg, topVer);

        // Shedule change message.
        if (startedCaches != null || closedCaches != null)
            scheduleClientChangeMessage(startedCaches, closedCaches);
    }

    /**
     * Sends discovery message about started/closed client caches, called from exchange thread.
     *
     * @param timeoutObj Timeout object initiated send.
     */
    void sendClientCacheChangesMessage(ClientCacheUpdateTimeout timeoutObj) {
        ClientCacheChangeDiscoveryMessage msg = clientCacheChanges.get();

        // Timeout object was changed if one more client cache changed during timeout,
        // another timeoutObj was scheduled.
        if (msg != null && msg.updateTimeoutObject() == timeoutObj) {
            assert !msg.empty() : msg;

            clientCacheChanges.remove();

            msg.checkCachesExist(cachesRegistry.allCaches().keySet());

            try {
                if (!msg.empty())
                    cctx.discovery().sendCustomEvent(msg);
            }
            catch (IgniteCheckedException e) {
                U.error(log, "Failed to send discovery event: " + e, e);
            }
        }
    }

    /**
     * @param startedCaches Started caches.
     * @param closedCaches Closed caches.
     */
    private void scheduleClientChangeMessage(Map<Integer, Boolean> startedCaches, Set<Integer> closedCaches) {
        ClientCacheChangeDiscoveryMessage msg = clientCacheChanges.get();

        if (msg == null) {
            msg = new ClientCacheChangeDiscoveryMessage(startedCaches, closedCaches);

            clientCacheChanges.set(msg);
        }
        else {
            msg.merge(startedCaches, closedCaches);

            if (msg.empty()) {
                cctx.time().removeTimeoutObject(msg.updateTimeoutObject());

                clientCacheChanges.remove();

                return;
            }
        }

        if (msg.updateTimeoutObject() != null)
            cctx.time().removeTimeoutObject(msg.updateTimeoutObject());

        long timeout = clientCacheMsgTimeout;

        if (timeout <= 0)
            timeout = 10_000;

        ClientCacheUpdateTimeout timeoutObj = new ClientCacheUpdateTimeout(cctx, timeout);

        msg.updateTimeoutObject(timeoutObj);

        cctx.time().addTimeoutObject(timeoutObj);
    }

    /**
     * @param fut Exchange future.
     * @param exchActions Exchange actions.
     */
    public void onCustomMessageNoAffinityChange(
        GridDhtPartitionsExchangeFuture fut,
        @Nullable final ExchangeActions exchActions
    ) {
        final ExchangeDiscoveryEvents evts = fut.context().events();

        forAllCacheGroups(new IgniteInClosureX<GridAffinityAssignmentCache>() {
            @Override public void applyx(GridAffinityAssignmentCache aff) {
                if (exchActions != null && exchActions.cacheGroupStopping(aff.groupId()))
                    return;

                aff.clientEventTopologyChange(evts.lastEvent(), evts.topologyVersion());

                cctx.exchange().exchangerUpdateHeartbeat();
            }
        });
    }

    /**
     * @param cctx Stopped cache context.
     */
    public void stopCacheOnReconnect(GridCacheContext cctx) {
        cachesRegistry.unregisterCache(cctx.cacheId());
    }

    /**
     * @param grpCtx Stopped cache group context.
     */
    public void stopCacheGroupOnReconnect(CacheGroupContext grpCtx) {
        cachesRegistry.unregisterGroup(grpCtx.groupId());
    }

    /**
     * Removes and unregisters all group holders.
     *
     * This method cannot be transformed to {@link #onDisconnected(IgniteFuture)} because
     * {@link GridCachePartitionExchangeManager} requires fully initialized cache group holders
     * until it handles the disconnect event, and so, it must be called directly.
     */
    public void removeGroupHolders() {
        Iterator<Integer> it = grpHolders.keySet().iterator();

        while (it.hasNext()) {
            int grpId = it.next();

            it.remove();

            cctx.io().removeHandler(true, grpId, GridDhtAffinityAssignmentResponse.class);
        }

        assert grpHolders.isEmpty();
    }

    /**
     * Called during the rollback of the exchange partitions procedure in order to stop the given cache even if it's not
     * fully initialized (e.g. failed on cache init stage).
     *
     * @param fut Exchange future.
     * @param crd Coordinator flag.
     * @param exchActions Cache change requests.
     */
    public void forceCloseCaches(
        GridDhtPartitionsExchangeFuture fut,
        boolean crd,
        final ExchangeActions exchActions
    ) {
        assert exchActions != null && !exchActions.empty() && exchActions.cacheStartRequests().isEmpty() : exchActions;

        IgniteInternalFuture<?> res = cachesRegistry.update(exchActions);

        assert res.isDone() : "There should be no caches to start: " + exchActions;

        processCacheStopRequests(fut, crd, exchActions);

        cctx.cache().forceCloseCaches(fut.initialVersion(), exchActions);
    }

    /**
     * Called on exchange initiated for cache start/stop request.
     *
     * @param fut Exchange future.
     * @param crd Coordinator flag.
     * @param exchActions Cache change requests.
     * @throws IgniteCheckedException If failed.
     */
    public IgniteInternalFuture<?> onCacheChangeRequest(
        GridDhtPartitionsExchangeFuture fut,
        boolean crd,
        final ExchangeActions exchActions
    ) throws IgniteCheckedException {
        assert exchActions != null && !exchActions.empty() : exchActions;

        IgniteInternalFuture<?> res = cachesRegistry.update(exchActions);

        // Affinity did not change for existing caches.
        onCustomMessageNoAffinityChange(fut, exchActions);

        fut.timeBag().finishGlobalStage("Update caches registry");

        processCacheStartRequests(fut, crd, exchActions);

        Set<Integer> stoppedGrps = processCacheStopRequests(fut, crd, exchActions);

        if (stoppedGrps != null) {
            AffinityTopologyVersion notifyTopVer = null;

            synchronized (mux) {
                if (waitInfo != null) {
                    for (Integer grpId : stoppedGrps) {
                        boolean rmv = waitInfo.waitGrps.remove(grpId) != null;

                        if (rmv) {
                            notifyTopVer = waitInfo.topVer;

                            waitInfo.assignments.remove(grpId);
                        }
                    }
                }
            }

            if (notifyTopVer != null) {
                final AffinityTopologyVersion topVer = notifyTopVer;

                cctx.kernalContext().closure().runLocalSafe(new GridPlainRunnable() {
                    @Override public void run() {
                        onCacheGroupStopped(topVer);
                    }
                });
            }
        }

        ClientCacheChangeDiscoveryMessage msg = clientCacheChanges.get();

        if (msg != null) {
            msg.checkCachesExist(cachesRegistry.allCaches().keySet());

            if (msg.empty())
                clientCacheChanges.remove();
        }

        return res;
    }

    /**
     * Process cache start requests.
     *
     * @param fut Exchange future.
     * @param crd Coordinator flag.
     * @param exchActions Cache change requests.
     * @throws IgniteCheckedException If failed.
     */
    private void processCacheStartRequests(
        GridDhtPartitionsExchangeFuture fut,
        boolean crd,
        final ExchangeActions exchActions
    ) throws IgniteCheckedException {
        assert exchActions != null && !exchActions.empty() : exchActions;

        final ExchangeDiscoveryEvents evts = fut.context().events();

        Map<StartCacheInfo, DynamicCacheChangeRequest> startCacheInfos = new LinkedHashMap<>();

        for (ExchangeActions.CacheActionData action : exchActions.cacheStartRequests()) {
            DynamicCacheDescriptor cacheDesc = action.descriptor();

            DynamicCacheChangeRequest req = action.request();

            boolean startCache;

            NearCacheConfiguration nearCfg = null;

            if (req.locallyConfigured() || (cctx.localNodeId().equals(req.initiatingNodeId()) && !exchActions.activate())) {
                startCache = true;

                nearCfg = req.nearCacheConfiguration();
            }
            else {
                // Cache should not be started
                assert cctx.cacheContext(cacheDesc.cacheId()) == null
                    : "Starting cache has not null context: " + cacheDesc.cacheName();

                IgniteCacheProxyImpl cacheProxy = cctx.cache().jcacheProxy(req.cacheName(), false);

                // If it has proxy then try to start it
                if (cacheProxy != null) {
                    // Cache should be in restarting mode
                    assert cacheProxy.isRestarting()
                        : "Cache has non restarting proxy " + cacheProxy;

                    startCache = true;
                }
                else {
                    startCache = CU.affinityNode(cctx.localNode(),
                        cacheDesc.groupDescriptor().config().getNodeFilter());
                }
            }

            if (startCache) {
                startCacheInfos.put(
                    new StartCacheInfo(
                        req.startCacheConfiguration(),
                        cacheDesc,
                        nearCfg,
                        evts.topologyVersion(),
                        req.disabledAfterStart()
                    ),
                    req
                );
            }
            else
                cctx.kernalContext().query().initQueryStructuresForNotStartedCache(cacheDesc);
        }

        Map<StartCacheInfo, IgniteCheckedException> failedCaches = cctx.cache().prepareStartCachesIfPossible(startCacheInfos.keySet());

        for (Map.Entry<StartCacheInfo, IgniteCheckedException> entry : failedCaches.entrySet()) {
            if (cctx.localNode().isClient()) {
                U.error(log, "Failed to initialize cache. Will try to rollback cache start routine. " +
                    "[cacheName=" + entry.getKey().getStartedConfiguration().getName() + ']', entry.getValue());

                cctx.cache().closeCaches(Collections.singleton(entry.getKey().getStartedConfiguration().getName()), false);

                cctx.cache().completeCacheStartFuture(startCacheInfos.get(entry.getKey()), false, entry.getValue());
            }
            else
                throw entry.getValue();
        }

        Set<StartCacheInfo> failedCacheInfos = failedCaches.keySet();

        List<StartCacheInfo> cacheInfos = startCacheInfos.keySet().stream()
            .filter(failedCacheInfos::contains)
            .collect(Collectors.toList());

        for (StartCacheInfo info : cacheInfos) {
            if (fut.cacheAddedOnExchange(info.getCacheDescriptor().cacheId(), info.getCacheDescriptor().receivedFrom())) {
                if (fut.events().discoveryCache().cacheGroupAffinityNodes(info.getCacheDescriptor().groupId()).isEmpty())
                    U.quietAndWarn(log, "No server nodes found for cache client: " + info.getCacheDescriptor().cacheName());
            }
        }

        fut.timeBag().finishGlobalStage("Start caches");

        initAffinityOnCacheGroupsStart(fut, exchActions, crd);

        fut.timeBag().finishGlobalStage("Affinity initialization on cache group start");
    }

    /**
     * Initializes affinity for started cache groups received during {@code fut}.
     *
     * @param fut Exchange future.
     * @param exchangeActions Exchange actions.
     * @param crd {@code True} if local node is coordinator.
     */
    private void initAffinityOnCacheGroupsStart(
        GridDhtPartitionsExchangeFuture fut,
        ExchangeActions exchangeActions,
        boolean crd
    ) throws IgniteCheckedException {
        List<CacheGroupDescriptor> startedGroups = exchangeActions.cacheStartRequests().stream()
            .map(action -> action.descriptor().groupDescriptor())
            .distinct()
            .collect(Collectors.toList());

        U.doInParallel(
            cctx.kernalContext().pools().getSystemExecutorService(),
            startedGroups,
            grpDesc -> {
                initStartedGroup(fut, grpDesc, crd);

                fut.timeBag().finishLocalStage("Affinity initialization on cache group start " +
                    "[grp=" + grpDesc.cacheOrGroupName() + "]");

                validator.validateCacheGroup(grpDesc);

                return null;
            }
        );
    }

    /**
     * Process cache stop requests.
     *
     * @param fut Exchange future.
     * @param crd Coordinator flag.
     * @param exchActions Cache change requests.
     * @return Set of cache groups to be stopped.
     */
    private Set<Integer> processCacheStopRequests(
        GridDhtPartitionsExchangeFuture fut,
        boolean crd,
        final ExchangeActions exchActions
    ) {
        assert exchActions != null && !exchActions.empty() : exchActions;

        for (ExchangeActions.CacheActionData action : exchActions.cacheStopRequests())
            cctx.cache().blockGateway(action.request().cacheName(), true, action.request().restart());

        for (ExchangeActions.CacheGroupActionData action : exchActions.cacheGroupsToStop())
            cctx.exchange().clearClientTopology(action.descriptor().groupId());

        Set<Integer> stoppedGrps = null;

        for (ExchangeActions.CacheGroupActionData data : exchActions.cacheGroupsToStop()) {
            CacheGroupHolder cacheGrp = grpHolders.remove(data.descriptor().groupId());

            if (cacheGrp != null) {
                if (stoppedGrps == null)
                    stoppedGrps = new HashSet<>();

                stoppedGrps.add(cacheGrp.groupId());

                cctx.io().removeHandler(true, cacheGrp.groupId(), GridDhtAffinityAssignmentResponse.class);
            }
        }

        return stoppedGrps;
    }

    /**
     *
     */
    public void clearGroupHoldersAndRegistry() {
        grpHolders.clear();

        cachesRegistry.unregisterAll();
    }

    /**
     * Called when received {@link CacheAffinityChangeMessage} which should complete exchange.
     *
     * @param exchFut Exchange future.
     * @param msg Affinity change message.
     */
    public void onExchangeChangeAffinityMessage(
        GridDhtPartitionsExchangeFuture exchFut,
        CacheAffinityChangeMessage msg
    ) {
        if (log.isDebugEnabled()) {
            log.debug("Process exchange affinity change message [exchVer=" + exchFut.initialVersion() +
                ", msg=" + msg + ']');
        }

        assert exchFut.exchangeId().equals(msg.exchangeId()) : msg;

        final AffinityTopologyVersion topVer = exchFut.initialVersion();

        final Map<Integer, Map<Integer, List<UUID>>> assignment = msg.assignmentChange();

        assert assignment != null;

        forAllCacheGroups(new IgniteInClosureX<GridAffinityAssignmentCache>() {
            @Override public void applyx(GridAffinityAssignmentCache aff) {
                List<List<ClusterNode>> idealAssignment = aff.idealAssignmentRaw();

                assert idealAssignment != null;

                Map<Integer, List<UUID>> cacheAssignment = assignment.get(aff.groupId());

                List<List<ClusterNode>> newAssignment;

                if (cacheAssignment != null) {
                    newAssignment = new ArrayList<>(idealAssignment);

                    for (Map.Entry<Integer, List<UUID>> e : cacheAssignment.entrySet())
                        newAssignment.set(e.getKey(), toNodes(topVer, e.getValue()));
                }
                else
                    newAssignment = idealAssignment;

                aff.initialize(topVer, newAssignment);

                exchFut.timeBag().finishLocalStage("Affinity recalculate by change affinity message " +
                    "[grp=" + aff.cacheOrGroupName() + "]");
            }
        });
    }

    /**
     * Called on exchange initiated by {@link CacheAffinityChangeMessage} which sent after rebalance finished.
     *
     * @param exchFut Exchange future.
     * @param msg Message.
     */
    public void onChangeAffinityMessage(
        final GridDhtPartitionsExchangeFuture exchFut,
        final CacheAffinityChangeMessage msg
    ) {
        assert msg.topologyVersion() != null && msg.exchangeId() == null : msg;
        assert msg.partitionsMessage() == null : msg;
        assert msg.assignmentChange() == null : msg;

        final AffinityTopologyVersion topVer = exchFut.initialVersion();

        if (log.isDebugEnabled()) {
            log.debug("Process affinity change message [exchVer=" + topVer +
                ", msgVer=" + msg.topologyVersion() + ']');
        }

        final Map<Integer, IgniteUuid> deploymentIds = msg.cacheDeploymentIds();

        forAllCacheGroups(new IgniteInClosureX<GridAffinityAssignmentCache>() {
            @Override public void applyx(GridAffinityAssignmentCache aff) {
                AffinityTopologyVersion affTopVer = aff.lastVersion();

                assert affTopVer.topologyVersion() > 0 : affTopVer;

                CacheGroupDescriptor desc = cachesRegistry.group(aff.groupId());

                assert desc != null : aff.cacheOrGroupName();

                IgniteUuid deploymentId = desc.deploymentId();

                if (!deploymentId.equals(deploymentIds.get(aff.groupId()))) {
                    aff.clientEventTopologyChange(exchFut.firstEvent(), topVer);

                    return;
                }

                if (!aff.partitionPrimariesDifferentToIdeal(affTopVer).isEmpty())
                    aff.initialize(topVer, aff.idealAssignmentRaw());
                else {
                    if (!aff.assignments(aff.lastVersion()).equals(aff.idealAssignmentRaw()))
                        // This should never happen on Late Affinity Assignment switch and must trigger Failure Handler.
                        throw new AssertionError("Not an ideal distribution duplication attempt on LAA " +
                            "[grp=" + aff.cacheOrGroupName() + ", lastAffinity=" + aff.lastVersion() +
                            ", cacheAffinity=" + aff.cachedVersions() + "]");

                    aff.clientEventTopologyChange(exchFut.firstEvent(), topVer);
                }

                cctx.exchange().exchangerUpdateHeartbeat();

                exchFut.timeBag().finishLocalStage("Affinity change by custom message " +
                    "[grp=" + aff.cacheOrGroupName() + "]");
            }
        });
    }

    /**
     * Called on exchange initiated by client node join/fail.
     *
     * @param fut Exchange future.
     * @throws IgniteCheckedException If failed.
     */
    public void onClientEvent(final GridDhtPartitionsExchangeFuture fut) throws IgniteCheckedException {
        boolean locJoin = fut.firstEvent().eventNode().isLocal();

        if (!locJoin) {
            forAllCacheGroups(new IgniteInClosureX<GridAffinityAssignmentCache>() {
                @Override public void applyx(GridAffinityAssignmentCache aff) throws IgniteCheckedException {
                    AffinityTopologyVersion topVer = fut.initialVersion();

                    aff.clientEventTopologyChange(fut.firstEvent(), topVer);

                    cctx.exchange().exchangerUpdateHeartbeat();
                }
            });
        }
        else
            fetchAffinityOnJoin(fut);
    }

    /**
     * @param fut Future to add.
     */
    public void addDhtAssignmentFetchFuture(GridDhtAssignmentFetchFuture fut) {
        GridDhtAssignmentFetchFuture old = pendingAssignmentFetchFuts.putIfAbsent(fut.id(), fut);

        assert old == null : "More than one thread is trying to fetch partition assignments [fut=" + fut +
            ", allFuts=" + pendingAssignmentFetchFuts + ']';
    }

    /**
     * @param fut Future to remove.
     */
    public void removeDhtAssignmentFetchFuture(GridDhtAssignmentFetchFuture fut) {
        boolean rmv = pendingAssignmentFetchFuts.remove(fut.id(), fut);

        assert rmv : "Failed to remove assignment fetch future: " + fut.id();
    }

    /**
     * @param nodeId Node ID.
     * @param res Response.
     */
    private void processAffinityAssignmentResponse(UUID nodeId, GridDhtAffinityAssignmentResponse res) {
        if (log.isDebugEnabled())
            log.debug("Processing affinity assignment response [node=" + nodeId + ", res=" + res + ']');

        GridDhtAssignmentFetchFuture fut = pendingAssignmentFetchFuts.get(res.futureId());

        if (fut != null)
            fut.onResponse(nodeId, res);
    }

    /**
     * @param c Cache closure.
     */
    private void forAllRegisteredCacheGroups(IgniteInClosureX<CacheGroupDescriptor> c) {
<<<<<<< HEAD
        Collection<CacheGroupDescriptor> affCaches = cachesRegistry.allGroups().values().stream()
            .filter(desc -> desc.config().getCacheMode() != LOCAL)
            .collect(Collectors.toList());

        try {
            U.doInParallel(cctx.kernalContext().getSystemExecutorService(), affCaches, t -> {
=======
        Collection<CacheGroupDescriptor> affinityCaches = new ArrayList<>(cachesRegistry.allGroups().values());

        try {
            U.doInParallel(cctx.kernalContext().pools().getSystemExecutorService(), affinityCaches, t -> {
>>>>>>> e70b66c5
                c.applyx(t);

                return null;
            });
        }
        catch (IgniteCheckedException e) {
            throw new IgniteException("Failed to execute affinity operation on cache groups", e);
        }
    }

    /**
     * @param c Closure.
     */
    private void forAllCacheGroups(IgniteInClosureX<GridAffinityAssignmentCache> c) {
        Collection<GridAffinityAssignmentCache> affCaches = grpHolders.values().stream()
            .map(CacheGroupHolder::affinity)
            .collect(Collectors.toList());

        try {
<<<<<<< HEAD
            U.doInParallel(cctx.kernalContext().getSystemExecutorService(), affCaches, t -> {
=======
            U.doInParallel(cctx.kernalContext().pools().getSystemExecutorService(), affinityCaches, t -> {
>>>>>>> e70b66c5
                c.applyx(t);

                return null;
            });
        }
        catch (IgniteCheckedException e) {
            throw new IgniteException("Failed to execute affinity operation on cache groups", e);
        }
    }

    /**
     * @param fut Exchange future.
     * @param grpDesc Cache group descriptor.
     * @throws IgniteCheckedException If failed.
     */
    private void initStartedGroup(GridDhtPartitionsExchangeFuture fut, final CacheGroupDescriptor grpDesc, boolean crd)
        throws IgniteCheckedException {
        assert grpDesc != null && grpDesc.groupId() != 0 : grpDesc;

        int grpId = grpDesc.groupId();

        CacheGroupHolder grpHolder = grpHolders.get(grpId);

        CacheGroupContext grp = cctx.kernalContext().cache().cacheGroup(grpId);

        if (grpHolder != null && grpHolder.nonAffNode() && grp != null) {
            assert grpHolder.affinity().idealAssignmentRaw() != null;

            grpHolder = new CacheGroupAffNodeHolder(grp, grpHolder.affinity());

            grpHolders.put(grpId, grpHolder);
        }
        else if (grpHolder == null) {
            grpHolder = getOrCreateGroupHolder(fut.initialVersion(), grpDesc);

            calculateAndInit(fut.events(), grpHolder.affinity(), fut.initialVersion());
        }
        else if (!crd && grp != null && grp.localStartVersion().equals(fut.initialVersion()))
            initAffinity(cachesRegistry.group(grp.groupId()), grp.affinity(), fut);
    }

    /**
     * Initialized affinity for cache received from node joining on this exchange.
     *
     * @param crd Coordinator flag.
     * @param fut Exchange future.
     * @param descs Cache descriptors.
     * @throws IgniteCheckedException If failed.
     */
    public IgniteInternalFuture<?> initStartedCaches(
        boolean crd,
        final GridDhtPartitionsExchangeFuture fut,
        Collection<DynamicCacheDescriptor> descs
    ) throws IgniteCheckedException {
        IgniteInternalFuture<?> res = cachesRegistry.addUnregistered(descs);

        if (fut.context().mergeExchanges())
            return res;

        forAllRegisteredCacheGroups(new IgniteInClosureX<CacheGroupDescriptor>() {
            @Override public void applyx(CacheGroupDescriptor desc) throws IgniteCheckedException {
                CacheGroupHolder cache = getOrCreateGroupHolder(fut.initialVersion(), desc);

                if (cache.affinity().lastVersion().equals(AffinityTopologyVersion.NONE)) {
                    initAffinity(desc, cache.affinity(), fut);

                    cctx.exchange().exchangerUpdateHeartbeat();

                    fut.timeBag().finishLocalStage("Affinity initialization (new cache) " +
                        "[grp=" + desc.cacheOrGroupName() + ", crd=" + crd + "]");
                }
            }
        });

        return res;
    }

    /**
     * @param desc Cache group descriptor.
     * @param aff Affinity.
     * @param fut Exchange future.
     * @throws IgniteCheckedException If failed.
     */
    private void initAffinity(CacheGroupDescriptor desc,
        GridAffinityAssignmentCache aff,
        GridDhtPartitionsExchangeFuture fut)
        throws IgniteCheckedException {
        assert desc != null : aff.cacheOrGroupName();

        ExchangeDiscoveryEvents evts = fut.context().events();

        if (canCalculateAffinity(desc, aff, fut))
            calculateAndInit(evts, aff, evts.topologyVersion());
        else {
            GridDhtAssignmentFetchFuture fetchFut = new GridDhtAssignmentFetchFuture(cctx,
                desc.groupId(),
                evts.topologyVersion(),
                evts.discoveryCache());

            fetchFut.init(false);

            fetchAffinity(evts.topologyVersion(),
                evts,
                evts.discoveryCache(),
                aff,
                fetchFut);
        }
    }

    /**
     * @param desc Cache group descriptor.
     * @param aff Affinity.
     * @param fut Exchange future.
     * @return {@code True} if local node can calculate affinity on it's own for this partition map exchange.
     */
    private boolean canCalculateAffinity(CacheGroupDescriptor desc,
        GridAffinityAssignmentCache aff,
        GridDhtPartitionsExchangeFuture fut) {
        assert desc != null : aff.cacheOrGroupName();

        // Do not request affinity from remote nodes if affinity function is not centralized.
        if (!aff.centralizedAffinityFunction())
            return true;

        // If local node did not initiate exchange or local node is the only cache node in grid.
        Collection<ClusterNode> affNodes = fut.events().discoveryCache().cacheGroupAffinityNodes(aff.groupId());

        return fut.cacheGroupAddedOnExchange(aff.groupId(), desc.receivedFrom()) ||
            !fut.exchangeId().nodeId().equals(cctx.localNodeId()) ||
            (affNodes.isEmpty() || (affNodes.size() == 1 && affNodes.contains(cctx.localNode())));
    }

    /**
     * @param grpId Cache group ID.
     * @return Affinity assignments.
     */
    public GridAffinityAssignmentCache affinity(Integer grpId) {
        CacheGroupHolder grpHolder = grpHolders.get(grpId);

        assert grpHolder != null : debugGroupName(grpId);

        return grpHolder.affinity();
    }

    /**
     * Applies affinity diff from the received full message.
     *
     * @param fut Current exchange future.
     * @param idealAffDiff Map [Cache group id - Affinity distribution] which contains difference with ideal affinity.
     */
    public void applyAffinityFromFullMessage(
        final GridDhtPartitionsExchangeFuture fut,
        final Map<Integer, CacheGroupAffinityMessage> idealAffDiff
    ) {
        // Please do not use following pattern of code (nodesByOrder, affCache). NEVER.
        final Map<Long, ClusterNode> nodesByOrder = new ConcurrentHashMap<>();

        forAllCacheGroups(new IgniteInClosureX<GridAffinityAssignmentCache>() {
            @Override public void applyx(GridAffinityAssignmentCache aff) {
                ExchangeDiscoveryEvents evts = fut.context().events();

                List<List<ClusterNode>> idealAssignment = aff.calculate(evts.topologyVersion(), evts, evts.discoveryCache()).assignment();

                CacheGroupAffinityMessage affMsg = idealAffDiff != null ? idealAffDiff.get(aff.groupId()) : null;

                List<List<ClusterNode>> newAssignment;

                if (affMsg != null) {
                    Map<Integer, GridLongList> diff = affMsg.assignmentsDiff();

                    assert !F.isEmpty(diff);

                    newAssignment = new ArrayList<>(idealAssignment);

                    for (Map.Entry<Integer, GridLongList> e : diff.entrySet()) {
                        GridLongList assign = e.getValue();

                        newAssignment.set(e.getKey(), CacheGroupAffinityMessage.toNodes(assign,
                            nodesByOrder,
                            evts.discoveryCache()));
                    }
                }
                else
                    newAssignment = idealAssignment;

                aff.initialize(evts.topologyVersion(), newAssignment);

                fut.timeBag().finishLocalStage("Affinity applying from full message " +
                    "[grp=" + aff.cacheOrGroupName() + "]");
            }
        });
    }

    /**
     * @param fut Current exchange future.
     * @param receivedAff Map [Cache group id - Affinity distribution] received from coordinator to apply.
     * @param resTopVer Result topology version.
     * @return Set of cache groups with no affinity localed in given {@code receivedAff}.
     */
    public Set<Integer> onLocalJoin(
        final GridDhtPartitionsExchangeFuture fut,
        final Map<Integer, CacheGroupAffinityMessage> receivedAff,
        final AffinityTopologyVersion resTopVer
    ) {
        final Set<Integer> affReq = fut.context().groupsAffinityRequestOnJoin();

        final Map<Long, ClusterNode> nodesByOrder = new ConcurrentHashMap<>();

        // Such cache group may exist if cache is already destroyed on server nodes
        // and coordinator have no affinity for that group.
        final Set<Integer> noAffGroups = new GridConcurrentHashSet<>();

        forAllRegisteredCacheGroups(new IgniteInClosureX<CacheGroupDescriptor>() {
            @Override public void applyx(CacheGroupDescriptor desc) throws IgniteCheckedException {
                ExchangeDiscoveryEvents evts = fut.context().events();

                CacheGroupHolder holder = getOrCreateGroupHolder(fut.initialVersion(), desc);

                GridAffinityAssignmentCache aff = holder.affinity();

                CacheGroupContext grp = cctx.cache().cacheGroup(holder.groupId());

                if (affReq != null && affReq.contains(aff.groupId())) {
                    assert resTopVer.compareTo(aff.lastVersion()) >= 0 : aff.lastVersion();

                    CacheGroupAffinityMessage affMsg = receivedAff.get(aff.groupId());

                    if (affMsg == null) {
                        noAffGroups.add(aff.groupId());

                        // Use ideal affinity to resume cache initialize process.
                        calculateAndInit(evts, aff, evts.topologyVersion());

                        return;
                    }

                    List<List<ClusterNode>> assignments = affMsg.createAssignments(nodesByOrder, evts.discoveryCache());

                    assert resTopVer.equals(evts.topologyVersion()) : "resTopVer=" + resTopVer +
                        ", evts.topVer=" + evts.topologyVersion();

                    List<List<ClusterNode>> idealAssign =
                        affMsg.createIdealAssignments(nodesByOrder, evts.discoveryCache());

                    if (idealAssign != null)
                        aff.idealAssignment(evts.topologyVersion(), idealAssign);
                    else {
                        assert !aff.centralizedAffinityFunction() : aff;

                        // Calculate ideal assignments.
                        aff.calculate(evts.topologyVersion(), evts, evts.discoveryCache());
                    }

                    aff.initialize(evts.topologyVersion(), assignments);
                }
                else if (grp != null && fut.cacheGroupAddedOnExchange(aff.groupId(), grp.receivedFrom()))
                    calculateAndInit(evts, aff, evts.topologyVersion());

                if (grp != null)
                    grp.topology().initPartitionsWhenAffinityReady(resTopVer, fut);

                fut.timeBag().finishLocalStage("Affinity initialization (local join) " +
                    "[grp=" + aff.cacheOrGroupName() + "]");
            }
        });

        return noAffGroups;
    }

    /**
     * @param fut Current exchange future.
     * @param crd Coordinator flag.
     */
    public void onServerJoinWithExchangeMergeProtocol(GridDhtPartitionsExchangeFuture fut, boolean crd) {
        final ExchangeDiscoveryEvents evts = fut.context().events();

        assert fut.context().mergeExchanges();
        assert evts.hasServerJoin() && !evts.hasServerLeft();

        initAffinityOnNodeJoin(fut, crd);
    }

    /**
     * @param fut Current exchange future.
     * @return Computed difference with ideal affinity.
     */
    public Map<Integer, CacheGroupAffinityMessage> onServerLeftWithExchangeMergeProtocol(
        final GridDhtPartitionsExchangeFuture fut
    ) {
        final ExchangeDiscoveryEvents evts = fut.context().events();

        assert fut.context().mergeExchanges();
        assert evts.hasServerLeft();

        return onReassignmentEnforced(fut);
    }

    /**
     * Called on exchange initiated by baseline server node leave on fully-rebalanced topology.
     *
     * @param fut Exchange future.
     */
    public void onExchangeFreeSwitch(final GridDhtPartitionsExchangeFuture fut) {
        assert (fut.events().hasServerLeft() && !fut.firstEvent().eventNode().isClient()) : fut.firstEvent();
        assert !fut.context().mergeExchanges();

        final ExchangeDiscoveryEvents evts = fut.context().events();

        forAllRegisteredCacheGroups(new IgniteInClosureX<CacheGroupDescriptor>() {
            @Override public void applyx(CacheGroupDescriptor desc) throws IgniteCheckedException {
                AffinityTopologyVersion topVer = evts.topologyVersion();

                CacheGroupHolder cache = getOrCreateGroupHolder(topVer, desc);

                calculateAndInit(evts, cache.affinity(), topVer); // Fully rebalanced. Initializing ideal assignment.

                fut.timeBag().finishLocalStage(
                    "Affinity initialization (exchange-free switch on fully-rebalanced topology) " +
                        "[grp=" + desc.cacheOrGroupName() + "]");
            }
        });

    }

    /**
     * Selects current alive owners for some partition as affinity distribution.
     *
     * @param aliveNodes Alive cluster nodes.
     * @param curOwners  Current affinity owners for some partition.
     *
     * @return List of current alive affinity owners.
     *         {@code null} if affinity owners should be inherited from ideal assignment as is.
     */
    private @Nullable List<ClusterNode> selectCurrentAliveOwners(
        Set<ClusterNode> aliveNodes,
        List<ClusterNode> curOwners
    ) {
        List<ClusterNode> aliveCurOwners = curOwners.stream().filter(aliveNodes::contains).collect(Collectors.toList());

        return !aliveCurOwners.isEmpty() ? aliveCurOwners : null;
    }

    /**
     * Calculates affinity on coordinator for custom event types that require centralized assignment.
     *
     * @param fut Current exchange future.
     * @return Computed difference with ideal affinity.
     * @throws IgniteCheckedException If failed.
     */
    public Map<Integer, CacheGroupAffinityMessage> onCustomEventWithEnforcedAffinityReassignment(
        final GridDhtPartitionsExchangeFuture fut) throws IgniteCheckedException {
        assert DiscoveryCustomEvent.requiresCentralizedAffinityAssignment(fut.firstEvent());

        Map<Integer, CacheGroupAffinityMessage> result = onReassignmentEnforced(fut);

        return result;
    }

    /**
     * Calculates new affinity assignment on coordinator and creates affinity diff messages for other nodes.
     *
     * @param fut Current exchange future.
     * @return Computed difference with ideal affinity.
     */
    public Map<Integer, CacheGroupAffinityMessage> onReassignmentEnforced(
        final GridDhtPartitionsExchangeFuture fut) {
        final ExchangeDiscoveryEvents evts = fut.context().events();

        forAllRegisteredCacheGroups(new IgniteInClosureX<CacheGroupDescriptor>() {
            @Override public void applyx(CacheGroupDescriptor desc) throws IgniteCheckedException {
                AffinityTopologyVersion topVer = evts.topologyVersion();

                CacheGroupHolder grpHolder = getOrCreateGroupHolder(topVer, desc);

                // Already calculated.
                if (grpHolder.affinity().lastVersion().equals(topVer))
                    return;

                List<List<ClusterNode>> assign = grpHolder.affinity().calculate(topVer, evts, evts.discoveryCache()).assignment();

                if (!grpHolder.rebalanceEnabled || fut.cacheGroupAddedOnExchange(desc.groupId(), desc.receivedFrom()))
                    grpHolder.affinity().initialize(topVer, assign);

                fut.timeBag().finishLocalStage("Affinity initialization (enforced) " +
                    "[grp=" + desc.cacheOrGroupName() + "]");
            }
        });

        Map<Integer, Map<Integer, List<Long>>> diff = initAffinityBasedOnPartitionsAvailability(evts.topologyVersion(),
            fut,
            NODE_TO_ORDER,
            true);

        return CacheGroupAffinityMessage.createAffinityDiffMessages(diff);
    }

    /**
     * Called on exchange initiated by server node join.
     *
     * @param fut Exchange future.
     * @param crd Coordinator flag.
     * @throws IgniteCheckedException If failed.
     */
    public void onServerJoin(final GridDhtPartitionsExchangeFuture fut, boolean crd)
        throws IgniteCheckedException {
        assert !fut.firstEvent().eventNode().isClient();

        boolean locJoin = fut.firstEvent().eventNode().isLocal();

        if (locJoin) {
            forAllRegisteredCacheGroups(new IgniteInClosureX<CacheGroupDescriptor>() {
                @Override public void applyx(CacheGroupDescriptor desc) throws IgniteCheckedException {
                    AffinityTopologyVersion topVer = fut.initialVersion();

                    CacheGroupHolder grpHolder = getOrCreateGroupHolder(topVer, desc);

                    if (crd) {
                        calculateAndInit(fut.events(), grpHolder.affinity(), topVer);

                        cctx.exchange().exchangerUpdateHeartbeat();

                        fut.timeBag().finishLocalStage("First node affinity initialization (node join) " +
                            "[grp=" + desc.cacheOrGroupName() + "]");
                    }
                }
            });

            if (!crd) {
                fetchAffinityOnJoin(fut);

                fut.timeBag().finishLocalStage("Affinity fetch");
            }
        }
        else
            initAffinityOnNodeJoin(fut, crd);
    }

    /**
     * @param fut Exchange future
     * @param crd Coordinator flag.
     */
    public void onBaselineTopologyChanged(final GridDhtPartitionsExchangeFuture fut, boolean crd) {
        assert !fut.firstEvent().eventNode().isClient();

        initAffinityOnNodeJoin(fut, crd);
    }

    /**
     * @param grpIds Cache group IDs.
     * @return Cache names.
     */
    private String groupNames(Collection<Integer> grpIds) {
        StringBuilder names = new StringBuilder();

        for (Integer grpId : grpIds) {
            String name = cachesRegistry.group(grpId).cacheOrGroupName();

            if (names.length() != 0)
                names.append(", ");

            names.append(name);
        }

        return names.toString();
    }

    /**
     * @param grpId Group ID.
     * @return Group name for debug purpose.
     */
    private String debugGroupName(int grpId) {
        CacheGroupDescriptor desc = cachesRegistry.group(grpId);

        if (desc != null)
            return desc.cacheOrGroupName();
        else
            return "Unknown group: " + grpId;
    }

    /**
     * @param evts Discovery events.
     * @param aff Affinity.
     * @param topVer Topology version.
     */
    private void calculateAndInit(
        ExchangeDiscoveryEvents evts,
        GridAffinityAssignmentCache aff,
        AffinityTopologyVersion topVer
    ) {
        List<List<ClusterNode>> assignment = aff.calculate(topVer, evts, evts.discoveryCache()).assignment();

        aff.initialize(topVer, assignment);
    }

    /**
     * @param fut Exchange future.
     * @throws IgniteCheckedException If failed.
     */
    private void fetchAffinityOnJoin(GridDhtPartitionsExchangeFuture fut) throws IgniteCheckedException {
        AffinityTopologyVersion topVer = fut.initialVersion();

        List<GridDhtAssignmentFetchFuture> fetchFuts = Collections.synchronizedList(new ArrayList<>());

        forAllRegisteredCacheGroups(new IgniteInClosureX<CacheGroupDescriptor>() {
            @Override public void applyx(CacheGroupDescriptor desc) throws IgniteCheckedException {
                CacheGroupHolder holder = getOrCreateGroupHolder(topVer, desc);

                if (fut.cacheGroupAddedOnExchange(desc.groupId(), desc.receivedFrom())) {
                    // In case if merge is allowed do not calculate affinity since it can change on exchange end.
                    if (!fut.context().mergeExchanges())
                        calculateAndInit(fut.events(), holder.affinity(), topVer);
                }
                else {
                    if (fut.context().fetchAffinityOnJoin()) {
                        GridDhtAssignmentFetchFuture fetchFut = new GridDhtAssignmentFetchFuture(cctx,
                            desc.groupId(),
                            topVer,
                            fut.events().discoveryCache());

                        fetchFut.init(false);

                        fetchFuts.add(fetchFut);
                    }
                    else {
                        if (!fut.events().discoveryCache().serverNodes().isEmpty())
                            fut.context().addGroupAffinityRequestOnJoin(desc.groupId());
                        else
                            calculateAndInit(fut.events(), holder.affinity(), topVer);
                    }
                }

                cctx.exchange().exchangerUpdateHeartbeat();
            }
        });

        for (int i = 0; i < fetchFuts.size(); i++) {
            GridDhtAssignmentFetchFuture fetchFut = fetchFuts.get(i);

            int grpId = fetchFut.groupId();

            fetchAffinity(topVer,
                fut.events(),
                fut.events().discoveryCache(),
                groupAffinity(grpId),
                fetchFut);

            cctx.exchange().exchangerUpdateHeartbeat();
        }
    }

    /**
     * @param topVer Topology version.
     * @param events Discovery events.
     * @param discoCache Discovery data cache.
     * @param affCache Affinity.
     * @param fetchFut Affinity fetch future.
     * @return Affinity assignment response.
     * @throws IgniteCheckedException If failed.
     */
    private GridDhtAffinityAssignmentResponse fetchAffinity(
        AffinityTopologyVersion topVer,
        @Nullable ExchangeDiscoveryEvents events,
        DiscoCache discoCache,
        GridAffinityAssignmentCache affCache,
        GridDhtAssignmentFetchFuture fetchFut
    ) throws IgniteCheckedException {
        assert affCache != null;

        GridDhtAffinityAssignmentResponse res = fetchFut.get();

        if (res == null) {
            List<List<ClusterNode>> aff = affCache.calculate(topVer, events, discoCache).assignment();

            affCache.initialize(topVer, aff);
        }
        else {
            List<List<ClusterNode>> idealAff = res.idealAffinityAssignment(discoCache);

            if (idealAff != null)
                affCache.idealAssignment(topVer, idealAff);
            else {
                assert !affCache.centralizedAffinityFunction();

                affCache.calculate(topVer, events, discoCache);
            }

            List<List<ClusterNode>> aff = res.affinityAssignment(discoCache);

            assert aff != null : res;

            affCache.initialize(topVer, aff);
        }

        return res;
    }

    /**
     * Called on exchange initiated by server node leave or custom event with centralized affinity assignment.
     *
     * @param fut Exchange future.
     * @param crd Coordinator flag.
     * @return {@code True} if affinity should be assigned by coordinator.
     * @throws IgniteCheckedException If failed.
     */
    public boolean onCentralizedAffinityChange(final GridDhtPartitionsExchangeFuture fut,
        boolean crd) throws IgniteCheckedException {
        assert (fut.events().hasServerLeft() && !fut.firstEvent().eventNode().isClient()) ||
            DiscoveryCustomEvent.requiresCentralizedAffinityAssignment(fut.firstEvent()) : fut.firstEvent();

        forAllRegisteredCacheGroups(new IgniteInClosureX<CacheGroupDescriptor>() {
            @Override public void applyx(CacheGroupDescriptor desc) throws IgniteCheckedException {
                CacheGroupHolder cache = getOrCreateGroupHolder(fut.initialVersion(), desc);

                cache.aff.calculate(fut.initialVersion(), fut.events(), fut.events().discoveryCache());

                cctx.exchange().exchangerUpdateHeartbeat();

                fut.timeBag().finishLocalStage("Affinity centralized initialization (crd) " +
                    "[grp=" + desc.cacheOrGroupName() + ", crd=" + crd + "]");

                validator.validateCacheGroup(desc);
            }
        });

        synchronized (mux) {
            waitInfo = null;
        }

        return true;
    }

    /**
     * @param fut Exchange future.
     * @param newAff {@code True} if there are no older nodes with affinity info available.
     * @return Future completed when caches initialization is done.
     * @throws IgniteCheckedException If failed.
     */
    public IgniteInternalFuture<?> initCoordinatorCaches(
        final GridDhtPartitionsExchangeFuture fut,
        final boolean newAff
    ) throws IgniteCheckedException {
        boolean locJoin = fut.firstEvent().eventNode().isLocal();

        if (!locJoin)
            return null;

        final List<IgniteInternalFuture<AffinityTopologyVersion>> futs = Collections.synchronizedList(new ArrayList<>());

        final AffinityTopologyVersion topVer = fut.initialVersion();

        forAllRegisteredCacheGroups(new IgniteInClosureX<CacheGroupDescriptor>() {
            @Override public void applyx(CacheGroupDescriptor desc) throws IgniteCheckedException {
                CacheGroupHolder grpHolder = getOrCreateGroupHolder(topVer, desc);

                if (grpHolder.affinity().idealAssignmentRaw() != null)
                    return;

                // Need initialize holders and affinity if this node became coordinator during this exchange.
                int grpId = desc.groupId();

                CacheGroupContext grp = cctx.cache().cacheGroup(grpId);

                if (grp == null) {
                    grpHolder = CacheGroupNoAffOrFilteredHolder.create(cctx, desc, topVer, null);

                    final GridAffinityAssignmentCache aff = grpHolder.affinity();

                    if (newAff) {
                        if (!aff.lastVersion().equals(topVer))
                            calculateAndInit(fut.events(), aff, topVer);

                        grpHolder.topology(fut.context().events().discoveryCache()).beforeExchange(fut, true, false);
                    }
                    else {
                        List<GridDhtPartitionsExchangeFuture> exchFuts = cctx.exchange().exchangeFutures();

                        int idx = exchFuts.indexOf(fut);

                        assert idx >= 0 && idx < exchFuts.size() - 1 : "Invalid exchange futures state [cur=" + idx +
                            ", total=" + exchFuts.size() + ']';

                        GridDhtPartitionsExchangeFuture futToFetchAff = null;

                        for (int i = idx + 1; i < exchFuts.size(); i++) {
                            GridDhtPartitionsExchangeFuture prev = exchFuts.get(i);

                            assert prev.isDone() && prev.topologyVersion().compareTo(topVer) < 0;

                            if (prev.isMerged())
                                continue;

                            futToFetchAff = prev;

                            break;
                        }

                        if (futToFetchAff == null)
                            throw new IgniteCheckedException("Failed to find completed exchange future to fetch affinity.");

                        if (log.isDebugEnabled()) {
                            log.debug("Need initialize affinity on coordinator [" +
                                "cacheGrp=" + desc.cacheOrGroupName() +
                                "prevAff=" + futToFetchAff.topologyVersion() + ']');
                        }

                        GridDhtAssignmentFetchFuture fetchFut = new GridDhtAssignmentFetchFuture(
                            cctx,
                            desc.groupId(),
                            futToFetchAff.topologyVersion(),
                            futToFetchAff.events().discoveryCache()
                        );

                        fetchFut.init(false);

                        final GridFutureAdapter<AffinityTopologyVersion> affFut = new GridFutureAdapter<>();

                        final GridDhtPartitionsExchangeFuture futToFetchAff0 = futToFetchAff;

                        fetchFut.listen(new IgniteInClosureX<IgniteInternalFuture<GridDhtAffinityAssignmentResponse>>() {
                            @Override public void applyx(IgniteInternalFuture<GridDhtAffinityAssignmentResponse> fetchFut)
                                throws IgniteCheckedException {
                                fetchAffinity(
                                    futToFetchAff0.topologyVersion(),
                                    futToFetchAff0.events(),
                                    futToFetchAff0.events().discoveryCache(),
                                    aff,
                                    (GridDhtAssignmentFetchFuture)fetchFut
                                );

                                aff.calculate(topVer, fut.events(), fut.events().discoveryCache());

                                affFut.onDone(topVer);

                                cctx.exchange().exchangerUpdateHeartbeat();
                            }
                        });

                        futs.add(affFut);
                    }
                }
                else {
                    grpHolder = new CacheGroupAffNodeHolder(grp);

                    if (newAff) {
                        GridAffinityAssignmentCache aff = grpHolder.affinity();

                        if (!aff.lastVersion().equals(topVer))
                            calculateAndInit(fut.events(), aff, topVer);

                        grpHolder.topology(fut.context().events().discoveryCache()).beforeExchange(fut, true, false);
                    }
                }

                grpHolders.put(grpHolder.groupId(), grpHolder);

                cctx.exchange().exchangerUpdateHeartbeat();

                fut.timeBag().finishLocalStage("Coordinator affinity cache init " +
                    "[grp=" + desc.cacheOrGroupName() + "]");
            }
        });

        if (!futs.isEmpty()) {
            GridCompoundFuture<AffinityTopologyVersion, ?> affFut = new GridCompoundFuture<>();

            for (IgniteInternalFuture<AffinityTopologyVersion> f : futs)
                affFut.add(f);

            affFut.markInitialized();

            return affFut;
        }

        return null;
    }

    /**
     * @param topVer Topology version.
     * @param desc Cache descriptor.
     * @return Cache holder.
     * @throws IgniteCheckedException If failed.
     */
    private CacheGroupHolder getOrCreateGroupHolder(AffinityTopologyVersion topVer, CacheGroupDescriptor desc)
        throws IgniteCheckedException {
        CacheGroupHolder cacheGrp = grpHolders.get(desc.groupId());

        if (cacheGrp != null)
            return cacheGrp;

        return createGroupHolder(topVer, desc, cctx.cache().cacheGroup(desc.groupId()) != null);
    }

    /**
     * @param topVer Topology version.
     * @param desc Cache descriptor.
     * @param affNode Affinity node flag.
     * @return Cache holder.
     * @throws IgniteCheckedException If failed.
     */
    private CacheGroupHolder createGroupHolder(
        AffinityTopologyVersion topVer,
        CacheGroupDescriptor desc,
        boolean affNode
    ) throws IgniteCheckedException {
        assert topVer != null;
        assert desc != null;

        CacheGroupContext grp = cctx.cache().cacheGroup(desc.groupId());

        cctx.io().addCacheGroupHandler(desc.groupId(), GridDhtAffinityAssignmentResponse.class,
            this::processAffinityAssignmentResponse);

        assert (affNode && grp != null) || (!affNode && grp == null);

        CacheGroupHolder cacheGrp = affNode ? new CacheGroupAffNodeHolder(grp) :
            CacheGroupNoAffOrFilteredHolder.create(cctx, desc, topVer, null);

        CacheGroupHolder old = grpHolders.put(desc.groupId(), cacheGrp);

        assert old == null : old;

        return cacheGrp;
    }

    /**
     * @param fut Current exchange future.
     * @param crd Coordinator flag.
     */
    private void initAffinityOnNodeJoin(final GridDhtPartitionsExchangeFuture fut, boolean crd) {
        final ExchangeDiscoveryEvents evts = fut.context().events();

        final WaitRebalanceInfo waitRebalanceInfo = new WaitRebalanceInfo(evts.lastServerEventVersion());

        forAllRegisteredCacheGroups(new IgniteInClosureX<CacheGroupDescriptor>() {
            @Override public void applyx(CacheGroupDescriptor desc) throws IgniteCheckedException {
                CacheGroupHolder grpHolder = getOrCreateGroupHolder(evts.topologyVersion(), desc);

                CacheGroupHolder cache = getOrCreateGroupHolder(evts.topologyVersion(), desc);

                // Already calculated.
                if (cache.affinity().lastVersion().equals(evts.topologyVersion()))
                    return;

                Span affCalcSpan = cctx.kernalContext().tracing().create(AFFINITY_CALCULATION, fut.span())
                    .addTag("cache.group", desc::cacheOrGroupName);

                boolean latePrimary = cache.rebalanceEnabled;

                boolean grpAdded = evts.nodeJoined(desc.receivedFrom());

                initAffinityOnNodeJoin(evts,
                    grpAdded,
                    grpHolder,
                    crd ? waitRebalanceInfo : null,
                    latePrimary);

                if (crd && grpAdded) {
                    AffinityAssignment aff = grpHolder.aff.cachedAffinity(grpHolder.aff.lastVersion());

                    assert evts.topologyVersion().equals(aff.topologyVersion()) : "Unexpected version [" +
                        "grp=" + grpHolder.aff.cacheOrGroupName() +
                        ", evts=" + evts.topologyVersion() +
                        ", aff=" + grpHolder.aff.lastVersion() + ']';

                    Map<UUID, GridDhtPartitionMap> map = affinityFullMap(aff);

                    for (GridDhtPartitionMap map0 : map.values())
                        grpHolder.topology(fut.context().events().discoveryCache()).update(fut.exchangeId(), map0, true);
                }

                cctx.exchange().exchangerUpdateHeartbeat();

                affCalcSpan.end();

                fut.timeBag().finishLocalStage("Affinity initialization (node join) " +
                    "[grp=" + desc.cacheOrGroupName() + ", crd=" + crd + "]");
            }
        });

        if (crd) {
            if (log.isDebugEnabled()) {
                log.debug("Computed new affinity after node join [topVer=" + evts.lastServerEventVersion() +
                    ", waitGrps=" + groupNames(waitRebalanceInfo.waitGrps.keySet()) + ']');
            }
        }

        synchronized (mux) {
            waitInfo = !waitRebalanceInfo.empty() ? waitRebalanceInfo : null;
        }
    }

    /**
     * @param aff Affinity assignment.
     */
    private Map<UUID, GridDhtPartitionMap> affinityFullMap(AffinityAssignment aff) {
        Map<UUID, GridDhtPartitionMap> map = new HashMap<>();

        for (int p = 0; p < aff.assignment().size(); p++) {
            Collection<UUID> ids = aff.getIds(p);

            for (UUID nodeId : ids) {
                GridDhtPartitionMap partMap = map.get(nodeId);

                if (partMap == null) {
                    partMap = new GridDhtPartitionMap(nodeId,
                        1L,
                        aff.topologyVersion(),
                        new GridPartitionStateMap(),
                        false);

                    map.put(nodeId, partMap);
                }

                partMap.put(p, OWNING);
            }
        }

        return map;
    }

    /**
     * @param evts Discovery events processed during exchange.
     * @param addedOnExchnage {@code True} if cache group was added during this exchange.
     * @param grpHolder Group holder.
     * @param rebalanceInfo Rebalance information on coordinator or null on other nodes.
     * @param latePrimary If {@code true} delays primary assignment if it is not owner.
     */
    private void initAffinityOnNodeJoin(
        ExchangeDiscoveryEvents evts,
        boolean addedOnExchnage,
        CacheGroupHolder grpHolder,
        @Nullable WaitRebalanceInfo rebalanceInfo,
        boolean latePrimary
    ) {
        GridAffinityAssignmentCache aff = grpHolder.affinity();

        if (addedOnExchnage) {
            if (!aff.lastVersion().equals(evts.topologyVersion()))
                calculateAndInit(evts, aff, evts.topologyVersion());

            return;
        }

        AffinityTopologyVersion affTopVer = aff.lastVersion();

        assert affTopVer.topologyVersion() > 0 : "Affinity is not initialized [grp=" + aff.cacheOrGroupName() +
            ", topVer=" + affTopVer + ", node=" + cctx.localNodeId() + ']';

        List<List<ClusterNode>> curAff = aff.assignments(affTopVer);

        assert aff.idealAssignment() != null : "Previous assignment is not available.";

        List<List<ClusterNode>> idealAssignment = aff.calculate(evts.topologyVersion(), evts, evts.discoveryCache()).assignment();
        List<List<ClusterNode>> newAssignment = null;

        if (latePrimary) {
            for (int p = 0; p < idealAssignment.size(); p++) {
                List<ClusterNode> newNodes = idealAssignment.get(p);
                List<ClusterNode> curNodes = curAff.get(p);

                ClusterNode curPrimary = !curNodes.isEmpty() ? curNodes.get(0) : null;
                ClusterNode newPrimary = !newNodes.isEmpty() ? newNodes.get(0) : null;

                if (curPrimary != null && newPrimary != null && !curPrimary.equals(newPrimary)) {
                    assert cctx.discovery().node(evts.topologyVersion(), curPrimary.id()) != null : curPrimary;

                    List<ClusterNode> nodes0 = latePrimaryAssignment(aff,
                        p,
                        curPrimary,
                        newNodes,
                        rebalanceInfo);

                    if (newAssignment == null)
                        newAssignment = new ArrayList<>(idealAssignment);

                    newAssignment.set(p, nodes0);
                }

                GridDhtPartitionTopology top = grpHolder.topology(evts.discoveryCache());

                if (rebalanceInfo != null) {
                    List<ClusterNode> owners = top.owners(p, evts.topologyVersion());

                    // If current owners are empty no supplier can exist.
                    // A group with lost partitions never gets rebalanced so should not be added to waitInfo.
                    if (!owners.isEmpty() && !owners.containsAll(idealAssignment.get(p)) &&
                        !top.lostPartitions().contains(p))
                        rebalanceInfo.add(aff.groupId(), p, newNodes);
                }
            }
        }

        if (newAssignment == null)
            newAssignment = idealAssignment;

        aff.initialize(evts.topologyVersion(), newAssignment);
    }

    /**
     * @param aff Cache.
     * @param part Partition.
     * @param curPrimary Current primary.
     * @param newNodes New ideal assignment.
     * @param rebalance Rabalance information holder.
     * @return Assignment.
     */
    private List<ClusterNode> latePrimaryAssignment(
        GridAffinityAssignmentCache aff,
        int part,
        ClusterNode curPrimary,
        List<ClusterNode> newNodes,
        @Nullable WaitRebalanceInfo rebalance
    ) {
        assert curPrimary != null;
        assert !F.isEmpty(newNodes);
        assert !curPrimary.equals(newNodes.get(0));

        List<ClusterNode> nodes0 = new ArrayList<>(newNodes.size() + 1);

        nodes0.add(curPrimary);

        for (int i = 0; i < newNodes.size(); i++) {
            ClusterNode node = newNodes.get(i);

            if (!node.equals(curPrimary))
                nodes0.add(node);
        }

        if (rebalance != null)
            rebalance.add(aff.groupId(), part, newNodes);

        return nodes0;
    }

    /**
     * @param fut Exchange future.
     * @return Affinity assignment.
     * @throws IgniteCheckedException If failed.
     */
    public IgniteInternalFuture<Map<Integer, Map<Integer, List<UUID>>>> initAffinityOnNodeLeft(
        final GridDhtPartitionsExchangeFuture fut) throws IgniteCheckedException {
        assert !fut.context().mergeExchanges();

        IgniteInternalFuture<?> initFut = initCoordinatorCaches(fut, false);

        if (initFut != null && !initFut.isDone()) {
            final GridFutureAdapter<Map<Integer, Map<Integer, List<UUID>>>> resFut = new GridFutureAdapter<>();

            initFut.listen(new IgniteInClosure<IgniteInternalFuture<?>>() {
                @Override public void apply(IgniteInternalFuture<?> initFut) {
                    try {
                        resFut.onDone(initAffinityBasedOnPartitionsAvailability(fut.initialVersion(), fut, NODE_TO_ID, false));
                    }
                    catch (Exception e) {
                        resFut.onDone(e);
                    }
                }
            });

            return resFut;
        }
        else
            return new GridFinishedFuture<>(initAffinityBasedOnPartitionsAvailability(fut.initialVersion(), fut, NODE_TO_ID, false));
    }

    /**
     * Initializes current affinity assignment based on partitions availability. Nodes that have most recent data will
     * be considered affinity nodes.
     *
     * @param topVer Topology version.
     * @param fut Exchange future.
     * @param c Closure converting affinity diff.
     * @param initAff {@code True} if need initialize affinity.
     * @return Affinity assignment for each of registered cache group.
     */
    private <T> Map<Integer, Map<Integer, List<T>>> initAffinityBasedOnPartitionsAvailability(
        final AffinityTopologyVersion topVer,
        final GridDhtPartitionsExchangeFuture fut,
        final IgniteClosure<ClusterNode, T> c,
        final boolean initAff
    ) {
        final boolean enforcedCentralizedAssignment =
            DiscoveryCustomEvent.requiresCentralizedAffinityAssignment(fut.firstEvent());

        final WaitRebalanceInfo waitRebalanceInfo = enforcedCentralizedAssignment ?
            new WaitRebalanceInfo(fut.exchangeId().topologyVersion()) :
            new WaitRebalanceInfo(fut.context().events().lastServerEventVersion());

        final Collection<ClusterNode> evtNodes = fut.context().events().discoveryCache().serverNodes();

        final Map<Integer, Map<Integer, List<T>>> assignment = new ConcurrentHashMap<>();

        forAllRegisteredCacheGroups(new IgniteInClosureX<CacheGroupDescriptor>() {
            @Override public void applyx(CacheGroupDescriptor desc) throws IgniteCheckedException {
                CacheGroupHolder grpHolder = getOrCreateGroupHolder(topVer, desc);

                if (!grpHolder.rebalanceEnabled ||
                    (fut.cacheGroupAddedOnExchange(desc.groupId(), desc.receivedFrom()) && !enforcedCentralizedAssignment))
                    return;

                AffinityTopologyVersion affTopVer = grpHolder.affinity().lastVersion();

                assert (affTopVer.topologyVersion() > 0 && !affTopVer.equals(topVer)) || enforcedCentralizedAssignment :
                    "Invalid affinity version [last=" + affTopVer + ", futVer=" + topVer + ", grp=" + desc.cacheOrGroupName() + ']';

                List<List<ClusterNode>> curAssignment = grpHolder.affinity().assignments(affTopVer);
                List<List<ClusterNode>> newAssignment = grpHolder.affinity().idealAssignmentRaw();

                assert newAssignment != null;

                List<List<ClusterNode>> newAssignment0 = initAff ? new ArrayList<>(newAssignment) : null;

                GridDhtPartitionTopology top = grpHolder.topology(fut.context().events().discoveryCache());

                Map<Integer, List<T>> cacheAssignment = null;

                for (int p = 0; p < newAssignment.size(); p++) {
                    List<ClusterNode> newNodes = newAssignment.get(p);
                    List<ClusterNode> curNodes = curAssignment.get(p);

                    assert evtNodes.containsAll(newNodes) : "Invalid new assignment [grp=" + grpHolder.aff.cacheOrGroupName() +
                        ", nodes=" + newNodes +
                        ", topVer=" + fut.context().events().discoveryCache().version() +
                        ", evts=" + fut.context().events().events() + "]";

                    ClusterNode curPrimary = !curNodes.isEmpty() ? curNodes.get(0) : null;
                    ClusterNode newPrimary = !newNodes.isEmpty() ? newNodes.get(0) : null;

                    List<ClusterNode> newNodes0 = null;

                    assert newPrimary == null || evtNodes.contains(newPrimary) : "Invalid new primary [" +
                        "grp=" + desc.cacheOrGroupName() +
                        ", node=" + newPrimary +
                        ", topVer=" + topVer + ']';

                    List<ClusterNode> owners = top.owners(p, topVer);

                    // It is essential that curPrimary node has partition in OWNING state.
                    if (!owners.isEmpty() && !owners.contains(curPrimary))
                        curPrimary = owners.get(0);

                    // If new assignment is empty preserve current ownership for alive nodes.
                    if (curPrimary != null && newPrimary == null) {
                        newNodes0 = new ArrayList<>(curNodes.size());

                        for (ClusterNode node : curNodes) {
                            if (evtNodes.contains(node))
                                newNodes0.add(node);
                        }
                    }
                    else if (curPrimary != null && !curPrimary.equals(newPrimary)) {
                        GridDhtPartitionState state = top.partitionState(newPrimary.id(), p);

                        if (evtNodes.contains(curPrimary)) {
                            if (state != OWNING) {
                                newNodes0 = latePrimaryAssignment(grpHolder.affinity(),
                                    p,
                                    curPrimary,
                                    newNodes,
                                    waitRebalanceInfo);
                            }
                        }
                        else {
                            if (state != OWNING) {
                                for (int i = 1; i < curNodes.size(); i++) {
                                    ClusterNode curNode = curNodes.get(i);

                                    if (top.partitionState(curNode.id(), p) == OWNING &&
                                        evtNodes.contains(curNode)) {
                                        newNodes0 = latePrimaryAssignment(grpHolder.affinity(),
                                            p,
                                            curNode,
                                            newNodes,
                                            waitRebalanceInfo);

                                        break;
                                    }
                                }

                                if (newNodes0 == null) {
                                    for (ClusterNode owner : owners) {
                                        if (evtNodes.contains(owner)) {
                                            newNodes0 = latePrimaryAssignment(grpHolder.affinity(),
                                                p,
                                                owner,
                                                newNodes,
                                                waitRebalanceInfo);

                                            break;
                                        }
                                    }
                                }
                            }
                        }
                    }

                    // This will happen if no primary has changed but some backups still need to be rebalanced.
                    if (!owners.isEmpty() && !owners.containsAll(newNodes) && !top.lostPartitions().contains(p))
                        waitRebalanceInfo.add(grpHolder.groupId(), p, newNodes);

                    if (newNodes0 != null) {
                        assert evtNodes.containsAll(newNodes0) : "Invalid late assignment [grp=" + grpHolder.aff.cacheOrGroupName() +
                            ", nodes=" + newNodes +
                            ", topVer=" + fut.context().events().discoveryCache().version() +
                            ", evts=" + fut.context().events().events() + "]";

                        if (newAssignment0 != null)
                            newAssignment0.set(p, newNodes0);

                        if (cacheAssignment == null)
                            cacheAssignment = new HashMap<>();

                        List<T> n = new ArrayList<>(newNodes0.size());

                        for (int i = 0; i < newNodes0.size(); i++)
                            n.add(c.apply(newNodes0.get(i)));

                        cacheAssignment.put(p, n);
                    }
                }

                if (cacheAssignment != null)
                    assignment.put(grpHolder.groupId(), cacheAssignment);

                if (initAff)
                    grpHolder.affinity().initialize(topVer, newAssignment0);

                fut.timeBag().finishLocalStage("Affinity recalculation (partitions availability) " +
                    "[grp=" + desc.cacheOrGroupName() + "]");
            }
        });

        if (log.isDebugEnabled()) {
            log.debug("Computed new affinity after node left [topVer=" + topVer +
                ", waitGrps=" + groupNames(waitRebalanceInfo.waitGrps.keySet()) + ']');
        }

        synchronized (mux) {
            waitInfo = !waitRebalanceInfo.empty() ? waitRebalanceInfo : null;
        }

        return assignment;
    }

    /**
     * @return All registered cache groups.
     */
    public Map<Integer, CacheGroupDescriptor> cacheGroups() {
        return cachesRegistry.allGroups();
    }

    /**
     * @return All registered cache groups.
     */
    public Map<Integer, DynamicCacheDescriptor> caches() {
        return cachesRegistry.allCaches();
    }

    /**
     * @param grpId Cache group ID
     * @return Cache affinity cache.
     */
    @Nullable public GridAffinityAssignmentCache groupAffinity(int grpId) {
        CacheGroupHolder grpHolder = grpHolders.get(grpId);

        return grpHolder != null ? grpHolder.affinity() : null;
    }

    /**
     *
     */
    public void dumpDebugInfo() {
        if (!pendingAssignmentFetchFuts.isEmpty()) {
            U.warn(log, "Pending assignment fetch futures:");

            for (GridDhtAssignmentFetchFuture fut : pendingAssignmentFetchFuts.values())
                U.warn(log, ">>> " + fut);
        }
    }

    /**
     * @param nodes Nodes.
     * @return IDs.
     */
    private static List<UUID> toIds0(List<ClusterNode> nodes) {
        List<UUID> partIds = new ArrayList<>(nodes.size());

        for (int i = 0; i < nodes.size(); i++)
            partIds.add(nodes.get(i).id());

        return partIds;
    }

    /**
     * @param topVer Topology version.
     * @param ids IDs.
     * @return Nodes.
     */
    private List<ClusterNode> toNodes(AffinityTopologyVersion topVer, List<UUID> ids) {
        List<ClusterNode> nodes = new ArrayList<>(ids.size());

        for (int i = 0; i < ids.size(); i++) {
            UUID id = ids.get(i);

            ClusterNode node = cctx.discovery().node(topVer, id);

            assert node != null : "Failed to get node [id=" + id +
                ", topVer=" + topVer +
                ", locNode=" + cctx.localNode() +
                ", allNodes=" + cctx.discovery().nodes(topVer) + ']';

            nodes.add(node);
        }

        return nodes;
    }

    /**
     *
     */
    private abstract static class CacheGroupHolder {
        /** */
        private final GridAffinityAssignmentCache aff;

        /** */
        private final boolean rebalanceEnabled;

        /**
         * @param rebalanceEnabled Cache rebalance flag.
         * @param aff Affinity cache.
         * @param initAff Existing affinity cache.
         */
        CacheGroupHolder(boolean rebalanceEnabled,
            GridAffinityAssignmentCache aff,
            @Nullable GridAffinityAssignmentCache initAff
        ) {
            this.aff = aff;

            if (initAff != null)
                aff.init(initAff);

            this.rebalanceEnabled = rebalanceEnabled;
        }

        /**
         * @return Client holder flag.
         */
        abstract boolean nonAffNode();

        /**
         * @return Group ID.
         */
        int groupId() {
            return aff.groupId();
        }

        /**
         * @param discoCache Discovery data cache.
         * @return Cache topology.
         */
        abstract GridDhtPartitionTopology topology(DiscoCache discoCache);

        /**
         * @return Affinity.
         */
        GridAffinityAssignmentCache affinity() {
            return aff;
        }
    }

    /**
     * Created cache is started on coordinator.
     */
    private static class CacheGroupAffNodeHolder extends CacheGroupHolder {
        /** */
        private final CacheGroupContext grp;

        /**
         * @param grp Cache group.
         */
        CacheGroupAffNodeHolder(CacheGroupContext grp) {
            this(grp, null);
        }

        /**
         * @param grp Cache group.
         * @param initAff Current affinity.
         */
        CacheGroupAffNodeHolder(CacheGroupContext grp, @Nullable GridAffinityAssignmentCache initAff) {
            super(grp.rebalanceEnabled(), grp.affinity(), initAff);

            this.grp = grp;
        }

        /** {@inheritDoc} */
        @Override public boolean nonAffNode() {
            return false;
        }

        /** {@inheritDoc} */
        @Override public GridDhtPartitionTopology topology(DiscoCache discoCache) {
            return grp.topology();
        }
    }

    /**
     * Created if cache is not started on coordinator.
     */
    private static class CacheGroupNoAffOrFilteredHolder extends CacheGroupHolder {
        /** */
        private final GridCacheSharedContext<?, ?> cctx;

        /**
         * @param rebalanceEnabled Rebalance flag.
         * @param cctx Context.
         * @param aff Affinity.
         * @param initAff Current affinity.
         */
        CacheGroupNoAffOrFilteredHolder(
            boolean rebalanceEnabled,
            GridCacheSharedContext<?, ?> cctx,
            GridAffinityAssignmentCache aff,
            @Nullable GridAffinityAssignmentCache initAff
        ) {
            super(rebalanceEnabled, aff, initAff);

            this.cctx = cctx;
        }

        /**
         * @param cctx Context.
         * @param grpDesc Cache group descriptor.
         * @param topVer Current exchange version.
         * @param initAff Current affinity.
         * @return Cache holder.
         * @throws IgniteCheckedException If failed.
         */
        static CacheGroupNoAffOrFilteredHolder create(
            GridCacheSharedContext<?, ?> cctx,
            CacheGroupDescriptor grpDesc,
            AffinityTopologyVersion topVer,
            @Nullable GridAffinityAssignmentCache initAff
        ) throws IgniteCheckedException {
            assert grpDesc != null;
            assert !cctx.kernalContext().clientNode() || !CU.affinityNode(cctx.localNode(), grpDesc.config().getNodeFilter());

            CacheConfiguration<?, ?> ccfg = grpDesc.config();

            assert ccfg != null : grpDesc;

            assert !cctx.discovery().cacheGroupAffinityNodes(grpDesc.groupId(),
                topVer).contains(cctx.localNode()) : grpDesc.cacheOrGroupName();

            AffinityFunction affFunc = cctx.cache().clone(ccfg.getAffinity());

            cctx.kernalContext().resource().injectGeneric(affFunc);
            cctx.kernalContext().resource().injectCacheName(affFunc, ccfg.getName());

            U.startLifecycleAware(F.asList(affFunc));

            return new CacheGroupNoAffOrFilteredHolder(ccfg.getRebalanceMode() != NONE, cctx,
                GridAffinityAssignmentCache.create(cctx.kernalContext(), affFunc, ccfg), initAff);
        }

        /** {@inheritDoc} */
        @Override public boolean nonAffNode() {
            return true;
        }

        /** {@inheritDoc} */
        @Override public GridDhtPartitionTopology topology(DiscoCache discoCache) {
            return cctx.exchange().clientTopology(groupId(), discoCache);
        }
    }

    /**
     * Tracks rebalance state on coordinator.
     * After all partitions are rebalanced the current affinity is switched to ideal.
     */
    class WaitRebalanceInfo {
        /** */
        private final AffinityTopologyVersion topVer;

        /** */
        private final Map<Integer, Set<Integer>> waitGrps = new ConcurrentHashMap<>();

        /** */
        private final Map<Integer /** Group id. */, Map<Integer /** Partition id. */, List<ClusterNode>>> assignments =
            new ConcurrentHashMap<>();

        /** */
        private final Map<Integer, IgniteUuid> deploymentIds = new ConcurrentHashMap<>();

        /**
         * @param topVer Topology version.
         */
        WaitRebalanceInfo(AffinityTopologyVersion topVer) {
            this.topVer = topVer;
        }

        /**
         * @return {@code True} if there are partitions waiting for rebalancing.
         */
        boolean empty() {
            boolean isEmpty = waitGrps.isEmpty();

            if (!isEmpty) {
                assert waitGrps.size() == assignments.size();

                return false;
            }

            return isEmpty;
        }

        /**
         * Adds a partition to wait set.
         *
         * @param grpId Group ID.
         * @param part Partition.
         * @param assignment New assignment.
         */
        void add(Integer grpId, Integer part, List<ClusterNode> assignment) {
            deploymentIds.putIfAbsent(grpId, cachesRegistry.group(grpId).deploymentId());

            waitGrps.computeIfAbsent(grpId, k -> new HashSet<>()).add(part);

            assignments.computeIfAbsent(grpId, k -> new HashMap<>()).put(part, assignment);
        }

        /** {@inheritDoc} */
        @Override public String toString() {
            return "WaitRebalanceInfo [topVer=" + topVer + ", grps=" + waitGrps.keySet() + ']';
        }
    }

    /**
     * Validator for memory overhead of persistent caches.
     *
     * Persistent cache requires some overhead in dataregion memory, e.g. a metapage per partition created by the cache.
     * If this overhead reaches some limit (hardcoded to 15% for now) it may cause critical errors on node during
     * checkpoint.
     *
     * Validator is intended to analyze cache group configuration and print warning to log to inform user about
     * found problem.
     */
    class CacheMemoryOverheadValidator {
        /** */
        private static final double MEMORY_OVERHEAD_THRESHOLD = 0.15;

        /**
         * Validates cache group configuration and prints warning if it violates 15% overhead limit.
         *
         * @param grpDesc Descriptor of cache group to validate.
         */
        void validateCacheGroup(CacheGroupDescriptor grpDesc) {
            DataStorageConfiguration dsCfg = cctx.gridConfig().getDataStorageConfiguration();
            CacheConfiguration<?, ?> grpCfg = grpDesc.config();

            if (!CU.isPersistentCache(grpCfg, dsCfg) || CU.isSystemCache(grpDesc.cacheOrGroupName()))
                return;

            CacheGroupHolder grpHolder = grpHolders.get(grpDesc.groupId());

            if (grpHolder != null) {
                int partsNum = 0;
                UUID locNodeId = cctx.localNodeId();

                List<List<ClusterNode>> assignment = grpHolder.aff.idealAssignment().assignment();

                for (List<ClusterNode> nodes : assignment) {
                    if (nodes.stream().anyMatch(n -> n.id().equals(locNodeId)))
                        partsNum++;
                }

                if (partsNum == 0)
                    return;

                DataRegionConfiguration drCfg = CU.findDataRegion(dsCfg, grpCfg.getDataRegionName());

                if (drCfg == null)
                    return;

                if ((1.0 * partsNum * dsCfg.getPageSize()) / drCfg.getMaxSize() > MEMORY_OVERHEAD_THRESHOLD)
                    log.warning(buildWarningMessage(grpDesc, drCfg, dsCfg.getPageSize(), partsNum));
            }
        }

        /**
         * Builds explanatory warning message.
         *
         * @param grpDesc Configuration of cache group violating memory overhead threshold.
         * @param drCfg Configuration of data region configuration with not sufficient memory.
         */
        private String buildWarningMessage(CacheGroupDescriptor grpDesc,
            DataRegionConfiguration drCfg,
            int pageSize,
            int partsNum
        ) {
            String res = "Cache group '%s'" +
                " brings high overhead for its metainformation in data region '%s'." +
                " Metainformation required for its partitions (%d partitions, %d bytes per partition, %d MBs total)" +
                " will consume more than 15%% of data region memory (%d MBs)." +
                " It may lead to critical errors on the node and cluster instability." +
                " Please reduce number of partitions, add more memory to the data region" +
                " or add more server nodes for this cache group.";

            return String.format(
                    res,
                    grpDesc.cacheOrGroupName(),
                    drCfg.getName(),
                    partsNum,
                    pageSize,
                    U.sizeInMegabytes(partsNum * pageSize),
                    U.sizeInMegabytes(drCfg.getMaxSize())
                );
        }
    }
}<|MERGE_RESOLUTION|>--- conflicted
+++ resolved
@@ -496,11 +496,11 @@
             return null;
         }
 
-        Set<CacheGroupDescriptor> grpDescs = startDescs.stream()
+        Set<CacheGroupDescriptor> groupDescs = startDescs.stream()
             .map(DynamicCacheDescriptor::groupDescriptor)
             .collect(Collectors.toSet());
 
-        for (CacheGroupDescriptor grpDesc : grpDescs) {
+        for (CacheGroupDescriptor grpDesc : groupDescs) {
             try {
                 CacheGroupContext grp = cctx.cache().cacheGroup(grpDesc.groupId());
 
@@ -1283,19 +1283,10 @@
      * @param c Cache closure.
      */
     private void forAllRegisteredCacheGroups(IgniteInClosureX<CacheGroupDescriptor> c) {
-<<<<<<< HEAD
-        Collection<CacheGroupDescriptor> affCaches = cachesRegistry.allGroups().values().stream()
-            .filter(desc -> desc.config().getCacheMode() != LOCAL)
-            .collect(Collectors.toList());
-
-        try {
-            U.doInParallel(cctx.kernalContext().getSystemExecutorService(), affCaches, t -> {
-=======
         Collection<CacheGroupDescriptor> affinityCaches = new ArrayList<>(cachesRegistry.allGroups().values());
 
         try {
             U.doInParallel(cctx.kernalContext().pools().getSystemExecutorService(), affinityCaches, t -> {
->>>>>>> e70b66c5
                 c.applyx(t);
 
                 return null;
@@ -1310,16 +1301,12 @@
      * @param c Closure.
      */
     private void forAllCacheGroups(IgniteInClosureX<GridAffinityAssignmentCache> c) {
-        Collection<GridAffinityAssignmentCache> affCaches = grpHolders.values().stream()
+        Collection<GridAffinityAssignmentCache> affinityCaches = grpHolders.values().stream()
             .map(CacheGroupHolder::affinity)
             .collect(Collectors.toList());
 
         try {
-<<<<<<< HEAD
-            U.doInParallel(cctx.kernalContext().getSystemExecutorService(), affCaches, t -> {
-=======
             U.doInParallel(cctx.kernalContext().pools().getSystemExecutorService(), affinityCaches, t -> {
->>>>>>> e70b66c5
                 c.applyx(t);
 
                 return null;
@@ -1530,7 +1517,7 @@
 
         // Such cache group may exist if cache is already destroyed on server nodes
         // and coordinator have no affinity for that group.
-        final Set<Integer> noAffGroups = new GridConcurrentHashSet<>();
+        final Set<Integer> noAffinityGroups = new GridConcurrentHashSet<>();
 
         forAllRegisteredCacheGroups(new IgniteInClosureX<CacheGroupDescriptor>() {
             @Override public void applyx(CacheGroupDescriptor desc) throws IgniteCheckedException {
@@ -1548,7 +1535,7 @@
                     CacheGroupAffinityMessage affMsg = receivedAff.get(aff.groupId());
 
                     if (affMsg == null) {
-                        noAffGroups.add(aff.groupId());
+                        noAffinityGroups.add(aff.groupId());
 
                         // Use ideal affinity to resume cache initialize process.
                         calculateAndInit(evts, aff, evts.topologyVersion());
@@ -1586,7 +1573,7 @@
             }
         });
 
-        return noAffGroups;
+        return noAffinityGroups;
     }
 
     /**
@@ -2001,7 +1988,7 @@
                         assert idx >= 0 && idx < exchFuts.size() - 1 : "Invalid exchange futures state [cur=" + idx +
                             ", total=" + exchFuts.size() + ']';
 
-                        GridDhtPartitionsExchangeFuture futToFetchAff = null;
+                        GridDhtPartitionsExchangeFuture futureToFetchAffinity = null;
 
                         for (int i = idx + 1; i < exchFuts.size(); i++) {
                             GridDhtPartitionsExchangeFuture prev = exchFuts.get(i);
@@ -2011,40 +1998,40 @@
                             if (prev.isMerged())
                                 continue;
 
-                            futToFetchAff = prev;
+                            futureToFetchAffinity = prev;
 
                             break;
                         }
 
-                        if (futToFetchAff == null)
+                        if (futureToFetchAffinity == null)
                             throw new IgniteCheckedException("Failed to find completed exchange future to fetch affinity.");
 
                         if (log.isDebugEnabled()) {
                             log.debug("Need initialize affinity on coordinator [" +
                                 "cacheGrp=" + desc.cacheOrGroupName() +
-                                "prevAff=" + futToFetchAff.topologyVersion() + ']');
+                                "prevAff=" + futureToFetchAffinity.topologyVersion() + ']');
                         }
 
                         GridDhtAssignmentFetchFuture fetchFut = new GridDhtAssignmentFetchFuture(
                             cctx,
                             desc.groupId(),
-                            futToFetchAff.topologyVersion(),
-                            futToFetchAff.events().discoveryCache()
+                            futureToFetchAffinity.topologyVersion(),
+                            futureToFetchAffinity.events().discoveryCache()
                         );
 
                         fetchFut.init(false);
 
                         final GridFutureAdapter<AffinityTopologyVersion> affFut = new GridFutureAdapter<>();
 
-                        final GridDhtPartitionsExchangeFuture futToFetchAff0 = futToFetchAff;
+                        final GridDhtPartitionsExchangeFuture futureToFetchAffinity0 = futureToFetchAffinity;
 
                         fetchFut.listen(new IgniteInClosureX<IgniteInternalFuture<GridDhtAffinityAssignmentResponse>>() {
                             @Override public void applyx(IgniteInternalFuture<GridDhtAffinityAssignmentResponse> fetchFut)
                                 throws IgniteCheckedException {
                                 fetchAffinity(
-                                    futToFetchAff0.topologyVersion(),
-                                    futToFetchAff0.events(),
-                                    futToFetchAff0.events().discoveryCache(),
+                                    futureToFetchAffinity0.topologyVersion(),
+                                    futureToFetchAffinity0.events(),
+                                    futureToFetchAffinity0.events().discoveryCache(),
                                     aff,
                                     (GridDhtAssignmentFetchFuture)fetchFut
                                 );
