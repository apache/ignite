--- conflicted
+++ resolved
@@ -1652,14 +1652,9 @@
      * @param fut Current exchange future.
      * @return Computed difference with ideal affinity.
      */
-<<<<<<< HEAD
-    private Map<Integer, CacheGroupAffinityMessage> onReassignmentEnforced(
-        final GridDhtPartitionsExchangeFuture fut) {
-=======
     public Map<Integer, CacheGroupAffinityMessage> onReassignmentEnforced(
         final GridDhtPartitionsExchangeFuture fut) throws IgniteCheckedException
     {
->>>>>>> f3b993f6
         final ExchangeDiscoveryEvents evts = fut.context().events();
 
         forAllRegisteredCacheGroups(new IgniteInClosureX<CacheGroupDescriptor>() {
@@ -2160,15 +2155,11 @@
 
                 CacheGroupHolder grpHolder = getOrCreateGroupHolder(evts.topologyVersion(), desc);
 
-<<<<<<< HEAD
+                // Already calculated.
+                if (grpHolder.affinity().lastVersion().equals(evts.topologyVersion()))
+                    return;
+
                 boolean latePrimary = grpHolder.rebalanceEnabled;
-=======
-                // Already calculated.
-                if (cache.affinity().lastVersion().equals(evts.topologyVersion()))
-                    return;
-
-                boolean latePrimary = cache.rebalanceEnabled;
->>>>>>> f3b993f6
 
                 boolean grpAdded = evts.nodeJoined(desc.receivedFrom());
 
