--- conflicted
+++ resolved
@@ -919,22 +919,10 @@
                         cacheDesc,
                         nearCfg,
                         evts.topologyVersion(),
-<<<<<<< HEAD
-                        req.disabledAfterStart());
-
-                    if (fut.cacheAddedOnExchange(cacheDesc.cacheId(), cacheDesc.receivedFrom())) {
-                        if (fut.events().discoveryCache().cacheGroupAffinityNodes(cacheDesc.groupId()).isEmpty())
-                            U.quietAndWarn(log, "No server nodes found for cache client: " + req.cacheName());
-                    }
-                }
-                else if (cctx.localNode().isClient())
-                    cctx.kernalContext().cache().createLazyCache(cacheDesc);
-=======
                         req.disabledAfterStart()
                     ),
                     req
                 );
->>>>>>> 4fb1fc37
             }
         }
 
