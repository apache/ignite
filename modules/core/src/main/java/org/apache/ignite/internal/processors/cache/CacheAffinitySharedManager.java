/*
 * Licensed to the Apache Software Foundation (ASF) under one or more
 * contributor license agreements.  See the NOTICE file distributed with
 * this work for additional information regarding copyright ownership.
 * The ASF licenses this file to You under the Apache License, Version 2.0
 * (the "License"); you may not use this file except in compliance with
 * the License.  You may obtain a copy of the License at
 *
 *      http://www.apache.org/licenses/LICENSE-2.0
 *
 * Unless required by applicable law or agreed to in writing, software
 * distributed under the License is distributed on an "AS IS" BASIS,
 * WITHOUT WARRANTIES OR CONDITIONS OF ANY KIND, either express or implied.
 * See the License for the specific language governing permissions and
 * limitations under the License.
 */

package org.apache.ignite.internal.processors.cache;

import java.util.ArrayList;
import java.util.Collection;
import java.util.Collections;
import java.util.HashMap;
import java.util.HashSet;
import java.util.Iterator;
import java.util.List;
import java.util.Map;
import java.util.Set;
import java.util.UUID;
import java.util.concurrent.ConcurrentHashMap;
import java.util.concurrent.ConcurrentMap;
import javax.cache.CacheException;
import org.apache.ignite.IgniteCheckedException;
import org.apache.ignite.IgniteSystemProperties;
import org.apache.ignite.cache.affinity.AffinityFunction;
import org.apache.ignite.cluster.ClusterNode;
import org.apache.ignite.configuration.CacheConfiguration;
import org.apache.ignite.configuration.NearCacheConfiguration;
import org.apache.ignite.events.DiscoveryEvent;
import org.apache.ignite.events.Event;
import org.apache.ignite.internal.IgniteInternalFuture;
import org.apache.ignite.internal.cluster.ClusterTopologyServerNotFoundException;
import org.apache.ignite.internal.managers.discovery.DiscoCache;
import org.apache.ignite.internal.managers.discovery.DiscoveryCustomMessage;
import org.apache.ignite.internal.managers.eventstorage.GridLocalEventListener;
import org.apache.ignite.internal.processors.affinity.AffinityAssignment;
import org.apache.ignite.internal.processors.affinity.AffinityTopologyVersion;
import org.apache.ignite.internal.processors.affinity.GridAffinityAssignmentCache;
import org.apache.ignite.internal.processors.cache.distributed.dht.ClientCacheDhtTopologyFuture;
import org.apache.ignite.internal.processors.cache.distributed.dht.GridClientPartitionTopology;
import org.apache.ignite.internal.processors.cache.distributed.dht.GridDhtAffinityAssignmentResponse;
import org.apache.ignite.internal.processors.cache.distributed.dht.GridDhtAssignmentFetchFuture;
import org.apache.ignite.internal.processors.cache.distributed.dht.GridDhtPartitionState;
import org.apache.ignite.internal.processors.cache.distributed.dht.GridDhtPartitionTopology;
import org.apache.ignite.internal.processors.cache.distributed.dht.preloader.CacheGroupAffinityMessage;
import org.apache.ignite.internal.processors.cache.distributed.dht.preloader.GridDhtPartitionFullMap;
import org.apache.ignite.internal.processors.cache.distributed.dht.preloader.GridDhtPartitionMap;
import org.apache.ignite.internal.processors.cache.distributed.dht.preloader.GridDhtPartitionsExchangeFuture;
import org.apache.ignite.internal.processors.cache.distributed.dht.preloader.GridDhtPartitionsFullMessage;
import org.apache.ignite.internal.processors.cluster.ChangeGlobalStateFinishMessage;
import org.apache.ignite.internal.processors.cluster.DiscoveryDataClusterState;
import org.apache.ignite.internal.util.GridLongList;
import org.apache.ignite.internal.util.GridPartitionStateMap;
import org.apache.ignite.internal.util.future.GridCompoundFuture;
import org.apache.ignite.internal.util.future.GridFinishedFuture;
import org.apache.ignite.internal.util.future.GridFutureAdapter;
import org.apache.ignite.internal.util.lang.IgniteInClosureX;
import org.apache.ignite.internal.util.typedef.F;
import org.apache.ignite.internal.util.typedef.internal.CU;
import org.apache.ignite.internal.util.typedef.internal.U;
import org.apache.ignite.lang.IgniteBiInClosure;
import org.apache.ignite.lang.IgniteClosure;
import org.apache.ignite.lang.IgniteInClosure;
import org.apache.ignite.lang.IgniteUuid;
import org.jetbrains.annotations.Nullable;
import org.jsr166.ConcurrentHashMap8;

import static org.apache.ignite.cache.CacheMode.LOCAL;
import static org.apache.ignite.cache.CacheRebalanceMode.NONE;
import static org.apache.ignite.events.EventType.EVT_NODE_FAILED;
import static org.apache.ignite.events.EventType.EVT_NODE_JOINED;
import static org.apache.ignite.events.EventType.EVT_NODE_LEFT;

/**
 *
 */
@SuppressWarnings("ForLoopReplaceableByForEach")
public class CacheAffinitySharedManager<K, V> extends GridCacheSharedManagerAdapter<K, V> {
    /** */
    private final long clientCacheMsgTimeout =
        IgniteSystemProperties.getLong(IgniteSystemProperties.IGNITE_CLIENT_CACHE_CHANGE_MESSAGE_TIMEOUT, 10_000);

    /** */
    private static final IgniteClosure<ClusterNode, UUID> NODE_TO_ID = new IgniteClosure<ClusterNode, UUID>() {
        @Override public UUID apply(ClusterNode node) {
            return node.id();
        }
    };

    /** */
    private static final IgniteClosure<ClusterNode, Long> NODE_TO_ORDER = new IgniteClosure<ClusterNode, Long>() {
        @Override public Long apply(ClusterNode node) {
            return node.order();
        }
    };

    /** Affinity information for all started caches (initialized on coordinator). */
    private ConcurrentMap<Integer, CacheGroupHolder> grpHolders = new ConcurrentHashMap<>();

    /** Topology version which requires affinity re-calculation (set from discovery thread). */
    private AffinityTopologyVersion lastAffVer;

    /** Registered caches (updated from exchange thread). */
    private final CachesInfo caches = new CachesInfo();

    /** */
    private WaitRebalanceInfo waitInfo;

    /** */
    private final Object mux = new Object();

    /** Pending affinity assignment futures. */
    private final ConcurrentMap<Long, GridDhtAssignmentFetchFuture> pendingAssignmentFetchFuts =
        new ConcurrentHashMap8<>();

    /** */
    private final ThreadLocal<ClientCacheChangeDiscoveryMessage> clientCacheChanges = new ThreadLocal<>();

    /** Caches initialized flag (initialized when join activate cluster or after activation. */
    private boolean cachesInitialized;

    /** Discovery listener. */
    private final GridLocalEventListener discoLsnr = new GridLocalEventListener() {
        @Override public void onEvent(Event evt) {
            DiscoveryEvent e = (DiscoveryEvent)evt;

            assert e.type() == EVT_NODE_LEFT || e.type() == EVT_NODE_FAILED;

            ClusterNode n = e.eventNode();

            for (GridDhtAssignmentFetchFuture fut : pendingAssignmentFetchFuts.values())
                fut.onNodeLeft(n.id());
        }
    };

    /** {@inheritDoc} */
    @Override protected void start0() throws IgniteCheckedException {
        super.start0();

        cctx.kernalContext().event().addLocalEventListener(discoLsnr, EVT_NODE_LEFT, EVT_NODE_FAILED);
    }

    /**
     * Callback invoked from discovery thread when discovery message is received.
     *
     * @param type Event type.
     * @param customMsg Custom message instance.
     * @param node Event node.
     * @param topVer Topology version.
     * @param state Cluster state.
     */
    void onDiscoveryEvent(int type,
        @Nullable DiscoveryCustomMessage customMsg,
        ClusterNode node,
        AffinityTopologyVersion topVer,
        DiscoveryDataClusterState state) {
        if (state.transition() || !state.active())
            return;

        if (type == EVT_NODE_JOINED && node.isLocal()) {
            // Clean-up in case of client reconnect.
            caches.clear();

            lastAffVer = null;

            caches.init(cctx.cache().cacheGroupDescriptors(), cctx.cache().cacheDescriptors());

            cachesInitialized = true;
        }
        else if (customMsg instanceof ChangeGlobalStateFinishMessage) {
            if (!cachesInitialized && ((ChangeGlobalStateFinishMessage)customMsg).clusterActive()) {
                caches.init(cctx.cache().cacheGroupDescriptors(), cctx.cache().cacheDescriptors());

                cachesInitialized = true;
            }
        }

        if (!CU.clientNode(node) && (type == EVT_NODE_FAILED || type == EVT_NODE_JOINED || type == EVT_NODE_LEFT)) {
            synchronized (mux) {
                assert lastAffVer == null || topVer.compareTo(lastAffVer) > 0;

                lastAffVer = topVer;
            }
        }
    }

    /**
     * Callback invoked from discovery thread when discovery custom message is received.
     *
     * @param msg Customer message.
     * @return {@code True} if minor topology version should be increased.
     */
    boolean onCustomEvent(CacheAffinityChangeMessage msg) {
        if (msg.exchangeId() != null) {
            if (log.isDebugEnabled()) {
                log.debug("Ignore affinity change message [lastAffVer=" + lastAffVer +
                    ", msgExchId=" + msg.exchangeId() +
                    ", msgVer=" + msg.topologyVersion() + ']');
            }

            return false;
        }

        // Skip message if affinity was already recalculated.
        boolean exchangeNeeded = lastAffVer == null || lastAffVer.equals(msg.topologyVersion());

        msg.exchangeNeeded(exchangeNeeded);

        if (exchangeNeeded) {
            if (log.isDebugEnabled()) {
                log.debug("Need process affinity change message [lastAffVer=" + lastAffVer +
                    ", msgExchId=" + msg.exchangeId() +
                    ", msgVer=" + msg.topologyVersion() + ']');
            }
        }
        else {
            if (log.isDebugEnabled()) {
                log.debug("Ignore affinity change message [lastAffVer=" + lastAffVer +
                    ", msgExchId=" + msg.exchangeId() +
                    ", msgVer=" + msg.topologyVersion() + ']');
            }
        }

        return exchangeNeeded;
    }

    /**
     * @param topVer Expected topology version.
     */
    private void onCacheGroupStopped(AffinityTopologyVersion topVer) {
        CacheAffinityChangeMessage msg = null;

        synchronized (mux) {
            if (waitInfo == null || !waitInfo.topVer.equals(topVer))
                return;

            if (waitInfo.waitGrps.isEmpty()) {
                msg = affinityChangeMessage(waitInfo);

                waitInfo = null;
            }
        }

        try {
            if (msg != null)
                cctx.discovery().sendCustomEvent(msg);
        }
        catch (IgniteCheckedException e) {
            U.error(log, "Failed to send affinity change message.", e);
        }
    }

    /**
     * @param top Topology.
     * @param checkGrpId Group ID.
     */
    void checkRebalanceState(GridDhtPartitionTopology top, Integer checkGrpId) {
        CacheAffinityChangeMessage msg = null;

        synchronized (mux) {
            if (waitInfo == null || !waitInfo.topVer.equals(lastAffVer) )
                return;

            Map<Integer, UUID> partWait = waitInfo.waitGrps.get(checkGrpId);

            boolean rebalanced = true;

            if (partWait != null) {
                CacheGroupHolder grpHolder = grpHolders.get(checkGrpId);

                if (grpHolder != null) {
                    for (Iterator<Map.Entry<Integer, UUID>> it = partWait.entrySet().iterator(); it.hasNext(); ) {
                        Map.Entry<Integer, UUID> e = it.next();

                        Integer part = e.getKey();
                        UUID waitNode = e.getValue();

                        GridDhtPartitionState state = top.partitionState(waitNode, part);

                        if (state != GridDhtPartitionState.OWNING) {
                            rebalanced = false;

                            break;
                        }
                        else
                            it.remove();
                    }
                }

                if (rebalanced) {
                    waitInfo.waitGrps.remove(checkGrpId);

                    if (waitInfo.waitGrps.isEmpty()) {
                        msg = affinityChangeMessage(waitInfo);

                        waitInfo = null;
                    }
                }
            }

            try {
                if (msg != null)
                    cctx.discovery().sendCustomEvent(msg);
            }
            catch (IgniteCheckedException e) {
                U.error(log, "Failed to send affinity change message.", e);
            }
        }
    }

    /**
     * @param waitInfo Cache rebalance information.
     * @return Message.
     */
    @Nullable private CacheAffinityChangeMessage affinityChangeMessage(WaitRebalanceInfo waitInfo) {
        if (waitInfo.assignments.isEmpty()) // Possible if all awaited caches were destroyed.
            return null;

        Map<Integer, Map<Integer, List<UUID>>> assignmentsChange = U.newHashMap(waitInfo.assignments.size());

        for (Map.Entry<Integer, Map<Integer, List<ClusterNode>>> e : waitInfo.assignments.entrySet()) {
            Integer grpId = e.getKey();

            Map<Integer, List<ClusterNode>> assignment = e.getValue();

            Map<Integer, List<UUID>> assignment0 = U.newHashMap(assignment.size());

            for (Map.Entry<Integer, List<ClusterNode>> e0 : assignment.entrySet())
                assignment0.put(e0.getKey(), toIds0(e0.getValue()));

            assignmentsChange.put(grpId, assignment0);
        }

        return new CacheAffinityChangeMessage(waitInfo.topVer, assignmentsChange, waitInfo.deploymentIds);
    }

    /**
     * @param grp Cache group.
     */
    void onCacheGroupCreated(CacheGroupContext grp) {
        if (!grpHolders.containsKey(grp.groupId())) {
            cctx.io().addCacheGroupHandler(grp.groupId(), GridDhtAffinityAssignmentResponse.class,
                new IgniteBiInClosure<UUID, GridDhtAffinityAssignmentResponse>() {
                    @Override public void apply(UUID nodeId, GridDhtAffinityAssignmentResponse res) {
                        processAffinityAssignmentResponse(nodeId, res);
                    }
                });
        }
    }

    /**
     * @param reqId Request ID.
     * @param startReqs Client cache start request.
     * @return Descriptors for caches to start.
     */
    @Nullable private List<DynamicCacheDescriptor> clientCachesToStart(UUID reqId,
        Map<String, DynamicCacheChangeRequest> startReqs) {
        List<DynamicCacheDescriptor> startDescs = new ArrayList<>(startReqs.size());

        for (DynamicCacheChangeRequest startReq : startReqs.values()) {
            DynamicCacheDescriptor desc = caches.cache(CU.cacheId(startReq.cacheName()));

            if (desc == null) {
                CacheException err = new CacheException("Failed to start client cache " +
                    "(a cache with the given name is not started): " + startReq.cacheName());

                cctx.cache().completeClientCacheChangeFuture(reqId, err);

                return null;
            }

            if (cctx.cacheContext(desc.cacheId()) != null)
                continue;

            startDescs.add(desc);
        }

        return startDescs;
    }

    /**
     * @param msg Change request.
     * @param crd Coordinator flag.
     * @param topVer Current topology version.
     * @param discoCache Discovery data cache.
     * @return Map of started caches (cache ID to near enabled flag).
     */
    @Nullable private Map<Integer, Boolean> processClientCacheStartRequests(
        ClientCacheChangeDummyDiscoveryMessage msg,
        boolean crd,
        AffinityTopologyVersion topVer,
        DiscoCache discoCache) {
        Map<String, DynamicCacheChangeRequest> startReqs = msg.startRequests();

        if (startReqs == null)
            return null;

        List<DynamicCacheDescriptor> startDescs = clientCachesToStart(msg.requestId(), msg.startRequests());

        if (startDescs == null || startDescs.isEmpty()) {
            cctx.cache().completeClientCacheChangeFuture(msg.requestId(), null);

            return null;
        }

        Map<Integer, GridDhtAssignmentFetchFuture> fetchFuts = U.newHashMap(startDescs.size());

        Set<String> startedCaches = U.newHashSet(startDescs.size());

        Map<Integer, Boolean> startedInfos = U.newHashMap(startDescs.size());

        for (DynamicCacheDescriptor desc : startDescs) {
            try {
                startedCaches.add(desc.cacheName());

                DynamicCacheChangeRequest startReq = startReqs.get(desc.cacheName());

                cctx.cache().prepareCacheStart(desc.cacheConfiguration(),
                    desc,
                    startReq.nearCacheConfiguration(),
                    topVer,
                    startReq.disabledAfterStart());

                startedInfos.put(desc.cacheId(), startReq.nearCacheConfiguration() != null);

                CacheGroupContext grp = cctx.cache().cacheGroup(desc.groupId());

                assert grp != null : desc.groupId();
                assert !grp.affinityNode() || grp.isLocal() : grp.cacheOrGroupName();

                if (!grp.isLocal() && grp.affinity().lastVersion().equals(AffinityTopologyVersion.NONE)) {
                    assert grp.localStartVersion().equals(topVer) : grp.localStartVersion();

                    if (crd) {
                        CacheGroupHolder grpHolder = grpHolders.get(grp.groupId());

                        assert grpHolder != null && grpHolder.affinity().idealAssignment() != null;

                        if (grpHolder.client()) {
                            ClientCacheDhtTopologyFuture topFut = new ClientCacheDhtTopologyFuture(topVer);

                            grp.topology().updateTopologyVersion(topFut, discoCache, -1, false);

                            grpHolder = new CacheGroupHolder1(grp, grpHolder.affinity());

                            grpHolders.put(grp.groupId(), grpHolder);

                            GridClientPartitionTopology clientTop = cctx.exchange().clearClientTopology(grp.groupId());

                            if (clientTop != null) {
                                grp.topology().update(grpHolder.affinity().lastVersion(),
                                    clientTop.partitionMap(true),
                                    clientTop.fullUpdateCounters(),
                                    Collections.<Integer>emptySet(),
                                    null);
                            }

                            assert grpHolder.affinity().lastVersion().equals(grp.affinity().lastVersion());
                        }
                    }
                    else if (!fetchFuts.containsKey(grp.groupId())) {
                        GridDhtAssignmentFetchFuture fetchFut = new GridDhtAssignmentFetchFuture(cctx,
                            grp.groupId(),
                            topVer,
                            discoCache);

                        fetchFut.init(true);

                        fetchFuts.put(grp.groupId(), fetchFut);
                    }
                }
            }
            catch (IgniteCheckedException e) {
                cctx.cache().closeCaches(startedCaches, false);

                cctx.cache().completeClientCacheChangeFuture(msg.requestId(), e);

                return null;
            }
        }

        for (GridDhtAssignmentFetchFuture fetchFut : fetchFuts.values()) {
            try {
                CacheGroupContext grp = cctx.cache().cacheGroup(fetchFut.groupId());

                assert grp != null;

                GridDhtAffinityAssignmentResponse res = fetchAffinity(topVer,
                    null,
                    discoCache,
                    grp.affinity(),
                    fetchFut);

                GridDhtPartitionFullMap partMap;
                ClientCacheDhtTopologyFuture topFut;

                if (res != null) {
                    partMap = res.partitionMap();

                    assert partMap != null : res;

                    topFut = new ClientCacheDhtTopologyFuture(topVer);
                }
                else {
                    partMap = new GridDhtPartitionFullMap(cctx.localNodeId(), cctx.localNode().order(), 1);

                    topFut = new ClientCacheDhtTopologyFuture(topVer,
                        new ClusterTopologyServerNotFoundException("All server nodes left grid."));
                }

                grp.topology().updateTopologyVersion(topFut, discoCache, -1, false);

                grp.topology().update(topVer, partMap, null, Collections.<Integer>emptySet(), null);

                topFut.validate(grp, discoCache.allNodes());
            }
            catch (IgniteCheckedException e) {
                cctx.cache().closeCaches(startedCaches, false);

                cctx.cache().completeClientCacheChangeFuture(msg.requestId(), e);

                return null;
            }
        }

        for (DynamicCacheDescriptor desc : startDescs) {
            if (desc.cacheConfiguration().getCacheMode() != LOCAL) {
                CacheGroupContext grp = cctx.cache().cacheGroup(desc.groupId());

                assert grp != null;

                grp.topology().onExchangeDone(null, grp.affinity().cachedAffinity(topVer), true);
            }
        }

        cctx.cache().initCacheProxies(topVer, null);

        cctx.cache().completeClientCacheChangeFuture(msg.requestId(), null);

        return startedInfos;
    }

    /**
     * @param msg Change request.
     * @param topVer Current topology version.
     * @param crd Coordinator flag.
     * @return Closed caches IDs.
     */
    private Set<Integer> processCacheCloseRequests(
        ClientCacheChangeDummyDiscoveryMessage msg,
        boolean crd,
        AffinityTopologyVersion topVer) {
        Set<String> cachesToClose = msg.cachesToClose();

        if (cachesToClose == null)
            return null;

        Set<Integer> closed = cctx.cache().closeCaches(cachesToClose, true);

        if (crd) {
            for (CacheGroupHolder hld : grpHolders.values()) {
                if (!hld.client() && cctx.cache().cacheGroup(hld.groupId()) == null) {
                    int grpId = hld.groupId();

                    // All client cache groups were stopped, need create 'client' CacheGroupHolder.
                    CacheGroupHolder grpHolder = grpHolders.remove(grpId);

                    assert grpHolder != null && !grpHolder.client() : grpHolder;

                    try {
                        grpHolder = CacheGroupHolder2.create(cctx,
                            caches.group(grpId),
                            topVer,
                            grpHolder.affinity());

                        grpHolders.put(grpId, grpHolder);
                    }
                    catch (IgniteCheckedException e) {
                        U.error(log, "Failed to initialize cache: " + e, e);
                    }
                }
            }
        }

        cctx.cache().completeClientCacheChangeFuture(msg.requestId(), null);

        return closed;
    }

    /**
     * Process client cache start/close requests, called from exchange thread.
     *
     * @param msg Change request.
     */
    void processClientCachesChanges(ClientCacheChangeDummyDiscoveryMessage msg) {
        AffinityTopologyVersion topVer = cctx.exchange().readyAffinityVersion();

        DiscoCache discoCache = cctx.discovery().discoCache(topVer);

        boolean crd = cctx.localNode().equals(discoCache.oldestAliveServerNode());

        Map<Integer, Boolean> startedCaches = processClientCacheStartRequests(msg, crd, topVer, discoCache);

        Set<Integer> closedCaches = processCacheCloseRequests(msg, crd, topVer);

        if (startedCaches != null || closedCaches != null)
            scheduleClientChangeMessage(startedCaches, closedCaches);
    }

    /**
     * Sends discovery message about started/closed client caches, called from exchange thread.
     *
     * @param timeoutObj Timeout object initiated send.
     */
    void sendClientCacheChangesMessage(ClientCacheUpdateTimeout timeoutObj) {
        ClientCacheChangeDiscoveryMessage msg = clientCacheChanges.get();

        // Timeout object was changed if one more client cache changed during timeout,
        // another timeoutObj was scheduled.
        if (msg != null && msg.updateTimeoutObject() == timeoutObj) {
            assert !msg.empty() : msg;

            clientCacheChanges.remove();

            msg.checkCachesExist(caches.registeredCaches.keySet());

            try {
                if (!msg.empty())
                    cctx.discovery().sendCustomEvent(msg);
            }
            catch (IgniteCheckedException e) {
                U.error(log, "Failed to send discovery event: " + e, e);
            }
        }
    }

    /**
     * @param startedCaches Started caches.
     * @param closedCaches Closed caches.
     */
    private void scheduleClientChangeMessage(Map<Integer, Boolean> startedCaches, Set<Integer> closedCaches) {
        ClientCacheChangeDiscoveryMessage msg = clientCacheChanges.get();

        if (msg == null) {
            msg = new ClientCacheChangeDiscoveryMessage(startedCaches, closedCaches);

            clientCacheChanges.set(msg);
        }
        else {
            msg.merge(startedCaches, closedCaches);

            if (msg.empty()) {
                cctx.time().removeTimeoutObject(msg.updateTimeoutObject());

                clientCacheChanges.remove();

                return;
            }
        }

        if (msg.updateTimeoutObject() != null)
            cctx.time().removeTimeoutObject(msg.updateTimeoutObject());

        long timeout = clientCacheMsgTimeout;

        if (timeout <= 0)
            timeout = 10_000;

        ClientCacheUpdateTimeout timeoutObj = new ClientCacheUpdateTimeout(cctx, timeout);

        msg.updateTimeoutObject(timeoutObj);

        cctx.time().addTimeoutObject(timeoutObj);
    }

    /**
<<<<<<< HEAD
     * @param fut Future.
     * @param crd Coordinator.
     */
    public void onWalModeChangeRequest(GridDhtPartitionsExchangeFuture fut, boolean crd) {
        final ExchangeDiscoveryEvents evts = fut.context().events();

        // Affinity did not change for existing caches.
        forAllCacheGroups(crd, new IgniteInClosureX<GridAffinityAssignmentCache>() {
            @Override public void applyx(GridAffinityAssignmentCache aff) throws IgniteCheckedException {
=======
     * @param fut Exchange future.
     * @param crd Coordinator flag.
     * @param exchActions Exchange actions.
     */
    public void onCustomMessageNoAffinityChange(
        GridDhtPartitionsExchangeFuture fut,
        boolean crd,
        @Nullable final ExchangeActions exchActions
    ) {
        final ExchangeDiscoveryEvents evts = fut.context().events();

        forAllCacheGroups(crd, new IgniteInClosureX<GridAffinityAssignmentCache>() {
            @Override public void applyx(GridAffinityAssignmentCache aff) {
                if (exchActions != null && exchActions.cacheGroupStopping(aff.groupId()))
                    return;

>>>>>>> 24412f52
                aff.clientEventTopologyChange(evts.lastEvent(), evts.topologyVersion());
            }
        });
    }

    /**
     * Called on exchange initiated for cache start/stop request.
     *
     * @param fut Exchange future.
     * @param crd Coordinator flag.
     * @param exchActions Cache change requests.
     * @throws IgniteCheckedException If failed.
     */
    public void onCacheChangeRequest(
        GridDhtPartitionsExchangeFuture fut,
        boolean crd,
        final ExchangeActions exchActions
    ) throws IgniteCheckedException {
        assert exchActions != null && !exchActions.empty() : exchActions;

        final ExchangeDiscoveryEvents evts = fut.context().events();

        caches.updateCachesInfo(exchActions);

        // Affinity did not change for existing caches.
        onCustomMessageNoAffinityChange(fut, crd, exchActions);

        for (ExchangeActions.CacheActionData action : exchActions.cacheStartRequests()) {
            DynamicCacheDescriptor cacheDesc = action.descriptor();

            DynamicCacheChangeRequest req = action.request();

            boolean startCache;

            NearCacheConfiguration nearCfg = null;

            if (req.locallyConfigured() || (cctx.localNodeId().equals(req.initiatingNodeId()) && !exchActions.activate())) {
                startCache = true;

                nearCfg = req.nearCacheConfiguration();
            }
            else {
                // Cache should not be started
                assert cctx.cacheContext(cacheDesc.cacheId()) == null
                    : "Starting cache has not null context: " + cacheDesc.cacheName();

                IgniteCacheProxyImpl cacheProxy = (IgniteCacheProxyImpl) cctx.cache().jcacheProxy(req.cacheName());

                // If it has proxy then try to start it
                if (cacheProxy != null) {
                    // Cache should be in restarting mode
                    assert cacheProxy.isRestarting()
                        : "Cache has non restarting proxy " + cacheProxy;

                    startCache = true;
                }
                else {
                    startCache = CU.affinityNode(cctx.localNode(),
                        cacheDesc.groupDescriptor().config().getNodeFilter());
                }
            }

            try {
                if (startCache) {
                    cctx.cache().prepareCacheStart(req.startCacheConfiguration(),
                        cacheDesc,
                        nearCfg,
                        evts.topologyVersion(),
                        req.disabledAfterStart());

                    if (fut.cacheAddedOnExchange(cacheDesc.cacheId(), cacheDesc.receivedFrom())) {
                        if (fut.events().discoveryCache().cacheGroupAffinityNodes(cacheDesc.groupId()).isEmpty())
                            U.quietAndWarn(log, "No server nodes found for cache client: " + req.cacheName());
                    }
                }
            }
            catch (IgniteCheckedException e) {
                U.error(log, "Failed to initialize cache. Will try to rollback cache start routine. " +
                    "[cacheName=" + req.cacheName() + ']', e);

                cctx.cache().closeCaches(Collections.singleton(req.cacheName()), false);

                cctx.cache().completeCacheStartFuture(req, false, e);
            }
        }

        Set<Integer> gprs = new HashSet<>();

        for (ExchangeActions.CacheActionData action : exchActions.cacheStartRequests()) {
            int grpId = action.descriptor().groupId();

            if (gprs.add(grpId)) {
                if (crd)
                    initStartedGroupOnCoordinator(fut, action.descriptor().groupDescriptor());
                else {
                    CacheGroupContext grp = cctx.cache().cacheGroup(grpId);

                    if (grp != null && !grp.isLocal() && grp.localStartVersion().equals(fut.initialVersion())) {
                        assert grp.affinity().lastVersion().equals(AffinityTopologyVersion.NONE) : grp.affinity().lastVersion();

                        initAffinity(caches.group(grp.groupId()), grp.affinity(), fut);
                    }
                }
            }
        }

        for (ExchangeActions.CacheActionData action : exchActions.cacheStopRequests())
            cctx.cache().blockGateway(action.request().cacheName(), true, action.request().restart());

        for (ExchangeActions.CacheGroupActionData action : exchActions.cacheGroupsToStop())
            cctx.exchange().clearClientTopology(action.descriptor().groupId());

        Set<Integer> stoppedGrps = null;

        if (crd) {
            for (ExchangeActions.CacheGroupActionData data : exchActions.cacheGroupsToStop()) {
                if (data.descriptor().config().getCacheMode() != LOCAL) {
                    CacheGroupHolder cacheGrp = grpHolders.remove(data.descriptor().groupId());

                    assert cacheGrp != null : data.descriptor();

                    if (stoppedGrps == null)
                        stoppedGrps = new HashSet<>();

                    stoppedGrps.add(cacheGrp.groupId());

                    cctx.io().removeHandler(true, cacheGrp.groupId(), GridDhtAffinityAssignmentResponse.class);
                }
            }
        }

        if (stoppedGrps != null) {
            AffinityTopologyVersion notifyTopVer = null;

            synchronized (mux) {
                if (waitInfo != null) {
                    for (Integer grpId : stoppedGrps) {
                        boolean rmv = waitInfo.waitGrps.remove(grpId) != null;

                        if (rmv) {
                            notifyTopVer = waitInfo.topVer;

                            waitInfo.assignments.remove(grpId);
                        }
                    }
                }
            }

            if (notifyTopVer != null) {
                final AffinityTopologyVersion topVer = notifyTopVer;

                cctx.kernalContext().closure().runLocalSafe(new Runnable() {
                    @Override public void run() {
                        onCacheGroupStopped(topVer);
                    }
                });
            }
        }

        ClientCacheChangeDiscoveryMessage msg = clientCacheChanges.get();

        if (msg != null) {
            msg.checkCachesExist(caches.registeredCaches.keySet());

            if (msg.empty())
                clientCacheChanges.remove();
        }
    }

    /**
     *
     */
    public void removeAllCacheInfo() {
        grpHolders.clear();

        caches.clear();
    }

    /**
     * Called when received {@link CacheAffinityChangeMessage} which should complete exchange.
     *
     * @param exchFut Exchange future.
     * @param crd Coordinator flag.
     * @param msg Affinity change message.
     */
    public void onExchangeChangeAffinityMessage(GridDhtPartitionsExchangeFuture exchFut,
        boolean crd,
        CacheAffinityChangeMessage msg) {
        if (log.isDebugEnabled()) {
            log.debug("Process exchange affinity change message [exchVer=" + exchFut.initialVersion() +
                ", msg=" + msg + ']');
        }

        assert exchFut.exchangeId().equals(msg.exchangeId()) : msg;

        final AffinityTopologyVersion topVer = exchFut.initialVersion();

        final Map<Integer, Map<Integer, List<UUID>>> assignment = msg.assignmentChange();

        assert assignment != null;

        final Map<Object, List<List<ClusterNode>>> affCache = new HashMap<>();

        forAllCacheGroups(crd, new IgniteInClosureX<GridAffinityAssignmentCache>() {
            @Override public void applyx(GridAffinityAssignmentCache aff) throws IgniteCheckedException {
                List<List<ClusterNode>> idealAssignment = aff.idealAssignment();

                assert idealAssignment != null;

                Map<Integer, List<UUID>> cacheAssignment = assignment.get(aff.groupId());

                List<List<ClusterNode>> newAssignment;

                if (cacheAssignment != null) {
                    newAssignment = new ArrayList<>(idealAssignment);

                    for (Map.Entry<Integer, List<UUID>> e : cacheAssignment.entrySet())
                        newAssignment.set(e.getKey(), toNodes(topVer, e.getValue()));
                }
                else
                    newAssignment = idealAssignment;

                aff.initialize(topVer, cachedAssignment(aff, newAssignment, affCache));
            }
        });
    }

    /**
     * Called on exchange initiated by {@link CacheAffinityChangeMessage} which sent after rebalance finished.
     *
     * @param exchFut Exchange future.
     * @param crd Coordinator flag.
     * @param msg Message.
     * @throws IgniteCheckedException If failed.
     */
    public void onChangeAffinityMessage(final GridDhtPartitionsExchangeFuture exchFut,
        boolean crd,
        final CacheAffinityChangeMessage msg)
        throws IgniteCheckedException {
        assert msg.topologyVersion() != null && msg.exchangeId() == null : msg;

        final AffinityTopologyVersion topVer = exchFut.initialVersion();

        if (log.isDebugEnabled()) {
            log.debug("Process affinity change message [exchVer=" + topVer +
                ", msgVer=" + msg.topologyVersion() + ']');
        }

        final Map<Integer, Map<Integer, List<UUID>>> affChange = msg.assignmentChange();

        assert !F.isEmpty(affChange) : msg;

        final Map<Integer, IgniteUuid> deploymentIds = msg.cacheDeploymentIds();

        final Map<Object, List<List<ClusterNode>>> affCache = new HashMap<>();

        forAllCacheGroups(crd, new IgniteInClosureX<GridAffinityAssignmentCache>() {
            @Override public void applyx(GridAffinityAssignmentCache aff) throws IgniteCheckedException {
                AffinityTopologyVersion affTopVer = aff.lastVersion();

                assert affTopVer.topologyVersion() > 0 : affTopVer;

                CacheGroupDescriptor desc = caches.group(aff.groupId());

                assert desc != null : aff.cacheOrGroupName();

                IgniteUuid deploymentId = desc.deploymentId();

                if (!deploymentId.equals(deploymentIds.get(aff.groupId()))) {
                    aff.clientEventTopologyChange(exchFut.firstEvent(), topVer);

                    return;
                }

                Map<Integer, List<UUID>> change = affChange.get(aff.groupId());

                if (change != null) {
                    assert !change.isEmpty() : msg;

                    List<List<ClusterNode>> curAff = aff.assignments(affTopVer);

                    List<List<ClusterNode>> assignment = new ArrayList<>(curAff);

                    for (Map.Entry<Integer, List<UUID>> e : change.entrySet()) {
                        Integer part = e.getKey();

                        List<ClusterNode> nodes = toNodes(topVer, e.getValue());

                        assert !nodes.equals(assignment.get(part)) : "Assignment did not change " +
                            "[cacheGrp=" + aff.cacheOrGroupName() +
                            ", part=" + part +
                            ", cur=" + F.nodeIds(assignment.get(part)) +
                            ", new=" + F.nodeIds(nodes) +
                            ", exchVer=" + exchFut.initialVersion() +
                            ", msgVer=" + msg.topologyVersion() +
                            ']';

                        assignment.set(part, nodes);
                    }

                    aff.initialize(topVer, cachedAssignment(aff, assignment, affCache));
                }
                else
                    aff.clientEventTopologyChange(exchFut.firstEvent(), topVer);
            }
        });
    }

    /**
     * Called on exchange initiated by client node join/fail.
     *
     * @param fut Exchange future.
     * @param crd Coordinator flag.
     * @throws IgniteCheckedException If failed.
     */
    public void onClientEvent(final GridDhtPartitionsExchangeFuture fut, boolean crd) throws IgniteCheckedException {
        boolean locJoin = fut.firstEvent().eventNode().isLocal();

        if (!locJoin) {
            forAllCacheGroups(crd, new IgniteInClosureX<GridAffinityAssignmentCache>() {
                @Override public void applyx(GridAffinityAssignmentCache aff) throws IgniteCheckedException {
                    AffinityTopologyVersion topVer = fut.initialVersion();

                    aff.clientEventTopologyChange(fut.firstEvent(), topVer);
                }
            });
        }
        else
            fetchAffinityOnJoin(fut);
    }

    /**
     * @param fut Future to add.
     */
    public void addDhtAssignmentFetchFuture(GridDhtAssignmentFetchFuture fut) {
        GridDhtAssignmentFetchFuture old = pendingAssignmentFetchFuts.putIfAbsent(fut.id(), fut);

        assert old == null : "More than one thread is trying to fetch partition assignments [fut=" + fut +
            ", allFuts=" + pendingAssignmentFetchFuts + ']';
    }

    /**
     * @param fut Future to remove.
     */
    public void removeDhtAssignmentFetchFuture(GridDhtAssignmentFetchFuture fut) {
        boolean rmv = pendingAssignmentFetchFuts.remove(fut.id(), fut);

        assert rmv : "Failed to remove assignment fetch future: " + fut.id();
    }

    /**
     * @param nodeId Node ID.
     * @param res Response.
     */
    private void processAffinityAssignmentResponse(UUID nodeId, GridDhtAffinityAssignmentResponse res) {
        if (log.isDebugEnabled())
            log.debug("Processing affinity assignment response [node=" + nodeId + ", res=" + res + ']');

        GridDhtAssignmentFetchFuture fut = pendingAssignmentFetchFuts.get(res.futureId());

        if (fut != null)
            fut.onResponse(nodeId, res);
    }

    /**
     * @param c Cache closure.
     * @throws IgniteCheckedException If failed
     */
    private void forAllRegisteredCacheGroups(IgniteInClosureX<CacheGroupDescriptor> c) throws IgniteCheckedException {
        for (CacheGroupDescriptor cacheDesc : caches.allGroups()) {
            if (cacheDesc.config().getCacheMode() == LOCAL)
                continue;

            c.applyx(cacheDesc);
        }
    }

    /**
     * @param crd Coordinator flag.
     * @param c Closure.
     */
    private void forAllCacheGroups(boolean crd, IgniteInClosureX<GridAffinityAssignmentCache> c) {
        if (crd) {
            for (CacheGroupHolder grp : grpHolders.values())
                c.apply(grp.affinity());
        }
        else {
            for (CacheGroupContext grp : cctx.kernalContext().cache().cacheGroups()) {
                if (grp.isLocal())
                    continue;

                c.apply(grp.affinity());
            }
        }
    }

    /**
     * @param fut Exchange future.
     * @param grpDesc Cache group descriptor.
     * @throws IgniteCheckedException If failed.
     */
    private void initStartedGroupOnCoordinator(GridDhtPartitionsExchangeFuture fut, final CacheGroupDescriptor grpDesc)
        throws IgniteCheckedException {
        assert grpDesc != null && grpDesc.groupId() != 0 : grpDesc;

        if (grpDesc.config().getCacheMode() == LOCAL)
            return;

        int grpId = grpDesc.groupId();

        CacheGroupHolder grpHolder = grpHolders.get(grpId);

        CacheGroupContext grp = cctx.kernalContext().cache().cacheGroup(grpId);

        if (grpHolder == null) {
            grpHolder = grp != null ?
                new CacheGroupHolder1(grp, null) :
                CacheGroupHolder2.create(cctx, grpDesc, fut.initialVersion(), null);

            CacheGroupHolder old = grpHolders.put(grpId, grpHolder);

            assert old == null : old;

            calculateAndInit(fut.events(), grpHolder.affinity(), fut.initialVersion());
        }
        else if (grpHolder.client() && grp != null) {
            assert grpHolder.affinity().idealAssignment() != null;

            grpHolder = new CacheGroupHolder1(grp, grpHolder.affinity());

            grpHolders.put(grpId, grpHolder);
        }
    }

    /**
     * Initialized affinity for cache received from node joining on this exchange.
     *
     * @param crd Coordinator flag.
     * @param fut Exchange future.
     * @param descs Cache descriptors.
     * @throws IgniteCheckedException If failed.
     */
    public void initStartedCaches(
        boolean crd,
        final GridDhtPartitionsExchangeFuture fut,
        Collection<DynamicCacheDescriptor> descs
    ) throws IgniteCheckedException {
        caches.initStartedCaches(descs);

        if (fut.context().mergeExchanges())
            return;

        if (crd) {
            forAllRegisteredCacheGroups(new IgniteInClosureX<CacheGroupDescriptor>() {
                @Override public void applyx(CacheGroupDescriptor desc) throws IgniteCheckedException {
                    CacheGroupHolder cache = groupHolder(fut.initialVersion(), desc);

                    if (cache.affinity().lastVersion().equals(AffinityTopologyVersion.NONE))
                        calculateAndInit(fut.events(), cache.affinity(), fut.initialVersion());
                }
            });
        }
        else {
            forAllCacheGroups(false, new IgniteInClosureX<GridAffinityAssignmentCache>() {
                @Override public void applyx(GridAffinityAssignmentCache aff) throws IgniteCheckedException {
                    if (aff.lastVersion().equals(AffinityTopologyVersion.NONE))
                        initAffinity(caches.group(aff.groupId()), aff, fut);
                }
            });
        }
    }

    /**
     * @param desc Cache group descriptor.
     * @param aff Affinity.
     * @param fut Exchange future.
     * @throws IgniteCheckedException If failed.
     */
    private void initAffinity(CacheGroupDescriptor desc,
        GridAffinityAssignmentCache aff,
        GridDhtPartitionsExchangeFuture fut)
        throws IgniteCheckedException {
        assert desc != null : aff.cacheOrGroupName();

        ExchangeDiscoveryEvents evts = fut.context().events();

        if (canCalculateAffinity(desc, aff, fut))
            calculateAndInit(evts, aff, evts.topologyVersion());
        else {
            GridDhtAssignmentFetchFuture fetchFut = new GridDhtAssignmentFetchFuture(cctx,
                desc.groupId(),
                evts.topologyVersion(),
                evts.discoveryCache());

            fetchFut.init(false);

            fetchAffinity(evts.topologyVersion(),
                evts.lastEvent(),
                evts.discoveryCache(),
                aff, fetchFut);
        }
    }

    /**
     * @param desc Cache group descriptor.
     * @param aff Affinity.
     * @param fut Exchange future.
     * @return {@code True} if local node can calculate affinity on it's own for this partition map exchange.
     */
    private boolean canCalculateAffinity(CacheGroupDescriptor desc,
        GridAffinityAssignmentCache aff,
        GridDhtPartitionsExchangeFuture fut) {
        assert desc != null : aff.cacheOrGroupName();

        // Do not request affinity from remote nodes if affinity function is not centralized.
        if (!aff.centralizedAffinityFunction())
            return true;

        // If local node did not initiate exchange or local node is the only cache node in grid.
        Collection<ClusterNode> affNodes = fut.events().discoveryCache().cacheGroupAffinityNodes(aff.groupId());

        return fut.cacheGroupAddedOnExchange(aff.groupId(), desc.receivedFrom()) ||
            !fut.exchangeId().nodeId().equals(cctx.localNodeId()) ||
            (affNodes.isEmpty() || (affNodes.size() == 1 && affNodes.contains(cctx.localNode())));
    }

    /**
     * @param grpId Cache group ID.
     * @return Affinity assignments.
     */
    public GridAffinityAssignmentCache affinity(Integer grpId) {
        CacheGroupHolder grpHolder = grpHolders.get(grpId);

        assert grpHolder != null : debugGroupName(grpId);

        return grpHolder.affinity();
    }

    /**
     * @param fut Current exchange future.
     * @param msg Finish exchange message.
     */
    public void mergeExchangesOnServerLeft(final GridDhtPartitionsExchangeFuture fut,
        final GridDhtPartitionsFullMessage msg) {
        final Map<Long, ClusterNode> nodesByOrder = new HashMap<>();

        final Map<Object, List<List<ClusterNode>>> affCache = new HashMap<>();

        forAllCacheGroups(false, new IgniteInClosureX<GridAffinityAssignmentCache>() {
            @Override public void applyx(GridAffinityAssignmentCache aff) throws IgniteCheckedException {
                ExchangeDiscoveryEvents evts = fut.context().events();

                Map<Integer, CacheGroupAffinityMessage> idealAffDiff = msg.idealAffinityDiff();

                List<List<ClusterNode>> idealAssignment =
                    aff.calculate(evts.topologyVersion(), evts.lastEvent(), evts.discoveryCache());

                CacheGroupAffinityMessage affMsg = idealAffDiff != null ? idealAffDiff.get(aff.groupId()) : null;

                List<List<ClusterNode>> newAssignment;

                if (affMsg != null) {
                    Map<Integer, GridLongList> diff = affMsg.assignmentsDiff();

                    assert !F.isEmpty(diff);

                    newAssignment = new ArrayList<>(idealAssignment);

                    for (Map.Entry<Integer, GridLongList> e : diff.entrySet()) {
                        GridLongList assign = e.getValue();

                        newAssignment.set(e.getKey(), CacheGroupAffinityMessage.toNodes(assign,
                            nodesByOrder,
                            evts.discoveryCache()));
                    }
                }
                else
                    newAssignment = idealAssignment;

                aff.initialize(evts.topologyVersion(), cachedAssignment(aff, newAssignment, affCache));
            }
        });
    }

    /**
     * @param fut Current exchange future.
     * @param msg Message finish message.
     * @param resTopVer Result topology version.
     * @throws IgniteCheckedException If failed.
     */
    public void onLocalJoin(final GridDhtPartitionsExchangeFuture fut,
        GridDhtPartitionsFullMessage msg,
        final AffinityTopologyVersion resTopVer)
        throws IgniteCheckedException {
        final Set<Integer> affReq = fut.context().groupsAffinityRequestOnJoin();

        final Map<Long, ClusterNode> nodesByOrder = new HashMap<>();

        final Map<Integer, CacheGroupAffinityMessage> joinedNodeAff = msg.joinedNodeAffinity();

        assert !F.isEmpty(joinedNodeAff) : msg;
        assert joinedNodeAff.size() >= affReq.size();

        forAllCacheGroups(false, new IgniteInClosureX<GridAffinityAssignmentCache>() {
            @Override public void applyx(GridAffinityAssignmentCache aff) throws IgniteCheckedException {
                ExchangeDiscoveryEvents evts = fut.context().events();

                CacheGroupContext grp = cctx.cache().cacheGroup(aff.groupId());

                assert grp != null;

                if (affReq.contains(aff.groupId())) {
                    assert AffinityTopologyVersion.NONE.equals(aff.lastVersion());

                    CacheGroupAffinityMessage affMsg = joinedNodeAff.get(aff.groupId());

                    assert affMsg != null;

                    List<List<ClusterNode>> assignments = affMsg.createAssignments(nodesByOrder, evts.discoveryCache());

                    assert resTopVer.equals(evts.topologyVersion());

                    List<List<ClusterNode>> idealAssign =
                        affMsg.createIdealAssignments(nodesByOrder, evts.discoveryCache());

                    if (idealAssign != null)
                        aff.idealAssignment(idealAssign);
                    else {
                        assert !aff.centralizedAffinityFunction();

                        // Calculate ideal assignments.
                        aff.calculate(evts.topologyVersion(), evts.lastEvent(), evts.discoveryCache());
                    }

                    aff.initialize(evts.topologyVersion(), assignments);
                }
                else if (fut.cacheGroupAddedOnExchange(aff.groupId(), grp.receivedFrom()))
                    calculateAndInit(evts, aff, evts.topologyVersion());

                grp.topology().initPartitionsWhenAffinityReady(resTopVer, fut);
            }
        });
    }

    /**
     * @param fut Current exchange future.
     * @param crd Coordinator flag.
     * @throws IgniteCheckedException If failed.
     */
    public void onServerJoinWithExchangeMergeProtocol(GridDhtPartitionsExchangeFuture fut, boolean crd)
        throws IgniteCheckedException {
        final ExchangeDiscoveryEvents evts = fut.context().events();

        assert fut.context().mergeExchanges();
        assert evts.hasServerJoin() && !evts.hasServerLeft();

        WaitRebalanceInfo waitRebalanceInfo = initAffinityOnNodeJoin(fut, crd);

        this.waitInfo = waitRebalanceInfo != null && !waitRebalanceInfo.empty() ? waitRebalanceInfo : null;

        WaitRebalanceInfo info = this.waitInfo;

        if (crd) {
            if (log.isDebugEnabled()) {
                log.debug("Computed new affinity after node join [topVer=" + evts.topologyVersion() +
                    ", waitGrps=" + (info != null ? groupNames(info.waitGrps.keySet()) : null) + ']');
            }
        }
    }

    /**
     * @param fut Current exchange future.
     * @return Computed difference with ideal affinity.
     * @throws IgniteCheckedException If failed.
     */
    public  Map<Integer, CacheGroupAffinityMessage> onServerLeftWithExchangeMergeProtocol(
        final GridDhtPartitionsExchangeFuture fut) throws IgniteCheckedException
    {
        final ExchangeDiscoveryEvents evts = fut.context().events();

        assert fut.context().mergeExchanges();
        assert evts.hasServerLeft();

        forAllRegisteredCacheGroups(new IgniteInClosureX<CacheGroupDescriptor>() {
            @Override public void applyx(CacheGroupDescriptor desc) throws IgniteCheckedException {
                AffinityTopologyVersion topVer = evts.topologyVersion();

                CacheGroupHolder cache = groupHolder(topVer, desc);

                List<List<ClusterNode>> assign =
                    cache.affinity().calculate(topVer, evts.lastEvent(), evts.discoveryCache());

                if (!cache.rebalanceEnabled || fut.cacheGroupAddedOnExchange(desc.groupId(), desc.receivedFrom()))
                    cache.affinity().initialize(topVer, assign);
            }
        });

        Map<Integer, Map<Integer, List<Long>>> diff = initAffinityOnNodeLeft0(evts.topologyVersion(),
            fut,
            NODE_TO_ORDER,
            true);

        return CacheGroupAffinityMessage.createAffinityDiffMessages(diff);
    }

    /**
     * Called on exchange initiated by server node join.
     *
     * @param fut Exchange future.
     * @param crd Coordinator flag.
     * @throws IgniteCheckedException If failed.
     */
    public void onServerJoin(final GridDhtPartitionsExchangeFuture fut, boolean crd) throws IgniteCheckedException {
        assert !fut.firstEvent().eventNode().isClient();

        boolean locJoin = fut.firstEvent().eventNode().isLocal();

        WaitRebalanceInfo waitRebalanceInfo = null;

        if (locJoin) {
            if (crd) {
                forAllRegisteredCacheGroups(new IgniteInClosureX<CacheGroupDescriptor>() {
                    @Override public void applyx(CacheGroupDescriptor desc) throws IgniteCheckedException {
                        AffinityTopologyVersion topVer = fut.initialVersion();

                        CacheGroupHolder grpHolder = groupHolder(topVer, desc);

                        calculateAndInit(fut.events(), grpHolder.affinity(), topVer);
                    }
                });
            }
            else
                fetchAffinityOnJoin(fut);
        }
        else
            waitRebalanceInfo = initAffinityOnNodeJoin(fut, crd);

        this.waitInfo = waitRebalanceInfo != null && !waitRebalanceInfo.empty() ? waitRebalanceInfo : null;

        WaitRebalanceInfo info = this.waitInfo;

        if (crd) {
            if (log.isDebugEnabled()) {
                log.debug("Computed new affinity after node join [topVer=" + fut.initialVersion() +
                    ", waitGrps=" + (info != null ? groupNames(info.waitGrps.keySet()) : null) + ']');
            }
        }
    }

    /**
     * @param grpIds Cache group IDs.
     * @return Cache names.
     */
    private String groupNames(Collection<Integer> grpIds) {
        StringBuilder names = new StringBuilder();

        for (Integer grpId : grpIds) {
            String name = caches.group(grpId).cacheOrGroupName();

            if (names.length() != 0)
                names.append(", ");

            names.append(name);
        }

        return names.toString();
    }

    /**
     * @param grpId Group ID.
     * @return Group name for debug purpose.
     */
    private String debugGroupName(int grpId) {
        CacheGroupDescriptor desc = caches.group(grpId);

        if (desc != null)
            return desc.cacheOrGroupName();
        else
            return "Unknown group: " + grpId;
    }

    /**
     * @param evts Discovery events.
     * @param aff Affinity.
     * @param topVer Topology version.
     */
    private void calculateAndInit(ExchangeDiscoveryEvents evts,
        GridAffinityAssignmentCache aff,
        AffinityTopologyVersion topVer)
    {
        List<List<ClusterNode>> assignment = aff.calculate(topVer,
            evts.lastEvent(),
            evts.discoveryCache());

        aff.initialize(topVer, assignment);
    }

    /**
     * @param fut Exchange future.
     * @throws IgniteCheckedException If failed.
     */
    private void fetchAffinityOnJoin(GridDhtPartitionsExchangeFuture fut) throws IgniteCheckedException {
        AffinityTopologyVersion topVer = fut.initialVersion();

        List<GridDhtAssignmentFetchFuture> fetchFuts = new ArrayList<>();

        for (CacheGroupContext grp : cctx.cache().cacheGroups()) {
            if (grp.isLocal())
                continue;

            if (fut.cacheGroupAddedOnExchange(grp.groupId(), grp.receivedFrom())) {
                // In case if merge is allowed do not calculate affinity since it can change on exchange end.
                if (!fut.context().mergeExchanges())
                    calculateAndInit(fut.events(), grp.affinity(), topVer);
            }
            else {
                if (fut.context().fetchAffinityOnJoin()) {
                    CacheGroupDescriptor grpDesc = caches.group(grp.groupId());

                    assert grpDesc != null : grp.cacheOrGroupName();

                    GridDhtAssignmentFetchFuture fetchFut = new GridDhtAssignmentFetchFuture(cctx,
                        grpDesc.groupId(),
                        topVer,
                        fut.events().discoveryCache());

                    fetchFut.init(false);

                    fetchFuts.add(fetchFut);
                }
                else {
                    if (fut.events().discoveryCache().serverNodes().size() > 0)
                        fut.context().addGroupAffinityRequestOnJoin(grp.groupId());
                    else
                        calculateAndInit(fut.events(), grp.affinity(), topVer);
                }
            }
        }

        for (int i = 0; i < fetchFuts.size(); i++) {
            GridDhtAssignmentFetchFuture fetchFut = fetchFuts.get(i);

            int grpId = fetchFut.groupId();

            fetchAffinity(topVer,
                fut.events().lastEvent(),
                fut.events().discoveryCache(),
                cctx.cache().cacheGroup(grpId).affinity(),
                fetchFut);
        }
    }

    /**
     * @param topVer Topology version.
     * @param discoveryEvt Discovery event.
     * @param discoCache Discovery data cache.
     * @param affCache Affinity.
     * @param fetchFut Affinity fetch future.
     * @throws IgniteCheckedException If failed.
     * @return Affinity assignment response.
     */
    private GridDhtAffinityAssignmentResponse fetchAffinity(AffinityTopologyVersion topVer,
        @Nullable DiscoveryEvent discoveryEvt,
        DiscoCache discoCache,
        GridAffinityAssignmentCache affCache,
        GridDhtAssignmentFetchFuture fetchFut)
        throws IgniteCheckedException {
        assert affCache != null;

        GridDhtAffinityAssignmentResponse res = fetchFut.get();

        if (res == null) {
            List<List<ClusterNode>> aff = affCache.calculate(topVer, discoveryEvt, discoCache);

            affCache.initialize(topVer, aff);
        }
        else {
            List<List<ClusterNode>> idealAff = res.idealAffinityAssignment(discoCache);

            if (idealAff != null)
                affCache.idealAssignment(idealAff);
            else {
                assert !affCache.centralizedAffinityFunction();

                affCache.calculate(topVer, discoveryEvt, discoCache);
            }

            List<List<ClusterNode>> aff = res.affinityAssignment(discoCache);

            assert aff != null : res;

            affCache.initialize(topVer, aff);
        }

        return res;
    }

    /**
     * Called on exchange initiated by server node leave.
     *
     * @param fut Exchange future.
     * @param crd Coordinator flag.
     * @throws IgniteCheckedException If failed.
     * @return {@code True} if affinity should be assigned by coordinator.
     */
    public boolean onServerLeft(final GridDhtPartitionsExchangeFuture fut, boolean crd) throws IgniteCheckedException {
        ClusterNode leftNode = fut.firstEvent().eventNode();

        assert !leftNode.isClient() : leftNode;

        if (crd) {
            // Need initialize CacheGroupHolders if this node become coordinator on this exchange.
            forAllRegisteredCacheGroups(new IgniteInClosureX<CacheGroupDescriptor>() {
                @Override public void applyx(CacheGroupDescriptor desc) throws IgniteCheckedException {
                    CacheGroupHolder cache = groupHolder(fut.initialVersion(), desc);

                    cache.aff.calculate(fut.initialVersion(), fut.firstEvent(), fut.firstEventCache());
                }
            });
        }
        else {
            forAllCacheGroups(false, new IgniteInClosureX<GridAffinityAssignmentCache>() {
                @Override public void applyx(GridAffinityAssignmentCache aff) throws IgniteCheckedException {
                    aff.calculate(fut.initialVersion(), fut.firstEvent(), fut.firstEventCache());
                }
            });
        }

        synchronized (mux) {
            this.waitInfo = null;
        }

        return true;
    }

    /**
     * @param fut Exchange future.
     * @param newAff {@code True} if there are no older nodes with affinity info available.
     * @throws IgniteCheckedException If failed.
     * @return Future completed when caches initialization is done.
     */
    public IgniteInternalFuture<?> initCoordinatorCaches(final GridDhtPartitionsExchangeFuture fut,
        final boolean newAff) throws IgniteCheckedException {
        final List<IgniteInternalFuture<AffinityTopologyVersion>> futs = new ArrayList<>();

        final AffinityTopologyVersion topVer = fut.initialVersion();

        forAllRegisteredCacheGroups(new IgniteInClosureX<CacheGroupDescriptor>() {
            @Override public void applyx(CacheGroupDescriptor desc) throws IgniteCheckedException {
                CacheGroupHolder grpHolder = grpHolders.get(desc.groupId());

                if (grpHolder != null)
                    return;

                // Need initialize holders and affinity if this node became coordinator during this exchange.
                int grpId = desc.groupId();

                CacheGroupContext grp = cctx.cache().cacheGroup(grpId);

                if (grp == null) {
                    cctx.io().addCacheGroupHandler(desc.groupId(), GridDhtAffinityAssignmentResponse.class,
                        new IgniteBiInClosure<UUID, GridDhtAffinityAssignmentResponse>() {
                            @Override public void apply(UUID nodeId, GridDhtAffinityAssignmentResponse res) {
                                processAffinityAssignmentResponse(nodeId, res);
                            }
                        }
                    );

                    grpHolder = CacheGroupHolder2.create(cctx, desc, topVer, null);

                    final GridAffinityAssignmentCache aff = grpHolder.affinity();

                    if (newAff) {
                        if (!aff.lastVersion().equals(topVer))
                            calculateAndInit(fut.events(), aff, topVer);

                        grpHolder.topology(fut.context().events().discoveryCache()).beforeExchange(fut, true, false);
                    }
                    else {
                        List<GridDhtPartitionsExchangeFuture> exchFuts = cctx.exchange().exchangeFutures();

                        int idx = exchFuts.indexOf(fut);

                        assert idx >= 0 && idx < exchFuts.size() - 1 : "Invalid exchange futures state [cur=" + idx +
                            ", total=" + exchFuts.size() + ']';

                        final GridDhtPartitionsExchangeFuture prev = exchFuts.get(idx + 1);

                        assert prev.isDone() && prev.topologyVersion().compareTo(topVer) < 0 : prev;

                        if (log.isDebugEnabled()) {
                            log.debug("Need initialize affinity on coordinator [" +
                                "cacheGrp=" + desc.cacheOrGroupName() +
                                "prevAff=" + prev.topologyVersion() + ']');
                        }

                        GridDhtAssignmentFetchFuture fetchFut = new GridDhtAssignmentFetchFuture(cctx,
                            desc.groupId(),
                            prev.topologyVersion(),
                            prev.events().discoveryCache());

                        fetchFut.init(false);

                        final GridFutureAdapter<AffinityTopologyVersion> affFut = new GridFutureAdapter<>();

                        fetchFut.listen(new IgniteInClosureX<IgniteInternalFuture<GridDhtAffinityAssignmentResponse>>() {
                            @Override public void applyx(IgniteInternalFuture<GridDhtAffinityAssignmentResponse> fetchFut)
                                throws IgniteCheckedException {
                                fetchAffinity(prev.topologyVersion(),
                                    prev.events().lastEvent(),
                                    prev.events().discoveryCache(),
                                    aff,
                                    (GridDhtAssignmentFetchFuture)fetchFut);

                                aff.calculate(topVer, fut.events().lastEvent(), fut.events().discoveryCache());

                                affFut.onDone(topVer);
                            }
                        });

                        futs.add(affFut);
                    }
                }
                else {
                    grpHolder = new CacheGroupHolder1(grp, null);

                    if (newAff) {
                        GridAffinityAssignmentCache aff = grpHolder.affinity();

                        if (!aff.lastVersion().equals(topVer))
                            calculateAndInit(fut.events(), aff, topVer);

                        grpHolder.topology(fut.context().events().discoveryCache()).beforeExchange(fut, true, false);
                    }
                }

                CacheGroupHolder old = grpHolders.put(grpHolder.groupId(), grpHolder);

                assert old == null : old;
            }
        });

        if (!futs.isEmpty()) {
            GridCompoundFuture<AffinityTopologyVersion, ?> affFut = new GridCompoundFuture<>();

            for (IgniteInternalFuture<AffinityTopologyVersion> f : futs)
                affFut.add(f);

            affFut.markInitialized();

            return affFut;
        }

        return null;
    }

    /**
     * @param topVer Topology version.
     * @param desc Cache descriptor.
     * @return Cache holder.
     * @throws IgniteCheckedException If failed.
     */
    private CacheGroupHolder groupHolder(AffinityTopologyVersion topVer, final CacheGroupDescriptor desc)
        throws IgniteCheckedException {
        CacheGroupHolder cacheGrp = grpHolders.get(desc.groupId());

        if (cacheGrp != null)
            return cacheGrp;

        final CacheGroupContext grp = cctx.cache().cacheGroup(desc.groupId());

        if (grp == null) {
            cctx.io().addCacheGroupHandler(desc.groupId(), GridDhtAffinityAssignmentResponse.class,
                new IgniteBiInClosure<UUID, GridDhtAffinityAssignmentResponse>() {
                    @Override public void apply(UUID nodeId, GridDhtAffinityAssignmentResponse res) {
                        processAffinityAssignmentResponse(nodeId, res);
                    }
                }
            );

            cacheGrp = CacheGroupHolder2.create(cctx, desc, topVer, null);
        }
        else
            cacheGrp = new CacheGroupHolder1(grp, null);

        CacheGroupHolder old = grpHolders.put(desc.groupId(), cacheGrp);

        assert old == null : old;

        return cacheGrp;
    }

    /**
     * @param fut Current exchange future.
     * @param crd Coordinator flag.
     * @throws IgniteCheckedException If failed.
     * @return Rabalance info.
     */
    @Nullable private WaitRebalanceInfo initAffinityOnNodeJoin(final GridDhtPartitionsExchangeFuture fut, boolean crd)
        throws IgniteCheckedException {
        final ExchangeDiscoveryEvents evts = fut.context().events();

        final Map<Object, List<List<ClusterNode>>> affCache = new HashMap<>();

        if (!crd) {
            for (CacheGroupContext grp : cctx.cache().cacheGroups()) {
                if (grp.isLocal())
                    continue;

                boolean latePrimary = grp.rebalanceEnabled();

                initAffinityOnNodeJoin(evts,
                    evts.nodeJoined(grp.receivedFrom()),
                    grp.affinity(),
                    null,
                    latePrimary,
                    affCache);
            }

            return null;
        }
        else {
            final WaitRebalanceInfo waitRebalanceInfo = new WaitRebalanceInfo(evts.lastServerEventVersion());

            forAllRegisteredCacheGroups(new IgniteInClosureX<CacheGroupDescriptor>() {
                @Override public void applyx(CacheGroupDescriptor desc) throws IgniteCheckedException {
                    CacheGroupHolder cache = groupHolder(evts.topologyVersion(), desc);

                    boolean latePrimary = cache.rebalanceEnabled;

                    boolean grpAdded = evts.nodeJoined(desc.receivedFrom());

                    initAffinityOnNodeJoin(evts,
                        grpAdded,
                        cache.affinity(),
                        waitRebalanceInfo,
                        latePrimary,
                        affCache);

                    if (grpAdded) {
                        AffinityAssignment aff = cache.aff.cachedAffinity(cache.aff.lastVersion());

                        assert evts.topologyVersion().equals(aff.topologyVersion()) : "Unexpected version [" +
                            "grp=" + cache.aff.cacheOrGroupName() +
                            ", evts=" + evts.topologyVersion() +
                            ", aff=" + cache.aff.lastVersion() + ']';

                        Map<UUID, GridDhtPartitionMap> map = affinityFullMap(aff);

                        for (GridDhtPartitionMap map0 : map.values())
                            cache.topology(fut.context().events().discoveryCache()).update(fut.exchangeId(), map0, true);
                    }
                }
            });

            return waitRebalanceInfo;
        }
    }

    private Map<UUID, GridDhtPartitionMap> affinityFullMap(AffinityAssignment aff) {
        Map<UUID, GridDhtPartitionMap> map = new HashMap<>();

        for (int p = 0; p < aff.assignment().size(); p++) {
            HashSet<UUID> ids = aff.getIds(p);

            for (UUID nodeId : ids) {
                GridDhtPartitionMap partMap = map.get(nodeId);

                if (partMap == null) {
                    partMap = new GridDhtPartitionMap(nodeId,
                        1L,
                        aff.topologyVersion(),
                        new GridPartitionStateMap(),
                        false);

                    map.put(nodeId, partMap);
                }

                partMap.put(p, GridDhtPartitionState.OWNING);
            }
        }

        return map;
    }

    /**
     * @param evts Discovery events processed during exchange.
     * @param addedOnExchnage {@code True} if cache group was added during this exchange.
     * @param aff Affinity.
     * @param rebalanceInfo Rebalance information.
     * @param latePrimary If {@code true} delays primary assignment if it is not owner.
     * @param affCache Already calculated assignments (to reduce data stored in history).
     * @throws IgniteCheckedException If failed.
     */
    private void initAffinityOnNodeJoin(
        ExchangeDiscoveryEvents evts,
        boolean addedOnExchnage,
        GridAffinityAssignmentCache aff,
        WaitRebalanceInfo rebalanceInfo,
        boolean latePrimary,
        Map<Object, List<List<ClusterNode>>> affCache)
        throws IgniteCheckedException
    {
        if (addedOnExchnage) {
            if (!aff.lastVersion().equals(evts.topologyVersion()))
                calculateAndInit(evts, aff, evts.topologyVersion());

            return;
        }

        AffinityTopologyVersion affTopVer = aff.lastVersion();

        assert affTopVer.topologyVersion() > 0 : "Affinity is not initialized [grp=" + aff.cacheOrGroupName() +
            ", topVer=" + affTopVer + ", node=" + cctx.localNodeId() + ']';

        List<List<ClusterNode>> curAff = aff.assignments(affTopVer);

        assert aff.idealAssignment() != null : "Previous assignment is not available.";

        List<List<ClusterNode>> idealAssignment = aff.calculate(evts.topologyVersion(), evts.lastEvent(), evts.discoveryCache());
        List<List<ClusterNode>> newAssignment = null;

        if (latePrimary) {
            for (int p = 0; p < idealAssignment.size(); p++) {
                List<ClusterNode> newNodes = idealAssignment.get(p);
                List<ClusterNode> curNodes = curAff.get(p);

                ClusterNode curPrimary = curNodes.size() > 0 ? curNodes.get(0) : null;
                ClusterNode newPrimary = newNodes.size() > 0 ? newNodes.get(0) : null;

                if (curPrimary != null && newPrimary != null && !curPrimary.equals(newPrimary)) {
                    assert cctx.discovery().node(evts.topologyVersion(), curPrimary.id()) != null : curPrimary;

                    List<ClusterNode> nodes0 = latePrimaryAssignment(aff,
                        p,
                        curPrimary,
                        newNodes,
                        rebalanceInfo);

                    if (newAssignment == null)
                        newAssignment = new ArrayList<>(idealAssignment);

                    newAssignment.set(p, nodes0);
                }
            }
        }

        if (newAssignment == null)
            newAssignment = idealAssignment;

        aff.initialize(evts.topologyVersion(), cachedAssignment(aff, newAssignment, affCache));
    }

    /**
     * @param aff Assignment cache.
     * @param assign Assignment.
     * @param affCache Assignments already calculated for other caches.
     * @return Assignment.
     */
    private List<List<ClusterNode>> cachedAssignment(GridAffinityAssignmentCache aff,
        List<List<ClusterNode>> assign,
        Map<Object, List<List<ClusterNode>>> affCache) {
        List<List<ClusterNode>> assign0 = affCache.get(aff.similarAffinityKey());

        if (assign0 != null && assign0.equals(assign))
            assign = assign0;
        else
            affCache.put(aff.similarAffinityKey(), assign);

        return assign;
    }

    /**
     * @param aff Cache.
     * @param part Partition.
     * @param curPrimary Current primary.
     * @param newNodes New ideal assignment.
     * @param rebalance Rabalance information holder.
     * @return Assignment.
     */
    private List<ClusterNode> latePrimaryAssignment(
        GridAffinityAssignmentCache aff,
        int part,
        ClusterNode curPrimary,
        List<ClusterNode> newNodes,
        WaitRebalanceInfo rebalance) {
        assert curPrimary != null;
        assert !F.isEmpty(newNodes);
        assert !curPrimary.equals(newNodes.get(0));

        List<ClusterNode> nodes0 = new ArrayList<>(newNodes.size() + 1);

        nodes0.add(curPrimary);

        for (int i = 0; i < newNodes.size(); i++) {
            ClusterNode node = newNodes.get(i);

            if (!node.equals(curPrimary))
                nodes0.add(node);
        }

        if (rebalance != null)
            rebalance.add(aff.groupId(), part, newNodes.get(0).id(), newNodes);

        return nodes0;
    }

    /**
     * @param fut Exchange future.
     * @return Affinity assignment.
     * @throws IgniteCheckedException If failed.
     */
    public IgniteInternalFuture<Map<Integer, Map<Integer, List<UUID>>>> initAffinityOnNodeLeft(
        final GridDhtPartitionsExchangeFuture fut) throws IgniteCheckedException {
        assert !fut.context().mergeExchanges();

        IgniteInternalFuture<?> initFut = initCoordinatorCaches(fut, false);

        if (initFut != null && !initFut.isDone()) {
            final GridFutureAdapter<Map<Integer, Map<Integer, List<UUID>>>> resFut = new GridFutureAdapter<>();

            initFut.listen(new IgniteInClosure<IgniteInternalFuture<?>>() {
                @Override public void apply(IgniteInternalFuture<?> initFut) {
                    try {
                        resFut.onDone(initAffinityOnNodeLeft0(fut.initialVersion(), fut, NODE_TO_ID, false));
                    }
                    catch (IgniteCheckedException e) {
                        resFut.onDone(e);
                    }
                }
            });

            return resFut;
        }
        else
            return new GridFinishedFuture<>(initAffinityOnNodeLeft0(fut.initialVersion(), fut, NODE_TO_ID, false));
    }

    /**
     * @param topVer Topology version.
     * @param fut Exchange future.
     * @param c Closure converting affinity diff.
     * @param initAff {@code True} if need initialize affinity.
     * @return Affinity assignment.
     * @throws IgniteCheckedException If failed.
     */
    private <T> Map<Integer, Map<Integer, List<T>>> initAffinityOnNodeLeft0(final AffinityTopologyVersion topVer,
        final GridDhtPartitionsExchangeFuture fut,
        final IgniteClosure<ClusterNode, T> c,
        final boolean initAff)
        throws IgniteCheckedException {
        final WaitRebalanceInfo waitRebalanceInfo = new WaitRebalanceInfo(fut.context().events().lastServerEventVersion());

        final Collection<ClusterNode> aliveNodes = fut.context().events().discoveryCache().serverNodes();

        final Map<Integer, Map<Integer, List<T>>> assignment = new HashMap<>();

        forAllRegisteredCacheGroups(new IgniteInClosureX<CacheGroupDescriptor>() {
            @Override public void applyx(CacheGroupDescriptor desc) throws IgniteCheckedException {
                CacheGroupHolder grpHolder = groupHolder(topVer, desc);

                if (!grpHolder.rebalanceEnabled || fut.cacheGroupAddedOnExchange(desc.groupId(), desc.receivedFrom()))
                    return;

                AffinityTopologyVersion affTopVer = grpHolder.affinity().lastVersion();

                assert affTopVer.topologyVersion() > 0 && !affTopVer.equals(topVer) : "Invalid affinity version " +
                    "[last=" + affTopVer + ", futVer=" + topVer + ", grp=" + desc.cacheOrGroupName() + ']';

                List<List<ClusterNode>> curAssignment = grpHolder.affinity().assignments(affTopVer);
                List<List<ClusterNode>> newAssignment = grpHolder.affinity().idealAssignment();

                assert newAssignment != null;

                List<List<ClusterNode>> newAssignment0 = initAff ? new ArrayList<>(newAssignment) : null;

                GridDhtPartitionTopology top = grpHolder.topology(fut.context().events().discoveryCache());

                Map<Integer, List<T>> cacheAssignment = null;

                for (int p = 0; p < newAssignment.size(); p++) {
                    List<ClusterNode> newNodes = newAssignment.get(p);
                    List<ClusterNode> curNodes = curAssignment.get(p);

                    assert aliveNodes.containsAll(newNodes) : "Invalid new assignment [grp=" + grpHolder.aff.cacheOrGroupName() +
                        ", nodes=" + newNodes +
                        ", topVer=" + fut.context().events().discoveryCache().version() +
                        ", evts=" + fut.context().events().events() + "]";

                    ClusterNode curPrimary = curNodes.size() > 0 ? curNodes.get(0) : null;
                    ClusterNode newPrimary = newNodes.size() > 0 ? newNodes.get(0) : null;

                    List<ClusterNode> newNodes0 = null;

                    assert newPrimary == null || aliveNodes.contains(newPrimary) : "Invalid new primary [" +
                        "grp=" + desc.cacheOrGroupName() +
                        ", node=" + newPrimary +
                        ", topVer=" + topVer + ']';

                    if (curPrimary != null && newPrimary != null && !curPrimary.equals(newPrimary)) {
                        if (aliveNodes.contains(curPrimary)) {
                            GridDhtPartitionState state = top.partitionState(newPrimary.id(), p);

                            if (state != GridDhtPartitionState.OWNING) {
                                newNodes0 = latePrimaryAssignment(grpHolder.affinity(),
                                    p,
                                    curPrimary,
                                    newNodes,
                                    waitRebalanceInfo);
                            }
                        }
                        else {
                            GridDhtPartitionState state = top.partitionState(newPrimary.id(), p);

                            if (state != GridDhtPartitionState.OWNING) {
                                for (int i = 1; i < curNodes.size(); i++) {
                                    ClusterNode curNode = curNodes.get(i);

                                    if (top.partitionState(curNode.id(), p) == GridDhtPartitionState.OWNING &&
                                        aliveNodes.contains(curNode)) {
                                        newNodes0 = latePrimaryAssignment(grpHolder.affinity(),
                                            p,
                                            curNode,
                                            newNodes,
                                            waitRebalanceInfo);

                                        break;
                                    }
                                }

                                if (newNodes0 == null) {
                                    List<ClusterNode> owners = top.owners(p);

                                    for (ClusterNode owner : owners) {
                                        if (aliveNodes.contains(owner)) {
                                            newNodes0 = latePrimaryAssignment(grpHolder.affinity(),
                                                p,
                                                owner,
                                                newNodes,
                                                waitRebalanceInfo);

                                            break;
                                        }
                                    }
                                }
                            }
                        }
                    }

                    if (newNodes0 != null) {
                        assert aliveNodes.containsAll(newNodes0) : "Invalid late assignment [grp=" + grpHolder.aff.cacheOrGroupName() +
                            ", nodes=" + newNodes +
                            ", topVer=" + fut.context().events().discoveryCache().version() +
                            ", evts=" + fut.context().events().events() + "]";

                        if (newAssignment0 != null)
                            newAssignment0.set(p, newNodes0);

                        if (cacheAssignment == null)
                            cacheAssignment = new HashMap<>();

                        List<T> n = new ArrayList<>(newNodes0.size());

                        for (int i = 0; i < newNodes0.size(); i++)
                            n.add(c.apply(newNodes0.get(i)));

                        cacheAssignment.put(p, n);
                    }
                }

                if (cacheAssignment != null)
                    assignment.put(grpHolder.groupId(), cacheAssignment);

                if (initAff)
                    grpHolder.affinity().initialize(topVer, newAssignment0);
            }
        });

        synchronized (mux) {
            this.waitInfo = !waitRebalanceInfo.empty() ? waitRebalanceInfo : null;

            WaitRebalanceInfo info = this.waitInfo;

            if (log.isDebugEnabled()) {
                log.debug("Computed new affinity after node left [topVer=" + topVer +
                    ", waitGrps=" + (info != null ? groupNames(info.waitGrps.keySet()) : null) + ']');
            }
        }

        return assignment;
    }

    /**
     * @return All registered cache groups.
     */
    public Map<Integer, CacheGroupDescriptor> cacheGroups() {
        return caches.registeredGrps;
    }

    /**
     *
     */
    public void dumpDebugInfo() {
        if (!pendingAssignmentFetchFuts.isEmpty()) {
            U.warn(log, "Pending assignment fetch futures:");

            for (GridDhtAssignmentFetchFuture fut : pendingAssignmentFetchFuts.values())
                U.warn(log, ">>> " + fut);
        }
    }

    /**
     * @param nodes Nodes.
     * @return IDs.
     */
    private static List<UUID> toIds0(List<ClusterNode> nodes) {
        List<UUID> partIds = new ArrayList<>(nodes.size());

        for (int i = 0; i < nodes.size(); i++)
            partIds.add(nodes.get(i).id());

        return partIds;
    }

    /**
     * @param topVer Topology version.
     * @param ids IDs.
     * @return Nodes.
     */
    private List<ClusterNode> toNodes(AffinityTopologyVersion topVer, List<UUID> ids) {
        List<ClusterNode> nodes = new ArrayList<>(ids.size());

        for (int i = 0; i < ids.size(); i++) {
            UUID id = ids.get(i);

            ClusterNode node = cctx.discovery().node(topVer, id);

            assert node != null : "Failed to get node [id=" + id +
                ", topVer=" + topVer +
                ", locNode=" + cctx.localNode() +
                ", allNodes=" + cctx.discovery().nodes(topVer) + ']';

            nodes.add(node);
        }

        return nodes;
    }

    /**
     *
     */
    abstract static class CacheGroupHolder {
        /** */
        private final GridAffinityAssignmentCache aff;

        /** */
        private final boolean rebalanceEnabled;

        /**
         * @param rebalanceEnabled Cache rebalance flag.
         * @param aff Affinity cache.
         * @param initAff Existing affinity cache.
         */
        CacheGroupHolder(boolean rebalanceEnabled,
            GridAffinityAssignmentCache aff,
            @Nullable GridAffinityAssignmentCache initAff) {
            this.aff = aff;

            if (initAff != null)
                aff.init(initAff);

            this.rebalanceEnabled = rebalanceEnabled;
        }

        /**
         * @return Client holder flag.
         */
        abstract boolean client();

        /**
         * @return Group ID.
         */
        int groupId() {
            return aff.groupId();
        }

        /**
         * @return Partitions number.
         */
        int partitions() {
            return aff.partitions();
        }

        /**
         * @param discoCache Discovery data cache.
         * @return Cache topology.
         */
        abstract GridDhtPartitionTopology topology(DiscoCache discoCache);

        /**
         * @return Affinity.
         */
        GridAffinityAssignmentCache affinity() {
            return aff;
        }
    }

    /**
     * Created cache is started on coordinator.
     */
    private class CacheGroupHolder1 extends CacheGroupHolder {
        /** */
        private final CacheGroupContext grp;

        /**
         * @param grp Cache group.
         * @param initAff Current affinity.
         */
        CacheGroupHolder1(CacheGroupContext grp, @Nullable GridAffinityAssignmentCache initAff) {
            super(grp.rebalanceEnabled(), grp.affinity(), initAff);

            assert !grp.isLocal() : grp;

            this.grp = grp;
        }

        /** {@inheritDoc} */
        @Override public boolean client() {
            return false;
        }

        /** {@inheritDoc} */
        @Override public GridDhtPartitionTopology topology(DiscoCache discoCache) {
            return grp.topology();
        }
    }

    /**
     * Created if cache is not started on coordinator.
     */
    private static class CacheGroupHolder2 extends CacheGroupHolder {
        /** */
        private final GridCacheSharedContext cctx;

        /**
         * @param cctx Context.
         * @param grpDesc Cache group descriptor.
         * @param topVer Current exchange version.
         * @param initAff Current affinity.
         * @return Cache holder.
         * @throws IgniteCheckedException If failed.
         */
        static CacheGroupHolder2 create(
            GridCacheSharedContext cctx,
            CacheGroupDescriptor grpDesc,
            AffinityTopologyVersion topVer,
            @Nullable GridAffinityAssignmentCache initAff) throws IgniteCheckedException {
            assert grpDesc != null;
            assert !cctx.kernalContext().clientNode();

            CacheConfiguration<?, ?> ccfg = grpDesc.config();

            assert ccfg != null : grpDesc;
            assert ccfg.getCacheMode() != LOCAL : ccfg.getName();

            assert !cctx.discovery().cacheGroupAffinityNodes(grpDesc.groupId(),
                topVer).contains(cctx.localNode()) : grpDesc.cacheOrGroupName();

            AffinityFunction affFunc = cctx.cache().clone(ccfg.getAffinity());

            cctx.kernalContext().resource().injectGeneric(affFunc);
            cctx.kernalContext().resource().injectCacheName(affFunc, ccfg.getName());

            U.startLifecycleAware(F.asList(affFunc));

            GridAffinityAssignmentCache aff = new GridAffinityAssignmentCache(cctx.kernalContext(),
                grpDesc.cacheOrGroupName(),
                grpDesc.groupId(),
                affFunc,
                ccfg.getNodeFilter(),
                ccfg.getBackups(),
                ccfg.getCacheMode() == LOCAL);

            return new CacheGroupHolder2(ccfg.getRebalanceMode() != NONE, cctx, aff, initAff);
        }

        /**
         * @param rebalanceEnabled Rebalance flag.
         * @param cctx Context.
         * @param aff Affinity.
         * @param initAff Current affinity.
         */
        CacheGroupHolder2(
            boolean rebalanceEnabled,
            GridCacheSharedContext cctx,
            GridAffinityAssignmentCache aff,
            @Nullable GridAffinityAssignmentCache initAff) {
            super(rebalanceEnabled, aff, initAff);

            this.cctx = cctx;
        }

        /** {@inheritDoc} */
        @Override public boolean client() {
            return true;
        }

        /** {@inheritDoc} */
        @Override public GridDhtPartitionTopology topology(DiscoCache discoCache) {
            return cctx.exchange().clientTopology(groupId(), discoCache);
        }
    }

    /**
     *
     */
    class WaitRebalanceInfo {
        /** */
        private final AffinityTopologyVersion topVer;

        /** */
        private Map<Integer, Map<Integer, UUID>> waitGrps;

        /** */
        private Map<Integer, Map<Integer, List<ClusterNode>>> assignments;

        /** */
        private Map<Integer, IgniteUuid> deploymentIds;

        /**
         * @param topVer Topology version.
         */
        WaitRebalanceInfo(AffinityTopologyVersion topVer) {
            this.topVer = topVer;
        }

        /**
         * @return {@code True} if there are partitions waiting for rebalancing.
         */
        boolean empty() {
            if (waitGrps != null) {
                assert !waitGrps.isEmpty();
                assert waitGrps.size() == assignments.size();

                return false;
            }

            return true;
        }

        /**
         * @param grpId Group ID.
         * @param part Partition.
         * @param waitNode Node rebalancing data.
         * @param assignment New assignment.
         */
        void add(Integer grpId, Integer part, UUID waitNode, List<ClusterNode> assignment) {
            assert !F.isEmpty(assignment) : assignment;

            if (waitGrps == null) {
                waitGrps = new HashMap<>();
                assignments = new HashMap<>();
                deploymentIds = new HashMap<>();
            }

            Map<Integer, UUID> cacheWaitParts = waitGrps.get(grpId);

            if (cacheWaitParts == null) {
                waitGrps.put(grpId, cacheWaitParts = new HashMap<>());

                deploymentIds.put(grpId, caches.group(grpId).deploymentId());
            }

            cacheWaitParts.put(part, waitNode);

            Map<Integer, List<ClusterNode>> cacheAssignment = assignments.get(grpId);

            if (cacheAssignment == null)
                assignments.put(grpId, cacheAssignment = new HashMap<>());

            cacheAssignment.put(part, assignment);
        }

        /** {@inheritDoc} */
        @Override public String toString() {
            return "WaitRebalanceInfo [topVer=" + topVer +
                ", grps=" + (waitGrps != null ? waitGrps.keySet() : null) + ']';
        }
    }

    /**
     *
     */
    class CachesInfo {
        /** Registered cache groups (updated from exchange thread). */
        private final ConcurrentHashMap<Integer, CacheGroupDescriptor> registeredGrps = new ConcurrentHashMap<>();

        /** Registered caches (updated from exchange thread). */
        private final ConcurrentHashMap<Integer, DynamicCacheDescriptor> registeredCaches = new ConcurrentHashMap<>();

        /**
         * @param grps Registered groups.
         * @param caches Registered caches.
         */
        void init(Map<Integer, CacheGroupDescriptor> grps, Map<String, DynamicCacheDescriptor> caches) {
            for (CacheGroupDescriptor grpDesc : grps.values())
                registerGroup(grpDesc);

            for (DynamicCacheDescriptor cacheDesc : caches.values())
                registerCache(cacheDesc);
        }


        /**
         * @param desc Description.
         */
        private DynamicCacheDescriptor registerCache(DynamicCacheDescriptor desc) {
            saveCacheConfiguration(desc.cacheConfiguration(), desc.sql());

            return registeredCaches.put(desc.cacheId(), desc);
        }

        /**
         * @param grpDesc Group description.
         */
        private CacheGroupDescriptor registerGroup(CacheGroupDescriptor grpDesc) {
            return registeredGrps.put(grpDesc.groupId(), grpDesc);
        }

        /**
         * @return All registered groups.
         */
        Collection<CacheGroupDescriptor> allGroups() {
            return registeredGrps.values();
        }

        /**
         * @param grpId Group ID.
         * @return Group descriptor.
         */
        CacheGroupDescriptor group(int grpId) {
            CacheGroupDescriptor desc = registeredGrps.get(grpId);

            assert desc != null : grpId;

            return desc;
        }

        /**
          * @param descs Cache descriptor.
         */
        void initStartedCaches(Collection<DynamicCacheDescriptor> descs) {
            for (DynamicCacheDescriptor desc : descs) {
                CacheGroupDescriptor grpDesc = desc.groupDescriptor();

                if (!registeredGrps.containsKey(grpDesc.groupId()))
                    registerGroup(grpDesc);

                if (!registeredCaches.containsKey(desc.cacheId()))
                    registerCache(desc);
            }
        }

        /**
         * @param exchActions Exchange actions.
         */
        void updateCachesInfo(ExchangeActions exchActions) {
            for (ExchangeActions.CacheGroupActionData stopAction : exchActions.cacheGroupsToStop()) {
                CacheGroupDescriptor rmvd = registeredGrps.remove(stopAction.descriptor().groupId());

                assert rmvd != null : stopAction.descriptor().cacheOrGroupName();
            }

            for (ExchangeActions.CacheGroupActionData startAction : exchActions.cacheGroupsToStart()) {
                CacheGroupDescriptor old = registerGroup(startAction.descriptor());

                assert old == null : old;
            }

            for (ExchangeActions.CacheActionData req : exchActions.cacheStopRequests())
                registeredCaches.remove(req.descriptor().cacheId());

            for (ExchangeActions.CacheActionData req : exchActions.cacheStartRequests())
                registerCache(req.descriptor());
        }

        /**
         * @param cacheId Cache ID.
         * @return Cache descriptor if cache found.
         */
        @Nullable DynamicCacheDescriptor cache(Integer cacheId) {
            return registeredCaches.get(cacheId);
        }

        /**
         *
         */
        void clear() {
            registeredGrps.clear();

            registeredCaches.clear();
        }
    }

    /**
     * @param cfg cache configuration
     * @param sql SQL flag.
     */
    private void saveCacheConfiguration(CacheConfiguration<?, ?> cfg, boolean sql) {
        if (cctx.pageStore() != null && CU.isPersistentCache(cfg, cctx.gridConfig().getDataStorageConfiguration()) &&
            !cctx.kernalContext().clientNode()) {
            try {
                StoredCacheData data = new StoredCacheData(cfg);

                data.sql(sql);

                cctx.pageStore().storeCacheData(data, false);
            }
            catch (IgniteCheckedException e) {
                U.error(log(), "Error while saving cache configuration on disk, cfg = " + cfg, e);
            }
        }
    }
}<|MERGE_RESOLUTION|>--- conflicted
+++ resolved
@@ -684,17 +684,6 @@
     }
 
     /**
-<<<<<<< HEAD
-     * @param fut Future.
-     * @param crd Coordinator.
-     */
-    public void onWalModeChangeRequest(GridDhtPartitionsExchangeFuture fut, boolean crd) {
-        final ExchangeDiscoveryEvents evts = fut.context().events();
-
-        // Affinity did not change for existing caches.
-        forAllCacheGroups(crd, new IgniteInClosureX<GridAffinityAssignmentCache>() {
-            @Override public void applyx(GridAffinityAssignmentCache aff) throws IgniteCheckedException {
-=======
      * @param fut Exchange future.
      * @param crd Coordinator flag.
      * @param exchActions Exchange actions.
@@ -711,7 +700,21 @@
                 if (exchActions != null && exchActions.cacheGroupStopping(aff.groupId()))
                     return;
 
->>>>>>> 24412f52
+                aff.clientEventTopologyChange(evts.lastEvent(), evts.topologyVersion());
+            }
+        });
+    }
+
+    /**
+     * @param fut Future.
+     * @param crd Coordinator.
+     */
+    public void onWalModeChangeRequest(GridDhtPartitionsExchangeFuture fut, boolean crd) {
+        final ExchangeDiscoveryEvents evts = fut.context().events();
+
+        // Affinity did not change for existing caches.
+        forAllCacheGroups(crd, new IgniteInClosureX<GridAffinityAssignmentCache>() {
+            @Override public void applyx(GridAffinityAssignmentCache aff) throws IgniteCheckedException {
                 aff.clientEventTopologyChange(evts.lastEvent(), evts.topologyVersion());
             }
         });
