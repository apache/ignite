/*
 * Licensed to the Apache Software Foundation (ASF) under one or more
 * contributor license agreements.  See the NOTICE file distributed with
 * this work for additional information regarding copyright ownership.
 * The ASF licenses this file to You under the Apache License, Version 2.0
 * (the "License"); you may not use this file except in compliance with
 * the License.  You may obtain a copy of the License at
 *
 *      http://www.apache.org/licenses/LICENSE-2.0
 *
 * Unless required by applicable law or agreed to in writing, software
 * distributed under the License is distributed on an "AS IS" BASIS,
 * WITHOUT WARRANTIES OR CONDITIONS OF ANY KIND, either express or implied.
 * See the License for the specific language governing permissions and
 * limitations under the License.
 */

package org.apache.ignite.internal.processors.cache;

import java.util.ArrayList;
import java.util.Collection;
import java.util.Collections;
import java.util.HashMap;
import java.util.HashSet;
import java.util.Iterator;
import java.util.List;
import java.util.Map;
import java.util.Set;
import java.util.UUID;
import java.util.concurrent.ConcurrentHashMap;
import java.util.concurrent.ConcurrentMap;
import javax.cache.CacheException;
import org.apache.ignite.IgniteCheckedException;
import org.apache.ignite.IgniteSystemProperties;
import org.apache.ignite.cache.affinity.AffinityFunction;
import org.apache.ignite.cluster.ClusterNode;
import org.apache.ignite.configuration.CacheConfiguration;
import org.apache.ignite.configuration.NearCacheConfiguration;
import org.apache.ignite.events.DiscoveryEvent;
import org.apache.ignite.events.Event;
import org.apache.ignite.internal.IgniteInternalFuture;
import org.apache.ignite.internal.cluster.ClusterTopologyServerNotFoundException;
import org.apache.ignite.internal.events.DiscoveryCustomEvent;
import org.apache.ignite.internal.managers.discovery.DiscoCache;
import org.apache.ignite.internal.managers.discovery.DiscoveryCustomMessage;
import org.apache.ignite.internal.managers.eventstorage.GridLocalEventListener;
import org.apache.ignite.internal.processors.affinity.AffinityAssignment;
import org.apache.ignite.internal.processors.affinity.AffinityTopologyVersion;
import org.apache.ignite.internal.processors.affinity.GridAffinityAssignmentCache;
import org.apache.ignite.internal.processors.cache.distributed.dht.ClientCacheDhtTopologyFuture;
import org.apache.ignite.internal.processors.cache.distributed.dht.GridClientPartitionTopology;
import org.apache.ignite.internal.processors.cache.distributed.dht.GridDhtAffinityAssignmentResponse;
import org.apache.ignite.internal.processors.cache.distributed.dht.GridDhtAssignmentFetchFuture;
import org.apache.ignite.internal.processors.cache.distributed.dht.GridDhtPartitionState;
import org.apache.ignite.internal.processors.cache.distributed.dht.GridDhtPartitionTopology;
import org.apache.ignite.internal.processors.cache.distributed.dht.preloader.CacheGroupAffinityMessage;
import org.apache.ignite.internal.processors.cache.distributed.dht.preloader.GridDhtPartitionFullMap;
import org.apache.ignite.internal.processors.cache.distributed.dht.preloader.GridDhtPartitionMap;
import org.apache.ignite.internal.processors.cache.distributed.dht.preloader.GridDhtPartitionsExchangeFuture;
import org.apache.ignite.internal.processors.cache.distributed.dht.preloader.GridDhtPartitionsFullMessage;
import org.apache.ignite.internal.processors.cache.mvcc.MvccCoordinator;
import org.apache.ignite.internal.processors.cluster.ChangeGlobalStateFinishMessage;
import org.apache.ignite.internal.processors.cluster.DiscoveryDataClusterState;
import org.apache.ignite.internal.util.GridLongList;
import org.apache.ignite.internal.util.GridPartitionStateMap;
import org.apache.ignite.internal.util.future.GridCompoundFuture;
import org.apache.ignite.internal.util.future.GridFinishedFuture;
import org.apache.ignite.internal.util.future.GridFutureAdapter;
import org.apache.ignite.internal.util.lang.IgniteInClosureX;
import org.apache.ignite.internal.util.typedef.F;
import org.apache.ignite.internal.util.typedef.internal.CU;
import org.apache.ignite.internal.util.typedef.internal.U;
import org.apache.ignite.lang.IgniteBiInClosure;
import org.apache.ignite.lang.IgniteClosure;
import org.apache.ignite.lang.IgniteFuture;
import org.apache.ignite.lang.IgniteInClosure;
import org.apache.ignite.lang.IgniteUuid;
import org.jetbrains.annotations.Nullable;

import static org.apache.ignite.cache.CacheMode.LOCAL;
import static org.apache.ignite.cache.CacheRebalanceMode.NONE;
import static org.apache.ignite.events.EventType.EVT_NODE_FAILED;
import static org.apache.ignite.events.EventType.EVT_NODE_JOINED;
import static org.apache.ignite.events.EventType.EVT_NODE_LEFT;

/**
 *
 */
@SuppressWarnings("ForLoopReplaceableByForEach")
public class CacheAffinitySharedManager<K, V> extends GridCacheSharedManagerAdapter<K, V> {
    /** */
    private final long clientCacheMsgTimeout =
        IgniteSystemProperties.getLong(IgniteSystemProperties.IGNITE_CLIENT_CACHE_CHANGE_MESSAGE_TIMEOUT, 10_000);

    /** */
    private static final IgniteClosure<ClusterNode, UUID> NODE_TO_ID = new IgniteClosure<ClusterNode, UUID>() {
        @Override public UUID apply(ClusterNode node) {
            return node.id();
        }
    };

    /** */
    private static final IgniteClosure<ClusterNode, Long> NODE_TO_ORDER = new IgniteClosure<ClusterNode, Long>() {
        @Override public Long apply(ClusterNode node) {
            return node.order();
        }
    };

    /** Affinity information for all started caches (initialized on coordinator). */
    private ConcurrentMap<Integer, CacheGroupHolder> grpHolders = new ConcurrentHashMap<>();

    /** Topology version which requires affinity re-calculation (set from discovery thread). */
    private AffinityTopologyVersion lastAffVer;

    /** Registered caches (updated from exchange thread). */
    private final CachesInfo caches = new CachesInfo();

    /** */
    private WaitRebalanceInfo waitInfo;

    /** */
    private final Object mux = new Object();

    /** Pending affinity assignment futures. */
    private final ConcurrentMap<Long, GridDhtAssignmentFetchFuture> pendingAssignmentFetchFuts =
        new ConcurrentHashMap<>();

    /** */
    private final ThreadLocal<ClientCacheChangeDiscoveryMessage> clientCacheChanges = new ThreadLocal<>();

    /** Discovery listener. */
    private final GridLocalEventListener discoLsnr = new GridLocalEventListener() {
        @Override public void onEvent(Event evt) {
            DiscoveryEvent e = (DiscoveryEvent)evt;

            assert e.type() == EVT_NODE_LEFT || e.type() == EVT_NODE_FAILED;

            ClusterNode n = e.eventNode();

            for (GridDhtAssignmentFetchFuture fut : pendingAssignmentFetchFuts.values())
                fut.onNodeLeft(n.id());
        }
    };

    /** {@inheritDoc} */
    @Override protected void start0() throws IgniteCheckedException {
        super.start0();

        cctx.kernalContext().event().addLocalEventListener(discoLsnr, EVT_NODE_LEFT, EVT_NODE_FAILED);
    }

    /**
     * Callback invoked from discovery thread when discovery message is received.
     *
     * @param type Event type.
     * @param customMsg Custom message instance.
     * @param node Event node.
     * @param topVer Topology version.
     * @param state Cluster state.
     */
    void onDiscoveryEvent(int type,
        @Nullable DiscoveryCustomMessage customMsg,
        ClusterNode node,
        AffinityTopologyVersion topVer,
        DiscoveryDataClusterState state) {
        if (type == EVT_NODE_JOINED && node.isLocal())
            lastAffVer = null;

        if ((state.transition() || !state.active()) &&
            !DiscoveryCustomEvent.requiresCentralizedAffinityAssignment(customMsg))
            return;

        if ((!CU.clientNode(node) && (type == EVT_NODE_FAILED || type == EVT_NODE_JOINED || type == EVT_NODE_LEFT)) ||
            DiscoveryCustomEvent.requiresCentralizedAffinityAssignment(customMsg)) {
            synchronized (mux) {
                assert lastAffVer == null || topVer.compareTo(lastAffVer) > 0 :
                    "lastAffVer=" + lastAffVer + ", topVer=" + topVer + ", customMsg=" + customMsg;

                lastAffVer = topVer;
            }
        }
    }

    /**
     * Must be called from exchange thread.
     */
    public void initCachesOnLocalJoin(
        Map<Integer, CacheGroupDescriptor> cacheGroupDescriptors,
        Map<String, DynamicCacheDescriptor> cacheDescriptors
    ) {
        // Clean-up in case of client reconnect.
        caches.clear();

        caches.init(cacheGroupDescriptors, cacheDescriptors);
    }

    /**
     * Callback invoked from discovery thread when discovery custom message is received.
     *
     * @param msg Customer message.
     * @return {@code True} if minor topology version should be increased.
     */
    boolean onCustomEvent(CacheAffinityChangeMessage msg) {
        if (msg.exchangeId() != null) {
            if (log.isDebugEnabled()) {
                log.debug("Ignore affinity change message [lastAffVer=" + lastAffVer +
                    ", msgExchId=" + msg.exchangeId() +
                    ", msgVer=" + msg.topologyVersion() + ']');
            }

            return false;
        }

        // Skip message if affinity was already recalculated.
        boolean exchangeNeeded = lastAffVer == null || lastAffVer.equals(msg.topologyVersion());

        msg.exchangeNeeded(exchangeNeeded);

        if (exchangeNeeded) {
            if (log.isDebugEnabled()) {
                log.debug("Need process affinity change message [lastAffVer=" + lastAffVer +
                    ", msgExchId=" + msg.exchangeId() +
                    ", msgVer=" + msg.topologyVersion() + ']');
            }
        }
        else {
            if (log.isDebugEnabled()) {
                log.debug("Ignore affinity change message [lastAffVer=" + lastAffVer +
                    ", msgExchId=" + msg.exchangeId() +
                    ", msgVer=" + msg.topologyVersion() + ']');
            }
        }

        return exchangeNeeded;
    }

    /**
     * @param topVer Expected topology version.
     */
    private void onCacheGroupStopped(AffinityTopologyVersion topVer) {
        CacheAffinityChangeMessage msg = null;

        synchronized (mux) {
            if (waitInfo == null || !waitInfo.topVer.equals(topVer))
                return;

            if (waitInfo.waitGrps.isEmpty()) {
                msg = affinityChangeMessage(waitInfo);

                waitInfo = null;
            }
        }

        try {
            if (msg != null)
                cctx.discovery().sendCustomEvent(msg);
        }
        catch (IgniteCheckedException e) {
            U.error(log, "Failed to send affinity change message.", e);
        }
    }

    /**
     * @param top Topology.
     * @param checkGrpId Group ID.
     */
    void checkRebalanceState(GridDhtPartitionTopology top, Integer checkGrpId) {
        CacheAffinityChangeMessage msg = null;

        synchronized (mux) {
            if (waitInfo == null || !waitInfo.topVer.equals(lastAffVer) )
                return;

            Map<Integer, UUID> partWait = waitInfo.waitGrps.get(checkGrpId);

            boolean rebalanced = true;

            if (partWait != null) {
                CacheGroupHolder grpHolder = grpHolders.get(checkGrpId);

                if (grpHolder != null) {
                    for (Iterator<Map.Entry<Integer, UUID>> it = partWait.entrySet().iterator(); it.hasNext(); ) {
                        Map.Entry<Integer, UUID> e = it.next();

                        Integer part = e.getKey();
                        UUID waitNode = e.getValue();

                        GridDhtPartitionState state = top.partitionState(waitNode, part);

                        if (state != GridDhtPartitionState.OWNING) {
                            rebalanced = false;

                            break;
                        }
                        else
                            it.remove();
                    }
                }

                if (rebalanced) {
                    waitInfo.waitGrps.remove(checkGrpId);

                    if (waitInfo.waitGrps.isEmpty()) {
                        msg = affinityChangeMessage(waitInfo);

                        waitInfo = null;
                    }
                }
            }

            try {
                if (msg != null)
                    cctx.discovery().sendCustomEvent(msg);
            }
            catch (IgniteCheckedException e) {
                U.error(log, "Failed to send affinity change message.", e);
            }
        }
    }

    /**
     * @return Group IDs.
     */
    public Set<Integer> waitGroups() {
        synchronized (mux) {
            if (waitInfo == null || !waitInfo.topVer.equals(lastAffVer) )
                return Collections.emptySet();

            return new HashSet<>(waitInfo.waitGrps.keySet());
        }
    }

    /**
     * @param waitInfo Cache rebalance information.
     * @return Message.
     */
    @Nullable private CacheAffinityChangeMessage affinityChangeMessage(WaitRebalanceInfo waitInfo) {
        if (waitInfo.assignments.isEmpty()) // Possible if all awaited caches were destroyed.
            return null;

        Map<Integer, Map<Integer, List<UUID>>> assignmentsChange = U.newHashMap(waitInfo.assignments.size());

        for (Map.Entry<Integer, Map<Integer, List<ClusterNode>>> e : waitInfo.assignments.entrySet()) {
            Integer grpId = e.getKey();

            Map<Integer, List<ClusterNode>> assignment = e.getValue();

            Map<Integer, List<UUID>> assignment0 = U.newHashMap(assignment.size());

            for (Map.Entry<Integer, List<ClusterNode>> e0 : assignment.entrySet())
                assignment0.put(e0.getKey(), toIds0(e0.getValue()));

            assignmentsChange.put(grpId, assignment0);
        }

        return new CacheAffinityChangeMessage(waitInfo.topVer, assignmentsChange, waitInfo.deploymentIds);
    }

    /**
     * @param grp Cache group.
     */
    void onCacheGroupCreated(CacheGroupContext grp) {
        if (!grpHolders.containsKey(grp.groupId())) {
            cctx.io().addCacheGroupHandler(grp.groupId(), GridDhtAffinityAssignmentResponse.class,
                new IgniteBiInClosure<UUID, GridDhtAffinityAssignmentResponse>() {
                    @Override public void apply(UUID nodeId, GridDhtAffinityAssignmentResponse res) {
                        processAffinityAssignmentResponse(nodeId, res);
                    }
                });
        }
    }

    /**
     * @param reqId Request ID.
     * @param startReqs Client cache start request.
     * @return Descriptors for caches to start.
     */
    @Nullable private List<DynamicCacheDescriptor> clientCachesToStart(UUID reqId,
        Map<String, DynamicCacheChangeRequest> startReqs) {
        List<DynamicCacheDescriptor> startDescs = new ArrayList<>(startReqs.size());

        for (DynamicCacheChangeRequest startReq : startReqs.values()) {
            DynamicCacheDescriptor desc = caches.cache(CU.cacheId(startReq.cacheName()));

            if (desc == null) {
                CacheException err = new CacheException("Failed to start client cache " +
                    "(a cache with the given name is not started): " + startReq.cacheName());

                cctx.cache().completeClientCacheChangeFuture(reqId, err);

                return null;
            }

            if (cctx.cacheContext(desc.cacheId()) != null)
                continue;

            startDescs.add(desc);
        }

        return startDescs;
    }

    /**
     * @param msg Change request.
     * @param crd Coordinator flag.
     * @param topVer Current topology version.
     * @param discoCache Discovery data cache.
     * @return Map of started caches (cache ID to near enabled flag).
     */
    @Nullable private Map<Integer, Boolean> processClientCacheStartRequests(
        ClientCacheChangeDummyDiscoveryMessage msg,
        boolean crd,
        AffinityTopologyVersion topVer,
        DiscoCache discoCache) {
        Map<String, DynamicCacheChangeRequest> startReqs = msg.startRequests();

        if (startReqs == null)
            return null;

        List<DynamicCacheDescriptor> startDescs = clientCachesToStart(msg.requestId(), msg.startRequests());

        if (startDescs == null || startDescs.isEmpty()) {
            cctx.cache().completeClientCacheChangeFuture(msg.requestId(), null);

            return null;
        }

        Map<Integer, GridDhtAssignmentFetchFuture> fetchFuts = U.newHashMap(startDescs.size());

        Set<String> startedCaches = U.newHashSet(startDescs.size());

        Map<Integer, Boolean> startedInfos = U.newHashMap(startDescs.size());

        for (DynamicCacheDescriptor desc : startDescs) {
            try {
                startedCaches.add(desc.cacheName());

                DynamicCacheChangeRequest startReq = startReqs.get(desc.cacheName());

                cctx.cache().prepareCacheStart(desc.cacheConfiguration(),
                    desc,
                    startReq.nearCacheConfiguration(),
                    topVer,
                    startReq.disabledAfterStart());

                startedInfos.put(desc.cacheId(), startReq.nearCacheConfiguration() != null);

                CacheGroupContext grp = cctx.cache().cacheGroup(desc.groupId());

                assert grp != null : desc.groupId();
                assert !grp.affinityNode() || grp.isLocal() : grp.cacheOrGroupName();

                if (!grp.isLocal() && grp.affinity().lastVersion().equals(AffinityTopologyVersion.NONE)) {
                    assert grp.localStartVersion().equals(topVer) : grp.localStartVersion();

                    if (crd) {
                        CacheGroupHolder grpHolder = grpHolders.get(grp.groupId());

                        assert grpHolder != null && grpHolder.affinity().idealAssignment() != null;

                        if (grpHolder.client()) {
                            ClientCacheDhtTopologyFuture topFut = new ClientCacheDhtTopologyFuture(topVer);

                            grp.topology().updateTopologyVersion(topFut,
                                discoCache,
                                cctx.coordinators().currentCoordinator(),
                                -1,
                                false);

                            grpHolder = new CacheGroupHolder1(grp, grpHolder.affinity());

                            grpHolders.put(grp.groupId(), grpHolder);

                            GridClientPartitionTopology clientTop = cctx.exchange().clearClientTopology(grp.groupId());

                            if (clientTop != null) {
                                grp.topology().update(grpHolder.affinity().lastVersion(),
                                    clientTop.partitionMap(true),
                                    clientTop.fullUpdateCounters(),
                                    Collections.<Integer>emptySet(),
                                    null);
                            }

                            assert grpHolder.affinity().lastVersion().equals(grp.affinity().lastVersion());
                        }
                    }
                    else if (!fetchFuts.containsKey(grp.groupId())) {
                        GridDhtAssignmentFetchFuture fetchFut = new GridDhtAssignmentFetchFuture(cctx,
                            grp.groupId(),
                            topVer,
                            discoCache);

                        fetchFut.init(true);

                        fetchFuts.put(grp.groupId(), fetchFut);
                    }
                }
            }
            catch (IgniteCheckedException e) {
                cctx.cache().closeCaches(startedCaches, false);

                cctx.cache().completeClientCacheChangeFuture(msg.requestId(), e);

                return null;
            }
        }

        for (GridDhtAssignmentFetchFuture fetchFut : fetchFuts.values()) {
            try {
                CacheGroupContext grp = cctx.cache().cacheGroup(fetchFut.groupId());

                assert grp != null;

                GridDhtAffinityAssignmentResponse res = fetchAffinity(topVer,
                    cctx.coordinators().currentCoordinator(),
                    null,
                    discoCache,
                    grp.affinity(),
                    fetchFut);

                GridDhtPartitionFullMap partMap;
                ClientCacheDhtTopologyFuture topFut;

                if (res != null) {
                    partMap = res.partitionMap();

                    assert partMap != null : res;

                    topFut = new ClientCacheDhtTopologyFuture(topVer);
                }
                else {
                    partMap = new GridDhtPartitionFullMap(cctx.localNodeId(), cctx.localNode().order(), 1);

                    topFut = new ClientCacheDhtTopologyFuture(topVer,
                        new ClusterTopologyServerNotFoundException("All server nodes left grid."));
                }

                grp.topology().updateTopologyVersion(topFut,
                    discoCache,
                    cctx.coordinators().currentCoordinator(),
                    -1,
                    false);

                grp.topology().update(topVer, partMap, null, Collections.<Integer>emptySet(), null);

                topFut.validate(grp, discoCache.allNodes());
            }
            catch (IgniteCheckedException e) {
                cctx.cache().closeCaches(startedCaches, false);

                cctx.cache().completeClientCacheChangeFuture(msg.requestId(), e);

                return null;
            }
        }

        for (DynamicCacheDescriptor desc : startDescs) {
            if (desc.cacheConfiguration().getCacheMode() != LOCAL) {
                CacheGroupContext grp = cctx.cache().cacheGroup(desc.groupId());

                assert grp != null;

                grp.topology().onExchangeDone(null, grp.affinity().cachedAffinity(topVer), true);
            }
        }

        cctx.cache().initCacheProxies(topVer, null);

        cctx.cache().completeClientCacheChangeFuture(msg.requestId(), null);

        return startedInfos;
    }

    /**
     * @param msg Change request.
     * @param topVer Current topology version.
     * @param crd Coordinator flag.
     * @return Closed caches IDs.
     */
    private Set<Integer> processCacheCloseRequests(
        ClientCacheChangeDummyDiscoveryMessage msg,
        boolean crd,
        AffinityTopologyVersion topVer) {
        Set<String> cachesToClose = msg.cachesToClose();

        if (cachesToClose == null)
            return null;

        Set<Integer> closed = cctx.cache().closeCaches(cachesToClose, true);

        if (crd) {
            for (CacheGroupHolder hld : grpHolders.values()) {
                if (!hld.client() && cctx.cache().cacheGroup(hld.groupId()) == null) {
                    int grpId = hld.groupId();

                    // All client cache groups were stopped, need create 'client' CacheGroupHolder.
                    CacheGroupHolder grpHolder = grpHolders.remove(grpId);

                    assert grpHolder != null && !grpHolder.client() : grpHolder;

                    try {
                        grpHolder = CacheGroupHolder2.create(cctx,
                            caches.group(grpId),
                            topVer,
                            grpHolder.affinity());

                        grpHolders.put(grpId, grpHolder);
                    }
                    catch (IgniteCheckedException e) {
                        U.error(log, "Failed to initialize cache: " + e, e);
                    }
                }
            }
        }

        cctx.cache().completeClientCacheChangeFuture(msg.requestId(), null);

        return closed;
    }

    /**
     * Process client cache start/close requests, called from exchange thread.
     *
     * @param msg Change request.
     */
    void processClientCachesChanges(ClientCacheChangeDummyDiscoveryMessage msg) {
        AffinityTopologyVersion topVer = cctx.exchange().readyAffinityVersion();

        DiscoCache discoCache = cctx.discovery().discoCache(topVer);

        boolean crd = cctx.localNode().equals(discoCache.oldestAliveServerNode());

        Map<Integer, Boolean> startedCaches = processClientCacheStartRequests(msg, crd, topVer, discoCache);

        Set<Integer> closedCaches = processCacheCloseRequests(msg, crd, topVer);

        if (startedCaches != null || closedCaches != null)
            scheduleClientChangeMessage(startedCaches, closedCaches);
    }

    /**
     * Sends discovery message about started/closed client caches, called from exchange thread.
     *
     * @param timeoutObj Timeout object initiated send.
     */
    void sendClientCacheChangesMessage(ClientCacheUpdateTimeout timeoutObj) {
        ClientCacheChangeDiscoveryMessage msg = clientCacheChanges.get();

        // Timeout object was changed if one more client cache changed during timeout,
        // another timeoutObj was scheduled.
        if (msg != null && msg.updateTimeoutObject() == timeoutObj) {
            assert !msg.empty() : msg;

            clientCacheChanges.remove();

            msg.checkCachesExist(caches.registeredCaches.keySet());

            try {
                if (!msg.empty())
                    cctx.discovery().sendCustomEvent(msg);
            }
            catch (IgniteCheckedException e) {
                U.error(log, "Failed to send discovery event: " + e, e);
            }
        }
    }

    /**
     * @param startedCaches Started caches.
     * @param closedCaches Closed caches.
     */
    private void scheduleClientChangeMessage(Map<Integer, Boolean> startedCaches, Set<Integer> closedCaches) {
        ClientCacheChangeDiscoveryMessage msg = clientCacheChanges.get();

        if (msg == null) {
            msg = new ClientCacheChangeDiscoveryMessage(startedCaches, closedCaches);

            clientCacheChanges.set(msg);
        }
        else {
            msg.merge(startedCaches, closedCaches);

            if (msg.empty()) {
                cctx.time().removeTimeoutObject(msg.updateTimeoutObject());

                clientCacheChanges.remove();

                return;
            }
        }

        if (msg.updateTimeoutObject() != null)
            cctx.time().removeTimeoutObject(msg.updateTimeoutObject());

        long timeout = clientCacheMsgTimeout;

        if (timeout <= 0)
            timeout = 10_000;

        ClientCacheUpdateTimeout timeoutObj = new ClientCacheUpdateTimeout(cctx, timeout);

        msg.updateTimeoutObject(timeoutObj);

        cctx.time().addTimeoutObject(timeoutObj);
    }

    /**
     * @param fut Exchange future.
     * @param crd Coordinator flag.
     * @param exchActions Exchange actions.
     */
    public void onCustomMessageNoAffinityChange(
        GridDhtPartitionsExchangeFuture fut,
        boolean crd,
        @Nullable final ExchangeActions exchActions
    ) {
        final ExchangeDiscoveryEvents evts = fut.context().events();

        forAllCacheGroups(crd, new IgniteInClosureX<GridAffinityAssignmentCache>() {
            @Override public void applyx(GridAffinityAssignmentCache aff) {
                if (exchActions != null && exchActions.cacheGroupStopping(aff.groupId()))
                    return;

                aff.clientEventTopologyChange(evts.lastEvent(), evts.topologyVersion());
            }
        });
    }

    /**
     * @param cctx Stopped cache context.
     */
    public void stopCacheOnReconnect(GridCacheContext cctx) {
        caches.registeredCaches.remove(cctx.cacheId());
    }

    /**
     * @param grpCtx Stopped cache group context.
     */
    public void stopCacheGroupOnReconnect(CacheGroupContext grpCtx) {
        caches.registeredGrps.remove(grpCtx.groupId());
    }

    /**
     * Called on exchange initiated for cache start/stop request.
     *
     * @param fut Exchange future.
     * @param crd Coordinator flag.
     * @param exchActions Cache change requests.
     * @throws IgniteCheckedException If failed.
     */
    public void onCacheChangeRequest(
        GridDhtPartitionsExchangeFuture fut,
        boolean crd,
        final ExchangeActions exchActions
    ) throws IgniteCheckedException {
        assert exchActions != null && !exchActions.empty() : exchActions;

        final ExchangeDiscoveryEvents evts = fut.context().events();

        caches.updateCachesInfo(exchActions);

        // Affinity did not change for existing caches.
        onCustomMessageNoAffinityChange(fut, crd, exchActions);

        for (ExchangeActions.CacheActionData action : exchActions.cacheStartRequests()) {
            DynamicCacheDescriptor cacheDesc = action.descriptor();

            DynamicCacheChangeRequest req = action.request();

            boolean startCache;

            NearCacheConfiguration nearCfg = null;

            if (req.locallyConfigured() || (cctx.localNodeId().equals(req.initiatingNodeId()) && !exchActions.activate())) {
                startCache = true;

                nearCfg = req.nearCacheConfiguration();
            }
            else {
                // Cache should not be started
                assert cctx.cacheContext(cacheDesc.cacheId()) == null
                    : "Starting cache has not null context: " + cacheDesc.cacheName();

                IgniteCacheProxyImpl cacheProxy = (IgniteCacheProxyImpl) cctx.cache().jcacheProxy(req.cacheName());

                // If it has proxy then try to start it
                if (cacheProxy != null) {
                    // Cache should be in restarting mode
                    assert cacheProxy.isRestarting()
                        : "Cache has non restarting proxy " + cacheProxy;

                    startCache = true;
                }
                else {
                    startCache = CU.affinityNode(cctx.localNode(),
                        cacheDesc.groupDescriptor().config().getNodeFilter());
                }
            }

            try {
                if (startCache) {
                    cctx.cache().prepareCacheStart(req.startCacheConfiguration(),
                        cacheDesc,
                        nearCfg,
                        evts.topologyVersion(),
                        req.disabledAfterStart());

                    if (fut.cacheAddedOnExchange(cacheDesc.cacheId(), cacheDesc.receivedFrom())) {
                        if (fut.events().discoveryCache().cacheGroupAffinityNodes(cacheDesc.groupId()).isEmpty())
                            U.quietAndWarn(log, "No server nodes found for cache client: " + req.cacheName());
                    }
                }
            }
            catch (IgniteCheckedException e) {
                U.error(log, "Failed to initialize cache. Will try to rollback cache start routine. " +
                    "[cacheName=" + req.cacheName() + ']', e);

                cctx.cache().closeCaches(Collections.singleton(req.cacheName()), false);

                cctx.cache().completeCacheStartFuture(req, false, e);
            }
        }

        Set<Integer> gprs = new HashSet<>();

        for (ExchangeActions.CacheActionData action : exchActions.cacheStartRequests()) {
            int grpId = action.descriptor().groupId();

            if (gprs.add(grpId)) {
                if (crd)
                    initStartedGroupOnCoordinator(fut, action.descriptor().groupDescriptor());
                else {
                    CacheGroupContext grp = cctx.cache().cacheGroup(grpId);

                    if (grp != null && !grp.isLocal() && grp.localStartVersion().equals(fut.initialVersion())) {
                        assert grp.affinity().lastVersion().equals(AffinityTopologyVersion.NONE) : grp.affinity().lastVersion();

                        initAffinity(caches.group(grp.groupId()), grp.affinity(), fut);
                    }
                }
            }
        }

        for (ExchangeActions.CacheActionData action : exchActions.cacheStopRequests())
            cctx.cache().blockGateway(action.request().cacheName(), true, action.request().restart());

        for (ExchangeActions.CacheGroupActionData action : exchActions.cacheGroupsToStop())
            cctx.exchange().clearClientTopology(action.descriptor().groupId());

        Set<Integer> stoppedGrps = null;

        if (crd) {
            for (ExchangeActions.CacheGroupActionData data : exchActions.cacheGroupsToStop()) {
                if (data.descriptor().config().getCacheMode() != LOCAL) {
                    CacheGroupHolder cacheGrp = grpHolders.remove(data.descriptor().groupId());

                    assert cacheGrp != null : data.descriptor();

                    if (stoppedGrps == null)
                        stoppedGrps = new HashSet<>();

                    stoppedGrps.add(cacheGrp.groupId());

                    cctx.io().removeHandler(true, cacheGrp.groupId(), GridDhtAffinityAssignmentResponse.class);
                }
            }
        }

        if (stoppedGrps != null) {
            AffinityTopologyVersion notifyTopVer = null;

            synchronized (mux) {
                if (waitInfo != null) {
                    for (Integer grpId : stoppedGrps) {
                        boolean rmv = waitInfo.waitGrps.remove(grpId) != null;

                        if (rmv) {
                            notifyTopVer = waitInfo.topVer;

                            waitInfo.assignments.remove(grpId);
                        }
                    }
                }
            }

            if (notifyTopVer != null) {
                final AffinityTopologyVersion topVer = notifyTopVer;

                cctx.kernalContext().closure().runLocalSafe(new Runnable() {
                    @Override public void run() {
                        onCacheGroupStopped(topVer);
                    }
                });
            }
        }

        ClientCacheChangeDiscoveryMessage msg = clientCacheChanges.get();

        if (msg != null) {
            msg.checkCachesExist(caches.registeredCaches.keySet());

            if (msg.empty())
                clientCacheChanges.remove();
        }
    }

    /**
     *
     */
    public void removeAllCacheInfo() {
        grpHolders.clear();

        caches.clear();
    }

    /**
     * Called when received {@link CacheAffinityChangeMessage} which should complete exchange.
     *
     * @param exchFut Exchange future.
     * @param crd Coordinator flag.
     * @param msg Affinity change message.
     */
    public void onExchangeChangeAffinityMessage(GridDhtPartitionsExchangeFuture exchFut,
        boolean crd,
        CacheAffinityChangeMessage msg) {
        if (log.isDebugEnabled()) {
            log.debug("Process exchange affinity change message [exchVer=" + exchFut.initialVersion() +
                ", msg=" + msg + ']');
        }

        assert exchFut.exchangeId().equals(msg.exchangeId()) : msg;

        final AffinityTopologyVersion topVer = exchFut.initialVersion();

        final Map<Integer, Map<Integer, List<UUID>>> assignment = msg.assignmentChange();

        assert assignment != null;

        final Map<Object, List<List<ClusterNode>>> affCache = new HashMap<>();

        forAllCacheGroups(crd, new IgniteInClosureX<GridAffinityAssignmentCache>() {
            @Override public void applyx(GridAffinityAssignmentCache aff) throws IgniteCheckedException {
                List<List<ClusterNode>> idealAssignment = aff.idealAssignment();

                assert idealAssignment != null;

                Map<Integer, List<UUID>> cacheAssignment = assignment.get(aff.groupId());

                List<List<ClusterNode>> newAssignment;

                if (cacheAssignment != null) {
                    newAssignment = new ArrayList<>(idealAssignment);

                    for (Map.Entry<Integer, List<UUID>> e : cacheAssignment.entrySet())
                        newAssignment.set(e.getKey(), toNodes(topVer, e.getValue()));
                }
                else
                    newAssignment = idealAssignment;

                aff.initialize(topVer, cachedAssignment(aff, newAssignment, affCache));
            }
        });
    }

    /**
     * Called on exchange initiated by {@link CacheAffinityChangeMessage} which sent after rebalance finished.
     *
     * @param exchFut Exchange future.
     * @param crd Coordinator flag.
     * @param msg Message.
     * @throws IgniteCheckedException If failed.
     */
    public void onChangeAffinityMessage(final GridDhtPartitionsExchangeFuture exchFut,
        boolean crd,
        final CacheAffinityChangeMessage msg)
        throws IgniteCheckedException {
        assert msg.topologyVersion() != null && msg.exchangeId() == null : msg;

        final AffinityTopologyVersion topVer = exchFut.initialVersion();

        if (log.isDebugEnabled()) {
            log.debug("Process affinity change message [exchVer=" + topVer +
                ", msgVer=" + msg.topologyVersion() + ']');
        }

        final Map<Integer, Map<Integer, List<UUID>>> affChange = msg.assignmentChange();

        assert !F.isEmpty(affChange) : msg;

        final Map<Integer, IgniteUuid> deploymentIds = msg.cacheDeploymentIds();

        final Map<Object, List<List<ClusterNode>>> affCache = new HashMap<>();

        forAllCacheGroups(crd, new IgniteInClosureX<GridAffinityAssignmentCache>() {
            @Override public void applyx(GridAffinityAssignmentCache aff) throws IgniteCheckedException {
                AffinityTopologyVersion affTopVer = aff.lastVersion();

                assert affTopVer.topologyVersion() > 0 : affTopVer;

                CacheGroupDescriptor desc = caches.group(aff.groupId());

                assert desc != null : aff.cacheOrGroupName();

                IgniteUuid deploymentId = desc.deploymentId();

                if (!deploymentId.equals(deploymentIds.get(aff.groupId()))) {
                    aff.clientEventTopologyChange(exchFut.firstEvent(), topVer);

                    return;
                }

                Map<Integer, List<UUID>> change = affChange.get(aff.groupId());

                if (change != null) {
                    assert !change.isEmpty() : msg;

                    List<List<ClusterNode>> curAff = aff.assignments(affTopVer);

                    List<List<ClusterNode>> assignment = new ArrayList<>(curAff);

                    for (Map.Entry<Integer, List<UUID>> e : change.entrySet()) {
                        Integer part = e.getKey();

                        List<ClusterNode> nodes = toNodes(topVer, e.getValue());

                        assert !nodes.equals(assignment.get(part)) : "Assignment did not change " +
                            "[cacheGrp=" + aff.cacheOrGroupName() +
                            ", part=" + part +
                            ", cur=" + F.nodeIds(assignment.get(part)) +
                            ", new=" + F.nodeIds(nodes) +
                            ", exchVer=" + exchFut.initialVersion() +
                            ", msgVer=" + msg.topologyVersion() +
                            ']';

                        assignment.set(part, nodes);
                    }

                    aff.initialize(topVer, cachedAssignment(aff, assignment, affCache));
                }
                else
                    aff.clientEventTopologyChange(exchFut.firstEvent(), topVer);
            }
        });
    }

    /**
     * Called on exchange initiated by client node join/fail.
     *
     * @param fut Exchange future.
     * @param crd Coordinator flag.
     * @throws IgniteCheckedException If failed.
     */
    public void onClientEvent(final GridDhtPartitionsExchangeFuture fut, boolean crd) throws IgniteCheckedException {
        boolean locJoin = fut.firstEvent().eventNode().isLocal();

        if (!locJoin) {
            forAllCacheGroups(crd, new IgniteInClosureX<GridAffinityAssignmentCache>() {
                @Override public void applyx(GridAffinityAssignmentCache aff) throws IgniteCheckedException {
                    AffinityTopologyVersion topVer = fut.initialVersion();

                    aff.clientEventTopologyChange(fut.firstEvent(), topVer);
                }
            });
        }
        else
            fetchAffinityOnJoin(fut);
    }

    /**
     * @param fut Future to add.
     */
    public void addDhtAssignmentFetchFuture(GridDhtAssignmentFetchFuture fut) {
        GridDhtAssignmentFetchFuture old = pendingAssignmentFetchFuts.putIfAbsent(fut.id(), fut);

        assert old == null : "More than one thread is trying to fetch partition assignments [fut=" + fut +
            ", allFuts=" + pendingAssignmentFetchFuts + ']';
    }

    /**
     * @param fut Future to remove.
     */
    public void removeDhtAssignmentFetchFuture(GridDhtAssignmentFetchFuture fut) {
        boolean rmv = pendingAssignmentFetchFuts.remove(fut.id(), fut);

        assert rmv : "Failed to remove assignment fetch future: " + fut.id();
    }

    /**
     * @param nodeId Node ID.
     * @param res Response.
     */
    private void processAffinityAssignmentResponse(UUID nodeId, GridDhtAffinityAssignmentResponse res) {
        if (log.isDebugEnabled())
            log.debug("Processing affinity assignment response [node=" + nodeId + ", res=" + res + ']');

        GridDhtAssignmentFetchFuture fut = pendingAssignmentFetchFuts.get(res.futureId());

        if (fut != null)
            fut.onResponse(nodeId, res);
    }

    /**
     * @param c Cache closure.
     * @throws IgniteCheckedException If failed
     */
    private void forAllRegisteredCacheGroups(IgniteInClosureX<CacheGroupDescriptor> c) throws IgniteCheckedException {
        for (CacheGroupDescriptor cacheDesc : caches.allGroups()) {
            if (cacheDesc.config().getCacheMode() == LOCAL)
                continue;

            c.applyx(cacheDesc);
        }
    }

    /**
     * @param crd Coordinator flag.
     * @param c Closure.
     */
    private void forAllCacheGroups(boolean crd, IgniteInClosureX<GridAffinityAssignmentCache> c) {
        if (crd) {
            for (CacheGroupHolder grp : grpHolders.values())
                c.apply(grp.affinity());
        }
        else {
            for (CacheGroupContext grp : cctx.kernalContext().cache().cacheGroups()) {
                if (grp.isLocal())
                    continue;

                c.apply(grp.affinity());
            }
        }
    }

    /**
     * @param fut Exchange future.
     * @param grpDesc Cache group descriptor.
     * @throws IgniteCheckedException If failed.
     */
    private void initStartedGroupOnCoordinator(GridDhtPartitionsExchangeFuture fut, final CacheGroupDescriptor grpDesc)
        throws IgniteCheckedException {
        assert grpDesc != null && grpDesc.groupId() != 0 : grpDesc;

        if (grpDesc.config().getCacheMode() == LOCAL)
            return;

        int grpId = grpDesc.groupId();

        CacheGroupHolder grpHolder = grpHolders.get(grpId);

        CacheGroupContext grp = cctx.kernalContext().cache().cacheGroup(grpId);

        if (grpHolder == null) {
            grpHolder = grp != null ?
                new CacheGroupHolder1(grp, null) :
                CacheGroupHolder2.create(cctx, grpDesc, fut.initialVersion(), null);

            CacheGroupHolder old = grpHolders.put(grpId, grpHolder);

            assert old == null : old;

            calculateAndInit(fut.events(), grpHolder.affinity(), fut.initialVersion());
        }
        else if (grpHolder.client() && grp != null) {
            assert grpHolder.affinity().idealAssignment() != null;

            grpHolder = new CacheGroupHolder1(grp, grpHolder.affinity());

            grpHolders.put(grpId, grpHolder);
        }
    }

    /**
     * Initialized affinity for cache received from node joining on this exchange.
     *
     * @param crd Coordinator flag.
     * @param fut Exchange future.
     * @param descs Cache descriptors.
     * @throws IgniteCheckedException If failed.
     */
    public void initStartedCaches(
        boolean crd,
        final GridDhtPartitionsExchangeFuture fut,
        Collection<DynamicCacheDescriptor> descs
    ) throws IgniteCheckedException {
        caches.initStartedCaches(descs);

        if (fut.context().mergeExchanges())
            return;

        if (crd) {
            forAllRegisteredCacheGroups(new IgniteInClosureX<CacheGroupDescriptor>() {
                @Override public void applyx(CacheGroupDescriptor desc) throws IgniteCheckedException {
                    CacheGroupHolder cache = groupHolder(fut.initialVersion(), desc);

                    if (cache.affinity().lastVersion().equals(AffinityTopologyVersion.NONE))
                        calculateAndInit(fut.events(), cache.affinity(), fut.initialVersion());
                }
            });
        }
        else {
            forAllCacheGroups(false, new IgniteInClosureX<GridAffinityAssignmentCache>() {
                @Override public void applyx(GridAffinityAssignmentCache aff) throws IgniteCheckedException {
                    if (aff.lastVersion().equals(AffinityTopologyVersion.NONE))
                        initAffinity(caches.group(aff.groupId()), aff, fut);
                }
            });
        }
    }

    /**
     * @param desc Cache group descriptor.
     * @param aff Affinity.
     * @param fut Exchange future.
     * @throws IgniteCheckedException If failed.
     */
    private void initAffinity(CacheGroupDescriptor desc,
        GridAffinityAssignmentCache aff,
        GridDhtPartitionsExchangeFuture fut)
        throws IgniteCheckedException {
        assert desc != null : aff.cacheOrGroupName();

        ExchangeDiscoveryEvents evts = fut.context().events();

        if (canCalculateAffinity(desc, aff, fut))
            calculateAndInit(evts, aff, evts.topologyVersion());
        else {
            GridDhtAssignmentFetchFuture fetchFut = new GridDhtAssignmentFetchFuture(cctx,
                desc.groupId(),
                evts.topologyVersion(),
                evts.discoveryCache());

            fetchFut.init(false);

<<<<<<< HEAD
            fetchAffinity(evts.topologyVersion(),
                cctx.coordinators().currentCoordinator(),
                evts.lastEvent(),
                evts.discoveryCache(),
                aff, fetchFut);
=======
            fetchAffinity(evts.topologyVersion(), evts, evts.discoveryCache(), aff, fetchFut);
>>>>>>> 834869c2
        }
    }

    /**
     * @param desc Cache group descriptor.
     * @param aff Affinity.
     * @param fut Exchange future.
     * @return {@code True} if local node can calculate affinity on it's own for this partition map exchange.
     */
    private boolean canCalculateAffinity(CacheGroupDescriptor desc,
        GridAffinityAssignmentCache aff,
        GridDhtPartitionsExchangeFuture fut) {
        assert desc != null : aff.cacheOrGroupName();

        // Do not request affinity from remote nodes if affinity function is not centralized.
        if (!aff.centralizedAffinityFunction())
            return true;

        // If local node did not initiate exchange or local node is the only cache node in grid.
        Collection<ClusterNode> affNodes = fut.events().discoveryCache().cacheGroupAffinityNodes(aff.groupId());

        return fut.cacheGroupAddedOnExchange(aff.groupId(), desc.receivedFrom()) ||
            !fut.exchangeId().nodeId().equals(cctx.localNodeId()) ||
            (affNodes.isEmpty() || (affNodes.size() == 1 && affNodes.contains(cctx.localNode())));
    }

    /**
     * @param grpId Cache group ID.
     * @return Affinity assignments.
     */
    public GridAffinityAssignmentCache affinity(Integer grpId) {
        CacheGroupHolder grpHolder = grpHolders.get(grpId);

        assert grpHolder != null : debugGroupName(grpId);

        return grpHolder.affinity();
    }

    /**
     * Applies affinity diff from the received full message.
     *
     * @param fut Current exchange future.
     * @param msg Finish exchange message.
     */
    public void applyAffinityFromFullMessage(final GridDhtPartitionsExchangeFuture fut,
        final GridDhtPartitionsFullMessage msg) {
        final Map<Long, ClusterNode> nodesByOrder = new HashMap<>();

        final Map<Object, List<List<ClusterNode>>> affCache = new HashMap<>();

        forAllCacheGroups(false, new IgniteInClosureX<GridAffinityAssignmentCache>() {
            @Override public void applyx(GridAffinityAssignmentCache aff) throws IgniteCheckedException {
                ExchangeDiscoveryEvents evts = fut.context().events();

                Map<Integer, CacheGroupAffinityMessage> idealAffDiff = msg.idealAffinityDiff();

                List<List<ClusterNode>> idealAssignment = aff.calculate(evts.topologyVersion(), evts, evts.discoveryCache());

                CacheGroupAffinityMessage affMsg = idealAffDiff != null ? idealAffDiff.get(aff.groupId()) : null;

                List<List<ClusterNode>> newAssignment;

                if (affMsg != null) {
                    Map<Integer, GridLongList> diff = affMsg.assignmentsDiff();

                    assert !F.isEmpty(diff);

                    newAssignment = new ArrayList<>(idealAssignment);

                    for (Map.Entry<Integer, GridLongList> e : diff.entrySet()) {
                        GridLongList assign = e.getValue();

                        newAssignment.set(e.getKey(), CacheGroupAffinityMessage.toNodes(assign,
                            nodesByOrder,
                            evts.discoveryCache()));
                    }
                }
                else
                    newAssignment = idealAssignment;

                aff.initialize(evts.topologyVersion(), cachedAssignment(aff, newAssignment, affCache));
            }
        });
    }

    /**
     * @param fut Current exchange future.
     * @param msg Message finish message.
     * @param resTopVer Result topology version.
     * @throws IgniteCheckedException If failed.
     */
    public void onLocalJoin(final GridDhtPartitionsExchangeFuture fut,
        GridDhtPartitionsFullMessage msg,
        final AffinityTopologyVersion resTopVer)
        throws IgniteCheckedException {
        final Set<Integer> affReq = fut.context().groupsAffinityRequestOnJoin();

        final Map<Long, ClusterNode> nodesByOrder = new HashMap<>();

        final Map<Integer, CacheGroupAffinityMessage> joinedNodeAff = msg.joinedNodeAffinity();

        assert !F.isEmpty(joinedNodeAff) : msg;
        assert joinedNodeAff.size() >= affReq.size();

        forAllCacheGroups(false, new IgniteInClosureX<GridAffinityAssignmentCache>() {
            @Override public void applyx(GridAffinityAssignmentCache aff) throws IgniteCheckedException {
                ExchangeDiscoveryEvents evts = fut.context().events();

                CacheGroupContext grp = cctx.cache().cacheGroup(aff.groupId());

                assert grp != null;

                if (affReq.contains(aff.groupId())) {
                    assert AffinityTopologyVersion.NONE.equals(aff.lastVersion());

                    CacheGroupAffinityMessage affMsg = joinedNodeAff.get(aff.groupId());

                    assert affMsg != null;

                    List<List<ClusterNode>> assignments = affMsg.createAssignments(nodesByOrder, evts.discoveryCache());

                    assert resTopVer.equals(evts.topologyVersion());

                    List<List<ClusterNode>> idealAssign =
                        affMsg.createIdealAssignments(nodesByOrder, evts.discoveryCache());

                    if (idealAssign != null)
                        aff.idealAssignment(idealAssign);
                    else {
                        assert !aff.centralizedAffinityFunction();

                        // Calculate ideal assignments.
                        aff.calculate(evts.topologyVersion(), evts, evts.discoveryCache());
                    }

                    aff.initialize(evts.topologyVersion(), assignments);
                }
                else if (fut.cacheGroupAddedOnExchange(aff.groupId(), grp.receivedFrom()))
                    calculateAndInit(evts, aff, evts.topologyVersion());

                grp.topology().initPartitionsWhenAffinityReady(resTopVer, fut);
            }
        });
    }

    /**
     * @param fut Current exchange future.
     * @param crd Coordinator flag.
     * @throws IgniteCheckedException If failed.
     */
    public void onServerJoinWithExchangeMergeProtocol(GridDhtPartitionsExchangeFuture fut, boolean crd)
        throws IgniteCheckedException {
        final ExchangeDiscoveryEvents evts = fut.context().events();

        assert fut.context().mergeExchanges();
        assert evts.hasServerJoin() && !evts.hasServerLeft();

        WaitRebalanceInfo waitRebalanceInfo = initAffinityOnNodeJoin(fut, crd);

        this.waitInfo = waitRebalanceInfo != null && !waitRebalanceInfo.empty() ? waitRebalanceInfo : null;

        WaitRebalanceInfo info = this.waitInfo;

        if (crd) {
            if (log.isDebugEnabled()) {
                log.debug("Computed new affinity after node join [topVer=" + evts.topologyVersion() +
                    ", waitGrps=" + (info != null ? groupNames(info.waitGrps.keySet()) : null) + ']');
            }
        }
    }

    /**
     * @param fut Current exchange future.
     * @return Computed difference with ideal affinity.
     * @throws IgniteCheckedException If failed.
     */
    public Map<Integer, CacheGroupAffinityMessage> onServerLeftWithExchangeMergeProtocol(
        final GridDhtPartitionsExchangeFuture fut) throws IgniteCheckedException
    {
        final ExchangeDiscoveryEvents evts = fut.context().events();

        assert fut.context().mergeExchanges();
        assert evts.hasServerLeft();

        return onReassignmentEnforced(fut);
    }

    /**
     * Calculates affinity on coordinator for custom event types that require centralized assignment.
     *
     * @param fut Current exchange future.
     * @return Computed difference with ideal affinity.
     * @throws IgniteCheckedException If failed.
     */
    public Map<Integer, CacheGroupAffinityMessage> onCustomEventWithEnforcedAffinityReassignment(
        final GridDhtPartitionsExchangeFuture fut) throws IgniteCheckedException
    {
        assert DiscoveryCustomEvent.requiresCentralizedAffinityAssignment(fut.firstEvent());

        return onReassignmentEnforced(fut);
    }

    /**
     * Calculates new affinity assignment on coordinator and creates affinity diff messages for other nodes.
     *
     * @param fut Current exchange future.
     * @return Computed difference with ideal affinity.
     * @throws IgniteCheckedException If failed.
     */
    private Map<Integer, CacheGroupAffinityMessage> onReassignmentEnforced(
        final GridDhtPartitionsExchangeFuture fut) throws IgniteCheckedException
    {
        final ExchangeDiscoveryEvents evts = fut.context().events();

        forAllRegisteredCacheGroups(new IgniteInClosureX<CacheGroupDescriptor>() {
            @Override public void applyx(CacheGroupDescriptor desc) throws IgniteCheckedException {
                AffinityTopologyVersion topVer = evts.topologyVersion();

                CacheGroupHolder cache = groupHolder(topVer, desc);

                List<List<ClusterNode>> assign = cache.affinity().calculate(topVer, evts, evts.discoveryCache());

                if (!cache.rebalanceEnabled || fut.cacheGroupAddedOnExchange(desc.groupId(), desc.receivedFrom()))
                    cache.affinity().initialize(topVer, assign);
            }
        });

        Map<Integer, Map<Integer, List<Long>>> diff = initAffinityBasedOnPartitionsAvailability(evts.topologyVersion(),
            fut,
            NODE_TO_ORDER,
            true);

        return CacheGroupAffinityMessage.createAffinityDiffMessages(diff);
    }

    /**
     * Called on exchange initiated by server node join.
     *
     * @param fut Exchange future.
     * @param crd Coordinator flag.
     * @throws IgniteCheckedException If failed.
     */
    public void onServerJoin(final GridDhtPartitionsExchangeFuture fut, boolean crd)
        throws IgniteCheckedException {
        assert !fut.firstEvent().eventNode().isClient();

        boolean locJoin = fut.firstEvent().eventNode().isLocal();

        WaitRebalanceInfo waitRebalanceInfo = null;

        if (locJoin) {
            if (crd) {
                forAllRegisteredCacheGroups(new IgniteInClosureX<CacheGroupDescriptor>() {
                    @Override public void applyx(CacheGroupDescriptor desc) throws IgniteCheckedException {
                        AffinityTopologyVersion topVer = fut.initialVersion();

                        CacheGroupHolder grpHolder = groupHolder(topVer, desc);

                        calculateAndInit(fut.events(), grpHolder.affinity(), topVer);
                    }
                });
            }
            else
                fetchAffinityOnJoin(fut);
        }
        else
            waitRebalanceInfo = initAffinityOnNodeJoin(fut, crd);

        this.waitInfo = waitRebalanceInfo != null && !waitRebalanceInfo.empty() ? waitRebalanceInfo : null;

        WaitRebalanceInfo info = this.waitInfo;

        if (crd) {
            if (log.isDebugEnabled()) {
                log.debug("Computed new affinity after node join [topVer=" + fut.initialVersion() +
                    ", waitGrps=" + (info != null ? groupNames(info.waitGrps.keySet()) : null) + ']');
            }
        }
    }

    /**
     * @param fut Exchange future
     * @param crd Coordinator flag.
     * @throws IgniteCheckedException If failed.
     */
    public void onBaselineTopologyChanged(final GridDhtPartitionsExchangeFuture fut, boolean crd) throws IgniteCheckedException {
        assert !fut.firstEvent().eventNode().isClient();

        WaitRebalanceInfo waitRebalanceInfo = initAffinityOnNodeJoin(fut, crd);

        this.waitInfo = waitRebalanceInfo != null && !waitRebalanceInfo.empty() ? waitRebalanceInfo : null;

        WaitRebalanceInfo info = this.waitInfo;

        if (crd) {
            if (log.isDebugEnabled()) {
                log.debug("Computed new affinity after node join [topVer=" + fut.initialVersion() +
                    ", waitGrps=" + (info != null ? groupNames(info.waitGrps.keySet()) : null) + ']');
            }
        }
    }

    /**
     * @param grpIds Cache group IDs.
     * @return Cache names.
     */
    private String groupNames(Collection<Integer> grpIds) {
        StringBuilder names = new StringBuilder();

        for (Integer grpId : grpIds) {
            String name = caches.group(grpId).cacheOrGroupName();

            if (names.length() != 0)
                names.append(", ");

            names.append(name);
        }

        return names.toString();
    }

    /**
     * @param grpId Group ID.
     * @return Group name for debug purpose.
     */
    private String debugGroupName(int grpId) {
        CacheGroupDescriptor desc = caches.group(grpId);

        if (desc != null)
            return desc.cacheOrGroupName();
        else
            return "Unknown group: " + grpId;
    }

    /**
     * @param evts Discovery events.
     * @param aff Affinity.
     * @param topVer Topology version.
     */
    private void calculateAndInit(ExchangeDiscoveryEvents evts,
        GridAffinityAssignmentCache aff,
        AffinityTopologyVersion topVer)
    {
        List<List<ClusterNode>> assignment = aff.calculate(topVer, evts, evts.discoveryCache());

        aff.initialize(topVer, assignment);
    }

    /**
     * @param fut Exchange future.
     * @throws IgniteCheckedException If failed.
     */
    private void fetchAffinityOnJoin(GridDhtPartitionsExchangeFuture fut) throws IgniteCheckedException {
        AffinityTopologyVersion topVer = fut.initialVersion();

        List<GridDhtAssignmentFetchFuture> fetchFuts = new ArrayList<>();

        for (CacheGroupContext grp : cctx.cache().cacheGroups()) {
            if (grp.isLocal())
                continue;

            if (fut.cacheGroupAddedOnExchange(grp.groupId(), grp.receivedFrom())) {
                // In case if merge is allowed do not calculate affinity since it can change on exchange end.
                if (!fut.context().mergeExchanges())
                    calculateAndInit(fut.events(), grp.affinity(), topVer);
            }
            else {
                if (fut.context().fetchAffinityOnJoin()) {
                    CacheGroupDescriptor grpDesc = caches.group(grp.groupId());

                    assert grpDesc != null : grp.cacheOrGroupName();

                    GridDhtAssignmentFetchFuture fetchFut = new GridDhtAssignmentFetchFuture(cctx,
                        grpDesc.groupId(),
                        topVer,
                        fut.events().discoveryCache());

                    fetchFut.init(false);

                    fetchFuts.add(fetchFut);
                }
                else {
                    if (fut.events().discoveryCache().serverNodes().size() > 0)
                        fut.context().addGroupAffinityRequestOnJoin(grp.groupId());
                    else
                        calculateAndInit(fut.events(), grp.affinity(), topVer);
                }
            }
        }

        for (int i = 0; i < fetchFuts.size(); i++) {
            GridDhtAssignmentFetchFuture fetchFut = fetchFuts.get(i);

            int grpId = fetchFut.groupId();

            fetchAffinity(topVer,
<<<<<<< HEAD
                cctx.coordinators().currentCoordinator(),
                fut.events().lastEvent(),
=======
                fut.events(),
>>>>>>> 834869c2
                fut.events().discoveryCache(),
                cctx.cache().cacheGroup(grpId).affinity(),
                fetchFut);
        }
    }

    /**
     * @param topVer Topology version.
<<<<<<< HEAD
     * @param mvccCrd Mvcc coordinator to set in affinity.
     * @param discoveryEvt Discovery event.
=======
     * @param events Discovery events.
>>>>>>> 834869c2
     * @param discoCache Discovery data cache.
     * @param affCache Affinity.
     * @param fetchFut Affinity fetch future.
     * @throws IgniteCheckedException If failed.
     * @return Affinity assignment response.
     */
<<<<<<< HEAD
    private GridDhtAffinityAssignmentResponse fetchAffinity(
        AffinityTopologyVersion topVer,
        MvccCoordinator mvccCrd,
        @Nullable DiscoveryEvent discoveryEvt,
=======
    private GridDhtAffinityAssignmentResponse fetchAffinity(AffinityTopologyVersion topVer,
        @Nullable ExchangeDiscoveryEvents events,
>>>>>>> 834869c2
        DiscoCache discoCache,
        GridAffinityAssignmentCache affCache,
        GridDhtAssignmentFetchFuture fetchFut)
        throws IgniteCheckedException {
        assert affCache != null;

        GridDhtAffinityAssignmentResponse res = fetchFut.get();

        if (res == null) {
            List<List<ClusterNode>> aff = affCache.calculate(topVer, events, discoCache);

            affCache.initialize(topVer, aff, mvccCrd);
        }
        else {
            List<List<ClusterNode>> idealAff = res.idealAffinityAssignment(discoCache);

            if (idealAff != null)
                affCache.idealAssignment(idealAff);
            else {
                assert !affCache.centralizedAffinityFunction();

                affCache.calculate(topVer, events, discoCache);
            }

            List<List<ClusterNode>> aff = res.affinityAssignment(discoCache);

            assert aff != null : res;

            affCache.initialize(topVer, aff, mvccCrd);
        }

        return res;
    }

    /**
     * Called on exchange initiated by server node leave or custom event with centralized affinity assignment.
     *
     * @param fut Exchange future.
     * @param crd Coordinator flag.
     * @throws IgniteCheckedException If failed.
     * @return {@code True} if affinity should be assigned by coordinator.
     */
    public boolean onCentralizedAffinityChange(final GridDhtPartitionsExchangeFuture fut, boolean crd) throws IgniteCheckedException {
        assert (fut.events().hasServerLeft() && !fut.firstEvent().eventNode().isClient()) ||
            DiscoveryCustomEvent.requiresCentralizedAffinityAssignment(fut.firstEvent()) : fut.firstEvent();

        if (crd) {
            // Need initialize CacheGroupHolders if this node become coordinator on this exchange.
            forAllRegisteredCacheGroups(new IgniteInClosureX<CacheGroupDescriptor>() {
                @Override public void applyx(CacheGroupDescriptor desc) throws IgniteCheckedException {
                    CacheGroupHolder cache = groupHolder(fut.initialVersion(), desc);

                    cache.aff.calculate(fut.initialVersion(), fut.events(), fut.events().discoveryCache());
                }
            });
        }
        else {
            forAllCacheGroups(false, new IgniteInClosureX<GridAffinityAssignmentCache>() {
                @Override public void applyx(GridAffinityAssignmentCache aff) throws IgniteCheckedException {
                    aff.calculate(fut.initialVersion(), fut.events(), fut.events().discoveryCache());
                }
            });
        }

        synchronized (mux) {
            this.waitInfo = null;
        }

        return true;
    }

    /**
     * @param fut Exchange future.
     * @param newAff {@code True} if there are no older nodes with affinity info available.
     * @throws IgniteCheckedException If failed.
     * @return Future completed when caches initialization is done.
     */
    public IgniteInternalFuture<?> initCoordinatorCaches(
        final GridDhtPartitionsExchangeFuture fut,
        final boolean newAff) throws IgniteCheckedException {
        final List<IgniteInternalFuture<AffinityTopologyVersion>> futs = new ArrayList<>();

        final AffinityTopologyVersion topVer = fut.initialVersion();

        forAllRegisteredCacheGroups(new IgniteInClosureX<CacheGroupDescriptor>() {
            @Override public void applyx(CacheGroupDescriptor desc) throws IgniteCheckedException {
                CacheGroupHolder grpHolder = grpHolders.get(desc.groupId());

                if (grpHolder != null)
                    return;

                // Need initialize holders and affinity if this node became coordinator during this exchange.
                int grpId = desc.groupId();

                CacheGroupContext grp = cctx.cache().cacheGroup(grpId);

                if (grp == null) {
                    cctx.io().addCacheGroupHandler(desc.groupId(), GridDhtAffinityAssignmentResponse.class,
                        new IgniteBiInClosure<UUID, GridDhtAffinityAssignmentResponse>() {
                            @Override public void apply(UUID nodeId, GridDhtAffinityAssignmentResponse res) {
                                processAffinityAssignmentResponse(nodeId, res);
                            }
                        }
                    );

                    grpHolder = CacheGroupHolder2.create(cctx, desc, topVer, null);

                    final GridAffinityAssignmentCache aff = grpHolder.affinity();

                    if (newAff) {
                        if (!aff.lastVersion().equals(topVer))
                            calculateAndInit(fut.events(), aff, topVer);

                        grpHolder.topology(fut.context().events().discoveryCache()).beforeExchange(fut, true, false);
                    }
                    else {
                        List<GridDhtPartitionsExchangeFuture> exchFuts = cctx.exchange().exchangeFutures();

                        int idx = exchFuts.indexOf(fut);

                        assert idx >= 0 && idx < exchFuts.size() - 1 : "Invalid exchange futures state [cur=" + idx +
                            ", total=" + exchFuts.size() + ']';

                        final GridDhtPartitionsExchangeFuture prev = exchFuts.get(idx + 1);

                        assert prev.isDone() && prev.topologyVersion().compareTo(topVer) < 0 : prev;

                        if (log.isDebugEnabled()) {
                            log.debug("Need initialize affinity on coordinator [" +
                                "cacheGrp=" + desc.cacheOrGroupName() +
                                "prevAff=" + prev.topologyVersion() + ']');
                        }

                        GridDhtAssignmentFetchFuture fetchFut = new GridDhtAssignmentFetchFuture(cctx,
                            desc.groupId(),
                            prev.topologyVersion(),
                            prev.events().discoveryCache());

                        fetchFut.init(false);

                        final GridFutureAdapter<AffinityTopologyVersion> affFut = new GridFutureAdapter<>();

                        fetchFut.listen(new IgniteInClosureX<IgniteInternalFuture<GridDhtAffinityAssignmentResponse>>() {
                            @Override public void applyx(IgniteInternalFuture<GridDhtAffinityAssignmentResponse> fetchFut)
                                throws IgniteCheckedException {
                                fetchAffinity(prev.topologyVersion(),
<<<<<<< HEAD
                                    null, // Pass null mvcc coordinator, this affinity version should be used for queries.
                                    prev.events().lastEvent(),
=======
                                    prev.events(),
>>>>>>> 834869c2
                                    prev.events().discoveryCache(),
                                    aff,
                                    (GridDhtAssignmentFetchFuture)fetchFut);

                                aff.calculate(topVer, fut.events(), fut.events().discoveryCache());

                                affFut.onDone(topVer);
                            }
                        });

                        futs.add(affFut);
                    }
                }
                else {
                    grpHolder = new CacheGroupHolder1(grp, null);

                    if (newAff) {
                        GridAffinityAssignmentCache aff = grpHolder.affinity();

                        if (!aff.lastVersion().equals(topVer))
                            calculateAndInit(fut.events(), aff, topVer);

                        grpHolder.topology(fut.context().events().discoveryCache()).beforeExchange(fut, true, false);
                    }
                }

                CacheGroupHolder old = grpHolders.put(grpHolder.groupId(), grpHolder);

                assert old == null : old;
            }
        });

        if (!futs.isEmpty()) {
            GridCompoundFuture<AffinityTopologyVersion, ?> affFut = new GridCompoundFuture<>();

            for (IgniteInternalFuture<AffinityTopologyVersion> f : futs)
                affFut.add(f);

            affFut.markInitialized();

            return affFut;
        }

        return null;
    }

    /**
     * @param topVer Topology version.
     * @param desc Cache descriptor.
     * @return Cache holder.
     * @throws IgniteCheckedException If failed.
     */
    private CacheGroupHolder groupHolder(AffinityTopologyVersion topVer, final CacheGroupDescriptor desc)
        throws IgniteCheckedException {
        CacheGroupHolder cacheGrp = grpHolders.get(desc.groupId());

        if (cacheGrp != null)
            return cacheGrp;

        final CacheGroupContext grp = cctx.cache().cacheGroup(desc.groupId());

        if (grp == null) {
            cctx.io().addCacheGroupHandler(desc.groupId(), GridDhtAffinityAssignmentResponse.class,
                new IgniteBiInClosure<UUID, GridDhtAffinityAssignmentResponse>() {
                    @Override public void apply(UUID nodeId, GridDhtAffinityAssignmentResponse res) {
                        processAffinityAssignmentResponse(nodeId, res);
                    }
                }
            );

            cacheGrp = CacheGroupHolder2.create(cctx, desc, topVer, null);
        }
        else
            cacheGrp = new CacheGroupHolder1(grp, null);

        CacheGroupHolder old = grpHolders.put(desc.groupId(), cacheGrp);

        assert old == null : old;

        return cacheGrp;
    }

    /**
     * @param fut Current exchange future.
     * @param crd Coordinator flag.
     * @throws IgniteCheckedException If failed.
     * @return Rabalance info.
     */
    @Nullable private WaitRebalanceInfo initAffinityOnNodeJoin(final GridDhtPartitionsExchangeFuture fut, boolean crd)
        throws IgniteCheckedException {
        final ExchangeDiscoveryEvents evts = fut.context().events();

        final Map<Object, List<List<ClusterNode>>> affCache = new HashMap<>();

        if (!crd) {
            for (CacheGroupContext grp : cctx.cache().cacheGroups()) {
                if (grp.isLocal())
                    continue;

                boolean latePrimary = grp.rebalanceEnabled();

                initAffinityOnNodeJoin(evts,
                    evts.nodeJoined(grp.receivedFrom()),
                    grp.affinity(),
                    null,
                    latePrimary,
                    affCache);
            }

            return null;
        }
        else {
            final WaitRebalanceInfo waitRebalanceInfo = new WaitRebalanceInfo(evts.lastServerEventVersion());

            forAllRegisteredCacheGroups(new IgniteInClosureX<CacheGroupDescriptor>() {
                @Override public void applyx(CacheGroupDescriptor desc) throws IgniteCheckedException {
                    CacheGroupHolder cache = groupHolder(evts.topologyVersion(), desc);

                    boolean latePrimary = cache.rebalanceEnabled;

                    boolean grpAdded = evts.nodeJoined(desc.receivedFrom());

                    initAffinityOnNodeJoin(evts,
                        grpAdded,
                        cache.affinity(),
                        waitRebalanceInfo,
                        latePrimary,
                        affCache);

                    if (grpAdded) {
                        AffinityAssignment aff = cache.aff.cachedAffinity(cache.aff.lastVersion());

                        assert evts.topologyVersion().equals(aff.topologyVersion()) : "Unexpected version [" +
                            "grp=" + cache.aff.cacheOrGroupName() +
                            ", evts=" + evts.topologyVersion() +
                            ", aff=" + cache.aff.lastVersion() + ']';

                        Map<UUID, GridDhtPartitionMap> map = affinityFullMap(aff);

                        for (GridDhtPartitionMap map0 : map.values())
                            cache.topology(fut.context().events().discoveryCache()).update(fut.exchangeId(), map0, true);
                    }
                }
            });

            return waitRebalanceInfo;
        }
    }

    private Map<UUID, GridDhtPartitionMap> affinityFullMap(AffinityAssignment aff) {
        Map<UUID, GridDhtPartitionMap> map = new HashMap<>();

        for (int p = 0; p < aff.assignment().size(); p++) {
            HashSet<UUID> ids = aff.getIds(p);

            for (UUID nodeId : ids) {
                GridDhtPartitionMap partMap = map.get(nodeId);

                if (partMap == null) {
                    partMap = new GridDhtPartitionMap(nodeId,
                        1L,
                        aff.topologyVersion(),
                        new GridPartitionStateMap(),
                        false);

                    map.put(nodeId, partMap);
                }

                partMap.put(p, GridDhtPartitionState.OWNING);
            }
        }

        return map;
    }

    /**
     * @param evts Discovery events processed during exchange.
     * @param addedOnExchnage {@code True} if cache group was added during this exchange.
     * @param aff Affinity.
     * @param rebalanceInfo Rebalance information.
     * @param latePrimary If {@code true} delays primary assignment if it is not owner.
     * @param affCache Already calculated assignments (to reduce data stored in history).
     */
    private void initAffinityOnNodeJoin(
        ExchangeDiscoveryEvents evts,
        boolean addedOnExchnage,
        GridAffinityAssignmentCache aff,
        WaitRebalanceInfo rebalanceInfo,
        boolean latePrimary,
        Map<Object, List<List<ClusterNode>>> affCache
    ) {
        if (addedOnExchnage) {
            if (!aff.lastVersion().equals(evts.topologyVersion()))
                calculateAndInit(evts, aff, evts.topologyVersion());

            return;
        }

        AffinityTopologyVersion affTopVer = aff.lastVersion();

        assert affTopVer.topologyVersion() > 0 : "Affinity is not initialized [grp=" + aff.cacheOrGroupName() +
            ", topVer=" + affTopVer + ", node=" + cctx.localNodeId() + ']';

        List<List<ClusterNode>> curAff = aff.assignments(affTopVer);

        assert aff.idealAssignment() != null : "Previous assignment is not available.";

        List<List<ClusterNode>> idealAssignment = aff.calculate(evts.topologyVersion(), evts, evts.discoveryCache());
        List<List<ClusterNode>> newAssignment = null;

        if (latePrimary) {
            for (int p = 0; p < idealAssignment.size(); p++) {
                List<ClusterNode> newNodes = idealAssignment.get(p);
                List<ClusterNode> curNodes = curAff.get(p);

                ClusterNode curPrimary = curNodes.size() > 0 ? curNodes.get(0) : null;
                ClusterNode newPrimary = newNodes.size() > 0 ? newNodes.get(0) : null;

                if (curPrimary != null && newPrimary != null && !curPrimary.equals(newPrimary)) {
                    assert cctx.discovery().node(evts.topologyVersion(), curPrimary.id()) != null : curPrimary;

                    List<ClusterNode> nodes0 = latePrimaryAssignment(aff,
                        p,
                        curPrimary,
                        newNodes,
                        rebalanceInfo);

                    if (newAssignment == null)
                        newAssignment = new ArrayList<>(idealAssignment);

                    newAssignment.set(p, nodes0);
                }
            }
        }

        if (newAssignment == null)
            newAssignment = idealAssignment;

        aff.initialize(evts.topologyVersion(), cachedAssignment(aff, newAssignment, affCache));
    }

    /**
     * @param aff Assignment cache.
     * @param assign Assignment.
     * @param affCache Assignments already calculated for other caches.
     * @return Assignment.
     */
    private List<List<ClusterNode>> cachedAssignment(GridAffinityAssignmentCache aff,
        List<List<ClusterNode>> assign,
        Map<Object, List<List<ClusterNode>>> affCache) {
        List<List<ClusterNode>> assign0 = affCache.get(aff.similarAffinityKey());

        if (assign0 != null && assign0.equals(assign))
            assign = assign0;
        else
            affCache.put(aff.similarAffinityKey(), assign);

        return assign;
    }

    /**
     * @param aff Cache.
     * @param part Partition.
     * @param curPrimary Current primary.
     * @param newNodes New ideal assignment.
     * @param rebalance Rabalance information holder.
     * @return Assignment.
     */
    private List<ClusterNode> latePrimaryAssignment(
        GridAffinityAssignmentCache aff,
        int part,
        ClusterNode curPrimary,
        List<ClusterNode> newNodes,
        WaitRebalanceInfo rebalance) {
        assert curPrimary != null;
        assert !F.isEmpty(newNodes);
        assert !curPrimary.equals(newNodes.get(0));

        List<ClusterNode> nodes0 = new ArrayList<>(newNodes.size() + 1);

        nodes0.add(curPrimary);

        for (int i = 0; i < newNodes.size(); i++) {
            ClusterNode node = newNodes.get(i);

            if (!node.equals(curPrimary))
                nodes0.add(node);
        }

        if (rebalance != null)
            rebalance.add(aff.groupId(), part, newNodes.get(0).id(), newNodes);

        return nodes0;
    }

    /**
     * @param fut Exchange future.
     * @return Affinity assignment.
     * @throws IgniteCheckedException If failed.
     */
    public IgniteInternalFuture<Map<Integer, Map<Integer, List<UUID>>>> initAffinityOnNodeLeft(
        final GridDhtPartitionsExchangeFuture fut) throws IgniteCheckedException {
        assert !fut.context().mergeExchanges();

        IgniteInternalFuture<?> initFut = initCoordinatorCaches(fut, false);

        if (initFut != null && !initFut.isDone()) {
            final GridFutureAdapter<Map<Integer, Map<Integer, List<UUID>>>> resFut = new GridFutureAdapter<>();

            initFut.listen(new IgniteInClosure<IgniteInternalFuture<?>>() {
                @Override public void apply(IgniteInternalFuture<?> initFut) {
                    try {
                        resFut.onDone(initAffinityBasedOnPartitionsAvailability(fut.initialVersion(), fut, NODE_TO_ID, false));
                    }
                    catch (IgniteCheckedException e) {
                        resFut.onDone(e);
                    }
                }
            });

            return resFut;
        }
        else
            return new GridFinishedFuture<>(initAffinityBasedOnPartitionsAvailability(fut.initialVersion(), fut, NODE_TO_ID, false));
    }

    /**
     * Initializes current affinity assignment based on partitions availability.
     * Nodes that have most recent data will be considered affinity nodes.
     *
     * @param topVer Topology version.
     * @param fut Exchange future.
     * @param c Closure converting affinity diff.
     * @param initAff {@code True} if need initialize affinity.
     * @return Affinity assignment.
     * @throws IgniteCheckedException If failed.
     */
    private <T> Map<Integer, Map<Integer, List<T>>> initAffinityBasedOnPartitionsAvailability(final AffinityTopologyVersion topVer,
        final GridDhtPartitionsExchangeFuture fut,
        final IgniteClosure<ClusterNode, T> c,
        final boolean initAff)
        throws IgniteCheckedException {
        final boolean enforcedCentralizedAssignment =
            DiscoveryCustomEvent.requiresCentralizedAffinityAssignment(fut.firstEvent());

        final WaitRebalanceInfo waitRebalanceInfo = enforcedCentralizedAssignment ?
            new WaitRebalanceInfo(fut.exchangeId().topologyVersion()) :
            new WaitRebalanceInfo(fut.context().events().lastServerEventVersion());

        final Collection<ClusterNode> aliveNodes = fut.context().events().discoveryCache().serverNodes();

        final Map<Integer, Map<Integer, List<T>>> assignment = new HashMap<>();

        forAllRegisteredCacheGroups(new IgniteInClosureX<CacheGroupDescriptor>() {
            @Override public void applyx(CacheGroupDescriptor desc) throws IgniteCheckedException {
                CacheGroupHolder grpHolder = groupHolder(topVer, desc);

                if (!grpHolder.rebalanceEnabled ||
                    (fut.cacheGroupAddedOnExchange(desc.groupId(), desc.receivedFrom()) && !enforcedCentralizedAssignment))
                    return;

                AffinityTopologyVersion affTopVer = grpHolder.affinity().lastVersion();

                assert (affTopVer.topologyVersion() > 0 && !affTopVer.equals(topVer)) || enforcedCentralizedAssignment :
                    "Invalid affinity version [last=" + affTopVer + ", futVer=" + topVer + ", grp=" + desc.cacheOrGroupName() + ']';

                List<List<ClusterNode>> curAssignment = grpHolder.affinity().assignments(affTopVer);
                List<List<ClusterNode>> newAssignment = grpHolder.affinity().idealAssignment();

                assert newAssignment != null;

                List<List<ClusterNode>> newAssignment0 = initAff ? new ArrayList<>(newAssignment) : null;

                GridDhtPartitionTopology top = grpHolder.topology(fut.context().events().discoveryCache());

                Map<Integer, List<T>> cacheAssignment = null;

                for (int p = 0; p < newAssignment.size(); p++) {
                    List<ClusterNode> newNodes = newAssignment.get(p);
                    List<ClusterNode> curNodes = curAssignment.get(p);

                    assert aliveNodes.containsAll(newNodes) : "Invalid new assignment [grp=" + grpHolder.aff.cacheOrGroupName() +
                        ", nodes=" + newNodes +
                        ", topVer=" + fut.context().events().discoveryCache().version() +
                        ", evts=" + fut.context().events().events() + "]";

                    ClusterNode curPrimary = curNodes.size() > 0 ? curNodes.get(0) : null;
                    ClusterNode newPrimary = newNodes.size() > 0 ? newNodes.get(0) : null;

                    List<ClusterNode> newNodes0 = null;

                    assert newPrimary == null || aliveNodes.contains(newPrimary) : "Invalid new primary [" +
                        "grp=" + desc.cacheOrGroupName() +
                        ", node=" + newPrimary +
                        ", topVer=" + topVer + ']';

                    List<ClusterNode> owners = top.owners(p);

                    // It is essential that curPrimary node has partition in OWNING state.
                    if (!owners.isEmpty() && !owners.contains(curPrimary))
                        curPrimary = owners.get(0);

                    if (curPrimary != null && newPrimary != null && !curPrimary.equals(newPrimary)) {
                        if (aliveNodes.contains(curPrimary)) {
                            GridDhtPartitionState state = top.partitionState(newPrimary.id(), p);

                            if (state != GridDhtPartitionState.OWNING) {
                                newNodes0 = latePrimaryAssignment(grpHolder.affinity(),
                                    p,
                                    curPrimary,
                                    newNodes,
                                    waitRebalanceInfo);
                            }
                        }
                        else {
                            GridDhtPartitionState state = top.partitionState(newPrimary.id(), p);

                            if (state != GridDhtPartitionState.OWNING) {
                                for (int i = 1; i < curNodes.size(); i++) {
                                    ClusterNode curNode = curNodes.get(i);

                                    if (top.partitionState(curNode.id(), p) == GridDhtPartitionState.OWNING &&
                                        aliveNodes.contains(curNode)) {
                                        newNodes0 = latePrimaryAssignment(grpHolder.affinity(),
                                            p,
                                            curNode,
                                            newNodes,
                                            waitRebalanceInfo);

                                        break;
                                    }
                                }

                                if (newNodes0 == null) {
                                    for (ClusterNode owner : owners) {
                                        if (aliveNodes.contains(owner)) {
                                            newNodes0 = latePrimaryAssignment(grpHolder.affinity(),
                                                p,
                                                owner,
                                                newNodes,
                                                waitRebalanceInfo);

                                            break;
                                        }
                                    }
                                }
                            }
                        }
                    }

                    if (newNodes0 != null) {
                        assert aliveNodes.containsAll(newNodes0) : "Invalid late assignment [grp=" + grpHolder.aff.cacheOrGroupName() +
                            ", nodes=" + newNodes +
                            ", topVer=" + fut.context().events().discoveryCache().version() +
                            ", evts=" + fut.context().events().events() + "]";

                        if (newAssignment0 != null)
                            newAssignment0.set(p, newNodes0);

                        if (cacheAssignment == null)
                            cacheAssignment = new HashMap<>();

                        List<T> n = new ArrayList<>(newNodes0.size());

                        for (int i = 0; i < newNodes0.size(); i++)
                            n.add(c.apply(newNodes0.get(i)));

                        cacheAssignment.put(p, n);
                    }
                }

                if (cacheAssignment != null)
                    assignment.put(grpHolder.groupId(), cacheAssignment);

                if (initAff)
                    grpHolder.affinity().initialize(topVer, newAssignment0);
            }
        });

        synchronized (mux) {
            this.waitInfo = !waitRebalanceInfo.empty() ? waitRebalanceInfo : null;

            WaitRebalanceInfo info = this.waitInfo;

            if (log.isDebugEnabled()) {
                log.debug("Computed new affinity after node left [topVer=" + topVer +
                    ", waitGrps=" + (info != null ? groupNames(info.waitGrps.keySet()) : null) + ']');
            }
        }

        return assignment;
    }

    /**
     * @return All registered cache groups.
     */
    public Map<Integer, CacheGroupDescriptor> cacheGroups() {
        return caches.registeredGrps;
    }

    /**
     *
     */
    public void dumpDebugInfo() {
        if (!pendingAssignmentFetchFuts.isEmpty()) {
            U.warn(log, "Pending assignment fetch futures:");

            for (GridDhtAssignmentFetchFuture fut : pendingAssignmentFetchFuts.values())
                U.warn(log, ">>> " + fut);
        }
    }

    /**
     * @param nodes Nodes.
     * @return IDs.
     */
    private static List<UUID> toIds0(List<ClusterNode> nodes) {
        List<UUID> partIds = new ArrayList<>(nodes.size());

        for (int i = 0; i < nodes.size(); i++)
            partIds.add(nodes.get(i).id());

        return partIds;
    }

    /**
     * @param topVer Topology version.
     * @param ids IDs.
     * @return Nodes.
     */
    private List<ClusterNode> toNodes(AffinityTopologyVersion topVer, List<UUID> ids) {
        List<ClusterNode> nodes = new ArrayList<>(ids.size());

        for (int i = 0; i < ids.size(); i++) {
            UUID id = ids.get(i);

            ClusterNode node = cctx.discovery().node(topVer, id);

            assert node != null : "Failed to get node [id=" + id +
                ", topVer=" + topVer +
                ", locNode=" + cctx.localNode() +
                ", allNodes=" + cctx.discovery().nodes(topVer) + ']';

            nodes.add(node);
        }

        return nodes;
    }

    /**
     *
     */
    abstract static class CacheGroupHolder {
        /** */
        private final GridAffinityAssignmentCache aff;

        /** */
        private final boolean rebalanceEnabled;

        /**
         * @param rebalanceEnabled Cache rebalance flag.
         * @param aff Affinity cache.
         * @param initAff Existing affinity cache.
         */
        CacheGroupHolder(boolean rebalanceEnabled,
            GridAffinityAssignmentCache aff,
            @Nullable GridAffinityAssignmentCache initAff) {
            this.aff = aff;

            if (initAff != null)
                aff.init(initAff);

            this.rebalanceEnabled = rebalanceEnabled;
        }

        /**
         * @return Client holder flag.
         */
        abstract boolean client();

        /**
         * @return Group ID.
         */
        int groupId() {
            return aff.groupId();
        }

        /**
         * @return Partitions number.
         */
        int partitions() {
            return aff.partitions();
        }

        /**
         * @param discoCache Discovery data cache.
         * @return Cache topology.
         */
        abstract GridDhtPartitionTopology topology(DiscoCache discoCache);

        /**
         * @return Affinity.
         */
        GridAffinityAssignmentCache affinity() {
            return aff;
        }
    }

    /**
     * Created cache is started on coordinator.
     */
    private class CacheGroupHolder1 extends CacheGroupHolder {
        /** */
        private final CacheGroupContext grp;

        /**
         * @param grp Cache group.
         * @param initAff Current affinity.
         */
        CacheGroupHolder1(CacheGroupContext grp, @Nullable GridAffinityAssignmentCache initAff) {
            super(grp.rebalanceEnabled(), grp.affinity(), initAff);

            assert !grp.isLocal() : grp;

            this.grp = grp;
        }

        /** {@inheritDoc} */
        @Override public boolean client() {
            return false;
        }

        /** {@inheritDoc} */
        @Override public GridDhtPartitionTopology topology(DiscoCache discoCache) {
            return grp.topology();
        }
    }

    /**
     * Created if cache is not started on coordinator.
     */
    private static class CacheGroupHolder2 extends CacheGroupHolder {
        /** */
        private final GridCacheSharedContext cctx;

        /**
         * @param cctx Context.
         * @param grpDesc Cache group descriptor.
         * @param topVer Current exchange version.
         * @param initAff Current affinity.
         * @return Cache holder.
         * @throws IgniteCheckedException If failed.
         */
        static CacheGroupHolder2 create(
            GridCacheSharedContext cctx,
            CacheGroupDescriptor grpDesc,
            AffinityTopologyVersion topVer,
            @Nullable GridAffinityAssignmentCache initAff) throws IgniteCheckedException {
            assert grpDesc != null;
            assert !cctx.kernalContext().clientNode();

            CacheConfiguration<?, ?> ccfg = grpDesc.config();

            assert ccfg != null : grpDesc;
            assert ccfg.getCacheMode() != LOCAL : ccfg.getName();

            assert !cctx.discovery().cacheGroupAffinityNodes(grpDesc.groupId(),
                topVer).contains(cctx.localNode()) : grpDesc.cacheOrGroupName();

            AffinityFunction affFunc = cctx.cache().clone(ccfg.getAffinity());

            cctx.kernalContext().resource().injectGeneric(affFunc);
            cctx.kernalContext().resource().injectCacheName(affFunc, ccfg.getName());

            U.startLifecycleAware(F.asList(affFunc));

            GridAffinityAssignmentCache aff = new GridAffinityAssignmentCache(cctx.kernalContext(),
                grpDesc.cacheOrGroupName(),
                grpDesc.groupId(),
                affFunc,
                ccfg.getNodeFilter(),
                ccfg.getBackups(),
                ccfg.getCacheMode() == LOCAL,
                grpDesc.persistenceEnabled());

            return new CacheGroupHolder2(ccfg.getRebalanceMode() != NONE, cctx, aff, initAff);
        }

        /**
         * @param rebalanceEnabled Rebalance flag.
         * @param cctx Context.
         * @param aff Affinity.
         * @param initAff Current affinity.
         */
        CacheGroupHolder2(
            boolean rebalanceEnabled,
            GridCacheSharedContext cctx,
            GridAffinityAssignmentCache aff,
            @Nullable GridAffinityAssignmentCache initAff) {
            super(rebalanceEnabled, aff, initAff);

            this.cctx = cctx;
        }

        /** {@inheritDoc} */
        @Override public boolean client() {
            return true;
        }

        /** {@inheritDoc} */
        @Override public GridDhtPartitionTopology topology(DiscoCache discoCache) {
            return cctx.exchange().clientTopology(groupId(), discoCache);
        }
    }

    /**
     *
     */
    class WaitRebalanceInfo {
        /** */
        private final AffinityTopologyVersion topVer;

        /** */
        private Map<Integer, Map<Integer, UUID>> waitGrps;

        /** */
        private Map<Integer, Map<Integer, List<ClusterNode>>> assignments;

        /** */
        private Map<Integer, IgniteUuid> deploymentIds;

        /**
         * @param topVer Topology version.
         */
        WaitRebalanceInfo(AffinityTopologyVersion topVer) {
            this.topVer = topVer;
        }

        /**
         * @return {@code True} if there are partitions waiting for rebalancing.
         */
        boolean empty() {
            if (waitGrps != null) {
                assert !waitGrps.isEmpty();
                assert waitGrps.size() == assignments.size();

                return false;
            }

            return true;
        }

        /**
         * @param grpId Group ID.
         * @param part Partition.
         * @param waitNode Node rebalancing data.
         * @param assignment New assignment.
         */
        void add(Integer grpId, Integer part, UUID waitNode, List<ClusterNode> assignment) {
            assert !F.isEmpty(assignment) : assignment;

            if (waitGrps == null) {
                waitGrps = new HashMap<>();
                assignments = new HashMap<>();
                deploymentIds = new HashMap<>();
            }

            Map<Integer, UUID> cacheWaitParts = waitGrps.get(grpId);

            if (cacheWaitParts == null) {
                waitGrps.put(grpId, cacheWaitParts = new HashMap<>());

                deploymentIds.put(grpId, caches.group(grpId).deploymentId());
            }

            cacheWaitParts.put(part, waitNode);

            Map<Integer, List<ClusterNode>> cacheAssignment = assignments.get(grpId);

            if (cacheAssignment == null)
                assignments.put(grpId, cacheAssignment = new HashMap<>());

            cacheAssignment.put(part, assignment);
        }

        /** {@inheritDoc} */
        @Override public String toString() {
            return "WaitRebalanceInfo [topVer=" + topVer +
                ", grps=" + (waitGrps != null ? waitGrps.keySet() : null) + ']';
        }
    }

    /**
     *
     */
    class CachesInfo {
        /** Registered cache groups (updated from exchange thread). */
        private final ConcurrentHashMap<Integer, CacheGroupDescriptor> registeredGrps = new ConcurrentHashMap<>();

        /** Registered caches (updated from exchange thread). */
        private final ConcurrentHashMap<Integer, DynamicCacheDescriptor> registeredCaches = new ConcurrentHashMap<>();

        /**
         * @param grps Registered groups.
         * @param caches Registered caches.
         */
        void init(Map<Integer, CacheGroupDescriptor> grps, Map<String, DynamicCacheDescriptor> caches) {
            for (CacheGroupDescriptor grpDesc : grps.values())
                registerGroup(grpDesc);

            for (DynamicCacheDescriptor cacheDesc : caches.values())
                registerCache(cacheDesc);
        }


        /**
         * @param desc Description.
         */
        private DynamicCacheDescriptor registerCache(DynamicCacheDescriptor desc) {
            saveCacheConfiguration(desc.cacheConfiguration(), desc.sql());

            return registeredCaches.put(desc.cacheId(), desc);
        }

        /**
         * @param grpDesc Group description.
         */
        private CacheGroupDescriptor registerGroup(CacheGroupDescriptor grpDesc) {
            return registeredGrps.put(grpDesc.groupId(), grpDesc);
        }

        /**
         * @return All registered groups.
         */
        Collection<CacheGroupDescriptor> allGroups() {
            return registeredGrps.values();
        }

        /**
         * @param grpId Group ID.
         * @return Group descriptor.
         */
        CacheGroupDescriptor group(int grpId) {
            CacheGroupDescriptor desc = registeredGrps.get(grpId);

            assert desc != null : grpId;

            return desc;
        }

        /**
          * @param descs Cache descriptor.
         */
        void initStartedCaches(Collection<DynamicCacheDescriptor> descs) {
            for (DynamicCacheDescriptor desc : descs) {
                CacheGroupDescriptor grpDesc = desc.groupDescriptor();

                if (!registeredGrps.containsKey(grpDesc.groupId()))
                    registerGroup(grpDesc);

                if (!registeredCaches.containsKey(desc.cacheId()))
                    registerCache(desc);
            }
        }

        /**
         * @param exchActions Exchange actions.
         */
        void updateCachesInfo(ExchangeActions exchActions) {
            for (ExchangeActions.CacheGroupActionData stopAction : exchActions.cacheGroupsToStop()) {
                CacheGroupDescriptor rmvd = registeredGrps.remove(stopAction.descriptor().groupId());

                assert rmvd != null : stopAction.descriptor().cacheOrGroupName();
            }

            for (ExchangeActions.CacheGroupActionData startAction : exchActions.cacheGroupsToStart()) {
                CacheGroupDescriptor old = registerGroup(startAction.descriptor());

                assert old == null : old;
            }

            for (ExchangeActions.CacheActionData req : exchActions.cacheStopRequests())
                registeredCaches.remove(req.descriptor().cacheId());

            for (ExchangeActions.CacheActionData req : exchActions.cacheStartRequests())
                registerCache(req.descriptor());
        }

        /**
         * @param cacheId Cache ID.
         * @return Cache descriptor if cache found.
         */
        @Nullable DynamicCacheDescriptor cache(Integer cacheId) {
            return registeredCaches.get(cacheId);
        }

        /**
         *
         */
        void clear() {
            registeredGrps.clear();

            registeredCaches.clear();
        }
    }

    /**
     * @param cfg cache configuration
     * @param sql SQL flag.
     */
    private void saveCacheConfiguration(CacheConfiguration<?, ?> cfg, boolean sql) {
        if (cctx.pageStore() != null && CU.isPersistentCache(cfg, cctx.gridConfig().getDataStorageConfiguration()) &&
            !cctx.kernalContext().clientNode()) {
            try {
                StoredCacheData data = new StoredCacheData(cfg);

                data.sql(sql);

                cctx.pageStore().storeCacheData(data, false);
            }
            catch (IgniteCheckedException e) {
                U.error(log(), "Error while saving cache configuration on disk, cfg = " + cfg, e);
            }
        }
    }
}<|MERGE_RESOLUTION|>--- conflicted
+++ resolved
@@ -1231,15 +1231,12 @@
 
             fetchFut.init(false);
 
-<<<<<<< HEAD
             fetchAffinity(evts.topologyVersion(),
                 cctx.coordinators().currentCoordinator(),
-                evts.lastEvent(),
+                evts,
                 evts.discoveryCache(),
-                aff, fetchFut);
-=======
-            fetchAffinity(evts.topologyVersion(), evts, evts.discoveryCache(), aff, fetchFut);
->>>>>>> 834869c2
+                aff,
+                fetchFut);
         }
     }
 
@@ -1636,12 +1633,8 @@
             int grpId = fetchFut.groupId();
 
             fetchAffinity(topVer,
-<<<<<<< HEAD
                 cctx.coordinators().currentCoordinator(),
-                fut.events().lastEvent(),
-=======
                 fut.events(),
->>>>>>> 834869c2
                 fut.events().discoveryCache(),
                 cctx.cache().cacheGroup(grpId).affinity(),
                 fetchFut);
@@ -1650,27 +1643,18 @@
 
     /**
      * @param topVer Topology version.
-<<<<<<< HEAD
      * @param mvccCrd Mvcc coordinator to set in affinity.
-     * @param discoveryEvt Discovery event.
-=======
      * @param events Discovery events.
->>>>>>> 834869c2
      * @param discoCache Discovery data cache.
      * @param affCache Affinity.
      * @param fetchFut Affinity fetch future.
      * @throws IgniteCheckedException If failed.
      * @return Affinity assignment response.
      */
-<<<<<<< HEAD
     private GridDhtAffinityAssignmentResponse fetchAffinity(
         AffinityTopologyVersion topVer,
         MvccCoordinator mvccCrd,
-        @Nullable DiscoveryEvent discoveryEvt,
-=======
-    private GridDhtAffinityAssignmentResponse fetchAffinity(AffinityTopologyVersion topVer,
         @Nullable ExchangeDiscoveryEvents events,
->>>>>>> 834869c2
         DiscoCache discoCache,
         GridAffinityAssignmentCache affCache,
         GridDhtAssignmentFetchFuture fetchFut)
@@ -1748,8 +1732,7 @@
      * @throws IgniteCheckedException If failed.
      * @return Future completed when caches initialization is done.
      */
-    public IgniteInternalFuture<?> initCoordinatorCaches(
-        final GridDhtPartitionsExchangeFuture fut,
+    public IgniteInternalFuture<?> initCoordinatorCaches(final GridDhtPartitionsExchangeFuture fut,
         final boolean newAff) throws IgniteCheckedException {
         final List<IgniteInternalFuture<AffinityTopologyVersion>> futs = new ArrayList<>();
 
@@ -1817,12 +1800,8 @@
                             @Override public void applyx(IgniteInternalFuture<GridDhtAffinityAssignmentResponse> fetchFut)
                                 throws IgniteCheckedException {
                                 fetchAffinity(prev.topologyVersion(),
-<<<<<<< HEAD
                                     null, // Pass null mvcc coordinator, this affinity version should be used for queries.
-                                    prev.events().lastEvent(),
-=======
                                     prev.events(),
->>>>>>> 834869c2
                                     prev.events().discoveryCache(),
                                     aff,
                                     (GridDhtAssignmentFetchFuture)fetchFut);
