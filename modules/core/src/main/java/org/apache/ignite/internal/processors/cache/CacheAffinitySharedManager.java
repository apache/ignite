--- conflicted
+++ resolved
@@ -1535,11 +1535,7 @@
      * @param fut Current exchange future.
      * @return Computed difference with ideal affinity.
      */
-<<<<<<< HEAD
-    private Map<Integer, Map<Integer, List<Long>>> onReassignmentEnforced(
-=======
     public Map<Integer, CacheGroupAffinityMessage> onReassignmentEnforced(
->>>>>>> 4ce68267
         final GridDhtPartitionsExchangeFuture fut) {
         final ExchangeDiscoveryEvents evts = fut.context().events();
 
