--- conflicted
+++ resolved
@@ -347,14 +347,9 @@
     }
 
     /**
-<<<<<<< HEAD
-     * Adds historically rebalancing partitions to wait group.
-     * Not doing so could trigger late affinity switching before actual rebalancing will finish.
-=======
      * Adds group partition to wait list.
      * <p>
      * Late affinity switch will be triggered as soons as wait list becomes empty.
->>>>>>> 1e84d448
      *
      * @param grpId Group id.
      * @param part Part.
@@ -503,19 +498,11 @@
                 // If current node is not client and current node have no aff holder.
                 if (grpHolder.nonAffNode() && !cctx.localNode().isClient()) {
                     GridDhtPartitionsExchangeFuture excFut = context().exchange().lastFinishedFuture();
-<<<<<<< HEAD
-
-                    grp.topology().updateTopologyVersion(excFut, discoCache, -1, false);
-
-                    // Exchange free cache creation, just replacing client topology with dht.
-                    // Topology shouild be initialized before the use.
-=======
 
                     grp.topology().updateTopologyVersion(excFut, discoCache, -1, false);
 
                     // Exchange free cache creation, just replacing client topology with dht.
                     // Topology should be initialized before the use.
->>>>>>> 1e84d448
                     grp.topology().beforeExchange(excFut, true, false);
 
                     grpHolder = new CacheGroupAffNodeHolder(grp, grpHolder.affinity());
@@ -532,13 +519,8 @@
                             Collections.<Integer>emptySet(),
                             null,
                             null,
-<<<<<<< HEAD
-                            null
-                        );
-=======
                             null,
                             clientTop.lostPartitions());
->>>>>>> 1e84d448
                     }
 
                     assert grpHolder.affinity().lastVersion().equals(grp.affinity().lastVersion());
@@ -602,11 +584,7 @@
                     -1,
                     false);
 
-<<<<<<< HEAD
-                grp.topology().update(topVer, partMap, null, Collections.emptySet(), null, null, null);
-=======
                 grp.topology().update(topVer, partMap, null, Collections.emptySet(), null, null, null, null);
->>>>>>> 1e84d448
 
                 topFut.validate(grp, discoCache.allNodes());
             }
@@ -1139,11 +1117,6 @@
 
         assert assignment != null;
 
-<<<<<<< HEAD
-        final Map<Object, List<List<ClusterNode>>> affCache = new ConcurrentHashMap<>();
-
-=======
->>>>>>> 1e84d448
         forAllCacheGroups(new IgniteInClosureX<GridAffinityAssignmentCache>() {
             @Override public void applyx(GridAffinityAssignmentCache aff) {
                 List<List<ClusterNode>> idealAssignment = aff.idealAssignmentRaw();
@@ -2244,22 +2217,14 @@
      * @param evts Discovery events processed during exchange.
      * @param addedOnExchnage {@code True} if cache group was added during this exchange.
      * @param grpHolder Group holder.
-<<<<<<< HEAD
-     * @param rebalanceInfo Rebalance information.
-=======
      * @param rebalanceInfo Rebalance information on coordinator or null on other nodes.
->>>>>>> 1e84d448
      * @param latePrimary If {@code true} delays primary assignment if it is not owner.
      */
     private void initAffinityOnNodeJoin(
         ExchangeDiscoveryEvents evts,
         boolean addedOnExchnage,
         CacheGroupHolder grpHolder,
-<<<<<<< HEAD
-        WaitRebalanceInfo rebalanceInfo,
-=======
         @Nullable WaitRebalanceInfo rebalanceInfo,
->>>>>>> 1e84d448
         boolean latePrimary
     ) {
         GridAffinityAssignmentCache aff = grpHolder.affinity();
@@ -2277,15 +2242,9 @@
             ", topVer=" + affTopVer + ", node=" + cctx.localNodeId() + ']';
 
         List<List<ClusterNode>> curAff = aff.assignments(affTopVer);
-<<<<<<< HEAD
 
         assert aff.idealAssignment() != null : "Previous assignment is not available.";
 
-=======
-
-        assert aff.idealAssignment() != null : "Previous assignment is not available.";
-
->>>>>>> 1e84d448
         List<List<ClusterNode>> idealAssignment = aff.calculate(evts.topologyVersion(), evts, evts.discoveryCache()).assignment();
         List<List<ClusterNode>> newAssignment = null;
 
@@ -2314,10 +2273,6 @@
 
                 GridDhtPartitionTopology top = grpHolder.topology(evts.discoveryCache());
 
-<<<<<<< HEAD
-                if (rebalanceInfo != null && !top.owners(p, evts.topologyVersion()).containsAll(idealAssignment.get(p)))
-                    rebalanceInfo.add(aff.groupId(), p, newNodes);
-=======
                 if (rebalanceInfo != null) {
                     List<ClusterNode> owners = top.owners(p, evts.topologyVersion());
 
@@ -2327,7 +2282,6 @@
                         !top.lostPartitions().contains(p))
                         rebalanceInfo.add(aff.groupId(), p, newNodes);
                 }
->>>>>>> 1e84d448
             }
         }
 
@@ -2535,12 +2489,8 @@
                         }
                     }
 
-<<<<<<< HEAD
-                    if (!owners.isEmpty() && !owners.containsAll(newAssignment.get(p)))
-=======
                     // This will happen if no primary is changed but some backups still need to be rebalanced.
                     if (!owners.isEmpty() && !owners.containsAll(newNodes) && !top.lostPartitions().contains(p))
->>>>>>> 1e84d448
                         waitRebalanceInfo.add(grpHolder.groupId(), p, newNodes);
 
                     if (newNodes0 != null) {
@@ -3041,11 +2991,7 @@
             int partsNum
             ) {
             String res = "Cache group '%s'" +
-<<<<<<< HEAD
-                " brings high overhead for its metainformation in data region '%s'."  +
-=======
                 " brings high overhead for its metainformation in data region '%s'." +
->>>>>>> 1e84d448
                 " Metainformation required for its partitions (%d partitions, %d bytes per partition, %d MBs total)" +
                 " will consume more than 15%% of data region memory (%d MBs)." +
                 " It may lead to critical errors on the node and cluster instability." +
