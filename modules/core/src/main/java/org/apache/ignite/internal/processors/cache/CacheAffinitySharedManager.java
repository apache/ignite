--- conflicted
+++ resolved
@@ -1349,15 +1349,10 @@
     private void initAffinityOnNodeJoin(GridDhtPartitionsExchangeFuture fut,
         GridAffinityAssignmentCache aff,
         WaitRebalanceInfo rebalanceInfo,
-<<<<<<< HEAD
-        boolean latePrimary)
-        throws IgniteCheckedException {
-=======
         boolean latePrimary,
         Map<Object, List<List<ClusterNode>>> affCache)
         throws IgniteCheckedException
     {
->>>>>>> 59c3ee8c
         assert lateAffAssign;
 
         AffinityTopologyVersion topVer = fut.topologyVersion();
@@ -1765,12 +1760,8 @@
          * @param aff Affinity cache.
          * @param initAff Existing affinity cache.
          */
-<<<<<<< HEAD
-        public CacheHolder(boolean rebalanceEnabled, GridAffinityAssignmentCache aff,
-=======
         CacheHolder(boolean rebalanceEnabled,
             GridAffinityAssignmentCache aff,
->>>>>>> 59c3ee8c
             @Nullable GridAffinityAssignmentCache initAff) {
             this.aff = aff;
 
