/*
 * Licensed to the Apache Software Foundation (ASF) under one or more
 * contributor license agreements.  See the NOTICE file distributed with
 * this work for additional information regarding copyright ownership.
 * The ASF licenses this file to You under the Apache License, Version 2.0
 * (the "License"); you may not use this file except in compliance with
 * the License.  You may obtain a copy of the License at
 *
 *      http://www.apache.org/licenses/LICENSE-2.0
 *
 * Unless required by applicable law or agreed to in writing, software
 * distributed under the License is distributed on an "AS IS" BASIS,
 * WITHOUT WARRANTIES OR CONDITIONS OF ANY KIND, either express or implied.
 * See the License for the specific language governing permissions and
 * limitations under the License.
 */

package org.apache.ignite.internal.processors.cache;

import java.util.ArrayList;
import java.util.Collection;
import java.util.HashMap;
import java.util.HashSet;
import java.util.Iterator;
import java.util.List;
import java.util.Map;
import java.util.Set;
import java.util.UUID;
import java.util.concurrent.ConcurrentHashMap;
import java.util.concurrent.ConcurrentMap;
import org.apache.ignite.IgniteCheckedException;
import org.apache.ignite.cache.affinity.AffinityFunction;
import org.apache.ignite.cluster.ClusterNode;
import org.apache.ignite.configuration.CacheConfiguration;
import org.apache.ignite.configuration.NearCacheConfiguration;
import org.apache.ignite.events.DiscoveryEvent;
import org.apache.ignite.events.Event;
import org.apache.ignite.internal.IgniteInternalFuture;
import org.apache.ignite.internal.managers.eventstorage.GridLocalEventListener;
import org.apache.ignite.internal.processors.affinity.AffinityTopologyVersion;
import org.apache.ignite.internal.processors.affinity.GridAffinityAssignmentCache;
import org.apache.ignite.internal.processors.cache.distributed.dht.GridDhtAffinityAssignmentResponse;
import org.apache.ignite.internal.processors.cache.distributed.dht.GridDhtAssignmentFetchFuture;
import org.apache.ignite.internal.processors.cache.distributed.dht.GridDhtPartitionState;
import org.apache.ignite.internal.processors.cache.distributed.dht.GridDhtPartitionTopology;
import org.apache.ignite.internal.processors.cache.distributed.dht.preloader.GridDhtPartitionsExchangeFuture;
import org.apache.ignite.internal.util.future.GridCompoundFuture;
import org.apache.ignite.internal.util.future.GridFinishedFuture;
import org.apache.ignite.internal.util.future.GridFutureAdapter;
import org.apache.ignite.internal.util.lang.IgniteInClosureX;
import org.apache.ignite.internal.util.typedef.F;
import org.apache.ignite.internal.util.typedef.internal.CU;
import org.apache.ignite.internal.util.typedef.internal.U;
import org.apache.ignite.lang.IgniteBiInClosure;
import org.apache.ignite.lang.IgniteInClosure;
import org.apache.ignite.lang.IgniteUuid;
import org.jetbrains.annotations.Nullable;
import org.jsr166.ConcurrentHashMap8;

import static org.apache.ignite.cache.CacheMode.LOCAL;
import static org.apache.ignite.cache.CacheRebalanceMode.NONE;
import static org.apache.ignite.events.EventType.EVT_NODE_FAILED;
import static org.apache.ignite.events.EventType.EVT_NODE_JOINED;
import static org.apache.ignite.events.EventType.EVT_NODE_LEFT;

/**
 *
 */
@SuppressWarnings("ForLoopReplaceableByForEach")
public class CacheAffinitySharedManager<K, V> extends GridCacheSharedManagerAdapter<K, V> {
    /** Late affinity assignment flag. */
    private boolean lateAffAssign;

    /** Affinity information for all started caches (initialized on coordinator). */
    private ConcurrentMap<Integer, CacheGroupHolder> grpHolders = new ConcurrentHashMap<>();

    /** Last topology version when affinity was calculated (updated from exchange thread). */
    private AffinityTopologyVersion affCalcVer;

    /** Topology version which requires affinity re-calculation (set from discovery thread). */
    private AffinityTopologyVersion lastAffVer;

    /** Registered caches (updated from exchange thread). */
    private final Map<Integer, CacheGroupDescriptor> registeredGrps = new HashMap<>();

    /** */
    private WaitRebalanceInfo waitInfo;

    /** */
    private final Object mux = new Object();

    /** Pending affinity assignment futures. */
    private final ConcurrentMap<Long, GridDhtAssignmentFetchFuture> pendingAssignmentFetchFuts =
        new ConcurrentHashMap8<>();

    /** Discovery listener. */
    private final GridLocalEventListener discoLsnr = new GridLocalEventListener() {
        @Override public void onEvent(Event evt) {
            DiscoveryEvent e = (DiscoveryEvent)evt;

            assert e.type() == EVT_NODE_LEFT || e.type() == EVT_NODE_FAILED;

            ClusterNode n = e.eventNode();

            for (GridDhtAssignmentFetchFuture fut : pendingAssignmentFetchFuts.values())
                fut.onNodeLeft(n.id());
        }
    };

    /** {@inheritDoc} */
    @Override protected void start0() throws IgniteCheckedException {
        super.start0();

        if (cctx.database().persistenceEnabled() && !cctx.kernalContext().config().isLateAffinityAssignment())
            U.quietAndWarn(log,
                "Persistence is enabled, but late affinity assignment is disabled. " +
                    "Since it is required for persistence mode, it will be implicitly enabled.");

        lateAffAssign = cctx.kernalContext().config().isLateAffinityAssignment() || cctx.database().persistenceEnabled();

        cctx.kernalContext().event().addLocalEventListener(discoLsnr, EVT_NODE_LEFT, EVT_NODE_FAILED);
    }

    /**
     * Callback invoked from discovery thread when discovery message is received.
     *
     * @param type Event type.
     * @param node Event node.
     * @param topVer Topology version.
     */
    void onDiscoveryEvent(int type, ClusterNode node, AffinityTopologyVersion topVer) {
        if (type == EVT_NODE_JOINED && node.isLocal()) {
            // Clean-up in case of client reconnect.
            registeredGrps.clear();

            affCalcVer = null;

            lastAffVer = null;

            for (CacheGroupDescriptor desc : cctx.cache().cacheGroupDescriptors().values())
                registeredGrps.put(desc.groupId(), desc);
        }

        if (!CU.clientNode(node) && (type == EVT_NODE_FAILED || type == EVT_NODE_JOINED || type == EVT_NODE_LEFT)) {
            assert lastAffVer == null || topVer.compareTo(lastAffVer) > 0;

            lastAffVer = topVer;
        }
    }

    /**
     * Callback invoked from discovery thread when discovery custom message is received.
     *
     * @param msg Customer message.
     * @return {@code True} if minor topology version should be increased.
     */
    boolean onCustomEvent(CacheAffinityChangeMessage msg) {
        assert lateAffAssign : msg;

        if (msg.exchangeId() != null) {
            if (log.isDebugEnabled()) {
                log.debug("Ignore affinity change message [lastAffVer=" + lastAffVer +
                    ", msgExchId=" + msg.exchangeId() +
                    ", msgVer=" + msg.topologyVersion() + ']');
            }

            return false;
        }

        // Skip message if affinity was already recalculated.
        boolean exchangeNeeded = lastAffVer == null || lastAffVer.equals(msg.topologyVersion());

        msg.exchangeNeeded(exchangeNeeded);

        if (exchangeNeeded) {
            if (log.isDebugEnabled()) {
                log.debug("Need process affinity change message [lastAffVer=" + lastAffVer +
                    ", msgExchId=" + msg.exchangeId() +
                    ", msgVer=" + msg.topologyVersion() + ']');
            }
        }
        else {
            if (log.isDebugEnabled()) {
                log.debug("Ignore affinity change message [lastAffVer=" + lastAffVer +
                    ", msgExchId=" + msg.exchangeId() +
                    ", msgVer=" + msg.topologyVersion() + ']');
            }
        }

        return exchangeNeeded;
    }

    /**
     * @param topVer Expected topology version.
     */
    private void onCacheGroupStopped(AffinityTopologyVersion topVer) {
        CacheAffinityChangeMessage msg = null;

        synchronized (mux) {
            if (waitInfo == null || !waitInfo.topVer.equals(topVer))
                return;

            if (waitInfo.waitGrps.isEmpty()) {
                msg = affinityChangeMessage(waitInfo);

                waitInfo = null;
            }
        }

        try {
            if (msg != null)
                cctx.discovery().sendCustomEvent(msg);
        }
        catch (IgniteCheckedException e) {
            U.error(log, "Failed to send affinity change message.", e);
        }
    }

    /**
     * @param top Topology.
     * @param checkGrpId Group ID.
     */
    void checkRebalanceState(GridDhtPartitionTopology top, Integer checkGrpId) {
        if (!lateAffAssign)
            return;

        CacheAffinityChangeMessage msg = null;

        synchronized (mux) {
            if (waitInfo == null)
                return;

            assert affCalcVer != null;
            assert affCalcVer.equals(waitInfo.topVer) : "Invalid affinity version [calcVer=" + affCalcVer +
                ", waitVer=" + waitInfo.topVer + ']';

            Map<Integer, UUID> partWait = waitInfo.waitGrps.get(checkGrpId);

            boolean rebalanced = true;

            if (partWait != null) {
                CacheGroupHolder grpHolder = grpHolders.get(checkGrpId);

                if (grpHolder != null) {
                    for (Iterator<Map.Entry<Integer, UUID>> it = partWait.entrySet().iterator(); it.hasNext(); ) {
                        Map.Entry<Integer, UUID> e = it.next();

                        Integer part = e.getKey();
                        UUID waitNode = e.getValue();

                        GridDhtPartitionState state = top.partitionState(waitNode, part);

                        if (state != GridDhtPartitionState.OWNING) {
                            rebalanced = false;

                            break;
                        }
                        else
                            it.remove();
                    }
                }

                if (rebalanced) {
                    waitInfo.waitGrps.remove(checkGrpId);

                    if (waitInfo.waitGrps.isEmpty()) {
                        msg = affinityChangeMessage(waitInfo);

                        waitInfo = null;
                    }
                }
            }
        }

        try {
            if (msg != null)
                cctx.discovery().sendCustomEvent(msg);
        }
        catch (IgniteCheckedException e) {
            U.error(log, "Failed to send affinity change message.", e);
        }
    }

    /**
     * @param waitInfo Cache rebalance information.
     * @return Message.
     */
    @Nullable private CacheAffinityChangeMessage affinityChangeMessage(WaitRebalanceInfo waitInfo) {
        if (waitInfo.assignments.isEmpty()) // Possible if all awaited caches were destroyed.
            return null;

        Map<Integer, Map<Integer, List<UUID>>> assignmentsChange = U.newHashMap(waitInfo.assignments.size());

        for (Map.Entry<Integer, Map<Integer, List<ClusterNode>>> e : waitInfo.assignments.entrySet()) {
            Integer grpId = e.getKey();

            Map<Integer, List<ClusterNode>> assignment = e.getValue();

            Map<Integer, List<UUID>> assignment0 = U.newHashMap(assignment.size());

            for (Map.Entry<Integer, List<ClusterNode>> e0 : assignment.entrySet())
                assignment0.put(e0.getKey(), toIds0(e0.getValue()));

            assignmentsChange.put(grpId, assignment0);
        }

        return new CacheAffinityChangeMessage(waitInfo.topVer, assignmentsChange, waitInfo.deploymentIds);
    }

    /**
     * @param grp Cache group.
     */
<<<<<<< HEAD
    void onCacheGroupCreated(CacheGroupInfrastructure grp) {
        final Integer grpId = grp.groupId();

        if (!grpHolders.containsKey(grp.groupId())) {
            cctx.io().addHandler(true, grpId, GridDhtAffinityAssignmentResponse.class,
=======
    void onCacheGroupCreated(CacheGroupContext grp) {
        final Integer grpId = grp.groupId();

        if (!grpHolders.containsKey(grp.groupId())) {
            cctx.io().addCacheGroupHandler(grpId, GridDhtAffinityAssignmentResponse.class,
>>>>>>> f270533b
                new IgniteBiInClosure<UUID, GridDhtAffinityAssignmentResponse>() {
                    @Override public void apply(UUID nodeId, GridDhtAffinityAssignmentResponse res) {
                        processAffinityAssignmentResponse(grpId, nodeId, res);
                    }
                });
        }
    }

    /**
     * @param exchActions Cache change requests to execute on exchange.
     */
    private void updateCachesInfo(ExchangeActions exchActions) {
        for (CacheGroupDescriptor stopDesc : exchActions.cacheGroupsToStop()) {
            CacheGroupDescriptor rmvd = registeredGrps.remove(stopDesc.groupId());

            assert rmvd != null : stopDesc.cacheOrGroupName();
        }

        for (CacheGroupDescriptor startDesc : exchActions.cacheGroupsToStart()) {
            CacheGroupDescriptor old = registeredGrps.put(startDesc.groupId(), startDesc);

            assert old == null : old;
        }
    }

    /**
     * Called on exchange initiated for cache start/stop request.
     *
     * @param fut Exchange future.
     * @param crd Coordinator flag.
     * @param exchActions Cache change requests.
     * @throws IgniteCheckedException If failed.
     * @return {@code True} if client-only exchange is needed.
     */
    public boolean onCacheChangeRequest(final GridDhtPartitionsExchangeFuture fut,
        boolean crd,
        final ExchangeActions exchActions)
        throws IgniteCheckedException
    {
        assert exchActions != null && !exchActions.empty() : exchActions;

        updateCachesInfo(exchActions);

        // Affinity did not change for existing caches.
        forAllCacheGroups(crd && lateAffAssign, new IgniteInClosureX<GridAffinityAssignmentCache>() {
            @Override public void applyx(GridAffinityAssignmentCache aff) throws IgniteCheckedException {
                if (exchActions.cacheGroupStopping(aff.groupId()))
                    return;

                aff.clientEventTopologyChange(fut.discoveryEvent(), fut.topologyVersion());
            }
        });

        for (ExchangeActions.ActionData action : exchActions.newAndClientCachesStartRequests()) {
            DynamicCacheDescriptor cacheDesc = action.descriptor();

            DynamicCacheChangeRequest req = action.request();

            boolean startCache;

            NearCacheConfiguration nearCfg = null;

            if (cctx.localNodeId().equals(req.initiatingNodeId())) {
                startCache = true;

                nearCfg = req.nearCacheConfiguration();
            }
            else {
                startCache = cctx.cacheContext(cacheDesc.cacheId()) == null &&
                    CU.affinityNode(cctx.localNode(), cacheDesc.groupDescriptor().config().getNodeFilter());
            }

            if (startCache) {
                try {
                    cctx.cache().prepareCacheStart(cacheDesc, nearCfg, fut.topologyVersion());

                    if (fut.cacheAddedOnExchange(cacheDesc.cacheId(), cacheDesc.receivedFrom())) {
                        if (fut.discoCache().cacheGroupAffinityNodes(cacheDesc.groupId()).isEmpty())
                            U.quietAndWarn(log, "No server nodes found for cache client: " + req.cacheName());
                    }
                }
<<<<<<< HEAD
                catch (IgniteCheckedException e) {
                    U.error(log, "Failed to initialize cache. Will try to rollback cache start routine. " +
                        "[cacheName=" + req.cacheName() + ']', e);

                    cctx.cache().forceCloseCache(fut.topologyVersion(), action, e);
                }
            }
        }

        Set<Integer> gprs = new HashSet<>();

        for (ExchangeActions.ActionData action : exchActions.newAndClientCachesStartRequests()) {
            Integer grpId = action.descriptor().groupId();

            if (gprs.add(grpId)) {
                if (crd && lateAffAssign)
                    initStartedGroupOnCoordinator(fut, action.descriptor().groupDescriptor());
                else {
                    CacheGroupInfrastructure grp = cctx.cache().cacheGroup(grpId);

                    if (grp != null && !grp.isLocal() && grp.localStartVersion().equals(fut.topologyVersion())) {
=======
            }
            catch (IgniteCheckedException e) {
                U.error(log, "Failed to initialize cache. Will try to rollback cache start routine. " +
                    "[cacheName=" + req.cacheName() + ']', e);

                cctx.cache().forceCloseCache(fut.topologyVersion(), action, e);
            }
        }

            Set<Integer> gprs = new HashSet<>();

                for (ExchangeActions.ActionData action : exchActions.newAndClientCachesStartRequests()) {
                    Integer grpId = action.descriptor().groupId();

                    if (gprs.add(grpId)) {
                        if (crd && lateAffAssign)
                    initStartedGroupOnCoordinator(fut, action.descriptor().groupDescriptor());else  {
                        CacheGroupContext grp = cctx.cache().cacheGroup(grpId);

                        if (grp != null && !grp.isLocal() && grp.localStartVersion().equals(fut.topologyVersion())) {
>>>>>>> f270533b
                        assert grp.affinity().lastVersion().equals(AffinityTopologyVersion.NONE) : grp.affinity().lastVersion();

                        initAffinity(registeredGrps.get(grp.groupId()), grp.affinity(), fut);
                    }
                }
            }
        }

        List<ExchangeActions.ActionData> closeReqs = exchActions.closeRequests(cctx.localNodeId());

        for (ExchangeActions.ActionData req : closeReqs) {
            cctx.cache().blockGateway(req.request());

            if (crd) {
<<<<<<< HEAD
                CacheGroupInfrastructure grp = cctx.cache().cacheGroup(req.descriptor().groupId());
=======
                CacheGroupContext grp = cctx.cache().cacheGroup(req.descriptor().groupId());
>>>>>>> f270533b

                assert grp != null;

                if (grp.affinityNode())
                    continue;
<<<<<<< HEAD

                boolean grpClosed = false;

                if (grp.sharedGroup()) {
                    boolean cacheRemaining = false;

                    for (GridCacheContext ctx : cctx.cacheContexts()) {
                        if (ctx.group() == grp && !cacheClosed(ctx.cacheId(), closeReqs)) {
                            cacheRemaining = true;

                            break;
                        }
                    }

=======

                boolean grpClosed = false;

                if (grp.sharedGroup()) {
                    boolean cacheRemaining = false;

                    for (GridCacheContext ctx : cctx.cacheContexts()) {
                        if (ctx.group() == grp && !cacheClosed(ctx.cacheId(), closeReqs)) {
                            cacheRemaining = true;

                            break;
                        }
                    }

>>>>>>> f270533b
                    if (!cacheRemaining)
                        grpClosed = true;
                }
                else
                    grpClosed = true;

                // All client cache groups were stopped, need create 'client' CacheGroupHolder.
                if (grpClosed) {
                    CacheGroupHolder grpHolder = grpHolders.remove(grp.groupId());

                    if (grpHolder != null) {
                        assert !grpHolder.client() : grpHolder;

                        grpHolder = CacheGroupHolder2.create(cctx,
                            registeredGrps.get(grp.groupId()),
                            fut,
                            grp.affinity());

                        grpHolders.put(grp.groupId(), grpHolder);
                    }
                }
            }
        }

        for (ExchangeActions.ActionData action : exchActions.cacheStopRequests())
            cctx.cache().blockGateway(action.request());

        Set<Integer> stoppedGrps = null;

        if (crd && lateAffAssign) {
            for (CacheGroupDescriptor grpDesc : exchActions.cacheGroupsToStop()) {
                if (grpDesc.config().getCacheMode() != LOCAL) {
                    CacheGroupHolder cacheGrp = grpHolders.remove(grpDesc.groupId());

                    assert cacheGrp != null : grpDesc;

                    if (stoppedGrps == null)
                        stoppedGrps = new HashSet<>();

                    stoppedGrps.add(cacheGrp.groupId());

                    cctx.io().removeHandler(true, cacheGrp.groupId(), GridDhtAffinityAssignmentResponse.class);
                }
            }
        }

        if (stoppedGrps != null) {
            boolean notify = false;

            synchronized (mux) {
                if (waitInfo != null) {
                    for (Integer grpId : stoppedGrps) {
                        boolean rmv = waitInfo.waitGrps.remove(grpId) != null;

                        if (rmv) {
                            notify = true;

                            waitInfo.assignments.remove(grpId);
                        }
                    }
                }
            }

            if (notify) {
                final AffinityTopologyVersion topVer = affCalcVer;

                cctx.kernalContext().closure().runLocalSafe(new Runnable() {
                    @Override public void run() {
                        onCacheGroupStopped(topVer);
                    }
                });
            }
        }

        return exchActions.clientOnlyExchange();
    }

    private boolean cacheClosed(int cacheId, List<ExchangeActions.ActionData> closeReqs) {
        for (ExchangeActions.ActionData req : closeReqs) {
            if (req.descriptor().cacheId() == cacheId)
                return true;
        }

        return false;
    }

    /**
     * @param cacheId Cache ID.
     * @param closeReqs Close requests.
     * @return {@code True} if requests contain request for given cache ID.
     */
    private boolean cacheClosed(int cacheId, List<ExchangeActions.ActionData> closeReqs) {
        for (ExchangeActions.ActionData req : closeReqs) {
            if (req.descriptor().cacheId() == cacheId)
                return true;
        }

        return false;
    }

    /**
     *
     */
<<<<<<< HEAD
    public void removeAllCacheInfo() {
=======
    public void removeAllCacheInfo(){
>>>>>>> f270533b
        grpHolders.clear();

        registeredGrps.clear();
    }

    /**
     * Called when received {@link CacheAffinityChangeMessage} which should complete exchange.
     *
     * @param exchFut Exchange future.
     * @param crd Coordinator flag.
     * @param msg Affinity change message.
     */
    public void onExchangeChangeAffinityMessage(GridDhtPartitionsExchangeFuture exchFut,
        boolean crd,
        CacheAffinityChangeMessage msg) {
        if (log.isDebugEnabled()) {
            log.debug("Process exchange affinity change message [exchVer=" + exchFut.topologyVersion() +
                ", msg=" + msg + ']');
        }

        assert exchFut.exchangeId().equals(msg.exchangeId()) : msg;

        final AffinityTopologyVersion topVer = exchFut.topologyVersion();

        final Map<Integer, Map<Integer, List<UUID>>> assignment = msg.assignmentChange();

        assert assignment != null;

        final Map<Object, List<List<ClusterNode>>> affCache = new HashMap<>();

        forAllCacheGroups(crd, new IgniteInClosureX<GridAffinityAssignmentCache>() {
            @Override public void applyx(GridAffinityAssignmentCache aff) throws IgniteCheckedException {
                List<List<ClusterNode>> idealAssignment = aff.idealAssignment();

                assert idealAssignment != null;

                Map<Integer, List<UUID>> cacheAssignment = assignment.get(aff.groupId());

                List<List<ClusterNode>> newAssignment;

                if (cacheAssignment != null) {
                    newAssignment = new ArrayList<>(idealAssignment);

                    for (Map.Entry<Integer, List<UUID>> e : cacheAssignment.entrySet())
                        newAssignment.set(e.getKey(), toNodes(topVer, e.getValue()));
                }
                else
                    newAssignment = idealAssignment;

                aff.initialize(topVer, cachedAssignment(aff, newAssignment, affCache));
            }
        });
    }

    /**
     * Called on exchange initiated by {@link CacheAffinityChangeMessage} which sent after rebalance finished.
     *
     * @param exchFut Exchange future.
     * @param crd Coordinator flag.
     * @param msg Message.
     * @throws IgniteCheckedException If failed.
     */
    public void onChangeAffinityMessage(final GridDhtPartitionsExchangeFuture exchFut,
        boolean crd,
        final CacheAffinityChangeMessage msg)
        throws IgniteCheckedException {
        assert affCalcVer != null || cctx.kernalContext().clientNode();
        assert msg.topologyVersion() != null && msg.exchangeId() == null : msg;
        assert affCalcVer == null || affCalcVer.equals(msg.topologyVersion());

        final AffinityTopologyVersion topVer = exchFut.topologyVersion();

        if (log.isDebugEnabled()) {
            log.debug("Process affinity change message [exchVer=" + exchFut.topologyVersion() +
                ", affCalcVer=" + affCalcVer +
                ", msgVer=" + msg.topologyVersion() + ']');
        }

        final Map<Integer, Map<Integer, List<UUID>>> affChange = msg.assignmentChange();

        assert !F.isEmpty(affChange) : msg;

        final Map<Integer, IgniteUuid> deploymentIds = msg.cacheDeploymentIds();

        final Map<Object, List<List<ClusterNode>>> affCache = new HashMap<>();

        forAllCacheGroups(crd, new IgniteInClosureX<GridAffinityAssignmentCache>() {
            @Override public void applyx(GridAffinityAssignmentCache aff) throws IgniteCheckedException {
                AffinityTopologyVersion affTopVer = aff.lastVersion();

                assert affTopVer.topologyVersion() > 0 : affTopVer;

                CacheGroupDescriptor desc = registeredGrps.get(aff.groupId());

                assert desc != null : aff.cacheOrGroupName();

                IgniteUuid deploymentId = desc.deploymentId();

                if (!deploymentId.equals(deploymentIds.get(aff.groupId()))) {
                    aff.clientEventTopologyChange(exchFut.discoveryEvent(), topVer);

                    return;
                }

                Map<Integer, List<UUID>> change = affChange.get(aff.groupId());

                if (change != null) {
                    assert !change.isEmpty() : msg;

                    List<List<ClusterNode>> curAff = aff.assignments(affTopVer);

                    List<List<ClusterNode>> assignment = new ArrayList<>(curAff);

                    for (Map.Entry<Integer, List<UUID>> e : change.entrySet()) {
                        Integer part = e.getKey();

                        List<ClusterNode> nodes = toNodes(topVer, e.getValue());

                        assert !nodes.equals(assignment.get(part)) : "Assignment did not change " +
                            "[cacheGrp=" + aff.cacheOrGroupName() +
                            ", part=" + part +
                            ", cur=" + F.nodeIds(assignment.get(part)) +
                            ", new=" + F.nodeIds(nodes) +
                            ", exchVer=" + exchFut.topologyVersion() +
                            ", msgVer=" + msg.topologyVersion() +
                            ']';

                        assignment.set(part, nodes);
                    }

                    aff.initialize(topVer, cachedAssignment(aff, assignment, affCache));
                }
                else
                    aff.clientEventTopologyChange(exchFut.discoveryEvent(), topVer);
            }
        });

        synchronized (mux) {
            if (affCalcVer == null)
                affCalcVer = msg.topologyVersion();
        }
    }

    /**
     * Called on exchange initiated by client node join/fail.
     *
     * @param fut Exchange future.
     * @param crd Coordinator flag.
     * @throws IgniteCheckedException If failed.
     */
    public void onClientEvent(final GridDhtPartitionsExchangeFuture fut, boolean crd) throws IgniteCheckedException {
        boolean locJoin = fut.discoveryEvent().eventNode().isLocal();

        if (lateAffAssign) {
            if (!locJoin) {
                forAllCacheGroups(crd, new IgniteInClosureX<GridAffinityAssignmentCache>() {
                    @Override public void applyx(GridAffinityAssignmentCache aff) throws IgniteCheckedException {
                        AffinityTopologyVersion topVer = fut.topologyVersion();

                        aff.clientEventTopologyChange(fut.discoveryEvent(), topVer);
                    }
                });
            }
            else
                fetchAffinityOnJoin(fut);
        }
        else {
            if (!locJoin) {
                forAllCacheGroups(false, new IgniteInClosureX<GridAffinityAssignmentCache>() {
                    @Override public void applyx(GridAffinityAssignmentCache aff) throws IgniteCheckedException {
                        AffinityTopologyVersion topVer = fut.topologyVersion();

                        aff.clientEventTopologyChange(fut.discoveryEvent(), topVer);
                    }
                });
            }
            else
                initAffinityNoLateAssignment(fut);
        }
    }

    /**
     * @param fut Future to add.
     */
    public void addDhtAssignmentFetchFuture(GridDhtAssignmentFetchFuture fut) {
        GridDhtAssignmentFetchFuture old = pendingAssignmentFetchFuts.putIfAbsent(fut.id(), fut);

        assert old == null : "More than one thread is trying to fetch partition assignments [fut=" + fut +
            ", allFuts=" + pendingAssignmentFetchFuts + ']';
    }

    /**
     * @param fut Future to remove.
     */
    public void removeDhtAssignmentFetchFuture(GridDhtAssignmentFetchFuture fut) {
        boolean rmv = pendingAssignmentFetchFuts.remove(fut.id(), fut);

        assert rmv : "Failed to remove assignment fetch future: " + fut.id();
    }

    /**
     * @param grpId Cache group ID.
     * @param nodeId Node ID.
     * @param res Response.
     */
<<<<<<< HEAD
    private void processAffinityAssignmentResponse(Integer grpId, UUID nodeId,
        GridDhtAffinityAssignmentResponse res) {
=======
    private void processAffinityAssignmentResponse(Integer grpId, UUID nodeId, GridDhtAffinityAssignmentResponse res) {
>>>>>>> f270533b
        if (log.isDebugEnabled())
            log.debug("Processing affinity assignment response [node=" + nodeId + ", res=" + res + ']');

        GridDhtAssignmentFetchFuture fut = pendingAssignmentFetchFuts.get(res.futureId());

        if (fut != null)
            fut.onResponse(nodeId, res);
    }

    /**
     * @param c Cache closure.
     * @throws IgniteCheckedException If failed
     */
    private void forAllRegisteredCacheGroups(IgniteInClosureX<CacheGroupDescriptor> c) throws IgniteCheckedException {
        assert lateAffAssign;

        for (CacheGroupDescriptor cacheDesc : registeredGrps.values()) {
            if (cacheDesc.config().getCacheMode() == LOCAL)
                continue;

            c.applyx(cacheDesc);
        }
    }

    /**
     * @param crd Coordinator flag.
     * @param c Closure.
     */
    private void forAllCacheGroups(boolean crd, IgniteInClosureX<GridAffinityAssignmentCache> c) {
        if (crd) {
            for (CacheGroupHolder grp : grpHolders.values())
                c.apply(grp.affinity());
        }
        else {
<<<<<<< HEAD
            for (CacheGroupInfrastructure grp : cctx.kernalContext().cache().cacheGroups()) {
=======
            for (CacheGroupContext grp : cctx.kernalContext().cache().cacheGroups()) {
>>>>>>> f270533b
                if (grp.isLocal())
                    continue;

                c.apply(grp.affinity());
            }
        }
    }

    /**
     * @param fut Exchange future.
     * @param grpDesc Cache group descriptor.
     * @throws IgniteCheckedException If failed.
     */
    private void initStartedGroupOnCoordinator(GridDhtPartitionsExchangeFuture fut, final CacheGroupDescriptor grpDesc)
        throws IgniteCheckedException {
        assert grpDesc != null && grpDesc.groupId() != 0 : grpDesc;

        if (grpDesc.config().getCacheMode() == LOCAL)
            return;

        Integer grpId = grpDesc.groupId();

        CacheGroupHolder grpHolder = grpHolders.get(grpId);

<<<<<<< HEAD
        CacheGroupInfrastructure grp = cctx.kernalContext().cache().cacheGroup(grpId);
=======
        CacheGroupContext grp = cctx.kernalContext().cache().cacheGroup(grpId);
>>>>>>> f270533b

        if (grpHolder == null) {
            grpHolder = grp != null ?
                new CacheGroupHolder1(grp, null) :
                CacheGroupHolder2.create(cctx, grpDesc, fut, null);

            CacheGroupHolder old = grpHolders.put(grpId, grpHolder);

            assert old == null : old;

            List<List<ClusterNode>> newAff = grpHolder.affinity().calculate(fut.topologyVersion(),
                fut.discoveryEvent(),
                fut.discoCache());

            grpHolder.affinity().initialize(fut.topologyVersion(), newAff);
        }
        else if (grpHolder.client() && grp != null) {
            assert grpHolder.affinity().idealAssignment() != null;

            grpHolder = new CacheGroupHolder1(grp, grpHolder.affinity());

            grpHolders.put(grpId, grpHolder);
        }
    }

    /**
     * Initialized affinity for cache received from node joining on this exchange.
     *
     * @param crd Coordinator flag.
     * @param fut Exchange future.
     * @param descs Cache descriptors.
     * @throws IgniteCheckedException If failed.
     */
    public void initStartedCaches(boolean crd,
        final GridDhtPartitionsExchangeFuture fut,
        Collection<DynamicCacheDescriptor> descs) throws IgniteCheckedException {
        for (DynamicCacheDescriptor desc : descs) {
            CacheGroupDescriptor grpDesc = desc.groupDescriptor();

            if (!registeredGrps.containsKey(grpDesc.groupId()))
                registeredGrps.put(grpDesc.groupId(), grpDesc);
        }

        if (crd && lateAffAssign) {
            forAllRegisteredCacheGroups(new IgniteInClosureX<CacheGroupDescriptor>() {
                @Override public void applyx(CacheGroupDescriptor desc) throws IgniteCheckedException {
                    CacheGroupHolder cache = groupHolder(fut, desc);

                    if (cache.affinity().lastVersion().equals(AffinityTopologyVersion.NONE)) {
                        List<List<ClusterNode>> assignment =
                            cache.affinity().calculate(fut.topologyVersion(), fut.discoveryEvent(), fut.discoCache());

                        cache.affinity().initialize(fut.topologyVersion(), assignment);
                    }
                }
            });
        }
        else {
            forAllCacheGroups(false, new IgniteInClosureX<GridAffinityAssignmentCache>() {
                @Override public void applyx(GridAffinityAssignmentCache aff) throws IgniteCheckedException {
                    if (aff.lastVersion().equals(AffinityTopologyVersion.NONE))
                        initAffinity(registeredGrps.get(aff.groupId()), aff, fut);
                }
            });
        }
    }

    /**
     * @param desc Cache group descriptor.
     * @param aff Affinity.
     * @param fut Exchange future.
     * @throws IgniteCheckedException If failed.
     */
    private void initAffinity(CacheGroupDescriptor desc,
        GridAffinityAssignmentCache aff,
        GridDhtPartitionsExchangeFuture fut)
        throws IgniteCheckedException {
        assert desc != null : aff.cacheOrGroupName();

        if (canCalculateAffinity(desc, aff, fut)) {
            List<List<ClusterNode>> assignment = aff.calculate(fut.topologyVersion(), fut.discoveryEvent(), fut.discoCache());

            aff.initialize(fut.topologyVersion(), assignment);
        }
        else {
            GridDhtAssignmentFetchFuture fetchFut = new GridDhtAssignmentFetchFuture(cctx,
                desc,
                fut.topologyVersion(),
                fut.discoCache());

            fetchFut.init();

            fetchAffinity(fut, aff, fetchFut);
        }
    }

    /**
     * @param desc Cache group descriptor.
     * @param aff Affinity.
     * @param fut Exchange future.
     * @return {@code True} if local node can calculate affinity on it's own for this partition map exchange.
     */
    private boolean canCalculateAffinity(CacheGroupDescriptor desc,
        GridAffinityAssignmentCache aff,
        GridDhtPartitionsExchangeFuture fut) {
        assert desc != null : aff.cacheOrGroupName();

        // Do not request affinity from remote nodes if affinity function is not centralized.
        if (!lateAffAssign && !aff.centralizedAffinityFunction())
            return true;

        // If local node did not initiate exchange or local node is the only cache node in grid.
        Collection<ClusterNode> affNodes = fut.discoCache().cacheGroupAffinityNodes(aff.groupId());

        return fut.cacheGroupAddedOnExchange(aff.groupId(), desc.receivedFrom()) ||
            !fut.exchangeId().nodeId().equals(cctx.localNodeId()) ||
            (affNodes.isEmpty() || (affNodes.size() == 1 && affNodes.contains(cctx.localNode())));
    }

    /**
     * Called on exchange initiated by server node join.
     *
     * @param fut Exchange future.
     * @param crd Coordinator flag.
     * @throws IgniteCheckedException If failed.
     */
    public void onServerJoin(final GridDhtPartitionsExchangeFuture fut, boolean crd) throws IgniteCheckedException {
        assert !fut.discoveryEvent().eventNode().isClient();

        boolean locJoin = fut.discoveryEvent().eventNode().isLocal();

        WaitRebalanceInfo waitRebalanceInfo = null;

        if (lateAffAssign) {
            if (locJoin) {
                if (crd) {
                    forAllRegisteredCacheGroups(new IgniteInClosureX<CacheGroupDescriptor>() {
                        @Override public void applyx(CacheGroupDescriptor desc) throws IgniteCheckedException {
                            AffinityTopologyVersion topVer = fut.topologyVersion();

                            CacheGroupHolder cache = groupHolder(fut, desc);

                            List<List<ClusterNode>> newAff = cache.affinity().calculate(topVer,
                                fut.discoveryEvent(),
                                fut.discoCache());

                            cache.affinity().initialize(topVer, newAff);
                        }
                    });
                }
                else
                    fetchAffinityOnJoin(fut);
            }
            else
                waitRebalanceInfo = initAffinityOnNodeJoin(fut, crd);
        }
        else
            initAffinityNoLateAssignment(fut);

        synchronized (mux) {
            affCalcVer = fut.topologyVersion();

            this.waitInfo = waitRebalanceInfo != null && !waitRebalanceInfo.empty() ? waitRebalanceInfo : null;

            WaitRebalanceInfo info = this.waitInfo;

            if (crd && lateAffAssign) {
                if (log.isDebugEnabled()) {
                    log.debug("Computed new affinity after node join [topVer=" + fut.topologyVersion() +
                        ", waitGrps=" + (info != null ? groupNames(info.waitGrps.keySet()) : null) + ']');
                }
            }
        }
    }

    /**
     * @param grpIds Cache group IDs.
     * @return Cache names.
     */
    private String groupNames(Collection<Integer> grpIds) {
        StringBuilder names = new StringBuilder();

        for (Integer grpId : grpIds) {
            String name = registeredGrps.get(grpId).cacheOrGroupName();

            if (names.length() != 0)
                names.append(", ");

            names.append(name);
        }

        return names.toString();
    }

    /**
     * @param fut Exchange future.
     * @throws IgniteCheckedException If failed.
     */
    private void fetchAffinityOnJoin(GridDhtPartitionsExchangeFuture fut) throws IgniteCheckedException {
        AffinityTopologyVersion topVer = fut.topologyVersion();

        List<GridDhtAssignmentFetchFuture> fetchFuts = new ArrayList<>();

<<<<<<< HEAD
        for (CacheGroupInfrastructure grp : cctx.cache().cacheGroups()) {
=======
        for (CacheGroupContext grp : cctx.cache().cacheGroups()) {
>>>>>>> f270533b
            if (grp.isLocal())
                continue;

            if (fut.cacheGroupAddedOnExchange(grp.groupId(), grp.receivedFrom())) {
                List<List<ClusterNode>> assignment = grp.affinity().calculate(fut.topologyVersion(),
                    fut.discoveryEvent(),
                    fut.discoCache());

                grp.affinity().initialize(fut.topologyVersion(), assignment);
            }
            else {
                CacheGroupDescriptor grpDesc = registeredGrps.get(grp.groupId());

                assert grpDesc != null : grp.cacheOrGroupName();

                GridDhtAssignmentFetchFuture fetchFut = new GridDhtAssignmentFetchFuture(cctx,
                    grpDesc,
                    topVer,
                    fut.discoCache());

                fetchFut.init();

                fetchFuts.add(fetchFut);
            }
        }

        for (int i = 0; i < fetchFuts.size(); i++) {
            GridDhtAssignmentFetchFuture fetchFut = fetchFuts.get(i);

            Integer grpId = fetchFut.groupId();

            fetchAffinity(fut, cctx.cache().cacheGroup(grpId).affinity(), fetchFut);
        }
    }

    /**
     * @param fut Exchange future.
     * @param affCache Affinity.
     * @param fetchFut Affinity fetch future.
     * @throws IgniteCheckedException If failed.
     */
    private void fetchAffinity(GridDhtPartitionsExchangeFuture fut,
        GridAffinityAssignmentCache affCache,
        GridDhtAssignmentFetchFuture fetchFut)
        throws IgniteCheckedException {
        assert affCache != null;

        AffinityTopologyVersion topVer = fut.topologyVersion();

        GridDhtAffinityAssignmentResponse res = fetchFut.get();

        if (res == null) {
            List<List<ClusterNode>> aff = affCache.calculate(topVer, fut.discoveryEvent(), fut.discoCache());

            affCache.initialize(topVer, aff);
        }
        else {
            List<List<ClusterNode>> idealAff = res.idealAffinityAssignment(cctx.discovery());

            if (idealAff != null)
                affCache.idealAssignment(idealAff);
            else {
                assert !affCache.centralizedAffinityFunction() || !lateAffAssign;

                affCache.calculate(topVer, fut.discoveryEvent(), fut.discoCache());
            }

            List<List<ClusterNode>> aff = res.affinityAssignment(cctx.discovery());

            assert aff != null : res;

            affCache.initialize(topVer, aff);
        }
    }

    /**
     * Called on exchange initiated by server node leave.
     *
     * @param fut Exchange future.
     * @throws IgniteCheckedException If failed.
     * @return {@code True} if affinity should be assigned by coordinator.
     */
    public boolean onServerLeft(final GridDhtPartitionsExchangeFuture fut) throws IgniteCheckedException {
        ClusterNode leftNode = fut.discoveryEvent().eventNode();

        assert !leftNode.isClient() : leftNode;

        boolean centralizedAff;

        if (lateAffAssign) {
<<<<<<< HEAD
            for (CacheGroupInfrastructure grp : cctx.cache().cacheGroups()) {
=======
            for (CacheGroupContext grp : cctx.cache().cacheGroups()) {
>>>>>>> f270533b
                if (grp.isLocal())
                    continue;

                grp.affinity().calculate(fut.topologyVersion(), fut.discoveryEvent(), fut.discoCache());
            }

            centralizedAff = true;
        }
        else {
            initAffinityNoLateAssignment(fut);

            centralizedAff = false;
        }

        synchronized (mux) {
            affCalcVer = fut.topologyVersion();

            this.waitInfo = null;
        }

        return centralizedAff;
    }

    /**
     * @param fut Exchange future.
     * @throws IgniteCheckedException If failed.
     */
    private void initAffinityNoLateAssignment(GridDhtPartitionsExchangeFuture fut) throws IgniteCheckedException {
        assert !lateAffAssign;

<<<<<<< HEAD
        for (CacheGroupInfrastructure grp : cctx.cache().cacheGroups()) {
=======
        for (CacheGroupContext grp : cctx.cache().cacheGroups()) {
>>>>>>> f270533b
            if (grp.isLocal())
                continue;

            initAffinity(registeredGrps.get(grp.groupId()), grp.affinity(), fut);
        }
    }

    /**
     * @param fut Exchange future.
     * @throws IgniteCheckedException If failed.
     * @return Future completed when caches initialization is done.
     */
    private IgniteInternalFuture<?> initCoordinatorCaches(final GridDhtPartitionsExchangeFuture fut)
        throws IgniteCheckedException {
        assert lateAffAssign;

        final List<IgniteInternalFuture<AffinityTopologyVersion>> futs = new ArrayList<>();

        forAllRegisteredCacheGroups(new IgniteInClosureX<CacheGroupDescriptor>() {
            @Override public void applyx(CacheGroupDescriptor desc) throws IgniteCheckedException {
                CacheGroupHolder grpHolder = grpHolders.get(desc.groupId());

                if (grpHolder != null) {
                    if (grpHolder.client()) // Affinity for non-client holders calculated in {@link #onServerLeft}.
                        grpHolder.affinity().calculate(fut.topologyVersion(), fut.discoveryEvent(), fut.discoCache());

                    return;
                }

                // Need initialize holders and affinity if this node became coordinator during this exchange.
                final Integer grpId = desc.groupId();

<<<<<<< HEAD
                CacheGroupInfrastructure grp = cctx.cache().cacheGroup(grpId);

                if (grp == null) {
                    cctx.io().addHandler(true, desc.groupId(), GridDhtAffinityAssignmentResponse.class,
=======
                CacheGroupContext grp = cctx.cache().cacheGroup(grpId);

                if (grp == null) {
                    cctx.io().addCacheGroupHandler(desc.groupId(), GridDhtAffinityAssignmentResponse.class,
>>>>>>> f270533b
                        new IgniteBiInClosure<UUID, GridDhtAffinityAssignmentResponse>() {
                            @Override public void apply(UUID nodeId, GridDhtAffinityAssignmentResponse res) {
                                processAffinityAssignmentResponse(grpId, nodeId, res);
                            }
                        }
                    );

                    grpHolder = CacheGroupHolder2.create(cctx, desc, fut, null);

                    final GridAffinityAssignmentCache aff = grpHolder.affinity();

                    List<GridDhtPartitionsExchangeFuture> exchFuts = cctx.exchange().exchangeFutures();

                    int idx = exchFuts.indexOf(fut);

                    assert idx >= 0 && idx < exchFuts.size() - 1 : "Invalid exchange futures state [cur=" + idx +
                        ", total=" + exchFuts.size() + ']';

                    final GridDhtPartitionsExchangeFuture prev = exchFuts.get(idx + 1);

                    if (log.isDebugEnabled()) {
                        log.debug("Need initialize affinity on coordinator [" +
                            "cacheGrp=" + desc.cacheOrGroupName() +
                            "prevAff=" + prev.topologyVersion() + ']');
                    }

                    assert prev.topologyVersion().compareTo(fut.topologyVersion()) < 0 : prev;

                    GridDhtAssignmentFetchFuture fetchFut = new GridDhtAssignmentFetchFuture(cctx,
                        desc,
                        prev.topologyVersion(),
                        prev.discoCache());

                    fetchFut.init();

                    final GridFutureAdapter<AffinityTopologyVersion> affFut = new GridFutureAdapter<>();

                    fetchFut.listen(new IgniteInClosureX<IgniteInternalFuture<GridDhtAffinityAssignmentResponse>>() {
                        @Override public void applyx(IgniteInternalFuture<GridDhtAffinityAssignmentResponse> fetchFut)
                            throws IgniteCheckedException {
                            fetchAffinity(prev, aff, (GridDhtAssignmentFetchFuture)fetchFut);

                            aff.calculate(fut.topologyVersion(), fut.discoveryEvent(), fut.discoCache());

                            affFut.onDone(fut.topologyVersion());
                        }
                    });

                    futs.add(affFut);
                }
                else
                    grpHolder = new CacheGroupHolder1(grp, null);

                CacheGroupHolder old = grpHolders.put(grpHolder.groupId(), grpHolder);

                assert old == null : old;
            }
        });

        if (!futs.isEmpty()) {
            GridCompoundFuture<AffinityTopologyVersion, ?> affFut = new GridCompoundFuture<>();

            for (IgniteInternalFuture<AffinityTopologyVersion> f : futs)
                affFut.add(f);

            affFut.markInitialized();

            return affFut;
        }

        return null;
    }

    /**
     * @param fut Exchange future.
     * @param desc Cache descriptor.
     * @return Cache holder.
     * @throws IgniteCheckedException If failed.
     */
    private CacheGroupHolder groupHolder(GridDhtPartitionsExchangeFuture fut, final CacheGroupDescriptor desc)
        throws IgniteCheckedException {
        assert lateAffAssign;

        CacheGroupHolder cacheGrp = grpHolders.get(desc.groupId());
<<<<<<< HEAD

        if (cacheGrp != null)
            return cacheGrp;

        final CacheGroupInfrastructure grp = cctx.cache().cacheGroup(desc.groupId());

        if (grp == null) {
            cctx.io().addHandler(true, desc.groupId(), GridDhtAffinityAssignmentResponse.class,
=======

        if (cacheGrp != null)
            return cacheGrp;

        final CacheGroupContext grp = cctx.cache().cacheGroup(desc.groupId());

        if (grp == null) {
            cctx.io().addCacheGroupHandler(desc.groupId(), GridDhtAffinityAssignmentResponse.class,
>>>>>>> f270533b
                new IgniteBiInClosure<UUID, GridDhtAffinityAssignmentResponse>() {
                    @Override public void apply(UUID nodeId, GridDhtAffinityAssignmentResponse res) {
                        processAffinityAssignmentResponse(desc.groupId(), nodeId, res);
                    }
                }
            );

            cacheGrp = CacheGroupHolder2.create(cctx, desc, fut, null);
        }
        else
            cacheGrp = new CacheGroupHolder1(grp, null);

        CacheGroupHolder old = grpHolders.put(desc.groupId(), cacheGrp);

        assert old == null : old;

        return cacheGrp;
    }

    /**
     * @param fut Exchange future.
     * @param crd Coordinator flag.
     * @throws IgniteCheckedException If failed.
     * @return Rabalance info.
     */
    @Nullable private WaitRebalanceInfo initAffinityOnNodeJoin(final GridDhtPartitionsExchangeFuture fut, boolean crd)
        throws IgniteCheckedException {
        assert lateAffAssign;

        AffinityTopologyVersion topVer = fut.topologyVersion();

        final Map<Object, List<List<ClusterNode>>> affCache = new HashMap<>();

        if (!crd) {
<<<<<<< HEAD
            for (CacheGroupInfrastructure grp : cctx.cache().cacheGroups()) {
=======
            for (CacheGroupContext grp : cctx.cache().cacheGroups()) {
>>>>>>> f270533b
                if (grp.isLocal())
                    continue;

                boolean latePrimary = grp.rebalanceEnabled();

                initAffinityOnNodeJoin(fut, grp.affinity(), null, latePrimary, affCache);
            }

            return null;
        }
        else {
            final WaitRebalanceInfo waitRebalanceInfo = new WaitRebalanceInfo(topVer);

            forAllRegisteredCacheGroups(new IgniteInClosureX<CacheGroupDescriptor>() {
                @Override public void applyx(CacheGroupDescriptor desc) throws IgniteCheckedException {
                    CacheGroupHolder cache = groupHolder(fut, desc);

                    boolean latePrimary = cache.rebalanceEnabled;

                    initAffinityOnNodeJoin(fut, cache.affinity(), waitRebalanceInfo, latePrimary, affCache);
                }
            });

            return waitRebalanceInfo;
        }
    }

    /**
     * @param fut Exchange future.
     * @param aff Affinity.
     * @param rebalanceInfo Rebalance information.
     * @param latePrimary If {@code true} delays primary assignment if it is not owner.
     * @param affCache Already calculated assignments (to reduce data stored in history).
     * @throws IgniteCheckedException If failed.
     */
    private void initAffinityOnNodeJoin(GridDhtPartitionsExchangeFuture fut,
        GridAffinityAssignmentCache aff,
        WaitRebalanceInfo rebalanceInfo,
        boolean latePrimary,
        Map<Object, List<List<ClusterNode>>> affCache)
        throws IgniteCheckedException {
        assert lateAffAssign;

        AffinityTopologyVersion topVer = fut.topologyVersion();

        AffinityTopologyVersion affTopVer = aff.lastVersion();

        assert affTopVer.topologyVersion() > 0 : "Affinity is not initialized [grp=" + aff.cacheOrGroupName() +
            ", topVer=" + affTopVer + ", node=" + cctx.localNodeId() + ']';

        List<List<ClusterNode>> curAff = aff.assignments(affTopVer);

        assert aff.idealAssignment() != null : "Previous assignment is not available.";

        List<List<ClusterNode>> idealAssignment = aff.calculate(topVer, fut.discoveryEvent(), fut.discoCache());
        List<List<ClusterNode>> newAssignment = null;

        if (latePrimary) {
            for (int p = 0; p < idealAssignment.size(); p++) {
                List<ClusterNode> newNodes = idealAssignment.get(p);
                List<ClusterNode> curNodes = curAff.get(p);

                ClusterNode curPrimary = curNodes.size() > 0 ? curNodes.get(0) : null;
                ClusterNode newPrimary = newNodes.size() > 0 ? newNodes.get(0) : null;

                if (curPrimary != null && newPrimary != null && !curPrimary.equals(newPrimary)) {
                    assert cctx.discovery().node(topVer, curPrimary.id()) != null : curPrimary;

                    List<ClusterNode> nodes0 = latePrimaryAssignment(aff,
                        p,
                        curPrimary,
                        newNodes,
                        rebalanceInfo);

                    if (newAssignment == null)
                        newAssignment = new ArrayList<>(idealAssignment);

                    newAssignment.set(p, nodes0);
                }
            }
        }

        if (newAssignment == null)
            newAssignment = idealAssignment;

        aff.initialize(fut.topologyVersion(), cachedAssignment(aff, newAssignment, affCache));
    }

    /**
     * @param aff Assignment cache.
     * @param assign Assignment.
     * @param affCache Assignments already calculated for other caches.
     * @return Assignment.
     */
    private List<List<ClusterNode>> cachedAssignment(GridAffinityAssignmentCache aff,
        List<List<ClusterNode>> assign,
        Map<Object, List<List<ClusterNode>>> affCache) {
        List<List<ClusterNode>> assign0 = affCache.get(aff.similarAffinityKey());

        if (assign0 != null && assign0.equals(assign))
            assign = assign0;
        else
            affCache.put(aff.similarAffinityKey(), assign);

        return assign;
    }

    /**
     * @param aff Cache.
     * @param part Partition.
     * @param curPrimary Current primary.
     * @param newNodes New ideal assignment.
     * @param rebalance Rabalance information holder.
     * @return Assignment.
     */
    private List<ClusterNode> latePrimaryAssignment(
        GridAffinityAssignmentCache aff,
        int part,
        ClusterNode curPrimary,
        List<ClusterNode> newNodes,
        WaitRebalanceInfo rebalance) {
        assert lateAffAssign;
        assert curPrimary != null;
        assert !F.isEmpty(newNodes);
        assert !curPrimary.equals(newNodes.get(0));

        List<ClusterNode> nodes0 = new ArrayList<>(newNodes.size() + 1);

        nodes0.add(curPrimary);

        for (int i = 0; i < newNodes.size(); i++) {
            ClusterNode node = newNodes.get(i);

            if (!node.equals(curPrimary))
                nodes0.add(node);
        }

        if (rebalance != null)
            rebalance.add(aff.groupId(), part, newNodes.get(0).id(), newNodes);

        return nodes0;
    }

    /**
     * @param fut Exchange future.
     * @return Affinity assignment.
     * @throws IgniteCheckedException If failed.
     */
    public IgniteInternalFuture<Map<Integer, Map<Integer, List<UUID>>>> initAffinityOnNodeLeft(
        final GridDhtPartitionsExchangeFuture fut) throws IgniteCheckedException {
        assert lateAffAssign;

        IgniteInternalFuture<?> initFut = initCoordinatorCaches(fut);

        if (initFut != null && !initFut.isDone()) {
            final GridFutureAdapter<Map<Integer, Map<Integer, List<UUID>>>> resFut = new GridFutureAdapter<>();

            initFut.listen(new IgniteInClosure<IgniteInternalFuture<?>>() {
                @Override public void apply(IgniteInternalFuture<?> initFut) {
                    try {
                        resFut.onDone(initAffinityOnNodeLeft0(fut));
                    }
                    catch (IgniteCheckedException e) {
                        resFut.onDone(e);
                    }
                }
            });

            return resFut;
        }
        else
            return new GridFinishedFuture<>(initAffinityOnNodeLeft0(fut));
    }

    /**
     * @param fut Exchange future.
     * @return Affinity assignment.
     * @throws IgniteCheckedException If failed.
     */
    private Map<Integer, Map<Integer, List<UUID>>> initAffinityOnNodeLeft0(final GridDhtPartitionsExchangeFuture fut)
        throws IgniteCheckedException {
        assert lateAffAssign;

        final AffinityTopologyVersion topVer = fut.topologyVersion();

        final WaitRebalanceInfo waitRebalanceInfo = new WaitRebalanceInfo(topVer);

        final Collection<ClusterNode> aliveNodes = cctx.discovery().nodes(topVer);

        final Map<Integer, Map<Integer, List<UUID>>> assignment = new HashMap<>();

        forAllRegisteredCacheGroups(new IgniteInClosureX<CacheGroupDescriptor>() {
            @Override public void applyx(CacheGroupDescriptor desc) throws IgniteCheckedException {
                CacheGroupHolder grpHolder = groupHolder(fut, desc);

                if (!grpHolder.rebalanceEnabled)
                    return;

                AffinityTopologyVersion affTopVer = grpHolder.affinity().lastVersion();

                assert affTopVer.topologyVersion() > 0 && !affTopVer.equals(topVer) : "Invalid affinity version " +
                    "[last=" + affTopVer + ", futVer=" + topVer + ", grp=" + desc.cacheOrGroupName() + ']';

                List<List<ClusterNode>> curAssignment = grpHolder.affinity().assignments(affTopVer);
                List<List<ClusterNode>> newAssignment = grpHolder.affinity().idealAssignment();

                assert newAssignment != null;

                GridDhtPartitionTopology top = grpHolder.topology(fut);

                Map<Integer, List<UUID>> cacheAssignment = null;

                for (int p = 0; p < newAssignment.size(); p++) {
                    List<ClusterNode> newNodes = newAssignment.get(p);
                    List<ClusterNode> curNodes = curAssignment.get(p);

                    ClusterNode curPrimary = curNodes.size() > 0 ? curNodes.get(0) : null;
                    ClusterNode newPrimary = newNodes.size() > 0 ? newNodes.get(0) : null;

                    List<ClusterNode> newNodes0 = null;

                    assert newPrimary == null || aliveNodes.contains(newPrimary) : "Invalid new primary [" +
                        "grp=" + desc.cacheOrGroupName() +
                        ", node=" + newPrimary +
                        ", topVer=" + topVer + ']';

                    if (curPrimary != null && newPrimary != null && !curPrimary.equals(newPrimary)) {
                        if (aliveNodes.contains(curPrimary)) {
                            GridDhtPartitionState state = top.partitionState(newPrimary.id(), p);

                            if (state != GridDhtPartitionState.OWNING) {
                                newNodes0 = latePrimaryAssignment(grpHolder.affinity(),
                                    p,
                                    curPrimary,
                                    newNodes,
                                    waitRebalanceInfo);
                            }
                        }
                        else {
                            GridDhtPartitionState state = top.partitionState(newPrimary.id(), p);

                            if (state != GridDhtPartitionState.OWNING) {
                                for (int i = 1; i < curNodes.size(); i++) {
                                    ClusterNode curNode = curNodes.get(i);

                                    if (top.partitionState(curNode.id(), p) == GridDhtPartitionState.OWNING) {
                                        newNodes0 = latePrimaryAssignment(grpHolder.affinity(),
                                            p,
                                            curNode,
                                            newNodes,
                                            waitRebalanceInfo);

                                        break;
                                    }
                                }

                                if (newNodes0 == null) {
                                    List<ClusterNode> owners = top.owners(p);

                                    for (ClusterNode owner : owners) {
                                        if (aliveNodes.contains(owner)) {
                                            newNodes0 = latePrimaryAssignment(grpHolder.affinity(),
                                                p,
                                                owner,
                                                newNodes,
                                                waitRebalanceInfo);

                                            break;
                                        }
                                    }
                                }
                            }
                        }
                    }

                    if (newNodes0 != null) {
                        if (cacheAssignment == null)
                            cacheAssignment = new HashMap<>();

                        cacheAssignment.put(p, toIds0(newNodes0));
                    }
                }

                if (cacheAssignment != null)
                    assignment.put(grpHolder.groupId(), cacheAssignment);
            }
        });

        synchronized (mux) {
            assert affCalcVer.equals(topVer);

            this.waitInfo = !waitRebalanceInfo.empty() ? waitRebalanceInfo : null;

            WaitRebalanceInfo info = this.waitInfo;

            if (log.isDebugEnabled()) {
                log.debug("Computed new affinity after node left [topVer=" + topVer +
                    ", waitGrps=" + (info != null ? groupNames(info.waitGrps.keySet()) : null) + ']');
            }
        }

        return assignment;
    }

    /**
     *
     */
    public void dumpDebugInfo() {
        if (!pendingAssignmentFetchFuts.isEmpty()) {
            U.warn(log, "Pending assignment fetch futures:");

            for (GridDhtAssignmentFetchFuture fut : pendingAssignmentFetchFuts.values())
                U.warn(log, ">>> " + fut);
        }
    }

    /**
     * @param nodes Nodes.
     * @return IDs.
     */
    private static List<UUID> toIds0(List<ClusterNode> nodes) {
        List<UUID> partIds = new ArrayList<>(nodes.size());

        for (int i = 0; i < nodes.size(); i++)
            partIds.add(nodes.get(i).id());

        return partIds;
    }

    /**
     * @param topVer Topology version.
     * @param ids IDs.
     * @return Nodes.
     */
    private List<ClusterNode> toNodes(AffinityTopologyVersion topVer, List<UUID> ids) {
        List<ClusterNode> nodes = new ArrayList<>(ids.size());

        for (int i = 0; i < ids.size(); i++) {
            UUID id = ids.get(i);

            ClusterNode node = cctx.discovery().node(topVer, id);

            assert node != null : "Failed to get node [id=" + id +
                ", topVer=" + topVer +
                ", locNode=" + cctx.localNode() +
                ", allNodes=" + cctx.discovery().nodes(topVer) + ']';

            nodes.add(node);
        }

        return nodes;
    }

    /**
     *
     */
    abstract static class CacheGroupHolder {
        /** */
        private final GridAffinityAssignmentCache aff;

        /** */
        private final boolean rebalanceEnabled;

        /**
         * @param rebalanceEnabled Cache rebalance flag.
         * @param aff Affinity cache.
         * @param initAff Existing affinity cache.
         */
        CacheGroupHolder(boolean rebalanceEnabled,
            GridAffinityAssignmentCache aff,
            @Nullable GridAffinityAssignmentCache initAff) {
            this.aff = aff;

            if (initAff != null)
                aff.init(initAff);

            this.rebalanceEnabled = rebalanceEnabled;
        }

        /**
         * @return Client holder flag.
         */
        abstract boolean client();

        /**
         * @return Group ID.
         */
        int groupId() {
            return aff.groupId();
        }

        /**
         * @return Partitions number.
         */
        int partitions() {
            return aff.partitions();
        }

        /**
         * @param fut Exchange future.
         * @return Cache topology.
         */
        abstract GridDhtPartitionTopology topology(GridDhtPartitionsExchangeFuture fut);

        /**
         * @return Affinity.
         */
        GridAffinityAssignmentCache affinity() {
            return aff;
        }
    }

    /**
     * Created cache is started on coordinator.
     */
    private class CacheGroupHolder1 extends CacheGroupHolder {
        /** */
<<<<<<< HEAD
        private final CacheGroupInfrastructure grp;
=======
        private final CacheGroupContext grp;
>>>>>>> f270533b

        /**
         * @param grp Cache group.
         * @param initAff Current affinity.
         */
<<<<<<< HEAD
        CacheGroupHolder1(CacheGroupInfrastructure grp, @Nullable GridAffinityAssignmentCache initAff) {
=======
        CacheGroupHolder1(CacheGroupContext grp, @Nullable GridAffinityAssignmentCache initAff) {
>>>>>>> f270533b
            super(grp.rebalanceEnabled(), grp.affinity(), initAff);

            assert !grp.isLocal() : grp;

            this.grp = grp;
        }

        /** {@inheritDoc} */
        @Override public boolean client() {
            return false;
        }

        /** {@inheritDoc} */
        @Override public GridDhtPartitionTopology topology(GridDhtPartitionsExchangeFuture fut) {
            return grp.topology();
        }
    }

    /**
     * Created if cache is not started on coordinator.
     */
    private static class CacheGroupHolder2 extends CacheGroupHolder {
        /** */
        private final GridCacheSharedContext cctx;

        /**
         * @param cctx Context.
         * @param grpDesc Cache group descriptor.
         * @param fut Exchange future.
         * @param initAff Current affinity.
         * @return Cache holder.
         * @throws IgniteCheckedException If failed.
         */
        static CacheGroupHolder2 create(
            GridCacheSharedContext cctx,
            CacheGroupDescriptor grpDesc,
            GridDhtPartitionsExchangeFuture fut,
            @Nullable GridAffinityAssignmentCache initAff) throws IgniteCheckedException {
            assert grpDesc != null;
            assert !cctx.kernalContext().clientNode();

            CacheConfiguration<?, ?> ccfg = grpDesc.config();

            assert ccfg != null : grpDesc;
            assert ccfg.getCacheMode() != LOCAL : ccfg.getName();

            assert !cctx.discovery().cacheGroupAffinityNodes(grpDesc.groupId(),
                fut.topologyVersion()).contains(cctx.localNode()) : grpDesc.cacheOrGroupName();

            AffinityFunction affFunc = cctx.cache().clone(ccfg.getAffinity());

            cctx.kernalContext().resource().injectGeneric(affFunc);
            cctx.kernalContext().resource().injectCacheName(affFunc, ccfg.getName());

            U.startLifecycleAware(F.asList(affFunc));

            GridAffinityAssignmentCache aff = new GridAffinityAssignmentCache(cctx.kernalContext(),
                grpDesc.cacheOrGroupName(),
                grpDesc.groupId(),
                affFunc,
                ccfg.getNodeFilter(),
                ccfg.getBackups(),
                ccfg.getCacheMode() == LOCAL);

            return new CacheGroupHolder2(ccfg.getRebalanceMode() != NONE, cctx, aff, initAff);
        }

        /**
         * @param rebalanceEnabled Rebalance flag.
         * @param cctx Context.
         * @param aff Affinity.
         * @param initAff Current affinity.
         */
        CacheGroupHolder2(
            boolean rebalanceEnabled,
            GridCacheSharedContext cctx,
            GridAffinityAssignmentCache aff,
            @Nullable GridAffinityAssignmentCache initAff) {
            super(rebalanceEnabled, aff, initAff);

            this.cctx = cctx;
        }

        /** {@inheritDoc} */
        @Override public boolean client() {
            return true;
        }

        /** {@inheritDoc} */
        @Override public GridDhtPartitionTopology topology(GridDhtPartitionsExchangeFuture fut) {
            return cctx.exchange().clientTopology(groupId(), fut);
        }
    }

    /**
     *
     */
    class WaitRebalanceInfo {
        /** */
        private final AffinityTopologyVersion topVer;

        /** */
        private Map<Integer, Map<Integer, UUID>> waitGrps;

        /** */
        private Map<Integer, Map<Integer, List<ClusterNode>>> assignments;

        /** */
        private Map<Integer, IgniteUuid> deploymentIds;

        /**
         * @param topVer Topology version.
         */
        WaitRebalanceInfo(AffinityTopologyVersion topVer) {
            this.topVer = topVer;
        }

        /**
         * @return {@code True} if there are partitions waiting for rebalancing.
         */
        boolean empty() {
            if (waitGrps != null) {
                assert !waitGrps.isEmpty();
                assert waitGrps.size() == assignments.size();

                return false;
            }

            return true;
        }

        /**
         * @param grpId Group ID.
         * @param part Partition.
         * @param waitNode Node rebalancing data.
         * @param assignment New assignment.
         */
        void add(Integer grpId, Integer part, UUID waitNode, List<ClusterNode> assignment) {
            assert !F.isEmpty(assignment) : assignment;

            if (waitGrps == null) {
                waitGrps = new HashMap<>();
                assignments = new HashMap<>();
                deploymentIds = new HashMap<>();
            }

            Map<Integer, UUID> cacheWaitParts = waitGrps.get(grpId);

            if (cacheWaitParts == null) {
                waitGrps.put(grpId, cacheWaitParts = new HashMap<>());

                deploymentIds.put(grpId, registeredGrps.get(grpId).deploymentId());
            }

            cacheWaitParts.put(part, waitNode);

            Map<Integer, List<ClusterNode>> cacheAssignment = assignments.get(grpId);

            if (cacheAssignment == null)
                assignments.put(grpId, cacheAssignment = new HashMap<>());

            cacheAssignment.put(part, assignment);
        }

        /** {@inheritDoc} */
        @Override public String toString() {
            return "WaitRebalanceInfo [topVer=" + topVer +
                ", grps=" + (waitGrps != null ? waitGrps.keySet() : null) + ']';
        }
    }
}<|MERGE_RESOLUTION|>--- conflicted
+++ resolved
@@ -310,19 +310,11 @@
     /**
      * @param grp Cache group.
      */
-<<<<<<< HEAD
-    void onCacheGroupCreated(CacheGroupInfrastructure grp) {
-        final Integer grpId = grp.groupId();
-
-        if (!grpHolders.containsKey(grp.groupId())) {
-            cctx.io().addHandler(true, grpId, GridDhtAffinityAssignmentResponse.class,
-=======
     void onCacheGroupCreated(CacheGroupContext grp) {
         final Integer grpId = grp.groupId();
 
         if (!grpHolders.containsKey(grp.groupId())) {
             cctx.io().addCacheGroupHandler(grpId, GridDhtAffinityAssignmentResponse.class,
->>>>>>> f270533b
                 new IgniteBiInClosure<UUID, GridDhtAffinityAssignmentResponse>() {
                     @Override public void apply(UUID nodeId, GridDhtAffinityAssignmentResponse res) {
                         processAffinityAssignmentResponse(grpId, nodeId, res);
@@ -404,29 +396,12 @@
                             U.quietAndWarn(log, "No server nodes found for cache client: " + req.cacheName());
                     }
                 }
-<<<<<<< HEAD
                 catch (IgniteCheckedException e) {
                     U.error(log, "Failed to initialize cache. Will try to rollback cache start routine. " +
                         "[cacheName=" + req.cacheName() + ']', e);
 
                     cctx.cache().forceCloseCache(fut.topologyVersion(), action, e);
                 }
-            }
-        }
-
-        Set<Integer> gprs = new HashSet<>();
-
-        for (ExchangeActions.ActionData action : exchActions.newAndClientCachesStartRequests()) {
-            Integer grpId = action.descriptor().groupId();
-
-            if (gprs.add(grpId)) {
-                if (crd && lateAffAssign)
-                    initStartedGroupOnCoordinator(fut, action.descriptor().groupDescriptor());
-                else {
-                    CacheGroupInfrastructure grp = cctx.cache().cacheGroup(grpId);
-
-                    if (grp != null && !grp.isLocal() && grp.localStartVersion().equals(fut.topologyVersion())) {
-=======
             }
             catch (IgniteCheckedException e) {
                 U.error(log, "Failed to initialize cache. Will try to rollback cache start routine. " +
@@ -447,7 +422,6 @@
                         CacheGroupContext grp = cctx.cache().cacheGroup(grpId);
 
                         if (grp != null && !grp.isLocal() && grp.localStartVersion().equals(fut.topologyVersion())) {
->>>>>>> f270533b
                         assert grp.affinity().lastVersion().equals(AffinityTopologyVersion.NONE) : grp.affinity().lastVersion();
 
                         initAffinity(registeredGrps.get(grp.groupId()), grp.affinity(), fut);
@@ -462,17 +436,12 @@
             cctx.cache().blockGateway(req.request());
 
             if (crd) {
-<<<<<<< HEAD
-                CacheGroupInfrastructure grp = cctx.cache().cacheGroup(req.descriptor().groupId());
-=======
                 CacheGroupContext grp = cctx.cache().cacheGroup(req.descriptor().groupId());
->>>>>>> f270533b
 
                 assert grp != null;
 
                 if (grp.affinityNode())
                     continue;
-<<<<<<< HEAD
 
                 boolean grpClosed = false;
 
@@ -487,22 +456,6 @@
                         }
                     }
 
-=======
-
-                boolean grpClosed = false;
-
-                if (grp.sharedGroup()) {
-                    boolean cacheRemaining = false;
-
-                    for (GridCacheContext ctx : cctx.cacheContexts()) {
-                        if (ctx.group() == grp && !cacheClosed(ctx.cacheId(), closeReqs)) {
-                            cacheRemaining = true;
-
-                            break;
-                        }
-                    }
-
->>>>>>> f270533b
                     if (!cacheRemaining)
                         grpClosed = true;
                 }
@@ -580,6 +533,11 @@
         return exchActions.clientOnlyExchange();
     }
 
+    /**
+     * @param cacheId Cache ID.
+     * @param closeReqs Close requests.
+     * @return {@code True} if requests contain request for given cache ID.
+     */
     private boolean cacheClosed(int cacheId, List<ExchangeActions.ActionData> closeReqs) {
         for (ExchangeActions.ActionData req : closeReqs) {
             if (req.descriptor().cacheId() == cacheId)
@@ -590,27 +548,9 @@
     }
 
     /**
-     * @param cacheId Cache ID.
-     * @param closeReqs Close requests.
-     * @return {@code True} if requests contain request for given cache ID.
-     */
-    private boolean cacheClosed(int cacheId, List<ExchangeActions.ActionData> closeReqs) {
-        for (ExchangeActions.ActionData req : closeReqs) {
-            if (req.descriptor().cacheId() == cacheId)
-                return true;
-        }
-
-        return false;
-    }
-
-    /**
      *
      */
-<<<<<<< HEAD
     public void removeAllCacheInfo() {
-=======
-    public void removeAllCacheInfo(){
->>>>>>> f270533b
         grpHolders.clear();
 
         registeredGrps.clear();
@@ -816,12 +756,8 @@
      * @param nodeId Node ID.
      * @param res Response.
      */
-<<<<<<< HEAD
     private void processAffinityAssignmentResponse(Integer grpId, UUID nodeId,
         GridDhtAffinityAssignmentResponse res) {
-=======
-    private void processAffinityAssignmentResponse(Integer grpId, UUID nodeId, GridDhtAffinityAssignmentResponse res) {
->>>>>>> f270533b
         if (log.isDebugEnabled())
             log.debug("Processing affinity assignment response [node=" + nodeId + ", res=" + res + ']');
 
@@ -856,11 +792,7 @@
                 c.apply(grp.affinity());
         }
         else {
-<<<<<<< HEAD
-            for (CacheGroupInfrastructure grp : cctx.kernalContext().cache().cacheGroups()) {
-=======
             for (CacheGroupContext grp : cctx.kernalContext().cache().cacheGroups()) {
->>>>>>> f270533b
                 if (grp.isLocal())
                     continue;
 
@@ -885,11 +817,7 @@
 
         CacheGroupHolder grpHolder = grpHolders.get(grpId);
 
-<<<<<<< HEAD
-        CacheGroupInfrastructure grp = cctx.kernalContext().cache().cacheGroup(grpId);
-=======
         CacheGroupContext grp = cctx.kernalContext().cache().cacheGroup(grpId);
->>>>>>> f270533b
 
         if (grpHolder == null) {
             grpHolder = grp != null ?
@@ -1093,11 +1021,7 @@
 
         List<GridDhtAssignmentFetchFuture> fetchFuts = new ArrayList<>();
 
-<<<<<<< HEAD
-        for (CacheGroupInfrastructure grp : cctx.cache().cacheGroups()) {
-=======
         for (CacheGroupContext grp : cctx.cache().cacheGroups()) {
->>>>>>> f270533b
             if (grp.isLocal())
                 continue;
 
@@ -1188,11 +1112,7 @@
         boolean centralizedAff;
 
         if (lateAffAssign) {
-<<<<<<< HEAD
-            for (CacheGroupInfrastructure grp : cctx.cache().cacheGroups()) {
-=======
             for (CacheGroupContext grp : cctx.cache().cacheGroups()) {
->>>>>>> f270533b
                 if (grp.isLocal())
                     continue;
 
@@ -1223,11 +1143,7 @@
     private void initAffinityNoLateAssignment(GridDhtPartitionsExchangeFuture fut) throws IgniteCheckedException {
         assert !lateAffAssign;
 
-<<<<<<< HEAD
-        for (CacheGroupInfrastructure grp : cctx.cache().cacheGroups()) {
-=======
         for (CacheGroupContext grp : cctx.cache().cacheGroups()) {
->>>>>>> f270533b
             if (grp.isLocal())
                 continue;
 
@@ -1260,17 +1176,10 @@
                 // Need initialize holders and affinity if this node became coordinator during this exchange.
                 final Integer grpId = desc.groupId();
 
-<<<<<<< HEAD
-                CacheGroupInfrastructure grp = cctx.cache().cacheGroup(grpId);
-
-                if (grp == null) {
-                    cctx.io().addHandler(true, desc.groupId(), GridDhtAffinityAssignmentResponse.class,
-=======
                 CacheGroupContext grp = cctx.cache().cacheGroup(grpId);
 
                 if (grp == null) {
                     cctx.io().addCacheGroupHandler(desc.groupId(), GridDhtAffinityAssignmentResponse.class,
->>>>>>> f270533b
                         new IgniteBiInClosure<UUID, GridDhtAffinityAssignmentResponse>() {
                             @Override public void apply(UUID nodeId, GridDhtAffinityAssignmentResponse res) {
                                 processAffinityAssignmentResponse(grpId, nodeId, res);
@@ -1355,25 +1264,14 @@
         assert lateAffAssign;
 
         CacheGroupHolder cacheGrp = grpHolders.get(desc.groupId());
-<<<<<<< HEAD
 
         if (cacheGrp != null)
             return cacheGrp;
 
-        final CacheGroupInfrastructure grp = cctx.cache().cacheGroup(desc.groupId());
-
-        if (grp == null) {
-            cctx.io().addHandler(true, desc.groupId(), GridDhtAffinityAssignmentResponse.class,
-=======
-
-        if (cacheGrp != null)
-            return cacheGrp;
-
         final CacheGroupContext grp = cctx.cache().cacheGroup(desc.groupId());
 
         if (grp == null) {
             cctx.io().addCacheGroupHandler(desc.groupId(), GridDhtAffinityAssignmentResponse.class,
->>>>>>> f270533b
                 new IgniteBiInClosure<UUID, GridDhtAffinityAssignmentResponse>() {
                     @Override public void apply(UUID nodeId, GridDhtAffinityAssignmentResponse res) {
                         processAffinityAssignmentResponse(desc.groupId(), nodeId, res);
@@ -1408,11 +1306,7 @@
         final Map<Object, List<List<ClusterNode>>> affCache = new HashMap<>();
 
         if (!crd) {
-<<<<<<< HEAD
-            for (CacheGroupInfrastructure grp : cctx.cache().cacheGroups()) {
-=======
             for (CacheGroupContext grp : cctx.cache().cacheGroups()) {
->>>>>>> f270533b
                 if (grp.isLocal())
                     continue;
 
@@ -1830,21 +1724,13 @@
      */
     private class CacheGroupHolder1 extends CacheGroupHolder {
         /** */
-<<<<<<< HEAD
-        private final CacheGroupInfrastructure grp;
-=======
         private final CacheGroupContext grp;
->>>>>>> f270533b
 
         /**
          * @param grp Cache group.
          * @param initAff Current affinity.
          */
-<<<<<<< HEAD
-        CacheGroupHolder1(CacheGroupInfrastructure grp, @Nullable GridAffinityAssignmentCache initAff) {
-=======
         CacheGroupHolder1(CacheGroupContext grp, @Nullable GridAffinityAssignmentCache initAff) {
->>>>>>> f270533b
             super(grp.rebalanceEnabled(), grp.affinity(), initAff);
 
             assert !grp.isLocal() : grp;
