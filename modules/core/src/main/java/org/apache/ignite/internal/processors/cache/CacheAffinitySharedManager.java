/*
 * Licensed to the Apache Software Foundation (ASF) under one or more
 * contributor license agreements.  See the NOTICE file distributed with
 * this work for additional information regarding copyright ownership.
 * The ASF licenses this file to You under the Apache License, Version 2.0
 * (the "License"); you may not use this file except in compliance with
 * the License.  You may obtain a copy of the License at
 *
 *      http://www.apache.org/licenses/LICENSE-2.0
 *
 * Unless required by applicable law or agreed to in writing, software
 * distributed under the License is distributed on an "AS IS" BASIS,
 * WITHOUT WARRANTIES OR CONDITIONS OF ANY KIND, either express or implied.
 * See the License for the specific language governing permissions and
 * limitations under the License.
 */

package org.apache.ignite.internal.processors.cache;

import java.util.ArrayList;
import java.util.Collection;
import java.util.HashMap;
import java.util.HashSet;
import java.util.Iterator;
import java.util.List;
import java.util.Map;
import java.util.Set;
import java.util.UUID;
import java.util.concurrent.ConcurrentHashMap;
import java.util.concurrent.ConcurrentMap;
import org.apache.ignite.IgniteCheckedException;
import org.apache.ignite.cache.affinity.AffinityFunction;
import org.apache.ignite.cluster.ClusterNode;
import org.apache.ignite.configuration.CacheConfiguration;
import org.apache.ignite.configuration.NearCacheConfiguration;
import org.apache.ignite.events.DiscoveryEvent;
import org.apache.ignite.events.Event;
import org.apache.ignite.internal.IgniteInternalFuture;
import org.apache.ignite.internal.managers.eventstorage.GridLocalEventListener;
import org.apache.ignite.internal.processors.affinity.AffinityTopologyVersion;
import org.apache.ignite.internal.processors.affinity.GridAffinityAssignmentCache;
import org.apache.ignite.internal.processors.cache.distributed.dht.GridDhtAffinityAssignmentResponse;
import org.apache.ignite.internal.processors.cache.distributed.dht.GridDhtAssignmentFetchFuture;
import org.apache.ignite.internal.processors.cache.distributed.dht.GridDhtPartitionState;
import org.apache.ignite.internal.processors.cache.distributed.dht.GridDhtPartitionTopology;
import org.apache.ignite.internal.processors.cache.distributed.dht.preloader.GridDhtPartitionsExchangeFuture;
import org.apache.ignite.internal.util.future.GridCompoundFuture;
import org.apache.ignite.internal.util.future.GridFinishedFuture;
import org.apache.ignite.internal.util.future.GridFutureAdapter;
import org.apache.ignite.internal.util.lang.IgniteInClosureX;
import org.apache.ignite.internal.util.typedef.F;
import org.apache.ignite.internal.util.typedef.internal.CU;
import org.apache.ignite.internal.util.typedef.internal.U;
import org.apache.ignite.lang.IgniteBiInClosure;
import org.apache.ignite.lang.IgniteInClosure;
import org.apache.ignite.lang.IgniteUuid;
import org.jetbrains.annotations.Nullable;
import org.jsr166.ConcurrentHashMap8;

import static org.apache.ignite.cache.CacheMode.LOCAL;
import static org.apache.ignite.cache.CacheRebalanceMode.NONE;
import static org.apache.ignite.events.EventType.EVT_NODE_FAILED;
import static org.apache.ignite.events.EventType.EVT_NODE_JOINED;
import static org.apache.ignite.events.EventType.EVT_NODE_LEFT;

/**
 *
 */
@SuppressWarnings("ForLoopReplaceableByForEach")
public class CacheAffinitySharedManager<K, V> extends GridCacheSharedManagerAdapter<K, V> {
    /** Late affinity assignment flag. */
    private boolean lateAffAssign;

    /** Affinity information for all started caches (initialized on coordinator). */
    private ConcurrentMap<Integer, CacheHolder> caches = new ConcurrentHashMap<>();

    /** Last topology version when affinity was calculated (updated from exchange thread). */
    private AffinityTopologyVersion affCalcVer;

    /** Topology version which requires affinity re-calculation (set from discovery thread). */
    private AffinityTopologyVersion lastAffVer;

    /** Registered caches (updated from exchange thread). */
    private final Map<Integer, DynamicCacheDescriptor> registeredCaches = new HashMap<>();

    /** */
    private WaitRebalanceInfo waitInfo;

    /** */
    private final Object mux = new Object();

    /** Pending affinity assignment futures. */
    private final ConcurrentMap<Long, GridDhtAssignmentFetchFuture> pendingAssignmentFetchFuts =
        new ConcurrentHashMap8<>();

    /** Discovery listener. */
    private final GridLocalEventListener discoLsnr = new GridLocalEventListener() {
        @Override public void onEvent(Event evt) {
            DiscoveryEvent e = (DiscoveryEvent)evt;

            assert e.type() == EVT_NODE_LEFT || e.type() == EVT_NODE_FAILED;

            ClusterNode n = e.eventNode();

            for (GridDhtAssignmentFetchFuture fut : pendingAssignmentFetchFuts.values())
                fut.onNodeLeft(n.id());
        }
    };

    /** {@inheritDoc} */
    @Override protected void start0() throws IgniteCheckedException {
        super.start0();

        lateAffAssign = cctx.kernalContext().config().isLateAffinityAssignment();

        cctx.kernalContext().event().addLocalEventListener(discoLsnr, EVT_NODE_LEFT, EVT_NODE_FAILED);
    }

    /**
     * Callback invoked from discovery thread when discovery message is received.
     *
     * @param type Event type.
     * @param node Event node.
     * @param topVer Topology version.
     */
    void onDiscoveryEvent(int type, ClusterNode node, AffinityTopologyVersion topVer) {
        if (type == EVT_NODE_JOINED && node.isLocal()) {
            // Clean-up in case of client reconnect.
            registeredCaches.clear();

            affCalcVer = null;

            lastAffVer = null;

            for (DynamicCacheDescriptor desc : cctx.cache().cacheDescriptors())
                registeredCaches.put(desc.cacheId(), desc);
        }

        if (!CU.clientNode(node) && (type == EVT_NODE_FAILED || type == EVT_NODE_JOINED || type == EVT_NODE_LEFT)) {
            assert lastAffVer == null || topVer.compareTo(lastAffVer) > 0;

            lastAffVer = topVer;
        }
    }

    /**
     * Callback invoked from discovery thread when discovery custom message is received.
     *
     * @param msg Customer message.
     * @return {@code True} if minor topology version should be increased.
     */
    boolean onCustomEvent(CacheAffinityChangeMessage msg) {
        assert lateAffAssign : msg;

        if (msg.exchangeId() != null) {
            if (log.isDebugEnabled()) {
                log.debug("Need process affinity change message [lastAffVer=" + lastAffVer +
                    ", msgExchId=" + msg.exchangeId() +
                    ", msgVer=" + msg.topologyVersion() + ']');
            }

            return false;
        }

        // Skip message if affinity was already recalculated.
        boolean exchangeNeeded = lastAffVer == null || lastAffVer.equals(msg.topologyVersion());

        msg.exchangeNeeded(exchangeNeeded);

        if (exchangeNeeded) {
            if (log.isDebugEnabled()) {
                log.debug("Need process affinity change message [lastAffVer=" + lastAffVer +
                    ", msgExchId=" + msg.exchangeId() +
                    ", msgVer=" + msg.topologyVersion() + ']');
            }
        }
        else {
            if (log.isDebugEnabled()) {
                log.debug("Ignore affinity change message [lastAffVer=" + lastAffVer +
                    ", msgExchId=" + msg.exchangeId() +
                    ", msgVer=" + msg.topologyVersion() + ']');
            }
        }

        return exchangeNeeded;
    }

    /**
     * @param topVer Expected topology version.
     */
    private void onCacheStopped(AffinityTopologyVersion topVer) {
        CacheAffinityChangeMessage msg = null;

        synchronized (mux) {
            if (waitInfo == null || !waitInfo.topVer.equals(topVer))
                return;

            if (waitInfo.waitCaches.isEmpty()) {
                msg = affinityChangeMessage(waitInfo);

                waitInfo = null;
            }
        }

        try {
            if (msg != null)
                cctx.discovery().sendCustomEvent(msg);
        }
        catch (IgniteCheckedException e) {
            U.error(log, "Failed to send affinity change message.", e);
        }
    }

    /**
     * @param top Topology.
     * @param checkCacheId Cache ID.
     */
    void checkRebalanceState(GridDhtPartitionTopology top, Integer checkCacheId) {
        if (!lateAffAssign)
            return;

        CacheAffinityChangeMessage msg = null;

        synchronized (mux) {
            if (waitInfo == null)
                return;

            assert affCalcVer != null;
            assert affCalcVer.equals(waitInfo.topVer) : "Invalid affinity version [calcVer=" + affCalcVer +
                ", waitVer=" + waitInfo.topVer + ']';

            Map<Integer, UUID> partWait = waitInfo.waitCaches.get(checkCacheId);

            boolean rebalanced = true;

            if (partWait != null) {
                CacheHolder cache = caches.get(checkCacheId);

                if (cache != null) {
                    for (Iterator<Map.Entry<Integer, UUID>> it = partWait.entrySet().iterator(); it.hasNext(); ) {
                        Map.Entry<Integer, UUID> e = it.next();

                        Integer part = e.getKey();
                        UUID waitNode = e.getValue();

                        GridDhtPartitionState state = top.partitionState(waitNode, part);

                        if (state != GridDhtPartitionState.OWNING) {
                            rebalanced = false;

                            break;
                        }
                        else
                            it.remove();
                    }
                }

                if (rebalanced) {
                    waitInfo.waitCaches.remove(checkCacheId);

                    if (waitInfo.waitCaches.isEmpty()) {
                        msg = affinityChangeMessage(waitInfo);

                        waitInfo = null;
                    }
                }
            }
        }

        try {
            if (msg != null)
                cctx.discovery().sendCustomEvent(msg);
        }
        catch (IgniteCheckedException e) {
            U.error(log, "Failed to send affinity change message.", e);
        }
    }

    /**
     * @param waitInfo Cache rebalance information.
     * @return Message.
     */
    @Nullable private CacheAffinityChangeMessage affinityChangeMessage(WaitRebalanceInfo waitInfo) {
        if (waitInfo.assignments.isEmpty()) // Possible if all awaited caches were destroyed.
            return null;

        Map<Integer, Map<Integer, List<UUID>>> assignmentsChange = U.newHashMap(waitInfo.assignments.size());

        for (Map.Entry<Integer, Map<Integer, List<ClusterNode>>> e : waitInfo.assignments.entrySet()) {
            Integer cacheId = e.getKey();

            Map<Integer, List<ClusterNode>> assignment = e.getValue();

            Map<Integer, List<UUID>> assignment0 = U.newHashMap(assignment.size());

            for (Map.Entry<Integer, List<ClusterNode>> e0 : assignment.entrySet())
                assignment0.put(e0.getKey(), toIds0(e0.getValue()));

            assignmentsChange.put(cacheId, assignment0);
        }

        return new CacheAffinityChangeMessage(waitInfo.topVer, assignmentsChange, waitInfo.deploymentIds);
    }

    /**
     * @param cctx Cache context.
     */
    public void onCacheCreated(GridCacheContext cctx) {
        final Integer cacheId = cctx.cacheId();

        if (!caches.containsKey(cctx.cacheId())) {
            cctx.io().addHandler(cacheId, GridDhtAffinityAssignmentResponse.class,
                new IgniteBiInClosure<UUID, GridDhtAffinityAssignmentResponse>() {
                    @Override public void apply(UUID nodeId, GridDhtAffinityAssignmentResponse res) {
                        processAffinityAssignmentResponse(nodeId, res);
                    }
                });
        }
    }

    /**
     * @param exchActions Cache change requests to execute on exchange.
     */
    private void updateCachesInfo(ExchangeActions exchActions) {
        for (ExchangeActions.ActionData action : exchActions.cacheStopRequests()) {
            DynamicCacheDescriptor desc = registeredCaches.remove(action.descriptor().cacheId());

            assert desc != null : action.request().cacheName();
        }

        for (ExchangeActions.ActionData action : exchActions.cacheStartRequests()) {
            DynamicCacheChangeRequest req = action.request();

            Integer cacheId = action.descriptor().cacheId();

            DynamicCacheDescriptor desc = new DynamicCacheDescriptor(cctx.kernalContext(),
                req.startCacheConfiguration(),
                req.cacheType(),
                false,
                action.descriptor().receivedFrom(),
                action.descriptor().staticallyConfigured(),
                req.deploymentId(),
                req.schema());

            DynamicCacheDescriptor old = registeredCaches.put(cacheId, desc);

            assert old == null : old;
        }
    }

    /**
     * Called on exchange initiated for cache start/stop request.
     *
     * @param fut Exchange future.
     * @param crd Coordinator flag.
     * @param exchActions Cache change requests.
     * @throws IgniteCheckedException If failed.
     * @return {@code True} if client-only exchange is needed.
     */
    public boolean onCacheChangeRequest(final GridDhtPartitionsExchangeFuture fut,
        boolean crd,
<<<<<<< HEAD
        Collection<DynamicCacheChangeRequest> reqs)
        throws IgniteCheckedException {
        assert !F.isEmpty(reqs) : fut;

        for (DynamicCacheChangeRequest req : reqs) {
            Integer cacheId = CU.cacheId(req.cacheName());

            if (req.stop()) {
                DynamicCacheDescriptor desc = registeredCaches.remove(cacheId);

                assert desc != null : cacheId;
            }
            else if (req.start() && !req.clientStartOnly()) {
                DynamicCacheDescriptor desc = new DynamicCacheDescriptor(cctx.kernalContext(),
                    req.startCacheConfiguration(),
                    req.cacheType(),
                    false,
                    req.deploymentId(),
                    req.schema());

                desc.sql(req.sql());

                DynamicCacheDescriptor old = registeredCaches.put(cacheId, desc);

                assert old == null : old;
            }
        }
=======
        ExchangeActions exchActions)
        throws IgniteCheckedException
    {
        assert exchActions != null && !exchActions.empty() : exchActions;
>>>>>>> ac85a7ab

        updateCachesInfo(exchActions);

        // Affinity did not change for existing caches.
        forAllCaches(crd && lateAffAssign, new IgniteInClosureX<GridAffinityAssignmentCache>() {
            @Override public void applyx(GridAffinityAssignmentCache aff) throws IgniteCheckedException {
                if (fut.stopping(aff.cacheId()))
                    return;

                aff.clientEventTopologyChange(fut.discoveryEvent(), fut.topologyVersion());
            }
        });

        for (ExchangeActions.ActionData action : exchActions.newAndClientCachesStartRequests()) {
            DynamicCacheDescriptor cacheDesc = action.descriptor();

            DynamicCacheChangeRequest req = action.request();

            boolean startCache;

            NearCacheConfiguration nearCfg = null;

            if (cctx.localNodeId().equals(req.initiatingNodeId())) {
                startCache = true;

                nearCfg = req.nearCacheConfiguration();
            }
            else {
                startCache = cctx.cacheContext(action.descriptor().cacheId()) == null &&
                    CU.affinityNode(cctx.localNode(), req.startCacheConfiguration().getNodeFilter());
            }

            if (startCache) {
                cctx.cache().prepareCacheStart(cacheDesc, nearCfg, fut.topologyVersion());

                if (fut.cacheAddedOnExchange(cacheDesc.cacheId(), cacheDesc.receivedFrom())) {
                    if (fut.discoCache().cacheAffinityNodes(req.cacheName()).isEmpty())
                        U.quietAndWarn(log, "No server nodes found for cache client: " + req.cacheName());
                }
            }

            if (!crd || !lateAffAssign) {
                GridCacheContext cacheCtx = cctx.cacheContext(cacheDesc.cacheId());

                if (cacheCtx != null && !cacheCtx.isLocal()) {
                    boolean clientCacheStarted =
                        req.clientStartOnly() && req.initiatingNodeId().equals(cctx.localNodeId());

                    if (clientCacheStarted)
                        initAffinity(cacheDesc, cacheCtx.affinity().affinityCache(), fut, lateAffAssign);
                    else if (!req.clientStartOnly()) {
                        assert fut.topologyVersion().equals(cacheCtx.startTopologyVersion());

                        GridAffinityAssignmentCache aff = cacheCtx.affinity().affinityCache();

                        assert aff.lastVersion().equals(AffinityTopologyVersion.NONE) : aff.lastVersion();

                        List<List<ClusterNode>> assignment = aff.calculate(fut.topologyVersion(),
                            fut.discoveryEvent(), fut.discoCache());

                        aff.initialize(fut.topologyVersion(), assignment);
                    }
                }
            }
            else
                initStartedCacheOnCoordinator(fut, cacheDesc.cacheId());
        }

        for (DynamicCacheChangeRequest req : exchActions.closeRequests(cctx.localNodeId())) {
            Integer cacheId = CU.cacheId(req.cacheName());

            cctx.cache().blockGateway(req);

            if (crd) {
                GridCacheContext cacheCtx = cctx.cacheContext(cacheId);

                // Client cache was stopped, need create 'client' CacheHolder.
                if (cacheCtx != null && !cacheCtx.affinityNode()) {
                    CacheHolder cache = caches.remove(cacheId);

                    assert !cache.client() : cache;

                    cache = CacheHolder2.create(cctx,
                        cctx.cache().cacheDescriptor(cacheId),
                        fut,
                        cache.affinity());

                    caches.put(cacheId, cache);
                }
            }
        }

        Set<Integer> stoppedCaches = null;

        for (ExchangeActions.ActionData action : exchActions.cacheStopRequests()) {
            DynamicCacheDescriptor desc = action.descriptor();

            cctx.cache().blockGateway(action.request());

            if (crd && lateAffAssign && desc.cacheConfiguration().getCacheMode() != LOCAL) {
                CacheHolder cache = caches.remove(desc.cacheId());

                assert cache != null : action.request();

                if (stoppedCaches == null)
                    stoppedCaches = new HashSet<>();

                stoppedCaches.add(cache.cacheId());

                cctx.io().removeHandler(desc.cacheId(), GridDhtAffinityAssignmentResponse.class);
            }
        }

        if (stoppedCaches != null) {
            boolean notify = false;

            synchronized (mux) {
                if (waitInfo != null) {
                    for (Integer cacheId : stoppedCaches) {
                        boolean rmv = waitInfo.waitCaches.remove(cacheId) != null;

                        if (rmv) {
                            notify = true;

                            waitInfo.assignments.remove(cacheId);
                        }
                    }
                }
            }

            if (notify) {
                final AffinityTopologyVersion topVer = affCalcVer;

                cctx.kernalContext().closure().runLocalSafe(new Runnable() {
                    @Override public void run() {
                        onCacheStopped(topVer);
                    }
                });
            }
        }

        return exchActions.clientOnlyExchange();
    }

    /**
     *
     */
    public void removeAllCacheInfo(){
        caches.clear();

        registeredCaches.clear();
    }

    /**
     * Called when received {@link CacheAffinityChangeMessage} which should complete exchange.
     *
     * @param exchFut Exchange future.
     * @param crd Coordinator flag.
     * @param msg Affinity change message.
     */
    public void onExchangeChangeAffinityMessage(GridDhtPartitionsExchangeFuture exchFut,
        boolean crd,
        CacheAffinityChangeMessage msg) {
        if (log.isDebugEnabled()) {
            log.debug("Process exchange affinity change message [exchVer=" + exchFut.topologyVersion() +
                ", msg=" + msg + ']');
        }

        assert exchFut.exchangeId().equals(msg.exchangeId()) : msg;

        final AffinityTopologyVersion topVer = exchFut.topologyVersion();

        final Map<Integer, Map<Integer, List<UUID>>> assignment = msg.assignmentChange();

        assert assignment != null;

        final Map<Object, List<List<ClusterNode>>> affCache = new HashMap<>();

        forAllCaches(crd, new IgniteInClosureX<GridAffinityAssignmentCache>() {
            @Override public void applyx(GridAffinityAssignmentCache aff) throws IgniteCheckedException {
                List<List<ClusterNode>> idealAssignment = aff.idealAssignment();

                assert idealAssignment != null;

                Map<Integer, List<UUID>> cacheAssignment = assignment.get(aff.cacheId());

                List<List<ClusterNode>> newAssignment;

                if (cacheAssignment != null) {
                    newAssignment = new ArrayList<>(idealAssignment);

                    for (Map.Entry<Integer, List<UUID>> e : cacheAssignment.entrySet())
                        newAssignment.set(e.getKey(), toNodes(topVer, e.getValue()));
                }
                else
                    newAssignment = idealAssignment;

                aff.initialize(topVer, cachedAssignment(aff, newAssignment, affCache));
            }
        });
    }

    /**
     * Called on exchange initiated by {@link CacheAffinityChangeMessage} which sent after rebalance finished.
     *
     * @param exchFut Exchange future.
     * @param crd Coordinator flag.
     * @param msg Message.
     * @throws IgniteCheckedException If failed.
     */
    public void onChangeAffinityMessage(final GridDhtPartitionsExchangeFuture exchFut,
        boolean crd,
        final CacheAffinityChangeMessage msg)
        throws IgniteCheckedException {
        assert affCalcVer != null || cctx.kernalContext().clientNode();
        assert msg.topologyVersion() != null && msg.exchangeId() == null : msg;
        assert affCalcVer == null || affCalcVer.equals(msg.topologyVersion());

        final AffinityTopologyVersion topVer = exchFut.topologyVersion();

        if (log.isDebugEnabled()) {
            log.debug("Process affinity change message [exchVer=" + exchFut.topologyVersion() +
                ", affCalcVer=" + affCalcVer +
                ", msgVer=" + msg.topologyVersion() + ']');
        }

        final Map<Integer, Map<Integer, List<UUID>>> affChange = msg.assignmentChange();

        assert !F.isEmpty(affChange) : msg;

        final Map<Integer, IgniteUuid> deploymentIds = msg.cacheDeploymentIds();

        final Map<Object, List<List<ClusterNode>>> affCache = new HashMap<>();

        forAllCaches(crd, new IgniteInClosureX<GridAffinityAssignmentCache>() {
            @Override public void applyx(GridAffinityAssignmentCache aff) throws IgniteCheckedException {
                AffinityTopologyVersion affTopVer = aff.lastVersion();

                assert affTopVer.topologyVersion() > 0 : affTopVer;

                DynamicCacheDescriptor desc = registeredCaches.get(aff.cacheId());

                assert desc != null : aff.cacheName();

                IgniteUuid deploymentId = desc.deploymentId();

                if (!deploymentId.equals(deploymentIds.get(aff.cacheId()))) {
                    aff.clientEventTopologyChange(exchFut.discoveryEvent(), topVer);

                    return;
                }

                Map<Integer, List<UUID>> change = affChange.get(aff.cacheId());

                if (change != null) {
                    assert !change.isEmpty() : msg;

                    List<List<ClusterNode>> curAff = aff.assignments(affTopVer);

                    List<List<ClusterNode>> assignment = new ArrayList<>(curAff);

                    for (Map.Entry<Integer, List<UUID>> e : change.entrySet()) {
                        Integer part = e.getKey();

                        List<ClusterNode> nodes = toNodes(topVer, e.getValue());

                        assert !nodes.equals(assignment.get(part)) : "Assignment did not change " +
                            "[cache=" + aff.cacheName() +
                            ", part=" + part +
                            ", cur=" + F.nodeIds(assignment.get(part)) +
                            ", new=" + F.nodeIds(nodes) +
                            ", exchVer=" + exchFut.topologyVersion() +
                            ", msgVer=" + msg.topologyVersion() +
                            ']';

                        assignment.set(part, nodes);
                    }

                    aff.initialize(topVer, cachedAssignment(aff, assignment, affCache));
                }
                else
                    aff.clientEventTopologyChange(exchFut.discoveryEvent(), topVer);
            }
        });

        synchronized (mux) {
            if (affCalcVer == null)
                affCalcVer = msg.topologyVersion();
        }
    }

    /**
     * Called on exchange initiated by client node join/fail.
     *
     * @param fut Exchange future.
     * @param crd Coordinator flag.
     * @throws IgniteCheckedException If failed.
     */
    public void onClientEvent(final GridDhtPartitionsExchangeFuture fut, boolean crd) throws IgniteCheckedException {
        boolean locJoin = fut.discoveryEvent().eventNode().isLocal();

        if (lateAffAssign) {
            if (!locJoin) {
                forAllCaches(crd, new IgniteInClosureX<GridAffinityAssignmentCache>() {
                    @Override public void applyx(GridAffinityAssignmentCache aff) throws IgniteCheckedException {
                        AffinityTopologyVersion topVer = fut.topologyVersion();

                        aff.clientEventTopologyChange(fut.discoveryEvent(), topVer);
                    }
                });
            }
            else
                fetchAffinityOnJoin(fut);
        }
        else {
            if (!locJoin) {
                forAllCaches(false, new IgniteInClosureX<GridAffinityAssignmentCache>() {
                    @Override public void applyx(GridAffinityAssignmentCache aff) throws IgniteCheckedException {
                        AffinityTopologyVersion topVer = fut.topologyVersion();

                        aff.clientEventTopologyChange(fut.discoveryEvent(), topVer);
                    }
                });
            }
            else
                initAffinityNoLateAssignment(fut);
        }
    }

    /**
     * @param fut Future to add.
     */
    public void addDhtAssignmentFetchFuture(GridDhtAssignmentFetchFuture fut) {
        GridDhtAssignmentFetchFuture old = pendingAssignmentFetchFuts.putIfAbsent(fut.id(), fut);

        assert old == null : "More than one thread is trying to fetch partition assignments [fut=" + fut +
            ", allFuts=" + pendingAssignmentFetchFuts + ']';
    }

    /**
     * @param fut Future to remove.
     */
    public void removeDhtAssignmentFetchFuture(GridDhtAssignmentFetchFuture fut) {
        boolean rmv = pendingAssignmentFetchFuts.remove(fut.id(), fut);

        assert rmv : "Failed to remove assignment fetch future: " + fut.id();
    }

    /**
     * @param nodeId Node ID.
     * @param res Response.
     */
    private void processAffinityAssignmentResponse(UUID nodeId, GridDhtAffinityAssignmentResponse res) {
        if (log.isDebugEnabled())
            log.debug("Processing affinity assignment response [node=" + nodeId + ", res=" + res + ']');

        GridDhtAssignmentFetchFuture fut = pendingAssignmentFetchFuts.get(res.futureId());

        if (fut != null)
            fut.onResponse(nodeId, res);
    }

    /**
     * @param c Cache closure.
     * @throws IgniteCheckedException If failed
     */
    private void forAllRegisteredCaches(IgniteInClosureX<DynamicCacheDescriptor> c) throws IgniteCheckedException {
        assert lateAffAssign;

        for (DynamicCacheDescriptor cacheDesc : registeredCaches.values()) {
            if (cacheDesc.cacheConfiguration().getCacheMode() == LOCAL)
                continue;

            c.applyx(cacheDesc);
        }
    }

    /**
     * @param crd Coordinator flag.
     * @param c Closure.
     */
    private void forAllCaches(boolean crd, IgniteInClosureX<GridAffinityAssignmentCache> c) {
        if (crd) {
            for (CacheHolder cache : caches.values())
                c.apply(cache.affinity());
        }
        else {
            for (GridCacheContext cacheCtx : cctx.cacheContexts()) {
                if (cacheCtx.isLocal())
                    continue;

                c.apply(cacheCtx.affinity().affinityCache());
            }
        }
    }

    /**
     * @param fut Exchange future.
     * @param cacheId Cache ID.
     * @throws IgniteCheckedException If failed.
     */
    private void initStartedCacheOnCoordinator(GridDhtPartitionsExchangeFuture fut, final Integer cacheId)
        throws IgniteCheckedException {
        CacheHolder cache = caches.get(cacheId);

        GridCacheContext cacheCtx = cctx.cacheContext(cacheId);

        if (cache == null) {
            DynamicCacheDescriptor desc = cctx.cache().cacheDescriptor(cacheId);

            assert desc != null : cacheId;

            if (desc.cacheConfiguration().getCacheMode() == LOCAL)
                return;

            cache = cacheCtx != null ? new CacheHolder1(cacheCtx, null) : CacheHolder2.create(cctx, desc, fut, null);

            CacheHolder old = caches.put(cacheId, cache);

            assert old == null : old;

            List<List<ClusterNode>> newAff = cache.affinity().calculate(fut.topologyVersion(), fut.discoveryEvent(), fut.discoCache());

            cache.affinity().initialize(fut.topologyVersion(), newAff);
        }
        else if (cache.client() && cacheCtx != null) {
            assert cache.affinity().idealAssignment() != null;

            cache = new CacheHolder1(cacheCtx, cache.affinity());

            caches.put(cacheId, cache);
        }
    }

    /**
     * Initialized affinity for cache received from node joining on this exchange.
     *
     * @param crd Coordinator flag.
     * @param fut Exchange future.
     * @param descs Cache descriptors.
     * @throws IgniteCheckedException If failed.
     */
    public void initStartedCaches(boolean crd,
        final GridDhtPartitionsExchangeFuture fut,
        Collection<DynamicCacheDescriptor> descs) throws IgniteCheckedException {
        for (DynamicCacheDescriptor desc : descs) {
            if (!registeredCaches.containsKey(desc.cacheId()))
                registeredCaches.put(desc.cacheId(), desc);
        }

        if (crd && lateAffAssign) {
            forAllRegisteredCaches(new IgniteInClosureX<DynamicCacheDescriptor>() {
                @Override public void applyx(DynamicCacheDescriptor desc) throws IgniteCheckedException {
                    CacheHolder cache = cache(fut, desc);

                    if (cache.affinity().lastVersion().equals(AffinityTopologyVersion.NONE)) {
                        List<List<ClusterNode>> assignment =
                            cache.affinity().calculate(fut.topologyVersion(), fut.discoveryEvent(), fut.discoCache());

                        cache.affinity().initialize(fut.topologyVersion(), assignment);
                    }
                }
            });
        }
        else {
            forAllCaches(false, new IgniteInClosureX<GridAffinityAssignmentCache>() {
                @Override public void applyx(GridAffinityAssignmentCache aff) throws IgniteCheckedException {
                    if (aff.lastVersion().equals(AffinityTopologyVersion.NONE))
                        initAffinity(registeredCaches.get(aff.cacheId()), aff, fut, false);
                }
            });
        }
    }

    /**
     * @param desc Cache descriptor.
     * @param aff Affinity.
     * @param fut Exchange future.
     * @param fetch Force fetch flag.
     * @throws IgniteCheckedException If failed.
     */
    private void initAffinity(DynamicCacheDescriptor desc,
        GridAffinityAssignmentCache aff,
        GridDhtPartitionsExchangeFuture fut,
        boolean fetch)
        throws IgniteCheckedException {
        assert desc != null;

        if (!fetch && canCalculateAffinity(desc, aff, fut)) {
            List<List<ClusterNode>> assignment = aff.calculate(fut.topologyVersion(), fut.discoveryEvent(), fut.discoCache());

            aff.initialize(fut.topologyVersion(), assignment);
        }
        else {
            GridDhtAssignmentFetchFuture fetchFut = new GridDhtAssignmentFetchFuture(cctx,
                desc,
                fut.topologyVersion(),
                fut.discoCache());

            fetchFut.init();

            fetchAffinity(fut, aff, fetchFut);
        }
    }

    /**
     * @param desc Cache descriptor.
     * @param aff Affinity.
     * @param fut Exchange future.
     * @return {@code True} if local node can calculate affinity on it's own for this partition map exchange.
     */
    private boolean canCalculateAffinity(DynamicCacheDescriptor desc,
        GridAffinityAssignmentCache aff,
        GridDhtPartitionsExchangeFuture fut) {
        assert desc != null : aff.cacheName();

        // Do not request affinity from remote nodes if affinity function is not centralized.
        if (!aff.centralizedAffinityFunction())
            return true;

        // If local node did not initiate exchange or local node is the only cache node in grid.
        Collection<ClusterNode> affNodes = cctx.discovery().cacheAffinityNodes(aff.cacheId(), fut.topologyVersion());

        return fut.cacheAddedOnExchange(aff.cacheId(), desc.receivedFrom()) ||
            !fut.exchangeId().nodeId().equals(cctx.localNodeId()) ||
            (affNodes.size() == 1 && affNodes.contains(cctx.localNode()));
    }

    /**
     * Called on exchange initiated by server node join.
     *
     * @param fut Exchange future.
     * @param crd Coordinator flag.
     * @throws IgniteCheckedException If failed.
     */
    public void onServerJoin(final GridDhtPartitionsExchangeFuture fut, boolean crd) throws IgniteCheckedException {
        assert !fut.discoveryEvent().eventNode().isClient();

        boolean locJoin = fut.discoveryEvent().eventNode().isLocal();

        WaitRebalanceInfo waitRebalanceInfo = null;

        if (lateAffAssign) {
            if (locJoin) {
                if (crd) {
                    forAllRegisteredCaches(new IgniteInClosureX<DynamicCacheDescriptor>() {
                        @Override public void applyx(DynamicCacheDescriptor cacheDesc) throws IgniteCheckedException {
                            AffinityTopologyVersion topVer = fut.topologyVersion();

                            CacheHolder cache = cache(fut, cacheDesc);

                            List<List<ClusterNode>> newAff = cache.affinity().calculate(topVer, fut.discoveryEvent(), fut.discoCache());

                            cache.affinity().initialize(topVer, newAff);
                        }
                    });
                }
                else
                    fetchAffinityOnJoin(fut);
            }
            else
                waitRebalanceInfo = initAffinityOnNodeJoin(fut, crd);
        }
        else
            initAffinityNoLateAssignment(fut);

        synchronized (mux) {
            affCalcVer = fut.topologyVersion();

            this.waitInfo = waitRebalanceInfo != null && !waitRebalanceInfo.empty() ? waitRebalanceInfo : null;

            WaitRebalanceInfo info = this.waitInfo;

            if (crd && lateAffAssign) {
                if (log.isDebugEnabled()) {
                    log.debug("Computed new affinity after node join [topVer=" + fut.topologyVersion() +
                        ", waitCaches=" + (info != null ? cacheNames(info.waitCaches.keySet()) : null) + ']');
                }
            }
        }
    }

    /**
     * @param cacheIds Cache IDs.
     * @return Cache names.
     */
    private String cacheNames(Collection<Integer> cacheIds) {
        StringBuilder names = new StringBuilder();

        for (Integer cacheId : cacheIds) {
            String name = registeredCaches.get(cacheId).cacheConfiguration().getName();

            if (names.length() != 0)
                names.append(", ");

            names.append(name);
        }

        return names.toString();
    }

    /**
     * @param fut Exchange future.
     * @throws IgniteCheckedException If failed.
     */
    private void fetchAffinityOnJoin(GridDhtPartitionsExchangeFuture fut) throws IgniteCheckedException {
        AffinityTopologyVersion topVer = fut.topologyVersion();

        List<GridDhtAssignmentFetchFuture> fetchFuts = new ArrayList<>();

        for (GridCacheContext cacheCtx : cctx.cacheContexts()) {
            if (cacheCtx.isLocal())
                continue;

            DynamicCacheDescriptor cacheDesc = registeredCaches.get(cacheCtx.cacheId());

            if (cctx.localNodeId().equals(cacheDesc.receivedFrom())) {
                List<List<ClusterNode>> assignment =
                    cacheCtx.affinity().affinityCache().calculate(fut.topologyVersion(), fut.discoveryEvent(), fut.discoCache());

                cacheCtx.affinity().affinityCache().initialize(fut.topologyVersion(), assignment);
            }
            else {
                GridDhtAssignmentFetchFuture fetchFut = new GridDhtAssignmentFetchFuture(cctx,
                    cacheDesc,
                    topVer,
                    fut.discoCache());

                fetchFut.init();

                fetchFuts.add(fetchFut);
            }
        }

        for (int i = 0; i < fetchFuts.size(); i++) {
            GridDhtAssignmentFetchFuture fetchFut = fetchFuts.get(i);

            Integer cacheId = fetchFut.cacheId();

            fetchAffinity(fut, cctx.cacheContext(cacheId).affinity().affinityCache(), fetchFut);
        }
    }

    /**
     * @param fut Exchange future.
     * @param affCache Affinity.
     * @param fetchFut Affinity fetch future.
     * @throws IgniteCheckedException If failed.
     */
    private void fetchAffinity(GridDhtPartitionsExchangeFuture fut,
        GridAffinityAssignmentCache affCache,
        GridDhtAssignmentFetchFuture fetchFut)
        throws IgniteCheckedException {
        assert affCache != null;

        AffinityTopologyVersion topVer = fut.topologyVersion();

        GridDhtAffinityAssignmentResponse res = fetchFut.get();

        if (res == null) {
            List<List<ClusterNode>> aff = affCache.calculate(topVer, fut.discoveryEvent(), fut.discoCache());

            affCache.initialize(topVer, aff);
        }
        else {
            List<List<ClusterNode>> idealAff = res.idealAffinityAssignment(cctx.discovery());

            if (idealAff != null)
                affCache.idealAssignment(idealAff);
            else {
                assert !affCache.centralizedAffinityFunction() || !lateAffAssign;

                affCache.calculate(topVer, fut.discoveryEvent(), fut.discoCache());
            }

            List<List<ClusterNode>> aff = res.affinityAssignment(cctx.discovery());

            assert aff != null : res;

            affCache.initialize(topVer, aff);
        }
    }

    /**
     * Called on exchange initiated by server node leave.
     *
     * @param fut Exchange future.
     * @throws IgniteCheckedException If failed.
     * @return {@code True} if affinity should be assigned by coordinator.
     */
    public boolean onServerLeft(final GridDhtPartitionsExchangeFuture fut) throws IgniteCheckedException {
        ClusterNode leftNode = fut.discoveryEvent().eventNode();

        assert !leftNode.isClient() : leftNode;

        boolean centralizedAff;

        if (lateAffAssign) {
            for (GridCacheContext cacheCtx : cctx.cacheContexts()) {
                if (cacheCtx.isLocal())
                    continue;

                cacheCtx.affinity().affinityCache().calculate(fut.topologyVersion(), fut.discoveryEvent(), fut.discoCache());
            }

            centralizedAff = true;
        }
        else {
            initAffinityNoLateAssignment(fut);

            centralizedAff = false;
        }

        synchronized (mux) {
            affCalcVer = fut.topologyVersion();

            this.waitInfo = null;
        }

        return centralizedAff;
    }

    /**
     * @param fut Exchange future.
     * @throws IgniteCheckedException If failed.
     */
    private void initAffinityNoLateAssignment(GridDhtPartitionsExchangeFuture fut) throws IgniteCheckedException {
        assert !lateAffAssign;

        for (GridCacheContext cacheCtx : cctx.cacheContexts()) {
            if (cacheCtx.isLocal())
                continue;

            initAffinity(registeredCaches.get(cacheCtx.cacheId()), cacheCtx.affinity().affinityCache(), fut, false);
        }
    }

    /**
     * @param fut Exchange future.
     * @throws IgniteCheckedException If failed.
     * @return Future completed when caches initialization is done.
     */
    private IgniteInternalFuture<?> initCoordinatorCaches(final GridDhtPartitionsExchangeFuture fut)
        throws IgniteCheckedException {
        final List<IgniteInternalFuture<AffinityTopologyVersion>> futs = new ArrayList<>();

        forAllRegisteredCaches(new IgniteInClosureX<DynamicCacheDescriptor>() {
            @Override public void applyx(DynamicCacheDescriptor desc) throws IgniteCheckedException {
                CacheHolder cache = caches.get(desc.cacheId());

                if (cache != null) {
                    if (cache.client())
                        cache.affinity().calculate(fut.topologyVersion(), fut.discoveryEvent(), fut.discoCache());

                    return;
                }

                final Integer cacheId = desc.cacheId();

                GridCacheContext cacheCtx = cctx.cacheContext(cacheId);

                if (cacheCtx == null) {
                    cctx.io().addHandler(desc.cacheId(), GridDhtAffinityAssignmentResponse.class,
                        new IgniteBiInClosure<UUID, GridDhtAffinityAssignmentResponse>() {
                            @Override public void apply(UUID nodeId, GridDhtAffinityAssignmentResponse res) {
                                processAffinityAssignmentResponse(nodeId, res);
                            }
                        }
                    );

                    cache = CacheHolder2.create(cctx, desc, fut, null);

                    final GridAffinityAssignmentCache aff = cache.affinity();

                    List<GridDhtPartitionsExchangeFuture> exchFuts = cctx.exchange().exchangeFutures();

                    int idx = exchFuts.indexOf(fut);

                    assert idx >= 0 && idx < exchFuts.size() - 1 : "Invalid exchange futures state [cur=" + idx +
                        ", total=" + exchFuts.size() + ']';

                    final GridDhtPartitionsExchangeFuture prev = exchFuts.get(idx + 1);
                    if (log.isDebugEnabled()) {
                        log.debug("Need initialize affinity on coordinator [" +
                            "cache=" + desc.cacheConfiguration().getName() +
                            "prevAff=" + prev.topologyVersion() + ']');
                    }

                    assert prev.topologyVersion().compareTo(fut.topologyVersion()) < 0 : prev;

                    GridDhtAssignmentFetchFuture fetchFut = new GridDhtAssignmentFetchFuture(cctx,
                        desc,
                        prev.topologyVersion(),
                        prev.discoCache());

                    fetchFut.init();

                    final GridFutureAdapter<AffinityTopologyVersion> affFut = new GridFutureAdapter<>();

                    fetchFut.listen(new IgniteInClosureX<IgniteInternalFuture<GridDhtAffinityAssignmentResponse>>() {
                        @Override public void applyx(IgniteInternalFuture<GridDhtAffinityAssignmentResponse> fetchFut)
                            throws IgniteCheckedException {
                            fetchAffinity(prev, aff, (GridDhtAssignmentFetchFuture)fetchFut);

                            aff.calculate(fut.topologyVersion(), fut.discoveryEvent(), fut.discoCache());

                            affFut.onDone(fut.topologyVersion());
                        }
                    });

                    futs.add(affFut);
                }
                else
                    cache = new CacheHolder1(cacheCtx, null);

                CacheHolder old = caches.put(cache.cacheId(), cache);

                assert old == null : old;
            }
        });

        if (!futs.isEmpty()) {
            GridCompoundFuture<AffinityTopologyVersion, ?> affFut = new GridCompoundFuture<>();

            for (IgniteInternalFuture<AffinityTopologyVersion> f : futs)
                affFut.add(f);

            affFut.markInitialized();

            return affFut;
        }

        return null;
    }

    /**
     * @param fut Exchange future.
     * @param desc Cache descriptor.
     * @return Cache holder.
     * @throws IgniteCheckedException If failed.
     */
    private CacheHolder cache(GridDhtPartitionsExchangeFuture fut, DynamicCacheDescriptor desc)
        throws IgniteCheckedException {
        assert lateAffAssign;

        final Integer cacheId = desc.cacheId();

        CacheHolder cache = caches.get(cacheId);

        if (cache != null)
            return cache;

        GridCacheContext cacheCtx = cctx.cacheContext(desc.cacheId());

        if (cacheCtx == null) {
            cctx.io().addHandler(cacheId, GridDhtAffinityAssignmentResponse.class,
                new IgniteBiInClosure<UUID, GridDhtAffinityAssignmentResponse>() {
                    @Override public void apply(UUID nodeId, GridDhtAffinityAssignmentResponse res) {
                        processAffinityAssignmentResponse(nodeId, res);
                    }
                }
            );

            cache = CacheHolder2.create(cctx, desc, fut, null);
        }
        else
            cache = new CacheHolder1(cacheCtx, null);

        CacheHolder old = caches.put(cache.cacheId(), cache);

        assert old == null : old;

        return cache;
    }

    /**
     * @param fut Exchange future.
     * @param crd Coordinator flag.
     * @throws IgniteCheckedException If failed.
     * @return Rabalance info.
     */
    @Nullable private WaitRebalanceInfo initAffinityOnNodeJoin(final GridDhtPartitionsExchangeFuture fut, boolean crd)
        throws IgniteCheckedException {
        AffinityTopologyVersion topVer = fut.topologyVersion();

        final Map<Object, List<List<ClusterNode>>> affCache = new HashMap<>();

        if (!crd) {
            for (GridCacheContext cacheCtx : cctx.cacheContexts()) {
                if (cacheCtx.isLocal())
                    continue;

                boolean latePrimary = cacheCtx.rebalanceEnabled();

                initAffinityOnNodeJoin(fut, cacheCtx.affinity().affinityCache(), null, latePrimary, affCache);
            }

            return null;
        }
        else {
            final WaitRebalanceInfo waitRebalanceInfo = new WaitRebalanceInfo(topVer);

            forAllRegisteredCaches(new IgniteInClosureX<DynamicCacheDescriptor>() {
                @Override public void applyx(DynamicCacheDescriptor cacheDesc) throws IgniteCheckedException {
                    CacheHolder cache = cache(fut, cacheDesc);

                    boolean latePrimary = cache.rebalanceEnabled;

                    initAffinityOnNodeJoin(fut, cache.affinity(), waitRebalanceInfo, latePrimary, affCache);
                }
            });

            return waitRebalanceInfo;
        }
    }

    /**
     * @param fut Exchange future.
     * @param aff Affinity.
     * @param rebalanceInfo Rebalance information.
     * @param latePrimary If {@code true} delays primary assignment if it is not owner.
     * @param affCache Already calculated assignments (to reduce data stored in history).
     * @throws IgniteCheckedException If failed.
     */
    private void initAffinityOnNodeJoin(GridDhtPartitionsExchangeFuture fut,
        GridAffinityAssignmentCache aff,
        WaitRebalanceInfo rebalanceInfo,
        boolean latePrimary,
        Map<Object, List<List<ClusterNode>>> affCache)
        throws IgniteCheckedException
    {
        assert lateAffAssign;

        AffinityTopologyVersion topVer = fut.topologyVersion();

        AffinityTopologyVersion affTopVer = aff.lastVersion();

        assert affTopVer.topologyVersion() > 0 : "Affinity is not initialized [cache=" + aff.cacheName() +
            ", topVer=" + affTopVer + ", node=" + cctx.localNodeId() + ']';

        List<List<ClusterNode>> curAff = aff.assignments(affTopVer);

        assert aff.idealAssignment() != null : "Previous assignment is not available.";

        List<List<ClusterNode>> idealAssignment = aff.calculate(topVer, fut.discoveryEvent(), fut.discoCache());
        List<List<ClusterNode>> newAssignment = null;

        if (latePrimary) {
            for (int p = 0; p < idealAssignment.size(); p++) {
                List<ClusterNode> newNodes = idealAssignment.get(p);
                List<ClusterNode> curNodes = curAff.get(p);

                ClusterNode curPrimary = curNodes.size() > 0 ? curNodes.get(0) : null;
                ClusterNode newPrimary = newNodes.size() > 0 ? newNodes.get(0) : null;

                if (curPrimary != null && newPrimary != null && !curPrimary.equals(newPrimary)) {
                    assert cctx.discovery().node(topVer, curPrimary.id()) != null : curPrimary;

                    List<ClusterNode> nodes0 = latePrimaryAssignment(aff,
                        p,
                        curPrimary,
                        newNodes,
                        rebalanceInfo);

                    if (newAssignment == null)
                        newAssignment = new ArrayList<>(idealAssignment);

                    newAssignment.set(p, nodes0);
                }
            }
        }

        if (newAssignment == null)
            newAssignment = idealAssignment;

        aff.initialize(fut.topologyVersion(), cachedAssignment(aff, newAssignment, affCache));
    }

    /**
     * @param aff Assignment cache.
     * @param assign Assignment.
     * @param affCache Assignments already calculated for other caches.
     * @return Assignment.
     */
    private List<List<ClusterNode>> cachedAssignment(GridAffinityAssignmentCache aff,
        List<List<ClusterNode>> assign,
        Map<Object, List<List<ClusterNode>>> affCache) {
        List<List<ClusterNode>> assign0 = affCache.get(aff.similarAffinityKey());

        if (assign0 != null && assign0.equals(assign))
            assign = assign0;
        else
            affCache.put(aff.similarAffinityKey(), assign);

        return assign;
    }

    /**
     * @param aff Cache.
     * @param part Partition.
     * @param curPrimary Current primary.
     * @param newNodes New ideal assignment.
     * @param rebalance Rabalance information holder.
     * @return Assignment.
     */
    private List<ClusterNode> latePrimaryAssignment(
        GridAffinityAssignmentCache aff,
        int part,
        ClusterNode curPrimary,
        List<ClusterNode> newNodes,
        WaitRebalanceInfo rebalance) {
        assert lateAffAssign;
        assert curPrimary != null;
        assert !F.isEmpty(newNodes);
        assert !curPrimary.equals(newNodes.get(0));

        List<ClusterNode> nodes0 = new ArrayList<>(newNodes.size() + 1);

        nodes0.add(curPrimary);

        for (int i = 0; i < newNodes.size(); i++) {
            ClusterNode node = newNodes.get(i);

            if (!node.equals(curPrimary))
                nodes0.add(node);
        }

        if (rebalance != null)
            rebalance.add(aff.cacheId(), part, newNodes.get(0).id(), newNodes);

        return nodes0;
    }

    /**
     * @param fut Exchange future.
     * @return Affinity assignment.
     * @throws IgniteCheckedException If failed.
     */
    public IgniteInternalFuture<Map<Integer, Map<Integer, List<UUID>>>> initAffinityOnNodeLeft(
        final GridDhtPartitionsExchangeFuture fut) throws IgniteCheckedException {
        assert lateAffAssign;

        IgniteInternalFuture<?> initFut = initCoordinatorCaches(fut);

        if (initFut != null && !initFut.isDone()) {
            final GridFutureAdapter<Map<Integer, Map<Integer, List<UUID>>>> resFut = new GridFutureAdapter<>();

            initFut.listen(new IgniteInClosure<IgniteInternalFuture<?>>() {
                @Override public void apply(IgniteInternalFuture<?> initFut) {
                    try {
                        resFut.onDone(initAffinityOnNodeLeft0(fut));
                    }
                    catch (IgniteCheckedException e) {
                        resFut.onDone(e);
                    }
                }
            });

            return resFut;
        }
        else
            return new GridFinishedFuture<>(initAffinityOnNodeLeft0(fut));
    }

    /**
     * @param fut Exchange future.
     * @return Affinity assignment.
     * @throws IgniteCheckedException If failed.
     */
    private Map<Integer, Map<Integer, List<UUID>>> initAffinityOnNodeLeft0(final GridDhtPartitionsExchangeFuture fut)
        throws IgniteCheckedException {
        final AffinityTopologyVersion topVer = fut.topologyVersion();

        final WaitRebalanceInfo waitRebalanceInfo = new WaitRebalanceInfo(topVer);

        final Collection<ClusterNode> aliveNodes = cctx.discovery().nodes(topVer);

        final Map<Integer, Map<Integer, List<UUID>>> assignment = new HashMap<>();

        forAllRegisteredCaches(new IgniteInClosureX<DynamicCacheDescriptor>() {
            @Override public void applyx(DynamicCacheDescriptor cacheDesc) throws IgniteCheckedException {
                CacheHolder cache = cache(fut, cacheDesc);

                if (!cache.rebalanceEnabled)
                    return;

                AffinityTopologyVersion affTopVer = cache.affinity().lastVersion();

                assert affTopVer.topologyVersion() > 0 && !affTopVer.equals(topVer) : "Invalid affinity version " +
                    "[last=" + affTopVer + ", futVer=" + topVer + ", cache=" + cache.name() + ']';

                List<List<ClusterNode>> curAssignment = cache.affinity().assignments(affTopVer);
                List<List<ClusterNode>> newAssignment = cache.affinity().idealAssignment();

                assert newAssignment != null;

                GridDhtPartitionTopology top = cache.topology(fut);

                Map<Integer, List<UUID>> cacheAssignment = null;

                for (int p = 0; p < newAssignment.size(); p++) {
                    List<ClusterNode> newNodes = newAssignment.get(p);
                    List<ClusterNode> curNodes = curAssignment.get(p);

                    ClusterNode curPrimary = curNodes.size() > 0 ? curNodes.get(0) : null;
                    ClusterNode newPrimary = newNodes.size() > 0 ? newNodes.get(0) : null;

                    List<ClusterNode> newNodes0 = null;

                    assert newPrimary == null || aliveNodes.contains(newPrimary) : "Invalid new primary [" +
                        "cache=" + cache.name() +
                        ", node=" + newPrimary +
                        ", topVer=" + topVer + ']';

                    if (curPrimary != null && newPrimary != null && !curPrimary.equals(newPrimary)) {
                        if (aliveNodes.contains(curPrimary)) {
                            GridDhtPartitionState state = top.partitionState(newPrimary.id(), p);

                            if (state != GridDhtPartitionState.OWNING) {
                                newNodes0 = latePrimaryAssignment(cache.affinity(),
                                    p,
                                    curPrimary,
                                    newNodes,
                                    waitRebalanceInfo);
                            }
                        }
                        else {
                            GridDhtPartitionState state = top.partitionState(newPrimary.id(), p);

                            if (state != GridDhtPartitionState.OWNING) {
                                for (int i = 1; i < curNodes.size(); i++) {
                                    ClusterNode curNode = curNodes.get(i);

                                    if (top.partitionState(curNode.id(), p) == GridDhtPartitionState.OWNING) {
                                        newNodes0 = latePrimaryAssignment(cache.affinity(),
                                            p,
                                            curNode,
                                            newNodes,
                                            waitRebalanceInfo);

                                        break;
                                    }
                                }

                                if (newNodes0 == null) {
                                    List<ClusterNode> owners = top.owners(p);

                                    for (ClusterNode owner : owners) {
                                        if (aliveNodes.contains(owner)) {
                                            newNodes0 = latePrimaryAssignment(cache.affinity(),
                                                p,
                                                owner,
                                                newNodes,
                                                waitRebalanceInfo);

                                            break;
                                        }
                                    }
                                }
                            }
                        }
                    }

                    if (newNodes0 != null) {
                        if (cacheAssignment == null)
                            cacheAssignment = new HashMap<>();

                        cacheAssignment.put(p, toIds0(newNodes0));
                    }
                }

                if (cacheAssignment != null)
                    assignment.put(cache.cacheId(), cacheAssignment);
            }
        });

        synchronized (mux) {
            assert affCalcVer.equals(topVer);

            this.waitInfo = !waitRebalanceInfo.empty() ? waitRebalanceInfo : null;

            WaitRebalanceInfo info = this.waitInfo;

            if (log.isDebugEnabled()) {
                log.debug("Computed new affinity after node left [topVer=" + topVer +
                    ", waitCaches=" + (info != null ? cacheNames(info.waitCaches.keySet()) : null) + ']');
            }
        }

        return assignment;
    }

    /**
     *
     */
    public void dumpDebugInfo() {
        if (!pendingAssignmentFetchFuts.isEmpty()) {
            U.warn(log, "Pending assignment fetch futures:");

            for (GridDhtAssignmentFetchFuture fut : pendingAssignmentFetchFuts.values())
                U.warn(log, ">>> " + fut);
        }
    }

    /**
     * @param nodes Nodes.
     * @return IDs.
     */
    private static List<UUID> toIds0(List<ClusterNode> nodes) {
        List<UUID> partIds = new ArrayList<>(nodes.size());

        for (int i = 0; i < nodes.size(); i++)
            partIds.add(nodes.get(i).id());

        return partIds;
    }

    /**
     * @param topVer Topology version.
     * @param ids IDs.
     * @return Nodes.
     */
    private List<ClusterNode> toNodes(AffinityTopologyVersion topVer, List<UUID> ids) {
        List<ClusterNode> nodes = new ArrayList<>(ids.size());

        for (int i = 0; i < ids.size(); i++) {
            UUID id = ids.get(i);

            ClusterNode node = cctx.discovery().node(topVer, id);

            assert node != null : "Failed to get node [id=" + id +
                ", topVer=" + topVer +
                ", locNode=" + cctx.localNode() +
                ", allNodes=" + cctx.discovery().nodes(topVer) + ']';

            nodes.add(node);
        }

        return nodes;
    }

    /**
     *
     */
    abstract static class CacheHolder {
        /** */
        private final GridAffinityAssignmentCache aff;

        /** */
        private final boolean rebalanceEnabled;

        /**
         * @param rebalanceEnabled Cache rebalance flag.
         * @param aff Affinity cache.
         * @param initAff Existing affinity cache.
         */
        CacheHolder(boolean rebalanceEnabled,
            GridAffinityAssignmentCache aff,
            @Nullable GridAffinityAssignmentCache initAff) {
            this.aff = aff;

            if (initAff != null)
                aff.init(initAff);

            this.rebalanceEnabled = rebalanceEnabled;
        }

        /**
         * @return Client holder flag.
         */
        abstract boolean client();

        /**
         * @return Cache ID.
         */
        int cacheId() {
            return aff.cacheId();
        }

        /**
         * @return Partitions number.
         */
        int partitions() {
            return aff.partitions();
        }

        /**
         * @return Cache name.
         */
        String name() {
            return aff.cacheName();
        }

        /**
         * @param fut Exchange future.
         * @return Cache topology.
         */
        abstract GridDhtPartitionTopology topology(GridDhtPartitionsExchangeFuture fut);

        /**
         * @return Affinity.
         */
        GridAffinityAssignmentCache affinity() {
            return aff;
        }
    }

    /**
     * Created cache is started on coordinator.
     */
    private class CacheHolder1 extends CacheHolder {
        /** */
        private final GridCacheContext cctx;

        /**
         * @param cctx Cache context.
         * @param initAff Current affinity.
         */
        CacheHolder1(GridCacheContext cctx, @Nullable GridAffinityAssignmentCache initAff) {
            super(cctx.rebalanceEnabled(), cctx.affinity().affinityCache(), initAff);

            assert !cctx.isLocal() : cctx.name();

            this.cctx = cctx;
        }

        /** {@inheritDoc} */
        @Override public boolean client() {
            return false;
        }

        /** {@inheritDoc} */
        @Override public int partitions() {
            return cctx.affinity().partitions();
        }

        /** {@inheritDoc} */
        @Override public String name() {
            return cctx.name();
        }

        /** {@inheritDoc} */
        @Override public int cacheId() {
            return cctx.cacheId();
        }

        /** {@inheritDoc} */
        @Override public GridDhtPartitionTopology topology(GridDhtPartitionsExchangeFuture fut) {
            return cctx.topology();
        }
    }

    /**
     * Created if cache is not started on coordinator.
     */
    private static class CacheHolder2 extends CacheHolder {
        /** */
        private final GridCacheSharedContext cctx;

        /**
         * @param cctx Context.
         * @param cacheDesc Cache descriptor.
         * @param fut Exchange future.
         * @param initAff Current affinity.
         * @return Cache holder.
         * @throws IgniteCheckedException If failed.
         */
        static CacheHolder2 create(
            GridCacheSharedContext cctx,
            DynamicCacheDescriptor cacheDesc,
            GridDhtPartitionsExchangeFuture fut,
            @Nullable GridAffinityAssignmentCache initAff) throws IgniteCheckedException {
            assert cacheDesc != null;
            assert !cctx.kernalContext().clientNode();

            CacheConfiguration<?, ?> ccfg = cacheDesc.cacheConfiguration();

            assert ccfg != null : cacheDesc;
            assert ccfg.getCacheMode() != LOCAL : ccfg.getName();

            assert !cctx.discovery().cacheAffinityNodes(ccfg.getName(),
                fut.topologyVersion()).contains(cctx.localNode()) : cacheDesc.cacheName();

            AffinityFunction affFunc = cctx.cache().clone(ccfg.getAffinity());

            cctx.kernalContext().resource().injectGeneric(affFunc);
            cctx.kernalContext().resource().injectCacheName(affFunc, ccfg.getName());

            U.startLifecycleAware(F.asList(affFunc));

            GridAffinityAssignmentCache aff = new GridAffinityAssignmentCache(cctx.kernalContext(),
                ccfg.getName(),
                affFunc,
                ccfg.getNodeFilter(),
                ccfg.getBackups(),
                ccfg.getCacheMode() == LOCAL);

            return new CacheHolder2(ccfg.getRebalanceMode() != NONE, cctx, aff, initAff);
        }

        /**
         * @param rebalanceEnabled Rebalance flag.
         * @param cctx Context.
         * @param aff Affinity.
         * @param initAff Current affinity.
         */
        CacheHolder2(
            boolean rebalanceEnabled,
            GridCacheSharedContext cctx,
            GridAffinityAssignmentCache aff,
            @Nullable GridAffinityAssignmentCache initAff) {
            super(rebalanceEnabled, aff, initAff);

            this.cctx = cctx;
        }

        /** {@inheritDoc} */
        @Override public boolean client() {
            return true;
        }

        /** {@inheritDoc} */
        @Override public GridDhtPartitionTopology topology(GridDhtPartitionsExchangeFuture fut) {
            return cctx.exchange().clientTopology(cacheId(), fut);
        }
    }

    /**
     *
     */
    class WaitRebalanceInfo {
        /** */
        private final AffinityTopologyVersion topVer;

        /** */
        private Map<Integer, Map<Integer, UUID>> waitCaches;

        /** */
        private Map<Integer, Map<Integer, List<ClusterNode>>> assignments;

        /** */
        private Map<Integer, IgniteUuid> deploymentIds;

        /**
         * @param topVer Topology version.
         */
        WaitRebalanceInfo(AffinityTopologyVersion topVer) {
            this.topVer = topVer;
        }

        /**
         * @return {@code True} if there are partitions waiting for rebalancing.
         */
        boolean empty() {
            if (waitCaches != null) {
                assert !waitCaches.isEmpty();
                assert waitCaches.size() == assignments.size();

                return false;
            }

            return true;
        }

        /**
         * @param cacheId Cache ID.
         * @param part Partition.
         * @param waitNode Node rebalancing data.
         * @param assignment New assignment.
         */
        void add(Integer cacheId, Integer part, UUID waitNode, List<ClusterNode> assignment) {
            assert !F.isEmpty(assignment) : assignment;

            if (waitCaches == null) {
                waitCaches = new HashMap<>();
                assignments = new HashMap<>();
                deploymentIds = new HashMap<>();
            }

            Map<Integer, UUID> cacheWaitParts = waitCaches.get(cacheId);

            if (cacheWaitParts == null) {
                waitCaches.put(cacheId, cacheWaitParts = new HashMap<>());

                deploymentIds.put(cacheId, registeredCaches.get(cacheId).deploymentId());
            }

            cacheWaitParts.put(part, waitNode);

            Map<Integer, List<ClusterNode>> cacheAssignment = assignments.get(cacheId);

            if (cacheAssignment == null)
                assignments.put(cacheId, cacheAssignment = new HashMap<>());

            cacheAssignment.put(part, assignment);
        }

        /** {@inheritDoc} */
        @Override public String toString() {
            return "WaitRebalanceInfo [topVer=" + topVer +
                ", caches=" + (waitCaches != null ? waitCaches.keySet() : null) + ']';
        }
    }
}<|MERGE_RESOLUTION|>--- conflicted
+++ resolved
@@ -342,7 +342,9 @@
                 req.deploymentId(),
                 req.schema());
 
-            DynamicCacheDescriptor old = registeredCaches.put(cacheId, desc);
+                desc.sql(req.sql());
+
+                DynamicCacheDescriptor old = registeredCaches.put(cacheId, desc);
 
             assert old == null : old;
         }
@@ -359,40 +361,10 @@
      */
     public boolean onCacheChangeRequest(final GridDhtPartitionsExchangeFuture fut,
         boolean crd,
-<<<<<<< HEAD
-        Collection<DynamicCacheChangeRequest> reqs)
-        throws IgniteCheckedException {
-        assert !F.isEmpty(reqs) : fut;
-
-        for (DynamicCacheChangeRequest req : reqs) {
-            Integer cacheId = CU.cacheId(req.cacheName());
-
-            if (req.stop()) {
-                DynamicCacheDescriptor desc = registeredCaches.remove(cacheId);
-
-                assert desc != null : cacheId;
-            }
-            else if (req.start() && !req.clientStartOnly()) {
-                DynamicCacheDescriptor desc = new DynamicCacheDescriptor(cctx.kernalContext(),
-                    req.startCacheConfiguration(),
-                    req.cacheType(),
-                    false,
-                    req.deploymentId(),
-                    req.schema());
-
-                desc.sql(req.sql());
-
-                DynamicCacheDescriptor old = registeredCaches.put(cacheId, desc);
-
-                assert old == null : old;
-            }
-        }
-=======
         ExchangeActions exchActions)
         throws IgniteCheckedException
     {
         assert exchActions != null && !exchActions.empty() : exchActions;
->>>>>>> ac85a7ab
 
         updateCachesInfo(exchActions);
 
