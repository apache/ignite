--- conflicted
+++ resolved
@@ -433,60 +433,38 @@
             Integer cacheId = CU.cacheId(req.cacheName());
 
             if (req.start()) {
-                try {
-                    cctx.cache().prepareCacheStart(req, fut.topologyVersion());
-
-<<<<<<< HEAD
-                    if (fut.isCacheAdded(cacheId, fut.topologyVersion())) {
-                        if (fut.discoCache().cacheAffinityNodes(req.cacheName()).isEmpty())
-                            U.quietAndWarn(log, "No server nodes found for cache client: " + req.cacheName());
-                    }
-=======
+                cctx.cache().prepareCacheStart(req, fut.topologyVersion());
+
                 if (fut.isCacheAdded(cacheId, fut.topologyVersion())) {
                     if (fut.discoCache().cacheAffinityNodes(req.cacheName()).isEmpty())
                         U.quietAndWarn(log, "No server nodes found for cache client: " + req.cacheName());
                 }
->>>>>>> a7310e49
-
-                    if (!crd || !lateAffAssign) {
-                        GridCacheContext cacheCtx = cctx.cacheContext(cacheId);
-
-                        if (cacheCtx != null && !cacheCtx.isLocal()) {
-                            boolean clientCacheStarted =
-                                req.clientStartOnly() && req.initiatingNodeId().equals(cctx.localNodeId());
-
-                            if (clientCacheStarted)
-                                initAffinity(cacheCtx.affinity().affinityCache(), fut, lateAffAssign);
-                            else if (!req.clientStartOnly()) {
-                                assert fut.topologyVersion().equals(cacheCtx.startTopologyVersion());
-
-                                GridAffinityAssignmentCache aff = cacheCtx.affinity().affinityCache();
-
-                                assert aff.lastVersion().equals(AffinityTopologyVersion.NONE) : aff.lastVersion();
-
-<<<<<<< HEAD
-                                List<List<ClusterNode>> assignment = aff.calculate(fut.topologyVersion(),
-                                    fut.discoveryEvent(), fut.discoCache());
-=======
+
+                if (!crd || !lateAffAssign) {
+                    GridCacheContext cacheCtx = cctx.cacheContext(cacheId);
+
+                    if (cacheCtx != null && !cacheCtx.isLocal()) {
+                        boolean clientCacheStarted =
+                            req.clientStartOnly() && req.initiatingNodeId().equals(cctx.localNodeId());
+
+                        if (clientCacheStarted)
+                            initAffinity(cacheCtx.affinity().affinityCache(), fut, lateAffAssign);
+                        else if (!req.clientStartOnly()) {
+                            assert fut.topologyVersion().equals(cacheCtx.startTopologyVersion());
+
+                            GridAffinityAssignmentCache aff = cacheCtx.affinity().affinityCache();
+
+                            assert aff.lastVersion().equals(AffinityTopologyVersion.NONE) : aff.lastVersion();
+
                             List<List<ClusterNode>> assignment = aff.calculate(fut.topologyVersion(),
                                 fut.discoveryEvent(), fut.discoCache());
->>>>>>> a7310e49
-
-                                aff.initialize(fut.topologyVersion(), assignment);
-                            }
+
+                            aff.initialize(fut.topologyVersion(), assignment);
                         }
                     }
-                    else
-                        initStartedCacheOnCoordinator(fut, cacheId);
-                }
-                catch (IgniteCheckedException | RuntimeException e) {
-                    U.error(log, "Failed to initialize cache. Will try to rollback cache start routine. " +
-                        "[cacheName=" + req.cacheName() + ']', e);
-
-                    cctx.cache().forceCloseCache(fut.topologyVersion(), req, e);
-
-                    throw e;
-                }
+                }
+                else
+                    initStartedCacheOnCoordinator(fut, cacheId);
             }
             else if (req.stop() || req.close()) {
                 cctx.cache().blockGateway(req);
