/*
 * Licensed to the Apache Software Foundation (ASF) under one or more
 * contributor license agreements.  See the NOTICE file distributed with
 * this work for additional information regarding copyright ownership.
 * The ASF licenses this file to You under the Apache License, Version 2.0
 * (the "License"); you may not use this file except in compliance with
 * the License.  You may obtain a copy of the License at
 *
 *      http://www.apache.org/licenses/LICENSE-2.0
 *
 * Unless required by applicable law or agreed to in writing, software
 * distributed under the License is distributed on an "AS IS" BASIS,
 * WITHOUT WARRANTIES OR CONDITIONS OF ANY KIND, either express or implied.
 * See the License for the specific language governing permissions and
 * limitations under the License.
 */

package org.apache.ignite.internal.processors.cache;

import java.util.ArrayList;
import java.util.Collection;
import java.util.HashMap;
import java.util.HashSet;
import java.util.Iterator;
import java.util.List;
import java.util.Map;
import java.util.Set;
import java.util.UUID;
import java.util.concurrent.ConcurrentHashMap;
import java.util.concurrent.ConcurrentMap;
import org.apache.ignite.IgniteCheckedException;
import org.apache.ignite.cache.affinity.AffinityFunction;
import org.apache.ignite.cluster.ClusterNode;
import org.apache.ignite.configuration.CacheConfiguration;
import org.apache.ignite.configuration.NearCacheConfiguration;
import org.apache.ignite.events.DiscoveryEvent;
import org.apache.ignite.events.Event;
import org.apache.ignite.internal.IgniteInternalFuture;
import org.apache.ignite.internal.managers.eventstorage.GridLocalEventListener;
import org.apache.ignite.internal.processors.affinity.AffinityTopologyVersion;
import org.apache.ignite.internal.processors.affinity.GridAffinityAssignmentCache;
import org.apache.ignite.internal.processors.cache.distributed.dht.GridDhtAffinityAssignmentResponse;
import org.apache.ignite.internal.processors.cache.distributed.dht.GridDhtAssignmentFetchFuture;
import org.apache.ignite.internal.processors.cache.distributed.dht.GridDhtPartitionState;
import org.apache.ignite.internal.processors.cache.distributed.dht.GridDhtPartitionTopology;
import org.apache.ignite.internal.processors.cache.distributed.dht.preloader.GridDhtPartitionsExchangeFuture;
import org.apache.ignite.internal.util.future.GridCompoundFuture;
import org.apache.ignite.internal.util.future.GridFinishedFuture;
import org.apache.ignite.internal.util.future.GridFutureAdapter;
import org.apache.ignite.internal.util.lang.IgniteInClosureX;
import org.apache.ignite.internal.util.typedef.F;
import org.apache.ignite.internal.util.typedef.internal.CU;
import org.apache.ignite.internal.util.typedef.internal.U;
import org.apache.ignite.lang.IgniteBiInClosure;
import org.apache.ignite.lang.IgniteInClosure;
import org.apache.ignite.lang.IgniteUuid;
import org.jetbrains.annotations.Nullable;
import org.jsr166.ConcurrentHashMap8;

import static org.apache.ignite.cache.CacheMode.LOCAL;
import static org.apache.ignite.cache.CacheRebalanceMode.NONE;
import static org.apache.ignite.events.EventType.EVT_NODE_FAILED;
import static org.apache.ignite.events.EventType.EVT_NODE_JOINED;
import static org.apache.ignite.events.EventType.EVT_NODE_LEFT;

/**
 *
 */
@SuppressWarnings("ForLoopReplaceableByForEach")
public class CacheAffinitySharedManager<K, V> extends GridCacheSharedManagerAdapter<K, V> {
    /** Late affinity assignment flag. */
    private boolean lateAffAssign;

    /** Affinity information for all started caches (initialized on coordinator). */
    private ConcurrentMap<Integer, CacheGroupHolder> grpHolders = new ConcurrentHashMap<>();

    /** Last topology version when affinity was calculated (updated from exchange thread). */
    private AffinityTopologyVersion affCalcVer;

    /** Topology version which requires affinity re-calculation (set from discovery thread). */
    private AffinityTopologyVersion lastAffVer;

    /** Registered caches (updated from exchange thread). */
    private final Map<Integer, CacheGroupDescriptor> registeredGrps = new HashMap<>();

    /** */
    private WaitRebalanceInfo waitInfo;

    /** */
    private final Object mux = new Object();

    /** Pending affinity assignment futures. */
    private final ConcurrentMap<Long, GridDhtAssignmentFetchFuture> pendingAssignmentFetchFuts =
        new ConcurrentHashMap8<>();

    /** Discovery listener. */
    private final GridLocalEventListener discoLsnr = new GridLocalEventListener() {
        @Override public void onEvent(Event evt) {
            DiscoveryEvent e = (DiscoveryEvent)evt;

            assert e.type() == EVT_NODE_LEFT || e.type() == EVT_NODE_FAILED;

            ClusterNode n = e.eventNode();

            for (GridDhtAssignmentFetchFuture fut : pendingAssignmentFetchFuts.values())
                fut.onNodeLeft(n.id());
        }
    };

    /** {@inheritDoc} */
    @Override protected void start0() throws IgniteCheckedException {
        super.start0();

        if (cctx.database().persistenceEnabled() && !cctx.kernalContext().config().isLateAffinityAssignment())
            U.quietAndWarn(log,
                "Persistence is enabled, but late affinity assignment is disabled. " +
                    "Since it is required for persistence mode, it will be implicitly enabled.");

        lateAffAssign = cctx.kernalContext().config().isLateAffinityAssignment() || cctx.database().persistenceEnabled();

        cctx.kernalContext().event().addLocalEventListener(discoLsnr, EVT_NODE_LEFT, EVT_NODE_FAILED);
    }

    /**
     * Callback invoked from discovery thread when discovery message is received.
     *
     * @param type Event type.
     * @param node Event node.
     * @param topVer Topology version.
     */
    void onDiscoveryEvent(int type, ClusterNode node, AffinityTopologyVersion topVer) {
        if (type == EVT_NODE_JOINED && node.isLocal()) {
            // Clean-up in case of client reconnect.
            registeredGrps.clear();

            affCalcVer = null;

            lastAffVer = null;

            for (CacheGroupDescriptor desc : cctx.cache().cacheGroupDescriptors().values())
                registeredGrps.put(desc.groupId(), desc);
        }

        if (!CU.clientNode(node) && (type == EVT_NODE_FAILED || type == EVT_NODE_JOINED || type == EVT_NODE_LEFT)) {
            assert lastAffVer == null || topVer.compareTo(lastAffVer) > 0;

            lastAffVer = topVer;
        }
    }

    /**
     * Callback invoked from discovery thread when discovery custom message is received.
     *
     * @param msg Customer message.
     * @return {@code True} if minor topology version should be increased.
     */
    boolean onCustomEvent(CacheAffinityChangeMessage msg) {
        assert lateAffAssign : msg;

        if (msg.exchangeId() != null) {
            if (log.isDebugEnabled()) {
                log.debug("Ignore affinity change message [lastAffVer=" + lastAffVer +
                    ", msgExchId=" + msg.exchangeId() +
                    ", msgVer=" + msg.topologyVersion() + ']');
            }

            return false;
        }

        // Skip message if affinity was already recalculated.
        boolean exchangeNeeded = lastAffVer == null || lastAffVer.equals(msg.topologyVersion());

        msg.exchangeNeeded(exchangeNeeded);

        if (exchangeNeeded) {
            if (log.isDebugEnabled()) {
                log.debug("Need process affinity change message [lastAffVer=" + lastAffVer +
                    ", msgExchId=" + msg.exchangeId() +
                    ", msgVer=" + msg.topologyVersion() + ']');
            }
        }
        else {
            if (log.isDebugEnabled()) {
                log.debug("Ignore affinity change message [lastAffVer=" + lastAffVer +
                    ", msgExchId=" + msg.exchangeId() +
                    ", msgVer=" + msg.topologyVersion() + ']');
            }
        }

        return exchangeNeeded;
    }

    /**
     * @param topVer Expected topology version.
     */
    private void onCacheGroupStopped(AffinityTopologyVersion topVer) {
        CacheAffinityChangeMessage msg = null;

        synchronized (mux) {
            if (waitInfo == null || !waitInfo.topVer.equals(topVer))
                return;

            if (waitInfo.waitGrps.isEmpty()) {
                msg = affinityChangeMessage(waitInfo);

                waitInfo = null;
            }
        }

        try {
            if (msg != null)
                cctx.discovery().sendCustomEvent(msg);
        }
        catch (IgniteCheckedException e) {
            U.error(log, "Failed to send affinity change message.", e);
        }
    }

    /**
     * @param top Topology.
     * @param checkGrpId Group ID.
     */
    void checkRebalanceState(GridDhtPartitionTopology top, Integer checkGrpId) {
        if (!lateAffAssign)
            return;

        CacheAffinityChangeMessage msg = null;

        synchronized (mux) {
            if (waitInfo == null)
                return;

            assert affCalcVer != null;
            assert affCalcVer.equals(waitInfo.topVer) : "Invalid affinity version [calcVer=" + affCalcVer +
                ", waitVer=" + waitInfo.topVer + ']';

            Map<Integer, UUID> partWait = waitInfo.waitGrps.get(checkGrpId);

            boolean rebalanced = true;

            if (partWait != null) {
                CacheGroupHolder grpHolder = grpHolders.get(checkGrpId);

                if (grpHolder != null) {
                    for (Iterator<Map.Entry<Integer, UUID>> it = partWait.entrySet().iterator(); it.hasNext(); ) {
                        Map.Entry<Integer, UUID> e = it.next();

                        Integer part = e.getKey();
                        UUID waitNode = e.getValue();

                        GridDhtPartitionState state = top.partitionState(waitNode, part);

                        if (state != GridDhtPartitionState.OWNING) {
                            rebalanced = false;

                            break;
                        }
                        else
                            it.remove();
                    }
                }

                if (rebalanced) {
                    waitInfo.waitGrps.remove(checkGrpId);

                    if (waitInfo.waitGrps.isEmpty()) {
                        msg = affinityChangeMessage(waitInfo);

                        waitInfo = null;
                    }
                }
            }
        }

        try {
            if (msg != null)
                cctx.discovery().sendCustomEvent(msg);
        }
        catch (IgniteCheckedException e) {
            U.error(log, "Failed to send affinity change message.", e);
        }
    }

    /**
     * @param waitInfo Cache rebalance information.
     * @return Message.
     */
    @Nullable private CacheAffinityChangeMessage affinityChangeMessage(WaitRebalanceInfo waitInfo) {
        if (waitInfo.assignments.isEmpty()) // Possible if all awaited caches were destroyed.
            return null;

        Map<Integer, Map<Integer, List<UUID>>> assignmentsChange = U.newHashMap(waitInfo.assignments.size());

        for (Map.Entry<Integer, Map<Integer, List<ClusterNode>>> e : waitInfo.assignments.entrySet()) {
            Integer grpId = e.getKey();

            Map<Integer, List<ClusterNode>> assignment = e.getValue();

            Map<Integer, List<UUID>> assignment0 = U.newHashMap(assignment.size());

            for (Map.Entry<Integer, List<ClusterNode>> e0 : assignment.entrySet())
                assignment0.put(e0.getKey(), toIds0(e0.getValue()));

            assignmentsChange.put(grpId, assignment0);
        }

        return new CacheAffinityChangeMessage(waitInfo.topVer, assignmentsChange, waitInfo.deploymentIds);
    }

    /**
     * @param grp Cache group.
     */
    void onCacheGroupCreated(CacheGroupInfrastructure grp) {
        final Integer grpId = grp.groupId();

        if (!grpHolders.containsKey(grp.groupId())) {
            cctx.io().addHandler(true, grpId, GridDhtAffinityAssignmentResponse.class,
                new IgniteBiInClosure<UUID, GridDhtAffinityAssignmentResponse>() {
                    @Override public void apply(UUID nodeId, GridDhtAffinityAssignmentResponse res) {
                        processAffinityAssignmentResponse(grpId, nodeId, res);
                    }
                });
        }
    }

    /**
     * @param exchActions Cache change requests to execute on exchange.
     */
    private void updateCachesInfo(ExchangeActions exchActions) {
        for (CacheGroupDescriptor stopDesc : exchActions.cacheGroupsToStop()) {
            CacheGroupDescriptor rmvd = registeredGrps.remove(stopDesc.groupId());

            assert rmvd != null : stopDesc.cacheOrGroupName();
        }

        for (CacheGroupDescriptor startDesc : exchActions.cacheGroupsToStart()) {
            CacheGroupDescriptor old = registeredGrps.put(startDesc.groupId(), startDesc);

            assert old == null : old;
        }
    }

    /**
     * Called on exchange initiated for cache start/stop request.
     *
     * @param fut Exchange future.
     * @param crd Coordinator flag.
     * @param exchActions Cache change requests.
     * @throws IgniteCheckedException If failed.
     * @return {@code True} if client-only exchange is needed.
     */
    public boolean onCacheChangeRequest(final GridDhtPartitionsExchangeFuture fut,
        boolean crd,
        final ExchangeActions exchActions)
        throws IgniteCheckedException
    {
        assert exchActions != null && !exchActions.empty() : exchActions;

        updateCachesInfo(exchActions);

        // Affinity did not change for existing caches.
        forAllCacheGroups(crd && lateAffAssign, new IgniteInClosureX<GridAffinityAssignmentCache>() {
            @Override public void applyx(GridAffinityAssignmentCache aff) throws IgniteCheckedException {
                if (exchActions.cacheGroupStopping(aff.groupId()))
                    return;

                aff.clientEventTopologyChange(fut.discoveryEvent(), fut.topologyVersion());
            }
        });

        for (ExchangeActions.ActionData action : exchActions.newAndClientCachesStartRequests()) {
            DynamicCacheDescriptor cacheDesc = action.descriptor();

            DynamicCacheChangeRequest req = action.request();

            boolean startCache;

            NearCacheConfiguration nearCfg = null;

            if (cctx.localNodeId().equals(req.initiatingNodeId())) {
                startCache = true;

                nearCfg = req.nearCacheConfiguration();
            }
            else {
                startCache = cctx.cacheContext(cacheDesc.cacheId()) == null &&
                    CU.affinityNode(cctx.localNode(), cacheDesc.groupDescriptor().config().getNodeFilter());
            }

            try {
                if (startCache) {
                    cctx.cache().prepareCacheStart(cacheDesc, nearCfg, fut.topologyVersion());

<<<<<<< HEAD
                if (fut.cacheAddedOnExchange(cacheDesc.cacheId(), cacheDesc.receivedFrom())) {
                    if (fut.discoCache().cacheGroupAffinityNodes(cacheDesc.groupId()).isEmpty())
                        U.quietAndWarn(log, "No server nodes found for cache client: " + req.cacheName());
                }
            }
        }

        Set<Integer> gprs = new HashSet<>();

        for (ExchangeActions.ActionData action : exchActions.newAndClientCachesStartRequests()) {
            Integer grpId = action.descriptor().groupId();

            if (gprs.add(grpId)) {
                if (crd && lateAffAssign)
                    initStartedGroupOnCoordinator(fut, action.descriptor().groupDescriptor());
                else {
                    CacheGroupInfrastructure grp = cctx.cache().cacheGroup(grpId);

                    if (grp != null && !grp.isLocal() && grp.localStartVersion().equals(fut.topologyVersion())) {
                        assert grp.affinity().lastVersion().equals(AffinityTopologyVersion.NONE) : grp.affinity().lastVersion();

                        initAffinity(registeredGrps.get(grp.groupId()), grp.affinity(), fut);
=======
                    if (fut.cacheAddedOnExchange(cacheDesc.cacheId(), cacheDesc.receivedFrom())) {
                        if (fut.discoCache().cacheAffinityNodes(req.cacheName()).isEmpty())
                            U.quietAndWarn(log, "No server nodes found for cache client: " + req.cacheName());
                    }
                }

                if (!crd || !lateAffAssign) {
                    GridCacheContext cacheCtx = cctx.cacheContext(cacheDesc.cacheId());

                    if (cacheCtx != null && !cacheCtx.isLocal()) {
                        boolean clientCacheStarted =
                            req.clientStartOnly() && req.initiatingNodeId().equals(cctx.localNodeId());

                        if (clientCacheStarted)
                            initAffinity(cacheDesc, cacheCtx.affinity().affinityCache(), fut, lateAffAssign);
                        else if (!req.clientStartOnly()) {
                            assert fut.topologyVersion().equals(cacheCtx.startTopologyVersion());

                            GridAffinityAssignmentCache aff = cacheCtx.affinity().affinityCache();

                            assert aff.lastVersion().equals(AffinityTopologyVersion.NONE) : aff.lastVersion();

                            List<List<ClusterNode>> assignment = aff.calculate(fut.topologyVersion(),
                                fut.discoveryEvent(), fut.discoCache());

                            aff.initialize(fut.topologyVersion(), assignment);
                        }
>>>>>>> 9d75ff8c
                    }
                }
                else
                    initStartedCacheOnCoordinator(fut, cacheDesc.cacheId());
            }
            catch (IgniteCheckedException e) {
                U.error(log, "Failed to initialize cache. Will try to rollback cache start routine. " +
                    "[cacheName=" + req.cacheName() + ']', e);

                cctx.cache().forceCloseCache(fut.topologyVersion(), action, e);
            }
        }

        List<ExchangeActions.ActionData> closeReqs = exchActions.closeRequests(cctx.localNodeId());

        for (ExchangeActions.ActionData req : closeReqs) {
            cctx.cache().blockGateway(req.request());

            if (crd) {
                CacheGroupInfrastructure grp = cctx.cache().cacheGroup(req.descriptor().groupId());

                assert grp != null;

                if (grp.affinityNode())
                    continue;

                boolean grpClosed = false;

                if (grp.sharedGroup()) {
                    boolean cacheRemaining = false;

                    for (GridCacheContext ctx : cctx.cacheContexts()) {
                        if (ctx.group() == grp && !cacheClosed(ctx.cacheId(), closeReqs)) {
                            cacheRemaining = true;

                            break;
                        }
                    }

                    if (!cacheRemaining)
                        grpClosed = true;
                }
                else
                    grpClosed = true;

                // All client cache groups were stopped, need create 'client' CacheGroupHolder.
                if (grpClosed) {
                    CacheGroupHolder grpHolder = grpHolders.remove(grp.groupId());

                    if (grpHolder != null) {
                        assert !grpHolder.client() : grpHolder;

                        grpHolder = CacheGroupHolder2.create(cctx,
                            registeredGrps.get(grp.groupId()),
                            fut,
                            grp.affinity());

                        grpHolders.put(grp.groupId(), grpHolder);
                    }
                }
            }
        }

        for (ExchangeActions.ActionData action : exchActions.cacheStopRequests())
            cctx.cache().blockGateway(action.request());

        Set<Integer> stoppedGrps = null;

        if (crd && lateAffAssign) {
            for (CacheGroupDescriptor grpDesc : exchActions.cacheGroupsToStop()) {
                if (grpDesc.config().getCacheMode() != LOCAL) {
                    CacheGroupHolder cacheGrp = grpHolders.remove(grpDesc.groupId());

                    assert cacheGrp != null : grpDesc;

                    if (stoppedGrps == null)
                        stoppedGrps = new HashSet<>();

                    stoppedGrps.add(cacheGrp.groupId());

                    cctx.io().removeHandler(true, cacheGrp.groupId(), GridDhtAffinityAssignmentResponse.class);
                }
            }
        }

        if (stoppedGrps != null) {
            boolean notify = false;

            synchronized (mux) {
                if (waitInfo != null) {
                    for (Integer grpId : stoppedGrps) {
                        boolean rmv = waitInfo.waitGrps.remove(grpId) != null;

                        if (rmv) {
                            notify = true;

                            waitInfo.assignments.remove(grpId);
                        }
                    }
                }
            }

            if (notify) {
                final AffinityTopologyVersion topVer = affCalcVer;

                cctx.kernalContext().closure().runLocalSafe(new Runnable() {
                    @Override public void run() {
                        onCacheGroupStopped(topVer);
                    }
                });
            }
        }

        return exchActions.clientOnlyExchange();
    }

    private boolean cacheClosed(int cacheId, List<ExchangeActions.ActionData> closeReqs) {
        for (ExchangeActions.ActionData req : closeReqs) {
            if (req.descriptor().cacheId() == cacheId)
                return true;
        }

        return false;
    }

    /**
     *
     */
    public void removeAllCacheInfo() {
<<<<<<< HEAD
        grpHolders.clear();
=======
        caches.clear();
>>>>>>> 9d75ff8c

        registeredGrps.clear();
    }

    /**
     * Called when received {@link CacheAffinityChangeMessage} which should complete exchange.
     *
     * @param exchFut Exchange future.
     * @param crd Coordinator flag.
     * @param msg Affinity change message.
     */
    public void onExchangeChangeAffinityMessage(GridDhtPartitionsExchangeFuture exchFut,
        boolean crd,
        CacheAffinityChangeMessage msg) {
        if (log.isDebugEnabled()) {
            log.debug("Process exchange affinity change message [exchVer=" + exchFut.topologyVersion() +
                ", msg=" + msg + ']');
        }

        assert exchFut.exchangeId().equals(msg.exchangeId()) : msg;

        final AffinityTopologyVersion topVer = exchFut.topologyVersion();

        final Map<Integer, Map<Integer, List<UUID>>> assignment = msg.assignmentChange();

        assert assignment != null;

        final Map<Object, List<List<ClusterNode>>> affCache = new HashMap<>();

        forAllCacheGroups(crd, new IgniteInClosureX<GridAffinityAssignmentCache>() {
            @Override public void applyx(GridAffinityAssignmentCache aff) throws IgniteCheckedException {
                List<List<ClusterNode>> idealAssignment = aff.idealAssignment();

                assert idealAssignment != null;

                Map<Integer, List<UUID>> cacheAssignment = assignment.get(aff.groupId());

                List<List<ClusterNode>> newAssignment;

                if (cacheAssignment != null) {
                    newAssignment = new ArrayList<>(idealAssignment);

                    for (Map.Entry<Integer, List<UUID>> e : cacheAssignment.entrySet())
                        newAssignment.set(e.getKey(), toNodes(topVer, e.getValue()));
                }
                else
                    newAssignment = idealAssignment;

                aff.initialize(topVer, cachedAssignment(aff, newAssignment, affCache));
            }
        });
    }

    /**
     * Called on exchange initiated by {@link CacheAffinityChangeMessage} which sent after rebalance finished.
     *
     * @param exchFut Exchange future.
     * @param crd Coordinator flag.
     * @param msg Message.
     * @throws IgniteCheckedException If failed.
     */
    public void onChangeAffinityMessage(final GridDhtPartitionsExchangeFuture exchFut,
        boolean crd,
        final CacheAffinityChangeMessage msg)
        throws IgniteCheckedException {
        assert affCalcVer != null || cctx.kernalContext().clientNode();
        assert msg.topologyVersion() != null && msg.exchangeId() == null : msg;
        assert affCalcVer == null || affCalcVer.equals(msg.topologyVersion());

        final AffinityTopologyVersion topVer = exchFut.topologyVersion();

        if (log.isDebugEnabled()) {
            log.debug("Process affinity change message [exchVer=" + exchFut.topologyVersion() +
                ", affCalcVer=" + affCalcVer +
                ", msgVer=" + msg.topologyVersion() + ']');
        }

        final Map<Integer, Map<Integer, List<UUID>>> affChange = msg.assignmentChange();

        assert !F.isEmpty(affChange) : msg;

        final Map<Integer, IgniteUuid> deploymentIds = msg.cacheDeploymentIds();

        final Map<Object, List<List<ClusterNode>>> affCache = new HashMap<>();

        forAllCacheGroups(crd, new IgniteInClosureX<GridAffinityAssignmentCache>() {
            @Override public void applyx(GridAffinityAssignmentCache aff) throws IgniteCheckedException {
                AffinityTopologyVersion affTopVer = aff.lastVersion();

                assert affTopVer.topologyVersion() > 0 : affTopVer;

                CacheGroupDescriptor desc = registeredGrps.get(aff.groupId());

                assert desc != null : aff.cacheOrGroupName();

                IgniteUuid deploymentId = desc.deploymentId();

                if (!deploymentId.equals(deploymentIds.get(aff.groupId()))) {
                    aff.clientEventTopologyChange(exchFut.discoveryEvent(), topVer);

                    return;
                }

                Map<Integer, List<UUID>> change = affChange.get(aff.groupId());

                if (change != null) {
                    assert !change.isEmpty() : msg;

                    List<List<ClusterNode>> curAff = aff.assignments(affTopVer);

                    List<List<ClusterNode>> assignment = new ArrayList<>(curAff);

                    for (Map.Entry<Integer, List<UUID>> e : change.entrySet()) {
                        Integer part = e.getKey();

                        List<ClusterNode> nodes = toNodes(topVer, e.getValue());

                        assert !nodes.equals(assignment.get(part)) : "Assignment did not change " +
                            "[cacheGrp=" + aff.cacheOrGroupName() +
                            ", part=" + part +
                            ", cur=" + F.nodeIds(assignment.get(part)) +
                            ", new=" + F.nodeIds(nodes) +
                            ", exchVer=" + exchFut.topologyVersion() +
                            ", msgVer=" + msg.topologyVersion() +
                            ']';

                        assignment.set(part, nodes);
                    }

                    aff.initialize(topVer, cachedAssignment(aff, assignment, affCache));
                }
                else
                    aff.clientEventTopologyChange(exchFut.discoveryEvent(), topVer);
            }
        });

        synchronized (mux) {
            if (affCalcVer == null)
                affCalcVer = msg.topologyVersion();
        }
    }

    /**
     * Called on exchange initiated by client node join/fail.
     *
     * @param fut Exchange future.
     * @param crd Coordinator flag.
     * @throws IgniteCheckedException If failed.
     */
    public void onClientEvent(final GridDhtPartitionsExchangeFuture fut, boolean crd) throws IgniteCheckedException {
        boolean locJoin = fut.discoveryEvent().eventNode().isLocal();

        if (lateAffAssign) {
            if (!locJoin) {
                forAllCacheGroups(crd, new IgniteInClosureX<GridAffinityAssignmentCache>() {
                    @Override public void applyx(GridAffinityAssignmentCache aff) throws IgniteCheckedException {
                        AffinityTopologyVersion topVer = fut.topologyVersion();

                        aff.clientEventTopologyChange(fut.discoveryEvent(), topVer);
                    }
                });
            }
            else
                fetchAffinityOnJoin(fut);
        }
        else {
            if (!locJoin) {
                forAllCacheGroups(false, new IgniteInClosureX<GridAffinityAssignmentCache>() {
                    @Override public void applyx(GridAffinityAssignmentCache aff) throws IgniteCheckedException {
                        AffinityTopologyVersion topVer = fut.topologyVersion();

                        aff.clientEventTopologyChange(fut.discoveryEvent(), topVer);
                    }
                });
            }
            else
                initAffinityNoLateAssignment(fut);
        }
    }

    /**
     * @param fut Future to add.
     */
    public void addDhtAssignmentFetchFuture(GridDhtAssignmentFetchFuture fut) {
        GridDhtAssignmentFetchFuture old = pendingAssignmentFetchFuts.putIfAbsent(fut.id(), fut);

        assert old == null : "More than one thread is trying to fetch partition assignments [fut=" + fut +
            ", allFuts=" + pendingAssignmentFetchFuts + ']';
    }

    /**
     * @param fut Future to remove.
     */
    public void removeDhtAssignmentFetchFuture(GridDhtAssignmentFetchFuture fut) {
        boolean rmv = pendingAssignmentFetchFuts.remove(fut.id(), fut);

        assert rmv : "Failed to remove assignment fetch future: " + fut.id();
    }

    /**
     * @param grpId Cache group ID.
     * @param nodeId Node ID.
     * @param res Response.
     */
<<<<<<< HEAD
    private void processAffinityAssignmentResponse(Integer grpId, UUID nodeId,
=======
    private void processAffinityAssignmentResponse(UUID nodeId,
>>>>>>> 9d75ff8c
        GridDhtAffinityAssignmentResponse res) {
        if (log.isDebugEnabled())
            log.debug("Processing affinity assignment response [node=" + nodeId + ", res=" + res + ']');

        GridDhtAssignmentFetchFuture fut = pendingAssignmentFetchFuts.get(res.futureId());

        if (fut != null)
            fut.onResponse(nodeId, res);
    }

    /**
     * @param c Cache closure.
     * @throws IgniteCheckedException If failed
     */
    private void forAllRegisteredCacheGroups(IgniteInClosureX<CacheGroupDescriptor> c) throws IgniteCheckedException {
        assert lateAffAssign;

        for (CacheGroupDescriptor cacheDesc : registeredGrps.values()) {
            if (cacheDesc.config().getCacheMode() == LOCAL)
                continue;

            c.applyx(cacheDesc);
        }
    }

    /**
     * @param crd Coordinator flag.
     * @param c Closure.
     */
    private void forAllCacheGroups(boolean crd, IgniteInClosureX<GridAffinityAssignmentCache> c) {
        if (crd) {
            for (CacheGroupHolder grp : grpHolders.values())
                c.apply(grp.affinity());
        }
        else {
            for (CacheGroupInfrastructure grp : cctx.kernalContext().cache().cacheGroups()) {
                if (grp.isLocal())
                    continue;

                c.apply(grp.affinity());
            }
        }
    }

    /**
     * @param fut Exchange future.
     * @param grpDesc Cache group descriptor.
     * @throws IgniteCheckedException If failed.
     */
    private void initStartedGroupOnCoordinator(GridDhtPartitionsExchangeFuture fut, final CacheGroupDescriptor grpDesc)
        throws IgniteCheckedException {
        assert grpDesc != null && grpDesc.groupId() != 0 : grpDesc;

        if (grpDesc.config().getCacheMode() == LOCAL)
            return;

        Integer grpId = grpDesc.groupId();

        CacheGroupHolder grpHolder = grpHolders.get(grpId);

        CacheGroupInfrastructure grp = cctx.kernalContext().cache().cacheGroup(grpId);

        if (grpHolder == null) {
            grpHolder = grp != null ?
                new CacheGroupHolder1(grp, null) :
                CacheGroupHolder2.create(cctx, grpDesc, fut, null);

            CacheGroupHolder old = grpHolders.put(grpId, grpHolder);

            assert old == null : old;

            List<List<ClusterNode>> newAff = grpHolder.affinity().calculate(fut.topologyVersion(),
                fut.discoveryEvent(),
                fut.discoCache());

            grpHolder.affinity().initialize(fut.topologyVersion(), newAff);
        }
        else if (grpHolder.client() && grp != null) {
            assert grpHolder.affinity().idealAssignment() != null;

            grpHolder = new CacheGroupHolder1(grp, grpHolder.affinity());

            grpHolders.put(grpId, grpHolder);
        }
    }

    /**
     * Initialized affinity for cache received from node joining on this exchange.
     *
     * @param crd Coordinator flag.
     * @param fut Exchange future.
     * @param descs Cache descriptors.
     * @throws IgniteCheckedException If failed.
     */
    public void initStartedCaches(boolean crd,
        final GridDhtPartitionsExchangeFuture fut,
        Collection<DynamicCacheDescriptor> descs) throws IgniteCheckedException {
        for (DynamicCacheDescriptor desc : descs) {
            CacheGroupDescriptor grpDesc = desc.groupDescriptor();

            if (!registeredGrps.containsKey(grpDesc.groupId()))
                registeredGrps.put(grpDesc.groupId(), grpDesc);
        }

        if (crd && lateAffAssign) {
            forAllRegisteredCacheGroups(new IgniteInClosureX<CacheGroupDescriptor>() {
                @Override public void applyx(CacheGroupDescriptor desc) throws IgniteCheckedException {
                    CacheGroupHolder cache = groupHolder(fut, desc);

                    if (cache.affinity().lastVersion().equals(AffinityTopologyVersion.NONE)) {
                        List<List<ClusterNode>> assignment =
                            cache.affinity().calculate(fut.topologyVersion(), fut.discoveryEvent(), fut.discoCache());

                        cache.affinity().initialize(fut.topologyVersion(), assignment);
                    }
                }
            });
        }
        else {
            forAllCacheGroups(false, new IgniteInClosureX<GridAffinityAssignmentCache>() {
                @Override public void applyx(GridAffinityAssignmentCache aff) throws IgniteCheckedException {
                    if (aff.lastVersion().equals(AffinityTopologyVersion.NONE))
                        initAffinity(registeredGrps.get(aff.groupId()), aff, fut);
                }
            });
        }
    }

    /**
     * @param desc Cache group descriptor.
     * @param aff Affinity.
     * @param fut Exchange future.
     * @throws IgniteCheckedException If failed.
     */
    private void initAffinity(CacheGroupDescriptor desc,
        GridAffinityAssignmentCache aff,
        GridDhtPartitionsExchangeFuture fut)
        throws IgniteCheckedException {
        assert desc != null : aff.cacheOrGroupName();

        if (canCalculateAffinity(desc, aff, fut)) {
            List<List<ClusterNode>> assignment = aff.calculate(fut.topologyVersion(), fut.discoveryEvent(), fut.discoCache());

            aff.initialize(fut.topologyVersion(), assignment);
        }
        else {
            GridDhtAssignmentFetchFuture fetchFut = new GridDhtAssignmentFetchFuture(cctx,
                desc,
                fut.topologyVersion(),
                fut.discoCache());

            fetchFut.init();

            fetchAffinity(fut, aff, fetchFut);
        }
    }

    /**
     * @param desc Cache group descriptor.
     * @param aff Affinity.
     * @param fut Exchange future.
     * @return {@code True} if local node can calculate affinity on it's own for this partition map exchange.
     */
    private boolean canCalculateAffinity(CacheGroupDescriptor desc,
        GridAffinityAssignmentCache aff,
        GridDhtPartitionsExchangeFuture fut) {
        assert desc != null : aff.cacheOrGroupName();

        // Do not request affinity from remote nodes if affinity function is not centralized.
        if (!lateAffAssign && !aff.centralizedAffinityFunction())
            return true;

        // If local node did not initiate exchange or local node is the only cache node in grid.
        Collection<ClusterNode> affNodes = fut.discoCache().cacheGroupAffinityNodes(aff.groupId());

        return fut.cacheGroupAddedOnExchange(aff.groupId(), desc.receivedFrom()) ||
            !fut.exchangeId().nodeId().equals(cctx.localNodeId()) ||
            (affNodes.isEmpty() || (affNodes.size() == 1 && affNodes.contains(cctx.localNode())));
    }

    /**
     * Called on exchange initiated by server node join.
     *
     * @param fut Exchange future.
     * @param crd Coordinator flag.
     * @throws IgniteCheckedException If failed.
     */
    public void onServerJoin(final GridDhtPartitionsExchangeFuture fut, boolean crd) throws IgniteCheckedException {
        assert !fut.discoveryEvent().eventNode().isClient();

        boolean locJoin = fut.discoveryEvent().eventNode().isLocal();

        WaitRebalanceInfo waitRebalanceInfo = null;

        if (lateAffAssign) {
            if (locJoin) {
                if (crd) {
                    forAllRegisteredCacheGroups(new IgniteInClosureX<CacheGroupDescriptor>() {
                        @Override public void applyx(CacheGroupDescriptor desc) throws IgniteCheckedException {
                            AffinityTopologyVersion topVer = fut.topologyVersion();

                            CacheGroupHolder cache = groupHolder(fut, desc);

                            List<List<ClusterNode>> newAff = cache.affinity().calculate(topVer,
                                fut.discoveryEvent(),
                                fut.discoCache());

                            cache.affinity().initialize(topVer, newAff);
                        }
                    });
                }
                else
                    fetchAffinityOnJoin(fut);
            }
            else
                waitRebalanceInfo = initAffinityOnNodeJoin(fut, crd);
        }
        else
            initAffinityNoLateAssignment(fut);

        synchronized (mux) {
            affCalcVer = fut.topologyVersion();

            this.waitInfo = waitRebalanceInfo != null && !waitRebalanceInfo.empty() ? waitRebalanceInfo : null;

            WaitRebalanceInfo info = this.waitInfo;

            if (crd && lateAffAssign) {
                if (log.isDebugEnabled()) {
                    log.debug("Computed new affinity after node join [topVer=" + fut.topologyVersion() +
                        ", waitGrps=" + (info != null ? groupNames(info.waitGrps.keySet()) : null) + ']');
                }
            }
        }
    }

    /**
     * @param grpIds Cache group IDs.
     * @return Cache names.
     */
    private String groupNames(Collection<Integer> grpIds) {
        StringBuilder names = new StringBuilder();

        for (Integer grpId : grpIds) {
            String name = registeredGrps.get(grpId).cacheOrGroupName();

            if (names.length() != 0)
                names.append(", ");

            names.append(name);
        }

        return names.toString();
    }

    /**
     * @param fut Exchange future.
     * @throws IgniteCheckedException If failed.
     */
    private void fetchAffinityOnJoin(GridDhtPartitionsExchangeFuture fut) throws IgniteCheckedException {
        AffinityTopologyVersion topVer = fut.topologyVersion();

        List<GridDhtAssignmentFetchFuture> fetchFuts = new ArrayList<>();

        for (CacheGroupInfrastructure grp : cctx.cache().cacheGroups()) {
            if (grp.isLocal())
                continue;

            if (fut.cacheGroupAddedOnExchange(grp.groupId(), grp.receivedFrom())) {
                List<List<ClusterNode>> assignment = grp.affinity().calculate(fut.topologyVersion(),
                    fut.discoveryEvent(),
                    fut.discoCache());

                grp.affinity().initialize(fut.topologyVersion(), assignment);
            }
            else {
                CacheGroupDescriptor grpDesc = registeredGrps.get(grp.groupId());

                assert grpDesc != null : grp.cacheOrGroupName();

                GridDhtAssignmentFetchFuture fetchFut = new GridDhtAssignmentFetchFuture(cctx,
                    grpDesc,
                    topVer,
                    fut.discoCache());

                fetchFut.init();

                fetchFuts.add(fetchFut);
            }
        }

        for (int i = 0; i < fetchFuts.size(); i++) {
            GridDhtAssignmentFetchFuture fetchFut = fetchFuts.get(i);

            Integer grpId = fetchFut.groupId();

            fetchAffinity(fut, cctx.cache().cacheGroup(grpId).affinity(), fetchFut);
        }
    }

    /**
     * @param fut Exchange future.
     * @param affCache Affinity.
     * @param fetchFut Affinity fetch future.
     * @throws IgniteCheckedException If failed.
     */
    private void fetchAffinity(GridDhtPartitionsExchangeFuture fut,
        GridAffinityAssignmentCache affCache,
        GridDhtAssignmentFetchFuture fetchFut)
        throws IgniteCheckedException {
        assert affCache != null;

        AffinityTopologyVersion topVer = fut.topologyVersion();

        GridDhtAffinityAssignmentResponse res = fetchFut.get();

        if (res == null) {
            List<List<ClusterNode>> aff = affCache.calculate(topVer, fut.discoveryEvent(), fut.discoCache());

            affCache.initialize(topVer, aff);
        }
        else {
            List<List<ClusterNode>> idealAff = res.idealAffinityAssignment(cctx.discovery());

            if (idealAff != null)
                affCache.idealAssignment(idealAff);
            else {
                assert !affCache.centralizedAffinityFunction() || !lateAffAssign;

                affCache.calculate(topVer, fut.discoveryEvent(), fut.discoCache());
            }

            List<List<ClusterNode>> aff = res.affinityAssignment(cctx.discovery());

            assert aff != null : res;

            affCache.initialize(topVer, aff);
        }
    }

    /**
     * Called on exchange initiated by server node leave.
     *
     * @param fut Exchange future.
     * @throws IgniteCheckedException If failed.
     * @return {@code True} if affinity should be assigned by coordinator.
     */
    public boolean onServerLeft(final GridDhtPartitionsExchangeFuture fut) throws IgniteCheckedException {
        ClusterNode leftNode = fut.discoveryEvent().eventNode();

        assert !leftNode.isClient() : leftNode;

        boolean centralizedAff;

        if (lateAffAssign) {
            for (CacheGroupInfrastructure grp : cctx.cache().cacheGroups()) {
                if (grp.isLocal())
                    continue;

                grp.affinity().calculate(fut.topologyVersion(), fut.discoveryEvent(), fut.discoCache());
            }

            centralizedAff = true;
        }
        else {
            initAffinityNoLateAssignment(fut);

            centralizedAff = false;
        }

        synchronized (mux) {
            affCalcVer = fut.topologyVersion();

            this.waitInfo = null;
        }

        return centralizedAff;
    }

    /**
     * @param fut Exchange future.
     * @throws IgniteCheckedException If failed.
     */
    private void initAffinityNoLateAssignment(GridDhtPartitionsExchangeFuture fut) throws IgniteCheckedException {
        assert !lateAffAssign;

        for (CacheGroupInfrastructure grp : cctx.cache().cacheGroups()) {
            if (grp.isLocal())
                continue;

            initAffinity(registeredGrps.get(grp.groupId()), grp.affinity(), fut);
        }
    }

    /**
     * @param fut Exchange future.
     * @throws IgniteCheckedException If failed.
     * @return Future completed when caches initialization is done.
     */
    private IgniteInternalFuture<?> initCoordinatorCaches(final GridDhtPartitionsExchangeFuture fut)
        throws IgniteCheckedException {
        assert lateAffAssign;

        final List<IgniteInternalFuture<AffinityTopologyVersion>> futs = new ArrayList<>();

        forAllRegisteredCacheGroups(new IgniteInClosureX<CacheGroupDescriptor>() {
            @Override public void applyx(CacheGroupDescriptor desc) throws IgniteCheckedException {
                CacheGroupHolder grpHolder = grpHolders.get(desc.groupId());

                if (grpHolder != null) {
                    if (grpHolder.client()) // Affinity for non-client holders calculated in {@link #onServerLeft}.
                        grpHolder.affinity().calculate(fut.topologyVersion(), fut.discoveryEvent(), fut.discoCache());

                    return;
                }

                // Need initialize holders and affinity if this node became coordinator during this exchange.
                final Integer grpId = desc.groupId();

                CacheGroupInfrastructure grp = cctx.cache().cacheGroup(grpId);

                if (grp == null) {
                    cctx.io().addHandler(true, desc.groupId(), GridDhtAffinityAssignmentResponse.class,
                        new IgniteBiInClosure<UUID, GridDhtAffinityAssignmentResponse>() {
                            @Override public void apply(UUID nodeId, GridDhtAffinityAssignmentResponse res) {
                                processAffinityAssignmentResponse(grpId, nodeId, res);
                            }
                        }
                    );

                    grpHolder = CacheGroupHolder2.create(cctx, desc, fut, null);

                    final GridAffinityAssignmentCache aff = grpHolder.affinity();

                    List<GridDhtPartitionsExchangeFuture> exchFuts = cctx.exchange().exchangeFutures();

                    int idx = exchFuts.indexOf(fut);

                    assert idx >= 0 && idx < exchFuts.size() - 1 : "Invalid exchange futures state [cur=" + idx +
                        ", total=" + exchFuts.size() + ']';

                    final GridDhtPartitionsExchangeFuture prev = exchFuts.get(idx + 1);

                    if (log.isDebugEnabled()) {
                        log.debug("Need initialize affinity on coordinator [" +
                            "cacheGrp=" + desc.cacheOrGroupName() +
                            "prevAff=" + prev.topologyVersion() + ']');
                    }

                    assert prev.topologyVersion().compareTo(fut.topologyVersion()) < 0 : prev;

                    GridDhtAssignmentFetchFuture fetchFut = new GridDhtAssignmentFetchFuture(cctx,
                        desc,
                        prev.topologyVersion(),
                        prev.discoCache());

                    fetchFut.init();

                    final GridFutureAdapter<AffinityTopologyVersion> affFut = new GridFutureAdapter<>();

                    fetchFut.listen(new IgniteInClosureX<IgniteInternalFuture<GridDhtAffinityAssignmentResponse>>() {
                        @Override public void applyx(IgniteInternalFuture<GridDhtAffinityAssignmentResponse> fetchFut)
                            throws IgniteCheckedException {
                            fetchAffinity(prev, aff, (GridDhtAssignmentFetchFuture)fetchFut);

                            aff.calculate(fut.topologyVersion(), fut.discoveryEvent(), fut.discoCache());

                            affFut.onDone(fut.topologyVersion());
                        }
                    });

                    futs.add(affFut);
                }
                else
                    grpHolder = new CacheGroupHolder1(grp, null);

                CacheGroupHolder old = grpHolders.put(grpHolder.groupId(), grpHolder);

                assert old == null : old;
            }
        });

        if (!futs.isEmpty()) {
            GridCompoundFuture<AffinityTopologyVersion, ?> affFut = new GridCompoundFuture<>();

            for (IgniteInternalFuture<AffinityTopologyVersion> f : futs)
                affFut.add(f);

            affFut.markInitialized();

            return affFut;
        }

        return null;
    }

    /**
     * @param fut Exchange future.
     * @param desc Cache descriptor.
     * @return Cache holder.
     * @throws IgniteCheckedException If failed.
     */
    private CacheGroupHolder groupHolder(GridDhtPartitionsExchangeFuture fut, final CacheGroupDescriptor desc)
        throws IgniteCheckedException {
        assert lateAffAssign;

        CacheGroupHolder cacheGrp = grpHolders.get(desc.groupId());

        if (cacheGrp != null)
            return cacheGrp;

        final CacheGroupInfrastructure grp = cctx.cache().cacheGroup(desc.groupId());

        if (grp == null) {
            cctx.io().addHandler(true, desc.groupId(), GridDhtAffinityAssignmentResponse.class,
                new IgniteBiInClosure<UUID, GridDhtAffinityAssignmentResponse>() {
                    @Override public void apply(UUID nodeId, GridDhtAffinityAssignmentResponse res) {
                        processAffinityAssignmentResponse(desc.groupId(), nodeId, res);
                    }
                }
            );

            cacheGrp = CacheGroupHolder2.create(cctx, desc, fut, null);
        }
        else
            cacheGrp = new CacheGroupHolder1(grp, null);

        CacheGroupHolder old = grpHolders.put(desc.groupId(), cacheGrp);

        assert old == null : old;

        return cacheGrp;
    }

    /**
     * @param fut Exchange future.
     * @param crd Coordinator flag.
     * @throws IgniteCheckedException If failed.
     * @return Rabalance info.
     */
    @Nullable private WaitRebalanceInfo initAffinityOnNodeJoin(final GridDhtPartitionsExchangeFuture fut, boolean crd)
        throws IgniteCheckedException {
        assert lateAffAssign;

        AffinityTopologyVersion topVer = fut.topologyVersion();

        final Map<Object, List<List<ClusterNode>>> affCache = new HashMap<>();

        if (!crd) {
            for (CacheGroupInfrastructure grp : cctx.cache().cacheGroups()) {
                if (grp.isLocal())
                    continue;

                boolean latePrimary = grp.rebalanceEnabled();

                initAffinityOnNodeJoin(fut, grp.affinity(), null, latePrimary, affCache);
            }

            return null;
        }
        else {
            final WaitRebalanceInfo waitRebalanceInfo = new WaitRebalanceInfo(topVer);

            forAllRegisteredCacheGroups(new IgniteInClosureX<CacheGroupDescriptor>() {
                @Override public void applyx(CacheGroupDescriptor desc) throws IgniteCheckedException {
                    CacheGroupHolder cache = groupHolder(fut, desc);

                    boolean latePrimary = cache.rebalanceEnabled;

                    initAffinityOnNodeJoin(fut, cache.affinity(), waitRebalanceInfo, latePrimary, affCache);
                }
            });

            return waitRebalanceInfo;
        }
    }

    /**
     * @param fut Exchange future.
     * @param aff Affinity.
     * @param rebalanceInfo Rebalance information.
     * @param latePrimary If {@code true} delays primary assignment if it is not owner.
     * @param affCache Already calculated assignments (to reduce data stored in history).
     * @throws IgniteCheckedException If failed.
     */
    private void initAffinityOnNodeJoin(GridDhtPartitionsExchangeFuture fut,
        GridAffinityAssignmentCache aff,
        WaitRebalanceInfo rebalanceInfo,
        boolean latePrimary,
        Map<Object, List<List<ClusterNode>>> affCache)
        throws IgniteCheckedException {
        assert lateAffAssign;

        AffinityTopologyVersion topVer = fut.topologyVersion();

        AffinityTopologyVersion affTopVer = aff.lastVersion();

        assert affTopVer.topologyVersion() > 0 : "Affinity is not initialized [grp=" + aff.cacheOrGroupName() +
            ", topVer=" + affTopVer + ", node=" + cctx.localNodeId() + ']';

        List<List<ClusterNode>> curAff = aff.assignments(affTopVer);

        assert aff.idealAssignment() != null : "Previous assignment is not available.";

        List<List<ClusterNode>> idealAssignment = aff.calculate(topVer, fut.discoveryEvent(), fut.discoCache());
        List<List<ClusterNode>> newAssignment = null;

        if (latePrimary) {
            for (int p = 0; p < idealAssignment.size(); p++) {
                List<ClusterNode> newNodes = idealAssignment.get(p);
                List<ClusterNode> curNodes = curAff.get(p);

                ClusterNode curPrimary = curNodes.size() > 0 ? curNodes.get(0) : null;
                ClusterNode newPrimary = newNodes.size() > 0 ? newNodes.get(0) : null;

                if (curPrimary != null && newPrimary != null && !curPrimary.equals(newPrimary)) {
                    assert cctx.discovery().node(topVer, curPrimary.id()) != null : curPrimary;

                    List<ClusterNode> nodes0 = latePrimaryAssignment(aff,
                        p,
                        curPrimary,
                        newNodes,
                        rebalanceInfo);

                    if (newAssignment == null)
                        newAssignment = new ArrayList<>(idealAssignment);

                    newAssignment.set(p, nodes0);
                }
            }
        }

        if (newAssignment == null)
            newAssignment = idealAssignment;

        aff.initialize(fut.topologyVersion(), cachedAssignment(aff, newAssignment, affCache));
    }

    /**
     * @param aff Assignment cache.
     * @param assign Assignment.
     * @param affCache Assignments already calculated for other caches.
     * @return Assignment.
     */
    private List<List<ClusterNode>> cachedAssignment(GridAffinityAssignmentCache aff,
        List<List<ClusterNode>> assign,
        Map<Object, List<List<ClusterNode>>> affCache) {
        List<List<ClusterNode>> assign0 = affCache.get(aff.similarAffinityKey());

        if (assign0 != null && assign0.equals(assign))
            assign = assign0;
        else
            affCache.put(aff.similarAffinityKey(), assign);

        return assign;
    }

    /**
     * @param aff Cache.
     * @param part Partition.
     * @param curPrimary Current primary.
     * @param newNodes New ideal assignment.
     * @param rebalance Rabalance information holder.
     * @return Assignment.
     */
    private List<ClusterNode> latePrimaryAssignment(
        GridAffinityAssignmentCache aff,
        int part,
        ClusterNode curPrimary,
        List<ClusterNode> newNodes,
        WaitRebalanceInfo rebalance) {
        assert lateAffAssign;
        assert curPrimary != null;
        assert !F.isEmpty(newNodes);
        assert !curPrimary.equals(newNodes.get(0));

        List<ClusterNode> nodes0 = new ArrayList<>(newNodes.size() + 1);

        nodes0.add(curPrimary);

        for (int i = 0; i < newNodes.size(); i++) {
            ClusterNode node = newNodes.get(i);

            if (!node.equals(curPrimary))
                nodes0.add(node);
        }

        if (rebalance != null)
            rebalance.add(aff.groupId(), part, newNodes.get(0).id(), newNodes);

        return nodes0;
    }

    /**
     * @param fut Exchange future.
     * @return Affinity assignment.
     * @throws IgniteCheckedException If failed.
     */
    public IgniteInternalFuture<Map<Integer, Map<Integer, List<UUID>>>> initAffinityOnNodeLeft(
        final GridDhtPartitionsExchangeFuture fut) throws IgniteCheckedException {
        assert lateAffAssign;

        IgniteInternalFuture<?> initFut = initCoordinatorCaches(fut);

        if (initFut != null && !initFut.isDone()) {
            final GridFutureAdapter<Map<Integer, Map<Integer, List<UUID>>>> resFut = new GridFutureAdapter<>();

            initFut.listen(new IgniteInClosure<IgniteInternalFuture<?>>() {
                @Override public void apply(IgniteInternalFuture<?> initFut) {
                    try {
                        resFut.onDone(initAffinityOnNodeLeft0(fut));
                    }
                    catch (IgniteCheckedException e) {
                        resFut.onDone(e);
                    }
                }
            });

            return resFut;
        }
        else
            return new GridFinishedFuture<>(initAffinityOnNodeLeft0(fut));
    }

    /**
     * @param fut Exchange future.
     * @return Affinity assignment.
     * @throws IgniteCheckedException If failed.
     */
    private Map<Integer, Map<Integer, List<UUID>>> initAffinityOnNodeLeft0(final GridDhtPartitionsExchangeFuture fut)
        throws IgniteCheckedException {
        assert lateAffAssign;

        final AffinityTopologyVersion topVer = fut.topologyVersion();

        final WaitRebalanceInfo waitRebalanceInfo = new WaitRebalanceInfo(topVer);

        final Collection<ClusterNode> aliveNodes = cctx.discovery().nodes(topVer);

        final Map<Integer, Map<Integer, List<UUID>>> assignment = new HashMap<>();

        forAllRegisteredCacheGroups(new IgniteInClosureX<CacheGroupDescriptor>() {
            @Override public void applyx(CacheGroupDescriptor desc) throws IgniteCheckedException {
                CacheGroupHolder grpHolder = groupHolder(fut, desc);

                if (!grpHolder.rebalanceEnabled)
                    return;

                AffinityTopologyVersion affTopVer = grpHolder.affinity().lastVersion();

                assert affTopVer.topologyVersion() > 0 && !affTopVer.equals(topVer) : "Invalid affinity version " +
                    "[last=" + affTopVer + ", futVer=" + topVer + ", grp=" + desc.cacheOrGroupName() + ']';

                List<List<ClusterNode>> curAssignment = grpHolder.affinity().assignments(affTopVer);
                List<List<ClusterNode>> newAssignment = grpHolder.affinity().idealAssignment();

                assert newAssignment != null;

                GridDhtPartitionTopology top = grpHolder.topology(fut);

                Map<Integer, List<UUID>> cacheAssignment = null;

                for (int p = 0; p < newAssignment.size(); p++) {
                    List<ClusterNode> newNodes = newAssignment.get(p);
                    List<ClusterNode> curNodes = curAssignment.get(p);

                    ClusterNode curPrimary = curNodes.size() > 0 ? curNodes.get(0) : null;
                    ClusterNode newPrimary = newNodes.size() > 0 ? newNodes.get(0) : null;

                    List<ClusterNode> newNodes0 = null;

                    assert newPrimary == null || aliveNodes.contains(newPrimary) : "Invalid new primary [" +
                        "grp=" + desc.cacheOrGroupName() +
                        ", node=" + newPrimary +
                        ", topVer=" + topVer + ']';

                    if (curPrimary != null && newPrimary != null && !curPrimary.equals(newPrimary)) {
                        if (aliveNodes.contains(curPrimary)) {
                            GridDhtPartitionState state = top.partitionState(newPrimary.id(), p);

                            if (state != GridDhtPartitionState.OWNING) {
                                newNodes0 = latePrimaryAssignment(grpHolder.affinity(),
                                    p,
                                    curPrimary,
                                    newNodes,
                                    waitRebalanceInfo);
                            }
                        }
                        else {
                            GridDhtPartitionState state = top.partitionState(newPrimary.id(), p);

                            if (state != GridDhtPartitionState.OWNING) {
                                for (int i = 1; i < curNodes.size(); i++) {
                                    ClusterNode curNode = curNodes.get(i);

                                    if (top.partitionState(curNode.id(), p) == GridDhtPartitionState.OWNING) {
                                        newNodes0 = latePrimaryAssignment(grpHolder.affinity(),
                                            p,
                                            curNode,
                                            newNodes,
                                            waitRebalanceInfo);

                                        break;
                                    }
                                }

                                if (newNodes0 == null) {
                                    List<ClusterNode> owners = top.owners(p);

                                    for (ClusterNode owner : owners) {
                                        if (aliveNodes.contains(owner)) {
                                            newNodes0 = latePrimaryAssignment(grpHolder.affinity(),
                                                p,
                                                owner,
                                                newNodes,
                                                waitRebalanceInfo);

                                            break;
                                        }
                                    }
                                }
                            }
                        }
                    }

                    if (newNodes0 != null) {
                        if (cacheAssignment == null)
                            cacheAssignment = new HashMap<>();

                        cacheAssignment.put(p, toIds0(newNodes0));
                    }
                }

                if (cacheAssignment != null)
                    assignment.put(grpHolder.groupId(), cacheAssignment);
            }
        });

        synchronized (mux) {
            assert affCalcVer.equals(topVer);

            this.waitInfo = !waitRebalanceInfo.empty() ? waitRebalanceInfo : null;

            WaitRebalanceInfo info = this.waitInfo;

            if (log.isDebugEnabled()) {
                log.debug("Computed new affinity after node left [topVer=" + topVer +
                    ", waitGrps=" + (info != null ? groupNames(info.waitGrps.keySet()) : null) + ']');
            }
        }

        return assignment;
    }

    /**
     *
     */
    public void dumpDebugInfo() {
        if (!pendingAssignmentFetchFuts.isEmpty()) {
            U.warn(log, "Pending assignment fetch futures:");

            for (GridDhtAssignmentFetchFuture fut : pendingAssignmentFetchFuts.values())
                U.warn(log, ">>> " + fut);
        }
    }

    /**
     * @param nodes Nodes.
     * @return IDs.
     */
    private static List<UUID> toIds0(List<ClusterNode> nodes) {
        List<UUID> partIds = new ArrayList<>(nodes.size());

        for (int i = 0; i < nodes.size(); i++)
            partIds.add(nodes.get(i).id());

        return partIds;
    }

    /**
     * @param topVer Topology version.
     * @param ids IDs.
     * @return Nodes.
     */
    private List<ClusterNode> toNodes(AffinityTopologyVersion topVer, List<UUID> ids) {
        List<ClusterNode> nodes = new ArrayList<>(ids.size());

        for (int i = 0; i < ids.size(); i++) {
            UUID id = ids.get(i);

            ClusterNode node = cctx.discovery().node(topVer, id);

            assert node != null : "Failed to get node [id=" + id +
                ", topVer=" + topVer +
                ", locNode=" + cctx.localNode() +
                ", allNodes=" + cctx.discovery().nodes(topVer) + ']';

            nodes.add(node);
        }

        return nodes;
    }

    /**
     *
     */
    abstract static class CacheGroupHolder {
        /** */
        private final GridAffinityAssignmentCache aff;

        /** */
        private final boolean rebalanceEnabled;

        /**
         * @param rebalanceEnabled Cache rebalance flag.
         * @param aff Affinity cache.
         * @param initAff Existing affinity cache.
         */
        CacheGroupHolder(boolean rebalanceEnabled,
            GridAffinityAssignmentCache aff,
            @Nullable GridAffinityAssignmentCache initAff) {
            this.aff = aff;

            if (initAff != null)
                aff.init(initAff);

            this.rebalanceEnabled = rebalanceEnabled;
        }

        /**
         * @return Client holder flag.
         */
        abstract boolean client();

        /**
         * @return Group ID.
         */
        int groupId() {
            return aff.groupId();
        }

        /**
         * @return Partitions number.
         */
        int partitions() {
            return aff.partitions();
        }

        /**
         * @param fut Exchange future.
         * @return Cache topology.
         */
        abstract GridDhtPartitionTopology topology(GridDhtPartitionsExchangeFuture fut);

        /**
         * @return Affinity.
         */
        GridAffinityAssignmentCache affinity() {
            return aff;
        }
    }

    /**
     * Created cache is started on coordinator.
     */
    private class CacheGroupHolder1 extends CacheGroupHolder {
        /** */
        private final CacheGroupInfrastructure grp;

        /**
         * @param grp Cache group.
         * @param initAff Current affinity.
         */
        CacheGroupHolder1(CacheGroupInfrastructure grp, @Nullable GridAffinityAssignmentCache initAff) {
            super(grp.rebalanceEnabled(), grp.affinity(), initAff);

            assert !grp.isLocal() : grp;

            this.grp = grp;
        }

        /** {@inheritDoc} */
        @Override public boolean client() {
            return false;
        }

        /** {@inheritDoc} */
        @Override public GridDhtPartitionTopology topology(GridDhtPartitionsExchangeFuture fut) {
            return grp.topology();
        }
    }

    /**
     * Created if cache is not started on coordinator.
     */
    private static class CacheGroupHolder2 extends CacheGroupHolder {
        /** */
        private final GridCacheSharedContext cctx;

        /**
         * @param cctx Context.
         * @param grpDesc Cache group descriptor.
         * @param fut Exchange future.
         * @param initAff Current affinity.
         * @return Cache holder.
         * @throws IgniteCheckedException If failed.
         */
        static CacheGroupHolder2 create(
            GridCacheSharedContext cctx,
            CacheGroupDescriptor grpDesc,
            GridDhtPartitionsExchangeFuture fut,
            @Nullable GridAffinityAssignmentCache initAff) throws IgniteCheckedException {
            assert grpDesc != null;
            assert !cctx.kernalContext().clientNode();

            CacheConfiguration<?, ?> ccfg = grpDesc.config();

            assert ccfg != null : grpDesc;
            assert ccfg.getCacheMode() != LOCAL : ccfg.getName();

            assert !cctx.discovery().cacheGroupAffinityNodes(grpDesc.groupId(),
                fut.topologyVersion()).contains(cctx.localNode()) : grpDesc.cacheOrGroupName();

            AffinityFunction affFunc = cctx.cache().clone(ccfg.getAffinity());

            cctx.kernalContext().resource().injectGeneric(affFunc);
            cctx.kernalContext().resource().injectCacheName(affFunc, ccfg.getName());

            U.startLifecycleAware(F.asList(affFunc));

            GridAffinityAssignmentCache aff = new GridAffinityAssignmentCache(cctx.kernalContext(),
                grpDesc.cacheOrGroupName(),
                grpDesc.groupId(),
                affFunc,
                ccfg.getNodeFilter(),
                ccfg.getBackups(),
                ccfg.getCacheMode() == LOCAL);

            return new CacheGroupHolder2(ccfg.getRebalanceMode() != NONE, cctx, aff, initAff);
        }

        /**
         * @param rebalanceEnabled Rebalance flag.
         * @param cctx Context.
         * @param aff Affinity.
         * @param initAff Current affinity.
         */
        CacheGroupHolder2(
            boolean rebalanceEnabled,
            GridCacheSharedContext cctx,
            GridAffinityAssignmentCache aff,
            @Nullable GridAffinityAssignmentCache initAff) {
            super(rebalanceEnabled, aff, initAff);

            this.cctx = cctx;
        }

        /** {@inheritDoc} */
        @Override public boolean client() {
            return true;
        }

        /** {@inheritDoc} */
        @Override public GridDhtPartitionTopology topology(GridDhtPartitionsExchangeFuture fut) {
            return cctx.exchange().clientTopology(groupId(), fut);
        }
    }

    /**
     *
     */
    class WaitRebalanceInfo {
        /** */
        private final AffinityTopologyVersion topVer;

        /** */
        private Map<Integer, Map<Integer, UUID>> waitGrps;

        /** */
        private Map<Integer, Map<Integer, List<ClusterNode>>> assignments;

        /** */
        private Map<Integer, IgniteUuid> deploymentIds;

        /**
         * @param topVer Topology version.
         */
        WaitRebalanceInfo(AffinityTopologyVersion topVer) {
            this.topVer = topVer;
        }

        /**
         * @return {@code True} if there are partitions waiting for rebalancing.
         */
        boolean empty() {
            if (waitGrps != null) {
                assert !waitGrps.isEmpty();
                assert waitGrps.size() == assignments.size();

                return false;
            }

            return true;
        }

        /**
         * @param grpId Group ID.
         * @param part Partition.
         * @param waitNode Node rebalancing data.
         * @param assignment New assignment.
         */
        void add(Integer grpId, Integer part, UUID waitNode, List<ClusterNode> assignment) {
            assert !F.isEmpty(assignment) : assignment;

            if (waitGrps == null) {
                waitGrps = new HashMap<>();
                assignments = new HashMap<>();
                deploymentIds = new HashMap<>();
            }

            Map<Integer, UUID> cacheWaitParts = waitGrps.get(grpId);

            if (cacheWaitParts == null) {
                waitGrps.put(grpId, cacheWaitParts = new HashMap<>());

                deploymentIds.put(grpId, registeredGrps.get(grpId).deploymentId());
            }

            cacheWaitParts.put(part, waitNode);

            Map<Integer, List<ClusterNode>> cacheAssignment = assignments.get(grpId);

            if (cacheAssignment == null)
                assignments.put(grpId, cacheAssignment = new HashMap<>());

            cacheAssignment.put(part, assignment);
        }

        /** {@inheritDoc} */
        @Override public String toString() {
            return "WaitRebalanceInfo [topVer=" + topVer +
                ", grps=" + (waitGrps != null ? waitGrps.keySet() : null) + ']';
        }
    }
}<|MERGE_RESOLUTION|>--- conflicted
+++ resolved
@@ -387,14 +387,20 @@
                     CU.affinityNode(cctx.localNode(), cacheDesc.groupDescriptor().config().getNodeFilter());
             }
 
-            try {
-                if (startCache) {
+            if (startCache) {
+                try {
                     cctx.cache().prepareCacheStart(cacheDesc, nearCfg, fut.topologyVersion());
 
-<<<<<<< HEAD
-                if (fut.cacheAddedOnExchange(cacheDesc.cacheId(), cacheDesc.receivedFrom())) {
-                    if (fut.discoCache().cacheGroupAffinityNodes(cacheDesc.groupId()).isEmpty())
-                        U.quietAndWarn(log, "No server nodes found for cache client: " + req.cacheName());
+                    if (fut.cacheAddedOnExchange(cacheDesc.cacheId(), cacheDesc.receivedFrom())) {
+                        if (fut.discoCache().cacheGroupAffinityNodes(cacheDesc.groupId()).isEmpty())
+                            U.quietAndWarn(log, "No server nodes found for cache client: " + req.cacheName());
+                    }
+                }
+                catch (IgniteCheckedException e) {
+                    U.error(log, "Failed to initialize cache. Will try to rollback cache start routine. " +
+                        "[cacheName=" + req.cacheName() + ']', e);
+
+                    cctx.cache().forceCloseCache(fut.topologyVersion(), action, e);
                 }
             }
         }
@@ -414,45 +420,8 @@
                         assert grp.affinity().lastVersion().equals(AffinityTopologyVersion.NONE) : grp.affinity().lastVersion();
 
                         initAffinity(registeredGrps.get(grp.groupId()), grp.affinity(), fut);
-=======
-                    if (fut.cacheAddedOnExchange(cacheDesc.cacheId(), cacheDesc.receivedFrom())) {
-                        if (fut.discoCache().cacheAffinityNodes(req.cacheName()).isEmpty())
-                            U.quietAndWarn(log, "No server nodes found for cache client: " + req.cacheName());
                     }
                 }
-
-                if (!crd || !lateAffAssign) {
-                    GridCacheContext cacheCtx = cctx.cacheContext(cacheDesc.cacheId());
-
-                    if (cacheCtx != null && !cacheCtx.isLocal()) {
-                        boolean clientCacheStarted =
-                            req.clientStartOnly() && req.initiatingNodeId().equals(cctx.localNodeId());
-
-                        if (clientCacheStarted)
-                            initAffinity(cacheDesc, cacheCtx.affinity().affinityCache(), fut, lateAffAssign);
-                        else if (!req.clientStartOnly()) {
-                            assert fut.topologyVersion().equals(cacheCtx.startTopologyVersion());
-
-                            GridAffinityAssignmentCache aff = cacheCtx.affinity().affinityCache();
-
-                            assert aff.lastVersion().equals(AffinityTopologyVersion.NONE) : aff.lastVersion();
-
-                            List<List<ClusterNode>> assignment = aff.calculate(fut.topologyVersion(),
-                                fut.discoveryEvent(), fut.discoCache());
-
-                            aff.initialize(fut.topologyVersion(), assignment);
-                        }
->>>>>>> 9d75ff8c
-                    }
-                }
-                else
-                    initStartedCacheOnCoordinator(fut, cacheDesc.cacheId());
-            }
-            catch (IgniteCheckedException e) {
-                U.error(log, "Failed to initialize cache. Will try to rollback cache start routine. " +
-                    "[cacheName=" + req.cacheName() + ']', e);
-
-                cctx.cache().forceCloseCache(fut.topologyVersion(), action, e);
             }
         }
 
@@ -572,11 +541,7 @@
      *
      */
     public void removeAllCacheInfo() {
-<<<<<<< HEAD
         grpHolders.clear();
-=======
-        caches.clear();
->>>>>>> 9d75ff8c
 
         registeredGrps.clear();
     }
@@ -781,11 +746,7 @@
      * @param nodeId Node ID.
      * @param res Response.
      */
-<<<<<<< HEAD
     private void processAffinityAssignmentResponse(Integer grpId, UUID nodeId,
-=======
-    private void processAffinityAssignmentResponse(UUID nodeId,
->>>>>>> 9d75ff8c
         GridDhtAffinityAssignmentResponse res) {
         if (log.isDebugEnabled())
             log.debug("Processing affinity assignment response [node=" + nodeId + ", res=" + res + ']');
