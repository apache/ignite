--- conflicted
+++ resolved
@@ -168,11 +168,7 @@
     };
 
     /** Latest serializer version to use. */
-<<<<<<< HEAD
-    public static final int LATEST_SERIALIZER_VERSION = 2;
-=======
     private static final int LATEST_SERIALIZER_VERSION = 2;
->>>>>>> 89c82f5f
 
     /** */
     private final boolean alwaysWriteFullPages;
