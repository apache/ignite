/*
 * Licensed to the Apache Software Foundation (ASF) under one or more
 * contributor license agreements.  See the NOTICE file distributed with
 * this work for additional information regarding copyright ownership.
 * The ASF licenses this file to You under the Apache License, Version 2.0
 * (the "License"); you may not use this file except in compliance with
 * the License.  You may obtain a copy of the License at
 *
 *      http://www.apache.org/licenses/LICENSE-2.0
 *
 * Unless required by applicable law or agreed to in writing, software
 * distributed under the License is distributed on an "AS IS" BASIS,
 * WITHOUT WARRANTIES OR CONDITIONS OF ANY KIND, either express or implied.
 * See the License for the specific language governing permissions and
 * limitations under the License.
 */

package org.apache.ignite.internal.processors.cache.persistence.wal;

import java.io.BufferedInputStream;
import java.io.BufferedOutputStream;
import java.io.EOFException;
import java.io.File;
import java.io.FileFilter;
import java.io.FileInputStream;
import java.io.FileNotFoundException;
import java.io.FileOutputStream;
import java.io.IOException;
import java.lang.reflect.Field;
import java.lang.reflect.InvocationTargetException;
import java.lang.reflect.Method;
import java.nio.ByteBuffer;
import java.nio.ByteOrder;
import java.nio.MappedByteBuffer;
import java.nio.channels.ClosedByInterruptException;
import java.nio.file.DirectoryStream;
import java.nio.file.FileAlreadyExistsException;
import java.nio.file.Files;
import java.nio.file.Path;
import java.sql.Time;
import java.util.ArrayList;
import java.util.Arrays;
import java.util.Collection;
import java.util.HashMap;
import java.util.HashSet;
import java.util.List;
import java.util.Map;
import java.util.Set;
import java.util.TreeSet;
import java.util.concurrent.ConcurrentHashMap;
import java.util.concurrent.PriorityBlockingQueue;
import java.util.concurrent.TimeUnit;
import java.util.concurrent.atomic.AtomicBoolean;
import java.util.concurrent.atomic.AtomicLong;
import java.util.concurrent.atomic.AtomicLongFieldUpdater;
import java.util.concurrent.atomic.AtomicReferenceFieldUpdater;
import java.util.concurrent.locks.Condition;
import java.util.concurrent.locks.Lock;
import java.util.concurrent.locks.LockSupport;
import java.util.concurrent.locks.ReentrantLock;
import java.util.regex.Pattern;
import java.util.stream.Stream;
import java.util.zip.ZipEntry;
import java.util.zip.ZipInputStream;
import java.util.zip.ZipOutputStream;
import org.apache.ignite.IgniteCheckedException;
import org.apache.ignite.IgniteLogger;
import org.apache.ignite.IgniteSystemProperties;
import org.apache.ignite.configuration.DataStorageConfiguration;
import org.apache.ignite.configuration.IgniteConfiguration;
import org.apache.ignite.configuration.WALMode;
import org.apache.ignite.events.WalSegmentArchivedEvent;
import org.apache.ignite.events.WalSegmentCompactedEvent;
import org.apache.ignite.failure.FailureContext;
import org.apache.ignite.failure.FailureType;
import org.apache.ignite.internal.GridKernalContext;
import org.apache.ignite.internal.IgniteInternalFuture;
import org.apache.ignite.internal.IgniteInterruptedCheckedException;
import org.apache.ignite.internal.managers.eventstorage.GridEventStorageManager;
import org.apache.ignite.internal.pagemem.wal.IgniteWriteAheadLogManager;
import org.apache.ignite.internal.pagemem.wal.WALIterator;
import org.apache.ignite.internal.pagemem.wal.WALPointer;
import org.apache.ignite.internal.pagemem.wal.record.CheckpointRecord;
import org.apache.ignite.internal.pagemem.wal.record.MarshalledRecord;
import org.apache.ignite.internal.pagemem.wal.record.SwitchSegmentRecord;
import org.apache.ignite.internal.pagemem.wal.record.WALRecord;
import org.apache.ignite.internal.processors.cache.GridCacheSharedContext;
import org.apache.ignite.internal.processors.cache.GridCacheSharedManagerAdapter;
import org.apache.ignite.internal.processors.cache.WalStateManager.WALDisableContext;
import org.apache.ignite.internal.processors.cache.persistence.DataStorageMetricsImpl;
import org.apache.ignite.internal.processors.cache.persistence.GridCacheDatabaseSharedManager;
import org.apache.ignite.internal.processors.cache.persistence.StorageException;
import org.apache.ignite.internal.processors.cache.persistence.file.FileIO;
import org.apache.ignite.internal.processors.cache.persistence.file.FileIOFactory;
import org.apache.ignite.internal.processors.cache.persistence.file.FilePageStoreManager;
import org.apache.ignite.internal.processors.cache.persistence.file.RandomAccessFileIOFactory;
import org.apache.ignite.internal.processors.cache.persistence.filename.PdsFolderSettings;
import org.apache.ignite.internal.processors.cache.persistence.wal.crc.IgniteDataIntegrityViolationException;
import org.apache.ignite.internal.processors.cache.persistence.wal.crc.PureJavaCrc32;
import org.apache.ignite.internal.processors.cache.persistence.wal.io.FileInput;
import org.apache.ignite.internal.processors.cache.persistence.wal.io.SegmentFileInputFactory;
import org.apache.ignite.internal.processors.cache.persistence.wal.io.LockedSegmentFileInputFactory;
import org.apache.ignite.internal.processors.cache.persistence.wal.io.SegmentIO;
import org.apache.ignite.internal.processors.cache.persistence.wal.io.SimpleSegmentFileInputFactory;
import org.apache.ignite.internal.processors.cache.persistence.wal.record.HeaderRecord;
import org.apache.ignite.internal.processors.cache.persistence.wal.aware.SegmentAware;
import org.apache.ignite.internal.processors.cache.persistence.wal.serializer.RecordSerializer;
import org.apache.ignite.internal.processors.cache.persistence.wal.serializer.RecordSerializerFactory;
import org.apache.ignite.internal.processors.cache.persistence.wal.serializer.RecordSerializerFactoryImpl;
import org.apache.ignite.internal.processors.cache.persistence.wal.serializer.RecordV1Serializer;
import org.apache.ignite.internal.processors.failure.FailureProcessor;
import org.apache.ignite.internal.processors.timeout.GridTimeoutObject;
import org.apache.ignite.internal.processors.timeout.GridTimeoutProcessor;
import org.apache.ignite.internal.util.GridUnsafe;
import org.apache.ignite.internal.util.future.GridFinishedFuture;
import org.apache.ignite.internal.util.future.GridFutureAdapter;
import org.apache.ignite.internal.util.typedef.CI1;
import org.apache.ignite.internal.util.typedef.CIX1;
import org.apache.ignite.internal.util.typedef.CO;
import org.apache.ignite.internal.util.typedef.F;
import org.apache.ignite.internal.util.typedef.X;
import org.apache.ignite.internal.util.typedef.internal.U;
import org.apache.ignite.internal.util.worker.GridWorker;
import org.apache.ignite.lang.IgniteBiTuple;
import org.apache.ignite.lang.IgniteInClosure;
import org.apache.ignite.lang.IgnitePredicate;
import org.apache.ignite.lang.IgniteUuid;
import org.apache.ignite.thread.IgniteThread;
import org.jetbrains.annotations.NotNull;
import org.jetbrains.annotations.Nullable;

import static java.nio.file.StandardOpenOption.CREATE;
import static java.nio.file.StandardOpenOption.READ;
import static java.nio.file.StandardOpenOption.WRITE;
import static org.apache.ignite.IgniteSystemProperties.IGNITE_CHECKPOINT_TRIGGER_ARCHIVE_SIZE_PERCENTAGE;
import static org.apache.ignite.IgniteSystemProperties.IGNITE_THRESHOLD_WAL_ARCHIVE_SIZE_PERCENTAGE;
import static org.apache.ignite.IgniteSystemProperties.IGNITE_WAL_COMPRESSOR_WORKER_THREAD_CNT;
import static org.apache.ignite.IgniteSystemProperties.IGNITE_WAL_MMAP;
import static org.apache.ignite.IgniteSystemProperties.IGNITE_WAL_SEGMENT_SYNC_TIMEOUT;
import static org.apache.ignite.IgniteSystemProperties.IGNITE_WAL_SERIALIZER_VERSION;
import static org.apache.ignite.configuration.WALMode.LOG_ONLY;
import static org.apache.ignite.events.EventType.EVT_WAL_SEGMENT_ARCHIVED;
import static org.apache.ignite.events.EventType.EVT_WAL_SEGMENT_COMPACTED;
import static org.apache.ignite.failure.FailureType.CRITICAL_ERROR;
import static org.apache.ignite.failure.FailureType.SYSTEM_WORKER_TERMINATION;
import static org.apache.ignite.internal.pagemem.wal.record.WALRecord.RecordType.SWITCH_SEGMENT_RECORD;
import static org.apache.ignite.internal.processors.cache.persistence.wal.SegmentedRingByteBuffer.BufferMode.DIRECT;
import static org.apache.ignite.internal.processors.cache.persistence.wal.serializer.RecordV1Serializer.HEADER_RECORD_SIZE;
import static org.apache.ignite.internal.processors.cache.persistence.wal.serializer.RecordV1Serializer.readSegmentHeader;
import static org.apache.ignite.internal.util.IgniteUtils.findField;
import static org.apache.ignite.internal.util.IgniteUtils.findNonPublicMethod;
import static org.apache.ignite.internal.util.IgniteUtils.sleep;

/**
 * File WAL manager.
 */
@SuppressWarnings("IfMayBeConditional")
public class FileWriteAheadLogManager extends GridCacheSharedManagerAdapter implements IgniteWriteAheadLogManager {
    /** Dfault wal segment sync timeout. */
    public static final long DFLT_WAL_SEGMENT_SYNC_TIMEOUT = 500L;
    /** {@link MappedByteBuffer#force0(java.io.FileDescriptor, long, long)}. */
    private static final Method force0 = findNonPublicMethod(
        MappedByteBuffer.class, "force0",
        java.io.FileDescriptor.class, long.class, long.class
    );

    /** {@link MappedByteBuffer#mappingOffset()}. */
    private static final Method mappingOffset = findNonPublicMethod(MappedByteBuffer.class, "mappingOffset");

    /** {@link MappedByteBuffer#mappingAddress(long)}. */
    private static final Method mappingAddress = findNonPublicMethod(
        MappedByteBuffer.class, "mappingAddress", long.class
    );

    /** {@link MappedByteBuffer#fd} */
    private static final Field fd = findField(MappedByteBuffer.class, "fd");

    /** Page size. */
    private static final int PAGE_SIZE = GridUnsafe.pageSize();

    /** */
    private static final FileDescriptor[] EMPTY_DESCRIPTORS = new FileDescriptor[0];

    /** */
    private static final byte[] FILL_BUF = new byte[1024 * 1024];

    /** Pattern for segment file names */
    public static final Pattern WAL_NAME_PATTERN = Pattern.compile("\\d{16}\\.wal");

    /** */
    public static final Pattern WAL_TEMP_NAME_PATTERN = Pattern.compile("\\d{16}\\.wal\\.tmp");

    /** WAL segment file filter, see {@link #WAL_NAME_PATTERN} */
    public static final FileFilter WAL_SEGMENT_FILE_FILTER = new FileFilter() {
        @Override public boolean accept(File file) {
            return !file.isDirectory() && WAL_NAME_PATTERN.matcher(file.getName()).matches();
        }
    };

    /** */
    private static final FileFilter WAL_SEGMENT_TEMP_FILE_FILTER = new FileFilter() {
        @Override public boolean accept(File file) {
            return !file.isDirectory() && WAL_TEMP_NAME_PATTERN.matcher(file.getName()).matches();
        }
    };

    /** */
    public static final Pattern WAL_SEGMENT_FILE_COMPACTED_PATTERN = Pattern.compile("\\d{16}\\.wal\\.zip");

    /** WAL segment file filter, see {@link #WAL_NAME_PATTERN} */
    public static final FileFilter WAL_SEGMENT_COMPACTED_OR_RAW_FILE_FILTER = new FileFilter() {
        @Override public boolean accept(File file) {
            return !file.isDirectory() && (WAL_NAME_PATTERN.matcher(file.getName()).matches() ||
                WAL_SEGMENT_FILE_COMPACTED_PATTERN.matcher(file.getName()).matches());
        }
    };

    /** */
    private static final Pattern WAL_SEGMENT_TEMP_FILE_COMPACTED_PATTERN = Pattern.compile("\\d{16}\\.wal\\.zip\\.tmp");

    /** */
    private static final FileFilter WAL_SEGMENT_FILE_COMPACTED_FILTER = new FileFilter() {
        @Override public boolean accept(File file) {
            return !file.isDirectory() && WAL_SEGMENT_FILE_COMPACTED_PATTERN.matcher(file.getName()).matches();
        }
    };

    /** */
    private static final FileFilter WAL_SEGMENT_TEMP_FILE_COMPACTED_FILTER = new FileFilter() {
        @Override public boolean accept(File file) {
            return !file.isDirectory() && WAL_SEGMENT_TEMP_FILE_COMPACTED_PATTERN.matcher(file.getName()).matches();
        }
    };

    /** Latest serializer version to use. */
    private static final int LATEST_SERIALIZER_VERSION = 2;

    /** Buffer size. */
    private static final int BUF_SIZE = 1024 * 1024;

    /** Use mapped byte buffer. */
    private final boolean mmap = IgniteSystemProperties.getBoolean(IGNITE_WAL_MMAP, true);

    /** {@link FileWriteHandle#written} atomic field updater. */
    private static final AtomicLongFieldUpdater<FileWriteHandle> WRITTEN_UPD =
        AtomicLongFieldUpdater.newUpdater(FileWriteHandle.class, "written");

    /**
     * Percentage of archive size for checkpoint trigger. Need for calculate max size of WAL after last checkpoint.
     * Checkpoint should be triggered when max size of WAL after last checkpoint more than maxWallArchiveSize * thisValue
     */
    private static final double CHECKPOINT_TRIGGER_ARCHIVE_SIZE_PERCENTAGE =
        IgniteSystemProperties.getDouble(IGNITE_CHECKPOINT_TRIGGER_ARCHIVE_SIZE_PERCENTAGE, 0.25);

    /**
     * Percentage of WAL archive size to calculate threshold since which removing of old archive should be started.
     */
    private static final double THRESHOLD_WAL_ARCHIVE_SIZE_PERCENTAGE =
        IgniteSystemProperties.getDouble(IGNITE_THRESHOLD_WAL_ARCHIVE_SIZE_PERCENTAGE, 0.5);

    /**
     * Number of WAL compressor worker threads.
     */
    private final int WAL_COMPRESSOR_WORKER_THREAD_CNT =
            IgniteSystemProperties.getInteger(IGNITE_WAL_COMPRESSOR_WORKER_THREAD_CNT, 4);

    /** */
    private final boolean alwaysWriteFullPages;

    /** WAL segment size in bytes. . This is maximum value, actual segments may be shorter. */
    private final long maxWalSegmentSize;

    /**
     * Maximum number of allowed segments without checkpoint. If we have their more checkpoint should be triggered.
     * It is simple way to calculate WAL size without checkpoint instead fair WAL size calculating.
     */
    private final long maxSegCountWithoutCheckpoint;

    /** Size of wal archive since which removing of old archive should be started */
    private final long allowedThresholdWalArchiveSize;

    /** */
    private final WALMode mode;

    /** WAL flush frequency. Makes sense only for {@link WALMode#BACKGROUND} log WALMode. */
    private final long flushFreq;

    /** Fsync delay. */
    private final long fsyncDelay;

    /** */
    private final DataStorageConfiguration dsCfg;

    /** Events service */
    private final GridEventStorageManager evt;

    /** Failure processor */
    private final FailureProcessor failureProcessor;

    /** */
    private IgniteConfiguration igCfg;

    /** Persistence metrics tracker. */
    private DataStorageMetricsImpl metrics;

    /** */
    private File walWorkDir;

    /** WAL archive directory (including consistent ID as subfolder) */
    private File walArchiveDir;

    /** Serializer of latest version, used to read header record and for write records */
    private RecordSerializer serializer;

    /** Serializer latest version to use. */
    private final int serializerVer =
        IgniteSystemProperties.getInteger(IGNITE_WAL_SERIALIZER_VERSION, LATEST_SERIALIZER_VERSION);

    /** Factory to provide I/O interfaces for read/write operations with files */
    private volatile FileIOFactory ioFactory;

    /** Factory to provide I/O interfaces for read primitives with files */
    private final SegmentFileInputFactory segmentFileInputFactory;

    /** Holder of actual information of latest manipulation on WAL segments. */
    private volatile SegmentAware segmentAware;

    /** Updater for {@link #currHnd}, used for verify there are no concurrent update for current log segment handle */
    private static final AtomicReferenceFieldUpdater<FileWriteAheadLogManager, FileWriteHandle> CURR_HND_UPD =
        AtomicReferenceFieldUpdater.newUpdater(FileWriteAheadLogManager.class, FileWriteHandle.class, "currHnd");

    /**
     * File archiver moves segments from work directory to archive. Locked segments may be kept not moved until release.
     * For mode archive and work folders set to equal value, archiver is not created.
     */
    @Nullable private volatile FileArchiver archiver;

    /** Compressor. */
    private volatile FileCompressor compressor;

    /** Decompressor. */
    private volatile FileDecompressor decompressor;

    /** */
    private final ThreadLocal<WALPointer> lastWALPtr = new ThreadLocal<>();

    /** Current log segment handle */
    private volatile FileWriteHandle currHnd;

    /** */
    private volatile WALDisableContext walDisableContext;

    /**
     * Positive (non-0) value indicates WAL can be archived even if not complete<br>
     * See {@link DataStorageConfiguration#setWalAutoArchiveAfterInactivity(long)}<br>
     */
    private final long walAutoArchiveAfterInactivity;

    /**
     * Container with last WAL record logged timestamp.<br> Zero value means there was no records logged to current
     * segment, skip possible archiving for this case<br> Value is filled only for case {@link
     * #walAutoArchiveAfterInactivity} > 0<br>
     */
    private AtomicLong lastRecordLoggedMs = new AtomicLong();

    /**
     * Cancellable task for {@link WALMode#BACKGROUND}, should be cancelled at shutdown.
     * Null for non background modes.
     */
    @Nullable private volatile GridTimeoutProcessor.CancelableTask backgroundFlushSchedule;

    /**
     * Reference to the last added next archive timeout check object. Null if mode is not enabled. Should be cancelled
     * at shutdown
     */
    @Nullable private volatile GridTimeoutObject nextAutoArchiveTimeoutObj;

    /** WAL writer worker. */
    private WALWriter walWriter;

    /**
     * Listener invoked for each segment file IO initializer.
     */
    @Nullable private volatile IgniteInClosure<FileIO> createWalFileListener;

    /** Wal segment sync worker. */
    private WalSegmentSyncer walSegmentSyncWorker;

    /**
     * Manage of segment location.
     */
    private SegmentRouter segmentRouter;

    /** Segment factory with ability locked segment during reading. */
    private SegmentFileInputFactory lockedSegmentFileInputFactory;

    /**
     * @param ctx Kernal context.
     */
    public FileWriteAheadLogManager(@NotNull final GridKernalContext ctx) {
        igCfg = ctx.config();

        DataStorageConfiguration dsCfg = igCfg.getDataStorageConfiguration();

        assert dsCfg != null;

        this.dsCfg = dsCfg;

        maxWalSegmentSize = dsCfg.getWalSegmentSize();
        mode = dsCfg.getWalMode();
        flushFreq = dsCfg.getWalFlushFrequency();
        fsyncDelay = dsCfg.getWalFsyncDelayNanos();
        alwaysWriteFullPages = dsCfg.isAlwaysWriteFullPages();
        ioFactory = new RandomAccessFileIOFactory();
        segmentFileInputFactory = new SimpleSegmentFileInputFactory();
        walAutoArchiveAfterInactivity = dsCfg.getWalAutoArchiveAfterInactivity();

        maxSegCountWithoutCheckpoint =
            (long)((dsCfg.getMaxWalArchiveSize() * CHECKPOINT_TRIGGER_ARCHIVE_SIZE_PERCENTAGE) / dsCfg.getWalSegmentSize());

        allowedThresholdWalArchiveSize = (long)(dsCfg.getMaxWalArchiveSize() * THRESHOLD_WAL_ARCHIVE_SIZE_PERCENTAGE);

        evt = ctx.event();
        failureProcessor = ctx.failure();
<<<<<<< HEAD
=======
        segmentAware = new SegmentAware(dsCfg.getWalSegments(), dsCfg.isWalCompactionEnabled());
>>>>>>> 60a8c8c8
    }

    /**
     * For test purposes only.
     *
     * @param ioFactory IO factory.
     */
    public void setFileIOFactory(FileIOFactory ioFactory) {
        this.ioFactory = ioFactory;
    }

    /** {@inheritDoc} */
    @Override public void start0() throws IgniteCheckedException {
        if (!cctx.kernalContext().clientNode()) {
            final PdsFolderSettings resolveFolders = cctx.kernalContext().pdsFolderResolver().resolveFolders();

            checkWalConfiguration();

            final File walWorkDir0 = walWorkDir = initDirectory(
                dsCfg.getWalPath(),
                DataStorageConfiguration.DFLT_WAL_PATH,
                resolveFolders.folderName(),
                "write ahead log work directory"
            );

            final File walArchiveDir0 = walArchiveDir = initDirectory(
                dsCfg.getWalArchivePath(),
                DataStorageConfiguration.DFLT_WAL_ARCHIVE_PATH,
                resolveFolders.folderName(),
                "write ahead log archive directory"
            );

            serializer = new RecordSerializerFactoryImpl(cctx).createSerializer(serializerVer);

            GridCacheDatabaseSharedManager dbMgr = (GridCacheDatabaseSharedManager)cctx.database();

            metrics = dbMgr.persistentStoreMetricsImpl();

            checkOrPrepareFiles();

            if (metrics != null)
                metrics.setWalSizeProvider(new CO<Long>() {
                    @Override public Long apply() {
                        long size = 0;

                        for (File f : walWorkDir0.listFiles())
                            size += f.length();

                        for (File f : walArchiveDir0.listFiles())
                            size += f.length();

                        return size;
                    }
                });

            IgniteBiTuple<Long, Long> tup = scanMinMaxArchiveIndices();

            segmentAware = new SegmentAware(dsCfg.getWalSegments(), dsCfg.isWalCompactionEnabled());

            segmentAware.lastTruncatedArchiveIdx(tup == null ? -1 : tup.get1() - 1);

            long lastAbsArchivedIdx = tup == null ? -1 : tup.get2();

            if (isArchiverEnabled())
                archiver = new FileArchiver(lastAbsArchivedIdx, log);
            else
                archiver = null;

            if (lastAbsArchivedIdx > 0)
                segmentAware.setLastArchivedAbsoluteIndex(lastAbsArchivedIdx);

            if (dsCfg.isWalCompactionEnabled()) {
                if (compressor == null)
                    compressor = new FileCompressor(log);

                if (decompressor == null) {  // Preventing of two file-decompressor thread instantiations.
                    decompressor = new FileDecompressor(log);

                    new IgniteThread(decompressor).start();
                }
            }

            segmentRouter = new SegmentRouter(walWorkDir, walArchiveDir, segmentAware, dsCfg);

            walDisableContext = cctx.walState().walDisableContext();

            if (mode != WALMode.NONE && mode != WALMode.FSYNC) {
                walSegmentSyncWorker = new WalSegmentSyncer(igCfg.getIgniteInstanceName(),
                    cctx.kernalContext().log(WalSegmentSyncer.class));

                if (log.isInfoEnabled())
                    log.info("Started write-ahead log manager [mode=" + mode + ']');
            }
            else
                U.quietAndWarn(log, "Started write-ahead log manager in NONE mode, persisted data may be lost in " +
                    "a case of unexpected node failure. Make sure to deactivate the cluster before shutdown.");

            lockedSegmentFileInputFactory = new LockedSegmentFileInputFactory(
                segmentAware,
                segmentRouter,
                ioFactory
            );
        }
    }

    /**
     * Archiver can be not created, all files will be written to WAL folder, using absolute segment index.
     *
     * @return flag indicating if archiver is disabled.
     */
    private boolean isArchiverEnabled() {
        if (walArchiveDir != null && walWorkDir != null)
            return !walArchiveDir.equals(walWorkDir);

        return !new File(dsCfg.getWalArchivePath()).equals(new File(dsCfg.getWalPath()));
    }

    /**
     *  Collect wal segment files from low pointer (include) to high pointer (not include) and reserve low pointer.
     *
     * @param low Low bound.
     * @param high High bound.
     */
    public Collection<File> getAndReserveWalFiles(FileWALPointer low, FileWALPointer high) throws IgniteCheckedException {
        final long awaitIdx = high.index() - 1;

        segmentAware.awaitSegmentArchived(awaitIdx);

        if (!reserve(low))
            throw new IgniteCheckedException("WAL archive segment has been deleted [idx=" + low.index() + "]");

        List<File> res = new ArrayList<>();

        for (long i = low.index(); i < high.index(); i++) {
            String segmentName = FileDescriptor.fileName(i);

            File file = new File(walArchiveDir, segmentName);
            File fileZip = new File(walArchiveDir, segmentName + FilePageStoreManager.ZIP_SUFFIX);

            if (file.exists())
                res.add(file);
            else if (fileZip.exists())
                res.add(fileZip);
            else {
                if (log.isInfoEnabled()) {
                    log.info("Segment not found: " + file.getName() + "/" + fileZip.getName());

                    log.info("Stopped iteration on idx: " + i);
                }

                break;
            }
        }

        return res;
    }

    /**
     * @throws IgniteCheckedException if WAL store path is configured and archive path isn't (or vice versa)
     */
    private void checkWalConfiguration() throws IgniteCheckedException {
        if (dsCfg.getWalPath() == null ^ dsCfg.getWalArchivePath() == null) {
            throw new IgniteCheckedException(
                "Properties should be either both specified or both null " +
                    "[walStorePath = " + dsCfg.getWalPath() +
                    ", walArchivePath = " + dsCfg.getWalArchivePath() + "]"
            );
        }
    }

    /** {@inheritDoc} */
    @Override protected void stop0(boolean cancel) {
        final GridTimeoutProcessor.CancelableTask schedule = backgroundFlushSchedule;

        if (schedule != null)
            schedule.close();

        final GridTimeoutObject timeoutObj = nextAutoArchiveTimeoutObj;

        if (timeoutObj != null)
            cctx.time().removeTimeoutObject(timeoutObj);

        final FileWriteHandle currHnd = currentHandle();

        try {
            if (mode == WALMode.BACKGROUND) {
                if (currHnd != null)
                    currHnd.flush(null);
            }

            if (currHnd != null)
                currHnd.close(false);

            if (walSegmentSyncWorker != null)
                walSegmentSyncWorker.shutdown();

            if (walWriter != null)
                walWriter.shutdown();

            segmentAware.interrupt();

            if (archiver != null)
                archiver.shutdown();

            if (compressor != null)
                compressor.shutdown();

            if (decompressor != null)
                decompressor.shutdown();
        }
        catch (Exception e) {
            U.error(log, "Failed to gracefully close WAL segment: " + this.currHnd.fileIO, e);
        }
    }

    /** {@inheritDoc} */
    @Override public void onActivate(GridKernalContext kctx) throws IgniteCheckedException {
        if (log.isDebugEnabled())
            log.debug("Activated file write ahead log manager [nodeId=" + cctx.localNodeId() +
                " topVer=" + cctx.discovery().topologyVersionEx() + " ]");

        start0();

        if (!cctx.kernalContext().clientNode()) {
            if (isArchiverEnabled()) {
                assert archiver != null;

                new IgniteThread(archiver).start();
            }

            if (walSegmentSyncWorker != null)
                new IgniteThread(walSegmentSyncWorker).start();

            if (compressor != null)
                compressor.start();
        }
    }

    /** {@inheritDoc} */
    @Override public void onDeActivate(GridKernalContext kctx) {
        if (log.isDebugEnabled())
            log.debug("DeActivate file write ahead log [nodeId=" + cctx.localNodeId() +
                " topVer=" + cctx.discovery().topologyVersionEx() + " ]");

        stop0(true);

        currHnd = null;
    }

    /** {@inheritDoc} */
    @Override public boolean isAlwaysWriteFullPages() {
        return alwaysWriteFullPages;
    }

    /** {@inheritDoc} */
    @Override public boolean isFullSync() {
        return mode == WALMode.FSYNC;
    }

    /** {@inheritDoc} */
    @Override public void resumeLogging(WALPointer lastPtr) throws IgniteCheckedException {
        assert currHnd == null;
        assert lastPtr == null || lastPtr instanceof FileWALPointer;

        FileWALPointer filePtr = (FileWALPointer)lastPtr;

        walWriter = new WALWriter(log);

        if (!mmap)
            new IgniteThread(walWriter).start();

        currHnd = restoreWriteHandle(filePtr);

        // For new handle write serializer version to it.
        if (filePtr == null)
            currHnd.writeHeader();

        if (currHnd.serializer.version() != serializer.version()) {
            if (log.isInfoEnabled())
                log.info("Record serializer version change detected, will start logging with a new WAL record " +
                    "serializer to a new WAL segment [curFile=" + currHnd + ", newVer=" + serializer.version() +
                    ", oldVer=" + currHnd.serializer.version() + ']');

            rollOver(currHnd);
        }

        currHnd.resume = false;

        if (mode == WALMode.BACKGROUND) {
            backgroundFlushSchedule = cctx.time().schedule(new Runnable() {
                @Override public void run() {
                    doFlush();
                }
            }, flushFreq, flushFreq);
        }

        if (walAutoArchiveAfterInactivity > 0)
            scheduleNextInactivityPeriodElapsedCheck();
    }

    /**
     * Schedules next check of inactivity period expired. Based on current record update timestamp. At timeout method
     * does check of inactivity period and schedules new launch.
     */
    private void scheduleNextInactivityPeriodElapsedCheck() {
        final long lastRecMs = lastRecordLoggedMs.get();
        final long nextPossibleAutoArchive = (lastRecMs <= 0 ? U.currentTimeMillis() : lastRecMs) + walAutoArchiveAfterInactivity;

        if (log.isDebugEnabled())
            log.debug("Schedule WAL rollover check at " + new Time(nextPossibleAutoArchive).toString());

        nextAutoArchiveTimeoutObj = new GridTimeoutObject() {
            private final IgniteUuid id = IgniteUuid.randomUuid();

            @Override public IgniteUuid timeoutId() {
                return id;
            }

            @Override public long endTime() {
                return nextPossibleAutoArchive;
            }

            @Override public void onTimeout() {
                if (log.isDebugEnabled())
                    log.debug("Checking if WAL rollover required (" + new Time(U.currentTimeMillis()).toString() + ")");

                checkWalRolloverRequiredDuringInactivityPeriod();

                scheduleNextInactivityPeriodElapsedCheck();
            }
        };
        cctx.time().addTimeoutObject(nextAutoArchiveTimeoutObj);
    }

    /** {@inheritDoc} */
    @Override public int serializerVersion() {
        return serializerVer;
    }

    /**
     * Checks if there was elapsed significant period of inactivity. If WAL auto-archive is enabled using
     * {@link #walAutoArchiveAfterInactivity} > 0 this method will activate roll over by timeout.<br>
     */
    private void checkWalRolloverRequiredDuringInactivityPeriod() {
        if (walAutoArchiveAfterInactivity <= 0)
            return; // feature not configured, nothing to do

        final long lastRecMs = lastRecordLoggedMs.get();

        if (lastRecMs == 0)
            return; //no records were logged to current segment, does not consider inactivity

        final long elapsedMs = U.currentTimeMillis() - lastRecMs;

        if (elapsedMs <= walAutoArchiveAfterInactivity)
            return; // not enough time elapsed since last write

        if (!lastRecordLoggedMs.compareAndSet(lastRecMs, 0))
            return; // record write occurred concurrently

        final FileWriteHandle handle = currentHandle();

        try {
            handle.buf.close();

            rollOver(handle);
        }
        catch (IgniteCheckedException e) {
            U.error(log, "Unable to perform segment rollover: " + e.getMessage(), e);

            cctx.kernalContext().failure().process(new FailureContext(CRITICAL_ERROR, e));
        }
    }

    /** {@inheritDoc} */
    @SuppressWarnings("TooBroadScope")
    @Override public WALPointer log(WALRecord rec) throws IgniteCheckedException, StorageException {
        if (serializer == null || mode == WALMode.NONE)
            return null;

        FileWriteHandle currWrHandle = currentHandle();

        WALDisableContext isDisable = walDisableContext;

        // Logging was not resumed yet.
        if (currWrHandle == null || (isDisable != null && isDisable.check()))
            return null;

        // Need to calculate record size first.
        rec.size(serializer.size(rec));

        while (true) {
            if (rec.rollOver()) {
                assert cctx.database().checkpointLockIsHeldByThread();

                long idx = currWrHandle.getSegmentId();

                currWrHandle.buf.close();

                currWrHandle = rollOver(currWrHandle);

                if (log != null && log.isInfoEnabled())
                    log.info("Rollover segment [" + idx + " to " + currWrHandle.getSegmentId() + "], recordType=" + rec.type());
            }

            WALPointer ptr = currWrHandle.addRecord(rec);

            if (ptr != null) {
                metrics.onWalRecordLogged();

                lastWALPtr.set(ptr);

                if (walAutoArchiveAfterInactivity > 0)
                    lastRecordLoggedMs.set(U.currentTimeMillis());

                return ptr;
            }
            else
                currWrHandle = rollOver(currWrHandle);

            checkNode();

            if (isStopping())
                throw new IgniteCheckedException("Stopping.");
        }
    }

    /** {@inheritDoc} */
    @Override public void flush(WALPointer ptr, boolean explicitFsync) throws IgniteCheckedException, StorageException {
        if (serializer == null || mode == WALMode.NONE)
            return;

        FileWriteHandle cur = currentHandle();

        // WAL manager was not started (client node).
        if (cur == null)
            return;

        FileWALPointer filePtr = (FileWALPointer)(ptr == null ? lastWALPtr.get() : ptr);

        if (mode == LOG_ONLY)
            cur.flushOrWait(filePtr);

        if (!explicitFsync && mode != WALMode.FSYNC)
            return; // No need to sync in LOG_ONLY or BACKGROUND unless explicit fsync is required.

        // No need to sync if was rolled over.
        if (filePtr != null && !cur.needFsync(filePtr))
            return;

        cur.fsync(filePtr);
    }

    /** {@inheritDoc} */
    @Override public WALIterator replay(WALPointer start) throws IgniteCheckedException, StorageException {
        assert start == null || start instanceof FileWALPointer : "Invalid start pointer: " + start;

        FileWriteHandle hnd = currentHandle();

        FileWALPointer end = null;

        if (hnd != null)
            end = hnd.position();

        return new RecordsIterator(
            cctx,
            walArchiveDir,
            walWorkDir,
            (FileWALPointer)start,
            end,
            dsCfg,
            new RecordSerializerFactoryImpl(cctx),
            ioFactory,
            archiver,
            decompressor,
            log,
            segmentAware,
            segmentRouter,
            lockedSegmentFileInputFactory);
    }

    /** {@inheritDoc} */
    @Override public boolean reserve(WALPointer start) {
        assert start != null && start instanceof FileWALPointer : "Invalid start pointer: " + start;

        if (mode == WALMode.NONE)
            return false;

        segmentAware.reserve(((FileWALPointer)start).index());

        if (!hasIndex(((FileWALPointer)start).index())) {
            segmentAware.release(((FileWALPointer)start).index());

            return false;
        }

        return true;
    }

    /** {@inheritDoc} */
    @Override public void release(WALPointer start) {
        assert start != null && start instanceof FileWALPointer : "Invalid start pointer: " + start;

        if (mode == WALMode.NONE)
            return;

        segmentAware.release(((FileWALPointer)start).index());
    }

    /**
     * @param absIdx Absolulte index to check.
     * @return {@code true} if has this index.
     */
    private boolean hasIndex(long absIdx) {
        String segmentName = FileDescriptor.fileName(absIdx);

        String zipSegmentName = FileDescriptor.fileName(absIdx) + FilePageStoreManager.ZIP_SUFFIX;

        boolean inArchive = new File(walArchiveDir, segmentName).exists() ||
            new File(walArchiveDir, zipSegmentName).exists();

        if (inArchive)
            return true;

        if (absIdx <= lastArchivedIndex())
            return false;

        FileWriteHandle cur = currHnd;

        return cur != null && cur.getSegmentId() >= absIdx;
    }

    /** {@inheritDoc} */
    @Override public int truncate(WALPointer low, WALPointer high) {
        if (high == null)
            return 0;

        assert high instanceof FileWALPointer : high;

        // File pointer bound: older entries will be deleted from archive
        FileWALPointer lowPtr = (FileWALPointer)low;
        FileWALPointer highPtr = (FileWALPointer)high;

        FileDescriptor[] descs = scan(walArchiveDir.listFiles(WAL_SEGMENT_COMPACTED_OR_RAW_FILE_FILTER));

        int deleted = 0;

        for (FileDescriptor desc : descs) {
            if (lowPtr != null && desc.idx < lowPtr.index())
                continue;

            // Do not delete reserved or locked segment and any segment after it.
            if (segmentReservedOrLocked(desc.idx))
                return deleted;

            long archivedAbsIdx = segmentAware.lastArchivedAbsoluteIndex();

            long lastArchived = archivedAbsIdx >= 0 ? archivedAbsIdx : lastArchivedIndex();

            // We need to leave at least one archived segment to correctly determine the archive index.
            if (desc.idx < highPtr.index() && desc.idx < lastArchived) {
                if (!desc.file.delete())
                    U.warn(log, "Failed to remove obsolete WAL segment (make sure the process has enough rights): " +
                        desc.file.getAbsolutePath());
                else
                    deleted++;

                // Bump up the oldest archive segment index.
                if (segmentAware.lastTruncatedArchiveIdx() < desc.idx)
                    segmentAware.lastTruncatedArchiveIdx(desc.idx);
            }
        }

        return deleted;
    }

    /**
     * Check if WAL segment locked (protected from move to archive) or reserved (protected from deletion from WAL
     * cleanup).
     *
     * @param absIdx Absolute WAL segment index for check reservation.
     * @return {@code True} if index is locked.
     */
    private boolean segmentReservedOrLocked(long absIdx) {
        FileArchiver archiver0 = archiver;

        return ((archiver0 != null) && segmentAware.locked(absIdx)) || (segmentAware.reserved(absIdx));
    }

    /** {@inheritDoc} */
    @Override public void notchLastCheckpointPtr(WALPointer ptr) {
        if (compressor != null)
            segmentAware.keepUncompressedIdxFrom(((FileWALPointer)ptr).index());
    }

    /** {@inheritDoc} */
    @Override public int walArchiveSegments() {
        long lastTruncated = segmentAware.lastTruncatedArchiveIdx();

        long lastArchived = segmentAware.lastArchivedAbsoluteIndex();

        if (lastArchived == -1)
            return 0;

        int res = (int)(lastArchived - lastTruncated);

        return res >= 0 ? res : 0;
    }

    /** {@inheritDoc} */
    @Override public long lastArchivedSegment() {
        return segmentAware.lastArchivedAbsoluteIndex();
    }

    /** {@inheritDoc} */
    @Override public long lastCompactedSegment() {
        return segmentAware.lastCompressedIdx();
    }

    /** {@inheritDoc} */
    @Override public boolean reserved(WALPointer ptr) {
        FileWALPointer fPtr = (FileWALPointer)ptr;

        return segmentReservedOrLocked(fPtr.index());
    }

    /** {@inheritDoc} */
    @Override public int reserved(WALPointer low, WALPointer high) {
        // It is not clear now how to get the highest WAL pointer. So when high is null method returns 0.
        if (high == null)
            return 0;

        assert high instanceof FileWALPointer : high;

        assert low == null || low instanceof FileWALPointer : low;

        FileWALPointer lowPtr = (FileWALPointer)low;

        FileWALPointer highPtr = (FileWALPointer)high;

        long lowIdx = lowPtr != null ? lowPtr.index() : 0;

        long highIdx = highPtr.index();

        while (lowIdx < highIdx) {
            if (segmentReservedOrLocked(lowIdx))
                break;

            lowIdx++;
        }

        return (int)(highIdx - lowIdx + 1);
    }

    /** {@inheritDoc} */
    @Override public boolean disabled(int grpId) {
        return cctx.walState().isDisabled(grpId);
    }

    /**
     * Lists files in archive directory and returns the index of last archived file.
     *
     * @return The absolute index of last archived file.
     */
    private long lastArchivedIndex() {
        long lastIdx = -1;

        for (File file : walArchiveDir.listFiles(WAL_SEGMENT_COMPACTED_OR_RAW_FILE_FILTER)) {
            try {
                long idx = Long.parseLong(file.getName().substring(0, 16));

                lastIdx = Math.max(lastIdx, idx);
            }
            catch (NumberFormatException | IndexOutOfBoundsException ignore) {

            }
        }

        return lastIdx;
    }

    /**
     * Lists files in archive directory and returns the indices of least and last archived files.
     * In case of holes, first segment after last "hole" is considered as minimum.
     * Example: minimum(0, 1, 10, 11, 20, 21, 22) should be 20
     *
     * @return The absolute indices of min and max archived files.
     */
    private IgniteBiTuple<Long, Long> scanMinMaxArchiveIndices() {
        TreeSet<Long> archiveIndices = new TreeSet<>();

        for (File file : walArchiveDir.listFiles(WAL_SEGMENT_COMPACTED_OR_RAW_FILE_FILTER)) {
            try {
                long idx = Long.parseLong(file.getName().substring(0, 16));

                archiveIndices.add(idx);
            }
            catch (NumberFormatException | IndexOutOfBoundsException ignore) {
                // No-op.
            }
        }

        if (archiveIndices.isEmpty())
            return null;
        else {
            Long min = archiveIndices.first();
            Long max = archiveIndices.last();

            if (max - min == archiveIndices.size() - 1)
                return F.t(min, max); // Short path.

            for (Long idx : archiveIndices.descendingSet()) {
                if (!archiveIndices.contains(idx - 1))
                    return F.t(idx, max);
            }

            throw new IllegalStateException("Should never happen if TreeSet is valid.");
        }
    }

    /**
     * Creates a directory specified by the given arguments.
     *
     * @param cfg Configured directory path, may be {@code null}.
     * @param defDir Default directory path, will be used if cfg is {@code null}.
     * @param consId Local node consistent ID.
     * @param msg File description to print out on successful initialization.
     * @return Initialized directory.
     * @throws IgniteCheckedException If failed to initialize directory.
     */
    private File initDirectory(String cfg, String defDir, String consId, String msg) throws IgniteCheckedException {
        File dir;

        if (cfg != null) {
            File workDir0 = new File(cfg);

            dir = workDir0.isAbsolute() ?
                new File(workDir0, consId) :
                new File(U.resolveWorkDirectory(igCfg.getWorkDirectory(), cfg, false), consId);
        }
        else
            dir = new File(U.resolveWorkDirectory(igCfg.getWorkDirectory(), defDir, false), consId);

        U.ensureDirectory(dir, msg, log);

        return dir;
    }

    /**
     * @return Current log segment handle.
     */
    private FileWriteHandle currentHandle() {
        return currHnd;
    }

    /**
     * @param cur Handle that failed to fit the given entry.
     * @return Handle that will fit the entry.
     */
    private FileWriteHandle rollOver(FileWriteHandle cur) throws StorageException, IgniteCheckedException {
        FileWriteHandle hnd = currentHandle();

        if (hnd != cur)
            return hnd;

        if (hnd.close(true)) {
            if (metrics.metricsEnabled())
                metrics.onWallRollOver();

            FileWriteHandle next = initNextWriteHandle(cur);

            next.writeHeader();

            if (next.getSegmentId() - lashCheckpointFileIdx() >= maxSegCountWithoutCheckpoint)
                cctx.database().forceCheckpoint("too big size of WAL without checkpoint");

            boolean swapped = CURR_HND_UPD.compareAndSet(this, hnd, next);

            assert swapped : "Concurrent updates on rollover are not allowed";

            if (walAutoArchiveAfterInactivity > 0)
                lastRecordLoggedMs.set(0);

            // Let other threads to proceed with new segment.
            hnd.signalNextAvailable();
        }
        else
            hnd.awaitNext();

        return currentHandle();
    }

    /**
     * Give last checkpoint file idx.
     */
    private long lashCheckpointFileIdx() {
        WALPointer lastCheckpointMark = cctx.database().lastCheckpointMarkWalPointer();

        return lastCheckpointMark == null ? 0 : ((FileWALPointer)lastCheckpointMark).index();
    }

    /**
     * @param lastReadPtr Last read WAL file pointer.
     * @return Initialized file write handle.
     * @throws StorageException If failed to initialize WAL write handle.
     */
    private FileWriteHandle restoreWriteHandle(FileWALPointer lastReadPtr) throws StorageException {
        long absIdx = lastReadPtr == null ? 0 : lastReadPtr.index();

        @Nullable FileArchiver archiver0 = archiver;

        long segNo = archiver0 == null ? absIdx : absIdx % dsCfg.getWalSegments();

        File curFile = new File(walWorkDir, FileDescriptor.fileName(segNo));

        int off = lastReadPtr == null ? 0 : lastReadPtr.fileOffset();
        int len = lastReadPtr == null ? 0 : lastReadPtr.length();

        try {
            SegmentIO fileIO = new SegmentIO(absIdx, ioFactory.create(curFile));

            IgniteInClosure<FileIO> lsnr = createWalFileListener;

            if (lsnr != null)
                lsnr.apply(fileIO);

            try {
                int serVer = serializerVer;

                // If we have existing segment, try to read version from it.
                if (lastReadPtr != null) {
                    try {
                        serVer = readSegmentHeader(fileIO, segmentFileInputFactory).getSerializerVersion();
                    }
                    catch (SegmentEofException | EOFException ignore) {
                        serVer = serializerVer;
                    }
                }

                RecordSerializer ser = new RecordSerializerFactoryImpl(cctx).createSerializer(serVer);

                if (log.isInfoEnabled())
                    log.info("Resuming logging to WAL segment [file=" + curFile.getAbsolutePath() +
                        ", offset=" + off + ", ver=" + serVer + ']');

                SegmentedRingByteBuffer rbuf;

                if (mmap) {
                    MappedByteBuffer buf = fileIO.map((int)maxWalSegmentSize);

                    rbuf = new SegmentedRingByteBuffer(buf, metrics);
                }
                else
                    rbuf = new SegmentedRingByteBuffer(dsCfg.getWalBufferSize(), maxWalSegmentSize, DIRECT, metrics);

                if (lastReadPtr != null)
                    rbuf.init(lastReadPtr.fileOffset() + lastReadPtr.length());

                FileWriteHandle hnd = new FileWriteHandle(
                    fileIO,
                    off + len,
                    true,
                    ser,
                    rbuf);

                if (archiver0 != null)
                    segmentAware.curAbsWalIdx(absIdx);
                else
                    segmentAware.setLastArchivedAbsoluteIndex(absIdx - 1);

                return hnd;
            }
            catch (IgniteCheckedException | IOException e) {
                try {
                    fileIO.close();
                }
                catch (IOException suppressed) {
                    e.addSuppressed(suppressed);
                }

                if (e instanceof StorageException)
                    throw (StorageException) e;

                throw e instanceof IOException ? (IOException) e : new IOException(e);
            }
        }
        catch (IOException e) {
            throw new StorageException("Failed to restore WAL write handle: " + curFile.getAbsolutePath(), e);
        }
    }

    /**
     * Fills the file header for a new segment. Calling this method signals we are done with the segment and it can be
     * archived. If we don't have prepared file yet and achiever is busy this method blocks
     *
     * @param cur Current file write handle released by WAL writer
     * @return Initialized file handle.
     * @throws IgniteCheckedException If exception occurred.
     */
    private FileWriteHandle initNextWriteHandle(FileWriteHandle cur) throws IgniteCheckedException {
        IgniteCheckedException error = null;

        try {
            File nextFile = pollNextFile(cur.getSegmentId());

            if (log.isDebugEnabled())
                log.debug("Switching to a new WAL segment: " + nextFile.getAbsolutePath());

            SegmentedRingByteBuffer rbuf = null;

            SegmentIO fileIO = null;

            FileWriteHandle hnd;

            boolean interrupted = false;

            while (true) {
                try {
                    fileIO = new SegmentIO(cur.getSegmentId() + 1, ioFactory.create(nextFile));

                    IgniteInClosure<FileIO> lsnr = createWalFileListener;
                    if (lsnr != null)
                        lsnr.apply(fileIO);

                    if (mmap) {
                        MappedByteBuffer buf = fileIO.map((int)maxWalSegmentSize);

                        rbuf = new SegmentedRingByteBuffer(buf, metrics);
                    }
                    else
                        rbuf = cur.buf.reset();

                    hnd = new FileWriteHandle(
                        fileIO,
                        0,
                        false,
                        serializer,
                        rbuf);

                    if (interrupted)
                        Thread.currentThread().interrupt();

                    break;
                }
                catch (ClosedByInterruptException ignore) {
                    interrupted = true;

                    Thread.interrupted();

                    if (fileIO != null) {
                        try {
                            fileIO.close();
                        }
                        catch (IOException ignored) {
                            // No-op.
                        }

                        fileIO = null;
                    }

                    if (rbuf != null) {
                        rbuf.free();

                        rbuf = null;
                    }
                }
            }

            return hnd;
        }
        catch (IgniteCheckedException e) {
            throw error = e;
        }
        catch (IOException e) {
            throw error = new StorageException("Unable to initialize WAL segment", e);
        }
        finally {
            if (error != null)
                cctx.kernalContext().failure().process(new FailureContext(CRITICAL_ERROR, error));
        }
    }

    /**
     * Deletes temp files, creates and prepares new; Creates first segment if necessary
     *
     * @throws StorageException If failed.
     */
    private void checkOrPrepareFiles() throws StorageException {
        // Clean temp files.
        {
            File[] tmpFiles = walWorkDir.listFiles(WAL_SEGMENT_TEMP_FILE_FILTER);

            if (!F.isEmpty(tmpFiles)) {
                for (File tmp : tmpFiles) {
                    boolean deleted = tmp.delete();

                    if (!deleted)
                        throw new StorageException("Failed to delete previously created temp file " +
                            "(make sure Ignite process has enough rights): " + tmp.getAbsolutePath());
                }
            }
        }

        File[] allFiles = walWorkDir.listFiles(WAL_SEGMENT_FILE_FILTER);

        if (isArchiverEnabled())
            if (allFiles.length != 0 && allFiles.length > dsCfg.getWalSegments())
                throw new StorageException("Failed to initialize wal (work directory contains " +
                    "incorrect number of segments) [cur=" + allFiles.length + ", expected=" + dsCfg.getWalSegments() + ']');

        // Allocate the first segment synchronously. All other segments will be allocated by archiver in background.
        if (allFiles.length == 0) {
            File first = new File(walWorkDir, FileDescriptor.fileName(0));

            createFile(first);
        }
        else
            checkFiles(0, false, null, null);
    }

    /** {@inheritDoc} */
    @Override public void cleanupWalDirectories() throws IgniteCheckedException {
        try {
            try (DirectoryStream<Path> files = Files.newDirectoryStream(walWorkDir.toPath())) {
                for (Path path : files)
                    Files.delete(path);
            }
        }
        catch (IOException e) {
            throw new IgniteCheckedException("Failed to cleanup wal work directory: " + walWorkDir, e);
        }

        try {
            try (DirectoryStream<Path> files = Files.newDirectoryStream(walArchiveDir.toPath())) {
                for (Path path : files)
                    Files.delete(path);
            }
        }
        catch (IOException e) {
            throw new IgniteCheckedException("Failed to cleanup wal archive directory: " + walArchiveDir, e);
        }
    }

    /**
     * Clears whole the file, fills with zeros for Default mode.
     *
     * @param file File to format.
     * @throws StorageException if formatting failed
     */
    private void formatFile(File file) throws StorageException {
        formatFile(file, dsCfg.getWalSegmentSize());
    }

    /**
     * Clears the file, fills with zeros for Default mode.
     *
     * @param file File to format.
     * @param bytesCntToFormat Count of first bytes to format.
     * @throws StorageException if formatting failed
     */
    private void formatFile(File file, int bytesCntToFormat) throws StorageException {
        if (log.isDebugEnabled())
            log.debug("Formatting file [exists=" + file.exists() + ", file=" + file.getAbsolutePath() + ']');

        try (FileIO fileIO = ioFactory.create(file, CREATE, READ, WRITE)) {
            int left = bytesCntToFormat;

            if (mode == WALMode.FSYNC || mmap) {
                while ((left -= fileIO.writeFully(FILL_BUF, 0, Math.min(FILL_BUF.length, left))) > 0)
                    ;

                fileIO.force();
            }
            else
                fileIO.clear();
        }
        catch (IOException e) {
            StorageException ex = new StorageException("Failed to format WAL segment file: " + file.getAbsolutePath(), e);

            if (failureProcessor != null)
                failureProcessor.process(new FailureContext(FailureType.CRITICAL_ERROR, ex));

            throw ex;
        }
    }

    /**
     * Creates a file atomically with temp file.
     *
     * @param file File to create.
     * @throws StorageException If failed.
     */
    private void createFile(File file) throws StorageException {
        if (log.isDebugEnabled())
            log.debug("Creating new file [exists=" + file.exists() + ", file=" + file.getAbsolutePath() + ']');

        File tmp = new File(file.getParent(), file.getName() + FilePageStoreManager.TMP_SUFFIX);

        formatFile(tmp);

        try {
            Files.move(tmp.toPath(), file.toPath());
        }
        catch (IOException e) {
            throw new StorageException("Failed to move temp file to a regular WAL segment file: " +
                file.getAbsolutePath(), e);
        }

        if (log.isDebugEnabled())
            log.debug("Created WAL segment [file=" + file.getAbsolutePath() + ", size=" + file.length() + ']');
    }

    /**
     * Retrieves next available file to write WAL data, waiting if necessary for a segment to become available.
     *
     * @param curIdx Current absolute WAL segment index.
     * @return File ready for use as new WAL segment.
     * @throws StorageException If exception occurred in the archiver thread.
     */
    private File pollNextFile(long curIdx) throws StorageException, IgniteInterruptedCheckedException {
        FileArchiver archiver0 = archiver;

        if (archiver0 == null) {
            segmentAware.setLastArchivedAbsoluteIndex(curIdx);

            return new File(walWorkDir, FileDescriptor.fileName(curIdx + 1));
        }

        // Signal to archiver that we are done with the segment and it can be archived.
        long absNextIdx = archiver0.nextAbsoluteSegmentIndex();

        long segmentIdx = absNextIdx % dsCfg.getWalSegments();

        return new File(walWorkDir, FileDescriptor.fileName(segmentIdx));
    }

    /**
     * Files from archive WAL directory.
     */
    private FileDescriptor[] walArchiveFiles() {
        return scan(walArchiveDir.listFiles(WAL_SEGMENT_COMPACTED_OR_RAW_FILE_FILTER));
    }

    /** {@inheritDoc} */
    @Override public long maxArchivedSegmentToDelete() {
        //When maxWalArchiveSize==MAX_VALUE deleting files is not permit.
        if (dsCfg.getMaxWalArchiveSize() == Long.MAX_VALUE)
            return -1;

        FileDescriptor[] archivedFiles = walArchiveFiles();

        Long totalArchiveSize = Stream.of(archivedFiles)
            .map(desc -> desc.file().length())
            .reduce(0L, Long::sum);

        if (archivedFiles.length == 0 || totalArchiveSize < allowedThresholdWalArchiveSize)
            return -1;

        long sizeOfOldestArchivedFiles = 0;

        for (FileDescriptor desc : archivedFiles) {
            sizeOfOldestArchivedFiles += desc.file().length();

            if (totalArchiveSize - sizeOfOldestArchivedFiles < allowedThresholdWalArchiveSize)
                return desc.getIdx();
        }

        return archivedFiles[archivedFiles.length - 1].getIdx();
    }

    /**
     * @return Sorted WAL files descriptors.
     */
    public static FileDescriptor[] scan(File[] allFiles) {
        if (allFiles == null)
            return EMPTY_DESCRIPTORS;

        FileDescriptor[] descs = new FileDescriptor[allFiles.length];

        for (int i = 0; i < allFiles.length; i++) {
            File f = allFiles[i];

            descs[i] = new FileDescriptor(f);
        }

        Arrays.sort(descs);

        return descs;
    }

    /**
     * @throws StorageException If node is no longer valid and we missed a WAL operation.
     */
    private void checkNode() throws StorageException {
        if (cctx.kernalContext().invalid())
            throw new StorageException("Failed to perform WAL operation (environment was invalidated by a " +
                    "previous error)");
    }

    /**
     * Setup listener for WAL segment write File IO creation.
     * @param createWalFileListener Listener to be invoked for new segment file IO creation.
     */
    public void setCreateWalFileListener(@Nullable IgniteInClosure<FileIO> createWalFileListener) {
        this.createWalFileListener = createWalFileListener;
    }

    /**
     * @return {@link #maxWalSegmentSize}.
     */
    public long maxWalSegmentSize() {
        return maxWalSegmentSize;
    }

    /**
     * File archiver operates on absolute segment indexes. For any given absolute segment index N we can calculate the
     * work WAL segment: S(N) = N % dsCfg.walSegments. When a work segment is finished, it is given to the archiver. If
     * the absolute index of last archived segment is denoted by A and the absolute index of next segment we want to
     * write is denoted by W, then we can allow write to S(W) if W - A <= walSegments. <br>
     *
     * Monitor of current object is used for notify on: <ul> <li>exception occurred ({@link
     * FileArchiver#cleanErr}!=null)</li> <li>stopping thread ({@link FileArchiver#stopped}==true)</li> <li>current file
     * index changed </li> <li>last archived file index was changed ({@link
     * </li> <li>some WAL index was removed from map</li>
     * </ul>
     */
    private class FileArchiver extends GridWorker {
        /** Exception which occurred during initial creation of files or during archiving WAL segment */
        private StorageException cleanErr;

        /** current thread stopping advice */
        private volatile boolean stopped;

        /** Formatted index. */
        private int formatted;

        /**
         *
         */
        private FileArchiver(long lastAbsArchivedIdx, IgniteLogger log) {
            super(cctx.igniteInstanceName(), "wal-file-archiver%" + cctx.igniteInstanceName(), log,
                cctx.kernalContext().workersRegistry());

            segmentAware.setLastArchivedAbsoluteIndex(lastAbsArchivedIdx);
        }

        /**
         * @throws IgniteInterruptedCheckedException If failed to wait for thread shutdown.
         */
        private void shutdown() throws IgniteInterruptedCheckedException {
            synchronized (this) {
                stopped = true;

                notifyAll();
            }

            U.join(runner());
        }

        /** {@inheritDoc} */
        @Override protected void body() {
            blockingSectionBegin();

            try {
                allocateRemainingFiles();
            }
            catch (StorageException e) {
                synchronized (this) {
                    // Stop the thread and report to starter.
                    cleanErr = e;

                    segmentAware.forceInterrupt();

                    notifyAll();
                }

                cctx.kernalContext().failure().process(new FailureContext(CRITICAL_ERROR, e));

                return;
            }
            finally {
                blockingSectionEnd();
            }

            Throwable err = null;

            try {
                blockingSectionBegin();
                try {
                    segmentAware.awaitSegment(0);//wait for init at least one work segments.
                }
                finally {
                    blockingSectionEnd();
                }
                while (!Thread.currentThread().isInterrupted() && !stopped) {
                    long toArchive;

                    blockingSectionBegin();

                    try {
                        toArchive = segmentAware.waitNextSegmentForArchivation();
                    }
                    finally {
                        blockingSectionEnd();
                    }
                    if (stopped)
                        break;

                    SegmentArchiveResult res;

                    blockingSectionBegin();

                    try {
                        res = archiveSegment(toArchive);
                    }
                    finally {
                        blockingSectionEnd();
                    }

                    blockingSectionBegin();

                    try {
                        segmentAware.markAsMovedToArchive(toArchive);
                    }
                    finally {
                        blockingSectionEnd();
                    }

                    if (evt.isRecordable(EVT_WAL_SEGMENT_ARCHIVED)) {
                        evt.record(new WalSegmentArchivedEvent(
                            cctx.discovery().localNode(),
                            res.getAbsIdx(),
                            res.getDstArchiveFile())
                        );
                    }

                    onIdle();
                }
            }
            catch (IgniteInterruptedCheckedException e) {
                Thread.currentThread().interrupt();

                synchronized (this) {
                    stopped = true;
                }
            }
            catch (Throwable t) {
                err = t;
            }
            finally {
                if (err == null && !stopped)
                    err = new IllegalStateException("Worker " + name() + " is terminated unexpectedly");

                if (err instanceof OutOfMemoryError)
                    failureProcessor.process(new FailureContext(CRITICAL_ERROR, err));
                else if (err != null)
                    failureProcessor.process(new FailureContext(SYSTEM_WORKER_TERMINATION, err));
            }
        }

        /**
         * Gets the absolute index of the next WAL segment available to write. Blocks till there are available file to
         * write
         *
         * @return Next index (curWalSegmIdx+1) when it is ready to be written.
         * @throws StorageException If exception occurred in the archiver thread.
         */
        private long nextAbsoluteSegmentIndex() throws StorageException, IgniteInterruptedCheckedException {
            synchronized (this) {
                if (cleanErr != null)
                    throw cleanErr;

                try {
                    long nextIdx = segmentAware.nextAbsoluteSegmentIndex();

                    // Wait for formatter so that we do not open an empty file in DEFAULT mode.
                    while (nextIdx % dsCfg.getWalSegments() > formatted && cleanErr == null)
                        wait();

                    if (cleanErr != null)
                        throw cleanErr;

                    return nextIdx;
                }
                catch (IgniteInterruptedCheckedException e) {
                    if (cleanErr != null)
                        throw cleanErr;

                    throw e;
                }
                catch (InterruptedException e) {
                    throw new IgniteInterruptedCheckedException(e);
                }
            }
        }

        /**
         * @param absIdx Segment absolute index.
         * @return <ul><li>{@code True} if can read, no lock is held, </li><li>{@code false} if work segment, need
         * release segment later, use {@link #releaseWorkSegment} for unlock</li> </ul>
         */
        @SuppressWarnings("NonPrivateFieldAccessedInSynchronizedContext")
        public boolean checkCanReadArchiveOrReserveWorkSegment(long absIdx) {
            return segmentAware.checkCanReadArchiveOrReserveWorkSegment(absIdx);
        }

        /**
         * @param absIdx Segment absolute index.
         */
        @SuppressWarnings("NonPrivateFieldAccessedInSynchronizedContext")
        public void releaseWorkSegment(long absIdx) {
            segmentAware.releaseWorkSegment(absIdx);
        }

        /**
         * Moves WAL segment from work folder to archive folder. Temp file is used to do movement
         *
         * @param absIdx Absolute index to archive.
         */
        private SegmentArchiveResult archiveSegment(long absIdx) throws StorageException {
            long segIdx = absIdx % dsCfg.getWalSegments();

            File origFile = new File(walWorkDir, FileDescriptor.fileName(segIdx));

            String name = FileDescriptor.fileName(absIdx);

            File dstTmpFile = new File(walArchiveDir, name + FilePageStoreManager.TMP_SUFFIX);

            File dstFile = new File(walArchiveDir, name);

            if (log.isInfoEnabled())
                log.info("Starting to copy WAL segment [absIdx=" + absIdx + ", segIdx=" + segIdx +
                    ", origFile=" + origFile.getAbsolutePath() + ", dstFile=" + dstFile.getAbsolutePath() + ']');

            try {
                Files.deleteIfExists(dstTmpFile.toPath());

                Files.copy(origFile.toPath(), dstTmpFile.toPath());

                Files.move(dstTmpFile.toPath(), dstFile.toPath());

                if (mode != WALMode.NONE) {
                    try (FileIO f0 = ioFactory.create(dstFile, CREATE, READ, WRITE)) {
                        f0.force();
                    }
                }
            }
            catch (IOException e) {
                throw new StorageException("Failed to archive WAL segment [" +
                    "srcFile=" + origFile.getAbsolutePath() +
                    ", dstFile=" + dstTmpFile.getAbsolutePath() + ']', e);
            }

            if (log.isInfoEnabled())
                log.info("Copied file [src=" + origFile.getAbsolutePath() +
                    ", dst=" + dstFile.getAbsolutePath() + ']');

            return new SegmentArchiveResult(absIdx, origFile, dstFile);
        }

        /**
         *
         */
        private boolean checkStop() {
            return stopped;
        }

        /**
         * Background creation of all segments except first. First segment was created in main thread by {@link
         * FileWriteAheadLogManager#checkOrPrepareFiles()}
         */
        private void allocateRemainingFiles() throws StorageException {
            checkFiles(
                1,
                true,
                new IgnitePredicate<Integer>() {
                    @Override public boolean apply(Integer integer) {
                        return !checkStop();
                    }
                },
                new CI1<Integer>() {
                    @Override public void apply(Integer idx) {
                        synchronized (FileArchiver.this) {
                            formatted = idx;

                            FileArchiver.this.notifyAll();
                        }
                    }
                }
            );
        }
    }

    /**
     * Responsible for compressing WAL archive segments.
     * Also responsible for deleting raw copies of already compressed WAL archive segments if they are not reserved.
     */
    private class FileCompressor extends FileCompressorWorker {
        /** Workers queue. */
        List<FileCompressorWorker> workers = new ArrayList<>();

        /** */
        FileCompressor(IgniteLogger log) {
            super(0, log);
        }

        /** */
        private void init() {
            File[] toDel = walArchiveDir.listFiles(WAL_SEGMENT_TEMP_FILE_COMPACTED_FILTER);

            for (File f : toDel) {
                if (isCancelled())
                    return;

                f.delete();
            }

            FileDescriptor[] alreadyCompressed = scan(walArchiveDir.listFiles(WAL_SEGMENT_FILE_COMPACTED_FILTER));

            if (alreadyCompressed.length > 0)
                segmentAware.onSegmentCompressed(alreadyCompressed[alreadyCompressed.length - 1].idx());

            for (int i = 1; i < calculateThreadCount(); i++) {
                FileCompressorWorker worker = new FileCompressorWorker(i, log);

                worker.start();

                workers.add(worker);
            }
        }

        /**
         * Calculate optimal additional compressor worker threads count. If quarter of proc threads greater
         * than WAL_COMPRESSOR_WORKER_THREAD_CNT, use this value. Otherwise, reduce number of threads.
         *
         * @return Optimal number of compressor threads.
         */
        private int calculateThreadCount() {
            int procNum = Runtime.getRuntime().availableProcessors();

            // If quarter of proc threads greater than WAL_COMPRESSOR_WORKER_THREAD_CNT,
            // use this value. Otherwise, reduce number of threads.
            if (procNum >> 2 >= WAL_COMPRESSOR_WORKER_THREAD_CNT)
                return WAL_COMPRESSOR_WORKER_THREAD_CNT;
            else
                return procNum >> 2;
        }


        /** {@inheritDoc} */
        @Override public void body() throws InterruptedException, IgniteInterruptedCheckedException{
            init();

            super.body0();
        }

        /**
         * @throws IgniteInterruptedCheckedException If failed to wait for thread shutdown.
         */
        private void shutdown() throws IgniteInterruptedCheckedException {
            synchronized (this) {
                for (FileCompressorWorker worker: workers)
                    U.cancel(worker);

                for (FileCompressorWorker worker: workers)
                    U.join(worker);

                U.cancel(this);
            }

            U.join(this);
        }
    }

    /** */
    private class FileCompressorWorker extends GridWorker {
        /** */
        private Thread thread;

        /** */
        FileCompressorWorker(int idx,  IgniteLogger log) {
            super(cctx.igniteInstanceName(), "wal-file-compressor-%" + cctx.igniteInstanceName() + "%-" + idx, log);
        }

        /** */
        void start() {
            thread = new IgniteThread(this);

            thread.start();
        }

        /**
         * Pessimistically tries to reserve segment for compression in order to avoid concurrent truncation.
         * Waits if there's no segment to archive right now.
         */
        private long tryReserveNextSegmentOrWait() throws IgniteInterruptedCheckedException{
            long segmentToCompress = segmentAware.waitNextSegmentToCompress();

            boolean reserved = reserve(new FileWALPointer(segmentToCompress, 0, 0));

            return reserved ? segmentToCompress : -1;
        }

        /** {@inheritDoc} */
        @Override protected void body() throws InterruptedException, IgniteInterruptedCheckedException {
            body0();
        }

        /** */
        private void body0() {
            while (!isCancelled()) {
                long segIdx = -1L;

                try {
                    segIdx = tryReserveNextSegmentOrWait();

                    if (segIdx <= segmentAware.lastCompressedIdx())
                        continue;

                    deleteObsoleteRawSegments();

                    File tmpZip = new File(walArchiveDir, FileDescriptor.fileName(segIdx)
                            + FilePageStoreManager.ZIP_SUFFIX + FilePageStoreManager.TMP_SUFFIX);

                    File zip = new File(walArchiveDir, FileDescriptor.fileName(segIdx) + FilePageStoreManager.ZIP_SUFFIX);

                    File raw = new File(walArchiveDir, FileDescriptor.fileName(segIdx));

                    if (!Files.exists(raw.toPath()))
                        throw new IgniteCheckedException("WAL archive segment is missing: " + raw);

                    compressSegmentToFile(segIdx, raw, tmpZip);

                    Files.move(tmpZip.toPath(), zip.toPath());

                    if (mode != WALMode.NONE) {
                        try (FileIO f0 = ioFactory.create(zip, CREATE, READ, WRITE)) {
                            f0.force();
                        }

                        if (evt.isRecordable(EVT_WAL_SEGMENT_COMPACTED)) {
                            evt.record(new WalSegmentCompactedEvent(
                                    cctx.localNode(),
                                    segIdx,
                                    zip.getAbsoluteFile())
                            );
                        }
                    }

                    segmentAware.onSegmentCompressed(segIdx);
                }
                catch (IgniteInterruptedCheckedException ignore) {
                    Thread.currentThread().interrupt();
                }
                catch (IgniteCheckedException | IOException e) {
                    U.error(log, "Compression of WAL segment [idx=" + segIdx +
                            "] was skipped due to unexpected error", e);

                    segmentAware.onSegmentCompressed(segIdx);
                }
                finally {
                    if (segIdx != -1L)
                        release(new FileWALPointer(segIdx, 0, 0));
                }
            }
        }

        /**
         * @param nextSegment Next segment absolute idx.
         * @param raw Raw file.
         * @param zip Zip file.
         */
        private void compressSegmentToFile(long nextSegment, File raw, File zip)
                throws IOException, IgniteCheckedException {
            int segmentSerializerVer;

            try (FileIO fileIO = ioFactory.create(raw)) {
                segmentSerializerVer = readSegmentHeader(new SegmentIO(nextSegment, fileIO), segmentFileInputFactory).getSerializerVersion();
            }

            try (ZipOutputStream zos = new ZipOutputStream(new BufferedOutputStream(new FileOutputStream(zip)))) {
                zos.setLevel(dsCfg.getWalCompactionLevel());
                zos.putNextEntry(new ZipEntry(""));

                ByteBuffer buf = ByteBuffer.allocate(HEADER_RECORD_SIZE);
                buf.order(ByteOrder.nativeOrder());

                zos.write(prepareSerializerVersionBuffer(nextSegment, segmentSerializerVer, true, buf).array());

                final CIX1<WALRecord> appendToZipC = new CIX1<WALRecord>() {
                    @Override public void applyx(WALRecord record) throws IgniteCheckedException {
                        final MarshalledRecord marshRec = (MarshalledRecord)record;

                        try {
                            zos.write(marshRec.buffer().array(), 0, marshRec.buffer().remaining());
                        }
                        catch (IOException e) {
                            throw new IgniteCheckedException(e);
                        }
                    }
                };

                try (SingleSegmentLogicalRecordsIterator iter = new SingleSegmentLogicalRecordsIterator(
                        log, cctx, ioFactory, BUF_SIZE, nextSegment, walArchiveDir, appendToZipC)) {

                    while (iter.hasNextX())
                        iter.nextX();
                }

                RecordSerializer ser = new RecordSerializerFactoryImpl(cctx).createSerializer(segmentSerializerVer);

                ByteBuffer heapBuf = prepareSwitchSegmentRecordBuffer(nextSegment, ser);

                zos.write(heapBuf.array());
            }
        }

        /**
         * @param nextSegment Segment index.
         * @param ser Record Serializer.
         */
        @NotNull private ByteBuffer prepareSwitchSegmentRecordBuffer(long nextSegment, RecordSerializer ser)
                throws IgniteCheckedException {
            SwitchSegmentRecord switchRecord = new SwitchSegmentRecord();

            int switchRecordSize = ser.size(switchRecord);
            switchRecord.size(switchRecordSize);

            switchRecord.position(new FileWALPointer(nextSegment, 0, switchRecordSize));

            ByteBuffer heapBuf = ByteBuffer.allocate(switchRecordSize);

            ser.writeRecord(switchRecord, heapBuf);
            return heapBuf;
        }

        /**
         * Deletes raw WAL segments if they aren't locked and already have compressed copies of themselves.
         */
        private void deleteObsoleteRawSegments() {
            FileDescriptor[] descs = scan(walArchiveDir.listFiles(WAL_SEGMENT_COMPACTED_OR_RAW_FILE_FILTER));

            Set<Long> indices = new HashSet<>();
            Set<Long> duplicateIndices = new HashSet<>();

            for (FileDescriptor desc : descs) {
                if (!indices.add(desc.idx))
                    duplicateIndices.add(desc.idx);
            }

            for (FileDescriptor desc : descs) {
                if (desc.isCompressed())
                    continue;

                // Do not delete reserved or locked segment and any segment after it.
                if (segmentReservedOrLocked(desc.idx))
                    return;

                if (desc.idx < segmentAware.keepUncompressedIdxFrom() && duplicateIndices.contains(desc.idx)) {
                    if (desc.file.exists() && !desc.file.delete())
                        U.warn(log, "Failed to remove obsolete WAL segment (make sure the process has enough rights): " +
                                desc.file.getAbsolutePath() + ", exists: " + desc.file.exists());
                }
            }
        }
    }

    /**
     * Responsible for decompressing previously compressed segments of WAL archive if they are needed for replay.
     */
    private class FileDecompressor extends GridWorker {
        /** Decompression futures. */
        private Map<Long, GridFutureAdapter<Void>> decompressionFutures = new HashMap<>();

        /** Segments queue. */
        private final PriorityBlockingQueue<Long> segmentsQueue = new PriorityBlockingQueue<>();

        /** Byte array for draining data. */
        private byte[] arr = new byte[BUF_SIZE];

        /**
         * @param log Logger.
         */
        FileDecompressor(IgniteLogger log) {
            super(cctx.igniteInstanceName(), "wal-file-decompressor%" + cctx.igniteInstanceName(), log,
                cctx.kernalContext().workersRegistry());
        }

        /** {@inheritDoc} */
        @Override protected void body() {
            Throwable err = null;

            try {
                while (!isCancelled()) {
                    long segmentToDecompress = -1L;

                    try {
                        blockingSectionBegin();

                        try {
                            segmentToDecompress = segmentsQueue.take();
                        }
                        finally {
                            blockingSectionEnd();
                        }

                        if (isCancelled())
                            break;

                        File zip = new File(walArchiveDir, FileDescriptor.fileName(segmentToDecompress)
                            + FilePageStoreManager.ZIP_SUFFIX);
                        File unzipTmp = new File(walArchiveDir, FileDescriptor.fileName(segmentToDecompress)
                            + FilePageStoreManager.TMP_SUFFIX);
                        File unzip = new File(walArchiveDir, FileDescriptor.fileName(segmentToDecompress));

                        try (ZipInputStream zis = new ZipInputStream(new BufferedInputStream(new FileInputStream(zip)));
                             FileIO io = ioFactory.create(unzipTmp)) {
                            zis.getNextEntry();

                            while (io.writeFully(arr, 0, zis.read(arr)) > 0)
                                updateHeartbeat();
                        }

                        try {
                            Files.move(unzipTmp.toPath(), unzip.toPath());
                        }
                        catch (FileAlreadyExistsException e) {
                            U.error(log, "Can't rename temporary unzipped segment: raw segment is already present " +
                                "[tmp=" + unzipTmp + ", raw=" + unzip + "]", e);

                            if (!unzipTmp.delete())
                                U.error(log, "Can't delete temporary unzipped segment [tmp=" + unzipTmp + "]");
                        }

                        updateHeartbeat();

                        synchronized (this) {
                            decompressionFutures.remove(segmentToDecompress).onDone();
                        }
                    }
                    catch (IOException ex) {
                        if (!isCancelled && segmentToDecompress != -1L) {
                            IgniteCheckedException e = new IgniteCheckedException("Error during WAL segment " +
                                "decompression [segmentIdx=" + segmentToDecompress + "]", ex);

                            synchronized (this) {
                                decompressionFutures.remove(segmentToDecompress).onDone(e);
                            }
                        }
                    }
                }
            }
            catch (InterruptedException e) {
                Thread.currentThread().interrupt();

                if (!isCancelled)
                    err = e;
            }
            catch (Throwable t) {
                err = t;
            }
            finally {
                if (err == null && !isCancelled)
                    err = new IllegalStateException("Worker " + name() + " is terminated unexpectedly");

                if (err instanceof OutOfMemoryError)
                    failureProcessor.process(new FailureContext(CRITICAL_ERROR, err));
                else if (err != null)
                    failureProcessor.process(new FailureContext(SYSTEM_WORKER_TERMINATION, err));
            }
        }

        /**
         * Asynchronously decompresses WAL segment which is present only in .zip file.
         *
         * @return Future which is completed once file is decompressed.
         */
        synchronized IgniteInternalFuture<Void> decompressFile(long idx) {
            if (decompressionFutures.containsKey(idx))
                return decompressionFutures.get(idx);

            File f = new File(walArchiveDir, FileDescriptor.fileName(idx));

            if (f.exists())
                return new GridFinishedFuture<>();

            segmentsQueue.put(idx);

            GridFutureAdapter<Void> res = new GridFutureAdapter<>();

            decompressionFutures.put(idx, res);

            return res;
        }

        /** */
        private void shutdown() {
            synchronized (this) {
                U.cancel(this);

                // Put fake -1 to wake thread from queue.take()
                segmentsQueue.put(-1L);
            }

            U.join(this, log);
        }
    }

    /**
     * Validate files depending on {@link DataStorageConfiguration#getWalSegments()}  and create if need. Check end
     * when exit condition return false or all files are passed.
     *
     * @param startWith Start with.
     * @param create Flag create file.
     * @param p Predicate Exit condition.
     * @throws StorageException if validation or create file fail.
     */
    private void checkFiles(
        int startWith,
        boolean create,
        @Nullable IgnitePredicate<Integer> p,
        @Nullable IgniteInClosure<Integer> completionCallback
    ) throws StorageException {
        for (int i = startWith; i < dsCfg.getWalSegments() && (p == null || p.apply(i)); i++) {
            File checkFile = new File(walWorkDir, FileDescriptor.fileName(i));

            if (checkFile.exists()) {
                if (checkFile.isDirectory())
                    throw new StorageException("Failed to initialize WAL log segment (a directory with " +
                        "the same name already exists): " + checkFile.getAbsolutePath());
                else if (checkFile.length() != dsCfg.getWalSegmentSize() && mode == WALMode.FSYNC)
                    throw new StorageException("Failed to initialize WAL log segment " +
                        "(WAL segment size change is not supported in 'DEFAULT' WAL mode) " +
                        "[filePath=" + checkFile.getAbsolutePath() +
                        ", fileSize=" + checkFile.length() +
                        ", configSize=" + dsCfg.getWalSegments() + ']');
            }
            else if (create)
                createFile(checkFile);

            if (completionCallback != null)
                completionCallback.apply(i);
        }
    }

    /**
     * Needs only for WAL compaction.
     *
     * @param idx Index.
     * @param ver Version.
     * @param compacted Compacted flag.
     */
    @NotNull private static ByteBuffer prepareSerializerVersionBuffer(long idx, int ver, boolean compacted, ByteBuffer buf) {
        // Write record type.
        buf.put((byte) (WALRecord.RecordType.HEADER_RECORD.ordinal() + 1));

        // Write position.
        RecordV1Serializer.putPosition(buf, new FileWALPointer(idx, 0, 0));

        // Place magic number.
        buf.putLong(compacted ? HeaderRecord.COMPACTED_MAGIC : HeaderRecord.REGULAR_MAGIC);

        // Place serializer version.
        buf.putInt(ver);

        // Place CRC if needed.
        if (!RecordV1Serializer.skipCrc) {
            int curPos = buf.position();

            buf.position(0);

            // This call will move buffer position to the end of the record again.
            int crcVal = PureJavaCrc32.calcCrc32(buf, curPos);

            buf.putInt(crcVal);
        }
        else
            buf.putInt(0);

        // Write header record through io.
        buf.position(0);

        return buf;
    }

    /**
     *
     */
    private abstract static class FileHandle {
        /** I/O interface for read/write operations with file */
        SegmentIO fileIO;

        /** Segment idx corresponded to fileIo*/
        final long segmentIdx;

        /**
         * @param fileIO I/O interface for read/write operations of FileHandle.
         */
        private FileHandle(@NotNull SegmentIO fileIO) {
            this.fileIO = fileIO;
            segmentIdx = fileIO.getSegmentId();
        }

        /**
         * @return Absolute WAL segment file index (incremental counter).
         */
        public long getSegmentId(){
            return segmentIdx;
        }
    }

    /**
     *
     */
    public static class ReadFileHandle extends FileHandle implements AbstractWalRecordsIterator.AbstractReadFileHandle {
        /** Entry serializer. */
        RecordSerializer ser;

        /** */
        FileInput in;

        /** Holder of actual information of latest manipulation on WAL segments. */
        private final SegmentAware segmentAware;

        /**
         * @param fileIO I/O interface for read/write operations of FileHandle.
         * @param ser Entry serializer.
         * @param in File input.
         * @param aware Segment aware.
         */
        public ReadFileHandle(
            SegmentIO fileIO,
            RecordSerializer ser,
            FileInput in,
            SegmentAware aware) {
            super(fileIO);

            this.ser = ser;
            this.in = in;
            segmentAware = aware;
        }

        /**
         * @throws IgniteCheckedException If failed to close the WAL segment file.
         */
        @Override public void close() throws IgniteCheckedException {
            try {
                fileIO.close();

                in.io().close();
            }
            catch (IOException e) {
                throw new IgniteCheckedException(e);
            }
        }

        /** {@inheritDoc} */
        @Override public long idx() {
            return getSegmentId();
        }

        /** {@inheritDoc} */
        @Override public FileInput in() {
            return in;
        }

        /** {@inheritDoc} */
        @Override public RecordSerializer ser() {
            return ser;
        }

        /** {@inheritDoc} */
        @Override public boolean workDir() {
            return segmentAware != null && segmentAware.lastArchivedAbsoluteIndex() < getSegmentId();
        }
    }

    /**
     * File handle for one log segment.
     */
    @SuppressWarnings("SignalWithoutCorrespondingAwait")
    private class FileWriteHandle extends FileHandle {
        /** */
        private final RecordSerializer serializer;

        /** Created on resume logging. */
        private volatile boolean resume;

        /**
         * Position in current file after the end of last written record (incremented after file channel write
         * operation)
         */
        volatile long written;

        /** */
        private volatile long lastFsyncPos;

        /** Stop guard to provide warranty that only one thread will be successful in calling {@link #close(boolean)} */
        private final AtomicBoolean stop = new AtomicBoolean(false);

        /** */
        private final Lock lock = new ReentrantLock();

        /** Condition for timed wait of several threads, see {@link DataStorageConfiguration#getWalFsyncDelayNanos()} */
        private final Condition fsync = lock.newCondition();

        /**
         * Next segment available condition. Protection from "spurious wakeup" is provided by predicate {@link
         * #fileIO}=<code>null</code>
         */
        private final Condition nextSegment = lock.newCondition();

        /** Buffer. */
        private final SegmentedRingByteBuffer buf;

        /**
         * @param fileIO I/O file interface to use
         * @param pos Position.
         * @param resume Created on resume logging flag.
         * @param serializer Serializer.
         * @param buf Buffer.
         * @throws IOException If failed.
         */
        private FileWriteHandle(
            SegmentIO fileIO,
            long pos,
            boolean resume,
            RecordSerializer serializer,
            SegmentedRingByteBuffer buf
        ) throws IOException {
            super(fileIO);

            assert serializer != null;

            if (!mmap)
                fileIO.position(pos);

            this.serializer = serializer;

            written = pos;
            lastFsyncPos = pos;
            this.resume = resume;
            this.buf = buf;
        }

        /**
         * Write serializer version to current handle.
         */
        public void writeHeader() {
            SegmentedRingByteBuffer.WriteSegment seg = buf.offer(HEADER_RECORD_SIZE);

            assert seg != null && seg.position() > 0;

            prepareSerializerVersionBuffer(getSegmentId(), serializerVersion(), false, seg.buffer());

            seg.release();
        }

        /**
         * @param rec Record to be added to write queue.
         * @return Pointer or null if roll over to next segment is required or already started by other thread.
         * @throws StorageException If failed.
         * @throws IgniteCheckedException If failed.
         */
        @Nullable private WALPointer addRecord(WALRecord rec) throws StorageException, IgniteCheckedException {
            assert rec.size() > 0 : rec;

            for (;;) {
                checkNode();

                SegmentedRingByteBuffer.WriteSegment seg;

                // Buffer can be in open state in case of resuming with different serializer version.
                if (rec.type() == SWITCH_SEGMENT_RECORD && !currHnd.resume)
                    seg = buf.offerSafe(rec.size());
                else
                    seg = buf.offer(rec.size());

                FileWALPointer ptr = null;

                if (seg != null) {
                    try {
                        int pos = (int)(seg.position() - rec.size());

                        ByteBuffer buf = seg.buffer();

                        if (buf == null)
                            return null; // Can not write to this segment, need to switch to the next one.

                        ptr = new FileWALPointer(getSegmentId(), pos, rec.size());

                        rec.position(ptr);

                        fillBuffer(buf, rec);

                        if (mmap) {
                            // written field must grow only, but segment with greater position can be serialized
                            // earlier than segment with smaller position.
                            while (true) {
                                long written0 = written;

                                if (seg.position() > written0) {
                                    if (WRITTEN_UPD.compareAndSet(this, written0, seg.position()))
                                        break;
                                }
                                else
                                    break;
                            }
                        }

                        return ptr;
                    }
                    finally {
                        seg.release();

                        if (mode == WALMode.BACKGROUND && rec instanceof CheckpointRecord)
                            flushOrWait(ptr);
                    }
                }
                else
                    walWriter.flushAll();
            }
        }

        /**
         * Flush or wait for concurrent flush completion.
         *
         * @param ptr Pointer.
         */
        private void flushOrWait(FileWALPointer ptr) throws IgniteCheckedException {
            if (ptr != null) {
                // If requested obsolete file index, it must be already flushed by close.
                if (ptr.index() != getSegmentId())
                    return;
            }

            flush(ptr);
        }

        /**
         * @param ptr Pointer.
         */
        private void flush(FileWALPointer ptr) throws IgniteCheckedException {
            if (ptr == null) { // Unconditional flush.
                walWriter.flushAll();

                return;
            }

            assert ptr.index() == getSegmentId();

            walWriter.flushBuffer(ptr.fileOffset());
        }

        /**
         * @param buf Buffer.
         * @param rec WAL record.
         * @throws IgniteCheckedException If failed.
         */
        private void fillBuffer(ByteBuffer buf, WALRecord rec) throws IgniteCheckedException {
            try {
                serializer.writeRecord(rec, buf);
            }
            catch (RuntimeException e) {
                throw new IllegalStateException("Failed to write record: " + rec, e);
            }
        }

        /**
         * Non-blocking check if this pointer needs to be sync'ed.
         *
         * @param ptr WAL pointer to check.
         * @return {@code False} if this pointer has been already sync'ed.
         */
        private boolean needFsync(FileWALPointer ptr) {
            // If index has changed, it means that the log was rolled over and already sync'ed.
            // If requested position is smaller than last sync'ed, it also means all is good.
            // If position is equal, then our record is the last not synced.
            return getSegmentId() == ptr.index() && lastFsyncPos <= ptr.fileOffset();
        }

        /**
         * @return Pointer to the end of the last written record (probably not fsync-ed).
         */
        private FileWALPointer position() {
            lock.lock();

            try {
                return new FileWALPointer(getSegmentId(), (int)written, 0);
            }
            finally {
                lock.unlock();
            }
        }

        /**
         * @param ptr Pointer to sync.
         * @throws StorageException If failed.
         */
        private void fsync(FileWALPointer ptr) throws StorageException, IgniteCheckedException {
            lock.lock();

            try {
                if (ptr != null) {
                    if (!needFsync(ptr))
                        return;

                    if (fsyncDelay > 0 && !stop.get()) {
                        // Delay fsync to collect as many updates as possible: trade latency for throughput.
                        U.await(fsync, fsyncDelay, TimeUnit.NANOSECONDS);

                        if (!needFsync(ptr))
                            return;
                    }
                }

                flushOrWait(ptr);

                if (stop.get())
                    return;

                long lastFsyncPos0 = lastFsyncPos;
                long written0 = written;

                if (lastFsyncPos0 != written0) {
                    // Fsync position must be behind.
                    assert lastFsyncPos0 < written0 : "lastFsyncPos=" + lastFsyncPos0 + ", written=" + written0;

                    boolean metricsEnabled = metrics.metricsEnabled();

                    long start = metricsEnabled ? System.nanoTime() : 0;

                    if (mmap) {
                        long pos = ptr == null ? -1 : ptr.fileOffset();

                        List<SegmentedRingByteBuffer.ReadSegment> segs = buf.poll(pos);

                        if (segs != null) {
                            assert segs.size() == 1;

                            SegmentedRingByteBuffer.ReadSegment seg = segs.get(0);

                            int off = seg.buffer().position();
                            int len = seg.buffer().limit() - off;

                            fsync((MappedByteBuffer)buf.buf, off, len);

                            seg.release();
                        }
                    }
                    else
                        walWriter.force();

                    lastFsyncPos = written;

                    if (fsyncDelay > 0)
                        fsync.signalAll();

                    long end = metricsEnabled ? System.nanoTime() : 0;

                    if (metricsEnabled)
                        metrics.onFsync(end - start);
                }
            }
            finally {
                lock.unlock();
            }
        }

        /**
         * @param buf Mapped byte buffer..
         * @param off Offset.
         * @param len Length.
         */
        private void fsync(MappedByteBuffer buf, int off, int len) throws IgniteCheckedException {
            try {
                long mappedOff = (Long)mappingOffset.invoke(buf);

                assert mappedOff == 0 : mappedOff;

                long addr = (Long)mappingAddress.invoke(buf, mappedOff);

                long delta = (addr + off) % PAGE_SIZE;

                long alignedAddr = (addr + off) - delta;

                force0.invoke(buf, fd.get(buf), alignedAddr, len + delta);
            }
            catch (IllegalAccessException | InvocationTargetException e) {
                throw new IgniteCheckedException(e);
            }
        }

        /**
         * @return {@code true} If this thread actually closed the segment.
         * @throws IgniteCheckedException If failed.
         * @throws StorageException If failed.
         */
        private boolean close(boolean rollOver) throws IgniteCheckedException, StorageException {
            if (stop.compareAndSet(false, true)) {
                lock.lock();

                try {
                    flushOrWait(null);

                    try {
                        RecordSerializer backwardSerializer = new RecordSerializerFactoryImpl(cctx)
                            .createSerializer(serializerVer);

                        SwitchSegmentRecord segmentRecord = new SwitchSegmentRecord();

                        int switchSegmentRecSize = backwardSerializer.size(segmentRecord);

                        if (rollOver && written < (maxWalSegmentSize - switchSegmentRecSize)) {
                            segmentRecord.size(switchSegmentRecSize);

                            WALPointer segRecPtr = addRecord(segmentRecord);

                            if (segRecPtr != null)
                                fsync((FileWALPointer)segRecPtr);
                        }

                        if (mmap) {
                            List<SegmentedRingByteBuffer.ReadSegment> segs = buf.poll(maxWalSegmentSize);

                            if (segs != null) {
                                assert segs.size() == 1;

                                segs.get(0).release();
                            }
                        }

                        // Do the final fsync.
                        if (mode != WALMode.NONE) {
                            if (mmap)
                                ((MappedByteBuffer)buf.buf).force();
                            else
                                fileIO.force();

                            lastFsyncPos = written;
                        }

                        if (mmap) {
                            try {
                                fileIO.close();
                            }
                            catch (IOException ignore) {
                                // No-op.
                            }
                        }
                        else {
                            walWriter.close();

                            if (!rollOver)
                                buf.free();
                        }
                    }
                    catch (IOException e) {
                        throw new StorageException("Failed to close WAL write handle [idx=" + getSegmentId() + "]", e);
                    }

                    if (log.isDebugEnabled())
                        log.debug("Closed WAL write handle [idx=" + getSegmentId() + "]");

                    return true;
                }
                finally {
                    if (mmap)
                        buf.free();

                    lock.unlock();
                }
            }
            else
                return false;
        }

        /**
         * Signals next segment available to wake up other worker threads waiting for WAL to write
         */
        private void signalNextAvailable() {
            lock.lock();

            try {
                assert cctx.kernalContext().invalid() ||
                    written == lastFsyncPos || mode != WALMode.FSYNC :
                    "fsync [written=" + written + ", lastFsync=" + lastFsyncPos + ", idx=" + getSegmentId() + ']';

                fileIO = null;

                nextSegment.signalAll();
            }
            finally {
                lock.unlock();
            }
        }

        /**
         *
         */
        private void awaitNext() {
            lock.lock();

            try {
                while (fileIO != null)
                    U.awaitQuiet(nextSegment);
            }
            finally {
                lock.unlock();
            }
        }

        /**
         * @return Safely reads current position of the file channel as String. Will return "null" if channel is null.
         */
        private String safePosition() {
            FileIO io = fileIO;

            if (io == null)
                return "null";

            try {
                return String.valueOf(io.position());
            }
            catch (IOException e) {
                return "{Failed to read channel position: " + e.getMessage() + '}';
            }
        }
    }

    /**
     * Iterator over WAL-log.
     */
    private static class RecordsIterator extends AbstractWalRecordsIterator {
        /** */
        private static final long serialVersionUID = 0L;

        /** */
        private final File walArchiveDir;

        /** */
        private final File walWorkDir;

        /** See {@link FileWriteAheadLogManager#archiver}. */
        @Nullable private final FileArchiver archiver;

        /** */
        private final FileDecompressor decompressor;

        /** */
        private final DataStorageConfiguration dsCfg;

        /** Optional start pointer. */
        @Nullable
        private FileWALPointer start;

        /** Optional end pointer. */
        @Nullable
        private FileWALPointer end;

        /** Manager of segment location. */
        private SegmentRouter segmentRouter;

        /** Holder of actual information of latest manipulation on WAL segments. */
        private SegmentAware segmentAware;

        /**
         * @param cctx Shared context.
         * @param walArchiveDir WAL archive dir.
         * @param walWorkDir WAL dir.
         * @param start Optional start pointer.
         * @param end Optional end pointer.
         * @param dsCfg Database configuration.
         * @param serializerFactory Serializer factory.
         * @param archiver File Archiver.
         * @param decompressor Decompressor.
         * @param log Logger  @throws IgniteCheckedException If failed to initialize WAL segment.
         * @param segmentAware Segment aware.
         * @param segmentRouter Segment router.
         * @param segmentFileInputFactory
         */
        private RecordsIterator(
            GridCacheSharedContext cctx,
            File walArchiveDir,
            File walWorkDir,
            @Nullable FileWALPointer start,
            @Nullable FileWALPointer end,
            DataStorageConfiguration dsCfg,
            @NotNull RecordSerializerFactory serializerFactory,
            FileIOFactory ioFactory,
            @Nullable FileArchiver archiver,
            FileDecompressor decompressor,
            IgniteLogger log,
            SegmentAware segmentAware,
            SegmentRouter segmentRouter,
            SegmentFileInputFactory segmentFileInputFactory
        ) throws IgniteCheckedException {
            super(log,
                cctx,
                serializerFactory,
                ioFactory,
                dsCfg.getWalRecordIteratorBufferSize(),
                segmentFileInputFactory
            );
            this.walArchiveDir = walArchiveDir;
            this.walWorkDir = walWorkDir;
            this.archiver = archiver;
            this.start = start;
            this.end = end;
            this.dsCfg = dsCfg;

            this.decompressor = decompressor;
            this.segmentRouter = segmentRouter;
            this.segmentAware = segmentAware;

            init();

            advance();
        }

        /** {@inheritDoc} */
        @Override protected ReadFileHandle initReadHandle(
            @NotNull AbstractFileDescriptor desc,
            @Nullable FileWALPointer start
        ) throws IgniteCheckedException, FileNotFoundException {
            AbstractFileDescriptor currDesc = desc;

            if (!desc.file().exists()) {
                FileDescriptor zipFile = new FileDescriptor(
                    new File(walArchiveDir, FileDescriptor.fileName(desc.idx())
                        + FilePageStoreManager.ZIP_SUFFIX));

                if (!zipFile.file.exists()) {
                    throw new FileNotFoundException("Both compressed and raw segment files are missing in archive " +
                        "[segmentIdx=" + desc.idx() + "]");
                }

                if (decompressor != null)
                    decompressor.decompressFile(desc.idx()).get();
                else
                    currDesc = zipFile;
            }

            return (ReadFileHandle) super.initReadHandle(currDesc, start);
        }

        /** {@inheritDoc} */
        @Override protected void onClose() throws IgniteCheckedException {
            super.onClose();

            curRec = null;

            closeCurrentWalSegment();

            curWalSegmIdx = Integer.MAX_VALUE;
        }

        /**
         * @throws IgniteCheckedException If failed to initialize first file handle.
         */
        private void init() throws IgniteCheckedException {
            AbstractFileDescriptor[] descs = loadFileDescriptors(walArchiveDir);

            if (start != null) {
                if (!F.isEmpty(descs)) {
                    if (descs[0].idx() > start.index())
                        throw new IgniteCheckedException("WAL history is too short " +
                            "[descs=" + Arrays.asList(descs) + ", start=" + start + ']');

                    for (AbstractFileDescriptor desc : descs) {
                        if (desc.idx() == start.index()) {
                            curWalSegmIdx = start.index();

                            break;
                        }
                    }

                    if (curWalSegmIdx == -1) {
                        long lastArchived = descs[descs.length - 1].idx();

                        if (lastArchived > start.index())
                            throw new IgniteCheckedException("WAL history is corrupted (segment is missing): " + start);

                        // This pointer may be in work files because archiver did not
                        // copy the file yet, check that it is not too far forward.
                        curWalSegmIdx = start.index();
                    }
                }
                else {
                    // This means that whole checkpoint history fits in one segment in WAL work directory.
                    // Will start from this index right away.
                    curWalSegmIdx = start.index();
                }
            }
            else
                curWalSegmIdx = !F.isEmpty(descs) ? descs[0].idx() : 0;

            curWalSegmIdx--;

            if (log.isDebugEnabled())
                log.debug("Initialized WAL cursor [start=" + start + ", end=" + end + ", curWalSegmIdx=" + curWalSegmIdx + ']');
        }

        /** {@inheritDoc} */
        @Override protected AbstractReadFileHandle advanceSegment(
            @Nullable final AbstractReadFileHandle curWalSegment
        ) throws IgniteCheckedException {
            if (curWalSegment != null)
                curWalSegment.close();

            // We are past the end marker.
            if (end != null && curWalSegmIdx + 1 > end.index())
                return null; //stop iteration

            curWalSegmIdx++;

            boolean readArchive = canReadArchiveOrReserveWork(curWalSegmIdx); //lock during creation handle.

            ReadFileHandle nextHandle;
            try {
                FileDescriptor fd = segmentRouter.findSegment(curWalSegmIdx);

                if (log.isDebugEnabled())
                    log.debug("Reading next file [absIdx=" + curWalSegmIdx + ", file=" + fd.file.getAbsolutePath() + ']');

                nextHandle = initReadHandle(fd, start != null && curWalSegmIdx == start.index() ? start : null);
            }
            catch (FileNotFoundException e) {
                if (readArchive)
                    throw new IgniteCheckedException("Missing WAL segment in the archive", e);
                else
                    nextHandle = null;
            }

            if (!readArchive)
                releaseWorkSegment(curWalSegmIdx);

            curRec = null;

            return nextHandle;
        }

        /** {@inheritDoc} */
        @Override protected IgniteCheckedException handleRecordException(
            @NotNull Exception e,
            @Nullable FileWALPointer ptr) {

            if (e instanceof IgniteCheckedException)
                if (X.hasCause(e, IgniteDataIntegrityViolationException.class))
                    // This means that there is no explicit last sengment, so we iterate unil the very end.
                    if (end == null) {
                        long nextWalSegmentIdx = curWalSegmIdx + 1;

                        // Check that we should not look this segment up in archive directory.
                        // Basically the same check as in "advanceSegment" method.
                        if (archiver != null)
                            if (!canReadArchiveOrReserveWork(nextWalSegmentIdx))
                                try {
                                    long workIdx = nextWalSegmentIdx % dsCfg.getWalSegments();

                                    FileDescriptor fd = new FileDescriptor(
                                        new File(walWorkDir, FileDescriptor.fileName(workIdx)),
                                        nextWalSegmentIdx
                                    );

                                    try {
                                        ReadFileHandle nextHandle = initReadHandle(fd, null);

                                        // "nextHandle == null" is true only if current segment is the last one in the
                                        // whole history. Only in such case we ignore crc validation error and just stop
                                        // as if we reached the end of the WAL.
                                        if (nextHandle == null)
                                            return null;
                                    }
                                    catch (IgniteCheckedException | FileNotFoundException initReadHandleException) {
                                        e.addSuppressed(initReadHandleException);
                                    }
                                }
                                finally {
                                    releaseWorkSegment(nextWalSegmentIdx);
                                }
                    }

            return super.handleRecordException(e, ptr);
        }

        /**
         * @param absIdx Absolute index to check.
         * @return <ul><li> {@code True} if we can safely read the archive,  </li> <li>{@code false} if the segment has
         * not been archived yet. In this case the corresponding work segment is reserved (will not be deleted until
         * release). Use {@link #releaseWorkSegment} for unlock </li></ul>
         */
        private boolean canReadArchiveOrReserveWork(long absIdx) {
            return archiver != null && archiver.checkCanReadArchiveOrReserveWorkSegment(absIdx);
        }

        /**
         * @param absIdx Absolute index to release.
         */
        private void releaseWorkSegment(long absIdx) {
            if (archiver != null)
                archiver.releaseWorkSegment(absIdx);
        }

        /** {@inheritDoc} */
        @Override protected AbstractReadFileHandle createReadFileHandle(SegmentIO fileIO,
            RecordSerializer ser, FileInput in) {
            return new ReadFileHandle(fileIO, ser, in, segmentAware);
        }
    }

    /**
     * Flushes current file handle for {@link WALMode#BACKGROUND} WALMode. Called periodically from scheduler.
     */
    private void doFlush() {
        FileWriteHandle hnd = currentHandle();

        try {
            hnd.flush(null);
        }
        catch (Exception e) {
            U.warn(log, "Failed to flush WAL record queue", e);
        }
    }

    /**
     * WAL writer worker.
     */
    @SuppressWarnings("ForLoopReplaceableByForEach")
    private class WALWriter extends GridWorker {
        /** Unconditional flush. */
        private static final long UNCONDITIONAL_FLUSH = -1L;

        /** File close. */
        private static final long FILE_CLOSE = -2L;

        /** File force. */
        private static final long FILE_FORCE = -3L;

        /** Err. */
        private volatile Throwable err;

        //TODO: replace with GC free data structure.
        /** Parked threads. */
        final Map<Thread, Long> waiters = new ConcurrentHashMap<>();

        /**
         * Default constructor.
         *
         * @param log Logger.
         */
        WALWriter(IgniteLogger log) {
            super(cctx.igniteInstanceName(), "wal-write-worker%" + cctx.igniteInstanceName(), log,
                cctx.kernalContext().workersRegistry());
        }

        /** {@inheritDoc} */
        @Override protected void body() {
            Throwable err = null;

            try {
                while (!isCancelled()) {
                    onIdle();

                    while (waiters.isEmpty()) {
                        if (!isCancelled()) {
                            blockingSectionBegin();

                            try {
                                LockSupport.park();
                            }
                            finally {
                                blockingSectionEnd();
                            }
                        }
                        else {
                            unparkWaiters(Long.MAX_VALUE);

                            return;
                        }
                    }

                    Long pos = null;

                    for (Long val : waiters.values()) {
                        if (val > Long.MIN_VALUE)
                            pos = val;
                    }

                    updateHeartbeat();

                    if (pos == null)
                        continue;
                    else if (pos < UNCONDITIONAL_FLUSH) {
                        try {
                            assert pos == FILE_CLOSE || pos == FILE_FORCE : pos;

                            if (pos == FILE_CLOSE)
                                currHnd.fileIO.close();
                            else if (pos == FILE_FORCE)
                                currHnd.fileIO.force();
                        }
                        catch (IOException e) {
                            log.error("Exception in WAL writer thread: ", e);

                            err = e;

                            unparkWaiters(Long.MAX_VALUE);

                            return;
                        }

                        unparkWaiters(pos);
                    }

                    updateHeartbeat();

                    List<SegmentedRingByteBuffer.ReadSegment> segs = currentHandle().buf.poll(pos);

                    if (segs == null) {
                        unparkWaiters(pos);

                        continue;
                    }

                    for (int i = 0; i < segs.size(); i++) {
                        SegmentedRingByteBuffer.ReadSegment seg = segs.get(i);

                        updateHeartbeat();

                        try {
                            writeBuffer(seg.position(), seg.buffer());
                        }
                        catch (Throwable e) {
                            log.error("Exception in WAL writer thread:", e);

                            err = e;
                        }
                        finally {
                            seg.release();

                            long p = pos <= UNCONDITIONAL_FLUSH || err != null ? Long.MAX_VALUE : currentHandle().written;

                            unparkWaiters(p);
                        }
                    }
                }
            }
            catch (Throwable t) {
                err = t;
            }
            finally {
                unparkWaiters(Long.MAX_VALUE);

                if (err == null && !isCancelled)
                    err = new IllegalStateException("Worker " + name() + " is terminated unexpectedly");

                if (err instanceof OutOfMemoryError)
                    cctx.kernalContext().failure().process(new FailureContext(CRITICAL_ERROR, err));
                else if (err != null)
                    cctx.kernalContext().failure().process(new FailureContext(SYSTEM_WORKER_TERMINATION, err));
            }
        }

        /**
         * Shutdowns thread.
         */
        public void shutdown() throws IgniteInterruptedCheckedException {
            U.cancel(this);

            LockSupport.unpark(runner());

            U.join(runner());
        }

        /**
         * Unparks waiting threads.
         *
         * @param pos Pos.
         */
        private void unparkWaiters(long pos) {
            assert pos > Long.MIN_VALUE : pos;

            for (Map.Entry<Thread, Long> e : waiters.entrySet()) {
                Long val = e.getValue();

                if (val <= pos) {
                    if (val != Long.MIN_VALUE)
                        waiters.put(e.getKey(), Long.MIN_VALUE);

                    LockSupport.unpark(e.getKey());
                }
            }
        }

        /**
         * Forces all made changes to the file.
         */
        void force() throws IgniteCheckedException {
            flushBuffer(FILE_FORCE);
        }

        /**
         * Closes file.
         */
        void close() throws IgniteCheckedException {
            flushBuffer(FILE_CLOSE);
        }

        /**
         * Flushes all data from the buffer.
         */
        void flushAll() throws IgniteCheckedException {
            flushBuffer(UNCONDITIONAL_FLUSH);
        }

        /**
         * @param expPos Expected position.
         */
        @SuppressWarnings("ForLoopReplaceableByForEach")
        void flushBuffer(long expPos) throws IgniteCheckedException {
            if (mmap)
                return;

            Throwable err = walWriter.err;

            if (err != null)
                cctx.kernalContext().failure().process(new FailureContext(CRITICAL_ERROR, err));

            if (expPos == UNCONDITIONAL_FLUSH)
                expPos = (currentHandle().buf.tail());

            Thread t = Thread.currentThread();

            waiters.put(t, expPos);

            LockSupport.unpark(walWriter.runner());

            while (true) {
                Long val = waiters.get(t);

                assert val != null : "Only this thread can remove thread from waiters";

                if (val == Long.MIN_VALUE) {
                    waiters.remove(t);

                    Throwable walWriterError = walWriter.err;

                    if (walWriterError != null)
                        throw new IgniteCheckedException("Flush buffer failed.", walWriterError);

                    return;
                }
                else
                    LockSupport.park();
            }
        }

        /**
         * @param pos Position in file to start write from. May be checked against actual position to wait previous
         * writes to complete
         * @param buf Buffer to write to file
         * @throws StorageException If failed.
         * @throws IgniteCheckedException If failed.
         */
        @SuppressWarnings("TooBroadScope")
        private void writeBuffer(long pos, ByteBuffer buf) throws StorageException, IgniteCheckedException {
            FileWriteHandle hdl = currentHandle();

            assert hdl.fileIO != null : "Writing to a closed segment.";

            checkNode();

            long lastLogged = U.currentTimeMillis();

            long logBackoff = 2_000;

            // If we were too fast, need to wait previous writes to complete.
            while (hdl.written != pos) {
                assert hdl.written < pos : "written = " + hdl.written + ", pos = " + pos; // No one can write further than we are now.

                // Permutation occurred between blocks write operations.
                // Order of acquiring lock is not the same as order of write.
                long now = U.currentTimeMillis();

                if (now - lastLogged >= logBackoff) {
                    if (logBackoff < 60 * 60_000)
                        logBackoff *= 2;

                    U.warn(log, "Still waiting for a concurrent write to complete [written=" + hdl.written +
                        ", pos=" + pos + ", lastFsyncPos=" + hdl.lastFsyncPos + ", stop=" + hdl.stop.get() +
                        ", actualPos=" + hdl.safePosition() + ']');

                    lastLogged = now;
                }

                checkNode();
            }

            // Do the write.
            int size = buf.remaining();

            assert size > 0 : size;

            try {
                assert hdl.written == hdl.fileIO.position();

                hdl.written += hdl.fileIO.writeFully(buf);

                metrics.onWalBytesWritten(size);

                assert hdl.written == hdl.fileIO.position();
            }
            catch (IOException e) {
                StorageException se = new StorageException("Failed to write buffer.", e);

                cctx.kernalContext().failure().process(new FailureContext(CRITICAL_ERROR, se));

                throw se;
            }
        }
    }

    /**
     * Syncs WAL segment file.
     */
    private class WalSegmentSyncer extends GridWorker {
        /** Sync timeout. */
        long syncTimeout;

        /**
         * @param igniteInstanceName Ignite instance name.
         * @param log Logger.
         */
        public WalSegmentSyncer(String igniteInstanceName, IgniteLogger log) {
            super(igniteInstanceName, "wal-segment-syncer", log);

            syncTimeout = Math.max(IgniteSystemProperties.getLong(IGNITE_WAL_SEGMENT_SYNC_TIMEOUT,
                DFLT_WAL_SEGMENT_SYNC_TIMEOUT), 100L);
        }

        /** {@inheritDoc} */
        @Override protected void body() throws InterruptedException, IgniteInterruptedCheckedException {
            while (!isCancelled()) {
                sleep(syncTimeout);

                try {
                    flush(null, true);
                }
                catch (IgniteCheckedException e) {
                    U.error(log, "Exception when flushing WAL.", e);
                }
            }
        }

        /** Shutted down the worker. */
        private void shutdown() {
            synchronized (this) {
                U.cancel(this);
            }

            U.join(this, log);
        }
    }

    /**
     * Scans provided folder for a WAL segment files
     * @param walFilesDir directory to scan
     * @return found WAL file descriptors
     */
    public static FileDescriptor[] loadFileDescriptors(@NotNull final File walFilesDir) throws IgniteCheckedException {
        final File[] files = walFilesDir.listFiles(WAL_SEGMENT_COMPACTED_OR_RAW_FILE_FILTER);

        if (files == null) {
            throw new IgniteCheckedException("WAL files directory does not not denote a " +
                "directory, or if an I/O error occurs: [" + walFilesDir.getAbsolutePath() + "]");
        }
        return scan(files);
    }
}<|MERGE_RESOLUTION|>--- conflicted
+++ resolved
@@ -422,10 +422,7 @@
 
         evt = ctx.event();
         failureProcessor = ctx.failure();
-<<<<<<< HEAD
-=======
         segmentAware = new SegmentAware(dsCfg.getWalSegments(), dsCfg.isWalCompactionEnabled());
->>>>>>> 60a8c8c8
     }
 
     /**
