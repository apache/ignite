--- conflicted
+++ resolved
@@ -1823,66 +1823,17 @@
          * @return <ul><li>{@code True} if can read, no lock is held, </li><li>{@code false} if work segment, need
          * release segment later, use {@link #releaseWorkSegment} for unlock</li> </ul>
          */
-<<<<<<< HEAD
-        private boolean checkCanReadArchiveOrReserveWorkSegment(long absIdx) {
-            synchronized (this) {
-                if (lastAbsArchivedIdx >= absIdx) {
-                    if (log.isDebugEnabled())
-                        log.debug("Not needed to reserve WAL segment: absIdx=" + absIdx + ";" +
-                            " lastAbsArchivedIdx=" + lastAbsArchivedIdx);
-
-                    return true;
-
-                }
-                Integer cur = locked.get(absIdx);
-
-                cur = cur == null ? 1 : cur + 1;
-
-                locked.put(absIdx, cur);
-
-                if (log.isDebugEnabled())
-                    log.debug("Reserved work segment [absIdx=" + absIdx + ", pins=" + cur + ']');
-
-                return false;
-            }
-=======
         @SuppressWarnings("NonPrivateFieldAccessedInSynchronizedContext")
         public boolean checkCanReadArchiveOrReserveWorkSegment(long absIdx) {
             return segmentAware.checkCanReadArchiveOrReserveWorkSegment(absIdx);
->>>>>>> 96c271ba
         }
 
         /**
          * @param absIdx Segment absolute index.
          */
-<<<<<<< HEAD
-        private void releaseWorkSegment(long absIdx) {
-            synchronized (this) {
-                Integer cur = locked.get(absIdx);
-
-                assert cur != null && cur > 0 : "WAL Segment with Index " + absIdx + " is not locked;" +
-                    " lastAbsArchivedIdx = " + lastAbsArchivedIdx;
-
-                if (cur == 1) {
-                    locked.remove(absIdx);
-
-                    if (log.isDebugEnabled())
-                        log.debug("Fully released work segment (ready to archive) [absIdx=" + absIdx + ']');
-                }
-                else {
-                    locked.put(absIdx, cur - 1);
-
-                    if (log.isDebugEnabled())
-                        log.debug("Partially released work segment [absIdx=" + absIdx + ", pins=" + (cur - 1) + ']');
-                }
-
-                notifyAll();
-            }
-=======
         @SuppressWarnings("NonPrivateFieldAccessedInSynchronizedContext")
         public void releaseWorkSegment(long absIdx) {
             segmentAware.releaseWorkSegment(absIdx);
->>>>>>> 96c271ba
         }
 
         /**
@@ -3490,12 +3441,7 @@
         /**
          * @param expPos Expected position.
          */
-<<<<<<< HEAD
         void flushBuffer(long expPos) {
-=======
-        @SuppressWarnings("ForLoopReplaceableByForEach")
-        void flushBuffer(long expPos) throws IgniteCheckedException {
->>>>>>> 96c271ba
             if (mmap)
                 return;
 
