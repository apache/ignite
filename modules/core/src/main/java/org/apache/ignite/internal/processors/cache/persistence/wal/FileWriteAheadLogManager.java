/*
 * Licensed to the Apache Software Foundation (ASF) under one or more
 * contributor license agreements.  See the NOTICE file distributed with
 * this work for additional information regarding copyright ownership.
 * The ASF licenses this file to You under the Apache License, Version 2.0
 * (the "License"); you may not use this file except in compliance with
 * the License.  You may obtain a copy of the License at
 *
 *      http://www.apache.org/licenses/LICENSE-2.0
 *
 * Unless required by applicable law or agreed to in writing, software
 * distributed under the License is distributed on an "AS IS" BASIS,
 * WITHOUT WARRANTIES OR CONDITIONS OF ANY KIND, either express or implied.
 * See the License for the specific language governing permissions and
 * limitations under the License.
 */

package org.apache.ignite.internal.processors.cache.persistence.wal;

import java.io.BufferedInputStream;
import java.io.BufferedOutputStream;
import java.io.EOFException;
import java.io.File;
import java.io.FileFilter;
import java.io.FileInputStream;
import java.io.FileNotFoundException;
import java.io.FileOutputStream;
import java.io.IOException;
import java.lang.reflect.Field;
import java.lang.reflect.InvocationTargetException;
import java.lang.reflect.Method;
import java.nio.ByteBuffer;
import java.nio.ByteOrder;
import java.nio.MappedByteBuffer;
import java.nio.channels.ClosedByInterruptException;
import java.nio.file.Files;
import java.sql.Time;
import java.util.ArrayList;
import java.util.Arrays;
import java.util.Collection;
import java.util.HashMap;
import java.util.List;
import java.util.Map;
import java.util.TreeSet;
import java.util.concurrent.PriorityBlockingQueue;
import java.util.concurrent.TimeUnit;
import java.util.concurrent.atomic.AtomicBoolean;
import java.util.concurrent.atomic.AtomicLong;
import java.util.concurrent.atomic.AtomicLongFieldUpdater;
import java.util.concurrent.atomic.AtomicReferenceFieldUpdater;
import java.util.concurrent.locks.Condition;
import java.util.concurrent.locks.Lock;
import java.util.concurrent.locks.LockSupport;
import java.util.concurrent.locks.ReentrantLock;
import java.util.regex.Pattern;
import java.util.zip.ZipEntry;
import java.util.zip.ZipInputStream;
import java.util.zip.ZipOutputStream;
import org.apache.ignite.IgniteCheckedException;
import org.apache.ignite.IgniteLogger;
import org.apache.ignite.IgniteSystemProperties;
import org.apache.ignite.configuration.DataStorageConfiguration;
import org.apache.ignite.configuration.IgniteConfiguration;
import org.apache.ignite.configuration.WALMode;
import org.apache.ignite.events.EventType;
import org.apache.ignite.events.WalSegmentArchivedEvent;
import org.apache.ignite.internal.GridKernalContext;
import org.apache.ignite.internal.IgniteInternalFuture;
import org.apache.ignite.internal.IgniteInterruptedCheckedException;
import org.apache.ignite.internal.NodeInvalidator;
import org.apache.ignite.internal.managers.eventstorage.GridEventStorageManager;
import org.apache.ignite.internal.pagemem.wal.IgniteWriteAheadLogManager;
import org.apache.ignite.internal.pagemem.wal.StorageException;
import org.apache.ignite.internal.pagemem.wal.WALIterator;
import org.apache.ignite.internal.pagemem.wal.WALPointer;
import org.apache.ignite.internal.pagemem.wal.record.CheckpointRecord;
import org.apache.ignite.internal.pagemem.wal.record.MarshalledRecord;
import org.apache.ignite.internal.pagemem.wal.record.SwitchSegmentRecord;
import org.apache.ignite.internal.pagemem.wal.record.WALRecord;
import org.apache.ignite.internal.processors.cache.CacheGroupContext;
import org.apache.ignite.internal.processors.cache.GridCacheSharedContext;
import org.apache.ignite.internal.processors.cache.GridCacheSharedManagerAdapter;
import org.apache.ignite.internal.processors.cache.persistence.DataStorageMetricsImpl;
import org.apache.ignite.internal.processors.cache.persistence.GridCacheDatabaseSharedManager;
import org.apache.ignite.internal.processors.cache.persistence.file.FileIO;
import org.apache.ignite.internal.processors.cache.persistence.file.FileIOFactory;
import org.apache.ignite.internal.processors.cache.persistence.file.RandomAccessFileIOFactory;
import org.apache.ignite.internal.processors.cache.persistence.filename.PdsFolderSettings;
import org.apache.ignite.internal.processors.cache.persistence.wal.crc.PureJavaCrc32;
import org.apache.ignite.internal.processors.cache.persistence.wal.record.HeaderRecord;
import org.apache.ignite.internal.processors.cache.persistence.wal.serializer.RecordSerializer;
import org.apache.ignite.internal.processors.cache.persistence.wal.serializer.RecordSerializerFactory;
import org.apache.ignite.internal.processors.cache.persistence.wal.serializer.RecordSerializerFactoryImpl;
import org.apache.ignite.internal.processors.cache.persistence.wal.serializer.RecordV1Serializer;
import org.apache.ignite.internal.processors.timeout.GridTimeoutObject;
import org.apache.ignite.internal.processors.timeout.GridTimeoutProcessor;
import org.apache.ignite.internal.util.GridUnsafe;
import org.apache.ignite.internal.util.future.GridFinishedFuture;
import org.apache.ignite.internal.util.future.GridFutureAdapter;
import org.apache.ignite.internal.util.typedef.CI1;
import org.apache.ignite.internal.util.typedef.CIX1;
import org.apache.ignite.internal.util.typedef.F;
import org.apache.ignite.internal.util.typedef.internal.SB;
import org.apache.ignite.internal.util.typedef.internal.U;
import org.apache.ignite.lang.IgniteBiTuple;
import org.apache.ignite.lang.IgniteInClosure;
import org.apache.ignite.lang.IgnitePredicate;
import org.apache.ignite.lang.IgniteUuid;
import org.jetbrains.annotations.NotNull;
import org.jetbrains.annotations.Nullable;
import org.jsr166.ConcurrentHashMap8;

import static java.nio.file.StandardOpenOption.CREATE;
import static java.nio.file.StandardOpenOption.READ;
import static java.nio.file.StandardOpenOption.WRITE;
import static org.apache.ignite.IgniteSystemProperties.IGNITE_WAL_MMAP;
import static org.apache.ignite.IgniteSystemProperties.IGNITE_WAL_SERIALIZER_VERSION;
import static org.apache.ignite.configuration.WALMode.LOG_ONLY;
import static org.apache.ignite.internal.pagemem.wal.record.WALRecord.RecordType.SWITCH_SEGMENT_RECORD;
import static org.apache.ignite.internal.processors.cache.persistence.wal.SegmentedRingByteBuffer.BufferMode.DIRECT;
import static org.apache.ignite.internal.util.IgniteUtils.findField;
import static org.apache.ignite.internal.util.IgniteUtils.findNonPublicMethod;

/**
 * File WAL manager.
 */
@SuppressWarnings("IfMayBeConditional")
public class FileWriteAheadLogManager extends GridCacheSharedManagerAdapter implements IgniteWriteAheadLogManager {
    /** {@link MappedByteBuffer#force0(java.io.FileDescriptor, long, long)}. */
    private static final Method force0 = findNonPublicMethod(
        MappedByteBuffer.class, "force0",
        java.io.FileDescriptor.class, long.class, long.class
    );

    /** {@link MappedByteBuffer#mappingOffset()}. */
    private static final Method mappingOffset = findNonPublicMethod(MappedByteBuffer.class, "mappingOffset");

    /** {@link MappedByteBuffer#mappingAddress(long)}. */
    private static final Method mappingAddress = findNonPublicMethod(
        MappedByteBuffer.class, "mappingAddress", long.class
    );

    /** {@link MappedByteBuffer#fd} */
    private static final Field fd = findField(MappedByteBuffer.class, "fd");

    /** Page size. */
    private static final int PAGE_SIZE = GridUnsafe.pageSize();

    /** */
    private static final FileDescriptor[] EMPTY_DESCRIPTORS = new FileDescriptor[0];

    /** WAL segment file extension. */
    private static final String WAL_SEGMENT_FILE_EXT = ".wal";

    /** */
    private static final byte[] FILL_BUF = new byte[1024 * 1024];

    /** Pattern for segment file names */
    private static final Pattern WAL_NAME_PATTERN = Pattern.compile("\\d{16}\\.wal");

    /** */
    private static final Pattern WAL_TEMP_NAME_PATTERN = Pattern.compile("\\d{16}\\.wal\\.tmp");

    /** WAL segment file filter, see {@link #WAL_NAME_PATTERN} */
    public static final FileFilter WAL_SEGMENT_FILE_FILTER = new FileFilter() {
        @Override public boolean accept(File file) {
            return !file.isDirectory() && WAL_NAME_PATTERN.matcher(file.getName()).matches();
        }
    };

    /** */
    private static final FileFilter WAL_SEGMENT_TEMP_FILE_FILTER = new FileFilter() {
        @Override public boolean accept(File file) {
            return !file.isDirectory() && WAL_TEMP_NAME_PATTERN.matcher(file.getName()).matches();
        }
    };

    /** */
    private static final Pattern WAL_SEGMENT_FILE_COMPACTED_PATTERN = Pattern.compile("\\d{16}\\.wal\\.zip");

    /** WAL segment file filter, see {@link #WAL_NAME_PATTERN} */
    public static final FileFilter WAL_SEGMENT_COMPACTED_OR_RAW_FILE_FILTER = new FileFilter() {
        @Override public boolean accept(File file) {
            return !file.isDirectory() && (WAL_NAME_PATTERN.matcher(file.getName()).matches() ||
                WAL_SEGMENT_FILE_COMPACTED_PATTERN.matcher(file.getName()).matches());
        }
    };

    /** */
    private static final Pattern WAL_SEGMENT_TEMP_FILE_COMPACTED_PATTERN = Pattern.compile("\\d{16}\\.wal\\.zip\\.tmp");

    /** */
    private static final FileFilter WAL_SEGMENT_FILE_COMPACTED_FILTER = new FileFilter() {
        @Override public boolean accept(File file) {
            return !file.isDirectory() && WAL_SEGMENT_FILE_COMPACTED_PATTERN.matcher(file.getName()).matches();
        }
    };

    /** */
    private static final FileFilter WAL_SEGMENT_TEMP_FILE_COMPACTED_FILTER = new FileFilter() {
        @Override public boolean accept(File file) {
            return !file.isDirectory() && WAL_SEGMENT_TEMP_FILE_COMPACTED_PATTERN.matcher(file.getName()).matches();
        }
    };

    /** Latest serializer version to use. */
    private static final int LATEST_SERIALIZER_VERSION = 2;

    /** Buffer size. */
    private static final int BUF_SIZE = 1024 * 1024;

    /** Use mapped byte buffer. */
    private final boolean mmap = IgniteSystemProperties.getBoolean(IGNITE_WAL_MMAP, true);

    /** {@link FileWriteHandle#written} atomic field updater. */
    private static final AtomicLongFieldUpdater<FileWriteHandle> WRITTEN_UPD =
        AtomicLongFieldUpdater.newUpdater(FileWriteHandle.class, "written");

    /** Interrupted flag. */
    private final ThreadLocal<Boolean> interrupted = new ThreadLocal<Boolean>() {
        @Override protected Boolean initialValue() {
            return false;
        }
    };

    /** */
    private final boolean alwaysWriteFullPages;

    /** WAL segment size in bytes. . This is maximum value, actual segments may be shorter. */
    private final long maxWalSegmentSize;

    /** */
    private final WALMode mode;

    /** WAL flush frequency. Makes sense only for {@link WALMode#BACKGROUND} log WALMode. */
    private final long flushFreq;

    /** Fsync delay. */
    private final long fsyncDelay;

    /** */
    private final DataStorageConfiguration dsCfg;

    /** Events service */
    private final GridEventStorageManager evt;

    /** */
    private IgniteConfiguration igCfg;

    /** Persistence metrics tracker. */
    private DataStorageMetricsImpl metrics;

    /** */
    private File walWorkDir;

    /** WAL archive directory (including consistent ID as subfolder) */
    private File walArchiveDir;

    /** Serializer of latest version, used to read header record and for write records */
    private RecordSerializer serializer;

    /** Serializer latest version to use. */
    private final int serializerVer =
        IgniteSystemProperties.getInteger(IGNITE_WAL_SERIALIZER_VERSION, LATEST_SERIALIZER_VERSION);

    /** Latest segment cleared by {@link #truncate(WALPointer, WALPointer)}. */
    private volatile long lastTruncatedArchiveIdx = -1L;

    /** Factory to provide I/O interfaces for read/write operations with files */
    private FileIOFactory ioFactory;

    /** Next WAL segment archived monitor. Manages last archived index, emulates archivation in no-archiver mode. */
    private final SegmentArchivedMonitor archivedMonitor = new SegmentArchivedMonitor();

    /** Segment reservations storage: Protects WAL segments from deletion during WAL log cleanup. */
    private final SegmentReservationStorage reservationStorage = new SegmentReservationStorage();

    /** Updater for {@link #currHnd}, used for verify there are no concurrent update for current log segment handle */
    private static final AtomicReferenceFieldUpdater<FileWriteAheadLogManager, FileWriteHandle> CURR_HND_UPD =
        AtomicReferenceFieldUpdater.newUpdater(FileWriteAheadLogManager.class, FileWriteHandle.class, "currHnd");

    /**
     * File archiver moves segments from work directory to archive. Locked segments may be kept not moved until
     * release. For mode archive and work folders set to equal value, archiver is not created.
     */
    @Nullable private volatile FileArchiver archiver;

    /** Compressor. */
    private volatile FileCompressor compressor;

    /** Decompressor. */
    private volatile FileDecompressor decompressor;

    /** */
    private final ThreadLocal<WALPointer> lastWALPtr = new ThreadLocal<>();

    /** Current log segment handle */
    private volatile FileWriteHandle currHnd;

    /**
     * Positive (non-0) value indicates WAL can be archived even if not complete<br>
     * See {@link DataStorageConfiguration#setWalAutoArchiveAfterInactivity(long)}<br>
     */
    private final long walAutoArchiveAfterInactivity;

    /**
     * Container with last WAL record logged timestamp.<br> Zero value means there was no records logged to current
     * segment, skip possible archiving for this case<br> Value is filled only for case {@link
     * #walAutoArchiveAfterInactivity} > 0<br>
     */
    private AtomicLong lastRecordLoggedMs = new AtomicLong();

    /**
     * Cancellable task for {@link WALMode#BACKGROUND}, should be cancelled at shutdown.
     * Null for non background modes.
     */
    @Nullable private volatile GridTimeoutProcessor.CancelableTask backgroundFlushSchedule;

    /**
     * Reference to the last added next archive timeout check object. Null if mode is not enabled. Should be cancelled
     * at shutdown
     */
    @Nullable private volatile GridTimeoutObject nextAutoArchiveTimeoutObj;

    /** WAL writer worker. */
    private WALWriter walWriter;

    /**
     * Listener invoked for each segment file IO initializer.
     */
    @Nullable private volatile IgniteInClosure<FileIO> createWalFileListener;

    /**
     * @param ctx Kernal context.
     */
    public FileWriteAheadLogManager(@NotNull final GridKernalContext ctx) {
        igCfg = ctx.config();

        DataStorageConfiguration dsCfg = igCfg.getDataStorageConfiguration();

        assert dsCfg != null;

        this.dsCfg = dsCfg;

        maxWalSegmentSize = dsCfg.getWalSegmentSize();
        mode = dsCfg.getWalMode();
        flushFreq = dsCfg.getWalFlushFrequency();
        fsyncDelay = dsCfg.getWalFsyncDelayNanos();
        alwaysWriteFullPages = dsCfg.isAlwaysWriteFullPages();
        ioFactory = new RandomAccessFileIOFactory();
        walAutoArchiveAfterInactivity = dsCfg.getWalAutoArchiveAfterInactivity();
        evt = ctx.event();
    }

    /** For test purposes only. */
    public void setFileIOFactory(FileIOFactory ioFactory) {
        this.ioFactory = ioFactory;
    }

    /** {@inheritDoc} */
    @Override public void start0() throws IgniteCheckedException {
        if (!cctx.kernalContext().clientNode()) {
            final PdsFolderSettings resolveFolders = cctx.kernalContext().pdsFolderResolver().resolveFolders();

            checkWalConfiguration();

            walWorkDir = initDirectory(
                dsCfg.getWalPath(),
                DataStorageConfiguration.DFLT_WAL_PATH,
                resolveFolders.folderName(),
                "write ahead log work directory"
            );

            walArchiveDir = initDirectory(
                dsCfg.getWalArchivePath(),
                DataStorageConfiguration.DFLT_WAL_ARCHIVE_PATH,
                resolveFolders.folderName(),
                "write ahead log archive directory"
            );

            serializer = new RecordSerializerFactoryImpl(cctx).createSerializer(serializerVer);

            GridCacheDatabaseSharedManager dbMgr = (GridCacheDatabaseSharedManager)cctx.database();

            metrics = dbMgr.persistentStoreMetricsImpl();

            checkOrPrepareFiles();

            IgniteBiTuple<Long, Long> tup = scanMinMaxArchiveIndices();

            lastTruncatedArchiveIdx = tup == null ? -1 : tup.get1() - 1;

            long lastAbsArchivedIdx = tup == null ? -1 : tup.get2();

            if (isArchiverEnabled())
                archiver = new FileArchiver(lastAbsArchivedIdx);
            else
                archiver = null;

            if (lastAbsArchivedIdx > 0)
                archivedMonitor.setLastArchivedAbsoluteIndex(lastAbsArchivedIdx);

            if (dsCfg.isWalCompactionEnabled()) {
                compressor = new FileCompressor();

                decompressor = new FileDecompressor();

                if (!cctx.kernalContext().clientNode())
                    decompressor.start();
            }

            if (mode != WALMode.NONE) {
                if (log.isInfoEnabled())
                    log.info("Started write-ahead log manager [mode=" + mode + ']');
            }
            else
                U.quietAndWarn(log, "Started write-ahead log manager in NONE mode, persisted data may be lost in " +
                    "a case of unexpected node failure. Make sure to deactivate the cluster before shutdown.");
        }
    }

    /**
     * Archiver can be not created, all files will be written to WAL folder, using absolute segment index.
     *
     * @return flag indicating if archiver is disabled.
     */
    private boolean isArchiverEnabled() {
        if (walArchiveDir != null && walWorkDir != null)
            return !walArchiveDir.equals(walWorkDir);

        return !new File(dsCfg.getWalArchivePath()).equals(new File(dsCfg.getWalPath()));
    }

    /**
     *
     */
    public Collection<File> getAndReserveWalFiles(FileWALPointer low, FileWALPointer high) throws IgniteCheckedException {
        final long awaitIdx = high.index() - 1;

        archivedMonitor.awaitSegmentArchived(awaitIdx);

        if (!reserve(low))
            throw new IgniteCheckedException("WAL archive segment has been deleted [idx=" + low.index() + "]");

        List<File> res = new ArrayList<>();

        for (long i = low.index(); i < high.index(); i++) {
            String segmentName = FileDescriptor.fileName(i);

            File file = new File(walArchiveDir, segmentName);

            if (file.exists())
                res.add(file);
            else if ((file = new File(walArchiveDir, segmentName + ".zip")).exists())
                res.add(file);
            else
                throw new IgniteCheckedException("WAL archive segment has been deleted [idx=" + i + "]");
        }

        return res;
    }

    /**
     * @throws IgniteCheckedException if WAL store path is configured and archive path isn't (or vice versa)
     */
    private void checkWalConfiguration() throws IgniteCheckedException {
        if (dsCfg.getWalPath() == null ^ dsCfg.getWalArchivePath() == null) {
            throw new IgniteCheckedException(
                "Properties should be either both specified or both null " +
                    "[walStorePath = " + dsCfg.getWalPath() +
                    ", walArchivePath = " + dsCfg.getWalArchivePath() + "]"
            );
        }
    }

    /** {@inheritDoc} */
    @Override protected void stop0(boolean cancel) {
        final GridTimeoutProcessor.CancelableTask schedule = backgroundFlushSchedule;

        if (schedule != null)
            schedule.close();

        final GridTimeoutObject timeoutObj = nextAutoArchiveTimeoutObj;

        if (timeoutObj != null)
            cctx.time().removeTimeoutObject(timeoutObj);

        final FileWriteHandle currHnd = currentHandle();

        try {
            if (mode == WALMode.BACKGROUND) {
                if (currHnd != null)
                    currHnd.flush(null);
            }

            if (currHnd != null)
                currHnd.close(false);

            if (walWriter != null)
                walWriter.shutdown();

            if (archiver != null)
                archiver.shutdown();

            if (compressor != null)
                compressor.shutdown();

            if (decompressor != null)
                decompressor.shutdown();
        }
        catch (Exception e) {
            U.error(log, "Failed to gracefully close WAL segment: " + this.currHnd.fileIO, e);
        }
    }

    /** {@inheritDoc} */
    @Override public void onActivate(GridKernalContext kctx) throws IgniteCheckedException {
        if (log.isDebugEnabled())
            log.debug("Activated file write ahead log manager [nodeId=" + cctx.localNodeId() +
                " topVer=" + cctx.discovery().topologyVersionEx() + " ]");

        start0();

        if (!cctx.kernalContext().clientNode()) {
            if (isArchiverEnabled()) {
                assert archiver != null;

                archiver.start();
            }

            if (compressor != null)
                compressor.start();
        }
    }

    /** {@inheritDoc} */
    @Override public void onDeActivate(GridKernalContext kctx) {
        if (log.isDebugEnabled())
            log.debug("DeActivate file write ahead log [nodeId=" + cctx.localNodeId() +
                " topVer=" + cctx.discovery().topologyVersionEx() + " ]");

        stop0(true);

        currHnd = null;
    }

    /** {@inheritDoc} */
    @Override public boolean isAlwaysWriteFullPages() {
        return alwaysWriteFullPages;
    }

    /** {@inheritDoc} */
    @Override public boolean isFullSync() {
        return mode == WALMode.DEFAULT;
    }

    /** {@inheritDoc} */
    @Override public void resumeLogging(WALPointer lastPtr) throws IgniteCheckedException {
        try {
            assert currHnd == null;
            assert lastPtr == null || lastPtr instanceof FileWALPointer;

            FileWALPointer filePtr = (FileWALPointer)lastPtr;

            walWriter = new WALWriter();

            if (!mmap)
                walWriter.start();

            currHnd = restoreWriteHandle(filePtr);

            // For new handle write serializer version to it.
            if (filePtr == null)
                currHnd.writeHeader();

            if (currHnd.serializer.version() != serializer.version()) {
                if (log.isInfoEnabled())
                    log.info("Record serializer version change detected, will start logging with a new WAL record " +
                        "serializer to a new WAL segment [curFile=" + currHnd + ", newVer=" + serializer.version() +
                        ", oldVer=" + currHnd.serializer.version() + ']');

                rollOver(currHnd);
            }

            currHnd.resume = false;

            if (mode == WALMode.BACKGROUND) {
                backgroundFlushSchedule = cctx.time().schedule(new Runnable() {
                    @Override public void run() {
                        doFlush();
                    }
                }, flushFreq, flushFreq);
            }

            if (walAutoArchiveAfterInactivity > 0)
                scheduleNextInactivityPeriodElapsedCheck();
        }
        catch (StorageException e) {
            throw new IgniteCheckedException(e);
        }
    }

    /**
     * Schedules next check of inactivity period expired. Based on current record update timestamp. At timeout method
     * does check of inactivity period and schedules new launch.
     */
    private void scheduleNextInactivityPeriodElapsedCheck() {
        final long lastRecMs = lastRecordLoggedMs.get();
        final long nextPossibleAutoArchive = (lastRecMs <= 0 ? U.currentTimeMillis() : lastRecMs) + walAutoArchiveAfterInactivity;

        if (log.isDebugEnabled())
            log.debug("Schedule WAL rollover check at " + new Time(nextPossibleAutoArchive).toString());

        nextAutoArchiveTimeoutObj = new GridTimeoutObject() {
            private final IgniteUuid id = IgniteUuid.randomUuid();

            @Override public IgniteUuid timeoutId() {
                return id;
            }

            @Override public long endTime() {
                return nextPossibleAutoArchive;
            }

            @Override public void onTimeout() {
                if (log.isDebugEnabled())
                    log.debug("Checking if WAL rollover required (" + new Time(U.currentTimeMillis()).toString() + ")");

                checkWalRolloverRequiredDuringInactivityPeriod();

                scheduleNextInactivityPeriodElapsedCheck();
            }
        };
        cctx.time().addTimeoutObject(nextAutoArchiveTimeoutObj);
    }

    /**
     * @return Latest serializer version.
     */
    public int serializerVersion() {
        return serializerVer;
    }

    /**
     * Checks if there was elapsed significant period of inactivity. If WAL auto-archive is enabled using
     * {@link #walAutoArchiveAfterInactivity} > 0 this method will activate roll over by timeout.<br>
     */
    private void checkWalRolloverRequiredDuringInactivityPeriod() {
        if (walAutoArchiveAfterInactivity <= 0)
            return; // feature not configured, nothing to do

        final long lastRecMs = lastRecordLoggedMs.get();

        if (lastRecMs == 0)
            return; //no records were logged to current segment, does not consider inactivity

        final long elapsedMs = U.currentTimeMillis() - lastRecMs;

        if (elapsedMs <= walAutoArchiveAfterInactivity)
            return; // not enough time elapsed since last write

        if (!lastRecordLoggedMs.compareAndSet(lastRecMs, 0))
            return; // record write occurred concurrently

        final FileWriteHandle handle = currentHandle();

        try {
            handle.buf.close();

            rollOver(handle);
        }
        catch (IgniteCheckedException e) {
            U.error(log, "Unable to perform segment rollover: " + e.getMessage(), e);

            NodeInvalidator.INSTANCE.invalidate(cctx.kernalContext(), e);
        }
    }

    /** {@inheritDoc} */
    @SuppressWarnings("TooBroadScope")
    @Override public WALPointer log(WALRecord rec) throws IgniteCheckedException, StorageException {
        if (serializer == null || mode == WALMode.NONE)
            return null;

        FileWriteHandle currWrHandle = currentHandle();

        // Logging was not resumed yet.
        if (currWrHandle == null)
            return null;

        // Need to calculate record size first.
        rec.size(serializer.size(rec));

        while (true) {
            if (rec.rollOver()){
                assert cctx.database().checkpointLockIsHeldByThread();

                long idx = currWrHandle.idx;

                currWrHandle.buf.close();

                currWrHandle = rollOver(currWrHandle);

                if (log != null && log.isDebugEnabled())
                    log.debug("Rollover segment [" + idx + " to " + currWrHandle.idx + "], recordType=" + rec.type());
            }

<<<<<<< HEAD
        WALPointer result;

        for (; ; currWrHandle = rollOver(currWrHandle)) {
            WALPointer ptr = currWrHandle.addRecord(record);
=======
            WALPointer ptr = currWrHandle.addRecord(rec);
>>>>>>> 8f2045e3

            if (ptr != null) {
                metrics.onWalRecordLogged();

                lastWALPtr.set(ptr);

                if (walAutoArchiveAfterInactivity > 0)
                    lastRecordLoggedMs.set(U.currentTimeMillis());

                result = ptr;

                break;
            }
            else
                currWrHandle = rollOver(currWrHandle);

            checkNode();

            if (isStopping())
                throw new IgniteCheckedException("Stopping.");
        }

        return result;
    }

    /** {@inheritDoc} */
    @Override public void fsync(WALPointer ptr) throws IgniteCheckedException, StorageException {
        if (serializer == null || mode == WALMode.NONE)
            return;

        FileWriteHandle cur = currentHandle();

        // WAL manager was not started (client node).
        if (cur == null)
            return;

        FileWALPointer filePtr = (FileWALPointer)(ptr == null ? lastWALPtr.get() : ptr);

        if (mode == WALMode.BACKGROUND)
            return;

        if (mode == LOG_ONLY) {
            cur.flushOrWait(filePtr);

            return;
        }

        // No need to sync if was rolled over.
        if (filePtr != null && !cur.needFsync(filePtr))
            return;

        cur.fsync(filePtr);
    }

    /** {@inheritDoc} */
    @Override public WALIterator replay(WALPointer start) throws IgniteCheckedException, StorageException {
        assert start == null || start instanceof FileWALPointer : "Invalid start pointer: " + start;

        FileWriteHandle hnd = currentHandle();

        FileWALPointer end = null;

        if (hnd != null)
            end = hnd.position();

        return new RecordsIterator(
            cctx,
            walWorkDir,
            walArchiveDir,
            (FileWALPointer)start,
            end,
            dsCfg,
            new RecordSerializerFactoryImpl(cctx),
            ioFactory,
            archiver,
            decompressor,
            log
        );
    }

    /** {@inheritDoc} */
    @Override public boolean reserve(WALPointer start) throws IgniteCheckedException {
        assert start != null && start instanceof FileWALPointer : "Invalid start pointer: " + start;

        if (mode == WALMode.NONE)
            return false;

        reservationStorage.reserve(((FileWALPointer)start).index());

        if (!hasIndex(((FileWALPointer)start).index())) {
            reservationStorage.release(((FileWALPointer)start).index());

            return false;
        }

        return true;
    }

    /** {@inheritDoc} */
    @Override public void release(WALPointer start) throws IgniteCheckedException {
        assert start != null && start instanceof FileWALPointer : "Invalid start pointer: " + start;

        if (mode == WALMode.NONE)
            return;

        reservationStorage.release(((FileWALPointer)start).index());
    }

    /**
     * @param absIdx Absolulte index to check.
     * @return {@code true} if has this index.
     */
    private boolean hasIndex(long absIdx) {
        String segmentName = FileDescriptor.fileName(absIdx);

        String zipSegmentName = FileDescriptor.fileName(absIdx) + ".zip";

        boolean inArchive = new File(walArchiveDir, segmentName).exists() ||
            new File(walArchiveDir, zipSegmentName).exists();

        if (inArchive)
            return true;

        if (absIdx <= lastArchivedIndex())
            return false;

        FileWriteHandle cur = currHnd;

        return cur != null && cur.idx >= absIdx;
    }

    /** {@inheritDoc} */
    @Override public int truncate(WALPointer low, WALPointer high) {
        if (high == null)
            return 0;

        assert high instanceof FileWALPointer : high;

        // File pointer bound: older entries will be deleted from archive
        FileWALPointer lowPtr = (FileWALPointer)low;
        FileWALPointer highPtr = (FileWALPointer)high;

        FileDescriptor[] descs = scan(walArchiveDir.listFiles(WAL_SEGMENT_COMPACTED_OR_RAW_FILE_FILTER));

        int deleted = 0;

        for (FileDescriptor desc : descs) {
            if (lowPtr != null && desc.idx < lowPtr.index())
                continue;

            // Do not delete reserved or locked segment and any segment after it.
            if (segmentReservedOrLocked(desc.idx))
                return deleted;

            long archivedAbsIdx = archivedMonitor.lastArchivedAbsoluteIndex();

            long lastArchived = archivedAbsIdx >= 0 ? archivedAbsIdx : lastArchivedIndex();

            // We need to leave at least one archived segment to correctly determine the archive index.
            if (desc.idx < highPtr.index() && desc.idx < lastArchived) {
                if (!desc.file.delete())
                    U.warn(log, "Failed to remove obsolete WAL segment (make sure the process has enough rights): " +
                        desc.file.getAbsolutePath());
                else
                    deleted++;

                // Bump up the oldest archive segment index.
                if (lastTruncatedArchiveIdx < desc.idx)
                    lastTruncatedArchiveIdx = desc.idx;
            }
        }

        return deleted;
    }

    /**
     * Check if WAL segment locked (protected from move to archive) or reserved (protected from deletion from WAL
     * cleanup).
     *
     * @param absIdx Absolute WAL segment index for check reservation.
     * @return {@code True} if index is locked.
     */
    private boolean segmentReservedOrLocked(long absIdx) {
        FileArchiver archiver0 = archiver;

        return ((archiver0 != null) && archiver0.locked(absIdx))
            || (reservationStorage.reserved(absIdx));

    }

    /** {@inheritDoc} */
    @Override public void allowCompressionUntil(WALPointer ptr) {
        if (compressor != null)
            compressor.allowCompressionUntil(((FileWALPointer)ptr).index());
    }

    /** {@inheritDoc} */
    @Override public int walArchiveSegments() {
        long lastTruncated = lastTruncatedArchiveIdx;

        long lastArchived = archivedMonitor.lastArchivedAbsoluteIndex();

        if (lastArchived == -1)
            return 0;

        int res = (int)(lastArchived - lastTruncated);

        return res >= 0 ? res : 0;
    }

    /** {@inheritDoc} */
    @Override public boolean reserved(WALPointer ptr) {
        FileWALPointer fPtr = (FileWALPointer)ptr;

        return segmentReservedOrLocked(fPtr.index());
    }

    /** {@inheritDoc} */
    @Override public boolean disabled(int grpId) {
        CacheGroupContext ctx = cctx.cache().cacheGroup(grpId);

        return ctx != null && !ctx.walEnabled();
    }

    /**
     * Lists files in archive directory and returns the index of last archived file.
     *
     * @return The absolute index of last archived file.
     */
    private long lastArchivedIndex() {
        long lastIdx = -1;

        for (File file : walArchiveDir.listFiles(WAL_SEGMENT_COMPACTED_OR_RAW_FILE_FILTER)) {
            try {
                long idx = Long.parseLong(file.getName().substring(0, 16));

                lastIdx = Math.max(lastIdx, idx);
            }
            catch (NumberFormatException | IndexOutOfBoundsException ignore) {

            }
        }

        return lastIdx;
    }

    /**
     * Lists files in archive directory and returns the indices of least and last archived files.
     * In case of holes, first segment after last "hole" is considered as minimum.
     * Example: minimum(0, 1, 10, 11, 20, 21, 22) should be 20
     *
     * @return The absolute indices of min and max archived files.
     */
    private IgniteBiTuple<Long, Long> scanMinMaxArchiveIndices() {
        TreeSet<Long> archiveIndices = new TreeSet<>();

        for (File file : walArchiveDir.listFiles(WAL_SEGMENT_COMPACTED_OR_RAW_FILE_FILTER)) {
            try {
                long idx = Long.parseLong(file.getName().substring(0, 16));

                archiveIndices.add(idx);
            }
            catch (NumberFormatException | IndexOutOfBoundsException ignore) {
                // No-op.
            }
        }

        if (archiveIndices.isEmpty())
            return null;
        else {
            Long min = archiveIndices.first();
            Long max = archiveIndices.last();

            if (max - min == archiveIndices.size() - 1)
                return F.t(min, max); // Short path.

            for (Long idx : archiveIndices.descendingSet()) {
                if (!archiveIndices.contains(idx - 1))
                    return F.t(idx, max);
            }

            throw new IllegalStateException("Should never happen if TreeSet is valid.");
        }
    }

    /**
     * Creates a directory specified by the given arguments.
     *
     * @param cfg Configured directory path, may be {@code null}.
     * @param defDir Default directory path, will be used if cfg is {@code null}.
     * @param consId Local node consistent ID.
     * @param msg File description to print out on successful initialization.
     * @return Initialized directory.
     * @throws IgniteCheckedException If failed to initialize directory.
     */
    private File initDirectory(String cfg, String defDir, String consId, String msg) throws IgniteCheckedException {
        File dir;

        if (cfg != null) {
            File workDir0 = new File(cfg);

            dir = workDir0.isAbsolute() ?
                new File(workDir0, consId) :
                new File(U.resolveWorkDirectory(igCfg.getWorkDirectory(), cfg, false), consId);
        }
        else
            dir = new File(U.resolveWorkDirectory(igCfg.getWorkDirectory(), defDir, false), consId);

        U.ensureDirectory(dir, msg, log);

        return dir;
    }

    /**
     * @return Current log segment handle.
     */
    private FileWriteHandle currentHandle() {
        return currHnd;
    }

    /**
     * @param cur Handle that failed to fit the given entry.
     * @return Handle that will fit the entry.
     */
    private FileWriteHandle rollOver(FileWriteHandle cur) throws StorageException, IgniteCheckedException {
        FileWriteHandle hnd = currentHandle();

        if (hnd != cur)
            return hnd;

        if (hnd.close(true)) {
            FileWriteHandle next = initNextWriteHandle(cur);

            next.writeHeader();

            boolean swapped = CURR_HND_UPD.compareAndSet(this, hnd, next);

            assert swapped : "Concurrent updates on rollover are not allowed";

            if (walAutoArchiveAfterInactivity > 0)
                lastRecordLoggedMs.set(0);

            // Let other threads to proceed with new segment.
            hnd.signalNextAvailable();
        }
        else
            hnd.awaitNext();

        return currentHandle();
    }

    /**
     * @param lastReadPtr Last read WAL file pointer.
     * @return Initialized file write handle.
     * @throws IgniteCheckedException If failed to initialize WAL write handle.
     */
    private FileWriteHandle restoreWriteHandle(FileWALPointer lastReadPtr) throws IgniteCheckedException {
        long absIdx = lastReadPtr == null ? 0 : lastReadPtr.index();

        @Nullable FileArchiver archiver0 = archiver;

        long segNo = archiver0 == null ? absIdx : absIdx % dsCfg.getWalSegments();

        File curFile = new File(walWorkDir, FileDescriptor.fileName(segNo));

        int off = lastReadPtr == null ? 0 : lastReadPtr.fileOffset();
        int len = lastReadPtr == null ? 0 : lastReadPtr.length();

        try {
            FileIO fileIO = ioFactory.create(curFile);

            IgniteInClosure<FileIO> lsnr = createWalFileListener;

            if (lsnr != null)
                lsnr.apply(fileIO);

            try {
                int serVer = serializerVer;

                // If we have existing segment, try to read version from it.
                if (lastReadPtr != null) {
                    try {
                        serVer = readSerializerVersionAndCompactedFlag(fileIO).get1();
                    }
                    catch (SegmentEofException | EOFException ignore) {
                        serVer = serializerVer;
                    }
                }

                RecordSerializer ser = new RecordSerializerFactoryImpl(cctx).createSerializer(serVer);

                if (log.isInfoEnabled())
                    log.info("Resuming logging to WAL segment [file=" + curFile.getAbsolutePath() +
                        ", offset=" + off + ", ver=" + serVer + ']');

                SegmentedRingByteBuffer rbuf;

                if (mmap) {
                    try {
                        MappedByteBuffer buf = fileIO.map((int)maxWalSegmentSize);

                        rbuf = new SegmentedRingByteBuffer(buf, metrics);
                    }
                    catch (IOException e) {
                        throw new IgniteCheckedException(e);
                    }
                }
                else
                    rbuf = new SegmentedRingByteBuffer(dsCfg.getWalBufferSize(), maxWalSegmentSize, DIRECT, metrics);

                if (lastReadPtr != null)
                    rbuf.init(lastReadPtr.fileOffset() + lastReadPtr.length());

                FileWriteHandle hnd = new FileWriteHandle(
                    fileIO,
                    absIdx,
                    off + len,
                    true,
                    ser,
                    rbuf);

                if (archiver0 != null)
                    archiver0.currentWalIndex(absIdx);
                else
                    archivedMonitor.setLastArchivedAbsoluteIndex(absIdx - 1);

                return hnd;
            }
            catch (IgniteCheckedException | IOException e) {
                fileIO.close();

                throw e;
            }
        }
        catch (IOException e) {
            throw new IgniteCheckedException("Failed to restore WAL write handle: " + curFile.getAbsolutePath(), e);
        }
    }

    /**
     * Fills the file header for a new segment. Calling this method signals we are done with the segment and it can be
     * archived. If we don't have prepared file yet and achiever is busy this method blocks
     *
     * @param cur Current file write handle released by WAL writer
     * @return Initialized file handle.
     * @throws StorageException If IO exception occurred.
     * @throws IgniteCheckedException If failed.
     */
    private FileWriteHandle initNextWriteHandle(FileWriteHandle cur) throws StorageException, IgniteCheckedException {
        try {
            File nextFile = pollNextFile(cur.idx);

            if (log.isDebugEnabled())
                log.debug("Switching to a new WAL segment: " + nextFile.getAbsolutePath());

            SegmentedRingByteBuffer rbuf = null;

            FileIO fileIO = null;

            FileWriteHandle hnd;

            boolean interrupted = this.interrupted.get();

            while (true) {
                try {
                    fileIO = ioFactory.create(nextFile);

                    IgniteInClosure<FileIO> lsnr = createWalFileListener;
                    if (lsnr != null)
                        lsnr.apply(fileIO);

                    if (mmap) {
                        MappedByteBuffer buf = fileIO.map((int)maxWalSegmentSize);

                        rbuf = new SegmentedRingByteBuffer(buf, metrics);
                    }
                    else
                        rbuf = cur.buf.reset();

                    hnd = new FileWriteHandle(
                        fileIO,
                        cur.idx + 1,
                        0,
                        false,
                        serializer,
                        rbuf);


                    if (interrupted)
                        Thread.currentThread().interrupt();

                    break;
                }
                catch (ClosedByInterruptException ignore) {
                    interrupted = true;

                    Thread.interrupted();

                    if (fileIO != null) {
                        try {
                            fileIO.close();
                        }
                        catch (IOException ignored) {
                            // No-op.
                        }

                        fileIO = null;
                    }

                    if (rbuf != null) {
                        rbuf.free();

                        rbuf = null;
                    }
                }
                finally {
                    this.interrupted.set(false);
                }
            }

            return hnd;
        }
        catch (IOException e) {
            StorageException se = new StorageException("Unable to initialize WAL segment", e);

            NodeInvalidator.INSTANCE.invalidate(cctx.kernalContext(), se);

            throw se;
        }
    }

    /**
     * Deletes temp files, creates and prepares new; Creates first segment if necessary
     */
    private void checkOrPrepareFiles() throws IgniteCheckedException {
        // Clean temp files.
        {
            File[] tmpFiles = walWorkDir.listFiles(WAL_SEGMENT_TEMP_FILE_FILTER);

            if (!F.isEmpty(tmpFiles)) {
                for (File tmp : tmpFiles) {
                    boolean deleted = tmp.delete();

                    if (!deleted)
                        throw new IgniteCheckedException("Failed to delete previously created temp file " +
                            "(make sure Ignite process has enough rights): " + tmp.getAbsolutePath());
                }
            }
        }

        File[] allFiles = walWorkDir.listFiles(WAL_SEGMENT_FILE_FILTER);

        if(isArchiverEnabled())
            if (allFiles.length != 0 && allFiles.length > dsCfg.getWalSegments())
                throw new IgniteCheckedException("Failed to initialize wal (work directory contains " +
                    "incorrect number of segments) [cur=" + allFiles.length + ", expected=" + dsCfg.getWalSegments() + ']');

        // Allocate the first segment synchronously. All other segments will be allocated by archiver in background.
        if (allFiles.length == 0) {
            File first = new File(walWorkDir, FileDescriptor.fileName(0));

            createFile(first);
        }
        else
            checkFiles(0, false, null, null);
    }

    /**
     * Clears the file, fills with zeros for Default mode.
     *
     * @param file File to format.
     * @throws IgniteCheckedException if formatting failed
     */
    private void formatFile(File file) throws IgniteCheckedException {
        if (log.isDebugEnabled())
            log.debug("Formatting file [exists=" + file.exists() + ", file=" + file.getAbsolutePath() + ']');

        try (FileIO fileIO = ioFactory.create(file, CREATE, READ, WRITE)) {
            int left = dsCfg.getWalSegmentSize();

            if (mode == WALMode.DEFAULT) {
                while (left > 0) {
                    int toWrite = Math.min(FILL_BUF.length, left);

                    fileIO.write(FILL_BUF, 0, toWrite);

                    left -= toWrite;
                }

                fileIO.force();
            }
            else
                fileIO.clear();
        }
        catch (IOException e) {
            throw new IgniteCheckedException("Failed to format WAL segment file: " + file.getAbsolutePath(), e);
        }
    }

    /**
     * Creates a file atomically with temp file.
     *
     * @param file File to create.
     * @throws IgniteCheckedException If failed.
     */
    private void createFile(File file) throws IgniteCheckedException {
        if (log.isDebugEnabled())
            log.debug("Creating new file [exists=" + file.exists() + ", file=" + file.getAbsolutePath() + ']');

        File tmp = new File(file.getParent(), file.getName() + ".tmp");

        formatFile(tmp);

        try {
            Files.move(tmp.toPath(), file.toPath());
        }
        catch (IOException e) {
            throw new IgniteCheckedException("Failed to move temp file to a regular WAL segment file: " +
                file.getAbsolutePath(), e);
        }

        if (log.isDebugEnabled())
            log.debug("Created WAL segment [file=" + file.getAbsolutePath() + ", size=" + file.length() + ']');
    }

    /**
     * Retrieves next available file to write WAL data, waiting if necessary for a segment to become available.
     *
     * @param curIdx Current absolute WAL segment index.
     * @return File ready for use as new WAL segment.
     * @throws IgniteCheckedException If failed.
     */
    private File pollNextFile(long curIdx) throws IgniteCheckedException {
        FileArchiver archiver0 = archiver;

        if (archiver0 == null) {
            archivedMonitor.setLastArchivedAbsoluteIndex(curIdx);

            return new File(walWorkDir, FileDescriptor.fileName(curIdx + 1));
        }

        // Signal to archiver that we are done with the segment and it can be archived.
        long absNextIdx = archiver0.nextAbsoluteSegmentIndex(curIdx);

        long segmentIdx = absNextIdx % dsCfg.getWalSegments();

        return new File(walWorkDir, FileDescriptor.fileName(segmentIdx));
    }


    /**
     * @return Sorted WAL files descriptors.
     */
    public static FileDescriptor[] scan(File[] allFiles) {
        if (allFiles == null)
            return EMPTY_DESCRIPTORS;

        FileDescriptor[] descs = new FileDescriptor[allFiles.length];

        for (int i = 0; i < allFiles.length; i++) {
            File f = allFiles[i];

            descs[i] = new FileDescriptor(f);
        }

        Arrays.sort(descs);

        return descs;
    }

    /**
     * @throws StorageException If node is no longer valid and we missed a WAL operation.
     */
    private void checkNode() throws StorageException {
        if (cctx.kernalContext().invalidated())
            throw new StorageException("Failed to perform WAL operation (environment was invalidated by a " +
                    "previous error)");
    }

    /**
     * Setup listener for WAL segment write File IO creation.
     * @param createWalFileListener Listener to be invoked for new segment file IO creation.
     */
    public void setCreateWalFileListener(@Nullable IgniteInClosure<FileIO> createWalFileListener) {
        this.createWalFileListener = createWalFileListener;
    }

    /**
     * @return {@link #maxWalSegmentSize}.
     */
    public long maxWalSegmentSize() {
        return maxWalSegmentSize;
    }

    /**
     * File archiver operates on absolute segment indexes. For any given absolute segment index N we can calculate the
     * work WAL segment: S(N) = N % dsCfg.walSegments. When a work segment is finished, it is given to the archiver. If
     * the absolute index of last archived segment is denoted by A and the absolute index of next segment we want to
     * write is denoted by W, then we can allow write to S(W) if W - A <= walSegments. <br>
     *
     * Monitor of current object is used for notify on: <ul> <li>exception occurred ({@link
     * FileArchiver#cleanErr}!=null)</li> <li>stopping thread ({@link FileArchiver#stopped}==true)</li> <li>current file
     * index changed ({@link FileArchiver#curAbsWalIdx})</li> <li>last archived file index was changed ({@link
     * FileArchiver#lastAbsArchivedIdx})</li> <li>some WAL index was removed from {@link FileArchiver#locked} map</li>
     * </ul>
     */
    private class FileArchiver extends Thread {
        /** Exception which occurred during initial creation of files or during archiving WAL segment */
        private IgniteCheckedException cleanErr;

        /**
         * Absolute current segment index WAL Manager writes to. Guarded by <code>this</code>. Incremented during
         * rollover. Also may be directly set if WAL is resuming logging after start.
         */
        private long curAbsWalIdx = -1;

        /** Last archived file index (absolute, 0-based). Guarded by <code>this</code>. */
        private volatile long lastAbsArchivedIdx = -1;

        /** current thread stopping advice */
        private volatile boolean stopped;

        /** Formatted index. */
        private int formatted;

        /**
         * Maps absolute segment index to locks counter. Lock on segment protects from archiving segment and may come
         * from {@link RecordsIterator} during WAL replay. Map itself is guarded by <code>this</code>.
         */
        private Map<Long, Integer> locked = new HashMap<>();

        /**
         *
         */
        private FileArchiver(long lastAbsArchivedIdx) {
            super("wal-file-archiver%" + cctx.igniteInstanceName());

            this.lastAbsArchivedIdx = lastAbsArchivedIdx;
        }

        /**
         * @throws IgniteInterruptedCheckedException If failed to wait for thread shutdown.
         */
        private void shutdown() throws IgniteInterruptedCheckedException {
            synchronized (this) {
                stopped = true;

                notifyAll();
            }

            U.join(this);
        }

        /**
         * @param curAbsWalIdx Current absolute WAL segment index.
         */
        private void currentWalIndex(long curAbsWalIdx) {
            synchronized (this) {
                this.curAbsWalIdx = curAbsWalIdx;

                notifyAll();
            }
        }

        /**
         * Check if WAL segment locked (protected from move to archive)
         *
         * @param absIdx Index for check reservation.
         * @return {@code True} if index is locked.
         */
        private synchronized boolean locked(long absIdx) {
            return locked.containsKey(absIdx);
        }

        /** {@inheritDoc} */
        @Override public void run() {
            try {
                allocateRemainingFiles();
            }
            catch (IgniteCheckedException e) {
                synchronized (this) {
                    // Stop the thread and report to starter.
                    cleanErr = e;

                    notifyAll();

                    return;
                }
            }

            try {
                synchronized (this) {
                    while (curAbsWalIdx == -1 && !stopped)
                        wait();

                    // If the archive directory is empty, we can be sure that there were no WAL segments archived.
                    // This is ensured by the check in truncate() which will leave at least one file there
                    // once it was archived.
                }

                while (!Thread.currentThread().isInterrupted() && !stopped) {
                    long toArchive;

                    synchronized (this) {
                        assert lastAbsArchivedIdx <= curAbsWalIdx : "lastArchived=" + lastAbsArchivedIdx +
                            ", current=" + curAbsWalIdx;

                        while (lastAbsArchivedIdx >= curAbsWalIdx - 1 && !stopped)
                            wait();

                        toArchive = lastAbsArchivedIdx + 1;
                    }

                    if (stopped)
                        break;

                    try {
                        final SegmentArchiveResult res = archiveSegment(toArchive);

                        synchronized (this) {
                            while (locked.containsKey(toArchive) && !stopped)
                                wait();
                        }

                        // Firstly, format working file
                        if (!stopped)
                            formatFile(res.getOrigWorkFile());

                        synchronized (this) {
                            // Then increase counter to allow rollover on clean working file
                            changeLastArchivedIndexAndNotifyWaiters(toArchive);

                            notifyAll();
                        }

                        if (evt.isRecordable(EventType.EVT_WAL_SEGMENT_ARCHIVED))
                            evt.record(new WalSegmentArchivedEvent(cctx.discovery().localNode(),
                                res.getAbsIdx(), res.getDstArchiveFile()));
                    }
                    catch (IgniteCheckedException e) {
                        synchronized (this) {
                            cleanErr = e;

                            notifyAll();
                        }
                    }
                }
            }
            catch (InterruptedException ignore) {
                Thread.currentThread().interrupt();
            }
        }

        /**
         * @param idx Index.
         */
        private void changeLastArchivedIndexAndNotifyWaiters(long idx) {
            lastAbsArchivedIdx = idx;

            if (compressor != null)
                compressor.onNextSegmentArchived();

            archivedMonitor.setLastArchivedAbsoluteIndex(idx);
        }

        /**
         * Gets the absolute index of the next WAL segment available to write. Blocks till there are available file to
         * write
         *
         * @param curIdx Current absolute index that we want to increment.
         * @return Next index (curWalSegmIdx+1) when it is ready to be written.
         * @throws IgniteCheckedException If failed (if interrupted or if exception occurred in the archiver thread).
         */
        private long nextAbsoluteSegmentIndex(long curIdx) throws IgniteCheckedException {
            synchronized (this) {
                if (cleanErr != null)
                    throw cleanErr;

                assert curIdx == curAbsWalIdx;

                curAbsWalIdx++;

                // Notify archiver thread.
                notifyAll();

                while (curAbsWalIdx - lastAbsArchivedIdx > dsCfg.getWalSegments() && cleanErr == null) {
                    try {
                        wait();
                    }
                    catch (InterruptedException ignore) {
                        interrupted.set(true);
                    }
                }

                // Wait for formatter so that we do not open an empty file in DEFAULT mode.
                while (curAbsWalIdx % dsCfg.getWalSegments() > formatted)
                    try {
                        wait();
                    }
                    catch (InterruptedException ignore) {
                        interrupted.set(true);
                    }

                return curAbsWalIdx;
            }
        }

        /**
         * @param absIdx Segment absolute index.
         * @return <ul><li>{@code True} if can read, no lock is held, </li><li>{@code false} if work segment, need
         * release segment later, use {@link #releaseWorkSegment} for unlock</li> </ul>
         */
        @SuppressWarnings("NonPrivateFieldAccessedInSynchronizedContext")
        private boolean checkCanReadArchiveOrReserveWorkSegment(long absIdx) {
            synchronized (this) {
                if (lastAbsArchivedIdx >= absIdx) {
                    if (log.isDebugEnabled())
                        log.debug("Not needed to reserve WAL segment: absIdx=" + absIdx + ";" +
                            " lastAbsArchivedIdx=" + lastAbsArchivedIdx);

                    return true;

                }
                Integer cur = locked.get(absIdx);

                cur = cur == null ? 1 : cur + 1;

                locked.put(absIdx, cur);

                if (log.isDebugEnabled())
                    log.debug("Reserved work segment [absIdx=" + absIdx + ", pins=" + cur + ']');

                return false;
            }
        }

        /**
         * @param absIdx Segment absolute index.
         */
        @SuppressWarnings("NonPrivateFieldAccessedInSynchronizedContext")
        private void releaseWorkSegment(long absIdx) {
            synchronized (this) {
                Integer cur = locked.get(absIdx);

                assert cur != null && cur > 0 : "WAL Segment with Index " + absIdx + " is not locked;" +
                    " lastAbsArchivedIdx = " + lastAbsArchivedIdx;

                if (cur == 1) {
                    locked.remove(absIdx);

                    if (log.isDebugEnabled())
                        log.debug("Fully released work segment (ready to archive) [absIdx=" + absIdx + ']');
                }
                else {
                    locked.put(absIdx, cur - 1);

                    if (log.isDebugEnabled())
                        log.debug("Partially released work segment [absIdx=" + absIdx + ", pins=" + (cur - 1) + ']');
                }

                notifyAll();
            }
        }

        /**
         * Moves WAL segment from work folder to archive folder. Temp file is used to do movement
         *
         * @param absIdx Absolute index to archive.
         */
        private SegmentArchiveResult archiveSegment(long absIdx) throws IgniteCheckedException {
            long segIdx = absIdx % dsCfg.getWalSegments();

            File origFile = new File(walWorkDir, FileDescriptor.fileName(segIdx));

            String name = FileDescriptor.fileName(absIdx);

            File dstTmpFile = new File(walArchiveDir, name + ".tmp");

            File dstFile = new File(walArchiveDir, name);

            if (log.isDebugEnabled())
                log.debug("Starting to copy WAL segment [absIdx=" + absIdx + ", segIdx=" + segIdx +
                    ", origFile=" + origFile.getAbsolutePath() + ", dstFile=" + dstFile.getAbsolutePath() + ']');

            try {
                Files.deleteIfExists(dstTmpFile.toPath());

                Files.copy(origFile.toPath(), dstTmpFile.toPath());

                Files.move(dstTmpFile.toPath(), dstFile.toPath());

                if (mode == WALMode.DEFAULT) {
                    try (FileIO f0 = ioFactory.create(dstFile, CREATE, READ, WRITE)) {
                        f0.force();
                    }
                }
            }
            catch (IOException e) {
                throw new IgniteCheckedException("Failed to archive WAL segment [" +
                    "srcFile=" + origFile.getAbsolutePath() +
                    ", dstFile=" + dstTmpFile.getAbsolutePath() + ']', e);
            }

            if (log.isDebugEnabled())
                log.debug("Copied file [src=" + origFile.getAbsolutePath() +
                    ", dst=" + dstFile.getAbsolutePath() + ']');

            return new SegmentArchiveResult(absIdx, origFile, dstFile);
        }

        /**
         *
         */
        private boolean checkStop() {
            return stopped;
        }

        /**
         * Background creation of all segments except first. First segment was created in main thread by {@link
         * FileWriteAheadLogManager#checkOrPrepareFiles()}
         */
        private void allocateRemainingFiles() throws IgniteCheckedException {
            checkFiles(
                1,
                true,
                new IgnitePredicate<Integer>() {
                    @Override public boolean apply(Integer integer) {
                        return !checkStop();
                    }
                },
                new CI1<Integer>() {
                    @Override public void apply(Integer idx) {
                        synchronized (FileArchiver.this) {
                            formatted = idx;

                            FileArchiver.this.notifyAll();
                        }
                    }
                }
            );
        }
    }

    /**
     * Responsible for compressing WAL archive segments.
     * Also responsible for deleting raw copies of already compressed WAL archive segments if they are not reserved.
     */
    private class FileCompressor extends Thread {
        /** Current thread stopping advice. */
        private volatile boolean stopped;

        /** Last successfully compressed segment. */
        private volatile long lastCompressedIdx = -1L;

        /** All segments prior to this (inclusive) can be compressed. */
        private volatile long lastAllowedToCompressIdx = -1L;

        /**
         *
         */
        FileCompressor() {
            super("wal-file-compressor%" + cctx.igniteInstanceName());
        }

        /**
         *
         */
        private void init() {
            File[] toDel = walArchiveDir.listFiles(WAL_SEGMENT_TEMP_FILE_COMPACTED_FILTER);

            for (File f : toDel) {
                if (stopped)
                    return;

                f.delete();
            }

            FileDescriptor[] alreadyCompressed = scan(walArchiveDir.listFiles(WAL_SEGMENT_FILE_COMPACTED_FILTER));

            if (alreadyCompressed.length > 0)
                lastCompressedIdx = alreadyCompressed[alreadyCompressed.length - 1].getIdx();
        }

        /**
         * @param lastCpStartIdx Segment index to allow compression until (exclusively).
         */
        synchronized void allowCompressionUntil(long lastCpStartIdx) {
            lastAllowedToCompressIdx = lastCpStartIdx - 1;

            notify();
        }

        /**
         * Callback for waking up compressor when new segment is archived.
         */
        synchronized void onNextSegmentArchived() {
            notify();
        }

        /**
         * Pessimistically tries to reserve segment for compression in order to avoid concurrent truncation.
         * Waits if there's no segment to archive right now.
         */
        private long tryReserveNextSegmentOrWait() throws InterruptedException, IgniteCheckedException {
            long segmentToCompress = lastCompressedIdx + 1;

            synchronized (this) {
                while (segmentToCompress > Math.min(lastAllowedToCompressIdx, archivedMonitor.lastArchivedAbsoluteIndex())) {
                    wait();

                    if (stopped)
                        return -1;
                }
            }

            segmentToCompress = Math.max(segmentToCompress, lastTruncatedArchiveIdx + 1);

            boolean reserved = reserve(new FileWALPointer(segmentToCompress, 0, 0));

            return reserved ? segmentToCompress : -1;
        }

        /**
         *
         */
        private void deleteObsoleteRawSegments() {
            FileDescriptor[] descs = scan(walArchiveDir.listFiles(WAL_SEGMENT_FILE_FILTER));

            for (FileDescriptor desc : descs) {
                // Do not delete reserved or locked segment and any segment after it.
                if (segmentReservedOrLocked(desc.idx))
                    return;

                if (desc.idx < lastCompressedIdx) {
                    if (!desc.file.delete())
                        U.warn(log, "Failed to remove obsolete WAL segment (make sure the process has enough rights): " +
                            desc.file.getAbsolutePath() + ", exists: " + desc.file.exists());
                }
            }
        }

        /** {@inheritDoc} */
        @Override public void run() {
            init();

            while (!Thread.currentThread().isInterrupted() && !stopped) {
                try {
                    deleteObsoleteRawSegments();

                    long nextSegment = tryReserveNextSegmentOrWait();
                    if (nextSegment == -1)
                        continue;

                    File tmpZip = new File(walArchiveDir, FileDescriptor.fileName(nextSegment) + ".zip" + ".tmp");

                    File zip = new File(walArchiveDir, FileDescriptor.fileName(nextSegment) + ".zip");

                    File raw = new File(walArchiveDir, FileDescriptor.fileName(nextSegment));
                    if (!Files.exists(raw.toPath()))
                        throw new IgniteCheckedException("WAL archive segment is missing: " + raw);

                    compressSegmentToFile(nextSegment, raw, tmpZip);

                    Files.move(tmpZip.toPath(), zip.toPath());

                    if (mode == WALMode.DEFAULT) {
                        try (FileIO f0 = ioFactory.create(zip, CREATE, READ, WRITE)) {
                            f0.force();
                        }
                    }

                    lastCompressedIdx = nextSegment;
                }
                catch (IgniteCheckedException | IOException e) {
                    U.error(log, "Unexpected error during WAL compression", e);

                    NodeInvalidator.INSTANCE.invalidate(cctx.kernalContext(), e);
                }
                catch (InterruptedException ignore) {
                    Thread.currentThread().interrupt();
                }
            }
        }

        /**
         * @param nextSegment Next segment absolute idx.
         * @param raw Raw file.
         * @param zip Zip file.
         */
        private void compressSegmentToFile(long nextSegment, File raw, File zip)
            throws IOException, IgniteCheckedException {
            int segmentSerializerVer;

            try (FileIO fileIO = ioFactory.create(raw)) {
                IgniteBiTuple<Integer, Boolean> tup = readSerializerVersionAndCompactedFlag(fileIO);

                segmentSerializerVer = tup.get1();
            }

            try (ZipOutputStream zos = new ZipOutputStream(new BufferedOutputStream(new FileOutputStream(zip)))) {
                zos.putNextEntry(new ZipEntry(""));

                ByteBuffer buf = ByteBuffer.allocate(RecordV1Serializer.HEADER_RECORD_SIZE);
                buf.order(ByteOrder.nativeOrder());

                zos.write(prepareSerializerVersionBuffer(nextSegment, segmentSerializerVer, true, buf).array());

                final CIX1<WALRecord> appendToZipC = new CIX1<WALRecord>() {
                    @Override public void applyx(WALRecord record) throws IgniteCheckedException {
                        final MarshalledRecord marshRec = (MarshalledRecord)record;

                        try {
                            zos.write(marshRec.buffer().array(), 0, marshRec.buffer().remaining());
                        }
                        catch (IOException e) {
                            throw new IgniteCheckedException(e);
                        }
                    }
                };

                try (SingleSegmentLogicalRecordsIterator iter = new SingleSegmentLogicalRecordsIterator(
                    log, cctx, ioFactory, BUF_SIZE, nextSegment, walArchiveDir, appendToZipC)) {

                    while (iter.hasNextX())
                        iter.nextX();
                }

                RecordSerializer ser = new RecordSerializerFactoryImpl(cctx).createSerializer(segmentSerializerVer);

                ByteBuffer heapBuf = prepareSwitchSegmentRecordBuffer(nextSegment, ser);

                zos.write(heapBuf.array());
            }
            finally {
                release(new FileWALPointer(nextSegment, 0, 0));
            }
        }

        /**
         * @param nextSegment Segment index.
         * @param ser Record Serializer.
         */
        @NotNull private ByteBuffer prepareSwitchSegmentRecordBuffer(long nextSegment, RecordSerializer ser)
            throws IgniteCheckedException {
            SwitchSegmentRecord switchRecord = new SwitchSegmentRecord();

            int switchRecordSize = ser.size(switchRecord);
            switchRecord.size(switchRecordSize);

            switchRecord.position(new FileWALPointer(nextSegment, 0, switchRecordSize));

            ByteBuffer heapBuf = ByteBuffer.allocate(switchRecordSize);

            ser.writeRecord(switchRecord, heapBuf);
            return heapBuf;
        }

        /**
         * @throws IgniteInterruptedCheckedException If failed to wait for thread shutdown.
         */
        private void shutdown() throws IgniteInterruptedCheckedException {
            synchronized (this) {
                stopped = true;

                notifyAll();
            }

            U.join(this);
        }
    }

    /**
     * Responsible for decompressing previously compressed segments of WAL archive if they are needed for replay.
     */
    private class FileDecompressor extends Thread {
        /** Current thread stopping advice. */
        private volatile boolean stopped;

        /** Decompression futures. */
        private Map<Long, GridFutureAdapter<Void>> decompressionFutures = new HashMap<>();

        /** Segments queue. */
        private final PriorityBlockingQueue<Long> segmentsQueue = new PriorityBlockingQueue<>();

        /** Byte array for draining data. */
        private byte[] arr = new byte[BUF_SIZE];

        /**
         *
         */
        FileDecompressor() {
            super("wal-file-decompressor%" + cctx.igniteInstanceName());
        }

        /** {@inheritDoc} */
        @Override public void run() {
            while (!Thread.currentThread().isInterrupted() && !stopped) {
                try {
                    long segmentToDecompress = segmentsQueue.take();

                    if (stopped)
                        break;

                    File zip = new File(walArchiveDir, FileDescriptor.fileName(segmentToDecompress) + ".zip");
                    File unzipTmp = new File(walArchiveDir, FileDescriptor.fileName(segmentToDecompress) + ".tmp");
                    File unzip = new File(walArchiveDir, FileDescriptor.fileName(segmentToDecompress));

                    try (ZipInputStream zis = new ZipInputStream(new BufferedInputStream(new FileInputStream(zip)));
                        FileIO io = ioFactory.create(unzipTmp)) {
                        zis.getNextEntry();

                        int bytesRead;
                        while ((bytesRead = zis.read(arr)) > 0)
                            io.write(arr, 0, bytesRead);
                    }

                    Files.move(unzipTmp.toPath(), unzip.toPath());

                    synchronized (this) {
                        decompressionFutures.remove(segmentToDecompress).onDone();
                    }
                }
                catch (InterruptedException ignore) {
                    Thread.currentThread().interrupt();
                }
                catch (IOException e) {
                    U.error(log, "Unexpected error during WAL decompression", e);

                    NodeInvalidator.INSTANCE.invalidate(cctx.kernalContext(), e);
                }
            }
        }

        /**
         * Asynchronously decompresses WAL segment which is present only in .zip file.
         *
         * @return Future which is completed once file is decompressed.
         */
        synchronized IgniteInternalFuture<Void> decompressFile(long idx) {
            if (decompressionFutures.containsKey(idx))
                return decompressionFutures.get(idx);

            File f = new File(walArchiveDir, FileDescriptor.fileName(idx));

            if (f.exists())
                return new GridFinishedFuture<>();

            segmentsQueue.put(idx);

            GridFutureAdapter<Void> res = new GridFutureAdapter<>();

            decompressionFutures.put(idx, res);

            return res;
        }

        /**
         * @throws IgniteInterruptedCheckedException If failed to wait for thread shutdown.
         */
        private void shutdown() throws IgniteInterruptedCheckedException {
            synchronized (this) {
                stopped = true;

                // Put fake -1 to wake thread from queue.take()
                segmentsQueue.put(-1L);
            }

            U.join(this);
        }
    }

    /**
     * Validate files depending on {@link DataStorageConfiguration#getWalSegments()}  and create if need. Check end
     * when exit condition return false or all files are passed.
     *
     * @param startWith Start with.
     * @param create Flag create file.
     * @param p Predicate Exit condition.
     * @throws IgniteCheckedException if validation or create file fail.
     */
    private void checkFiles(
        int startWith,
        boolean create,
        @Nullable IgnitePredicate<Integer> p,
        @Nullable IgniteInClosure<Integer> completionCallback
    ) throws IgniteCheckedException {
        for (int i = startWith; i < dsCfg.getWalSegments() && (p == null || p.apply(i)); i++) {
            File checkFile = new File(walWorkDir, FileDescriptor.fileName(i));

            if (checkFile.exists()) {
                if (checkFile.isDirectory())
                    throw new IgniteCheckedException("Failed to initialize WAL log segment (a directory with " +
                        "the same name already exists): " + checkFile.getAbsolutePath());
                else if (checkFile.length() != dsCfg.getWalSegmentSize() && mode == WALMode.DEFAULT)
                    throw new IgniteCheckedException("Failed to initialize WAL log segment " +
                        "(WAL segment size change is not supported in 'DEFAULT' WAL mode) " +
                        "[filePath=" + checkFile.getAbsolutePath() +
                        ", fileSize=" + checkFile.length() +
                        ", configSize=" + dsCfg.getWalSegments() + ']');
            }
            else if (create)
                createFile(checkFile);

            if (completionCallback != null)
                completionCallback.apply(i);
        }
    }

    /**
     * Reads record serializer version from provided {@code io} along with compacted flag.
     * NOTE: Method mutates position of {@code io}.
     *
     * @param io I/O interface for file.
     * @return Serializer version stored in the file.
     * @throws IgniteCheckedException If failed to read serializer version.
     */
    static IgniteBiTuple<Integer, Boolean> readSerializerVersionAndCompactedFlag(FileIO io)
            throws IgniteCheckedException, IOException {
        try (ByteBufferExpander buf = new ByteBufferExpander(RecordV1Serializer.HEADER_RECORD_SIZE, ByteOrder.nativeOrder())) {
            FileInput in = new FileInput(io, buf);

            in.ensure(RecordV1Serializer.HEADER_RECORD_SIZE);

            int recordType = in.readUnsignedByte();

            if (recordType == WALRecord.RecordType.STOP_ITERATION_RECORD_TYPE)
                throw new SegmentEofException("Reached logical end of the segment", null);

            WALRecord.RecordType type = WALRecord.RecordType.fromOrdinal(recordType - 1);

            if (type != WALRecord.RecordType.HEADER_RECORD)
                throw new IOException("Can't read serializer version", null);

            // Read file pointer.
            FileWALPointer ptr = RecordV1Serializer.readPosition(in);

            assert ptr.fileOffset() == 0 : "Header record should be placed at the beginning of file " + ptr;

            long hdrMagicNum = in.readLong();

            boolean compacted;

            if (hdrMagicNum == HeaderRecord.REGULAR_MAGIC)
                compacted = false;
            else if (hdrMagicNum == HeaderRecord.COMPACTED_MAGIC)
                compacted = true;
            else {
                throw new IOException("Magic is corrupted [exp=" + U.hexLong(HeaderRecord.REGULAR_MAGIC) +
                    ", actual=" + U.hexLong(hdrMagicNum) + ']');
            }

            // Read serializer version.
            int ver = in.readInt();

            // Read and skip CRC.
            in.readInt();

            return new IgniteBiTuple<>(ver, compacted);
        }
    }

    /**
     * Needs only for WAL compaction.
     *
     * @param idx Index.
     * @param ver Version.
     * @param compacted Compacted flag.
     */
    @NotNull private static ByteBuffer prepareSerializerVersionBuffer(long idx, int ver, boolean compacted, ByteBuffer buf) {
        // Write record type.
        buf.put((byte) (WALRecord.RecordType.HEADER_RECORD.ordinal() + 1));

        // Write position.
        RecordV1Serializer.putPosition(buf, new FileWALPointer(idx, 0, 0));

        // Place magic number.
        buf.putLong(compacted ? HeaderRecord.COMPACTED_MAGIC : HeaderRecord.REGULAR_MAGIC);

        // Place serializer version.
        buf.putInt(ver);

        // Place CRC if needed.
        if (!RecordV1Serializer.skipCrc) {
            int curPos = buf.position();

            buf.position(0);

            // This call will move buffer position to the end of the record again.
            int crcVal = PureJavaCrc32.calcCrc32(buf, curPos);

            buf.putInt(crcVal);
        }
        else
            buf.putInt(0);

        // Write header record through io.
        buf.position(0);

        return buf;
    }

    /**
     * WAL file descriptor.
     */
    public static class FileDescriptor implements Comparable<FileDescriptor> {
        /** */
        protected final File file;

        /** Absolute WAL segment file index */
        protected final long idx;

        /**
         * Creates file descriptor. Index is restored from file name
         *
         * @param file WAL segment file.
         */
        public FileDescriptor(@NotNull File file) {
            this(file, null);
        }

        /**
         * @param file WAL segment file.
         * @param idx Absolute WAL segment file index. For null value index is restored from file name
         */
        public FileDescriptor(@NotNull File file, @Nullable Long idx) {
            this.file = file;

            String fileName = file.getName();

            assert fileName.contains(WAL_SEGMENT_FILE_EXT);

            this.idx = idx == null ? Long.parseLong(fileName.substring(0, 16)) : idx;
        }

        /**
         * @param segment Segment index.
         * @return Segment file name.
         */
        public static String fileName(long segment) {
            SB b = new SB();

            String segmentStr = Long.toString(segment);

            for (int i = segmentStr.length(); i < 16; i++)
                b.a('0');

            b.a(segmentStr).a(WAL_SEGMENT_FILE_EXT);

            return b.toString();
        }

        /** {@inheritDoc} */
        @Override public int compareTo(@NotNull FileDescriptor o) {
            return Long.compare(idx, o.idx);
        }

        /** {@inheritDoc} */
        @Override public boolean equals(Object o) {
            if (this == o)
                return true;

            if (!(o instanceof FileDescriptor))
                return false;

            FileDescriptor that = (FileDescriptor)o;

            return idx == that.idx;
        }

        /** {@inheritDoc} */
        @Override public int hashCode() {
            return (int)(idx ^ (idx >>> 32));
        }

        /**
         * @return Absolute WAL segment file index
         */
        public long getIdx() {
            return idx;
        }

        /**
         * @return absolute pathname string of this file descriptor pathname.
         */
        public String getAbsolutePath() {
            return file.getAbsolutePath();
        }

        /**
         * @return True if segment is ZIP compressed.
         */
        public boolean isCompressed() {
            return file.getName().endsWith(".zip");
        }
    }

    /**
     *
     */
    private abstract static class FileHandle {
        /** I/O interface for read/write operations with file */
        FileIO fileIO;

        /** Absolute WAL segment file index (incremental counter) */
        protected final long idx;

        /**
         * @param fileIO I/O interface for read/write operations of FileHandle.
         * @param idx Absolute WAL segment file index (incremental counter).
         */
        private FileHandle(FileIO fileIO, long idx) {
            this.fileIO = fileIO;
            this.idx = idx;
        }
    }

    /**
     *
     */
    public static class ReadFileHandle extends FileHandle {
        /** Entry serializer. */
        RecordSerializer ser;

        /** */
        FileInput in;

        /**
         * <code>true</code> if this file handle came from work directory. <code>false</code> if this file handle came
         * from archive directory.
         */
        private boolean workDir;

        /**
         * @param fileIO I/O interface for read/write operations of FileHandle.
         * @param idx Absolute WAL segment file index (incremental counter).
         * @param ser Entry serializer.
         * @param in File input.
         */
        ReadFileHandle(
            FileIO fileIO,
            long idx,
            RecordSerializer ser,
            FileInput in
        ) {
            super(fileIO, idx);

            this.ser = ser;
            this.in = in;
        }

        /**
         * @throws IgniteCheckedException If failed to close the WAL segment file.
         */
        public void close() throws IgniteCheckedException {
            try {
                fileIO.close();
            }
            catch (IOException e) {
                throw new IgniteCheckedException(e);
            }
        }
    }

    /**
     * File handle for one log segment.
     */
    @SuppressWarnings("SignalWithoutCorrespondingAwait")
    private class FileWriteHandle extends FileHandle {
        /** */
        private final RecordSerializer serializer;

        /** Created on resume logging. */
        private volatile boolean resume;

        /**
         * Position in current file after the end of last written record (incremented after file channel write
         * operation)
         */
        volatile long written;

        /** */
        private volatile long lastFsyncPos;

        /** Stop guard to provide warranty that only one thread will be successful in calling {@link #close(boolean)} */
        private final AtomicBoolean stop = new AtomicBoolean(false);

        /** */
        private final Lock lock = new ReentrantLock();

        /** Condition for timed wait of several threads, see {@link DataStorageConfiguration#getWalFsyncDelayNanos()} */
        private final Condition fsync = lock.newCondition();

        /**
         * Next segment available condition. Protection from "spurious wakeup" is provided by predicate {@link
         * #fileIO}=<code>null</code>
         */
        private final Condition nextSegment = lock.newCondition();

        /** Buffer. */
        private final SegmentedRingByteBuffer buf;

        /**
         * @param fileIO I/O file interface to use
         * @param idx Absolute WAL segment file index for easy access.
         * @param pos Position.
         * @param resume Created on resume logging flag.
         * @param serializer Serializer.
         * @param buf Buffer.
         * @throws IOException If failed.
         */
        private FileWriteHandle(
            FileIO fileIO,
            long idx,
            long pos,
            boolean resume,
            RecordSerializer serializer,
            SegmentedRingByteBuffer buf
        ) throws IOException {
            super(fileIO, idx);

            assert serializer != null;

            if (!mmap)
                fileIO.position(pos);

            this.serializer = serializer;

            written = pos;
            lastFsyncPos = pos;
            this.resume = resume;
            this.buf = buf;
        }


        /**
         * Write serializer version to current handle.
         */
        public void writeHeader() {
            SegmentedRingByteBuffer.WriteSegment seg = buf.offer(RecordV1Serializer.HEADER_RECORD_SIZE);

            assert seg != null && seg.position() > 0;

            prepareSerializerVersionBuffer(idx, serializerVersion(), false, seg.buffer());

            seg.release();
        }

        /**
         * @param rec Record to be added to write queue.
         * @return Pointer or null if roll over to next segment is required or already started by other thread.
         * @throws StorageException If failed.
         * @throws IgniteCheckedException If failed.
         */
        @Nullable private WALPointer addRecord(WALRecord rec) throws StorageException, IgniteCheckedException {
            assert rec.size() > 0 : rec;

            for (;;) {
                checkNode();

                SegmentedRingByteBuffer.WriteSegment seg;

                // Buffer can be in open state in case of resuming with different serializer version.
                if (rec.type() == SWITCH_SEGMENT_RECORD && !currHnd.resume)
                    seg = buf.offerSafe(rec.size());
                else
                    seg = buf.offer(rec.size());

                FileWALPointer ptr = null;

                if (seg != null) {
                    try {
                        int pos = (int)(seg.position() - rec.size());

                        ByteBuffer buf = seg.buffer();

                        if (buf == null || (stop.get() && rec.type() != SWITCH_SEGMENT_RECORD))
                            return null; // Can not write to this segment, need to switch to the next one.

                        ptr = new FileWALPointer(idx, pos, rec.size());

                        rec.position(ptr);

                        fillBuffer(buf, rec);

                        if (mmap) {
                            // written field must grow only, but segment with greater position can be serialized
                            // earlier than segment with smaller position.
                            while (true) {
                                long written0 = written;

                                if (seg.position() > written0) {
                                    if (WRITTEN_UPD.compareAndSet(this, written0, seg.position()))
                                        break;
                                }
                                else
                                    break;
                            }
                        }

                        return ptr;
                    }
                    finally {
                        seg.release();

                        if (mode == WALMode.BACKGROUND && rec instanceof CheckpointRecord)
                            flushOrWait(ptr);
                    }
                }
                else
                    walWriter.flushAll();
            }
        }

        /**
         * Flush or wait for concurrent flush completion.
         *
         * @param ptr Pointer.
         * @throws IgniteCheckedException If failed.
         */
        private void flushOrWait(FileWALPointer ptr) throws IgniteCheckedException {
            if (ptr != null) {
                // If requested obsolete file index, it must be already flushed by close.
                if (ptr.index() != idx)
                    return;
            }

            flush(ptr);
        }

        /**
         * @param ptr Pointer.
         * @throws IgniteCheckedException If failed.
         * @throws StorageException If failed.
         */
        private void flush(FileWALPointer ptr) throws IgniteCheckedException, StorageException {
            if (ptr == null) { // Unconditional flush.
                walWriter.flushAll();

                return;
            }

            assert ptr.index() == idx;

            walWriter.flushBuffer(ptr.fileOffset());
        }

        /**
         * @param buf Buffer.
         * @param rec WAL record.
         * @throws IgniteCheckedException If failed.
         */
        private void fillBuffer(ByteBuffer buf, WALRecord rec) throws IgniteCheckedException {
            try {
                serializer.writeRecord(rec, buf);
            }
            catch (RuntimeException e) {
                throw new IllegalStateException("Failed to write record: " + rec, e);
            }
        }

        /**
         * Non-blocking check if this pointer needs to be sync'ed.
         *
         * @param ptr WAL pointer to check.
         * @return {@code False} if this pointer has been already sync'ed.
         */
        private boolean needFsync(FileWALPointer ptr) {
            // If index has changed, it means that the log was rolled over and already sync'ed.
            // If requested position is smaller than last sync'ed, it also means all is good.
            // If position is equal, then our record is the last not synced.
            return idx == ptr.index() && lastFsyncPos <= ptr.fileOffset();
        }

        /**
         * @return Pointer to the end of the last written record (probably not fsync-ed).
         */
        private FileWALPointer position() {
            lock.lock();

            try {
                return new FileWALPointer(idx, (int)written, 0);
            }
            finally {
                lock.unlock();
            }
        }

        /**
         * @param ptr Pointer to sync.
         * @throws StorageException If failed.
         */
        private void fsync(FileWALPointer ptr) throws StorageException, IgniteCheckedException {
            lock.lock();

            try {
                if (ptr != null) {
                    if (!needFsync(ptr))
                        return;

                    if (fsyncDelay > 0 && !stop.get()) {
                        // Delay fsync to collect as many updates as possible: trade latency for throughput.
                        U.await(fsync, fsyncDelay, TimeUnit.NANOSECONDS);

                        if (!needFsync(ptr))
                            return;
                    }
                }

                flushOrWait(ptr);

                if (stop.get())
                    return;

                long lastFsyncPos0 = lastFsyncPos;
                long written0 = written;

                if (lastFsyncPos0 != written0) {
                    // Fsync position must be behind.
                    assert lastFsyncPos0 < written0 : "lastFsyncPos=" + lastFsyncPos0 + ", written=" + written0;

                    boolean metricsEnabled = metrics.metricsEnabled();

                    long start = metricsEnabled ? System.nanoTime() : 0;

                    if (mmap) {
                        long pos = ptr == null ? -1 : ptr.fileOffset();

                        List<SegmentedRingByteBuffer.ReadSegment> segs = buf.poll(pos);

                        if (segs != null) {
                            assert segs.size() == 1;

                            SegmentedRingByteBuffer.ReadSegment seg = segs.get(0);

                            int off = seg.buffer().position();
                            int len = seg.buffer().limit() - off;

                            fsync((MappedByteBuffer)buf.buf, off, len);

                            seg.release();
                        }
                    }
                    else
                        walWriter.force();

                    lastFsyncPos = written;

                    if (fsyncDelay > 0)
                        fsync.signalAll();

                    long end = metricsEnabled ? System.nanoTime() : 0;

                    if (metricsEnabled)
                        metrics.onFsync(end - start);
                }
            }
            finally {
                lock.unlock();
            }
        }

        /**
         * @param buf Mapped byte buffer..
         * @param off Offset.
         * @param len Length.
         */
        private void fsync(MappedByteBuffer buf, int off, int len) throws IgniteCheckedException {
            try {
                long mappedOff = (Long)mappingOffset.invoke(buf);

                assert mappedOff == 0 : mappedOff;

                long addr = (Long)mappingAddress.invoke(buf, mappedOff);

                long delta = (addr + off) % PAGE_SIZE;

                long alignedAddr = (addr + off) - delta;

                force0.invoke(buf, fd.get(buf), alignedAddr, len + delta);
            }
            catch (IllegalAccessException | InvocationTargetException e) {
                throw new IgniteCheckedException(e);
            }
        }

        /**
         * @return {@code true} If this thread actually closed the segment.
         * @throws IgniteCheckedException If failed.
         * @throws StorageException If failed.
         */
        private boolean close(boolean rollOver) throws IgniteCheckedException, StorageException {
            if (stop.compareAndSet(false, true)) {
                lock.lock();

                try {
                    flushOrWait(null);

                    try {
                        RecordSerializer backwardSerializer = new RecordSerializerFactoryImpl(cctx)
                            .createSerializer(serializerVer);

                        SwitchSegmentRecord segmentRecord = new SwitchSegmentRecord();

                        int switchSegmentRecSize = backwardSerializer.size(segmentRecord);

                        if (rollOver && written < (maxWalSegmentSize - switchSegmentRecSize)) {
                            segmentRecord.size(switchSegmentRecSize);

                            WALPointer segRecPtr = addRecord(segmentRecord);

                            if (segRecPtr != null)
                                fsync((FileWALPointer)segRecPtr);
                        }

                        if (mmap) {
                            List<SegmentedRingByteBuffer.ReadSegment> segs = buf.poll(maxWalSegmentSize);

                            if (segs != null) {
                                assert segs.size() == 1;

                                segs.get(0).release();
                            }
                        }

                        // Do the final fsync.
                        if (mode == WALMode.DEFAULT) {
                            if (mmap)
                                ((MappedByteBuffer)buf.buf).force();
                            else
                                fileIO.force();

                            lastFsyncPos = written;
                        }

                        if (mmap) {
                            try {
                                fileIO.close();
                            }
                            catch (IOException ignore) {
                                // No-op.
                            }
                        }
                        else {
                            walWriter.close();

                            if (!rollOver)
                                buf.free();
                        }
                    }
                    catch (IOException e) {
                        throw new IgniteCheckedException(e);
                    }

                    if (log.isDebugEnabled())
                        log.debug("Closed WAL write handle [idx=" + idx + "]");

                    return true;
                }
                finally {
                    if (mmap)
                        buf.free();

                    lock.unlock();
                }
            }
            else
                return false;
        }

        /**
         * Signals next segment available to wake up other worker threads waiting for WAL to write
         */
        private void signalNextAvailable() {
            lock.lock();

            try {
                assert cctx.kernalContext().invalidated() || written == lastFsyncPos || mode != WALMode.DEFAULT :
                    "fsync [written=" + written + ", lastFsync=" + lastFsyncPos + ", idx=" + idx + ']';

                fileIO = null;

                nextSegment.signalAll();
            }
            finally {
                lock.unlock();
            }
        }

        /**
         *
         */
        private void awaitNext() {
            lock.lock();

            try {
                while (fileIO != null)
                    U.awaitQuiet(nextSegment);
            }
            finally {
                lock.unlock();
            }
        }

        /**
         * @return Safely reads current position of the file channel as String. Will return "null" if channel is null.
         */
        private String safePosition() {
            FileIO io = fileIO;

            if (io == null)
                return "null";

            try {
                return String.valueOf(io.position());
            }
            catch (IOException e) {
                return "{Failed to read channel position: " + e.getMessage() + '}';
            }
        }
    }

    /**
     * Iterator over WAL-log.
     */
    private static class RecordsIterator extends AbstractWalRecordsIterator {
        /** */
        private static final long serialVersionUID = 0L;
        /** */
        private final File walWorkDir;

        /** */
        private final File walArchiveDir;

        /** See {@link FileWriteAheadLogManager#archiver}. */
        @Nullable private final FileArchiver archiver;

        /** */
        private final FileDecompressor decompressor;

        /** */
        private final DataStorageConfiguration dsCfg;

        /** Optional start pointer. */
        @Nullable
        private FileWALPointer start;

        /** Optional end pointer. */
        @Nullable
        private FileWALPointer end;

        /**
         * @param cctx Shared context.
         * @param walWorkDir WAL work dir.
         * @param walArchiveDir WAL archive dir.
         * @param start Optional start pointer.
         * @param end Optional end pointer.
         * @param dsCfg Database configuration.
         * @param serializerFactory Serializer factory.
         * @param archiver File Archiver.
         * @param decompressor Decompressor.
         *@param log Logger  @throws IgniteCheckedException If failed to initialize WAL segment.
         */
        private RecordsIterator(
            GridCacheSharedContext cctx,
            File walWorkDir,
            File walArchiveDir,
            @Nullable FileWALPointer start,
            @Nullable FileWALPointer end,
            DataStorageConfiguration dsCfg,
            @NotNull RecordSerializerFactory serializerFactory,
            FileIOFactory ioFactory,
            @Nullable FileArchiver archiver,
            FileDecompressor decompressor,
            IgniteLogger log
        ) throws IgniteCheckedException {
            super(log,
                cctx,
                serializerFactory,
                ioFactory,
                dsCfg.getWalRecordIteratorBufferSize());
            this.walWorkDir = walWorkDir;
            this.walArchiveDir = walArchiveDir;
            this.dsCfg = dsCfg;
            this.archiver = archiver;
            this.start = start;
            this.end = end;
            this.decompressor = decompressor;

            init();

            advance();
        }

        /** {@inheritDoc} */
        @Override protected ReadFileHandle initReadHandle(
            @NotNull FileDescriptor desc,
            @Nullable FileWALPointer start
        ) throws IgniteCheckedException, FileNotFoundException {
            if (decompressor != null && !desc.file.exists()) {
                FileDescriptor zipFile = new FileDescriptor(
                    new File(walArchiveDir, FileDescriptor.fileName(desc.getIdx()) + ".zip"));

                if (!zipFile.file.exists()) {
                    throw new FileNotFoundException("Both compressed and raw segment files are missing in archive " +
                        "[segmentIdx=" + desc.idx + "]");
                }

                decompressor.decompressFile(desc.idx).get();
            }

            return super.initReadHandle(desc, start);
        }

        /** {@inheritDoc} */
        @Override protected void onClose() throws IgniteCheckedException {
            super.onClose();

            curRec = null;

            final ReadFileHandle handle = closeCurrentWalSegment();

            if (handle != null && handle.workDir)
                releaseWorkSegment(curWalSegmIdx);

            curWalSegmIdx = Integer.MAX_VALUE;
        }

        /**
         * @throws IgniteCheckedException If failed to initialize first file handle.
         */
        private void init() throws IgniteCheckedException {
            FileDescriptor[] descs = loadFileDescriptors(walArchiveDir);

            if (start != null) {
                if (!F.isEmpty(descs)) {
                    if (descs[0].idx > start.index())
                        throw new IgniteCheckedException("WAL history is too short " +
                            "[descs=" + Arrays.asList(descs) + ", start=" + start + ']');

                    for (FileDescriptor desc : descs) {
                        if (desc.idx == start.index()) {
                            curWalSegmIdx = start.index();

                            break;
                        }
                    }

                    if (curWalSegmIdx == -1) {
                        long lastArchived = descs[descs.length - 1].idx;

                        if (lastArchived > start.index())
                            throw new IgniteCheckedException("WAL history is corrupted (segment is missing): " + start);

                        // This pointer may be in work files because archiver did not
                        // copy the file yet, check that it is not too far forward.
                        curWalSegmIdx = start.index();
                    }
                }
                else {
                    // This means that whole checkpoint history fits in one segment in WAL work directory.
                    // Will start from this index right away.
                    curWalSegmIdx = start.index();
                }
            }
            else
                curWalSegmIdx = !F.isEmpty(descs) ? descs[0].idx : 0;

            curWalSegmIdx--;

            if (log.isDebugEnabled())
                log.debug("Initialized WAL cursor [start=" + start + ", end=" + end + ", curWalSegmIdx=" + curWalSegmIdx + ']');
        }

        /** {@inheritDoc} */
        @Override protected ReadFileHandle advanceSegment(
            @Nullable final ReadFileHandle curWalSegment
        ) throws IgniteCheckedException {
            if (curWalSegment != null) {
                curWalSegment.close();

                if (curWalSegment.workDir)
                    releaseWorkSegment(curWalSegment.idx);

            }

            // We are past the end marker.
            if (end != null && curWalSegmIdx + 1 > end.index())
                return null; //stop iteration

            curWalSegmIdx++;

            FileDescriptor fd;

            boolean readArchive = canReadArchiveOrReserveWork(curWalSegmIdx);

            if (archiver == null || readArchive) {
                fd = new FileDescriptor(new File(walArchiveDir,
                    FileDescriptor.fileName(curWalSegmIdx)));
            }
            else {
                long workIdx = curWalSegmIdx % dsCfg.getWalSegments();

                fd = new FileDescriptor(
                    new File(walWorkDir, FileDescriptor.fileName(workIdx)),
                    curWalSegmIdx);
            }

            if (log.isDebugEnabled())
                log.debug("Reading next file [absIdx=" + curWalSegmIdx + ", file=" + fd.file.getAbsolutePath() + ']');

            ReadFileHandle nextHandle;

            try {
                nextHandle = initReadHandle(fd, start != null && curWalSegmIdx == start.index() ? start : null);
            }
            catch (FileNotFoundException e) {
                if (readArchive)
                    throw new IgniteCheckedException("Missing WAL segment in the archive", e);
                else
                    nextHandle = null;
            }

            if (nextHandle == null) {
                if (!readArchive)
                    releaseWorkSegment(curWalSegmIdx);
            }
            else
                nextHandle.workDir = !readArchive;

            curRec = null;

            return nextHandle;
        }

        /**
         * @param absIdx Absolute index to check.
         * @return <ul><li> {@code True} if we can safely read the archive,  </li> <li>{@code false} if the segment has
         * not been archived yet. In this case the corresponding work segment is reserved (will not be deleted until
         * release). Use {@link #releaseWorkSegment} for unlock </li></ul>
         */
        private boolean canReadArchiveOrReserveWork(long absIdx) {
            return archiver != null && archiver.checkCanReadArchiveOrReserveWorkSegment(absIdx);
        }

        /**
         * @param absIdx Absolute index to release.
         */
        private void releaseWorkSegment(long absIdx) {
            if (archiver != null)
                archiver.releaseWorkSegment(absIdx);
        }
    }

    /**
     * Flushes current file handle for {@link WALMode#BACKGROUND} WALMode. Called periodically from scheduler.
     */
    private void doFlush() {
        FileWriteHandle hnd = currentHandle();

        try {
            hnd.flush(null);
        }
        catch (Exception e) {
            U.warn(log, "Failed to flush WAL record queue", e);
        }
    }

    /**
     * WAL writer worker.
     */
    @SuppressWarnings("ForLoopReplaceableByForEach")
    private class WALWriter extends Thread {
        /** Unconditional flush. */
        private static final long UNCONDITIONAL_FLUSH = -1L;

        /** File close. */
        private static final long FILE_CLOSE = -2L;

        /** File force. */
        private static final long FILE_FORCE = -3L;

        /** Shutdown. */
        private volatile boolean shutdown;

        /** Err. */
        private volatile Throwable err;

        //TODO: replace with GC free data structure.
        /** Parked threads. */
        final Map<Thread, Long> waiters = new ConcurrentHashMap8<>();

        /**
         * Default constructor.
         */
        WALWriter() {
            super("wal-write-worker%" + cctx.igniteInstanceName());
        }

        /** {@inheritDoc} */
        @Override public void run() {
            while (!shutdown && !Thread.currentThread().isInterrupted()) {
                while (waiters.isEmpty()) {
                    if (!shutdown)
                        LockSupport.park();
                    else {
                        unparkWaiters(Long.MAX_VALUE);

                        return;
                    }
                }

                Long pos = null;

                for (Long val : waiters.values()) {
                    if (val > Long.MIN_VALUE)
                        pos = val;
                }

                if (pos == null)
                    continue;
                else if (pos < UNCONDITIONAL_FLUSH) {
                    try {
                        assert pos == FILE_CLOSE || pos == FILE_FORCE : pos;

                        if (pos == FILE_CLOSE)
                            currHnd.fileIO.close();
                        else if (pos == FILE_FORCE)
                            currHnd.fileIO.force();
                    }
                    catch (IOException e) {
                        log.error("Exception in WAL writer thread: ", e);

                        err = e;

                        unparkWaiters(Long.MAX_VALUE);

                        return;
                    }

                    unparkWaiters(pos);
                }

                List<SegmentedRingByteBuffer.ReadSegment> segs = currentHandle().buf.poll(pos);

                if (segs == null) {
                    unparkWaiters(pos);

                    continue;
                }

                for (int i = 0; i < segs.size(); i++) {
                    SegmentedRingByteBuffer.ReadSegment seg = segs.get(i);

                    try {
                        writeBuffer(seg.position(), seg.buffer());
                    }
                    catch (Throwable e) {
                        log.error("Exception in WAL writer thread: ", e);

                        err = e;
                    }
                    finally {
                        seg.release();

                        long p = pos <= UNCONDITIONAL_FLUSH || err != null ? Long.MAX_VALUE : currentHandle().written;

                        unparkWaiters(p);
                    }
                }
            }

            unparkWaiters(Long.MAX_VALUE);
        }

        /**
         * Shutdowns thread.
         */
        public void shutdown() throws IgniteInterruptedCheckedException {
            shutdown = true;

            LockSupport.unpark(this);

            U.join(this);
        }

        /**
         * Unparks waiting threads.
         *
         * @param pos Pos.
         */
        private void unparkWaiters(long pos) {
            assert pos > Long.MIN_VALUE : pos;

            for (Map.Entry<Thread, Long> e : waiters.entrySet()) {
                Long val = e.getValue();

                if (val <= pos) {
                    if (val != Long.MIN_VALUE)
                        waiters.put(e.getKey(), Long.MIN_VALUE);

                    LockSupport.unpark(e.getKey());
                }
            }
        }

        /**
         * Forces all made changes to the file.
         */
        void force() throws IgniteCheckedException {
            flushBuffer(FILE_FORCE);
        }

        /**
         * Closes file.
         */
        void close() throws IgniteCheckedException {
            flushBuffer(FILE_CLOSE);
        }

        /**
         * Flushes all data from the buffer.
         */
        void flushAll() throws IgniteCheckedException {
            flushBuffer(UNCONDITIONAL_FLUSH);
        }

        /**
         * @param expPos Expected position.
         */
        @SuppressWarnings("ForLoopReplaceableByForEach")
        void flushBuffer(long expPos) throws StorageException, IgniteCheckedException {
            if (mmap)
                return;

            Throwable err = walWriter.err;

            if (err != null)
                NodeInvalidator.INSTANCE.invalidate(cctx.kernalContext(), err);

            if (expPos == UNCONDITIONAL_FLUSH)
                expPos = (currentHandle().buf.tail());

            Thread t = Thread.currentThread();

            waiters.put(t, expPos);

            LockSupport.unpark(walWriter);

            while (true) {
                Long val = waiters.get(t);

                assert val != null : "Only this thread can remove thread from waiters";

                if (val == Long.MIN_VALUE) {
                    waiters.remove(t);

                    return;
                }
                else
                    LockSupport.park();
            }
        }

        /**
         * @param pos Position in file to start write from. May be checked against actual position to wait previous
         * writes to complete
         * @param buf Buffer to write to file
         * @throws StorageException If failed.
         * @throws IgniteCheckedException If failed.
         */
        @SuppressWarnings("TooBroadScope")
        private void writeBuffer(long pos, ByteBuffer buf) throws StorageException, IgniteCheckedException {
            FileWriteHandle hdl = currentHandle();

            assert hdl.fileIO != null : "Writing to a closed segment.";

            checkNode();

            long lastLogged = U.currentTimeMillis();

            long logBackoff = 2_000;

            // If we were too fast, need to wait previous writes to complete.
            while (hdl.written != pos) {
                assert hdl.written < pos : "written = " + hdl.written + ", pos = " + pos; // No one can write further than we are now.

                // Permutation occurred between blocks write operations.
                // Order of acquiring lock is not the same as order of write.
                long now = U.currentTimeMillis();

                if (now - lastLogged >= logBackoff) {
                    if (logBackoff < 60 * 60_000)
                        logBackoff *= 2;

                    U.warn(log, "Still waiting for a concurrent write to complete [written=" + hdl.written +
                        ", pos=" + pos + ", lastFsyncPos=" + hdl.lastFsyncPos + ", stop=" + hdl.stop.get() +
                        ", actualPos=" + hdl.safePosition() + ']');

                    lastLogged = now;
                }

                checkNode();
            }

            // Do the write.
            int size = buf.remaining();

            assert size > 0 : size;

            try {
                assert hdl.written == hdl.fileIO.position();

                do {
                    hdl.fileIO.write(buf);
                }
                while (buf.hasRemaining());

                hdl.written += size;

                metrics.onWalBytesWritten(size);

                assert hdl.written == hdl.fileIO.position();
            }
            catch (IOException e) {
                StorageException se = new StorageException("Unable to write", e);

                NodeInvalidator.INSTANCE.invalidate(cctx.kernalContext(), se);

                throw se;
            }
        }
    }
}<|MERGE_RESOLUTION|>--- conflicted
+++ resolved
@@ -705,14 +705,7 @@
                     log.debug("Rollover segment [" + idx + " to " + currWrHandle.idx + "], recordType=" + rec.type());
             }
 
-<<<<<<< HEAD
-        WALPointer result;
-
-        for (; ; currWrHandle = rollOver(currWrHandle)) {
-            WALPointer ptr = currWrHandle.addRecord(record);
-=======
             WALPointer ptr = currWrHandle.addRecord(rec);
->>>>>>> 8f2045e3
 
             if (ptr != null) {
                 metrics.onWalRecordLogged();
@@ -722,9 +715,7 @@
                 if (walAutoArchiveAfterInactivity > 0)
                     lastRecordLoggedMs.set(U.currentTimeMillis());
 
-                result = ptr;
-
-                break;
+                return ptr;
             }
             else
                 currWrHandle = rollOver(currWrHandle);
@@ -734,8 +725,6 @@
             if (isStopping())
                 throw new IgniteCheckedException("Stopping.");
         }
-
-        return result;
     }
 
     /** {@inheritDoc} */
