/*
 * Licensed to the Apache Software Foundation (ASF) under one or more
 * contributor license agreements.  See the NOTICE file distributed with
 * this work for additional information regarding copyright ownership.
 * The ASF licenses this file to You under the Apache License, Version 2.0
 * (the "License"); you may not use this file except in compliance with
 * the License.  You may obtain a copy of the License at
 *
 *      http://www.apache.org/licenses/LICENSE-2.0
 *
 * Unless required by applicable law or agreed to in writing, software
 * distributed under the License is distributed on an "AS IS" BASIS,
 * WITHOUT WARRANTIES OR CONDITIONS OF ANY KIND, either express or implied.
 * See the License for the specific language governing permissions and
 * limitations under the License.
 */

package org.apache.ignite.internal.processors.cache.persistence.wal;

import java.io.BufferedInputStream;
import java.io.BufferedOutputStream;
import java.io.EOFException;
import java.io.File;
import java.io.FileFilter;
import java.io.FileInputStream;
import java.io.FileNotFoundException;
import java.io.FileOutputStream;
import java.io.IOException;
import java.lang.reflect.Field;
import java.lang.reflect.InvocationTargetException;
import java.lang.reflect.Method;
import java.nio.ByteBuffer;
import java.nio.ByteOrder;
import java.nio.MappedByteBuffer;
import java.nio.channels.ClosedByInterruptException;
import java.nio.file.DirectoryStream;
import java.nio.file.FileAlreadyExistsException;
import java.nio.file.Files;
import java.nio.file.Path;
import java.sql.Time;
import java.util.ArrayList;
import java.util.Arrays;
import java.util.Collection;
import java.util.HashMap;
import java.util.HashSet;
import java.util.List;
import java.util.Map;
import java.util.Set;
import java.util.TreeSet;
import java.util.concurrent.ConcurrentHashMap;
import java.util.concurrent.PriorityBlockingQueue;
import java.util.concurrent.TimeUnit;
import java.util.concurrent.atomic.AtomicBoolean;
import java.util.concurrent.atomic.AtomicLong;
import java.util.concurrent.atomic.AtomicLongFieldUpdater;
import java.util.concurrent.atomic.AtomicReferenceFieldUpdater;
import java.util.concurrent.locks.Condition;
import java.util.concurrent.locks.Lock;
import java.util.concurrent.locks.LockSupport;
import java.util.concurrent.locks.ReentrantLock;
import java.util.regex.Pattern;
import java.util.stream.Stream;
import java.util.zip.ZipEntry;
import java.util.zip.ZipInputStream;
import java.util.zip.ZipOutputStream;
import org.apache.ignite.IgniteCheckedException;
import org.apache.ignite.IgniteLogger;
import org.apache.ignite.IgniteSystemProperties;
import org.apache.ignite.configuration.DataStorageConfiguration;
import org.apache.ignite.configuration.IgniteConfiguration;
import org.apache.ignite.configuration.WALMode;
import org.apache.ignite.events.WalSegmentArchivedEvent;
import org.apache.ignite.events.WalSegmentCompactedEvent;
import org.apache.ignite.failure.FailureContext;
import org.apache.ignite.failure.FailureType;
import org.apache.ignite.internal.GridKernalContext;
import org.apache.ignite.internal.IgniteInternalFuture;
import org.apache.ignite.internal.IgniteInterruptedCheckedException;
import org.apache.ignite.internal.managers.eventstorage.GridEventStorageManager;
import org.apache.ignite.internal.pagemem.wal.IgniteWriteAheadLogManager;
import org.apache.ignite.internal.pagemem.wal.WALIterator;
import org.apache.ignite.internal.pagemem.wal.WALPointer;
import org.apache.ignite.internal.pagemem.wal.record.CheckpointRecord;
import org.apache.ignite.internal.pagemem.wal.record.MarshalledRecord;
import org.apache.ignite.internal.pagemem.wal.record.SwitchSegmentRecord;
import org.apache.ignite.internal.pagemem.wal.record.WALRecord;
import org.apache.ignite.internal.processors.cache.GridCacheSharedContext;
import org.apache.ignite.internal.processors.cache.GridCacheSharedManagerAdapter;
import org.apache.ignite.internal.processors.cache.WalStateManager.WALDisableContext;
import org.apache.ignite.internal.processors.cache.persistence.DataStorageMetricsImpl;
import org.apache.ignite.internal.processors.cache.persistence.GridCacheDatabaseSharedManager;
import org.apache.ignite.internal.processors.cache.persistence.StorageException;
import org.apache.ignite.internal.processors.cache.persistence.file.FileIO;
import org.apache.ignite.internal.processors.cache.persistence.file.FileIOFactory;
import org.apache.ignite.internal.processors.cache.persistence.file.FilePageStoreManager;
import org.apache.ignite.internal.processors.cache.persistence.file.RandomAccessFileIOFactory;
import org.apache.ignite.internal.processors.cache.persistence.filename.PdsFolderSettings;
import org.apache.ignite.internal.processors.cache.persistence.wal.crc.IgniteDataIntegrityViolationException;
import org.apache.ignite.internal.processors.cache.persistence.wal.crc.PureJavaCrc32;
import org.apache.ignite.internal.processors.cache.persistence.wal.io.FileInput;
import org.apache.ignite.internal.processors.cache.persistence.wal.io.SegmentFileInputFactory;
import org.apache.ignite.internal.processors.cache.persistence.wal.io.LockedSegmentFileInputFactory;
import org.apache.ignite.internal.processors.cache.persistence.wal.io.SegmentIO;
import org.apache.ignite.internal.processors.cache.persistence.wal.io.SimpleSegmentFileInputFactory;
import org.apache.ignite.internal.processors.cache.persistence.wal.record.HeaderRecord;
import org.apache.ignite.internal.processors.cache.persistence.wal.aware.SegmentAware;
import org.apache.ignite.internal.processors.cache.persistence.wal.serializer.RecordSerializer;
import org.apache.ignite.internal.processors.cache.persistence.wal.serializer.RecordSerializerFactory;
import org.apache.ignite.internal.processors.cache.persistence.wal.serializer.RecordSerializerFactoryImpl;
import org.apache.ignite.internal.processors.cache.persistence.wal.serializer.RecordV1Serializer;
import org.apache.ignite.internal.processors.failure.FailureProcessor;
import org.apache.ignite.internal.processors.timeout.GridTimeoutObject;
import org.apache.ignite.internal.processors.timeout.GridTimeoutProcessor;
import org.apache.ignite.internal.util.GridUnsafe;
import org.apache.ignite.internal.util.future.GridFinishedFuture;
import org.apache.ignite.internal.util.future.GridFutureAdapter;
import org.apache.ignite.internal.util.typedef.CI1;
import org.apache.ignite.internal.util.typedef.CIX1;
import org.apache.ignite.internal.util.typedef.CO;
import org.apache.ignite.internal.util.typedef.F;
import org.apache.ignite.internal.util.typedef.X;
import org.apache.ignite.internal.util.typedef.internal.U;
import org.apache.ignite.internal.util.worker.GridWorker;
import org.apache.ignite.lang.IgniteBiTuple;
import org.apache.ignite.lang.IgniteInClosure;
import org.apache.ignite.lang.IgnitePredicate;
import org.apache.ignite.lang.IgniteUuid;
import org.apache.ignite.thread.IgniteThread;
import org.jetbrains.annotations.NotNull;
import org.jetbrains.annotations.Nullable;

import static java.nio.file.StandardOpenOption.CREATE;
import static java.nio.file.StandardOpenOption.READ;
import static java.nio.file.StandardOpenOption.WRITE;
import static org.apache.ignite.IgniteSystemProperties.IGNITE_CHECKPOINT_TRIGGER_ARCHIVE_SIZE_PERCENTAGE;
import static org.apache.ignite.IgniteSystemProperties.IGNITE_THRESHOLD_WAL_ARCHIVE_SIZE_PERCENTAGE;
import static org.apache.ignite.IgniteSystemProperties.IGNITE_WAL_MMAP;
import static org.apache.ignite.IgniteSystemProperties.IGNITE_WAL_SEGMENT_SYNC_TIMEOUT;
import static org.apache.ignite.IgniteSystemProperties.IGNITE_WAL_SERIALIZER_VERSION;
import static org.apache.ignite.configuration.WALMode.LOG_ONLY;
import static org.apache.ignite.events.EventType.EVT_WAL_SEGMENT_ARCHIVED;
import static org.apache.ignite.events.EventType.EVT_WAL_SEGMENT_COMPACTED;
import static org.apache.ignite.failure.FailureType.CRITICAL_ERROR;
import static org.apache.ignite.failure.FailureType.SYSTEM_WORKER_TERMINATION;
import static org.apache.ignite.internal.pagemem.wal.record.WALRecord.RecordType.SWITCH_SEGMENT_RECORD;
import static org.apache.ignite.internal.processors.cache.persistence.wal.SegmentedRingByteBuffer.BufferMode.DIRECT;
import static org.apache.ignite.internal.processors.cache.persistence.wal.serializer.RecordV1Serializer.HEADER_RECORD_SIZE;
import static org.apache.ignite.internal.processors.cache.persistence.wal.serializer.RecordV1Serializer.readSegmentHeader;
import static org.apache.ignite.internal.util.IgniteUtils.findField;
import static org.apache.ignite.internal.util.IgniteUtils.findNonPublicMethod;
import static org.apache.ignite.internal.util.IgniteUtils.sleep;

/**
 * File WAL manager.
 */
@SuppressWarnings("IfMayBeConditional")
public class FileWriteAheadLogManager extends GridCacheSharedManagerAdapter implements IgniteWriteAheadLogManager {
    /** Dfault wal segment sync timeout. */
    public static final long DFLT_WAL_SEGMENT_SYNC_TIMEOUT = 500L;
    /** {@link MappedByteBuffer#force0(java.io.FileDescriptor, long, long)}. */
    private static final Method force0 = findNonPublicMethod(
        MappedByteBuffer.class, "force0",
        java.io.FileDescriptor.class, long.class, long.class
    );

    /** {@link MappedByteBuffer#mappingOffset()}. */
    private static final Method mappingOffset = findNonPublicMethod(MappedByteBuffer.class, "mappingOffset");

    /** {@link MappedByteBuffer#mappingAddress(long)}. */
    private static final Method mappingAddress = findNonPublicMethod(
        MappedByteBuffer.class, "mappingAddress", long.class
    );

    /** {@link MappedByteBuffer#fd} */
    private static final Field fd = findField(MappedByteBuffer.class, "fd");

    /** Page size. */
    private static final int PAGE_SIZE = GridUnsafe.pageSize();

    /** */
    private static final FileDescriptor[] EMPTY_DESCRIPTORS = new FileDescriptor[0];

    /** */
    private static final byte[] FILL_BUF = new byte[1024 * 1024];

    /** Pattern for segment file names */
    public static final Pattern WAL_NAME_PATTERN = Pattern.compile("\\d{16}\\.wal");

    /** */
    public static final Pattern WAL_TEMP_NAME_PATTERN = Pattern.compile("\\d{16}\\.wal\\.tmp");

    /** WAL segment file filter, see {@link #WAL_NAME_PATTERN} */
    public static final FileFilter WAL_SEGMENT_FILE_FILTER = new FileFilter() {
        @Override public boolean accept(File file) {
            return !file.isDirectory() && WAL_NAME_PATTERN.matcher(file.getName()).matches();
        }
    };

    /** */
    private static final FileFilter WAL_SEGMENT_TEMP_FILE_FILTER = new FileFilter() {
        @Override public boolean accept(File file) {
            return !file.isDirectory() && WAL_TEMP_NAME_PATTERN.matcher(file.getName()).matches();
        }
    };

    /** */
    public static final Pattern WAL_SEGMENT_FILE_COMPACTED_PATTERN = Pattern.compile("\\d{16}\\.wal\\.zip");

    /** WAL segment file filter, see {@link #WAL_NAME_PATTERN} */
    public static final FileFilter WAL_SEGMENT_COMPACTED_OR_RAW_FILE_FILTER = new FileFilter() {
        @Override public boolean accept(File file) {
            return !file.isDirectory() && (WAL_NAME_PATTERN.matcher(file.getName()).matches() ||
                WAL_SEGMENT_FILE_COMPACTED_PATTERN.matcher(file.getName()).matches());
        }
    };

    /** */
    private static final Pattern WAL_SEGMENT_TEMP_FILE_COMPACTED_PATTERN = Pattern.compile("\\d{16}\\.wal\\.zip\\.tmp");

    /** */
    private static final FileFilter WAL_SEGMENT_FILE_COMPACTED_FILTER = new FileFilter() {
        @Override public boolean accept(File file) {
            return !file.isDirectory() && WAL_SEGMENT_FILE_COMPACTED_PATTERN.matcher(file.getName()).matches();
        }
    };

    /** */
    private static final FileFilter WAL_SEGMENT_TEMP_FILE_COMPACTED_FILTER = new FileFilter() {
        @Override public boolean accept(File file) {
            return !file.isDirectory() && WAL_SEGMENT_TEMP_FILE_COMPACTED_PATTERN.matcher(file.getName()).matches();
        }
    };

    /** Latest serializer version to use. */
    private static final int LATEST_SERIALIZER_VERSION = 2;

    /** Buffer size. */
    private static final int BUF_SIZE = 1024 * 1024;

    /** Use mapped byte buffer. */
    private final boolean mmap = IgniteSystemProperties.getBoolean(IGNITE_WAL_MMAP, true);

    /** {@link FileWriteHandle#written} atomic field updater. */
    private static final AtomicLongFieldUpdater<FileWriteHandle> WRITTEN_UPD =
        AtomicLongFieldUpdater.newUpdater(FileWriteHandle.class, "written");

    /**
     * Percentage of archive size for checkpoint trigger. Need for calculate max size of WAL after last checkpoint.
     * Checkpoint should be triggered when max size of WAL after last checkpoint more than maxWallArchiveSize * thisValue
     */
    private static final double CHECKPOINT_TRIGGER_ARCHIVE_SIZE_PERCENTAGE =
        IgniteSystemProperties.getDouble(IGNITE_CHECKPOINT_TRIGGER_ARCHIVE_SIZE_PERCENTAGE, 0.25);

    /**
     * Percentage of WAL archive size to calculate threshold since which removing of old archive should be started.
     */
    private static final double THRESHOLD_WAL_ARCHIVE_SIZE_PERCENTAGE =
        IgniteSystemProperties.getDouble(IGNITE_THRESHOLD_WAL_ARCHIVE_SIZE_PERCENTAGE, 0.5);

    /** */
    private final boolean alwaysWriteFullPages;

    /** WAL segment size in bytes. . This is maximum value, actual segments may be shorter. */
    private final long maxWalSegmentSize;

    /**
     * Maximum number of allowed segments without checkpoint. If we have their more checkpoint should be triggered.
     * It is simple way to calculate WAL size without checkpoint instead fair WAL size calculating.
     */
    private final long maxSegCountWithoutCheckpoint;

    /** Size of wal archive since which removing of old archive should be started */
    private final long allowedThresholdWalArchiveSize;

    /** */
    private final WALMode mode;

    /** WAL flush frequency. Makes sense only for {@link WALMode#BACKGROUND} log WALMode. */
    private final long flushFreq;

    /** Fsync delay. */
    private final long fsyncDelay;

    /** */
    private final DataStorageConfiguration dsCfg;

    /** Events service */
    private final GridEventStorageManager evt;

    /** Failure processor */
    private final FailureProcessor failureProcessor;

    /** */
    private IgniteConfiguration igCfg;

    /** Persistence metrics tracker. */
    private DataStorageMetricsImpl metrics;

    /** */
    private File walWorkDir;

    /** WAL archive directory (including consistent ID as subfolder) */
    private File walArchiveDir;

    /** Serializer of latest version, used to read header record and for write records */
    private RecordSerializer serializer;

    /** Serializer latest version to use. */
    private final int serializerVer =
        IgniteSystemProperties.getInteger(IGNITE_WAL_SERIALIZER_VERSION, LATEST_SERIALIZER_VERSION);

    /** Factory to provide I/O interfaces for read/write operations with files */
    private volatile FileIOFactory ioFactory;

    /** Factory to provide I/O interfaces for read primitives with files */
    private final SegmentFileInputFactory segmentFileInputFactory;

    /** Holder of actual information of latest manipulation on WAL segments. */
    private final SegmentAware segmentAware;

    /** Updater for {@link #currHnd}, used for verify there are no concurrent update for current log segment handle */
    private static final AtomicReferenceFieldUpdater<FileWriteAheadLogManager, FileWriteHandle> CURR_HND_UPD =
        AtomicReferenceFieldUpdater.newUpdater(FileWriteAheadLogManager.class, FileWriteHandle.class, "currHnd");

    /**
     * File archiver moves segments from work directory to archive. Locked segments may be kept not moved until release.
     * For mode archive and work folders set to equal value, archiver is not created.
     */
    @Nullable private volatile FileArchiver archiver;

    /** Compressor. */
    private volatile FileCompressor compressor;

    /** Decompressor. */
    private volatile FileDecompressor decompressor;

    /** */
    private final ThreadLocal<WALPointer> lastWALPtr = new ThreadLocal<>();

    /** Current log segment handle */
    private volatile FileWriteHandle currHnd;

    /** */
    private volatile WALDisableContext walDisableContext;

    /**
     * Positive (non-0) value indicates WAL can be archived even if not complete<br>
     * See {@link DataStorageConfiguration#setWalAutoArchiveAfterInactivity(long)}<br>
     */
    private final long walAutoArchiveAfterInactivity;

    /**
     * Container with last WAL record logged timestamp.<br> Zero value means there was no records logged to current
     * segment, skip possible archiving for this case<br> Value is filled only for case {@link
     * #walAutoArchiveAfterInactivity} > 0<br>
     */
    private AtomicLong lastRecordLoggedMs = new AtomicLong();

    /**
     * Cancellable task for {@link WALMode#BACKGROUND}, should be cancelled at shutdown.
     * Null for non background modes.
     */
    @Nullable private volatile GridTimeoutProcessor.CancelableTask backgroundFlushSchedule;

    /**
     * Reference to the last added next archive timeout check object. Null if mode is not enabled. Should be cancelled
     * at shutdown
     */
    @Nullable private volatile GridTimeoutObject nextAutoArchiveTimeoutObj;

    /** WAL writer worker. */
    private WALWriter walWriter;

    /**
     * Listener invoked for each segment file IO initializer.
     */
    @Nullable private volatile IgniteInClosure<FileIO> createWalFileListener;

    /** Wal segment sync worker. */
    private WalSegmentSyncer walSegmentSyncWorker;

    /**
     * Manage of segment location.
     */
    private SegmentRouter segmentRouter;

    /** Segment factory with ability locked segment during reading. */
    private SegmentFileInputFactory lockedSegmentFileInputFactory;

    /**
     * @param ctx Kernal context.
     */
    public FileWriteAheadLogManager(@NotNull final GridKernalContext ctx) {
        igCfg = ctx.config();

        DataStorageConfiguration dsCfg = igCfg.getDataStorageConfiguration();

        assert dsCfg != null;

        this.dsCfg = dsCfg;

        maxWalSegmentSize = dsCfg.getWalSegmentSize();
        mode = dsCfg.getWalMode();
        flushFreq = dsCfg.getWalFlushFrequency();
        fsyncDelay = dsCfg.getWalFsyncDelayNanos();
        alwaysWriteFullPages = dsCfg.isAlwaysWriteFullPages();
        ioFactory = new RandomAccessFileIOFactory();
        segmentFileInputFactory = new SimpleSegmentFileInputFactory();
        walAutoArchiveAfterInactivity = dsCfg.getWalAutoArchiveAfterInactivity();

        maxSegCountWithoutCheckpoint =
            (long)((dsCfg.getMaxWalArchiveSize() * CHECKPOINT_TRIGGER_ARCHIVE_SIZE_PERCENTAGE) / dsCfg.getWalSegmentSize());

        allowedThresholdWalArchiveSize = (long)(dsCfg.getMaxWalArchiveSize() * THRESHOLD_WAL_ARCHIVE_SIZE_PERCENTAGE);

        evt = ctx.event();
        failureProcessor = ctx.failure();
        segmentAware = new SegmentAware(dsCfg.getWalSegments());
    }

    /**
     * For test purposes only.
     *
     * @param ioFactory IO factory.
     */
    public void setFileIOFactory(FileIOFactory ioFactory) {
        this.ioFactory = ioFactory;
    }

    /** {@inheritDoc} */
    @Override public void start0() throws IgniteCheckedException {
        if (!cctx.kernalContext().clientNode()) {
            final PdsFolderSettings resolveFolders = cctx.kernalContext().pdsFolderResolver().resolveFolders();

            checkWalConfiguration();

            final File walWorkDir0 = walWorkDir = initDirectory(
                dsCfg.getWalPath(),
                DataStorageConfiguration.DFLT_WAL_PATH,
                resolveFolders.folderName(),
                "write ahead log work directory"
            );

            final File walArchiveDir0 = walArchiveDir = initDirectory(
                dsCfg.getWalArchivePath(),
                DataStorageConfiguration.DFLT_WAL_ARCHIVE_PATH,
                resolveFolders.folderName(),
                "write ahead log archive directory"
            );

            serializer = new RecordSerializerFactoryImpl(cctx).createSerializer(serializerVer);

            GridCacheDatabaseSharedManager dbMgr = (GridCacheDatabaseSharedManager)cctx.database();

            metrics = dbMgr.persistentStoreMetricsImpl();

            checkOrPrepareFiles();

            if (metrics != null)
                metrics.setWalSizeProvider(new CO<Long>() {
                    @Override public Long apply() {
                        long size = 0;

                        for (File f : walWorkDir0.listFiles())
                            size += f.length();

                        for (File f : walArchiveDir0.listFiles())
                            size += f.length();

                        return size;
                    }
                });

            IgniteBiTuple<Long, Long> tup = scanMinMaxArchiveIndices();

            segmentAware.lastTruncatedArchiveIdx(tup == null ? -1 : tup.get1() - 1);

            long lastAbsArchivedIdx = tup == null ? -1 : tup.get2();

            if (isArchiverEnabled())
                archiver = new FileArchiver(lastAbsArchivedIdx, log);
            else
                archiver = null;

            if (lastAbsArchivedIdx > 0)
                segmentAware.setLastArchivedAbsoluteIndex(lastAbsArchivedIdx);

            if (dsCfg.isWalCompactionEnabled()) {
                compressor = new FileCompressor();

                if (decompressor == null) {  // Preventing of two file-decompressor thread instantiations.
                    decompressor = new FileDecompressor(log);

                    new IgniteThread(decompressor).start();
                }
            }

            segmentRouter = new SegmentRouter(walWorkDir, walArchiveDir, segmentAware, dsCfg);

            walDisableContext = cctx.walState().walDisableContext();

            if (mode != WALMode.NONE && mode != WALMode.FSYNC) {
                walSegmentSyncWorker = new WalSegmentSyncer(igCfg.getIgniteInstanceName(),
                    cctx.kernalContext().log(WalSegmentSyncer.class));

                if (log.isInfoEnabled())
                    log.info("Started write-ahead log manager [mode=" + mode + ']');
            }
            else
                U.quietAndWarn(log, "Started write-ahead log manager in NONE mode, persisted data may be lost in " +
                    "a case of unexpected node failure. Make sure to deactivate the cluster before shutdown.");

            lockedSegmentFileInputFactory = new LockedSegmentFileInputFactory(
                segmentAware,
                segmentRouter,
                ioFactory
            );
        }
    }

    /**
     * Archiver can be not created, all files will be written to WAL folder, using absolute segment index.
     *
     * @return flag indicating if archiver is disabled.
     */
    private boolean isArchiverEnabled() {
        if (walArchiveDir != null && walWorkDir != null)
            return !walArchiveDir.equals(walWorkDir);

        return !new File(dsCfg.getWalArchivePath()).equals(new File(dsCfg.getWalPath()));
    }

    /**
     *  Collect wal segment files from low pointer (include) to high pointer (not include) and reserve low pointer.
     *
     * @param low Low bound.
     * @param high High bound.
     */
    public Collection<File> getAndReserveWalFiles(FileWALPointer low, FileWALPointer high) throws IgniteCheckedException {
        final long awaitIdx = high.index() - 1;

        segmentAware.awaitSegmentArchived(awaitIdx);

        if (!reserve(low))
            throw new IgniteCheckedException("WAL archive segment has been deleted [idx=" + low.index() + "]");

        List<File> res = new ArrayList<>();

        for (long i = low.index(); i < high.index(); i++) {
            String segmentName = FileDescriptor.fileName(i);

            File file = new File(walArchiveDir, segmentName);
            File fileZip = new File(walArchiveDir, segmentName + FilePageStoreManager.ZIP_SUFFIX);

            if (file.exists())
                res.add(file);
            else if (fileZip.exists())
                res.add(fileZip);
            else {
                if (log.isInfoEnabled()) {
                    log.info("Segment not found: " + file.getName() + "/" + fileZip.getName());

                    log.info("Stopped iteration on idx: " + i);
                }

                break;
            }
        }

        return res;
    }

    /**
     * @throws IgniteCheckedException if WAL store path is configured and archive path isn't (or vice versa)
     */
    private void checkWalConfiguration() throws IgniteCheckedException {
        if (dsCfg.getWalPath() == null ^ dsCfg.getWalArchivePath() == null) {
            throw new IgniteCheckedException(
                "Properties should be either both specified or both null " +
                    "[walStorePath = " + dsCfg.getWalPath() +
                    ", walArchivePath = " + dsCfg.getWalArchivePath() + "]"
            );
        }
    }

    /** {@inheritDoc} */
    @Override protected void stop0(boolean cancel) {
        final GridTimeoutProcessor.CancelableTask schedule = backgroundFlushSchedule;

        if (schedule != null)
            schedule.close();

        final GridTimeoutObject timeoutObj = nextAutoArchiveTimeoutObj;

        if (timeoutObj != null)
            cctx.time().removeTimeoutObject(timeoutObj);

        final FileWriteHandle currHnd = currentHandle();

        try {
            if (mode == WALMode.BACKGROUND) {
                if (currHnd != null)
                    currHnd.flush(null);
            }

            if (currHnd != null)
                currHnd.close(false);

            if (walSegmentSyncWorker != null)
                walSegmentSyncWorker.shutdown();

            if (walWriter != null)
                walWriter.shutdown();

            segmentAware.interrupt();

            if (archiver != null)
                archiver.shutdown();

            if (compressor != null)
                compressor.shutdown();

            if (decompressor != null)
                decompressor.shutdown();
        }
        catch (Exception e) {
            U.error(log, "Failed to gracefully close WAL segment: " + this.currHnd.fileIO, e);
        }
    }

    /** {@inheritDoc} */
    @Override public void onActivate(GridKernalContext kctx) throws IgniteCheckedException {
        if (log.isDebugEnabled())
            log.debug("Activated file write ahead log manager [nodeId=" + cctx.localNodeId() +
                " topVer=" + cctx.discovery().topologyVersionEx() + " ]");

        start0();

        if (!cctx.kernalContext().clientNode()) {
            if (isArchiverEnabled()) {
                assert archiver != null;

                new IgniteThread(archiver).start();
            }

            if (walSegmentSyncWorker != null)
                new IgniteThread(walSegmentSyncWorker).start();

            if (compressor != null)
                compressor.start();
        }
    }

    /** {@inheritDoc} */
    @Override public void onDeActivate(GridKernalContext kctx) {
        if (log.isDebugEnabled())
            log.debug("DeActivate file write ahead log [nodeId=" + cctx.localNodeId() +
                " topVer=" + cctx.discovery().topologyVersionEx() + " ]");

        stop0(true);

        currHnd = null;
    }

    /** {@inheritDoc} */
    @Override public boolean isAlwaysWriteFullPages() {
        return alwaysWriteFullPages;
    }

    /** {@inheritDoc} */
    @Override public boolean isFullSync() {
        return mode == WALMode.FSYNC;
    }

    /** {@inheritDoc} */
    @Override public void resumeLogging(WALPointer lastPtr) throws IgniteCheckedException {
        assert currHnd == null;
        assert lastPtr == null || lastPtr instanceof FileWALPointer;

        FileWALPointer filePtr = (FileWALPointer)lastPtr;

        walWriter = new WALWriter(log);

        if (!mmap)
            new IgniteThread(walWriter).start();

        currHnd = restoreWriteHandle(filePtr);

        // For new handle write serializer version to it.
        if (filePtr == null)
            currHnd.writeHeader();

        if (currHnd.serializer.version() != serializer.version()) {
            if (log.isInfoEnabled())
                log.info("Record serializer version change detected, will start logging with a new WAL record " +
                    "serializer to a new WAL segment [curFile=" + currHnd + ", newVer=" + serializer.version() +
                    ", oldVer=" + currHnd.serializer.version() + ']');

            rollOver(currHnd);
        }

        currHnd.resume = false;

        if (mode == WALMode.BACKGROUND) {
            backgroundFlushSchedule = cctx.time().schedule(new Runnable() {
                @Override public void run() {
                    doFlush();
                }
            }, flushFreq, flushFreq);
        }

        if (walAutoArchiveAfterInactivity > 0)
            scheduleNextInactivityPeriodElapsedCheck();
    }

    /**
     * Schedules next check of inactivity period expired. Based on current record update timestamp. At timeout method
     * does check of inactivity period and schedules new launch.
     */
    private void scheduleNextInactivityPeriodElapsedCheck() {
        final long lastRecMs = lastRecordLoggedMs.get();
        final long nextPossibleAutoArchive = (lastRecMs <= 0 ? U.currentTimeMillis() : lastRecMs) + walAutoArchiveAfterInactivity;

        if (log.isDebugEnabled())
            log.debug("Schedule WAL rollover check at " + new Time(nextPossibleAutoArchive).toString());

        nextAutoArchiveTimeoutObj = new GridTimeoutObject() {
            private final IgniteUuid id = IgniteUuid.randomUuid();

            @Override public IgniteUuid timeoutId() {
                return id;
            }

            @Override public long endTime() {
                return nextPossibleAutoArchive;
            }

            @Override public void onTimeout() {
                if (log.isDebugEnabled())
                    log.debug("Checking if WAL rollover required (" + new Time(U.currentTimeMillis()).toString() + ")");

                checkWalRolloverRequiredDuringInactivityPeriod();

                scheduleNextInactivityPeriodElapsedCheck();
            }
        };
        cctx.time().addTimeoutObject(nextAutoArchiveTimeoutObj);
    }

    /** {@inheritDoc} */
    @Override public int serializerVersion() {
        return serializerVer;
    }

    /**
     * Checks if there was elapsed significant period of inactivity. If WAL auto-archive is enabled using
     * {@link #walAutoArchiveAfterInactivity} > 0 this method will activate roll over by timeout.<br>
     */
    private void checkWalRolloverRequiredDuringInactivityPeriod() {
        if (walAutoArchiveAfterInactivity <= 0)
            return; // feature not configured, nothing to do

        final long lastRecMs = lastRecordLoggedMs.get();

        if (lastRecMs == 0)
            return; //no records were logged to current segment, does not consider inactivity

        final long elapsedMs = U.currentTimeMillis() - lastRecMs;

        if (elapsedMs <= walAutoArchiveAfterInactivity)
            return; // not enough time elapsed since last write

        if (!lastRecordLoggedMs.compareAndSet(lastRecMs, 0))
            return; // record write occurred concurrently

        final FileWriteHandle handle = currentHandle();

        try {
            handle.buf.close();

            rollOver(handle);
        }
        catch (IgniteCheckedException e) {
            U.error(log, "Unable to perform segment rollover: " + e.getMessage(), e);

            cctx.kernalContext().failure().process(new FailureContext(CRITICAL_ERROR, e));
        }
    }

    /** {@inheritDoc} */
    @SuppressWarnings("TooBroadScope")
    @Override public WALPointer log(WALRecord rec) throws IgniteCheckedException, StorageException {
        if (serializer == null || mode == WALMode.NONE)
            return null;

        FileWriteHandle currWrHandle = currentHandle();

        WALDisableContext isDisable = walDisableContext;

        // Logging was not resumed yet.
        if (currWrHandle == null || (isDisable != null && isDisable.check()))
            return null;

        // Need to calculate record size first.
        rec.size(serializer.size(rec));

        while (true) {
            if (rec.rollOver()) {
                assert cctx.database().checkpointLockIsHeldByThread();

                long idx = currWrHandle.getSegmentId();

                currWrHandle.buf.close();

                currWrHandle = rollOver(currWrHandle);

                if (log != null && log.isInfoEnabled())
                    log.info("Rollover segment [" + idx + " to " + currWrHandle.getSegmentId() + "], recordType=" + rec.type());
            }

            WALPointer ptr = currWrHandle.addRecord(rec);

            if (ptr != null) {
                metrics.onWalRecordLogged();

                lastWALPtr.set(ptr);

                if (walAutoArchiveAfterInactivity > 0)
                    lastRecordLoggedMs.set(U.currentTimeMillis());

                return ptr;
            }
            else
                currWrHandle = rollOver(currWrHandle);

            checkNode();

            if (isStopping())
                throw new IgniteCheckedException("Stopping.");
        }
    }

    /** {@inheritDoc} */
    @Override public void flush(WALPointer ptr, boolean explicitFsync) throws IgniteCheckedException, StorageException {
        if (serializer == null || mode == WALMode.NONE)
            return;

        FileWriteHandle cur = currentHandle();

        // WAL manager was not started (client node).
        if (cur == null)
            return;

        FileWALPointer filePtr = (FileWALPointer)(ptr == null ? lastWALPtr.get() : ptr);

        if (mode == LOG_ONLY)
            cur.flushOrWait(filePtr);

        if (!explicitFsync && mode != WALMode.FSYNC)
            return; // No need to sync in LOG_ONLY or BACKGROUND unless explicit fsync is required.

        // No need to sync if was rolled over.
        if (filePtr != null && !cur.needFsync(filePtr))
            return;

        cur.fsync(filePtr);
    }

    /** {@inheritDoc} */
    @Override public WALIterator replay(WALPointer start) throws IgniteCheckedException, StorageException {
        assert start == null || start instanceof FileWALPointer : "Invalid start pointer: " + start;

        FileWriteHandle hnd = currentHandle();

        FileWALPointer end = null;

        if (hnd != null)
            end = hnd.position();

        return new RecordsIterator(
            cctx,
            walArchiveDir,
            walWorkDir,
            (FileWALPointer)start,
            end,
            dsCfg,
            new RecordSerializerFactoryImpl(cctx),
            ioFactory,
            archiver,
            decompressor,
            log,
            segmentAware,
            segmentRouter,
            lockedSegmentFileInputFactory);
    }

    /** {@inheritDoc} */
    @Override public boolean reserve(WALPointer start) throws IgniteCheckedException {
        assert start != null && start instanceof FileWALPointer : "Invalid start pointer: " + start;

        if (mode == WALMode.NONE)
            return false;

        segmentAware.reserve(((FileWALPointer)start).index());

        if (!hasIndex(((FileWALPointer)start).index())) {
            segmentAware.release(((FileWALPointer)start).index());

            return false;
        }

        return true;
    }

    /** {@inheritDoc} */
    @Override public void release(WALPointer start) {
        assert start != null && start instanceof FileWALPointer : "Invalid start pointer: " + start;

        if (mode == WALMode.NONE)
            return;

        segmentAware.release(((FileWALPointer)start).index());
    }

    /**
     * @param absIdx Absolulte index to check.
     * @return {@code true} if has this index.
     */
    private boolean hasIndex(long absIdx) {
        String segmentName = FileDescriptor.fileName(absIdx);

        String zipSegmentName = FileDescriptor.fileName(absIdx) + FilePageStoreManager.ZIP_SUFFIX;

        boolean inArchive = new File(walArchiveDir, segmentName).exists() ||
            new File(walArchiveDir, zipSegmentName).exists();

        if (inArchive)
            return true;

        if (absIdx <= lastArchivedIndex())
            return false;

        FileWriteHandle cur = currHnd;

        return cur != null && cur.getSegmentId() >= absIdx;
    }

    /** {@inheritDoc} */
    @Override public int truncate(WALPointer low, WALPointer high) {
        if (high == null)
            return 0;

        assert high instanceof FileWALPointer : high;

        // File pointer bound: older entries will be deleted from archive
        FileWALPointer lowPtr = (FileWALPointer)low;
        FileWALPointer highPtr = (FileWALPointer)high;

        FileDescriptor[] descs = scan(walArchiveDir.listFiles(WAL_SEGMENT_COMPACTED_OR_RAW_FILE_FILTER));

        int deleted = 0;

        for (FileDescriptor desc : descs) {
            if (lowPtr != null && desc.idx < lowPtr.index())
                continue;

            // Do not delete reserved or locked segment and any segment after it.
            if (segmentReservedOrLocked(desc.idx))
                return deleted;

            long archivedAbsIdx = segmentAware.lastArchivedAbsoluteIndex();

            long lastArchived = archivedAbsIdx >= 0 ? archivedAbsIdx : lastArchivedIndex();

            // We need to leave at least one archived segment to correctly determine the archive index.
            if (desc.idx < highPtr.index() && desc.idx < lastArchived) {
                if (!desc.file.delete())
                    U.warn(log, "Failed to remove obsolete WAL segment (make sure the process has enough rights): " +
                        desc.file.getAbsolutePath());
                else
                    deleted++;

                // Bump up the oldest archive segment index.
                if (segmentAware.lastTruncatedArchiveIdx() < desc.idx)
                    segmentAware.lastTruncatedArchiveIdx(desc.idx);
            }
        }

        return deleted;
    }

    /**
     * Check if WAL segment locked (protected from move to archive) or reserved (protected from deletion from WAL
     * cleanup).
     *
     * @param absIdx Absolute WAL segment index for check reservation.
     * @return {@code True} if index is locked.
     */
    private boolean segmentReservedOrLocked(long absIdx) {
        FileArchiver archiver0 = archiver;

        return ((archiver0 != null) && segmentAware.locked(absIdx)) || (segmentAware.reserved(absIdx));
    }

    /** {@inheritDoc} */
    @Override public void notchLastCheckpointPtr(WALPointer ptr) {
        if (compressor != null)
            compressor.keepUncompressedIdxFrom(((FileWALPointer)ptr).index());
    }

    /** {@inheritDoc} */
    @Override public int walArchiveSegments() {
        long lastTruncated = segmentAware.lastTruncatedArchiveIdx();

        long lastArchived = segmentAware.lastArchivedAbsoluteIndex();

        if (lastArchived == -1)
            return 0;

        int res = (int)(lastArchived - lastTruncated);

        return res >= 0 ? res : 0;
    }

    /** {@inheritDoc} */
    @Override public long lastArchivedSegment() {
        return segmentAware.lastArchivedAbsoluteIndex();
    }

    /** {@inheritDoc} */
    @Override public long lastCompactedSegment() {
        return segmentAware.lastCompressedIdx();
    }

    /** {@inheritDoc} */
    @Override public boolean reserved(WALPointer ptr) {
        FileWALPointer fPtr = (FileWALPointer)ptr;

        return segmentReservedOrLocked(fPtr.index());
    }

    /** {@inheritDoc} */
    @Override public int reserved(WALPointer low, WALPointer high) {
        // It is not clear now how to get the highest WAL pointer. So when high is null method returns 0.
        if (high == null)
            return 0;

        assert high instanceof FileWALPointer : high;

        assert low == null || low instanceof FileWALPointer : low;

        FileWALPointer lowPtr = (FileWALPointer)low;

        FileWALPointer highPtr = (FileWALPointer)high;

        long lowIdx = lowPtr != null ? lowPtr.index() : 0;

        long highIdx = highPtr.index();

        while (lowIdx < highIdx) {
            if (segmentReservedOrLocked(lowIdx))
                break;

            lowIdx++;
        }

        return (int)(highIdx - lowIdx + 1);
    }

    /** {@inheritDoc} */
    @Override public boolean disabled(int grpId) {
        return cctx.walState().isDisabled(grpId);
    }

    /**
     * Lists files in archive directory and returns the index of last archived file.
     *
     * @return The absolute index of last archived file.
     */
    private long lastArchivedIndex() {
        long lastIdx = -1;

        for (File file : walArchiveDir.listFiles(WAL_SEGMENT_COMPACTED_OR_RAW_FILE_FILTER)) {
            try {
                long idx = Long.parseLong(file.getName().substring(0, 16));

                lastIdx = Math.max(lastIdx, idx);
            }
            catch (NumberFormatException | IndexOutOfBoundsException ignore) {

            }
        }

        return lastIdx;
    }

    /**
     * Lists files in archive directory and returns the indices of least and last archived files.
     * In case of holes, first segment after last "hole" is considered as minimum.
     * Example: minimum(0, 1, 10, 11, 20, 21, 22) should be 20
     *
     * @return The absolute indices of min and max archived files.
     */
    private IgniteBiTuple<Long, Long> scanMinMaxArchiveIndices() {
        TreeSet<Long> archiveIndices = new TreeSet<>();

        for (File file : walArchiveDir.listFiles(WAL_SEGMENT_COMPACTED_OR_RAW_FILE_FILTER)) {
            try {
                long idx = Long.parseLong(file.getName().substring(0, 16));

                archiveIndices.add(idx);
            }
            catch (NumberFormatException | IndexOutOfBoundsException ignore) {
                // No-op.
            }
        }

        if (archiveIndices.isEmpty())
            return null;
        else {
            Long min = archiveIndices.first();
            Long max = archiveIndices.last();

            if (max - min == archiveIndices.size() - 1)
                return F.t(min, max); // Short path.

            for (Long idx : archiveIndices.descendingSet()) {
                if (!archiveIndices.contains(idx - 1))
                    return F.t(idx, max);
            }

            throw new IllegalStateException("Should never happen if TreeSet is valid.");
        }
    }

    /**
     * Creates a directory specified by the given arguments.
     *
     * @param cfg Configured directory path, may be {@code null}.
     * @param defDir Default directory path, will be used if cfg is {@code null}.
     * @param consId Local node consistent ID.
     * @param msg File description to print out on successful initialization.
     * @return Initialized directory.
     * @throws IgniteCheckedException If failed to initialize directory.
     */
    private File initDirectory(String cfg, String defDir, String consId, String msg) throws IgniteCheckedException {
        File dir;

        if (cfg != null) {
            File workDir0 = new File(cfg);

            dir = workDir0.isAbsolute() ?
                new File(workDir0, consId) :
                new File(U.resolveWorkDirectory(igCfg.getWorkDirectory(), cfg, false), consId);
        }
        else
            dir = new File(U.resolveWorkDirectory(igCfg.getWorkDirectory(), defDir, false), consId);

        U.ensureDirectory(dir, msg, log);

        return dir;
    }

    /**
     * @return Current log segment handle.
     */
    private FileWriteHandle currentHandle() {
        return currHnd;
    }

    /**
     * @param cur Handle that failed to fit the given entry.
     * @return Handle that will fit the entry.
     */
    private FileWriteHandle rollOver(FileWriteHandle cur) throws StorageException, IgniteCheckedException {
        FileWriteHandle hnd = currentHandle();

        if (hnd != cur)
            return hnd;

        if (hnd.close(true)) {
            if (metrics.metricsEnabled())
                metrics.onWallRollOver();

            FileWriteHandle next = initNextWriteHandle(cur);

            next.writeHeader();

            if (next.getSegmentId() - lashCheckpointFileIdx() >= maxSegCountWithoutCheckpoint)
                cctx.database().forceCheckpoint("too big size of WAL without checkpoint");

            boolean swapped = CURR_HND_UPD.compareAndSet(this, hnd, next);

            assert swapped : "Concurrent updates on rollover are not allowed";

            if (walAutoArchiveAfterInactivity > 0)
                lastRecordLoggedMs.set(0);

            // Let other threads to proceed with new segment.
            hnd.signalNextAvailable();
        }
        else
            hnd.awaitNext();

        return currentHandle();
    }

    /**
     * Give last checkpoint file idx.
     */
    private long lashCheckpointFileIdx() {
        WALPointer lastCheckpointMark = cctx.database().lastCheckpointMarkWalPointer();

        return lastCheckpointMark == null ? 0 : ((FileWALPointer)lastCheckpointMark).index();
    }

    /**
     * @param lastReadPtr Last read WAL file pointer.
     * @return Initialized file write handle.
     * @throws StorageException If failed to initialize WAL write handle.
     */
    private FileWriteHandle restoreWriteHandle(FileWALPointer lastReadPtr) throws StorageException {
        long absIdx = lastReadPtr == null ? 0 : lastReadPtr.index();

        @Nullable FileArchiver archiver0 = archiver;

        long segNo = archiver0 == null ? absIdx : absIdx % dsCfg.getWalSegments();

        File curFile = new File(walWorkDir, FileDescriptor.fileName(segNo));

        int off = lastReadPtr == null ? 0 : lastReadPtr.fileOffset();
        int len = lastReadPtr == null ? 0 : lastReadPtr.length();

        try {
            SegmentIO fileIO = new SegmentIO(absIdx, ioFactory.create(curFile));

            IgniteInClosure<FileIO> lsnr = createWalFileListener;

            if (lsnr != null)
                lsnr.apply(fileIO);

            try {
                int serVer = serializerVer;

                // If we have existing segment, try to read version from it.
                if (lastReadPtr != null) {
                    try {
                        serVer = readSegmentHeader(fileIO, segmentFileInputFactory).getSerializerVersion();
                    }
                    catch (SegmentEofException | EOFException ignore) {
                        serVer = serializerVer;
                    }
                }

                RecordSerializer ser = new RecordSerializerFactoryImpl(cctx).createSerializer(serVer);

                if (log.isInfoEnabled())
                    log.info("Resuming logging to WAL segment [file=" + curFile.getAbsolutePath() +
                        ", offset=" + off + ", ver=" + serVer + ']');

                SegmentedRingByteBuffer rbuf;

                if (mmap) {
                    MappedByteBuffer buf = fileIO.map((int)maxWalSegmentSize);

                    rbuf = new SegmentedRingByteBuffer(buf, metrics);
                }
                else
                    rbuf = new SegmentedRingByteBuffer(dsCfg.getWalBufferSize(), maxWalSegmentSize, DIRECT, metrics);

                if (lastReadPtr != null)
                    rbuf.init(lastReadPtr.fileOffset() + lastReadPtr.length());

                FileWriteHandle hnd = new FileWriteHandle(
                    fileIO,
                    off + len,
                    true,
                    ser,
                    rbuf);

                if (archiver0 != null)
                    segmentAware.curAbsWalIdx(absIdx);
                else
                    segmentAware.setLastArchivedAbsoluteIndex(absIdx - 1);

                return hnd;
            }
            catch (IgniteCheckedException | IOException e) {
                try {
                    fileIO.close();
                }
                catch (IOException suppressed) {
                    e.addSuppressed(suppressed);
                }

                if (e instanceof StorageException)
                    throw (StorageException) e;

                throw e instanceof IOException ? (IOException) e : new IOException(e);
            }
        }
        catch (IOException e) {
            throw new StorageException("Failed to restore WAL write handle: " + curFile.getAbsolutePath(), e);
        }
    }

    /**
     * Fills the file header for a new segment. Calling this method signals we are done with the segment and it can be
     * archived. If we don't have prepared file yet and achiever is busy this method blocks
     *
     * @param cur Current file write handle released by WAL writer
     * @return Initialized file handle.
     * @throws IgniteCheckedException If exception occurred.
     */
    private FileWriteHandle initNextWriteHandle(FileWriteHandle cur) throws IgniteCheckedException {
        IgniteCheckedException error = null;

        try {
            File nextFile = pollNextFile(cur.getSegmentId());

            if (log.isDebugEnabled())
                log.debug("Switching to a new WAL segment: " + nextFile.getAbsolutePath());

            SegmentedRingByteBuffer rbuf = null;

            SegmentIO fileIO = null;

            FileWriteHandle hnd;

            boolean interrupted = false;

            while (true) {
                try {
                    fileIO = new SegmentIO(cur.getSegmentId() + 1, ioFactory.create(nextFile));

                    IgniteInClosure<FileIO> lsnr = createWalFileListener;
                    if (lsnr != null)
                        lsnr.apply(fileIO);

                    if (mmap) {
                        MappedByteBuffer buf = fileIO.map((int)maxWalSegmentSize);

                        rbuf = new SegmentedRingByteBuffer(buf, metrics);
                    }
                    else
                        rbuf = cur.buf.reset();

                    hnd = new FileWriteHandle(
                        fileIO,
                        0,
                        false,
                        serializer,
                        rbuf);

                    if (interrupted)
                        Thread.currentThread().interrupt();

                    break;
                }
                catch (ClosedByInterruptException ignore) {
                    interrupted = true;

                    Thread.interrupted();

                    if (fileIO != null) {
                        try {
                            fileIO.close();
                        }
                        catch (IOException ignored) {
                            // No-op.
                        }

                        fileIO = null;
                    }

                    if (rbuf != null) {
                        rbuf.free();

                        rbuf = null;
                    }
                }
            }

            return hnd;
        }
        catch (IgniteCheckedException e) {
            throw error = e;
        }
        catch (IOException e) {
            throw error = new StorageException("Unable to initialize WAL segment", e);
        }
        finally {
            if (error != null)
                cctx.kernalContext().failure().process(new FailureContext(CRITICAL_ERROR, error));
        }
    }

    /**
     * Deletes temp files, creates and prepares new; Creates first segment if necessary
     *
     * @throws StorageException If failed.
     */
    private void checkOrPrepareFiles() throws StorageException {
        // Clean temp files.
        {
            File[] tmpFiles = walWorkDir.listFiles(WAL_SEGMENT_TEMP_FILE_FILTER);

            if (!F.isEmpty(tmpFiles)) {
                for (File tmp : tmpFiles) {
                    boolean deleted = tmp.delete();

                    if (!deleted)
                        throw new StorageException("Failed to delete previously created temp file " +
                            "(make sure Ignite process has enough rights): " + tmp.getAbsolutePath());
                }
            }
        }

        File[] allFiles = walWorkDir.listFiles(WAL_SEGMENT_FILE_FILTER);

        if (isArchiverEnabled())
            if (allFiles.length != 0 && allFiles.length > dsCfg.getWalSegments())
                throw new StorageException("Failed to initialize wal (work directory contains " +
                    "incorrect number of segments) [cur=" + allFiles.length + ", expected=" + dsCfg.getWalSegments() + ']');

        // Allocate the first segment synchronously. All other segments will be allocated by archiver in background.
        if (allFiles.length == 0) {
            File first = new File(walWorkDir, FileDescriptor.fileName(0));

            createFile(first);
        }
        else
            checkFiles(0, false, null, null);
    }

    /** {@inheritDoc} */
    @Override public void cleanupWalDirectories() throws IgniteCheckedException {
        try {
            try (DirectoryStream<Path> files = Files.newDirectoryStream(walWorkDir.toPath())) {
                for (Path path : files)
                    Files.delete(path);
            }
        }
        catch (IOException e) {
            throw new IgniteCheckedException("Failed to cleanup wal work directory: " + walWorkDir, e);
        }

        try {
            try (DirectoryStream<Path> files = Files.newDirectoryStream(walArchiveDir.toPath())) {
                for (Path path : files)
                    Files.delete(path);
            }
        }
        catch (IOException e) {
            throw new IgniteCheckedException("Failed to cleanup wal archive directory: " + walArchiveDir, e);
        }
    }

    /**
     * Clears whole the file, fills with zeros for Default mode.
     *
     * @param file File to format.
     * @throws StorageException if formatting failed
     */
    private void formatFile(File file) throws StorageException {
        formatFile(file, dsCfg.getWalSegmentSize());
    }

    /**
     * Clears the file, fills with zeros for Default mode.
     *
     * @param file File to format.
     * @param bytesCntToFormat Count of first bytes to format.
     * @throws StorageException if formatting failed
     */
    private void formatFile(File file, int bytesCntToFormat) throws StorageException {
        if (log.isDebugEnabled())
            log.debug("Formatting file [exists=" + file.exists() + ", file=" + file.getAbsolutePath() + ']');

        try (FileIO fileIO = ioFactory.create(file, CREATE, READ, WRITE)) {
            int left = bytesCntToFormat;

            if (mode == WALMode.FSYNC || mmap) {
                while ((left -= fileIO.writeFully(FILL_BUF, 0, Math.min(FILL_BUF.length, left))) > 0)
                    ;

                fileIO.force();
            }
            else
                fileIO.clear();
        }
        catch (IOException e) {
            StorageException ex = new StorageException("Failed to format WAL segment file: " + file.getAbsolutePath(), e);

            if (failureProcessor != null)
                failureProcessor.process(new FailureContext(FailureType.CRITICAL_ERROR, ex));

            throw ex;
        }
    }

    /**
     * Creates a file atomically with temp file.
     *
     * @param file File to create.
     * @throws StorageException If failed.
     */
    private void createFile(File file) throws StorageException {
        if (log.isDebugEnabled())
            log.debug("Creating new file [exists=" + file.exists() + ", file=" + file.getAbsolutePath() + ']');

        File tmp = new File(file.getParent(), file.getName() + FilePageStoreManager.TMP_SUFFIX);

        formatFile(tmp);

        try {
            Files.move(tmp.toPath(), file.toPath());
        }
        catch (IOException e) {
            throw new StorageException("Failed to move temp file to a regular WAL segment file: " +
                file.getAbsolutePath(), e);
        }

        if (log.isDebugEnabled())
            log.debug("Created WAL segment [file=" + file.getAbsolutePath() + ", size=" + file.length() + ']');
    }

    /**
     * Retrieves next available file to write WAL data, waiting if necessary for a segment to become available.
     *
     * @param curIdx Current absolute WAL segment index.
     * @return File ready for use as new WAL segment.
     * @throws StorageException If exception occurred in the archiver thread.
     */
    private File pollNextFile(long curIdx) throws StorageException, IgniteInterruptedCheckedException {
        FileArchiver archiver0 = archiver;

        if (archiver0 == null) {
            segmentAware.setLastArchivedAbsoluteIndex(curIdx);

            return new File(walWorkDir, FileDescriptor.fileName(curIdx + 1));
        }

        // Signal to archiver that we are done with the segment and it can be archived.
        long absNextIdx = archiver0.nextAbsoluteSegmentIndex();

        long segmentIdx = absNextIdx % dsCfg.getWalSegments();

        return new File(walWorkDir, FileDescriptor.fileName(segmentIdx));
    }

    /**
     * Files from archive WAL directory.
     */
    private FileDescriptor[] walArchiveFiles() {
        return scan(walArchiveDir.listFiles(WAL_SEGMENT_COMPACTED_OR_RAW_FILE_FILTER));
    }

    /** {@inheritDoc} */
    @Override public long maxArchivedSegmentToDelete() {
        //When maxWalArchiveSize==MAX_VALUE deleting files is not permit.
        if (dsCfg.getMaxWalArchiveSize() == Long.MAX_VALUE)
            return -1;

        FileDescriptor[] archivedFiles = walArchiveFiles();

        Long totalArchiveSize = Stream.of(archivedFiles)
            .map(desc -> desc.file().length())
            .reduce(0L, Long::sum);

        if (archivedFiles.length == 0 || totalArchiveSize < allowedThresholdWalArchiveSize)
            return -1;

        long sizeOfOldestArchivedFiles = 0;

        for (FileDescriptor desc : archivedFiles) {
            sizeOfOldestArchivedFiles += desc.file().length();

            if (totalArchiveSize - sizeOfOldestArchivedFiles < allowedThresholdWalArchiveSize)
                return desc.getIdx();
        }

        return archivedFiles[archivedFiles.length - 1].getIdx();
    }

    /**
     * @return Sorted WAL files descriptors.
     */
    public static FileDescriptor[] scan(File[] allFiles) {
        if (allFiles == null)
            return EMPTY_DESCRIPTORS;

        FileDescriptor[] descs = new FileDescriptor[allFiles.length];

        for (int i = 0; i < allFiles.length; i++) {
            File f = allFiles[i];

            descs[i] = new FileDescriptor(f);
        }

        Arrays.sort(descs);

        return descs;
    }

    /**
     * @throws StorageException If node is no longer valid and we missed a WAL operation.
     */
    private void checkNode() throws StorageException {
        if (cctx.kernalContext().invalid())
            throw new StorageException("Failed to perform WAL operation (environment was invalidated by a " +
                    "previous error)");
    }

    /**
     * Setup listener for WAL segment write File IO creation.
     * @param createWalFileListener Listener to be invoked for new segment file IO creation.
     */
    public void setCreateWalFileListener(@Nullable IgniteInClosure<FileIO> createWalFileListener) {
        this.createWalFileListener = createWalFileListener;
    }

    /**
     * @return {@link #maxWalSegmentSize}.
     */
    public long maxWalSegmentSize() {
        return maxWalSegmentSize;
    }

    /**
     * File archiver operates on absolute segment indexes. For any given absolute segment index N we can calculate the
     * work WAL segment: S(N) = N % dsCfg.walSegments. When a work segment is finished, it is given to the archiver. If
     * the absolute index of last archived segment is denoted by A and the absolute index of next segment we want to
     * write is denoted by W, then we can allow write to S(W) if W - A <= walSegments. <br>
     *
     * Monitor of current object is used for notify on: <ul> <li>exception occurred ({@link
     * FileArchiver#cleanErr}!=null)</li> <li>stopping thread ({@link FileArchiver#stopped}==true)</li> <li>current file
     * index changed </li> <li>last archived file index was changed ({@link
     * </li> <li>some WAL index was removed from map</li>
     * </ul>
     */
    private class FileArchiver extends GridWorker {
        /** Exception which occurred during initial creation of files or during archiving WAL segment */
        private StorageException cleanErr;

        /** current thread stopping advice */
        private volatile boolean stopped;

        /** Formatted index. */
        private int formatted;

        /**
         *
         */
        private FileArchiver(long lastAbsArchivedIdx, IgniteLogger log) {
            super(cctx.igniteInstanceName(), "wal-file-archiver%" + cctx.igniteInstanceName(), log,
                cctx.kernalContext().workersRegistry());

            segmentAware.setLastArchivedAbsoluteIndex(lastAbsArchivedIdx);
        }

        /**
         * @throws IgniteInterruptedCheckedException If failed to wait for thread shutdown.
         */
        private void shutdown() throws IgniteInterruptedCheckedException {
            synchronized (this) {
                stopped = true;

                notifyAll();
            }

            U.join(runner());
        }

        /** {@inheritDoc} */
        @Override protected void body() {
            blockingSectionBegin();

            try {
                allocateRemainingFiles();
            }
            catch (StorageException e) {
                synchronized (this) {
                    // Stop the thread and report to starter.
                    cleanErr = e;

                    segmentAware.forceInterrupt();

                    notifyAll();
                }

                cctx.kernalContext().failure().process(new FailureContext(CRITICAL_ERROR, e));

                return;
            }
            finally {
                blockingSectionEnd();
            }

            Throwable err = null;

            try {
<<<<<<< HEAD
                segmentAware.awaitSegment(0);//wait for init at least one work segments.

                while (!Thread.currentThread().isInterrupted() && !stopped) {
                    long toArchive = segmentAware.waitNextSegmentForArchivation();
=======
                synchronized (this) {
                    while (curAbsWalIdx == -1 && !stopped) {
                        blockingSectionBegin();

                        try {
                            wait();
                        }
                        finally {
                            blockingSectionEnd();
                        }
                    }

                    // If the archive directory is empty, we can be sure that there were no WAL segments archived.
                    // This is ensured by the check in truncate() which will leave at least one file there
                    // once it was archived.
                }

                while (!Thread.currentThread().isInterrupted() && !stopped) {
                    long toArchive;

                    synchronized (this) {
                        assert lastAbsArchivedIdx <= curAbsWalIdx : "lastArchived=" + lastAbsArchivedIdx +
                            ", current=" + curAbsWalIdx;

                        while (lastAbsArchivedIdx >= curAbsWalIdx - 1 && !stopped) {
                            blockingSectionBegin();

                            try {
                                wait();
                            }
                            finally {
                                blockingSectionEnd();
                            }
                        }

                        toArchive = lastAbsArchivedIdx + 1;
                    }
>>>>>>> 1573f452

                    if (stopped)
                        break;

                    SegmentArchiveResult res;

                    blockingSectionBegin();

                    try {
                        res = archiveSegment(toArchive);
                    }
                    finally {
                        blockingSectionEnd();
                    }

<<<<<<< HEAD
                    segmentAware.markAsMovedToArchive(toArchive);
=======
                    synchronized (this) {
                        while (locked.containsKey(toArchive) && !stopped) {
                            blockingSectionBegin();

                            try {
                                wait();
                            }
                            finally {
                                blockingSectionEnd();
                            }
                        }

                        // Then increase counter to allow rollover on clean working file
                        changeLastArchivedIndexAndNotifyWaiters(toArchive);

                        notifyAll();
                    }
>>>>>>> 1573f452

                    if (evt.isRecordable(EVT_WAL_SEGMENT_ARCHIVED)) {
                        evt.record(new WalSegmentArchivedEvent(
                            cctx.discovery().localNode(),
                            res.getAbsIdx(),
                            res.getDstArchiveFile())
                        );
                    }

                    onIdle();
                }
            }
            catch (IgniteInterruptedCheckedException e) {
                Thread.currentThread().interrupt();

                synchronized (this) {
                    stopped = true;
                }
            }
            catch (Throwable t) {
                err = t;
            }
            finally {
                if (err == null && !stopped)
                    err = new IllegalStateException("Worker " + name() + " is terminated unexpectedly");

                if (err instanceof OutOfMemoryError)
                    failureProcessor.process(new FailureContext(CRITICAL_ERROR, err));
                else if (err != null)
                    failureProcessor.process(new FailureContext(SYSTEM_WORKER_TERMINATION, err));
            }
        }

        /**
         * Gets the absolute index of the next WAL segment available to write. Blocks till there are available file to
         * write
         *
         * @return Next index (curWalSegmIdx+1) when it is ready to be written.
         * @throws StorageException If exception occurred in the archiver thread.
         */
        private long nextAbsoluteSegmentIndex() throws StorageException, IgniteInterruptedCheckedException {
            synchronized (this) {
                if (cleanErr != null)
                    throw cleanErr;

                try {
                    long nextIdx = segmentAware.nextAbsoluteSegmentIndex();

                    // Wait for formatter so that we do not open an empty file in DEFAULT mode.
                    while (nextIdx % dsCfg.getWalSegments() > formatted && cleanErr == null)
                        wait();

                    if (cleanErr != null)
                        throw cleanErr;

                    return nextIdx;
                }
                catch (IgniteInterruptedCheckedException e) {
                    if (cleanErr != null)
                        throw cleanErr;

                    throw e;
                }
                catch (InterruptedException e) {
                    throw new IgniteInterruptedCheckedException(e);
                }
            }
        }

        /**
         * @param absIdx Segment absolute index.
         * @return <ul><li>{@code True} if can read, no lock is held, </li><li>{@code false} if work segment, need
         * release segment later, use {@link #releaseWorkSegment} for unlock</li> </ul>
         */
        @SuppressWarnings("NonPrivateFieldAccessedInSynchronizedContext")
        public boolean checkCanReadArchiveOrReserveWorkSegment(long absIdx) {
            return segmentAware.checkCanReadArchiveOrReserveWorkSegment(absIdx);
        }

        /**
         * @param absIdx Segment absolute index.
         */
        @SuppressWarnings("NonPrivateFieldAccessedInSynchronizedContext")
        public void releaseWorkSegment(long absIdx) {
            segmentAware.releaseWorkSegment(absIdx);
        }

        /**
         * Moves WAL segment from work folder to archive folder. Temp file is used to do movement
         *
         * @param absIdx Absolute index to archive.
         */
        private SegmentArchiveResult archiveSegment(long absIdx) throws StorageException {
            long segIdx = absIdx % dsCfg.getWalSegments();

            File origFile = new File(walWorkDir, FileDescriptor.fileName(segIdx));

            String name = FileDescriptor.fileName(absIdx);

            File dstTmpFile = new File(walArchiveDir, name + FilePageStoreManager.TMP_SUFFIX);

            File dstFile = new File(walArchiveDir, name);

            if (log.isInfoEnabled())
                log.info("Starting to copy WAL segment [absIdx=" + absIdx + ", segIdx=" + segIdx +
                    ", origFile=" + origFile.getAbsolutePath() + ", dstFile=" + dstFile.getAbsolutePath() + ']');

            try {
                Files.deleteIfExists(dstTmpFile.toPath());

                Files.copy(origFile.toPath(), dstTmpFile.toPath());

                Files.move(dstTmpFile.toPath(), dstFile.toPath());

                if (mode != WALMode.NONE) {
                    try (FileIO f0 = ioFactory.create(dstFile, CREATE, READ, WRITE)) {
                        f0.force();
                    }
                }
            }
            catch (IOException e) {
                throw new StorageException("Failed to archive WAL segment [" +
                    "srcFile=" + origFile.getAbsolutePath() +
                    ", dstFile=" + dstTmpFile.getAbsolutePath() + ']', e);
            }

            if (log.isInfoEnabled())
                log.info("Copied file [src=" + origFile.getAbsolutePath() +
                    ", dst=" + dstFile.getAbsolutePath() + ']');

            return new SegmentArchiveResult(absIdx, origFile, dstFile);
        }

        /**
         *
         */
        private boolean checkStop() {
            return stopped;
        }

        /**
         * Background creation of all segments except first. First segment was created in main thread by {@link
         * FileWriteAheadLogManager#checkOrPrepareFiles()}
         */
        private void allocateRemainingFiles() throws StorageException {
            checkFiles(
                1,
                true,
                new IgnitePredicate<Integer>() {
                    @Override public boolean apply(Integer integer) {
                        return !checkStop();
                    }
                },
                new CI1<Integer>() {
                    @Override public void apply(Integer idx) {
                        synchronized (FileArchiver.this) {
                            formatted = idx;

                            FileArchiver.this.notifyAll();
                        }
                    }
                }
            );
        }
    }

    /**
     * Responsible for compressing WAL archive segments.
     * Also responsible for deleting raw copies of already compressed WAL archive segments if they are not reserved.
     */
    private class FileCompressor extends Thread {
        /** Current thread stopping advice. */
        private volatile boolean stopped;

        /** All segments prior to this (inclusive) can be compressed. */
        private volatile long minUncompressedIdxToKeep = -1L;
        /**
         *
         */
        FileCompressor() {
            super("wal-file-compressor%" + cctx.igniteInstanceName());
        }

        /**
         *
         */
        private void init() {
            File[] toDel = walArchiveDir.listFiles(WAL_SEGMENT_TEMP_FILE_COMPACTED_FILTER);

            for (File f : toDel) {
                if (stopped)
                    return;

                f.delete();
            }

            FileDescriptor[] alreadyCompressed = scan(walArchiveDir.listFiles(WAL_SEGMENT_FILE_COMPACTED_FILTER));

            if (alreadyCompressed.length > 0)
                segmentAware.lastCompressedIdx(alreadyCompressed[alreadyCompressed.length - 1].idx());
        }

        /**
         * @param idx Minimum raw segment index that should be preserved from deletion.
         */
        void keepUncompressedIdxFrom(long idx) {
            minUncompressedIdxToKeep = idx;
        }

        /**
         * Pessimistically tries to reserve segment for compression in order to avoid concurrent truncation.
         * Waits if there's no segment to archive right now.
         */
        private long tryReserveNextSegmentOrWait() throws IgniteCheckedException {
            long segmentToCompress = segmentAware.waitNextSegmentToCompress();

            boolean reserved = reserve(new FileWALPointer(segmentToCompress, 0, 0));

            return reserved ? segmentToCompress : -1;
        }

        /**
         * Deletes raw WAL segments if they aren't locked and already have compressed copies of themselves.
         */
        private void deleteObsoleteRawSegments() {
            FileDescriptor[] descs = scan(walArchiveDir.listFiles(WAL_SEGMENT_COMPACTED_OR_RAW_FILE_FILTER));

            Set<Long> indices = new HashSet<>();
            Set<Long> duplicateIndices = new HashSet<>();

            for (FileDescriptor desc : descs) {
                if (!indices.add(desc.idx))
                    duplicateIndices.add(desc.idx);
            }

            for (FileDescriptor desc : descs) {
                if (desc.isCompressed())
                    continue;

                // Do not delete reserved or locked segment and any segment after it.
                if (segmentReservedOrLocked(desc.idx))
                    return;

                if (desc.idx < minUncompressedIdxToKeep && duplicateIndices.contains(desc.idx)) {
                    if (!desc.file.delete())
                        U.warn(log, "Failed to remove obsolete WAL segment (make sure the process has enough rights): " +
                            desc.file.getAbsolutePath() + ", exists: " + desc.file.exists());
                }
            }
        }

        /** {@inheritDoc} */
        @Override public void run() {
            init();

            while (!Thread.currentThread().isInterrupted() && !stopped) {
                long currReservedSegment = -1;

                try {
                    deleteObsoleteRawSegments();

                    currReservedSegment = tryReserveNextSegmentOrWait();
                    if (currReservedSegment == -1)
                        continue;

                    File tmpZip = new File(walArchiveDir, FileDescriptor.fileName(currReservedSegment)
                        + FilePageStoreManager.ZIP_SUFFIX + FilePageStoreManager.TMP_SUFFIX);

                    File zip = new File(walArchiveDir, FileDescriptor.fileName(currReservedSegment) + FilePageStoreManager.ZIP_SUFFIX);

                    File raw = new File(walArchiveDir, FileDescriptor.fileName(currReservedSegment));
                    if (!Files.exists(raw.toPath()))
                        throw new IgniteCheckedException("WAL archive segment is missing: " + raw);

                    compressSegmentToFile(currReservedSegment, raw, tmpZip);

                    Files.move(tmpZip.toPath(), zip.toPath());

                    if (mode != WALMode.NONE) {
                        try (FileIO f0 = ioFactory.create(zip, CREATE, READ, WRITE)) {
                            f0.force();
                        }

                        if (evt.isRecordable(EVT_WAL_SEGMENT_COMPACTED)) {
                            evt.record(new WalSegmentCompactedEvent(
                                cctx.discovery().localNode(),
                                currReservedSegment,
                                zip.getAbsoluteFile())
                            );
                        }
                    }

                    segmentAware.lastCompressedIdx(currReservedSegment);
                }
                catch (IgniteInterruptedCheckedException ignore) {
                    Thread.currentThread().interrupt();
                }
                catch (IgniteCheckedException | IOException e) {
                    U.error(log, "Compression of WAL segment [idx=" + currReservedSegment +
                        "] was skipped due to unexpected error", e);

                    segmentAware.lastCompressedIdx(currReservedSegment);
                }
                finally {
                    if (currReservedSegment != -1)
                        release(new FileWALPointer(currReservedSegment, 0, 0));
                }
            }
        }

        /**
         * @param nextSegment Next segment absolute idx.
         * @param raw Raw file.
         * @param zip Zip file.
         */
        private void compressSegmentToFile(long nextSegment, File raw, File zip)
            throws IOException, IgniteCheckedException {
            int segmentSerializerVer;

            try (FileIO fileIO = ioFactory.create(raw)) {
                segmentSerializerVer = readSegmentHeader(new SegmentIO(nextSegment, fileIO), segmentFileInputFactory).getSerializerVersion();
            }

            try (ZipOutputStream zos = new ZipOutputStream(new BufferedOutputStream(new FileOutputStream(zip)))) {
                zos.putNextEntry(new ZipEntry(""));

                ByteBuffer buf = ByteBuffer.allocate(HEADER_RECORD_SIZE);
                buf.order(ByteOrder.nativeOrder());

                zos.write(prepareSerializerVersionBuffer(nextSegment, segmentSerializerVer, true, buf).array());

                final CIX1<WALRecord> appendToZipC = new CIX1<WALRecord>() {
                    @Override public void applyx(WALRecord record) throws IgniteCheckedException {
                        final MarshalledRecord marshRec = (MarshalledRecord)record;

                        try {
                            zos.write(marshRec.buffer().array(), 0, marshRec.buffer().remaining());
                        }
                        catch (IOException e) {
                            throw new IgniteCheckedException(e);
                        }
                    }
                };

                try (SingleSegmentLogicalRecordsIterator iter = new SingleSegmentLogicalRecordsIterator(
                    log, cctx, ioFactory, BUF_SIZE, nextSegment, walArchiveDir, appendToZipC)) {

                    while (iter.hasNextX())
                        iter.nextX();
                }

                RecordSerializer ser = new RecordSerializerFactoryImpl(cctx).createSerializer(segmentSerializerVer);

                ByteBuffer heapBuf = prepareSwitchSegmentRecordBuffer(nextSegment, ser);

                zos.write(heapBuf.array());
            }
        }

        /**
         * @param nextSegment Segment index.
         * @param ser Record Serializer.
         */
        @NotNull private ByteBuffer prepareSwitchSegmentRecordBuffer(long nextSegment, RecordSerializer ser)
            throws IgniteCheckedException {
            SwitchSegmentRecord switchRecord = new SwitchSegmentRecord();

            int switchRecordSize = ser.size(switchRecord);
            switchRecord.size(switchRecordSize);

            switchRecord.position(new FileWALPointer(nextSegment, 0, switchRecordSize));

            ByteBuffer heapBuf = ByteBuffer.allocate(switchRecordSize);

            ser.writeRecord(switchRecord, heapBuf);
            return heapBuf;
        }

        /**
         * @throws IgniteInterruptedCheckedException If failed to wait for thread shutdown.
         */
        private void shutdown() throws IgniteInterruptedCheckedException {
            synchronized (this) {
                stopped = true;

                notifyAll();
            }

            U.join(this);
        }
    }

    /**
     * Responsible for decompressing previously compressed segments of WAL archive if they are needed for replay.
     */
    private class FileDecompressor extends GridWorker {
        /** Decompression futures. */
        private Map<Long, GridFutureAdapter<Void>> decompressionFutures = new HashMap<>();

        /** Segments queue. */
        private final PriorityBlockingQueue<Long> segmentsQueue = new PriorityBlockingQueue<>();

        /** Byte array for draining data. */
        private byte[] arr = new byte[BUF_SIZE];

        /**
         * @param log Logger.
         */
        FileDecompressor(IgniteLogger log) {
            super(cctx.igniteInstanceName(), "wal-file-decompressor%" + cctx.igniteInstanceName(), log,
                cctx.kernalContext().workersRegistry());
        }

        /** {@inheritDoc} */
        @Override protected void body() {
            Throwable err = null;

            try {
                while (!isCancelled()) {
                    long segmentToDecompress = -1L;

                    try {
                        blockingSectionBegin();

                        try {
                            segmentToDecompress = segmentsQueue.take();
                        }
                        finally {
                            blockingSectionEnd();
                        }

                        if (isCancelled())
                            break;

                        File zip = new File(walArchiveDir, FileDescriptor.fileName(segmentToDecompress)
                            + FilePageStoreManager.ZIP_SUFFIX);
                        File unzipTmp = new File(walArchiveDir, FileDescriptor.fileName(segmentToDecompress)
                            + FilePageStoreManager.TMP_SUFFIX);
                        File unzip = new File(walArchiveDir, FileDescriptor.fileName(segmentToDecompress));

                        try (ZipInputStream zis = new ZipInputStream(new BufferedInputStream(new FileInputStream(zip)));
                             FileIO io = ioFactory.create(unzipTmp)) {
                            zis.getNextEntry();

                            while (io.writeFully(arr, 0, zis.read(arr)) > 0)
                                updateHeartbeat();
                        }

                        try {
                            Files.move(unzipTmp.toPath(), unzip.toPath());
                        }
                        catch (FileAlreadyExistsException e) {
                            U.error(log, "Can't rename temporary unzipped segment: raw segment is already present " +
                                "[tmp=" + unzipTmp + ", raw=" + unzip + "]", e);

                            if (!unzipTmp.delete())
                                U.error(log, "Can't delete temporary unzipped segment [tmp=" + unzipTmp + "]");
                        }

                        updateHeartbeat();

                        synchronized (this) {
                            decompressionFutures.remove(segmentToDecompress).onDone();
                        }
                    }
                    catch (IOException ex) {
                        if (!isCancelled && segmentToDecompress != -1L) {
                            IgniteCheckedException e = new IgniteCheckedException("Error during WAL segment " +
                                "decompression [segmentIdx=" + segmentToDecompress + "]", ex);

                            synchronized (this) {
                                decompressionFutures.remove(segmentToDecompress).onDone(e);
                            }
                        }
                    }
                }
            }
            catch (InterruptedException e) {
                Thread.currentThread().interrupt();

                if (!isCancelled)
                    err = e;
            }
            catch (Throwable t) {
                err = t;
            }
            finally {
                if (err == null && !isCancelled)
                    err = new IllegalStateException("Worker " + name() + " is terminated unexpectedly");

                if (err instanceof OutOfMemoryError)
                    failureProcessor.process(new FailureContext(CRITICAL_ERROR, err));
                else if (err != null)
                    failureProcessor.process(new FailureContext(SYSTEM_WORKER_TERMINATION, err));
            }
        }

        /**
         * Asynchronously decompresses WAL segment which is present only in .zip file.
         *
         * @return Future which is completed once file is decompressed.
         */
        synchronized IgniteInternalFuture<Void> decompressFile(long idx) {
            if (decompressionFutures.containsKey(idx))
                return decompressionFutures.get(idx);

            File f = new File(walArchiveDir, FileDescriptor.fileName(idx));

            if (f.exists())
                return new GridFinishedFuture<>();

            segmentsQueue.put(idx);

            GridFutureAdapter<Void> res = new GridFutureAdapter<>();

            decompressionFutures.put(idx, res);

            return res;
        }

        /** */
        private void shutdown() {
            synchronized (this) {
                U.cancel(this);

                // Put fake -1 to wake thread from queue.take()
                segmentsQueue.put(-1L);
            }

            U.join(this, log);
        }
    }

    /**
     * Validate files depending on {@link DataStorageConfiguration#getWalSegments()}  and create if need. Check end
     * when exit condition return false or all files are passed.
     *
     * @param startWith Start with.
     * @param create Flag create file.
     * @param p Predicate Exit condition.
     * @throws StorageException if validation or create file fail.
     */
    private void checkFiles(
        int startWith,
        boolean create,
        @Nullable IgnitePredicate<Integer> p,
        @Nullable IgniteInClosure<Integer> completionCallback
    ) throws StorageException {
        for (int i = startWith; i < dsCfg.getWalSegments() && (p == null || p.apply(i)); i++) {
            File checkFile = new File(walWorkDir, FileDescriptor.fileName(i));

            if (checkFile.exists()) {
                if (checkFile.isDirectory())
                    throw new StorageException("Failed to initialize WAL log segment (a directory with " +
                        "the same name already exists): " + checkFile.getAbsolutePath());
                else if (checkFile.length() != dsCfg.getWalSegmentSize() && mode == WALMode.FSYNC)
                    throw new StorageException("Failed to initialize WAL log segment " +
                        "(WAL segment size change is not supported in 'DEFAULT' WAL mode) " +
                        "[filePath=" + checkFile.getAbsolutePath() +
                        ", fileSize=" + checkFile.length() +
                        ", configSize=" + dsCfg.getWalSegments() + ']');
            }
            else if (create)
                createFile(checkFile);

            if (completionCallback != null)
                completionCallback.apply(i);
        }
    }

    /**
     * Needs only for WAL compaction.
     *
     * @param idx Index.
     * @param ver Version.
     * @param compacted Compacted flag.
     */
    @NotNull private static ByteBuffer prepareSerializerVersionBuffer(long idx, int ver, boolean compacted, ByteBuffer buf) {
        // Write record type.
        buf.put((byte) (WALRecord.RecordType.HEADER_RECORD.ordinal() + 1));

        // Write position.
        RecordV1Serializer.putPosition(buf, new FileWALPointer(idx, 0, 0));

        // Place magic number.
        buf.putLong(compacted ? HeaderRecord.COMPACTED_MAGIC : HeaderRecord.REGULAR_MAGIC);

        // Place serializer version.
        buf.putInt(ver);

        // Place CRC if needed.
        if (!RecordV1Serializer.skipCrc) {
            int curPos = buf.position();

            buf.position(0);

            // This call will move buffer position to the end of the record again.
            int crcVal = PureJavaCrc32.calcCrc32(buf, curPos);

            buf.putInt(crcVal);
        }
        else
            buf.putInt(0);

        // Write header record through io.
        buf.position(0);

        return buf;
    }

    /**
     *
     */
    private abstract static class FileHandle {
        /** I/O interface for read/write operations with file */
        SegmentIO fileIO;

        /**
         * @param fileIO I/O interface for read/write operations of FileHandle.         *
         */
        private FileHandle(SegmentIO fileIO) {
            this.fileIO = fileIO;
        }

        /**
         * @return Absolute WAL segment file index (incremental counter).
         */
        public long getSegmentId(){
            return fileIO.getSegmentId();
        }
    }

    /**
     *
     */
    public static class ReadFileHandle extends FileHandle implements AbstractWalRecordsIterator.AbstractReadFileHandle {
        /** Entry serializer. */
        RecordSerializer ser;

        /** */
        FileInput in;

        /** Holder of actual information of latest manipulation on WAL segments. */
        private final SegmentAware segmentAware;

        /**
         * @param fileIO I/O interface for read/write operations of FileHandle.
         * @param ser Entry serializer.
         * @param in File input.
         * @param aware Segment aware.
         */
        public ReadFileHandle(
            SegmentIO fileIO,
            RecordSerializer ser,
            FileInput in,
            SegmentAware aware) {
            super(fileIO);

            this.ser = ser;
            this.in = in;
            segmentAware = aware;
        }

        /**
         * @throws IgniteCheckedException If failed to close the WAL segment file.
         */
        @Override public void close() throws IgniteCheckedException {
            try {
                fileIO.close();

                in.io().close();
            }
            catch (IOException e) {
                throw new IgniteCheckedException(e);
            }
        }

        /** {@inheritDoc} */
        @Override public long idx() {
            return getSegmentId();
        }

        /** {@inheritDoc} */
        @Override public FileInput in() {
            return in;
        }

        /** {@inheritDoc} */
        @Override public RecordSerializer ser() {
            return ser;
        }

        /** {@inheritDoc} */
        @Override public boolean workDir() {
            return segmentAware != null && segmentAware.lastArchivedAbsoluteIndex() < getSegmentId();
        }
    }

    /**
     * File handle for one log segment.
     */
    @SuppressWarnings("SignalWithoutCorrespondingAwait")
    private class FileWriteHandle extends FileHandle {
        /** */
        private final RecordSerializer serializer;

        /** Created on resume logging. */
        private volatile boolean resume;

        /**
         * Position in current file after the end of last written record (incremented after file channel write
         * operation)
         */
        volatile long written;

        /** */
        private volatile long lastFsyncPos;

        /** Stop guard to provide warranty that only one thread will be successful in calling {@link #close(boolean)} */
        private final AtomicBoolean stop = new AtomicBoolean(false);

        /** */
        private final Lock lock = new ReentrantLock();

        /** Condition for timed wait of several threads, see {@link DataStorageConfiguration#getWalFsyncDelayNanos()} */
        private final Condition fsync = lock.newCondition();

        /**
         * Next segment available condition. Protection from "spurious wakeup" is provided by predicate {@link
         * #fileIO}=<code>null</code>
         */
        private final Condition nextSegment = lock.newCondition();

        /** Buffer. */
        private final SegmentedRingByteBuffer buf;

        /**
         * @param fileIO I/O file interface to use
         * @param pos Position.
         * @param resume Created on resume logging flag.
         * @param serializer Serializer.
         * @param buf Buffer.
         * @throws IOException If failed.
         */
        private FileWriteHandle(
            SegmentIO fileIO,
            long pos,
            boolean resume,
            RecordSerializer serializer,
            SegmentedRingByteBuffer buf
        ) throws IOException {
            super(fileIO);

            assert serializer != null;

            if (!mmap)
                fileIO.position(pos);

            this.serializer = serializer;

            written = pos;
            lastFsyncPos = pos;
            this.resume = resume;
            this.buf = buf;
        }

        /**
         * Write serializer version to current handle.
         */
        public void writeHeader() {
            SegmentedRingByteBuffer.WriteSegment seg = buf.offer(HEADER_RECORD_SIZE);

            assert seg != null && seg.position() > 0;

            prepareSerializerVersionBuffer(getSegmentId(), serializerVersion(), false, seg.buffer());

            seg.release();
        }

        /**
         * @param rec Record to be added to write queue.
         * @return Pointer or null if roll over to next segment is required or already started by other thread.
         * @throws StorageException If failed.
         * @throws IgniteCheckedException If failed.
         */
        @Nullable private WALPointer addRecord(WALRecord rec) throws StorageException, IgniteCheckedException {
            assert rec.size() > 0 : rec;

            for (;;) {
                checkNode();

                SegmentedRingByteBuffer.WriteSegment seg;

                // Buffer can be in open state in case of resuming with different serializer version.
                if (rec.type() == SWITCH_SEGMENT_RECORD && !currHnd.resume)
                    seg = buf.offerSafe(rec.size());
                else
                    seg = buf.offer(rec.size());

                FileWALPointer ptr = null;

                if (seg != null) {
                    try {
                        int pos = (int)(seg.position() - rec.size());

                        ByteBuffer buf = seg.buffer();

                        if (buf == null)
                            return null; // Can not write to this segment, need to switch to the next one.

                        ptr = new FileWALPointer(getSegmentId(), pos, rec.size());

                        rec.position(ptr);

                        fillBuffer(buf, rec);

                        if (mmap) {
                            // written field must grow only, but segment with greater position can be serialized
                            // earlier than segment with smaller position.
                            while (true) {
                                long written0 = written;

                                if (seg.position() > written0) {
                                    if (WRITTEN_UPD.compareAndSet(this, written0, seg.position()))
                                        break;
                                }
                                else
                                    break;
                            }
                        }

                        return ptr;
                    }
                    finally {
                        seg.release();

                        if (mode == WALMode.BACKGROUND && rec instanceof CheckpointRecord)
                            flushOrWait(ptr);
                    }
                }
                else
                    walWriter.flushAll();
            }
        }

        /**
         * Flush or wait for concurrent flush completion.
         *
         * @param ptr Pointer.
         */
        private void flushOrWait(FileWALPointer ptr) throws IgniteCheckedException {
            if (ptr != null) {
                // If requested obsolete file index, it must be already flushed by close.
                if (ptr.index() != getSegmentId())
                    return;
            }

            flush(ptr);
        }

        /**
         * @param ptr Pointer.
         */
        private void flush(FileWALPointer ptr) throws IgniteCheckedException {
            if (ptr == null) { // Unconditional flush.
                walWriter.flushAll();

                return;
            }

            assert ptr.index() == getSegmentId();

            walWriter.flushBuffer(ptr.fileOffset());
        }

        /**
         * @param buf Buffer.
         * @param rec WAL record.
         * @throws IgniteCheckedException If failed.
         */
        private void fillBuffer(ByteBuffer buf, WALRecord rec) throws IgniteCheckedException {
            try {
                serializer.writeRecord(rec, buf);
            }
            catch (RuntimeException e) {
                throw new IllegalStateException("Failed to write record: " + rec, e);
            }
        }

        /**
         * Non-blocking check if this pointer needs to be sync'ed.
         *
         * @param ptr WAL pointer to check.
         * @return {@code False} if this pointer has been already sync'ed.
         */
        private boolean needFsync(FileWALPointer ptr) {
            // If index has changed, it means that the log was rolled over and already sync'ed.
            // If requested position is smaller than last sync'ed, it also means all is good.
            // If position is equal, then our record is the last not synced.
            return getSegmentId() == ptr.index() && lastFsyncPos <= ptr.fileOffset();
        }

        /**
         * @return Pointer to the end of the last written record (probably not fsync-ed).
         */
        private FileWALPointer position() {
            lock.lock();

            try {
                return new FileWALPointer(getSegmentId(), (int)written, 0);
            }
            finally {
                lock.unlock();
            }
        }

        /**
         * @param ptr Pointer to sync.
         * @throws StorageException If failed.
         */
        private void fsync(FileWALPointer ptr) throws StorageException, IgniteCheckedException {
            lock.lock();

            try {
                if (ptr != null) {
                    if (!needFsync(ptr))
                        return;

                    if (fsyncDelay > 0 && !stop.get()) {
                        // Delay fsync to collect as many updates as possible: trade latency for throughput.
                        U.await(fsync, fsyncDelay, TimeUnit.NANOSECONDS);

                        if (!needFsync(ptr))
                            return;
                    }
                }

                flushOrWait(ptr);

                if (stop.get())
                    return;

                long lastFsyncPos0 = lastFsyncPos;
                long written0 = written;

                if (lastFsyncPos0 != written0) {
                    // Fsync position must be behind.
                    assert lastFsyncPos0 < written0 : "lastFsyncPos=" + lastFsyncPos0 + ", written=" + written0;

                    boolean metricsEnabled = metrics.metricsEnabled();

                    long start = metricsEnabled ? System.nanoTime() : 0;

                    if (mmap) {
                        long pos = ptr == null ? -1 : ptr.fileOffset();

                        List<SegmentedRingByteBuffer.ReadSegment> segs = buf.poll(pos);

                        if (segs != null) {
                            assert segs.size() == 1;

                            SegmentedRingByteBuffer.ReadSegment seg = segs.get(0);

                            int off = seg.buffer().position();
                            int len = seg.buffer().limit() - off;

                            fsync((MappedByteBuffer)buf.buf, off, len);

                            seg.release();
                        }
                    }
                    else
                        walWriter.force();

                    lastFsyncPos = written;

                    if (fsyncDelay > 0)
                        fsync.signalAll();

                    long end = metricsEnabled ? System.nanoTime() : 0;

                    if (metricsEnabled)
                        metrics.onFsync(end - start);
                }
            }
            finally {
                lock.unlock();
            }
        }

        /**
         * @param buf Mapped byte buffer..
         * @param off Offset.
         * @param len Length.
         */
        private void fsync(MappedByteBuffer buf, int off, int len) throws IgniteCheckedException {
            try {
                long mappedOff = (Long)mappingOffset.invoke(buf);

                assert mappedOff == 0 : mappedOff;

                long addr = (Long)mappingAddress.invoke(buf, mappedOff);

                long delta = (addr + off) % PAGE_SIZE;

                long alignedAddr = (addr + off) - delta;

                force0.invoke(buf, fd.get(buf), alignedAddr, len + delta);
            }
            catch (IllegalAccessException | InvocationTargetException e) {
                throw new IgniteCheckedException(e);
            }
        }

        /**
         * @return {@code true} If this thread actually closed the segment.
         * @throws IgniteCheckedException If failed.
         * @throws StorageException If failed.
         */
        private boolean close(boolean rollOver) throws IgniteCheckedException, StorageException {
            if (stop.compareAndSet(false, true)) {
                lock.lock();

                try {
                    flushOrWait(null);

                    try {
                        RecordSerializer backwardSerializer = new RecordSerializerFactoryImpl(cctx)
                            .createSerializer(serializerVer);

                        SwitchSegmentRecord segmentRecord = new SwitchSegmentRecord();

                        int switchSegmentRecSize = backwardSerializer.size(segmentRecord);

                        if (rollOver && written < (maxWalSegmentSize - switchSegmentRecSize)) {
                            segmentRecord.size(switchSegmentRecSize);

                            WALPointer segRecPtr = addRecord(segmentRecord);

                            if (segRecPtr != null)
                                fsync((FileWALPointer)segRecPtr);
                        }

                        if (mmap) {
                            List<SegmentedRingByteBuffer.ReadSegment> segs = buf.poll(maxWalSegmentSize);

                            if (segs != null) {
                                assert segs.size() == 1;

                                segs.get(0).release();
                            }
                        }

                        // Do the final fsync.
                        if (mode != WALMode.NONE) {
                            if (mmap)
                                ((MappedByteBuffer)buf.buf).force();
                            else
                                fileIO.force();

                            lastFsyncPos = written;
                        }

                        if (mmap) {
                            try {
                                fileIO.close();
                            }
                            catch (IOException ignore) {
                                // No-op.
                            }
                        }
                        else {
                            walWriter.close();

                            if (!rollOver)
                                buf.free();
                        }
                    }
                    catch (IOException e) {
                        throw new StorageException("Failed to close WAL write handle [idx=" + getSegmentId() + "]", e);
                    }

                    if (log.isDebugEnabled())
                        log.debug("Closed WAL write handle [idx=" + getSegmentId() + "]");

                    return true;
                }
                finally {
                    if (mmap)
                        buf.free();

                    lock.unlock();
                }
            }
            else
                return false;
        }

        /**
         * Signals next segment available to wake up other worker threads waiting for WAL to write
         */
        private void signalNextAvailable() {
            lock.lock();

            try {
                assert cctx.kernalContext().invalid() ||
                    written == lastFsyncPos || mode != WALMode.FSYNC :
                    "fsync [written=" + written + ", lastFsync=" + lastFsyncPos + ", idx=" + getSegmentId() + ']';

                fileIO = null;

                nextSegment.signalAll();
            }
            finally {
                lock.unlock();
            }
        }

        /**
         *
         */
        private void awaitNext() {
            lock.lock();

            try {
                while (fileIO != null)
                    U.awaitQuiet(nextSegment);
            }
            finally {
                lock.unlock();
            }
        }

        /**
         * @return Safely reads current position of the file channel as String. Will return "null" if channel is null.
         */
        private String safePosition() {
            FileIO io = fileIO;

            if (io == null)
                return "null";

            try {
                return String.valueOf(io.position());
            }
            catch (IOException e) {
                return "{Failed to read channel position: " + e.getMessage() + '}';
            }
        }
    }

    /**
     * Iterator over WAL-log.
     */
    private static class RecordsIterator extends AbstractWalRecordsIterator {
        /** */
        private static final long serialVersionUID = 0L;

        /** */
        private final File walArchiveDir;

        /** */
        private final File walWorkDir;

        /** See {@link FileWriteAheadLogManager#archiver}. */
        @Nullable private final FileArchiver archiver;

        /** */
        private final FileDecompressor decompressor;

        /** */
        private final DataStorageConfiguration dsCfg;

        /** Optional start pointer. */
        @Nullable
        private FileWALPointer start;

        /** Optional end pointer. */
        @Nullable
        private FileWALPointer end;

        /** Manager of segment location. */
        private SegmentRouter segmentRouter;

        /** Holder of actual information of latest manipulation on WAL segments. */
        private SegmentAware segmentAware;

        /**
         * @param cctx Shared context.
         * @param walArchiveDir WAL archive dir.
         * @param walWorkDir WAL dir.
         * @param start Optional start pointer.
         * @param end Optional end pointer.
         * @param dsCfg Database configuration.
         * @param serializerFactory Serializer factory.
         * @param archiver File Archiver.
         * @param decompressor Decompressor.
         * @param log Logger  @throws IgniteCheckedException If failed to initialize WAL segment.
         * @param segmentAware Segment aware.
         * @param segmentRouter Segment router.
         * @param segmentFileInputFactory
         */
        private RecordsIterator(
            GridCacheSharedContext cctx,
            File walArchiveDir,
            File walWorkDir,
            @Nullable FileWALPointer start,
            @Nullable FileWALPointer end,
            DataStorageConfiguration dsCfg,
            @NotNull RecordSerializerFactory serializerFactory,
            FileIOFactory ioFactory,
            @Nullable FileArchiver archiver,
            FileDecompressor decompressor,
            IgniteLogger log,
            SegmentAware segmentAware,
            SegmentRouter segmentRouter,
            SegmentFileInputFactory segmentFileInputFactory
        ) throws IgniteCheckedException {
            super(log,
                cctx,
                serializerFactory,
                ioFactory,
                dsCfg.getWalRecordIteratorBufferSize(),
                segmentFileInputFactory
            );
            this.walArchiveDir = walArchiveDir;
            this.walWorkDir = walWorkDir;
            this.archiver = archiver;
            this.start = start;
            this.end = end;
            this.dsCfg = dsCfg;

            this.decompressor = decompressor;
            this.segmentRouter = segmentRouter;
            this.segmentAware = segmentAware;

            init();

            advance();
        }

        /** {@inheritDoc} */
        @Override protected ReadFileHandle initReadHandle(
            @NotNull AbstractFileDescriptor desc,
            @Nullable FileWALPointer start
        ) throws IgniteCheckedException, FileNotFoundException {
            AbstractFileDescriptor currDesc = desc;

            if (!desc.file().exists()) {
                FileDescriptor zipFile = new FileDescriptor(
                    new File(walArchiveDir, FileDescriptor.fileName(desc.idx())
                        + FilePageStoreManager.ZIP_SUFFIX));

                if (!zipFile.file.exists()) {
                    throw new FileNotFoundException("Both compressed and raw segment files are missing in archive " +
                        "[segmentIdx=" + desc.idx() + "]");
                }

                if (decompressor != null)
                    decompressor.decompressFile(desc.idx()).get();
                else
                    currDesc = zipFile;
            }

            return (ReadFileHandle) super.initReadHandle(currDesc, start);
        }

        /** {@inheritDoc} */
        @Override protected void onClose() throws IgniteCheckedException {
            super.onClose();

            curRec = null;

            closeCurrentWalSegment();

            curWalSegmIdx = Integer.MAX_VALUE;
        }

        /**
         * @throws IgniteCheckedException If failed to initialize first file handle.
         */
        private void init() throws IgniteCheckedException {
            AbstractFileDescriptor[] descs = loadFileDescriptors(walArchiveDir);

            if (start != null) {
                if (!F.isEmpty(descs)) {
                    if (descs[0].idx() > start.index())
                        throw new IgniteCheckedException("WAL history is too short " +
                            "[descs=" + Arrays.asList(descs) + ", start=" + start + ']');

                    for (AbstractFileDescriptor desc : descs) {
                        if (desc.idx() == start.index()) {
                            curWalSegmIdx = start.index();

                            break;
                        }
                    }

                    if (curWalSegmIdx == -1) {
                        long lastArchived = descs[descs.length - 1].idx();

                        if (lastArchived > start.index())
                            throw new IgniteCheckedException("WAL history is corrupted (segment is missing): " + start);

                        // This pointer may be in work files because archiver did not
                        // copy the file yet, check that it is not too far forward.
                        curWalSegmIdx = start.index();
                    }
                }
                else {
                    // This means that whole checkpoint history fits in one segment in WAL work directory.
                    // Will start from this index right away.
                    curWalSegmIdx = start.index();
                }
            }
            else
                curWalSegmIdx = !F.isEmpty(descs) ? descs[0].idx() : 0;

            curWalSegmIdx--;

            if (log.isDebugEnabled())
                log.debug("Initialized WAL cursor [start=" + start + ", end=" + end + ", curWalSegmIdx=" + curWalSegmIdx + ']');
        }

        /** {@inheritDoc} */
        @Override protected AbstractReadFileHandle advanceSegment(
            @Nullable final AbstractReadFileHandle curWalSegment
        ) throws IgniteCheckedException {
            if (curWalSegment != null)
                curWalSegment.close();

            // We are past the end marker.
            if (end != null && curWalSegmIdx + 1 > end.index())
                return null; //stop iteration

            curWalSegmIdx++;

            boolean readArchive = canReadArchiveOrReserveWork(curWalSegmIdx); //lock during creation handle.

            ReadFileHandle nextHandle;
            try {
                FileDescriptor fd = segmentRouter.findSegment(curWalSegmIdx);

                if (log.isDebugEnabled())
                    log.debug("Reading next file [absIdx=" + curWalSegmIdx + ", file=" + fd.file.getAbsolutePath() + ']');

                nextHandle = initReadHandle(fd, start != null && curWalSegmIdx == start.index() ? start : null);
            }
            catch (FileNotFoundException e) {
                if (readArchive)
                    throw new IgniteCheckedException("Missing WAL segment in the archive", e);
                else
                    nextHandle = null;
            }

            if (!readArchive)
                releaseWorkSegment(curWalSegmIdx);

            curRec = null;

            return nextHandle;
        }

        /** {@inheritDoc} */
        @Override protected IgniteCheckedException handleRecordException(
            @NotNull Exception e,
            @Nullable FileWALPointer ptr) {

            if (e instanceof IgniteCheckedException)
                if (X.hasCause(e, IgniteDataIntegrityViolationException.class))
                    // This means that there is no explicit last sengment, so we iterate unil the very end.
                    if (end == null) {
                        long nextWalSegmentIdx = curWalSegmIdx + 1;

                        // Check that we should not look this segment up in archive directory.
                        // Basically the same check as in "advanceSegment" method.
                        if (archiver != null)
                            if (!canReadArchiveOrReserveWork(nextWalSegmentIdx))
                                try {
                                    long workIdx = nextWalSegmentIdx % dsCfg.getWalSegments();

                                    FileDescriptor fd = new FileDescriptor(
                                        new File(walWorkDir, FileDescriptor.fileName(workIdx)),
                                        nextWalSegmentIdx
                                    );

                                    try {
                                        ReadFileHandle nextHandle = initReadHandle(fd, null);

                                        // "nextHandle == null" is true only if current segment is the last one in the
                                        // whole history. Only in such case we ignore crc validation error and just stop
                                        // as if we reached the end of the WAL.
                                        if (nextHandle == null)
                                            return null;
                                    }
                                    catch (IgniteCheckedException | FileNotFoundException initReadHandleException) {
                                        e.addSuppressed(initReadHandleException);
                                    }
                                }
                                finally {
                                    releaseWorkSegment(nextWalSegmentIdx);
                                }
                    }

            return super.handleRecordException(e, ptr);
        }

        /**
         * @param absIdx Absolute index to check.
         * @return <ul><li> {@code True} if we can safely read the archive,  </li> <li>{@code false} if the segment has
         * not been archived yet. In this case the corresponding work segment is reserved (will not be deleted until
         * release). Use {@link #releaseWorkSegment} for unlock </li></ul>
         */
        private boolean canReadArchiveOrReserveWork(long absIdx) {
            return archiver != null && archiver.checkCanReadArchiveOrReserveWorkSegment(absIdx);
        }

        /**
         * @param absIdx Absolute index to release.
         */
        private void releaseWorkSegment(long absIdx) {
            if (archiver != null)
                archiver.releaseWorkSegment(absIdx);
        }

        /** {@inheritDoc} */
        @Override protected AbstractReadFileHandle createReadFileHandle(SegmentIO fileIO,
            RecordSerializer ser, FileInput in) {
            return new ReadFileHandle(fileIO, ser, in, segmentAware);
        }
    }

    /**
     * Flushes current file handle for {@link WALMode#BACKGROUND} WALMode. Called periodically from scheduler.
     */
    private void doFlush() {
        FileWriteHandle hnd = currentHandle();

        try {
            hnd.flush(null);
        }
        catch (Exception e) {
            U.warn(log, "Failed to flush WAL record queue", e);
        }
    }

    /**
     * WAL writer worker.
     */
    @SuppressWarnings("ForLoopReplaceableByForEach")
    private class WALWriter extends GridWorker {
        /** Unconditional flush. */
        private static final long UNCONDITIONAL_FLUSH = -1L;

        /** File close. */
        private static final long FILE_CLOSE = -2L;

        /** File force. */
        private static final long FILE_FORCE = -3L;

        /** Err. */
        private volatile Throwable err;

        //TODO: replace with GC free data structure.
        /** Parked threads. */
        final Map<Thread, Long> waiters = new ConcurrentHashMap<>();

        /**
         * Default constructor.
         *
         * @param log Logger.
         */
        WALWriter(IgniteLogger log) {
            super(cctx.igniteInstanceName(), "wal-write-worker%" + cctx.igniteInstanceName(), log,
                cctx.kernalContext().workersRegistry());
        }

        /** {@inheritDoc} */
        @Override protected void body() {
            Throwable err = null;

            try {
                while (!isCancelled()) {
                    onIdle();

                    while (waiters.isEmpty()) {
                        if (!isCancelled()) {
                            blockingSectionBegin();

                            try {
                                LockSupport.park();
                            }
                            finally {
                                blockingSectionEnd();
                            }
                        }
                        else {
                            unparkWaiters(Long.MAX_VALUE);

                            return;
                        }
                    }

                    Long pos = null;

                    for (Long val : waiters.values()) {
                        if (val > Long.MIN_VALUE)
                            pos = val;
                    }

                    updateHeartbeat();

                    if (pos == null)
                        continue;
                    else if (pos < UNCONDITIONAL_FLUSH) {
                        try {
                            assert pos == FILE_CLOSE || pos == FILE_FORCE : pos;

                            if (pos == FILE_CLOSE)
                                currHnd.fileIO.close();
                            else if (pos == FILE_FORCE)
                                currHnd.fileIO.force();
                        }
                        catch (IOException e) {
                            log.error("Exception in WAL writer thread: ", e);

                            err = e;

                            unparkWaiters(Long.MAX_VALUE);

                            return;
                        }

                        unparkWaiters(pos);
                    }

                    updateHeartbeat();

                    List<SegmentedRingByteBuffer.ReadSegment> segs = currentHandle().buf.poll(pos);

                    if (segs == null) {
                        unparkWaiters(pos);

                        continue;
                    }

                    for (int i = 0; i < segs.size(); i++) {
                        SegmentedRingByteBuffer.ReadSegment seg = segs.get(i);

                        updateHeartbeat();

                        try {
                            writeBuffer(seg.position(), seg.buffer());
                        }
                        catch (Throwable e) {
                            log.error("Exception in WAL writer thread:", e);

                            err = e;
                        }
                        finally {
                            seg.release();

                            long p = pos <= UNCONDITIONAL_FLUSH || err != null ? Long.MAX_VALUE : currentHandle().written;

                            unparkWaiters(p);
                        }
                    }
                }
            }
            catch (Throwable t) {
                err = t;
            }
            finally {
                unparkWaiters(Long.MAX_VALUE);

                if (err == null && !isCancelled)
                    err = new IllegalStateException("Worker " + name() + " is terminated unexpectedly");

                if (err instanceof OutOfMemoryError)
                    cctx.kernalContext().failure().process(new FailureContext(CRITICAL_ERROR, err));
                else if (err != null)
                    cctx.kernalContext().failure().process(new FailureContext(SYSTEM_WORKER_TERMINATION, err));
            }
        }

        /**
         * Shutdowns thread.
         */
        public void shutdown() throws IgniteInterruptedCheckedException {
            U.cancel(this);

            LockSupport.unpark(runner());

            U.join(runner());
        }

        /**
         * Unparks waiting threads.
         *
         * @param pos Pos.
         */
        private void unparkWaiters(long pos) {
            assert pos > Long.MIN_VALUE : pos;

            for (Map.Entry<Thread, Long> e : waiters.entrySet()) {
                Long val = e.getValue();

                if (val <= pos) {
                    if (val != Long.MIN_VALUE)
                        waiters.put(e.getKey(), Long.MIN_VALUE);

                    LockSupport.unpark(e.getKey());
                }
            }
        }

        /**
         * Forces all made changes to the file.
         */
        void force() throws IgniteCheckedException {
            flushBuffer(FILE_FORCE);
        }

        /**
         * Closes file.
         */
        void close() throws IgniteCheckedException {
            flushBuffer(FILE_CLOSE);
        }

        /**
         * Flushes all data from the buffer.
         */
        void flushAll() throws IgniteCheckedException {
            flushBuffer(UNCONDITIONAL_FLUSH);
        }

        /**
         * @param expPos Expected position.
         */
        @SuppressWarnings("ForLoopReplaceableByForEach")
        void flushBuffer(long expPos) throws IgniteCheckedException {
            if (mmap)
                return;

            Throwable err = walWriter.err;

            if (err != null)
                cctx.kernalContext().failure().process(new FailureContext(CRITICAL_ERROR, err));

            if (expPos == UNCONDITIONAL_FLUSH)
                expPos = (currentHandle().buf.tail());

            Thread t = Thread.currentThread();

            waiters.put(t, expPos);

            LockSupport.unpark(walWriter.runner());

            while (true) {
                Long val = waiters.get(t);

                assert val != null : "Only this thread can remove thread from waiters";

                if (val == Long.MIN_VALUE) {
                    waiters.remove(t);

                    Throwable walWriterError = walWriter.err;

                    if (walWriterError != null)
                        throw new IgniteCheckedException("Flush buffer failed.", walWriterError);

                    return;
                }
                else
                    LockSupport.park();
            }
        }

        /**
         * @param pos Position in file to start write from. May be checked against actual position to wait previous
         * writes to complete
         * @param buf Buffer to write to file
         * @throws StorageException If failed.
         * @throws IgniteCheckedException If failed.
         */
        @SuppressWarnings("TooBroadScope")
        private void writeBuffer(long pos, ByteBuffer buf) throws StorageException, IgniteCheckedException {
            FileWriteHandle hdl = currentHandle();

            assert hdl.fileIO != null : "Writing to a closed segment.";

            checkNode();

            long lastLogged = U.currentTimeMillis();

            long logBackoff = 2_000;

            // If we were too fast, need to wait previous writes to complete.
            while (hdl.written != pos) {
                assert hdl.written < pos : "written = " + hdl.written + ", pos = " + pos; // No one can write further than we are now.

                // Permutation occurred between blocks write operations.
                // Order of acquiring lock is not the same as order of write.
                long now = U.currentTimeMillis();

                if (now - lastLogged >= logBackoff) {
                    if (logBackoff < 60 * 60_000)
                        logBackoff *= 2;

                    U.warn(log, "Still waiting for a concurrent write to complete [written=" + hdl.written +
                        ", pos=" + pos + ", lastFsyncPos=" + hdl.lastFsyncPos + ", stop=" + hdl.stop.get() +
                        ", actualPos=" + hdl.safePosition() + ']');

                    lastLogged = now;
                }

                checkNode();
            }

            // Do the write.
            int size = buf.remaining();

            assert size > 0 : size;

            try {
                assert hdl.written == hdl.fileIO.position();

                hdl.written += hdl.fileIO.writeFully(buf);

                metrics.onWalBytesWritten(size);

                assert hdl.written == hdl.fileIO.position();
            }
            catch (IOException e) {
                StorageException se = new StorageException("Failed to write buffer.", e);

                cctx.kernalContext().failure().process(new FailureContext(CRITICAL_ERROR, se));

                throw se;
            }
        }
    }

    /**
     * Syncs WAL segment file.
     */
    private class WalSegmentSyncer extends GridWorker {
        /** Sync timeout. */
        long syncTimeout;

        /**
         * @param igniteInstanceName Ignite instance name.
         * @param log Logger.
         */
        public WalSegmentSyncer(String igniteInstanceName, IgniteLogger log) {
            super(igniteInstanceName, "wal-segment-syncer", log);

            syncTimeout = Math.max(IgniteSystemProperties.getLong(IGNITE_WAL_SEGMENT_SYNC_TIMEOUT,
                DFLT_WAL_SEGMENT_SYNC_TIMEOUT), 100L);
        }

        /** {@inheritDoc} */
        @Override protected void body() throws InterruptedException, IgniteInterruptedCheckedException {
            while (!isCancelled()) {
                sleep(syncTimeout);

                try {
                    flush(null, true);
                }
                catch (IgniteCheckedException e) {
                    U.error(log, "Exception when flushing WAL.", e);
                }
            }
        }

        /** Shutted down the worker. */
        private void shutdown() {
            synchronized (this) {
                U.cancel(this);
            }

            U.join(this, log);
        }
    }

    /**
     * Scans provided folder for a WAL segment files
     * @param walFilesDir directory to scan
     * @return found WAL file descriptors
     */
    public static FileDescriptor[] loadFileDescriptors(@NotNull final File walFilesDir) throws IgniteCheckedException {
        final File[] files = walFilesDir.listFiles(WAL_SEGMENT_COMPACTED_OR_RAW_FILE_FILTER);

        if (files == null) {
            throw new IgniteCheckedException("WAL files directory does not not denote a " +
                "directory, or if an I/O error occurs: [" + walFilesDir.getAbsolutePath() + "]");
        }
        return scan(files);
    }
}<|MERGE_RESOLUTION|>--- conflicted
+++ resolved
@@ -1700,51 +1700,24 @@
             Throwable err = null;
 
             try {
-<<<<<<< HEAD
-                segmentAware.awaitSegment(0);//wait for init at least one work segments.
-
-                while (!Thread.currentThread().isInterrupted() && !stopped) {
-                    long toArchive = segmentAware.waitNextSegmentForArchivation();
-=======
-                synchronized (this) {
-                    while (curAbsWalIdx == -1 && !stopped) {
-                        blockingSectionBegin();
-
-                        try {
-                            wait();
-                        }
-                        finally {
-                            blockingSectionEnd();
-                        }
-                    }
-
-                    // If the archive directory is empty, we can be sure that there were no WAL segments archived.
-                    // This is ensured by the check in truncate() which will leave at least one file there
-                    // once it was archived.
-                }
-
+                blockingSectionBegin();
+                try {
+                    segmentAware.awaitSegment(0);//wait for init at least one work segments.
+                }
+                finally {
+                    blockingSectionEnd();
+                }
                 while (!Thread.currentThread().isInterrupted() && !stopped) {
                     long toArchive;
 
-                    synchronized (this) {
-                        assert lastAbsArchivedIdx <= curAbsWalIdx : "lastArchived=" + lastAbsArchivedIdx +
-                            ", current=" + curAbsWalIdx;
-
-                        while (lastAbsArchivedIdx >= curAbsWalIdx - 1 && !stopped) {
-                            blockingSectionBegin();
-
-                            try {
-                                wait();
-                            }
-                            finally {
-                                blockingSectionEnd();
-                            }
-                        }
-
-                        toArchive = lastAbsArchivedIdx + 1;
+                    blockingSectionBegin();
+
+                    try {
+                        toArchive = segmentAware.waitNextSegmentForArchivation();
                     }
->>>>>>> 1573f452
-
+                    finally {
+                        blockingSectionEnd();
+                    }
                     if (stopped)
                         break;
 
@@ -1759,27 +1732,14 @@
                         blockingSectionEnd();
                     }
 
-<<<<<<< HEAD
-                    segmentAware.markAsMovedToArchive(toArchive);
-=======
-                    synchronized (this) {
-                        while (locked.containsKey(toArchive) && !stopped) {
-                            blockingSectionBegin();
-
-                            try {
-                                wait();
-                            }
-                            finally {
-                                blockingSectionEnd();
-                            }
-                        }
-
-                        // Then increase counter to allow rollover on clean working file
-                        changeLastArchivedIndexAndNotifyWaiters(toArchive);
-
-                        notifyAll();
+                    blockingSectionBegin();
+
+                    try {
+                        segmentAware.markAsMovedToArchive(toArchive);
                     }
->>>>>>> 1573f452
+                    finally {
+                        blockingSectionEnd();
+                    }
 
                     if (evt.isRecordable(EVT_WAL_SEGMENT_ARCHIVED)) {
                         evt.record(new WalSegmentArchivedEvent(
