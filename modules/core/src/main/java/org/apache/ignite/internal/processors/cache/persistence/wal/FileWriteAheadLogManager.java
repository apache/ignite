/*
 * Licensed to the Apache Software Foundation (ASF) under one or more
 * contributor license agreements.  See the NOTICE file distributed with
 * this work for additional information regarding copyright ownership.
 * The ASF licenses this file to You under the Apache License, Version 2.0
 * (the "License"); you may not use this file except in compliance with
 * the License.  You may obtain a copy of the License at
 *
 *      http://www.apache.org/licenses/LICENSE-2.0
 *
 * Unless required by applicable law or agreed to in writing, software
 * distributed under the License is distributed on an "AS IS" BASIS,
 * WITHOUT WARRANTIES OR CONDITIONS OF ANY KIND, either express or implied.
 * See the License for the specific language governing permissions and
 * limitations under the License.
 */

package org.apache.ignite.internal.processors.cache.persistence.wal;

import java.io.BufferedInputStream;
import java.io.BufferedOutputStream;
import java.io.DataInput;
import java.io.EOFException;
import java.io.File;
import java.io.FileFilter;
import java.io.FileInputStream;
import java.io.FileNotFoundException;
import java.io.FileOutputStream;
import java.io.IOException;
import java.nio.ByteBuffer;
import java.nio.ByteOrder;
import java.nio.channels.ClosedByInterruptException;
import java.nio.file.FileAlreadyExistsException;
import java.nio.file.Files;
import java.sql.Time;
import java.util.ArrayList;
import java.util.Arrays;
import java.util.Collection;
import java.util.Collections;
import java.util.HashMap;
import java.util.HashSet;
import java.util.List;
import java.util.Map;
import java.util.Objects;
import java.util.Set;
import java.util.TreeMap;
import java.util.concurrent.ConcurrentHashMap;
import java.util.concurrent.PriorityBlockingQueue;
import java.util.concurrent.atomic.AtomicLong;
import java.util.concurrent.atomic.AtomicLongArray;
import java.util.concurrent.atomic.AtomicReferenceFieldUpdater;
import java.util.regex.Pattern;
import java.util.zip.ZipEntry;
import java.util.zip.ZipInputStream;
import java.util.zip.ZipOutputStream;
import org.apache.ignite.IgniteCheckedException;
import org.apache.ignite.IgniteLogger;
import org.apache.ignite.IgniteSystemProperties;
import org.apache.ignite.configuration.DataStorageConfiguration;
import org.apache.ignite.configuration.DiskPageCompression;
import org.apache.ignite.configuration.IgniteConfiguration;
import org.apache.ignite.configuration.WALMode;
import org.apache.ignite.events.WalSegmentArchivedEvent;
import org.apache.ignite.events.WalSegmentCompactedEvent;
import org.apache.ignite.failure.FailureContext;
import org.apache.ignite.failure.FailureType;
import org.apache.ignite.internal.GridKernalContext;
import org.apache.ignite.internal.IgniteInternalFuture;
import org.apache.ignite.internal.IgniteInterruptedCheckedException;
import org.apache.ignite.internal.managers.eventstorage.GridEventStorageManager;
import org.apache.ignite.internal.pagemem.wal.IgniteWriteAheadLogManager;
import org.apache.ignite.internal.pagemem.wal.WALIterator;
import org.apache.ignite.internal.pagemem.wal.record.MarshalledRecord;
import org.apache.ignite.internal.pagemem.wal.record.MemoryRecoveryRecord;
import org.apache.ignite.internal.pagemem.wal.record.PageSnapshot;
import org.apache.ignite.internal.pagemem.wal.record.RolloverType;
import org.apache.ignite.internal.pagemem.wal.record.SwitchSegmentRecord;
import org.apache.ignite.internal.pagemem.wal.record.WALRecord;
import org.apache.ignite.internal.pagemem.wal.record.delta.PageDeltaRecord;
import org.apache.ignite.internal.processors.cache.GridCacheSharedContext;
import org.apache.ignite.internal.processors.cache.GridCacheSharedManagerAdapter;
import org.apache.ignite.internal.processors.cache.WalStateManager.WALDisableContext;
import org.apache.ignite.internal.processors.cache.persistence.DataStorageMetricsImpl;
import org.apache.ignite.internal.processors.cache.persistence.GridCacheDatabaseSharedManager;
import org.apache.ignite.internal.processors.cache.persistence.StorageException;
import org.apache.ignite.internal.processors.cache.persistence.file.FileIO;
import org.apache.ignite.internal.processors.cache.persistence.file.FileIOFactory;
import org.apache.ignite.internal.processors.cache.persistence.file.RandomAccessFileIOFactory;
import org.apache.ignite.internal.processors.cache.persistence.filename.PdsFolderSettings;
import org.apache.ignite.internal.processors.cache.persistence.wal.aware.SegmentAware;
import org.apache.ignite.internal.processors.cache.persistence.wal.crc.FastCrc;
import org.apache.ignite.internal.processors.cache.persistence.wal.crc.IgniteDataIntegrityViolationException;
import org.apache.ignite.internal.processors.cache.persistence.wal.filehandle.AbstractFileHandle;
import org.apache.ignite.internal.processors.cache.persistence.wal.filehandle.FileHandleManager;
import org.apache.ignite.internal.processors.cache.persistence.wal.filehandle.FileHandleManagerFactory;
import org.apache.ignite.internal.processors.cache.persistence.wal.filehandle.FileWriteHandle;
import org.apache.ignite.internal.processors.cache.persistence.wal.io.FileInput;
import org.apache.ignite.internal.processors.cache.persistence.wal.io.LockedSegmentFileInputFactory;
import org.apache.ignite.internal.processors.cache.persistence.wal.io.SegmentFileInputFactory;
import org.apache.ignite.internal.processors.cache.persistence.wal.io.SegmentIO;
import org.apache.ignite.internal.processors.cache.persistence.wal.io.SimpleSegmentFileInputFactory;
import org.apache.ignite.internal.processors.cache.persistence.wal.record.HeaderRecord;
import org.apache.ignite.internal.processors.cache.persistence.wal.serializer.RecordSerializer;
import org.apache.ignite.internal.processors.cache.persistence.wal.serializer.RecordSerializerFactory;
import org.apache.ignite.internal.processors.cache.persistence.wal.serializer.RecordSerializerFactoryImpl;
import org.apache.ignite.internal.processors.cache.persistence.wal.serializer.RecordV1Serializer;
import org.apache.ignite.internal.processors.failure.FailureProcessor;
import org.apache.ignite.internal.processors.timeout.GridTimeoutObject;
import org.apache.ignite.internal.processors.timeout.GridTimeoutProcessor;
import org.apache.ignite.internal.util.GridUnsafe;
import org.apache.ignite.internal.util.future.GridFinishedFuture;
import org.apache.ignite.internal.util.future.GridFutureAdapter;
import org.apache.ignite.internal.util.io.GridFileUtils;
import org.apache.ignite.internal.util.typedef.CI1;
import org.apache.ignite.internal.util.typedef.CIX1;
import org.apache.ignite.internal.util.typedef.CO;
import org.apache.ignite.internal.util.typedef.F;
import org.apache.ignite.internal.util.typedef.X;
import org.apache.ignite.internal.util.typedef.internal.U;
import org.apache.ignite.internal.util.worker.GridWorker;
import org.apache.ignite.lang.IgniteBiPredicate;
import org.apache.ignite.lang.IgniteBiTuple;
import org.apache.ignite.lang.IgniteInClosure;
import org.apache.ignite.lang.IgnitePredicate;
import org.apache.ignite.lang.IgniteUuid;
import org.apache.ignite.thread.IgniteThread;
import org.jetbrains.annotations.Nullable;

import static java.nio.file.StandardCopyOption.ATOMIC_MOVE;
import static java.nio.file.StandardCopyOption.REPLACE_EXISTING;
import static java.nio.file.StandardOpenOption.CREATE;
import static java.nio.file.StandardOpenOption.READ;
import static java.nio.file.StandardOpenOption.WRITE;
import static java.util.stream.Collectors.toList;
import static org.apache.ignite.IgniteSystemProperties.IGNITE_CHECKPOINT_TRIGGER_ARCHIVE_SIZE_PERCENTAGE;
import static org.apache.ignite.IgniteSystemProperties.IGNITE_THRESHOLD_WAIT_TIME_NEXT_WAL_SEGMENT;
import static org.apache.ignite.IgniteSystemProperties.IGNITE_THRESHOLD_WAL_ARCHIVE_SIZE_PERCENTAGE;
import static org.apache.ignite.IgniteSystemProperties.IGNITE_WAL_COMPRESSOR_WORKER_THREAD_CNT;
import static org.apache.ignite.IgniteSystemProperties.IGNITE_WAL_MMAP;
import static org.apache.ignite.IgniteSystemProperties.IGNITE_WAL_SERIALIZER_VERSION;
import static org.apache.ignite.events.EventType.EVT_WAL_SEGMENT_ARCHIVED;
import static org.apache.ignite.events.EventType.EVT_WAL_SEGMENT_COMPACTED;
import static org.apache.ignite.failure.FailureType.CRITICAL_ERROR;
import static org.apache.ignite.failure.FailureType.SYSTEM_WORKER_TERMINATION;
import static org.apache.ignite.internal.processors.cache.persistence.file.FilePageStoreManager.TMP_SUFFIX;
import static org.apache.ignite.internal.processors.cache.persistence.file.FilePageStoreManager.ZIP_SUFFIX;
import static org.apache.ignite.internal.processors.cache.persistence.wal.FileDescriptor.fileName;
import static org.apache.ignite.internal.processors.cache.persistence.wal.serializer.RecordSerializerFactory.LATEST_SERIALIZER_VERSION;
import static org.apache.ignite.internal.processors.cache.persistence.wal.serializer.RecordV1Serializer.HEADER_RECORD_SIZE;
import static org.apache.ignite.internal.processors.cache.persistence.wal.serializer.RecordV1Serializer.readPosition;
import static org.apache.ignite.internal.processors.cache.persistence.wal.serializer.RecordV1Serializer.readSegmentHeader;
import static org.apache.ignite.internal.processors.compress.CompressionProcessor.checkCompressionLevelBounds;
import static org.apache.ignite.internal.processors.compress.CompressionProcessor.getDefaultCompressionLevel;

/**
 * File WAL manager.
 */
@SuppressWarnings("IfMayBeConditional")
public class FileWriteAheadLogManager extends GridCacheSharedManagerAdapter implements IgniteWriteAheadLogManager {
    /** */
    private static final FileDescriptor[] EMPTY_DESCRIPTORS = new FileDescriptor[0];

    /** Zero-filled buffer for file formatting. */
    private static final byte[] FILL_BUF = new byte[1024 * 1024];

    /** Pattern for segment file names. */
    public static final Pattern WAL_NAME_PATTERN = Pattern.compile("\\d{16}\\.wal");

    /** Pattern for WAL temp files - these files will be cleared at startup. */
    public static final Pattern WAL_TEMP_NAME_PATTERN = Pattern.compile("\\d{16}\\.wal\\.tmp");

    /** WAL segment file filter, see {@link #WAL_NAME_PATTERN} */
    public static final FileFilter WAL_SEGMENT_FILE_FILTER = file -> !file.isDirectory() &&
        WAL_NAME_PATTERN.matcher(file.getName()).matches();

    /** WAL segment temporary file filter, see {@link #WAL_TEMP_NAME_PATTERN} */
    private static final FileFilter WAL_SEGMENT_TEMP_FILE_FILTER = file -> !file.isDirectory() &&
        WAL_TEMP_NAME_PATTERN.matcher(file.getName()).matches();

    /** */
    public static final Pattern WAL_SEGMENT_FILE_COMPACTED_PATTERN = Pattern.compile("\\d{16}\\.wal\\.zip");

    /** WAL segment file filter, see {@link #WAL_NAME_PATTERN} */
    public static final FileFilter WAL_SEGMENT_COMPACTED_OR_RAW_FILE_FILTER = file -> !file.isDirectory() &&
        (WAL_NAME_PATTERN.matcher(file.getName()).matches() ||
            WAL_SEGMENT_FILE_COMPACTED_PATTERN.matcher(file.getName()).matches());

    /** */
    private static final Pattern WAL_SEGMENT_TEMP_FILE_COMPACTED_PATTERN = Pattern.compile("\\d{16}\\.wal\\.zip\\.tmp");

    /** */
    private static final FileFilter WAL_SEGMENT_FILE_COMPACTED_FILTER = file -> !file.isDirectory() &&
        WAL_SEGMENT_FILE_COMPACTED_PATTERN.matcher(file.getName()).matches();

    /** */
    private static final FileFilter WAL_SEGMENT_TEMP_FILE_COMPACTED_FILTER = file -> !file.isDirectory() &&
        WAL_SEGMENT_TEMP_FILE_COMPACTED_PATTERN.matcher(file.getName()).matches();

    /** Buffer size. */
    private static final int BUF_SIZE = 1024 * 1024;

    /** @see IgniteSystemProperties#IGNITE_WAL_MMAP */
    public static final boolean DFLT_WAL_MMAP = true;

    /** @see IgniteSystemProperties#IGNITE_WAL_COMPRESSOR_WORKER_THREAD_CNT */
    public static final int DFLT_WAL_COMPRESSOR_WORKER_THREAD_CNT = 4;

    /** @see IgniteSystemProperties#IGNITE_CHECKPOINT_TRIGGER_ARCHIVE_SIZE_PERCENTAGE */
    public static final double DFLT_CHECKPOINT_TRIGGER_ARCHIVE_SIZE_PERCENTAGE = 0.25;

    /** @see IgniteSystemProperties#IGNITE_THRESHOLD_WAL_ARCHIVE_SIZE_PERCENTAGE */
    public static final double DFLT_THRESHOLD_WAL_ARCHIVE_SIZE_PERCENTAGE = 0.5;

    /** @see IgniteSystemProperties#IGNITE_THRESHOLD_WAIT_TIME_NEXT_WAL_SEGMENT */
    public static final long DFLT_THRESHOLD_WAIT_TIME_NEXT_WAL_SEGMENT = 1000L;

    /** Use mapped byte buffer. */
    private final boolean mmap = IgniteSystemProperties.getBoolean(IGNITE_WAL_MMAP, DFLT_WAL_MMAP);

    /**
     * Number of WAL compressor worker threads.
     */
    private final int WAL_COMPRESSOR_WORKER_THREAD_CNT =
            IgniteSystemProperties.getInteger(IGNITE_WAL_COMPRESSOR_WORKER_THREAD_CNT,
                DFLT_WAL_COMPRESSOR_WORKER_THREAD_CNT);

    /**
     * Threshold time to print warning to log if awaiting for next wal segment took too long (exceeded this threshold).
     */
    private static final long THRESHOLD_WAIT_TIME_NEXT_WAL_SEGMENT =
        IgniteSystemProperties.getLong(IGNITE_THRESHOLD_WAIT_TIME_NEXT_WAL_SEGMENT,
            DFLT_THRESHOLD_WAIT_TIME_NEXT_WAL_SEGMENT);

    /** */
    private final boolean alwaysWriteFullPages;

    /** WAL segment size in bytes. This is maximum value, actual segments may be shorter. */
    private final long maxWalSegmentSize;

    /**
     * Maximum number of allowed segments without checkpoint. If we have their more checkpoint should be triggered.
     * It is simple way to calculate WAL size without checkpoint instead fair WAL size calculating.
     */
    private final long maxSegCountWithoutCheckpoint;

    /** Size of wal archive since which removing of old archive should be started. */
    private final long allowedThresholdWalArchiveSize;

    /** */
    private final WALMode mode;

    /** WAL flush frequency. Makes sense only for {@link WALMode#BACKGROUND} log WALMode. */
    private final long flushFreq;

    /** */
    private final DataStorageConfiguration dsCfg;

    /** Events service */
    private final GridEventStorageManager evt;

    /** Failure processor */
    private final FailureProcessor failureProcessor;

    /** Ignite configuration. */
    private final IgniteConfiguration igCfg;

    /** Persistence metrics tracker. */
    private DataStorageMetricsImpl metrics;

    /** WAL work directory (including consistent ID as subfolder). */
    private File walWorkDir;

    /** WAL archive directory (including consistent ID as subfolder). */
    private File walArchiveDir;

    /** WAL cdc directory (including consistent ID as subfolder) */
    private File cdcDir;

    /** Serializer of latest version, used to read header record and for write records */
    private RecordSerializer serializer;

    /** Serializer latest version to use. */
    private final int serializerVer =
        IgniteSystemProperties.getInteger(IGNITE_WAL_SERIALIZER_VERSION, LATEST_SERIALIZER_VERSION);

    /** Factory to provide I/O interfaces for read/write operations with files */
    private volatile FileIOFactory ioFactory;

    /** Factory to provide I/O interfaces for read primitives with files */
    private final SegmentFileInputFactory segmentFileInputFactory;

    /** Holder of actual information of latest manipulation on WAL segments. */
    private volatile SegmentAware segmentAware;

    /** Updater for {@link #currHnd}, used for verify there are no concurrent update for current log segment handle. */
    private static final AtomicReferenceFieldUpdater<FileWriteAheadLogManager, FileWriteHandle> CURR_HND_UPD =
        AtomicReferenceFieldUpdater.newUpdater(FileWriteAheadLogManager.class, FileWriteHandle.class, "currHnd");

    /**
     * File archiver moves segments from work directory to archive. Locked segments may be kept not moved until release.
     * For mode archive and work folders set to equal value, archiver is not created.
     */
    @Nullable private FileArchiver archiver;

    /** Compressor. */
    @Nullable private FileCompressor compressor;

    /** Decompressor. */
    @Nullable private FileDecompressor decompressor;

    /**
     * Cleaner of segments from WAL archive when the maximum size is reached.
     * Will not work if WAL archive size is {@link DataStorageConfiguration#UNLIMITED_WAL_ARCHIVE}.
     */
    @Nullable private FileCleaner cleaner;

    /** Current log segment handle. */
    private volatile FileWriteHandle currHnd;

    /** File handle manager. */
    private FileHandleManager fileHandleManager;

    /** */
    private WALDisableContext walDisableContext;

    /**
     * Positive (non-0) value indicates WAL can be archived even if not complete<br>
     * See {@link DataStorageConfiguration#setWalAutoArchiveAfterInactivity(long)}<br>
     */
    private final long walAutoArchiveAfterInactivity;

    /** Positive (non-0) value indicates WAL must be archived even if not complete. */
    private final long walForceArchiveTimeout;

    /**
     * Container with last WAL record logged timestamp.<br> Zero value means there was no records logged to current
     * segment, skip possible archiving for this case<br> Value is filled only for case {@link
     * #walAutoArchiveAfterInactivity} > 0<br>
     */
    private final AtomicLong lastRecordLoggedMs = new AtomicLong();

    /** Last rollover time. */
    private AtomicLong lastRolloverMs;

    /**
     * Cancellable task for {@link WALMode#BACKGROUND}, should be cancelled at shutdown.
     * Null for non background modes.
     */
    @Nullable private volatile GridTimeoutProcessor.CancelableTask backgroundFlushSchedule;

    /** Reference to the last added next timeout rollover object. */
    @Nullable private TimeoutRollover timeoutRollover;

    /** Timeout rollover mutex. */
    @Nullable private final Object timeoutRolloverMux;

    /**
     * Listener invoked for each segment file IO initializer.
     */
    @Nullable private volatile IgniteInClosure<FileIO> createWalFileListener;

    /**
     * Manage of segment location.
     */
    private SegmentRouter segmentRouter;

    /** Segment factory with ability locked segment during reading. */
    private SegmentFileInputFactory lockedSegmentFileInputFactory;

    /** FileHandleManagerFactory. */
    private final FileHandleManagerFactory fileHandleManagerFactory;

    /** Switch segment record offset. */
    @Nullable private final AtomicLongArray switchSegmentRecordOffset;

    /** Page snapshot records compression algorithm. */
    private DiskPageCompression pageCompression;

    /** Page snapshot records compression level. */
    private int pageCompressionLevel;

    /**
     * Local segment sizes: absolute segment index -> size in bytes.
     * For segments from {@link #walWorkDir} and {@link #walArchiveDir}.
     * If there is a raw and compressed segment, compressed size is getting.
     */
    private final Map<Long, Long> segmentSize = new ConcurrentHashMap<>();

    /** Pointer to the last successful checkpoint until which WAL segments can be safely deleted. */
    private volatile WALPointer lastCheckpointPtr = new WALPointer(0, 0, 0);

    /**
     * Constructor.
     *
     * @param ctx Kernal context.
     */
    public FileWriteAheadLogManager(final GridKernalContext ctx) {
        igCfg = ctx.config();

        DataStorageConfiguration dsCfg = igCfg.getDataStorageConfiguration();

        assert dsCfg != null;

        this.dsCfg = dsCfg;

        maxWalSegmentSize = dsCfg.getWalSegmentSize();
        mode = dsCfg.getWalMode();
        flushFreq = dsCfg.getWalFlushFrequency();
        alwaysWriteFullPages = dsCfg.isAlwaysWriteFullPages();
        ioFactory = mode == WALMode.FSYNC ? dsCfg.getFileIOFactory() : new RandomAccessFileIOFactory();
        segmentFileInputFactory = new SimpleSegmentFileInputFactory();
        walAutoArchiveAfterInactivity = dsCfg.getWalAutoArchiveAfterInactivity();
        walForceArchiveTimeout = dsCfg.getWalForceArchiveTimeout();

        timeoutRolloverMux = (walAutoArchiveAfterInactivity > 0 || walForceArchiveTimeout > 0) ? new Object() : null;

        if (walForceArchiveTimeout > 0)
            lastRolloverMs = new AtomicLong();

        double thresholdWalArchiveSizePercentage = IgniteSystemProperties.getDouble(
            IGNITE_THRESHOLD_WAL_ARCHIVE_SIZE_PERCENTAGE, DFLT_THRESHOLD_WAL_ARCHIVE_SIZE_PERCENTAGE);

        allowedThresholdWalArchiveSize = (long)(dsCfg.getMaxWalArchiveSize() * thresholdWalArchiveSizePercentage);

        evt = ctx.event();
        failureProcessor = ctx.failure();

        fileHandleManagerFactory = new FileHandleManagerFactory(dsCfg);

        double cpTriggerArchiveSizePercentage = IgniteSystemProperties.getDouble(
            IGNITE_CHECKPOINT_TRIGGER_ARCHIVE_SIZE_PERCENTAGE, DFLT_CHECKPOINT_TRIGGER_ARCHIVE_SIZE_PERCENTAGE);

        maxSegCountWithoutCheckpoint = (long)((U.adjustedWalHistorySize(dsCfg, log) * cpTriggerArchiveSizePercentage)
            / dsCfg.getWalSegmentSize());

        switchSegmentRecordOffset = isArchiverEnabled() ? new AtomicLongArray(dsCfg.getWalSegments()) : null;
    }

    /**
     * For test purposes only.
     *
     * @param ioFactory IO factory.
     */
    public void setFileIOFactory(FileIOFactory ioFactory) {
        this.ioFactory = ioFactory;
    }

    /** {@inheritDoc} */
    @Override public void start0() throws IgniteCheckedException {
        if (cctx.kernalContext().clientNode())
            return;

        final PdsFolderSettings resolveFolders = cctx.kernalContext().pdsFolderResolver().resolveFolders();

        checkWalConfiguration();

        synchronized (this) {
            final File walWorkDir0 = walWorkDir = initDirectory(
                dsCfg.getWalPath(),
                DataStorageConfiguration.DFLT_WAL_PATH,
                resolveFolders.folderName(),
                "write ahead log work directory"
            );

            final File walArchiveDir0 = walArchiveDir = initDirectory(
                dsCfg.getWalArchivePath(),
                DataStorageConfiguration.DFLT_WAL_ARCHIVE_PATH,
                resolveFolders.folderName(),
                "write ahead log archive directory"
            );

            if (dsCfg.isCdcEnabled()) {
                cdcDir = initDirectory(
                    dsCfg.getCdcPath(),
                    DataStorageConfiguration.DFLT_CDC_PATH,
                    resolveFolders.folderName(),
                    "cdc directory"
                );
            }

            serializer = new RecordSerializerFactoryImpl(cctx).createSerializer(serializerVer);

            GridCacheDatabaseSharedManager dbMgr = (GridCacheDatabaseSharedManager)cctx.database();

            metrics = dbMgr.persistentStoreMetricsImpl();

            if (metrics != null) {
                metrics.setWalSizeProvider(new CO<Long>() {
                    /** {@inheritDoc} */
                    @Override public Long apply() {
                        long size = 0;

                        for (File f : walWorkDir0.listFiles())
                            size += f.length();

                        for (File f : walArchiveDir0.listFiles())
                            size += f.length();

                        return size;
                    }
                });
            }

            segmentAware = new SegmentAware(dsCfg.getWalSegments(), dsCfg.isWalCompactionEnabled(), log);

            // We have to initialize compressor before archiver in order to setup already compressed segments.
            // Otherwise, FileArchiver initialization will trigger redundant work for FileCompressor.
            if (dsCfg.isWalCompactionEnabled()) {
                compressor = new FileCompressor(log);

                decompressor = new FileDecompressor(log);
            }

            if (isArchiverEnabled())
                archiver = new FileArchiver(log);

            if (!walArchiveUnlimited())
                cleaner = new FileCleaner(log);

            prepareAndCheckWalFiles();

            if (compressor != null)
                compressor.initAlreadyCompressedSegments();

            if (archiver != null)
                archiver.init(segmentAware);

            segmentRouter = new SegmentRouter(walWorkDir, walArchiveDir, segmentAware, dsCfg);

            fileHandleManager = fileHandleManagerFactory.build(
                cctx, metrics, mmap, serializer, this::currentHandle
            );

            lockedSegmentFileInputFactory = new LockedSegmentFileInputFactory(
                segmentAware,
                segmentRouter,
                ioFactory
            );

            pageCompression = dsCfg.getWalPageCompression();

            if (pageCompression != DiskPageCompression.DISABLED) {
                if (serializerVer < 2) {
                    throw new IgniteCheckedException("WAL page snapshots compression not supported for serializerVer=" +
                        serializerVer);
                }

                cctx.kernalContext().compress().checkPageCompressionSupported();

                pageCompressionLevel = dsCfg.getWalPageCompressionLevel() != null ?
                    checkCompressionLevelBounds(dsCfg.getWalPageCompressionLevel(), pageCompression) :
                    getDefaultCompressionLevel(pageCompression);
            }
        }
    }

    /**
     * @return Info about of WAL paths.
     */
    public SegmentRouter getSegmentRouter() {
        return segmentRouter;
    }

    /**
     * Running workers of WAL archive.
     */
    private void startArchiveWorkers() {
        segmentAware.reset();

        segmentAware.resetWalArchiveSizes();
        segmentAware.addCurrentWalArchiveSize(totalSize(walArchiveFiles()));

        if (isArchiverEnabled()) {
            assert archiver != null : "FileArchiver should be initialized.";

            archiver.restart();
        }

        if (dsCfg.isWalCompactionEnabled() && !cctx.kernalContext().recoveryMode()) {
            assert compressor != null : "Compressor should be initialized.";

            compressor.restart();

            assert decompressor != null : "Compressor should be initialized.";

            decompressor.restart();
        }

        if (!walArchiveUnlimited()) {
            assert cleaner != null : "FileCleaner should be initialized.";

            cleaner.restart();
        }
    }

    /**
     * Archiver can be not created, all files will be written to WAL folder, using absolute segment index.
     *
     * @return flag indicating if archiver is disabled.
     */
    private boolean isArchiverEnabled() {
        if (walArchiveDir != null && walWorkDir != null)
            return !walArchiveDir.equals(walWorkDir);

        return !new File(dsCfg.getWalArchivePath()).equals(new File(dsCfg.getWalPath()));
    }

    /**
     * Collects WAL segments from the archive only if they are all present.
     * Will wait for the last segment to be archived if it is not.
     * If there are missing segments an empty collection is returned.
     *
     * @param low Low bound (include).
     * @param high High bound (not include).
     * @return WAL segments from the archive, or an empty collection if at
     *      least a segment between {@code low} and {@code high} is missing.
     * @throws IgniteCheckedException If failed.
     */
    public Collection<File> getWalFilesFromArchive(
        WALPointer low,
        WALPointer high
    ) throws IgniteCheckedException {
        segmentAware.awaitSegmentArchived(high.index() - 1);

        List<File> res = new ArrayList<>();

        for (long i = low.index(); i < high.index(); i++) {
            String segmentName = fileName(i);

            File file = new File(walArchiveDir, segmentName);
            File fileZip = new File(walArchiveDir, segmentName + ZIP_SUFFIX);

            if (file.exists())
                res.add(file);
            else if (fileZip.exists())
                res.add(fileZip);
            else {
                if (log.isInfoEnabled())
                    log.info("Segment not found: " + file.getName() + "/" + fileZip.getName());

                res.clear();

                break;
            }
        }

        return res;
    }

    /**
     * @throws IgniteCheckedException if WAL store path is configured and archive path isn't (or vice versa)
     */
    private void checkWalConfiguration() throws IgniteCheckedException {
        if (dsCfg.getWalPath() == null ^ dsCfg.getWalArchivePath() == null) {
            throw new IgniteCheckedException(
                "Properties should be either both specified or both null " +
                    "[walStorePath = " + dsCfg.getWalPath() +
                    ", walArchivePath = " + dsCfg.getWalArchivePath() + "]"
            );
        }
    }

    /**
     * Method is called twice on deactivate and stop.
     * It shutdown workers but do not deallocate them to avoid duplication.
     */
    @Override protected void stop0(boolean cancel) {
        final GridTimeoutProcessor.CancelableTask schedule = backgroundFlushSchedule;

        if (schedule != null)
            schedule.close();

        stopAutoRollover();

        try {
            fileHandleManager.onDeactivate();
        }
        catch (Exception e) {
            U.error(log, "Failed to gracefully close WAL segment: " + currHnd, e);
        }

        segmentAware.interrupt();

        try {
            if (archiver != null)
                archiver.shutdown();

            if (compressor != null)
                compressor.shutdown();

            if (decompressor != null)
                decompressor.shutdown();

            if (cleaner != null)
                cleaner.shutdown();
        }
        catch (IgniteInterruptedCheckedException e) {
            U.error(log, "Failed to gracefully shutdown WAL components, thread was interrupted.", e);
        }
    }

    /** {@inheritDoc} */
    @Override public void onActivate(GridKernalContext kctx) throws IgniteCheckedException {
        if (log.isDebugEnabled())
            log.debug("Activated file write ahead log manager [nodeId=" + cctx.localNodeId() +
                " topVer=" + cctx.discovery().topologyVersionEx() + " ]");
        //NOOP implementation, we need to override it.
    }

    /** {@inheritDoc} */
    @Override public void onDeActivate(GridKernalContext kctx) {
        if (log.isDebugEnabled())
            log.debug("DeActivate file write ahead log [nodeId=" + cctx.localNodeId() +
                " topVer=" + cctx.discovery().topologyVersionEx() + " ]");

        stop0(true);

        currHnd = null;
    }

    /** {@inheritDoc} */
    @Override public boolean isAlwaysWriteFullPages() {
        return alwaysWriteFullPages;
    }

    /** {@inheritDoc} */
    @Override public boolean isFullSync() {
        return mode == WALMode.FSYNC;
    }

    /** {@inheritDoc} */
    @Override public void resumeLogging(WALPointer filePtr, boolean switchSegmentRecReached) throws IgniteCheckedException {
        if (log.isDebugEnabled()) {
            log.debug("File write ahead log manager resuming logging [nodeId=" + cctx.localNodeId() +
                " topVer=" + cctx.discovery().topologyVersionEx() + " ]");
        }

        // walDisableContext is started after FileWriteAheadLogManager, so we obtain actual walDisableContext ref here.
        synchronized (this) {
            walDisableContext = cctx.walState().walDisableContext();
        }

        assert currHnd == null;

        startArchiveWorkers();

        assert (isArchiverEnabled() && archiver != null) || (!isArchiverEnabled() && archiver == null) :
            "Trying to restore FileWriteHandle on deactivated write ahead log manager";

        fileHandleManager.resumeLogging();

        updateCurrentHandle(restoreWriteHandle(filePtr, switchSegmentRecReached), null);

        // For new handle write serializer version to it.
        if (filePtr == null)
            currHnd.writeHeader();

        if (currHnd.serializerVersion() != serializer.version()) {
            if (log.isInfoEnabled()) {
                log.info("Record serializer version change detected, will start logging with a new WAL record " +
                    "serializer to a new WAL segment [curFile=" + currHnd + ", newVer=" + serializer.version() +
                    ", oldVer=" + currHnd.serializerVersion() + ']');
            }

            rollOver(currHnd, null);
        }

        currHnd.finishResumeLogging();

        if (mode == WALMode.BACKGROUND)
            backgroundFlushSchedule = cctx.time().schedule(this::doFlush, flushFreq, flushFreq);

        if (walAutoArchiveAfterInactivity > 0 || walForceArchiveTimeout > 0)
            scheduleNextRolloverCheck();
    }

    /**
     * Schedules next rollover check.
     * If {@link DataStorageConfiguration#getWalForceArchiveTimeout()} configured rollover happens forcefully.
     * Else check based on current record update timestamp and at timeout method does check of inactivity period and schedules new launch.
     */
    private void scheduleNextRolloverCheck() {
        assert walAutoArchiveAfterInactivity > 0 || walForceArchiveTimeout > 0;
        assert timeoutRolloverMux != null;

        synchronized (timeoutRolloverMux) {
            long nextEndTime;

            if (walForceArchiveTimeout > 0) {
                long lastRollover = lastRolloverMs.get();
                nextEndTime = lastRollover == 0 ? U.currentTimeMillis() : lastRollover + walForceArchiveTimeout;
            }
            else {
                long lastRecMs = lastRecordLoggedMs.get();
                nextEndTime = lastRecMs <= 0 ? U.currentTimeMillis() : lastRecMs + walAutoArchiveAfterInactivity;
            }

            cctx.time().addTimeoutObject(timeoutRollover = new TimeoutRollover(nextEndTime));
        }
    }

    /** {@inheritDoc} */
    @Override public int serializerVersion() {
        return serializerVer;
    }

    /**
     * Checks if there was elapsed significant period of inactivity or force archive timeout.
     * If WAL auto-archive is enabled using {@link #walAutoArchiveAfterInactivity} > 0 or {@link #walForceArchiveTimeout}
     * this method will activate roll over by timeout.
     */
    private void checkWalRolloverRequired() {
        if (walAutoArchiveAfterInactivity <= 0 && walForceArchiveTimeout <= 0)
            return; // feature not configured, nothing to do.

        final long lastRecMs = lastRecordLoggedMs.get();

        if (lastRecMs == 0)
            return; //no records were logged to current segment, does not consider inactivity.

        if (walForceArchiveTimeout > 0) {
            final long lastRollover = lastRolloverMs.get();
            final long elapsedMs = U.currentTimeMillis() - lastRollover;

            if (elapsedMs < walForceArchiveTimeout)
                return; // not enough time elapsed since last rollover.

            if (!lastRolloverMs.compareAndSet(lastRollover, 0))
                return; // record write occurred concurrently.
        }
        else {
            final long elapsedMs = U.currentTimeMillis() - lastRecMs;

            if (elapsedMs <= walAutoArchiveAfterInactivity)
                return; // not enough time elapsed since last write.

            if (!lastRecordLoggedMs.compareAndSet(lastRecMs, 0))
                return; // record write occurred concurrently.
        }

        final FileWriteHandle handle = currentHandle();

        try {
            closeBufAndRollover(handle, null, RolloverType.NONE);
        }
        catch (IgniteCheckedException e) {
            U.error(log, "Unable to perform segment rollover: " + e.getMessage(), e);

            cctx.kernalContext().failure().process(new FailureContext(CRITICAL_ERROR, e));
        }
    }

    /** {@inheritDoc} */
    @Override public WALPointer log(WALRecord rec) throws IgniteCheckedException {
        return log(rec, RolloverType.NONE);
    }

    /** {@inheritDoc} */
    @Override public WALPointer log(WALRecord rec, RolloverType rolloverType) throws IgniteCheckedException {
        if (serializer == null || mode == WALMode.NONE)
            return null;

        // Only delta-records, page snapshots and memory recovery are allowed to write in recovery mode.
        if (cctx.kernalContext().recoveryMode() &&
            !(rec instanceof PageDeltaRecord || rec instanceof PageSnapshot || rec instanceof MemoryRecoveryRecord))
            return null;

        FileWriteHandle currWrHandle = currentHandle();

        WALDisableContext isDisable = walDisableContext;

        // Logging was not resumed yet.
        if (currWrHandle == null || (isDisable != null && isDisable.check()))
            return null;

        // Do page snapshots compression if configured.
        if (pageCompression != DiskPageCompression.DISABLED && rec instanceof PageSnapshot) {
            PageSnapshot pageSnapshot = (PageSnapshot)rec;

            int pageSize = pageSnapshot.realPageSize();

            ByteBuffer pageData = pageSnapshot.pageDataBuffer();

            ByteBuffer compressedPage = cctx.kernalContext().compress().compressPage(pageData, pageSize, 1,
                pageCompression, pageCompressionLevel);

            if (compressedPage != pageData) {
                assert compressedPage.isDirect() : "Is direct buffer: " + compressedPage.isDirect();

                rec = new PageSnapshot(pageSnapshot.fullPageId(), GridUnsafe.bufferAddress(compressedPage),
                    compressedPage.limit(), pageSize);
            }
        }

        // Need to calculate record size first.
        rec.size(serializer.size(rec));

        while (true) {
            WALPointer ptr;

            if (rolloverType == RolloverType.NONE)
                ptr = currWrHandle.addRecord(rec);
            else {
                assert cctx.database().checkpointLockIsHeldByThread();

                if (rolloverType == RolloverType.NEXT_SEGMENT) {
                    WALPointer pos = rec.position();

                    do {
                        // This will change rec.position() unless concurrent rollover happened.
                        currWrHandle = closeBufAndRollover(currWrHandle, rec, rolloverType);
                    }
                    while (Objects.equals(pos, rec.position()));

                    ptr = rec.position();
                }
                else if (rolloverType == RolloverType.CURRENT_SEGMENT) {
                    if ((ptr = currWrHandle.addRecord(rec)) != null)
                        currWrHandle = closeBufAndRollover(currWrHandle, rec, rolloverType);
                }
                else
                    throw new IgniteCheckedException("Unknown rollover type: " + rolloverType);
            }

            if (ptr != null) {
                metrics.onWalRecordLogged(rec.size());

                if (walAutoArchiveAfterInactivity > 0 || walForceArchiveTimeout > 0)
                    lastRecordLoggedMs.set(U.currentTimeMillis());

                return ptr;
            }
            else
                currWrHandle = rollOver(currWrHandle, null);

            checkNode();

            if (isStopping())
                throw new IgniteCheckedException("Stopping.");
        }
    }

    /** */
    private FileWriteHandle closeBufAndRollover(
        FileWriteHandle currWriteHandle,
        @Nullable WALRecord rec,
        RolloverType rolloverType
    ) throws IgniteCheckedException {
        long idx = currWriteHandle.getSegmentId();

        currWriteHandle.closeBuffer();

        FileWriteHandle res = rollOver(currWriteHandle, rolloverType == RolloverType.NEXT_SEGMENT ? rec : null);

        if (log != null && log.isInfoEnabled()) {
            log.info("Rollover segment [" + idx + " to " + res.getSegmentId() + "], recordType=" +
                (rec == null ? null : rec.type()));
        }

        return res;
    }

    /** {@inheritDoc} */
    @Override public WALPointer flush(WALPointer ptr, boolean explicitFsync) throws IgniteCheckedException, StorageException {
        return fileHandleManager.flush(ptr, explicitFsync);
    }

    /** {@inheritDoc} */
    @Override public WALRecord read(WALPointer ptr) throws IgniteCheckedException, StorageException {
        try (WALIterator it = replay(ptr)) {
            IgniteBiTuple<WALPointer, WALRecord> rec = it.next();

            if (rec != null && rec.get2().position().equals(ptr))
                return rec.get2();
            else
                throw new StorageException("Failed to read record by pointer [ptr=" + ptr + ", rec=" + rec + "]");
        }
    }

    /** {@inheritDoc} */
    @Override public WALIterator replay(WALPointer start) throws IgniteCheckedException, StorageException {
        return replay(start, null);
    }

    /** {@inheritDoc} */
    @Override public WALIterator replay(
        WALPointer start,
        @Nullable IgniteBiPredicate<WALRecord.RecordType, WALPointer> recordDeserializeFilter
    ) throws IgniteCheckedException, StorageException {
        FileWriteHandle hnd = currentHandle();

        WALPointer end = null;

        if (hnd != null)
            end = hnd.position();

        RecordsIterator iter = new RecordsIterator(
            cctx,
            walArchiveDir,
            walWorkDir,
            start,
            end,
            dsCfg,
            new RecordSerializerFactoryImpl(cctx).recordDeserializeFilter(recordDeserializeFilter),
            ioFactory,
            archiver,
            decompressor,
            log,
            segmentAware,
            segmentRouter,
            lockedSegmentFileInputFactory
        );

        try {
            iter.init(); // Make sure iterator is closed on any error.
        }
        catch (Throwable t) {
            iter.close();

            throw t;
        }

        return iter;
    }

    /** {@inheritDoc} */
    @Override public boolean reserve(WALPointer start) {
        assert start != null;

        if (mode == WALMode.NONE)
            return false;

        // Protection from deletion.
        boolean reserved = segmentAware.reserve(start.index());

        // Segment presence check.
        if (reserved && !hasIndex(start.index())) {
            segmentAware.release(start.index());

            reserved = false;
        }

        return reserved;
    }

    /** {@inheritDoc} */
    @Override public void release(WALPointer start) {
        assert start != null;

        if (mode == WALMode.NONE)
            return;

        segmentAware.release(start.index());
    }

    /**
     * Checking for the existence of an index.
     *
     * @param absIdx Segment index.
     * @return {@code True} exists.
     */
    private boolean hasIndex(long absIdx) {
        String segmentName = fileName(absIdx);

        boolean inArchive = new File(walArchiveDir, segmentName).exists() ||
            new File(walArchiveDir, segmentName + ZIP_SUFFIX).exists();

        if (inArchive)
            return true;

        if (absIdx <= lastArchivedIndex())
            return false;

        FileWriteHandle cur = currHnd;

        return cur != null && cur.getSegmentId() >= absIdx;
    }

    /** {@inheritDoc} */
    @Override public int truncate(@Nullable WALPointer high) {
        if (high == null)
            return 0;

        FileDescriptor[] descs = walArchiveFiles();

        int deleted = 0;

        for (FileDescriptor desc : descs) {
            long archivedAbsIdx = segmentAware.lastArchivedAbsoluteIndex();

            long lastArchived = archivedAbsIdx >= 0 ? archivedAbsIdx : lastArchivedIndex();

            if (desc.idx >= lastCheckpointPtr.index() // We cannot delete segments needed for binary recovery.
                || desc.idx >= lastArchived // We cannot delete last segment, it is needed at start of node and avoid gaps.
                || desc.idx >= high.index() // We cannot delete segments larger than the border.
                || !segmentAware.minReserveIndex(desc.idx)) // We cannot delete reserved segment.
                return deleted;

            long len = desc.file.length();

            if (!desc.file.delete()) {
                U.warn(log, "Failed to remove obsolete WAL segment (make sure the process has enough rights): " +
                    desc.file.getAbsolutePath());
            }
            else {
                deleted++;

                segmentSize.remove(desc.idx());
                segmentAware.addCurrentWalArchiveSize(-len);
            }

            // Bump up the oldest archive segment index.
            if (segmentAware.lastTruncatedArchiveIdx() < desc.idx)
                segmentAware.lastTruncatedArchiveIdx(desc.idx);

            cctx.kernalContext().encryption().onWalSegmentRemoved(desc.idx);
        }

        return deleted;
    }

    /**
     * Check if WAL segment locked (protected from move to archive) or reserved (protected from deletion from WAL
     * cleanup).
     *
     * @param absIdx Absolute WAL segment index for check reservation.
     * @return {@code True} if index is locked.
     */
    private boolean segmentReservedOrLocked(long absIdx) {
        FileArchiver archiver0 = archiver;

        return ((archiver0 != null) && segmentAware.locked(absIdx)) || (segmentAware.reserved(absIdx));
    }

    /** {@inheritDoc} */
    @Override public void notchLastCheckpointPtr(WALPointer ptr) {
        lastCheckpointPtr = ptr;

        segmentAware.lastCheckpointIdx(ptr.index());
    }

    /** {@inheritDoc} */
    @Override public long currentSegment() {
        return segmentAware.curAbsWalIdx();
    }

    /** {@inheritDoc} */
    @Override public int walArchiveSegments() {
        long lastTruncated = segmentAware.lastTruncatedArchiveIdx();

        long lastArchived = segmentAware.lastArchivedAbsoluteIndex();

        if (lastArchived == -1)
            return 0;

        return Math.max((int)(lastArchived - lastTruncated), 0);
    }

    /** {@inheritDoc} */
    @Override public long lastArchivedSegment() {
        return segmentAware.lastArchivedAbsoluteIndex();
    }

    /** {@inheritDoc} */
    @Override public long lastCompactedSegment() {
        return segmentAware.lastCompressedIdx();
    }

    /** {@inheritDoc} */
    @Override public boolean reserved(WALPointer ptr) {
        return segmentReservedOrLocked(ptr.index());
    }

    /** {@inheritDoc} */
    @Override public int reserved(WALPointer low, WALPointer high) {
        // It is not clear now how to get the highest WAL pointer. So when high is null method returns 0.
        if (high == null)
            return 0;

        long lowIdx = low != null ? low.index() : 0;

        long highIdx = high.index();

        while (lowIdx < highIdx) {
            if (segmentReservedOrLocked(lowIdx))
                break;

            lowIdx++;
        }

        return (int)(highIdx - lowIdx + 1);
    }

    /** {@inheritDoc} */
    @Override public boolean disabled(int grpId) {
        return cctx.walState().isDisabled(grpId);
    }

    /**
     * Lists files in archive directory and returns the index of last archived file.
     *
     * @return The absolute index of last archived file.
     */
    private long lastArchivedIndex() {
        long lastIdx = -1;

        for (File file : walArchiveDir.listFiles(WAL_SEGMENT_COMPACTED_OR_RAW_FILE_FILTER)) {
            try {
                long idx = Long.parseLong(file.getName().substring(0, 16));

                lastIdx = Math.max(lastIdx, idx);
            }
            catch (NumberFormatException | IndexOutOfBoundsException ignore) {

            }
        }

        return lastIdx;
    }

    /**
     * @param file File to read.
     * @param ioFactory IO factory.
     */
    @Nullable private FileDescriptor readFileDescriptor(File file, FileIOFactory ioFactory) {
        FileDescriptor ds = new FileDescriptor(file);

        try (SegmentIO fileIO = ds.toReadOnlyIO(ioFactory)) {
            // File may be empty when LOG_ONLY mode is enabled and mmap is disabled.
            if (fileIO.size() == 0)
                return null;

            try (ByteBufferExpander buf = new ByteBufferExpander(HEADER_RECORD_SIZE, ByteOrder.nativeOrder())) {
                final DataInput in = segmentFileInputFactory.createFileInput(fileIO, buf);

                // Header record must be agnostic to the serializer version.
                final int type = in.readUnsignedByte();

                if (type == WALRecord.RecordType.STOP_ITERATION_RECORD_TYPE) {
                    if (log.isInfoEnabled())
                        log.info("Reached logical end of the segment for file " + file);

                    return null;
                }

                WALPointer ptr = readPosition(in);

                return new FileDescriptor(file, ptr.index());
            }
        }
        catch (IOException e) {
            U.warn(log, "Failed to read file header [" + file + "]. Skipping this file", e);

            return null;
        }
    }

    /**
     * Creates a directory specified by the given arguments.
     *
     * @param cfg Configured directory path, may be {@code null}.
     * @param defDir Default directory path, will be used if cfg is {@code null}.
     * @param consId Local node consistent ID.
     * @param msg File description to print out on successful initialization.
     * @return Initialized directory.
     * @throws IgniteCheckedException If failed to initialize directory.
     */
    private File initDirectory(String cfg, String defDir, String consId, String msg) throws IgniteCheckedException {
        File dir;

        if (cfg != null) {
            File workDir0 = new File(cfg);

            dir = workDir0.isAbsolute() ?
                new File(workDir0, consId) :
                new File(U.resolveWorkDirectory(igCfg.getWorkDirectory(), cfg, false), consId);
        }
        else
            dir = new File(U.resolveWorkDirectory(igCfg.getWorkDirectory(), defDir, false), consId);

        U.ensureDirectory(dir, msg, log);

        return dir;
    }

    /**
     * @return Current log segment handle.
     */
    private FileWriteHandle currentHandle() {
        return currHnd;
    }

    /**
     * @param cur Handle that failed to fit the given entry.
     * @param rec Optional record to be added right after header.
     * @return Handle that will fit the entry.
     */
    private FileWriteHandle rollOver(FileWriteHandle cur, @Nullable WALRecord rec) throws IgniteCheckedException {
        FileWriteHandle hnd = currentHandle();

        if (hnd != cur)
            return hnd;

        if (hnd.close(true)) {
            if (metrics.metricsEnabled())
                metrics.onWallRollOver();

            if (switchSegmentRecordOffset != null) {
                int idx = (int)(cur.getSegmentId() % dsCfg.getWalSegments());

                switchSegmentRecordOffset.set(idx, hnd.getSwitchSegmentRecordOffset());
            }

            if (archiver == null)
                segmentAware.addReservedWalArchiveSize(maxWalSegmentSize);

            FileWriteHandle next;
            try {
                try {
                    next = initNextWriteHandle(cur);
                }
                catch (IgniteCheckedException e) {
                    //Allow to avoid forever waiting in other threads.
                    cur.signalNextAvailable();

                    throw e;
                }

                if (rec != null) {
                    WALPointer ptr = next.addRecord(rec);

                    assert ptr != null;
                }

                segmentSize.put(next.getSegmentId(), maxWalSegmentSize);

                if (archiver == null)
                    segmentAware.addCurrentWalArchiveSize(maxWalSegmentSize);
            }
            finally {
                if (archiver == null)
                    segmentAware.addReservedWalArchiveSize(-maxWalSegmentSize);
            }

            if (next.getSegmentId() - lastCheckpointPtr.index() >= maxSegCountWithoutCheckpoint)
                cctx.database().forceCheckpoint("too big size of WAL without checkpoint");

            boolean updated = updateCurrentHandle(next, hnd);

            assert updated : "Concurrent updates on rollover are not allowed";

            if (walAutoArchiveAfterInactivity > 0 || walForceArchiveTimeout > 0) {
                lastRecordLoggedMs.set(0);

                if (walForceArchiveTimeout > 0)
                    lastRolloverMs.set(U.currentTimeMillis());
            }

            // Let other threads to proceed with new segment.
            hnd.signalNextAvailable();
        }
        else
            hnd.awaitNext();

        return currentHandle();
    }

    /**
     * @param lastReadPtr Last read WAL file pointer.
     * @param {@code True} if WAL iteration stoped on {@link SwitchSegmentRecord}.
     * @return Initialized file write handle.
     * @throws StorageException If failed to initialize WAL write handle.
     */
    private FileWriteHandle restoreWriteHandle(
        @Nullable WALPointer lastReadPtr,
        boolean switchSegmentRecReached
    ) throws StorageException {
        long absIdx = lastReadPtr == null ? 0 : lastReadPtr.index();

        @Nullable FileArchiver archiver0 = archiver;

        long segNo = archiver0 == null ? absIdx : absIdx % dsCfg.getWalSegments();

        File curFile = new File(walWorkDir, fileName(segNo));

        int off = lastReadPtr == null ? 0 : lastReadPtr.fileOffset();
        int len = lastReadPtr == null ? 0 : lastReadPtr.length();

        try {
            SegmentIO fileIO = new SegmentIO(absIdx, ioFactory.create(curFile));

            IgniteInClosure<FileIO> lsnr = createWalFileListener;

            if (lsnr != null)
                lsnr.apply(fileIO);

            try {
                int serVer = serializerVer;

                // If we have existing segment, try to read version from it.
                if (lastReadPtr != null) {
                    try {
                        serVer = readSegmentHeader(fileIO, segmentFileInputFactory).getSerializerVersion();
                    }
                    catch (SegmentEofException | EOFException ignore) {
                        serVer = serializerVer;
                    }
                }

                RecordSerializer ser = new RecordSerializerFactoryImpl(cctx).createSerializer(serVer);

                if (log.isInfoEnabled()) {
                    log.info("Resuming logging to WAL segment [file=" + curFile.getAbsolutePath() +
                        ", offset=" + off + ", ver=" + serVer + ']');
                }

                FileWriteHandle hnd = fileHandleManager.initHandle(fileIO, off + len, ser);

                if (lastReadPtr != null && switchSegmentRecReached) {
                    if (switchSegmentRecordOffset != null) {
<<<<<<< HEAD
                        int idx = (int)(hnd.getSegmentId() % dsCfg.getWalSegments());

                        switchSegmentRecordOffset.set(idx, lastReadPtr.fileOffset());
=======
                        switchSegmentRecordOffset.set((int)segNo,
                            lastReadPtr.fileOffset() + ser.size(new SwitchSegmentRecord()));
>>>>>>> f1d52374
                    }

                    hnd = initNextWriteHandle(hnd);
                }

                segmentAware.curAbsWalIdx(hnd.getSegmentId());

                FileDescriptor[] walArchiveFiles = walArchiveFiles();

                segmentAware.minReserveIndex(F.isEmpty(walArchiveFiles) ? -1 : walArchiveFiles[0].idx - 1);
                segmentAware.lastTruncatedArchiveIdx(F.isEmpty(walArchiveFiles) ? -1 : walArchiveFiles[0].idx - 1);

                if (archiver0 == null)
                    segmentAware.setLastArchivedAbsoluteIndex(hnd.getSegmentId() - 1);

                // Getting segment sizes.
                F.asList(walArchiveDir.listFiles(WAL_SEGMENT_COMPACTED_OR_RAW_FILE_FILTER)).stream()
                    .map(FileDescriptor::new)
                    .forEach(fd -> {
                        if (fd.isCompressed())
                            segmentSize.put(fd.idx(), fd.file().length());
                        else
                            segmentSize.putIfAbsent(fd.idx(), fd.file().length());
                    });

                // If walArchiveDir != walWorkDir, then need to get size of all segments that were not in archive.
                // For example, absIdx == 8, and there are 0-4 segments in archive, then we need to get sizes of 5-7 segments.
                // Size of the 8th segment will be set in #resumeLogging.
                if (archiver0 != null) {
                    for (long i = absIdx - (absIdx % dsCfg.getWalSegments()); i < absIdx; i++)
                        segmentSize.putIfAbsent(i, maxWalSegmentSize);
                }

                return hnd;
            }
            catch (IgniteCheckedException | IOException e) {
                try {
                    fileIO.close();
                }
                catch (IOException suppressed) {
                    e.addSuppressed(suppressed);
                }

                if (e instanceof StorageException)
                    throw (StorageException) e;

                throw e instanceof IOException ? (IOException) e : new IOException(e);
            }
        }
        catch (IOException e) {
            throw new StorageException("Failed to restore WAL write handle: " + curFile.getAbsolutePath(), e);
        }
    }

    /**
     * Fills the file header for a new segment. Calling this method signals we are done with the segment and it can be
     * archived. If we don't have prepared file yet and achiever is busy this method blocks.
     *
     * @param cur Current file write handle released by WAL writer.
     * @return Initialized file handle.
     * @throws IgniteCheckedException If exception occurred.
     */
    private FileWriteHandle initNextWriteHandle(FileWriteHandle cur) throws IgniteCheckedException {
        IgniteCheckedException error = null;

        try {
            File nextFile = pollNextFile(cur.getSegmentId());

            if (log.isDebugEnabled())
                log.debug("Switching to a new WAL segment: " + nextFile.getAbsolutePath());

            SegmentIO fileIO = null;

            FileWriteHandle hnd;

            boolean interrupted = false;

            if (switchSegmentRecordOffset != null)
                switchSegmentRecordOffset.set((int)((cur.getSegmentId() + 1) % dsCfg.getWalSegments()), 0);

            while (true) {
                try {
                    fileIO = new SegmentIO(cur.getSegmentId() + 1, ioFactory.create(nextFile));

                    IgniteInClosure<FileIO> lsnr = createWalFileListener;
                    if (lsnr != null)
                        lsnr.apply(fileIO);

                    hnd = fileHandleManager.nextHandle(fileIO, serializer);

                    if (interrupted)
                        Thread.currentThread().interrupt();

                    break;
                }
                catch (ClosedByInterruptException ignore) {
                    interrupted = true;

                    Thread.interrupted();

                    if (fileIO != null) {
                        try {
                            fileIO.close();
                        }
                        catch (IOException ignored) {
                            // No-op.
                        }

                        fileIO = null;
                    }
                }
            }

            hnd.writeHeader();

            return hnd;
        }
        catch (IgniteCheckedException e) {
            throw error = e;
        }
        catch (IOException e) {
            throw error = new StorageException("Unable to initialize WAL segment", e);
        }
        finally {
            if (error != null)
                cctx.kernalContext().failure().process(new FailureContext(CRITICAL_ERROR, error));
        }
    }

    /**
     * Prepare and check WAL files.
     *
     * @throws StorageException If failed.
     */
    private void prepareAndCheckWalFiles() throws StorageException {
        Collection<File> tmpFiles = new HashSet<>();

        for (File walDir : F.asList(walWorkDir, walArchiveDir)) {
            tmpFiles.addAll(F.asList(walDir.listFiles(WAL_SEGMENT_TEMP_FILE_FILTER)));
            tmpFiles.addAll(F.asList(walDir.listFiles(WAL_SEGMENT_TEMP_FILE_COMPACTED_FILTER)));
        }

        for (File tmpFile : tmpFiles) {
            if (tmpFile.exists() && !tmpFile.delete()) {
                throw new StorageException("Failed to delete previously created temp file " +
                    "(make sure Ignite process has enough rights): " + tmpFile.getAbsolutePath());
            }
        }

        if (F.isEmpty(walWorkDir.listFiles(WAL_SEGMENT_FILE_FILTER)))
            createFile(new File(walWorkDir, fileName(0)));

        if (isArchiverEnabled()) {
            moveSegmentsToArchive();

            renameLastSegment();

            formatWorkSegments();

            checkFiles(0, false, null, null);
        }
    }

    /**
     * Clears whole the file, fills with zeros for Default mode.
     *
     * @param file File to format.
     * @throws StorageException if formatting failed
     */
    private void formatFile(File file) throws StorageException {
        formatFile(file, dsCfg.getWalSegmentSize());
    }

    /**
     * Clears the file, fills with zeros for Default mode.
     *
     * @param file File to format.
     * @param bytesCntToFormat Count of first bytes to format.
     * @throws StorageException if formatting failed
     */
    private void formatFile(File file, int bytesCntToFormat) throws StorageException {
        if (log.isDebugEnabled())
            log.debug("Formatting file [exists=" + file.exists() + ", file=" + file.getAbsolutePath() + ']');

        try (FileIO fileIO = ioFactory.create(file, CREATE, READ, WRITE)) {
            int left = bytesCntToFormat;

            if (mode == WALMode.FSYNC || mmap) {
                while ((left -= fileIO.writeFully(FILL_BUF, 0, Math.min(FILL_BUF.length, left))) > 0)
                    ;

                fileIO.force();
            }
            else
                fileIO.clear();
        }
        catch (IOException e) {
            StorageException ex = new StorageException("Failed to format WAL segment file: " + file.getAbsolutePath(), e);

            if (failureProcessor != null)
                failureProcessor.process(new FailureContext(FailureType.CRITICAL_ERROR, ex));

            throw ex;
        }
    }

    /**
     * Creates a file atomically with temp file.
     *
     * @param file File to create.
     * @throws StorageException If failed.
     */
    private void createFile(File file) throws StorageException {
        if (log.isDebugEnabled())
            log.debug("Creating new file [exists=" + file.exists() + ", file=" + file.getAbsolutePath() + ']');

        File tmp = new File(file.getParent(), file.getName() + TMP_SUFFIX);

        formatFile(tmp);

        try {
            Files.move(tmp.toPath(), file.toPath());
        }
        catch (IOException e) {
            throw new StorageException("Failed to move temp file to a regular WAL segment file: " +
                file.getAbsolutePath(), e);
        }

        if (log.isDebugEnabled())
            log.debug("Created WAL segment [file=" + file.getAbsolutePath() + ", size=" + file.length() + ']');
    }

    /**
     * Retrieves next available file to write WAL data, waiting if necessary for a segment to become available.
     *
     * @param curIdx Current absolute WAL segment index.
     * @return File ready for use as new WAL segment.
     * @throws StorageException If exception occurred in the archiver thread.
     */
    private File pollNextFile(long curIdx) throws StorageException, IgniteInterruptedCheckedException {
        FileArchiver archiver0 = archiver;

        if (archiver0 == null) {
            segmentAware.curAbsWalIdx(curIdx + 1);
            segmentAware.setLastArchivedAbsoluteIndex(curIdx);

            return new File(walWorkDir, fileName(curIdx + 1));
        }

        long absNextIdxStartTime = System.nanoTime();

        // Signal to archiver that we are done with the segment and it can be archived.
        long absNextIdx = archiver0.nextAbsoluteSegmentIndex();

        long absNextIdxWaitTime = U.nanosToMillis(System.nanoTime() - absNextIdxStartTime);

        if (absNextIdxWaitTime > THRESHOLD_WAIT_TIME_NEXT_WAL_SEGMENT) {
            log.warning(
                String.format("Waiting for next wal segment was too long " +
                        "[waitingTime=%s, curIdx=%s, absNextIdx=%s, walSegments=%s]",
                    absNextIdxWaitTime,
                    curIdx,
                    absNextIdx,
                    dsCfg.getWalSegments())
            );
        }

        long segmentIdx = absNextIdx % dsCfg.getWalSegments();

        return new File(walWorkDir, fileName(segmentIdx));
    }

    /**
     * Files from {@link #walArchiveDir}.
     *
     * @return Raw or compressed WAL segments from archive.
     */
    public FileDescriptor[] walArchiveFiles() {
        return scan(walArchiveDir.listFiles(WAL_SEGMENT_COMPACTED_OR_RAW_FILE_FILTER));
    }

    /**
     * @return Sorted WAL files descriptors.
     */
    public static FileDescriptor[] scan(@Nullable File[] allFiles) {
        if (allFiles == null)
            return EMPTY_DESCRIPTORS;

        FileDescriptor[] descs = new FileDescriptor[allFiles.length];

        for (int i = 0; i < allFiles.length; i++) {
            File f = allFiles[i];

            descs[i] = new FileDescriptor(f);
        }

        Arrays.sort(descs);

        return descs;
    }

    /**
     * @throws StorageException If node is no longer valid and we missed a WAL operation.
     */
    private void checkNode() throws StorageException {
        if (cctx.kernalContext().invalid())
            throw new StorageException("Failed to perform WAL operation (environment was invalidated by a " +
                    "previous error)");
    }

    /**
     * Setup listener for WAL segment write File IO creation.
     * @param createWalFileListener Listener to be invoked for new segment file IO creation.
     */
    public void setCreateWalFileListener(@Nullable IgniteInClosure<FileIO> createWalFileListener) {
        this.createWalFileListener = createWalFileListener;
    }

    /**
     * @return {@link #maxWalSegmentSize}.
     */
    public long maxWalSegmentSize() {
        return maxWalSegmentSize;
    }

    /**
     * File archiver operates on absolute segment indexes. For any given absolute segment index N we can calculate the
     * work WAL segment: S(N) = N % dsCfg.walSegments. When a work segment is finished, it is given to the archiver. If
     * the absolute index of last archived segment is denoted by A and the absolute index of next segment we want to
     * write is denoted by W, then we can allow write to S(W) if W - A <= walSegments. <br>
     *
     * Monitor of current object is used for notify on: <ul>
     *     <li>exception occurred ({@link FileArchiver#cleanErr}!=null)</li>
     *     <li>stopping thread ({@link FileArchiver#isCancelled==true})</li>
     *     <li>current file index changed </li>
     *     <li>last archived file index was changed</li>
     *     <li>some WAL index was removed from map</li>
     * </ul>
     */
    private class FileArchiver extends GridWorker {
        /** Exception which occurred during initial creation of files or during archiving WAL segment */
        private StorageException cleanErr;

        /** Formatted index. */
        private int formatted;

        /**
         * Constructor.
         *
         * @param log Logger.
         */
        private FileArchiver(IgniteLogger log) {
            super(cctx.igniteInstanceName(), "wal-file-archiver%" + cctx.igniteInstanceName(), log,
                cctx.kernalContext().workersRegistry());
        }

        /**
         * Initialization.
         *
         * @param segmentAware Segment aware.
         * @throws IgniteCheckedException If initialization failed.
         */
        private void init(SegmentAware segmentAware) throws IgniteCheckedException {
            IgniteBiTuple<Long, Long> tup = scanMinMaxArchiveIndices();

            segmentAware.lastTruncatedArchiveIdx(tup == null ? -1 : tup.get1() - 1);

            long lastAbsArchivedIdx = tup == null ? -1 : tup.get2();

            if (lastAbsArchivedIdx >= 0)
                segmentAware.setLastArchivedAbsoluteIndex(lastAbsArchivedIdx);
        }

        /**
         * Lists files in archive directory and returns the indices of least and last archived files.
         * In case of holes, first segment after last "hole" is considered as minimum.
         * Example: minimum(0, 1, 10, 11, 20, 21, 22) should be 20
         *
         * @return The absolute indices of min and max archived files.
         */
        private IgniteBiTuple<Long, Long> scanMinMaxArchiveIndices() throws IgniteCheckedException {
            TreeMap<Long, FileDescriptor> archiveIndices = new TreeMap<>();

            for (File file : walArchiveDir.listFiles(WAL_SEGMENT_COMPACTED_OR_RAW_FILE_FILTER)) {
                try {
                    long idx = new FileDescriptor(file).idx();

                    FileDescriptor desc = readFileDescriptor(file, ioFactory);

                    if (desc != null) {
                        if (desc.idx() == idx)
                            archiveIndices.put(idx, desc);
                    }
                    else
                        log.warning("Skip file, failed read file header " + file);
                }
                catch (NumberFormatException | IndexOutOfBoundsException ignore) {
                    log.warning("Skip file " + file);
                }
            }

            if (!archiveIndices.isEmpty()) {
                Long min = archiveIndices.navigableKeySet().first();
                Long max = archiveIndices.navigableKeySet().last();

                if (max - min == archiveIndices.size() - 1)
                    return F.t(min, max); // Short path.

                // Try to find min and max if we have skipped range semgnets in archive. Find firs gap.
                for (Long idx : archiveIndices.descendingKeySet()) {
                    if (!archiveIndices.containsKey(idx - 1))
                        return F.t(idx, max);
                }

                throw new IllegalStateException("Should never happen if archiveIndices TreeMap is valid.");
            }

            // If WAL archive is empty, try to find last not archived segment in work directory and copy to WAL archive.
            TreeMap<Long, FileDescriptor> workIndices = new TreeMap<>();

            for (File file : walWorkDir.listFiles(WAL_SEGMENT_COMPACTED_OR_RAW_FILE_FILTER)) {
                FileDescriptor desc = readFileDescriptor(file, ioFactory);

                if (desc != null)
                    workIndices.put(desc.idx(), desc);
            }

            if (!workIndices.isEmpty()) {
                FileDescriptor first = workIndices.firstEntry().getValue();
                FileDescriptor last = workIndices.lastEntry().getValue();

                if (first.idx() != last.idx()) {
                    archiveSegment(first.idx());

                    // Use copied segment as min archived segment.
                    return F.t(first.idx(), first.idx());
                }
            }

            return null;
        }

        /**
         * @throws IgniteInterruptedCheckedException If failed to wait for thread shutdown.
         */
        private void shutdown() throws IgniteInterruptedCheckedException {
            synchronized (this) {
                isCancelled = true;

                notifyAll();
            }

            U.join(runner());
        }

        /** {@inheritDoc} */
        @Override protected void body() {
            blockingSectionBegin();

            try {
                allocateRemainingFiles();
            }
            catch (StorageException e) {
                synchronized (this) {
                    // Stop the thread and report to starter.
                    cleanErr = e;

                    segmentAware.forceInterrupt();

                    notifyAll();
                }

                cctx.kernalContext().failure().process(new FailureContext(CRITICAL_ERROR, e));

                return;
            }
            finally {
                blockingSectionEnd();
            }

            Throwable err = null;

            try {
                blockingSectionBegin();

                try {
                    segmentAware.awaitSegment(0); //wait for init at least one work segments.
                }
                finally {
                    blockingSectionEnd();
                }

                while (!Thread.currentThread().isInterrupted() && !isCancelled()) {
                    long toArchive;

                    blockingSectionBegin();

                    try {
                        toArchive = segmentAware.waitNextSegmentForArchivation();
                    }
                    finally {
                        blockingSectionEnd();
                    }

                    if (isCancelled())
                        break;

                    SegmentArchiveResult res;

                    blockingSectionBegin();

                    try {
                        res = archiveSegment(toArchive);
                    }
                    finally {
                        blockingSectionEnd();
                    }

                    blockingSectionBegin();

                    try {
                        segmentAware.markAsMovedToArchive(toArchive);
                    }
                    finally {
                        blockingSectionEnd();
                    }

                    if (evt.isRecordable(EVT_WAL_SEGMENT_ARCHIVED) && !cctx.kernalContext().recoveryMode()) {
                        evt.record(new WalSegmentArchivedEvent(
                            cctx.discovery().localNode(),
                            res.getAbsIdx(),
                            res.getDstArchiveFile())
                        );
                    }

                    onIdle();
                }
            }
            catch (IgniteInterruptedCheckedException e) {
                Thread.currentThread().interrupt();

                synchronized (this) {
                    isCancelled = true;
                }
            }
            catch (Throwable t) {
                err = t;
            }
            finally {
                if (err == null && !isCancelled())
                    err = new IllegalStateException("Worker " + name() + " is terminated unexpectedly");

                if (err instanceof OutOfMemoryError)
                    failureProcessor.process(new FailureContext(CRITICAL_ERROR, err));
                else if (err != null)
                    failureProcessor.process(new FailureContext(SYSTEM_WORKER_TERMINATION, err));
            }
        }

        /**
         * Gets the absolute index of the next WAL segment available to write. Blocks till there are available file to
         * write
         *
         * @return Next index (curWalSegmIdx+1) when it is ready to be written.
         * @throws StorageException If exception occurred in the archiver thread.
         */
        private long nextAbsoluteSegmentIndex() throws StorageException, IgniteInterruptedCheckedException {
            if (cleanErr != null)
                throw cleanErr;

            try {
                long nextIdx = segmentAware.nextAbsoluteSegmentIndex();

                synchronized (this) {
                    // Wait for formatter so that we do not open an empty file in DEFAULT mode.
                    while (nextIdx % dsCfg.getWalSegments() > formatted && cleanErr == null)
                        wait();
                }

                if (cleanErr != null)
                    throw cleanErr;

                return nextIdx;
            }
            catch (IgniteInterruptedCheckedException e) {
                if (cleanErr != null)
                    throw cleanErr;

                throw e;
            }
            catch (InterruptedException e) {
                throw new IgniteInterruptedCheckedException(e);
            }
        }

        /**
         * Moves WAL segment from work folder to archive folder. Temp file is used to do movement.
         *
         * @param absIdx Absolute index to archive.
         * @throws StorageException If failed.
         */
        public SegmentArchiveResult archiveSegment(long absIdx) throws StorageException {
            long segIdx = absIdx % dsCfg.getWalSegments();

            File origFile = new File(walWorkDir, fileName(segIdx));

            String name = fileName(absIdx);

            File dstTmpFile = new File(walArchiveDir, name + TMP_SUFFIX);

            File dstFile = new File(walArchiveDir, name);

            if (log.isInfoEnabled()) {
                log.info("Starting to copy WAL segment [absIdx=" + absIdx + ", segIdx=" + segIdx +
                    ", origFile=" + origFile.getAbsolutePath() + ", dstFile=" + dstFile.getAbsolutePath() + ']');
            }

            assert switchSegmentRecordOffset != null;

            long offs = switchSegmentRecordOffset.getAndSet((int)segIdx, 0);
            long origLen = origFile.length();

            System.out.println("FileArchiver.archiveSegment - " + absIdx + ", offs = " + offs + ", origLen = " + origLen);
            Thread.dumpStack();

            long reservedSize = offs > 0 && offs < origLen ? offs : origLen;
            segmentAware.addReservedWalArchiveSize(reservedSize);

            try {
                if (offs > 0 && offs < origLen)
                    GridFileUtils.copy(ioFactory, origFile, ioFactory, dstTmpFile, offs);
                else
                    Files.copy(origFile.toPath(), dstTmpFile.toPath());

                Files.move(dstTmpFile.toPath(), dstFile.toPath());

                if (dsCfg.isCdcEnabled())
                    Files.createLink(cdcDir.toPath().resolve(dstFile.getName()), dstFile.toPath());

                if (mode != WALMode.NONE) {
                    try (FileIO f0 = ioFactory.create(dstFile, CREATE, READ, WRITE)) {
                        f0.force();
                    }
                }

                segmentSize.put(absIdx, dstFile.length());
                segmentAware.addCurrentWalArchiveSize(dstFile.length());
            }
            catch (IOException e) {
                deleteArchiveFiles(dstFile, dstTmpFile);

                throw new StorageException("Failed to archive WAL segment [" +
                    "srcFile=" + origFile.getAbsolutePath() +
                    ", dstFile=" + dstTmpFile.getAbsolutePath() + ']', e);
            }
            finally {
                segmentAware.addReservedWalArchiveSize(-reservedSize);
            }

            if (log.isInfoEnabled()) {
                log.info("Copied file [src=" + origFile.getAbsolutePath() +
                    ", dst=" + dstFile.getAbsolutePath() + ']');
            }

            return new SegmentArchiveResult(absIdx, origFile, dstFile);
        }

        /**
         *
         */
        private boolean checkStop() {
            return isCancelled();
        }

        /**
         * Background creation of all segments except first. First segment was created in main thread by {@link
         * FileWriteAheadLogManager#prepareAndCheckWalFiles()}
         */
        private void allocateRemainingFiles() throws StorageException {
            checkFiles(
                1,
                true,
                (IgnitePredicate<Integer>)integer -> !checkStop(),
                (CI1<Integer>)idx -> {
                    synchronized (FileArchiver.this) {
                        formatted = idx;

                        FileArchiver.this.notifyAll();
                    }
                }
            );
        }

        /**
         * Restart worker in IgniteThread.
         */
        public void restart() {
            assert runner() == null : "FileArchiver is still running";

            isCancelled = false;

            new IgniteThread(archiver).start();
        }
    }

    /**
     * Responsible for compressing WAL archive segments.
     * Also responsible for deleting raw copies of already compressed WAL archive segments if they are not reserved.
     */
    private class FileCompressor extends FileCompressorWorker {
        /** Workers queue. */
        private final List<FileCompressorWorker> workers = new ArrayList<>();

        /**
         * Constructor.
         *
         * @param log Logger.
         */
        FileCompressor(IgniteLogger log) {
            super(0, log);
        }

        /** */
        private void init() {
            for (int i = 1; i < calculateThreadCount(); i++) {
                FileCompressorWorker worker = new FileCompressorWorker(i, log);

                worker.restart();

                synchronized (this) {
                    workers.add(worker);
                }
            }
        }

        /**
         * Checks if there are already compressed segments and assigns counters if needed.
         */
        private void initAlreadyCompressedSegments() {
            FileDescriptor[] alreadyCompressed = scan(walArchiveDir.listFiles(WAL_SEGMENT_FILE_COMPACTED_FILTER));

            if (alreadyCompressed.length > 0)
                segmentAware.onSegmentCompressed(alreadyCompressed[alreadyCompressed.length - 1].idx());

            for (FileDescriptor fd : alreadyCompressed)
                metrics.onWalSegmentCompressed(fd.file().length());
        }

        /**
         * Calculate optimal additional compressor worker threads count. If quarter of proc threads greater
         * than WAL_COMPRESSOR_WORKER_THREAD_CNT, use this value. Otherwise, reduce number of threads.
         *
         * @return Optimal number of compressor threads.
         */
        private int calculateThreadCount() {
            int procNum = Runtime.getRuntime().availableProcessors();

            // If quarter of proc threads greater than WAL_COMPRESSOR_WORKER_THREAD_CNT,
            // use this value. Otherwise, reduce number of threads.
            if (procNum >> 2 >= WAL_COMPRESSOR_WORKER_THREAD_CNT)
                return WAL_COMPRESSOR_WORKER_THREAD_CNT;
            else
                return procNum >> 2;
        }


        /** {@inheritDoc} */
        @Override public void body() throws InterruptedException, IgniteInterruptedCheckedException {
            init();

            super.body0();
        }

        /**
         * @throws IgniteInterruptedCheckedException If failed to wait for thread shutdown.
         */
        private void shutdown() throws IgniteInterruptedCheckedException {
            synchronized (this) {
                for (FileCompressorWorker worker: workers)
                    U.cancel(worker);

                for (FileCompressorWorker worker: workers)
                    U.join(worker);

                workers.clear();

                U.cancel(this);
            }

            U.join(this);
        }
    }

    /** */
    private class FileCompressorWorker extends GridWorker {
        /** Last compression error. */
        private volatile Throwable lastCompressionError;

        /** */
        FileCompressorWorker(int idx, IgniteLogger log) {
            super(cctx.igniteInstanceName(), "wal-file-compressor-%" + cctx.igniteInstanceName() + "%-" + idx, log);
        }

        /** */
        void restart() {
            assert runner() == null : "FileCompressorWorker is still running.";

            isCancelled = false;

            new IgniteThread(this).start();
        }

        /**
         * Pessimistically tries to reserve segment for compression in order to avoid concurrent truncation.
         * Waits if there's no segment to archive right now.
         */
        private long tryReserveNextSegmentOrWait() throws IgniteInterruptedCheckedException {
            long segmentToCompress = segmentAware.waitNextSegmentToCompress();

            boolean reserved = reserve(new WALPointer(segmentToCompress, 0, 0));

            if (reserved)
                return segmentToCompress;
            else {
                segmentAware.onSegmentCompressed(segmentToCompress);

                return -1;
            }
        }

        /** {@inheritDoc} */
        @Override protected void body() throws InterruptedException, IgniteInterruptedCheckedException {
            body0();
        }

        /** */
        private void body0() {
            while (!isCancelled()) {
                long segIdx = -1L;

                try {
                    if ((segIdx = tryReserveNextSegmentOrWait()) == -1)
                        continue;

                    String segmentFileName = fileName(segIdx);

                    File tmpZip = new File(walArchiveDir, segmentFileName + ZIP_SUFFIX + TMP_SUFFIX);

                    File zip = new File(walArchiveDir, segmentFileName + ZIP_SUFFIX);

                    File raw = new File(walArchiveDir, segmentFileName);

                    long reservedSize = raw.length();
                    segmentAware.addReservedWalArchiveSize(reservedSize);

                    try {
                        deleteObsoleteRawSegments();

                        if (!Files.exists(raw.toPath()))
                            throw new IgniteCheckedException("WAL archive segment is missing: " + raw);

                        compressSegmentToFile(segIdx, raw, tmpZip);

                        Files.move(tmpZip.toPath(), zip.toPath());

                        try (FileIO f0 = ioFactory.create(zip, CREATE, READ, WRITE)) {
                            f0.force();
                        }

                        long zipLen = zip.length();

                        segmentSize.put(segIdx, zipLen);
                        segmentAware.addCurrentWalArchiveSize(zipLen);

                        metrics.onWalSegmentCompressed(zipLen);

                        segmentAware.onSegmentCompressed(segIdx);

                        if (evt.isRecordable(EVT_WAL_SEGMENT_COMPACTED) && !cctx.kernalContext().recoveryMode())
                            evt.record(new WalSegmentCompactedEvent(cctx.localNode(), segIdx, zip.getAbsoluteFile()));
                    }
                    catch (IgniteCheckedException | IOException e) {
                        deleteArchiveFiles(zip, tmpZip);

                        lastCompressionError = e;

                        U.error(log, "Compression of WAL segment [idx=" + segIdx +
                            "] was skipped due to unexpected error", lastCompressionError);

                        segmentAware.onSegmentCompressed(segIdx);
                    }
                    finally {
                        segmentAware.addReservedWalArchiveSize(-reservedSize);
                    }
                }
                catch (IgniteInterruptedCheckedException ignore) {
                    Thread.currentThread().interrupt();
                }
                finally {
                    if (segIdx != -1L)
                        release(new WALPointer(segIdx, 0, 0));
                }
            }
        }

        /**
         * Segment compression.
         *
         * @param idx Segment absolute index.
         * @param raw Raw segment file.
         * @param zip Zip file to writing.
         * @throws IOException If failed.
         * @throws IgniteCheckedException If failed.
         */
        private void compressSegmentToFile(long idx, File raw, File zip) throws IOException, IgniteCheckedException {
            int serializerVer;

            try (FileIO fileIO = ioFactory.create(raw)) {
                serializerVer = readSegmentHeader(new SegmentIO(idx, fileIO), segmentFileInputFactory)
                    .getSerializerVersion();
            }

            try (ZipOutputStream zos = new ZipOutputStream(new BufferedOutputStream(new FileOutputStream(zip)))) {
                zos.setLevel(dsCfg.getWalCompactionLevel());
                zos.putNextEntry(new ZipEntry(idx + ".wal"));

                ByteBuffer buf = ByteBuffer.allocate(HEADER_RECORD_SIZE);
                buf.order(ByteOrder.nativeOrder());

                zos.write(prepareSerializerVersionBuffer(idx, serializerVer, true, buf).array());

                final CIX1<WALRecord> appendToZipC = new CIX1<WALRecord>() {
                    @Override public void applyx(WALRecord record) throws IgniteCheckedException {
                        final MarshalledRecord marshRec = (MarshalledRecord)record;

                        try {
                            zos.write(marshRec.buffer().array(), 0, marshRec.buffer().remaining());
                        }
                        catch (IOException e) {
                            throw new IgniteCheckedException(e);
                        }
                    }
                };

                try (SingleSegmentLogicalRecordsIterator iter = new SingleSegmentLogicalRecordsIterator(
                    log, cctx, ioFactory, BUF_SIZE, idx, walArchiveDir, appendToZipC)) {

                    while (iter.hasNextX())
                        iter.nextX();
                }

                RecordSerializer ser = new RecordSerializerFactoryImpl(cctx).createSerializer(serializerVer);

                ByteBuffer heapBuf = prepareSwitchSegmentRecordBuffer(idx, ser);

                zos.write(heapBuf.array());
            }
        }

        /**
         * @param idx Segment index.
         * @param ser Record Serializer.
         */
        private ByteBuffer prepareSwitchSegmentRecordBuffer(
            long idx,
            RecordSerializer ser
        ) throws IgniteCheckedException {
            SwitchSegmentRecord switchRecord = new SwitchSegmentRecord();

            int switchRecordSize = ser.size(switchRecord);
            switchRecord.size(switchRecordSize);

            switchRecord.position(new WALPointer(idx, 0, switchRecordSize));

            ByteBuffer heapBuf = ByteBuffer.allocate(switchRecordSize);

            ser.writeRecord(switchRecord, heapBuf);
            return heapBuf;
        }

        /**
         * Deletes raw WAL segments if they aren't locked and already have compressed copies of themselves.
         */
        private void deleteObsoleteRawSegments() {
            FileDescriptor[] descs = walArchiveFiles();

            Set<Long> indices = new HashSet<>();
            Set<Long> duplicateIndices = new HashSet<>();

            for (FileDescriptor desc : descs) {
                if (!indices.add(desc.idx))
                    duplicateIndices.add(desc.idx);
            }

            for (FileDescriptor desc : descs) {
                if (desc.isCompressed())
                    continue;

                // Do not delete reserved or locked segment and any segment after it.
                if (segmentReservedOrLocked(desc.idx))
                    return;

                if (desc.idx < lastCheckpointPtr.index() && duplicateIndices.contains(desc.idx))
                    segmentAware.addCurrentWalArchiveSize(-deleteArchiveFiles(desc.file));
            }
        }
    }

    /**
     * Responsible for decompressing previously compressed segments of WAL archive if they are needed for replay.
     */
    private class FileDecompressor extends GridWorker {
        /** Decompression futures. */
        private final Map<Long, GridFutureAdapter<Void>> decompressionFutures = new HashMap<>();

        /** Segments queue. */
        private final PriorityBlockingQueue<Long> segmentsQueue = new PriorityBlockingQueue<>();

        /** Byte array for draining data. */
        private final byte[] arr = new byte[BUF_SIZE];

        /**
         * @param log Logger.
         */
        FileDecompressor(IgniteLogger log) {
            super(cctx.igniteInstanceName(), "wal-file-decompressor%" + cctx.igniteInstanceName(), log,
                cctx.kernalContext().workersRegistry());
        }

        /** {@inheritDoc} */
        @Override protected void body() {
            Throwable err = null;

            try {
                while (!isCancelled()) {
                    long segmentToDecompress = -1L;

                    blockingSectionBegin();

                    try {
                        segmentToDecompress = segmentsQueue.take();
                    }
                    finally {
                        blockingSectionEnd();
                    }

                    if (isCancelled())
                        break;

                    if (segmentToDecompress == -1)
                        continue;

                    String segmentFileName = fileName(segmentToDecompress);

                    File zip = new File(walArchiveDir, segmentFileName + ZIP_SUFFIX);
                    File unzipTmp = new File(walArchiveDir, segmentFileName + TMP_SUFFIX);
                    File unzip = new File(walArchiveDir, segmentFileName);

                    long reservedSize = U.uncompressedSize(zip);
                    segmentAware.addReservedWalArchiveSize(reservedSize);

                    IgniteCheckedException ex = null;

                    try {
                        if (unzip.exists())
                            throw new FileAlreadyExistsException(unzip.getAbsolutePath());

                        try (ZipInputStream zis = new ZipInputStream(new BufferedInputStream(new FileInputStream(zip)));
                             FileIO io = ioFactory.create(unzipTmp)) {
                            zis.getNextEntry();

                            while (io.writeFully(arr, 0, zis.read(arr)) > 0)
                                updateHeartbeat();
                        }

                        Files.move(unzipTmp.toPath(), unzip.toPath());

                        segmentAware.addCurrentWalArchiveSize(unzip.length());
                    }
                    catch (IOException e) {
                        deleteArchiveFiles(unzipTmp);

                        if (e instanceof FileAlreadyExistsException) {
                            U.error(log, "Can't rename temporary unzipped segment: raw segment is already present " +
                                "[tmp=" + unzipTmp + ", raw=" + unzip + "]", e);
                        }
                        else if (!isCancelled) {
                            ex = new IgniteCheckedException("Error during WAL segment decompression [segmentIdx=" +
                                segmentToDecompress + "]", e);
                        }
                    }
                    finally {
                        segmentAware.addReservedWalArchiveSize(-reservedSize);
                    }

                    updateHeartbeat();

                    synchronized (this) {
                        decompressionFutures.remove(segmentToDecompress).onDone(ex);
                    }
                }
            }
            catch (InterruptedException e) {
                Thread.currentThread().interrupt();

                if (!isCancelled)
                    err = e;
            }
            catch (Throwable t) {
                err = t;
            }
            finally {
                if (err == null && !isCancelled)
                    err = new IllegalStateException("Worker " + name() + " is terminated unexpectedly");

                if (err instanceof OutOfMemoryError)
                    failureProcessor.process(new FailureContext(CRITICAL_ERROR, err));
                else if (err != null)
                    failureProcessor.process(new FailureContext(SYSTEM_WORKER_TERMINATION, err));
            }
        }

        /**
         * Asynchronously decompresses WAL segment which is present only in .zip file.
         *
         * @return Future which is completed once file is decompressed.
         */
        synchronized IgniteInternalFuture<Void> decompressFile(long idx) {
            if (decompressionFutures.containsKey(idx))
                return decompressionFutures.get(idx);

            File f = new File(walArchiveDir, fileName(idx));

            if (f.exists())
                return new GridFinishedFuture<>();

            segmentsQueue.put(idx);

            GridFutureAdapter<Void> res = new GridFutureAdapter<>();

            decompressionFutures.put(idx, res);

            return res;
        }

        /** */
        private void shutdown() {
            synchronized (this) {
                U.cancel(this);

                // Put fake -1 to wake thread from queue.take()
                segmentsQueue.put(-1L);
            }

            U.join(this, log);
        }

        /** Restart worker. */
        void restart() {
            assert runner() == null : "FileDecompressor is still running.";

            isCancelled = false;

            new IgniteThread(this).start();
        }
    }

    /**
     * Validate files depending on {@link DataStorageConfiguration#getWalSegments()}  and create if need. Check end
     * when exit condition return false or all files are passed.
     *
     * @param startWith Start with.
     * @param create Flag create file.
     * @param p Predicate Exit condition.
     * @param completionCb Callback after verification segment.
     * @throws StorageException if validation or create file fail.
     */
    private void checkFiles(
        int startWith,
        boolean create,
        @Nullable IgnitePredicate<Integer> p,
        @Nullable IgniteInClosure<Integer> completionCb
    ) throws StorageException {
        for (int i = startWith; i < dsCfg.getWalSegments() && (p == null || p.apply(i)); i++) {
            File checkFile = new File(walWorkDir, fileName(i));

            if (checkFile.exists()) {
                if (checkFile.isDirectory()) {
                    throw new StorageException("Failed to initialize WAL log segment (a directory with " +
                        "the same name already exists): " + checkFile.getAbsolutePath());
                }
                else if (checkFile.length() != dsCfg.getWalSegmentSize() && mode == WALMode.FSYNC) {
                    throw new StorageException("Failed to initialize WAL log segment " +
                        "(WAL segment size change is not supported in 'DEFAULT' WAL mode) " +
                        "[filePath=" + checkFile.getAbsolutePath() +
                        ", fileSize=" + checkFile.length() +
                        ", configSize=" + dsCfg.getWalSegmentSize() + ']');
                }
            }
            else if (create)
                createFile(checkFile);

            if (completionCb != null)
                completionCb.apply(i);
        }
    }

    /**
     * Needs only for WAL compaction.
     *
     * @param idx Index.
     * @param ver Version.
     * @param compacted Compacted flag.
     */
    public static ByteBuffer prepareSerializerVersionBuffer(long idx, int ver, boolean compacted, ByteBuffer buf) {
        // Write record type.
        buf.put((byte) (WALRecord.RecordType.HEADER_RECORD.ordinal() + 1));

        // Write position.
        RecordV1Serializer.putPosition(buf, new WALPointer(idx, 0, 0));

        // Place magic number.
        buf.putLong(compacted ? HeaderRecord.COMPACTED_MAGIC : HeaderRecord.REGULAR_MAGIC);

        // Place serializer version.
        buf.putInt(ver);

        // Place CRC if needed.
        if (!RecordV1Serializer.skipCrc) {
            int curPos = buf.position();

            buf.position(0);

            // This call will move buffer position to the end of the record again.
            int crcVal = FastCrc.calcCrc(buf, curPos);

            buf.putInt(crcVal);
        }
        else
            buf.putInt(0);

        // Write header record through io.
        buf.position(0);

        return buf;
    }

    /**
     *
     */
    public static class ReadFileHandle extends AbstractFileHandle implements AbstractWalRecordsIterator.AbstractReadFileHandle {
        /** Entry serializer. */
        RecordSerializer ser;

        /** */
        FileInput in;

        /** Holder of actual information of latest manipulation on WAL segments. */
        private final SegmentAware segmentAware;

        /**
         * @param fileIO I/O interface for read/write operations of AbstractFileHandle.
         * @param ser Entry serializer.
         * @param in File input.
         * @param aware Segment aware.
         */
        public ReadFileHandle(
            SegmentIO fileIO,
            RecordSerializer ser,
            FileInput in,
            SegmentAware aware) {
            super(fileIO);

            this.ser = ser;
            this.in = in;
            segmentAware = aware;
        }

        /**
         * @throws IgniteCheckedException If failed to close the WAL segment file.
         */
        @Override public void close() throws IgniteCheckedException {
            try {
                fileIO.close();

                in.io().close();
            }
            catch (IOException e) {
                throw new IgniteCheckedException(e);
            }
        }

        /** {@inheritDoc} */
        @Override public long idx() {
            return getSegmentId();
        }

        /** {@inheritDoc} */
        @Override public FileInput in() {
            return in;
        }

        /** {@inheritDoc} */
        @Override public RecordSerializer ser() {
            return ser;
        }

        /** {@inheritDoc} */
        @Override public boolean workDir() {
            return segmentAware != null && segmentAware.lastArchivedAbsoluteIndex() < getSegmentId();
        }
    }

    /**
     * Iterator over WAL-log.
     */
    private static class RecordsIterator extends AbstractWalRecordsIterator {
        /** */
        private static final long serialVersionUID = 0L;

        /** */
        private final File walArchiveDir;

        /** */
        private final File walWorkDir;

        /** See {@link FileWriteAheadLogManager#archiver}. */
        @Nullable private final FileArchiver archiver;

        /** */
        private final FileDecompressor decompressor;

        /** */
        private final DataStorageConfiguration dsCfg;

        /** Optional start pointer. */
        @Nullable private final WALPointer start;

        /** Optional end pointer. */
        @Nullable private final WALPointer end;

        /** Manager of segment location. */
        private final SegmentRouter segmentRouter;

        /** Holder of actual information of latest manipulation on WAL segments. */
        private final SegmentAware segmentAware;

        /**
         * @param cctx Shared context.
         * @param walArchiveDir WAL archive dir.
         * @param walWorkDir WAL dir.
         * @param start Optional start pointer.
         * @param end Optional end pointer.
         * @param dsCfg Database configuration.
         * @param serializerFactory Serializer factory.
         * @param archiver File Archiver.
         * @param decompressor Decompressor.
         * @param log Logger  @throws IgniteCheckedException If failed to initialize WAL segment.
         * @param segmentAware Segment aware.
         * @param segmentRouter Segment router.
         * @param segmentFileInputFactory Factory to provide I/O interfaces for read primitives with files.
         */
        private RecordsIterator(
            GridCacheSharedContext<?, ?> cctx,
            File walArchiveDir,
            File walWorkDir,
            @Nullable WALPointer start,
            @Nullable WALPointer end,
            DataStorageConfiguration dsCfg,
            RecordSerializerFactory serializerFactory,
            FileIOFactory ioFactory,
            @Nullable FileArchiver archiver,
            FileDecompressor decompressor,
            IgniteLogger log,
            SegmentAware segmentAware,
            SegmentRouter segmentRouter,
            SegmentFileInputFactory segmentFileInputFactory
        ) throws IgniteCheckedException {
            super(
                log,
                cctx,
                serializerFactory,
                ioFactory,
                dsCfg.getWalRecordIteratorBufferSize(),
                segmentFileInputFactory
            );

            this.walArchiveDir = walArchiveDir;
            this.walWorkDir = walWorkDir;
            this.archiver = archiver;
            this.start = start;
            this.end = end;
            this.dsCfg = dsCfg;

            this.decompressor = decompressor;
            this.segmentRouter = segmentRouter;
            this.segmentAware = segmentAware;
        }

        /** {@inheritDoc} */
        @Override protected ReadFileHandle initReadHandle(
            AbstractFileDescriptor desc,
            @Nullable WALPointer start
        ) throws IgniteCheckedException, FileNotFoundException {
            AbstractFileDescriptor currDesc = desc;

            if (!desc.file().exists()) {
                FileDescriptor zipFile = new FileDescriptor(
                    new File(walArchiveDir, fileName(desc.idx()) + ZIP_SUFFIX));

                if (!zipFile.file.exists()) {
                    throw new FileNotFoundException("Both compressed and raw segment files are missing in archive " +
                        "[segmentIdx=" + desc.idx() + "]");
                }

                if (decompressor != null)
                    decompressor.decompressFile(desc.idx()).get();
                else
                    currDesc = zipFile;
            }

            return (ReadFileHandle) super.initReadHandle(currDesc, start);
        }

        /** {@inheritDoc} */
        @Override protected void onClose() throws IgniteCheckedException {
            super.onClose();

            curRec = null;

            closeCurrentWalSegment();

            curWalSegmIdx = Integer.MAX_VALUE;
        }

        /**
         * @throws IgniteCheckedException If failed to initialize first file handle.
         */
        private void init() throws IgniteCheckedException {
            AbstractFileDescriptor[] descs = loadFileDescriptors(walArchiveDir);

            if (start != null) {
                if (!F.isEmpty(descs)) {
                    if (descs[0].idx() > start.index())
                        throw new IgniteCheckedException("WAL history is too short " +
                            "[descs=" + Arrays.asList(descs) + ", start=" + start + ']');

                    for (AbstractFileDescriptor desc : descs) {
                        if (desc.idx() == start.index()) {
                            curWalSegmIdx = start.index();

                            break;
                        }
                    }

                    if (curWalSegmIdx == -1) {
                        long lastArchived = descs[descs.length - 1].idx();

                        if (lastArchived > start.index())
                            throw new IgniteCheckedException("WAL history is corrupted (segment is missing): " + start);

                        // This pointer may be in work files because archiver did not
                        // copy the file yet, check that it is not too far forward.
                        curWalSegmIdx = start.index();
                    }
                }
                else {
                    // This means that whole checkpoint history fits in one segment in WAL work directory.
                    // Will start from this index right away.
                    curWalSegmIdx = start.index();
                }
            }
            else
                curWalSegmIdx = !F.isEmpty(descs) ? descs[0].idx() : 0;

            curWalSegmIdx--;

            if (log.isDebugEnabled())
                log.debug("Initialized WAL cursor [start=" + start + ", end=" + end + ", curWalSegmIdx=" + curWalSegmIdx + ']');

            advance();
        }

        /** {@inheritDoc} */
        @Override protected AbstractReadFileHandle advanceSegment(
            @Nullable final AbstractReadFileHandle curWalSegment
        ) throws IgniteCheckedException {
            if (curWalSegment != null)
                curWalSegment.close();

            // We are past the end marker.
            if (end != null && curWalSegmIdx + 1 > end.index())
                return null; //stop iteration

            curWalSegmIdx++;

            // Segment deletion protection.
            if (!segmentAware.reserve(curWalSegmIdx))
                throw new IgniteCheckedException("Segment does not exist: " + curWalSegmIdx);

            try {
                // Protection against transferring a segment to the archive by #archiver.
                boolean readArchive = archiver != null && !segmentAware.lock(curWalSegmIdx);

                FileDescriptor fd = null;
                ReadFileHandle nextHandle;
                try {
                    fd = segmentRouter.findSegment(curWalSegmIdx);

                    if (log.isDebugEnabled()) {
                        log.debug("Reading next file [absIdx=" + curWalSegmIdx +
                            ", file=" + fd.file.getAbsolutePath() + ']');
                    }

                    nextHandle = initReadHandle(fd, start != null && curWalSegmIdx == start.index() ? start : null);
                }
                catch (FileNotFoundException e) {
                    if (readArchive)
                        throw new IgniteCheckedException("Missing WAL segment in the archive: " + curWalSegment, e);
                    else {
                        // Log only when no segments were read. This will help us avoiding logging on the end of the WAL.
                        if (curRec == null && curWalSegment == null) {
                            File workDirFile = new File(walWorkDir, fileName(curWalSegmIdx % dsCfg.getWalSegments()));
                            File archiveDirFile = new File(walArchiveDir, fileName(curWalSegmIdx));

                            U.warn(
                                log,
                                "Next segment file is not found [" +
                                    "curWalSegmIdx=" + curWalSegmIdx
                                    + ", start=" + start
                                    + ", end=" + end
                                    + ", filePath=" + (fd == null ? "<empty>" : fd.file.getAbsolutePath())
                                    + ", walWorkDir=" + walWorkDir
                                    + ", walWorkDirContent=" + listFileNames(walWorkDir)
                                    + ", walArchiveDir=" + walArchiveDir
                                    + ", walArchiveDirContent=" + listFileNames(walArchiveDir)
                                    + ", workDirFile=" + workDirFile.getName()
                                    + ", exists=" + workDirFile.exists()
                                    + ", archiveDirFile=" + archiveDirFile.getName()
                                    + ", exists=" + archiveDirFile.exists()
                                    + "]",
                                e
                            );
                        }

                        nextHandle = null;
                    }
                }
                finally {
                    if (archiver != null && !readArchive)
                        segmentAware.unlock(curWalSegmIdx);
                }

                curRec = null;

                return nextHandle;
            }
            finally {
                segmentAware.release(curWalSegmIdx);
            }
        }

        /** */
        private static List<String> listFileNames(File dir) {
            File[] files = dir.listFiles();

            if (files == null)
                return Collections.emptyList();

            return Arrays.stream(files).map(File::getName).sorted().collect(toList());
        }

        /** {@inheritDoc} */
        @Override protected IgniteCheckedException handleRecordException(Exception e, @Nullable WALPointer ptr) {
            if (e instanceof IgniteCheckedException && X.hasCause(e, IgniteDataIntegrityViolationException.class)) {
                // This means that there is no explicit last segment, so we iterate until the very end.
                if (end == null) {
                    long nextWalSegmentIdx = curWalSegmIdx + 1;

                    if (archiver == null) {
                        if (canIgnoreCrcError(nextWalSegmentIdx, nextWalSegmentIdx, e, ptr))
                            return null;
                    }
                    else {
                        // Check that we should not look this segment up in archive directory.
                        // Basically the same check as in "advanceSegment" method.

                        // Segment deletion protection.
                        if (segmentAware.reserve(nextWalSegmentIdx)) {
                            try {
                                // Protection against transferring a segment to the archive by #archiver.
                                if (segmentAware.lock(nextWalSegmentIdx)) {
                                    try {
                                        long workIdx = nextWalSegmentIdx % dsCfg.getWalSegments();

                                        if (canIgnoreCrcError(workIdx, nextWalSegmentIdx, e, ptr))
                                            return null;
                                    }
                                    finally {
                                        segmentAware.unlock(nextWalSegmentIdx);
                                    }
                                }
                            }
                            finally {
                                segmentAware.release(nextWalSegmentIdx);
                            }
                        }
                    }
                }
            }

            return super.handleRecordException(e, ptr);
        }

        /**
         * @param workIdx Work index.
         * @param walSegmentIdx Wal segment index.
         * @param e Exception.
         * @param ptr Ptr.
         */
        private boolean canIgnoreCrcError(
            long workIdx,
            long walSegmentIdx,
            Exception e,
            @Nullable WALPointer ptr
        ) {
            FileDescriptor fd = new FileDescriptor(new File(walWorkDir, fileName(workIdx)), walSegmentIdx);

            try {
                if (!fd.file().exists())
                    return true;

                ReadFileHandle nextHandle = initReadHandle(fd, ptr);

                // "nextHandle == null" is true only if current segment is the last one in the
                // whole history. Only in such case we ignore crc validation error and just stop
                // as if we reached the end of the WAL.
                if (nextHandle == null)
                    return true;
            }
            catch (IgniteCheckedException | FileNotFoundException initReadHandleException) {
                e.addSuppressed(initReadHandleException);
            }

            return false;
        }

        /** {@inheritDoc} */
        @Override protected AbstractReadFileHandle createReadFileHandle(SegmentIO fileIO,
            RecordSerializer ser, FileInput in) {
            return new ReadFileHandle(fileIO, ser, in, segmentAware);
        }
    }

    /**
     * Flushes current file handle for {@link WALMode#BACKGROUND} WALMode. Called periodically from scheduler.
     */
    private void doFlush() {
        FileWriteHandle hnd = currentHandle();

        try {
            hnd.flushAll();
        }
        catch (Exception e) {
            U.warn(log, "Failed to flush WAL record queue", e);
        }
    }

    /**
     * Scans provided folder for a WAL segment files
     * @param walFilesDir directory to scan
     * @return found WAL file descriptors
     */
    public static FileDescriptor[] loadFileDescriptors(final File walFilesDir) throws IgniteCheckedException {
        final File[] files = walFilesDir.listFiles(WAL_SEGMENT_COMPACTED_OR_RAW_FILE_FILTER);

        if (files == null) {
            throw new IgniteCheckedException("WAL files directory does not not denote a " +
                "directory, or if an I/O error occurs: [" + walFilesDir.getAbsolutePath() + "]");
        }
        return scan(files);
    }

    /** {@inheritDoc} */
    @Override public long segmentSize(long idx) {
        return segmentSize.getOrDefault(idx, 0L);
    }

    /** {@inheritDoc} */
    @Override public WALPointer lastWritePointer() {
        return currHnd.position();
    }

    /**
     * Concurrent {@link #currHnd} update.
     *
     * @param n New handle.
     * @param c Current handle, if not {@code null} CAS will be used.
     * @return {@code True} if updated.
     */
    private boolean updateCurrentHandle(FileWriteHandle n, @Nullable FileWriteHandle c) {
        boolean res = true;

        if (c == null)
            currHnd = n;
        else
            res = CURR_HND_UPD.compareAndSet(this, c, n);

        return res;
    }

    /**
     * Check that file name matches segment name.
     *
     * @param name File name.
     * @return {@code True} if file name matches segment name.
     */
    public static boolean isSegmentFileName(@Nullable String name) {
        return name != null && (WAL_NAME_PATTERN.matcher(name).matches() ||
            WAL_SEGMENT_FILE_COMPACTED_PATTERN.matcher(name).matches());
    }

    /**
     * Getting last truncated segment.
     *
     * @return Absolut segment index.
     */
    public long lastTruncatedSegment() {
        return segmentAware.lastTruncatedArchiveIdx();
    }

    /**
     * Total size of the segments in bytes.
     *
     * @return Size in bytes.
     */
    public long totalSize(FileDescriptor... fileDescriptors) {
        long len = 0;

        for (FileDescriptor descriptor : fileDescriptors)
            len += descriptor.file.length();

        return len;
    }

    /**
     * Check if WAL archive is unlimited.
     *
     * @return {@code True} if unlimited.
     */
    private boolean walArchiveUnlimited() {
        return dsCfg.getMaxWalArchiveSize() == DataStorageConfiguration.UNLIMITED_WAL_ARCHIVE;
    }

    /**
     * Removing files from {@link #walArchiveDir}.
     *
     * @param files Files from {@link #walArchiveDir}.
     * @return Total deleted size in bytes.
     */
    private long deleteArchiveFiles(File... files) {
        long size = 0;

        for (File file : files) {
            if (file.exists()) {
                long len = file.length();

                if (file.delete())
                    size += len;
                else if (file.exists()) {
                    U.warn(log, "Unable to delete file from WAL archive" +
                        " (make sure the process has enough rights):  " + file.getAbsolutePath());
                }
            }
        }

        return size;
    }

    /**
     * Worker for an asynchronous WAL archive cleanup that starts when the maximum size is exceeded.
     * {@link SegmentAware#awaitExceedMaxArchiveSize} is used to determine if the maximum is exceeded.
     */
    private class FileCleaner extends GridWorker {
        /**
         * Constructor.
         *
         * @param log Logger.
         */
        public FileCleaner(IgniteLogger log) {
            super(cctx.igniteInstanceName(), "wal-file-cleaner%" + cctx.igniteInstanceName(), log);

            assert !walArchiveUnlimited();
        }

        /** {@inheritDoc} */
        @Override protected void body() throws InterruptedException, IgniteInterruptedCheckedException {
            Throwable err = null;

            try {
                while (!isCancelled()) {
                    segmentAware.awaitExceedMaxArchiveSize(allowedThresholdWalArchiveSize);
                    segmentAware.awaitAvailableTruncateArchive();

                    FileDescriptor[] walArchiveFiles = walArchiveFiles();

                    FileDescriptor high = null;

                    long size = 0;
                    long totalSize = totalSize(walArchiveFiles);

                    for (FileDescriptor fileDesc : walArchiveFiles) {
                        if (fileDesc.idx >= lastCheckpointPtr.index() || segmentAware.reserved(fileDesc.idx))
                            break;
                        else {
                            high = fileDesc;

                            // Ensure that there will be exactly removed at least one segment.
                            if (totalSize - (size += fileDesc.file.length()) < allowedThresholdWalArchiveSize)
                                break;
                        }
                    }

                    if (high != null) {
                        WALPointer highPtr = new WALPointer(high.idx + 1, 0, 0);

                        if (log.isInfoEnabled()) {
                            log.info("Starting to clean WAL archive [highIdx=" + highPtr.index()
                                + ", currSize=" + U.humanReadableByteCount(totalSize)
                                + ", maxSize=" + U.humanReadableByteCount(dsCfg.getMaxWalArchiveSize()) + ']');
                        }

                        ((GridCacheDatabaseSharedManager)cctx.database()).onWalTruncated(highPtr);

                        int truncated = truncate(highPtr);

                        if (log.isInfoEnabled()) {
                            log.info("Finish clean WAL archive [cleanCnt=" + truncated
                                + ", currSize=" + U.humanReadableByteCount(totalSize(walArchiveFiles()))
                                + ", maxSize=" + U.humanReadableByteCount(dsCfg.getMaxWalArchiveSize()) + ']');
                        }
                    }
                }
            }
            catch (IgniteInterruptedCheckedException e) {
                Thread.currentThread().interrupt();

                isCancelled = true;
            }
            catch (Throwable t) {
                err = t;
            }
            finally {
                if (err == null && !isCancelled())
                    err = new IllegalStateException("Worker " + name() + " is terminated unexpectedly");

                if (err instanceof OutOfMemoryError)
                    failureProcessor.process(new FailureContext(CRITICAL_ERROR, err));
                else if (err != null)
                    failureProcessor.process(new FailureContext(SYSTEM_WORKER_TERMINATION, err));
            }
        }

        /**
         * Shutdown worker.
         *
         * @throws IgniteInterruptedCheckedException If failed to wait for worker shutdown.
         */
        private void shutdown() throws IgniteInterruptedCheckedException {
            isCancelled = true;

            U.join(this);
        }

        /**
         * Restart worker in IgniteThread.
         */
        public void restart() {
            assert runner() == null : "FileCleaner is still running";

            isCancelled = false;

            new IgniteThread(this).start();
        }
    }

    /**
     * Moving working segments to archive, if segments are more than {@link DataStorageConfiguration#getWalSegments()}
     * or index of first segment is not 0. All segments will be moved except for last one,
     * as well as all compressed segments.
     *
     * @throws StorageException If an error occurs while moving.
     */
    private void moveSegmentsToArchive() throws StorageException {
        assert isArchiverEnabled();

        FileDescriptor[] workSegments = scan(walWorkDir.listFiles(WAL_SEGMENT_FILE_FILTER));

        List<FileDescriptor> toMove = new ArrayList<>();

        if (!F.isEmpty(workSegments) && (workSegments.length > dsCfg.getWalSegments() || workSegments[0].idx() != 0))
            toMove.addAll(F.asList(workSegments).subList(0, workSegments.length - 1));

        toMove.addAll(F.asList(scan(walWorkDir.listFiles(WAL_SEGMENT_FILE_COMPACTED_FILTER))));

        if (!toMove.isEmpty()) {
            log.warning("Content of WAL working directory needs rearrangement, some WAL segments will be moved to " +
                "archive: " + walArchiveDir.getAbsolutePath() + ". Segments from " + toMove.get(0).file().getName() +
                " to " + toMove.get(toMove.size() - 1).file().getName() + " will be moved, total number of files: " +
                toMove.size() + ". This operation may take some time.");

            for (int i = 0, j = 0; i < toMove.size(); i++) {
                FileDescriptor fd = toMove.get(i);

                File tmpDst = new File(walArchiveDir, fd.file().getName() + TMP_SUFFIX);
                File dst = new File(walArchiveDir, fd.file().getName());

                try {
                    Files.copy(fd.file().toPath(), tmpDst.toPath());

                    Files.move(tmpDst.toPath(), dst.toPath());

                    Files.delete(fd.file().toPath());

                    if (log.isDebugEnabled()) {
                        log.debug("WAL segment moved [src=" + fd.file().getAbsolutePath() +
                            ", dst=" + dst.getAbsolutePath() + ']');
                    }

                    // Batch output.
                    if (log.isInfoEnabled() && (i == toMove.size() - 1 || (i != 0 && i % 9 == 0))) {
                        log.info("WAL segments moved: " + toMove.get(j).file().getName() +
                            (i == j ? "" : " - " + toMove.get(i).file().getName()));

                        j = i + 1;
                    }
                }
                catch (IOException e) {
                    throw new StorageException("Failed to move WAL segment [src=" + fd.file().getAbsolutePath() +
                        ", dst=" + dst.getAbsolutePath() + ']', e);
                }
            }
        }
    }

    /**
     * Renaming last segment if it is only one and its index is greater than {@link DataStorageConfiguration#getWalSegments()}.
     *
     * @throws StorageException If an error occurs while renaming.
     */
    private void renameLastSegment() throws StorageException {
        assert isArchiverEnabled();

        FileDescriptor[] workSegments = scan(walWorkDir.listFiles(WAL_SEGMENT_FILE_FILTER));

        if (workSegments.length == 1 && workSegments[0].idx() != workSegments[0].idx() % dsCfg.getWalSegments()) {
            FileDescriptor toRen = workSegments[0];

            if (log.isInfoEnabled()) {
                log.info("Last WAL segment file has to be renamed from " + toRen.file().getName() + " to " +
                    fileName(toRen.idx() % dsCfg.getWalSegments()) + '.');
            }

            String toRenFileName = fileName(toRen.idx() % dsCfg.getWalSegments());

            File tmpDst = new File(walWorkDir, toRenFileName + TMP_SUFFIX);
            File dst = new File(walWorkDir, toRenFileName);

            try {
                Files.copy(toRen.file().toPath(), tmpDst.toPath());

                Files.move(tmpDst.toPath(), dst.toPath());

                Files.delete(toRen.file().toPath());

                if (log.isInfoEnabled()) {
                    log.info("WAL segment renamed [src=" + toRen.file().getAbsolutePath() +
                        ", dst=" + dst.getAbsolutePath() + ']');
                }
            }
            catch (IOException e) {
                throw new StorageException("Failed to rename WAL segment [src=" +
                    toRen.file().getAbsolutePath() + ", dst=" + dst.getAbsolutePath() + ']', e);
            }
        }
    }

    /**
     * Formatting working segments to {@link DataStorageConfiguration#getWalSegmentSize()} for work in a mmap or fsync case.
     *
     * @throws StorageException If an error occurs when formatting.
     */
    private void formatWorkSegments() throws StorageException {
        assert isArchiverEnabled();

        if (mode == WALMode.FSYNC || mmap) {
            List<FileDescriptor> toFormat = Arrays.stream(scan(walWorkDir.listFiles(WAL_SEGMENT_FILE_FILTER)))
                .filter(fd -> fd.file().length() < dsCfg.getWalSegmentSize()).collect(toList());

            if (!toFormat.isEmpty()) {
                if (log.isInfoEnabled()) {
                    log.info("WAL segments in working directory should have the same size: '" +
                        U.humanReadableByteCount(dsCfg.getWalSegmentSize()) + "'. Segments that need reformat " +
                        "found: " + F.viewReadOnly(toFormat, fd -> fd.file().getName()) + '.');
                }

                for (int i = 0, j = 0; i < toFormat.size(); i++) {
                    FileDescriptor fd = toFormat.get(i);

                    File tmpDst = new File(fd.file().getName() + TMP_SUFFIX);

                    try {
                        Files.copy(fd.file().toPath(), tmpDst.toPath());

                        if (log.isDebugEnabled()) {
                            log.debug("Start formatting WAL segment [filePath=" + tmpDst.getAbsolutePath() +
                                ", fileSize=" + U.humanReadableByteCount(tmpDst.length()) +
                                ", toSize=" + U.humanReadableByteCount(dsCfg.getWalSegmentSize()) + ']');
                        }

                        try (FileIO fileIO = ioFactory.create(tmpDst, CREATE, READ, WRITE)) {
                            int left = (int)(dsCfg.getWalSegmentSize() - tmpDst.length());

                            fileIO.position(tmpDst.length());

                            while (left > 0)
                                left -= fileIO.writeFully(FILL_BUF, 0, Math.min(FILL_BUF.length, left));

                            fileIO.force();
                        }

                        Files.move(tmpDst.toPath(), fd.file().toPath(), REPLACE_EXISTING, ATOMIC_MOVE);

                        if (log.isDebugEnabled())
                            log.debug("WAL segment formatted: " + fd.file().getAbsolutePath());

                        // Batch output.
                        if (log.isInfoEnabled() && (i == toFormat.size() - 1 || (i != 0 && i % 9 == 0))) {
                            log.info("WAL segments formatted: " + toFormat.get(j).file().getName() +
                                (i == j ? "" : " - " + fileName(i)));

                            j = i + 1;
                        }
                    }
                    catch (IOException e) {
                        throw new StorageException("Failed to format WAL segment: " + fd.file().getAbsolutePath(), e);
                    }
                }
            }
        }
    }

    /**
     * Timeout object for automatically rollover segments if the recording
     * to the WAL was not more than or equal to {@link #walAutoArchiveAfterInactivity}.
     */
    private class TimeoutRollover implements GridTimeoutObject {
        /** ID of timeout object. */
        private final IgniteUuid id = IgniteUuid.randomUuid();

        /** Timestamp for triggering. */
        private final long endTime;

        /** Cancel flag. */
        private boolean cancel;

        /**
         * Constructor.
         *
         * @param endTime Timestamp for triggering.
         */
        private TimeoutRollover(long endTime) {
            if (log.isDebugEnabled())
                log.debug("Schedule WAL rollover check at " + new Time(endTime).toString());

            this.endTime = endTime;
        }

        /** {@inheritDoc} */
        @Override public IgniteUuid timeoutId() {
            return id;
        }

        /** {@inheritDoc} */
        @Override public long endTime() {
            return endTime;
        }

        /** {@inheritDoc} */
        @Override public void onTimeout() {
            assert walAutoArchiveAfterInactivity > 0 || walForceArchiveTimeout > 0;
            assert timeoutRolloverMux != null;

            synchronized (timeoutRolloverMux) {
                if (!cancel) {
                    if (log.isDebugEnabled()) {
                        log.debug("Checking if WAL rollover required (" +
                            new Time(U.currentTimeMillis()).toString() + ")");
                    }

                    checkWalRolloverRequired();

                    scheduleNextRolloverCheck();
                }
            }
        }

        /**
         * Cancel auto rollover.
         */
        public void cancel() {
            assert walAutoArchiveAfterInactivity > 0 || walForceArchiveTimeout > 0;
            assert timeoutRolloverMux != null;

            synchronized (timeoutRolloverMux) {
                if (log.isDebugEnabled())
                    log.debug("Auto rollover is canceled");

                cancel = true;
            }
        }
    }

    /**
     * Stop auto rollover.
     */
    private void stopAutoRollover() {
        if (walAutoArchiveAfterInactivity > 0 || walForceArchiveTimeout > 0) {
            assert timeoutRolloverMux != null;

            synchronized (timeoutRolloverMux) {
                TimeoutRollover timeoutRollover = this.timeoutRollover;

                if (timeoutRollover != null) {
                    timeoutRollover.cancel();

                    cctx.time().removeTimeoutObject(timeoutRollover);
                }
            }
        }
    }
}<|MERGE_RESOLUTION|>--- conflicted
+++ resolved
@@ -1418,14 +1418,8 @@
 
                 if (lastReadPtr != null && switchSegmentRecReached) {
                     if (switchSegmentRecordOffset != null) {
-<<<<<<< HEAD
-                        int idx = (int)(hnd.getSegmentId() % dsCfg.getWalSegments());
-
-                        switchSegmentRecordOffset.set(idx, lastReadPtr.fileOffset());
-=======
                         switchSegmentRecordOffset.set((int)segNo,
                             lastReadPtr.fileOffset() + ser.size(new SwitchSegmentRecord()));
->>>>>>> f1d52374
                     }
 
                     hnd = initNextWriteHandle(hnd);
