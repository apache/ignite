/*
 * Licensed to the Apache Software Foundation (ASF) under one or more
 * contributor license agreements.  See the NOTICE file distributed with
 * this work for additional information regarding copyright ownership.
 * The ASF licenses this file to You under the Apache License, Version 2.0
 * (the "License"); you may not use this file except in compliance with
 * the License.  You may obtain a copy of the License at
 *
 *      http://www.apache.org/licenses/LICENSE-2.0
 *
 * Unless required by applicable law or agreed to in writing, software
 * distributed under the License is distributed on an "AS IS" BASIS,
 * WITHOUT WARRANTIES OR CONDITIONS OF ANY KIND, either express or implied.
 * See the License for the specific language governing permissions and
 * limitations under the License.
 */

package org.apache.ignite.internal.processors.cache.persistence.wal;

import java.io.BufferedInputStream;
import java.io.BufferedOutputStream;
import java.io.EOFException;
import java.io.File;
import java.io.FileFilter;
import java.io.FileInputStream;
import java.io.FileNotFoundException;
import java.io.FileOutputStream;
import java.io.IOException;
import java.lang.reflect.Field;
import java.lang.reflect.InvocationTargetException;
import java.lang.reflect.Method;
import java.nio.ByteBuffer;
import java.nio.ByteOrder;
import java.nio.MappedByteBuffer;
import java.nio.channels.ClosedByInterruptException;
import java.nio.file.Files;
import java.sql.Time;
import java.util.Arrays;
import java.util.HashMap;
import java.util.List;
import java.util.Map;
import java.util.NavigableMap;
import java.util.TreeMap;
import java.util.TreeSet;
import java.util.concurrent.PriorityBlockingQueue;
import java.util.concurrent.TimeUnit;
import java.util.concurrent.atomic.AtomicBoolean;
import java.util.concurrent.atomic.AtomicLong;
import java.util.concurrent.atomic.AtomicReferenceFieldUpdater;
import java.util.concurrent.locks.Condition;
import java.util.concurrent.locks.Lock;
import java.util.concurrent.locks.LockSupport;
import java.util.concurrent.locks.ReentrantLock;
import java.util.regex.Pattern;
import java.util.zip.ZipEntry;
import java.util.zip.ZipInputStream;
import java.util.zip.ZipOutputStream;
import org.apache.ignite.IgniteCheckedException;
import org.apache.ignite.IgniteLogger;
import org.apache.ignite.IgniteSystemProperties;
import org.apache.ignite.configuration.DataStorageConfiguration;
import org.apache.ignite.configuration.IgniteConfiguration;
import org.apache.ignite.configuration.WALMode;
import org.apache.ignite.events.EventType;
import org.apache.ignite.events.WalSegmentArchivedEvent;
import org.apache.ignite.internal.GridKernalContext;
import org.apache.ignite.internal.IgniteInternalFuture;
import org.apache.ignite.internal.IgniteInterruptedCheckedException;
import org.apache.ignite.internal.IgnitionEx;
import org.apache.ignite.internal.managers.eventstorage.GridEventStorageManager;
import org.apache.ignite.internal.pagemem.wal.IgniteWriteAheadLogManager;
import org.apache.ignite.internal.pagemem.wal.StorageException;
import org.apache.ignite.internal.pagemem.wal.WALIterator;
import org.apache.ignite.internal.pagemem.wal.WALPointer;
import org.apache.ignite.internal.pagemem.wal.record.CheckpointRecord;
import org.apache.ignite.internal.pagemem.wal.record.MarshalledRecord;
import org.apache.ignite.internal.pagemem.wal.record.SwitchSegmentRecord;
import org.apache.ignite.internal.pagemem.wal.record.WALRecord;
import org.apache.ignite.internal.processors.cache.GridCacheSharedContext;
import org.apache.ignite.internal.processors.cache.GridCacheSharedManagerAdapter;
import org.apache.ignite.internal.processors.cache.persistence.DataStorageMetricsImpl;
import org.apache.ignite.internal.processors.cache.persistence.GridCacheDatabaseSharedManager;
import org.apache.ignite.internal.processors.cache.persistence.file.FileIO;
import org.apache.ignite.internal.processors.cache.persistence.file.FileIOFactory;
import org.apache.ignite.internal.processors.cache.persistence.filename.PdsFolderSettings;
import org.apache.ignite.internal.processors.cache.persistence.wal.crc.PureJavaCrc32;
import org.apache.ignite.internal.processors.cache.persistence.wal.record.HeaderRecord;
import org.apache.ignite.internal.processors.cache.persistence.wal.serializer.RecordSerializer;
import org.apache.ignite.internal.processors.cache.persistence.wal.serializer.RecordSerializerFactory;
import org.apache.ignite.internal.processors.cache.persistence.wal.serializer.RecordSerializerFactoryImpl;
import org.apache.ignite.internal.processors.cache.persistence.wal.serializer.RecordV1Serializer;
import org.apache.ignite.internal.processors.timeout.GridTimeoutObject;
import org.apache.ignite.internal.processors.timeout.GridTimeoutProcessor;
import org.apache.ignite.internal.util.GridUnsafe;
import org.apache.ignite.internal.util.future.GridFinishedFuture;
import org.apache.ignite.internal.util.future.GridFutureAdapter;
import org.apache.ignite.internal.util.typedef.CIX1;
import org.apache.ignite.internal.util.typedef.F;
import org.apache.ignite.internal.util.typedef.internal.SB;
import org.apache.ignite.internal.util.typedef.internal.U;
import org.apache.ignite.lang.IgniteBiTuple;
import org.apache.ignite.lang.IgniteInClosure;
import org.apache.ignite.lang.IgnitePredicate;
import org.apache.ignite.lang.IgniteUuid;
import org.jetbrains.annotations.NotNull;
import org.jetbrains.annotations.Nullable;
import org.jsr166.ConcurrentHashMap8;

import static java.nio.file.StandardOpenOption.CREATE;
import static java.nio.file.StandardOpenOption.READ;
import static java.nio.file.StandardOpenOption.WRITE;
import static org.apache.ignite.IgniteSystemProperties.IGNITE_WAL_SERIALIZER_VERSION;
import static org.apache.ignite.IgniteSystemProperties.IGNITE_WAL_MMAP;
import static org.apache.ignite.configuration.WALMode.LOG_ONLY;
import static org.apache.ignite.internal.pagemem.wal.record.WALRecord.RecordType.SWITCH_SEGMENT_RECORD;
import static org.apache.ignite.internal.processors.cache.persistence.wal.SegmentedRingByteBuffer.BufferMode.DIRECT;
import static org.apache.ignite.internal.util.IgniteUtils.findField;
import static org.apache.ignite.internal.util.IgniteUtils.findNonPublicMethod;

/**
 * File WAL manager.
 */
public class FileWriteAheadLogManager extends GridCacheSharedManagerAdapter implements IgniteWriteAheadLogManager {
    /** {@link MappedByteBuffer#force0(java.io.FileDescriptor, long, long)}. */
    private static final Method force0 = findNonPublicMethod(
        MappedByteBuffer.class, "force0",
        java.io.FileDescriptor.class, long.class, long.class
    );

    /** {@link MappedByteBuffer#mappingOffset()}. */
    private static final Method mappingOffset = findNonPublicMethod(MappedByteBuffer.class, "mappingOffset");

    /** {@link MappedByteBuffer#mappingAddress(long)}. */
    private static final Method mappingAddress = findNonPublicMethod(
        MappedByteBuffer.class, "mappingAddress", long.class
    );

    /** {@link MappedByteBuffer#fd} */
    private static final Field fd = findField(MappedByteBuffer.class, "fd");

    /** Page size. */
    private static final int PAGE_SIZE = GridUnsafe.pageSize();

    /** */
    private static final FileDescriptor[] EMPTY_DESCRIPTORS = new FileDescriptor[0];

    /** WAL segment file extension. */
    private static final String WAL_SEGMENT_FILE_EXT = ".wal";

    /** */
    private static final byte[] FILL_BUF = new byte[1024 * 1024];

    /** Pattern for segment file names */
    private static final Pattern WAL_NAME_PATTERN = Pattern.compile("\\d{16}\\.wal");

    /** */
    private static final Pattern WAL_TEMP_NAME_PATTERN = Pattern.compile("\\d{16}\\.wal\\.tmp");

    /** WAL segment file filter, see {@link #WAL_NAME_PATTERN} */
    public static final FileFilter WAL_SEGMENT_FILE_FILTER = new FileFilter() {
        @Override public boolean accept(File file) {
            return !file.isDirectory() && WAL_NAME_PATTERN.matcher(file.getName()).matches();
        }
    };

    /** */
    private static final FileFilter WAL_SEGMENT_TEMP_FILE_FILTER = new FileFilter() {
        @Override public boolean accept(File file) {
            return !file.isDirectory() && WAL_TEMP_NAME_PATTERN.matcher(file.getName()).matches();
        }
    };

    /** */
    private static final Pattern WAL_SEGMENT_FILE_COMPACTED_PATTERN = Pattern.compile("\\d{16}\\.wal\\.zip");

    /** WAL segment file filter, see {@link #WAL_NAME_PATTERN} */
    public static final FileFilter WAL_SEGMENT_COMPACTED_OR_RAW_FILE_FILTER = new FileFilter() {
        @Override public boolean accept(File file) {
            return !file.isDirectory() && (WAL_NAME_PATTERN.matcher(file.getName()).matches() ||
                WAL_SEGMENT_FILE_COMPACTED_PATTERN.matcher(file.getName()).matches());
        }
    };

    /** */
    private static final Pattern WAL_SEGMENT_TEMP_FILE_COMPACTED_PATTERN = Pattern.compile("\\d{16}\\.wal\\.zip\\.tmp");

    /** */
    private static final FileFilter WAL_SEGMENT_FILE_COMPACTED_FILTER = new FileFilter() {
        @Override public boolean accept(File file) {
            return !file.isDirectory() && WAL_SEGMENT_FILE_COMPACTED_PATTERN.matcher(file.getName()).matches();
        }
    };

    /** */
    private static final FileFilter WAL_SEGMENT_TEMP_FILE_COMPACTED_FILTER = new FileFilter() {
        @Override public boolean accept(File file) {
            return !file.isDirectory() && WAL_SEGMENT_TEMP_FILE_COMPACTED_PATTERN.matcher(file.getName()).matches();
        }
    };

    /** Latest serializer version to use. */
    private static final int LATEST_SERIALIZER_VERSION = 2;

    /** Buffer size. */
    private static final int BUF_SIZE = 1024 * 1024;

    /** Use mapped byte buffer. */
    private static boolean mmap = IgniteSystemProperties.getBoolean(IGNITE_WAL_MMAP, true);

    /** Interrupted flag. */
    private final ThreadLocal<Boolean> interrupted = new ThreadLocal<Boolean>() {
        @Override protected Boolean initialValue() {
            return false;
        }
    };

    /** */
    private final boolean alwaysWriteFullPages;

    /** WAL segment size in bytes. This is maximum value, actual segments may be shorter. */
    private final long maxWalSegmentSize;

    /** */
    private final WALMode mode;

    /** WAL flush frequency. Makes sense only for {@link WALMode#BACKGROUND} log WALMode. */
    private final long flushFreq;

    /** Fsync delay. */
    private final long fsyncDelay;

    /** */
    private final DataStorageConfiguration dsCfg;

    /** Events service */
    private final GridEventStorageManager evt;

    /** */
    private IgniteConfiguration igCfg;

    /** Persistence metrics tracker. */
    private DataStorageMetricsImpl metrics;

    /** */
    private File walWorkDir;

    /** WAL archive directory (including consistent ID as subfolder) */
    private File walArchiveDir;

    /** Serializer of latest version, used to read header record and for write records */
    private RecordSerializer serializer;

    /** Serializer latest version to use. */
    private final int serializerVer =
        IgniteSystemProperties.getInteger(IGNITE_WAL_SERIALIZER_VERSION, LATEST_SERIALIZER_VERSION);

    /** Latest segment cleared by {@link #truncate(WALPointer)}. */
    private volatile long lastTruncatedArchiveIdx = -1L;

    /** Factory to provide I/O interfaces for read/write operations with files */
    private final FileIOFactory ioFactory;

    /** Updater for {@link #currHnd}, used for verify there are no concurrent update for current log segment handle */
    private static final AtomicReferenceFieldUpdater<FileWriteAheadLogManager, FileWriteHandle> CURR_HND_UPD =
        AtomicReferenceFieldUpdater.newUpdater(FileWriteAheadLogManager.class, FileWriteHandle.class, "currHnd");

    /** */
    private volatile FileArchiver archiver;

    /** Compressor. */
    private volatile FileCompressor compressor;

    /** Decompressor. */
    private volatile FileDecompressor decompressor;

    /** */
    private final ThreadLocal<WALPointer> lastWALPtr = new ThreadLocal<>();

    /** Current log segment handle */
    private volatile FileWriteHandle currHnd;

    /** Environment failure. */
    private volatile Throwable envFailed;

    /**
     * Positive (non-0) value indicates WAL can be archived even if not complete<br>
     * See {@link DataStorageConfiguration#setWalAutoArchiveAfterInactivity(long)}<br>
     */
    private final long walAutoArchiveAfterInactivity;

    /**
     * Container with last WAL record logged timestamp.<br> Zero value means there was no records logged to current
     * segment, skip possible archiving for this case<br> Value is filled only for case {@link
     * #walAutoArchiveAfterInactivity} > 0<br>
     */
    private AtomicLong lastRecordLoggedMs = new AtomicLong();

    /**
     * Cancellable task for {@link WALMode#BACKGROUND}, should be cancelled at shutdown Null for non background modes
     */
    @Nullable private volatile GridTimeoutProcessor.CancelableTask backgroundFlushSchedule;

    /**
     * Reference to the last added next archive timeout check object. Null if mode is not enabled. Should be cancelled
     * at shutdown
     */
    @Nullable private volatile GridTimeoutObject nextAutoArchiveTimeoutObj;

    /** WAL writer worker. */
    private WALWriter walWriter;

    /**
     * Listener invoked for each segment file IO initializer.
     */
    @Nullable private volatile IgniteInClosure<FileIO> createWalFileListener;

    /**
     * @param ctx Kernal context.
     */
    public FileWriteAheadLogManager(@NotNull final GridKernalContext ctx) {
        igCfg = ctx.config();

        DataStorageConfiguration dsCfg = igCfg.getDataStorageConfiguration();

        assert dsCfg != null;

        this.dsCfg = dsCfg;

        maxWalSegmentSize = dsCfg.getWalSegmentSize();
        mode = dsCfg.getWalMode();
        flushFreq = dsCfg.getWalFlushFrequency();
        fsyncDelay = dsCfg.getWalFsyncDelayNanos();
        alwaysWriteFullPages = dsCfg.isAlwaysWriteFullPages();
        ioFactory = dsCfg.getFileIOFactory();
        walAutoArchiveAfterInactivity = dsCfg.getWalAutoArchiveAfterInactivity();
        evt = ctx.event();
    }

    /** {@inheritDoc} */
    @Override public void start0() throws IgniteCheckedException {
        if (!cctx.kernalContext().clientNode()) {
            final PdsFolderSettings resolveFolders = cctx.kernalContext().pdsFolderResolver().resolveFolders();

            checkWalConfiguration();

            walWorkDir = initDirectory(
                dsCfg.getWalPath(),
                DataStorageConfiguration.DFLT_WAL_PATH,
                resolveFolders.folderName(),
                "write ahead log work directory"
            );

            walArchiveDir = initDirectory(
                dsCfg.getWalArchivePath(),
                DataStorageConfiguration.DFLT_WAL_ARCHIVE_PATH,
                resolveFolders.folderName(),
                "write ahead log archive directory"
            );

            serializer = new RecordSerializerFactoryImpl(cctx).createSerializer(serializerVer);

            GridCacheDatabaseSharedManager dbMgr = (GridCacheDatabaseSharedManager)cctx.database();

            metrics = dbMgr.persistentStoreMetricsImpl();

            checkOrPrepareFiles();

            IgniteBiTuple<Long, Long> tup = scanMinMaxArchiveIndices();

            lastTruncatedArchiveIdx = tup == null ? -1 : tup.get1() - 1;

            archiver = new FileArchiver(tup == null ? -1 : tup.get2());

            if (dsCfg.isWalCompactionEnabled()) {
                compressor = new FileCompressor();

                decompressor = new FileDecompressor();
            }

            if (mode != WALMode.NONE) {
                if (log.isInfoEnabled())
                    log.info("Started write-ahead log manager [mode=" + mode + ']');
            }
            else
                U.quietAndWarn(log, "Started write-ahead log manager in NONE mode, persisted data may be lost in " +
                    "a case of unexpected node failure. Make sure to deactivate the cluster before shutdown.");
        }
    }

    /**
     * @throws IgniteCheckedException if WAL store path is configured and archive path isn't (or vice versa)
     */
    private void checkWalConfiguration() throws IgniteCheckedException {
        if (dsCfg.getWalPath() == null ^ dsCfg.getWalArchivePath() == null) {
            throw new IgniteCheckedException(
                "Properties should be either both specified or both null " +
                    "[walStorePath = " + dsCfg.getWalPath() +
                    ", walArchivePath = " + dsCfg.getWalArchivePath() + "]"
            );
        }
    }

    /** {@inheritDoc} */
    @Override protected void stop0(boolean cancel) {
        final GridTimeoutProcessor.CancelableTask schedule = backgroundFlushSchedule;

        if (schedule != null)
            schedule.close();

        final GridTimeoutObject timeoutObj = nextAutoArchiveTimeoutObj;

        if (timeoutObj != null)
            cctx.time().removeTimeoutObject(timeoutObj);

        final FileWriteHandle currHnd = currentHandle();

        try {
            if (mode == WALMode.BACKGROUND) {
                if (currHnd != null)
                    currHnd.flush(null);
            }

            if (currHnd != null)
                currHnd.close(false);

            if (walWriter != null)
                walWriter.shutdown();

            if (archiver != null)
                archiver.shutdown();

            if (compressor != null)
                compressor.shutdown();

            if (decompressor != null)
                decompressor.shutdown();
        }
        catch (Exception e) {
            U.error(log, "Failed to gracefully close WAL segment: " + this.currHnd.fileIO, e);
        }
    }

    /** {@inheritDoc} */
    @Override public void onActivate(GridKernalContext kctx) throws IgniteCheckedException {
        if (log.isDebugEnabled())
            log.debug("Activated file write ahead log manager [nodeId=" + cctx.localNodeId() +
                " topVer=" + cctx.discovery().topologyVersionEx() + " ]");

        start0();

        if (!cctx.kernalContext().clientNode()) {
            assert archiver != null;
            archiver.start();

            if (compressor != null)
                compressor.start();

            if (decompressor != null)
                decompressor.start();
        }
    }

    /** {@inheritDoc} */
    @Override public void onDeActivate(GridKernalContext kctx) {
        if (log.isDebugEnabled())
            log.debug("DeActivate file write ahead log [nodeId=" + cctx.localNodeId() +
                " topVer=" + cctx.discovery().topologyVersionEx() + " ]");

        stop0(true);

        currHnd = null;
    }

    /** {@inheritDoc} */
    @Override public boolean isAlwaysWriteFullPages() {
        return alwaysWriteFullPages;
    }

    /** {@inheritDoc} */
    @Override public boolean isFullSync() {
        return mode == WALMode.DEFAULT;
    }

    /** {@inheritDoc} */
    @Override public void resumeLogging(WALPointer lastPtr) throws IgniteCheckedException {
        try {
            assert currHnd == null;
            assert lastPtr == null || lastPtr instanceof FileWALPointer;

            FileWALPointer filePtr = (FileWALPointer)lastPtr;

            walWriter = new WALWriter();

            if (!mmap)
                walWriter.start();

            currHnd = restoreWriteHandle(filePtr);

            // For new handle write serializer version to it.
            if (filePtr == null)
                currHnd.writeHeader();

            if (currHnd.serializer.version() != serializer.version()) {
                if (log.isInfoEnabled())
                    log.info("Record serializer version change detected, will start logging with a new WAL record " +
                        "serializer to a new WAL segment [curFile=" + currHnd + ", newVer=" + serializer.version() +
                        ", oldVer=" + currHnd.serializer.version() + ']');

                rollOver(currHnd);
            }

            currHnd.resume = false;

            if (mode == WALMode.BACKGROUND) {
                backgroundFlushSchedule = cctx.time().schedule(new Runnable() {
                    @Override public void run() {
                        doFlush();
                    }
                }, flushFreq, flushFreq);
            }

            if (walAutoArchiveAfterInactivity > 0)
                scheduleNextInactivityPeriodElapsedCheck();
        }
        catch (StorageException e) {
            throw new IgniteCheckedException(e);
        }
    }

    /**
     * Schedules next check of inactivity period expired. Based on current record update timestamp. At timeout method
     * does check of inactivity period and schedules new launch.
     */
    private void scheduleNextInactivityPeriodElapsedCheck() {
        final long lastRecMs = lastRecordLoggedMs.get();
        final long nextPossibleAutoArchive = (lastRecMs <= 0 ? U.currentTimeMillis() : lastRecMs) + walAutoArchiveAfterInactivity;

        if (log.isDebugEnabled())
            log.debug("Schedule WAL rollover check at " + new Time(nextPossibleAutoArchive).toString());

        nextAutoArchiveTimeoutObj = new GridTimeoutObject() {
            private final IgniteUuid id = IgniteUuid.randomUuid();

            @Override public IgniteUuid timeoutId() {
                return id;
            }

            @Override public long endTime() {
                return nextPossibleAutoArchive;
            }

            @Override public void onTimeout() {
                if (log.isDebugEnabled())
                    log.debug("Checking if WAL rollover required (" + new Time(U.currentTimeMillis()).toString() + ")");

                checkWalRolloverRequiredDuringInactivityPeriod();

                scheduleNextInactivityPeriodElapsedCheck();
            }
        };
        cctx.time().addTimeoutObject(nextAutoArchiveTimeoutObj);
    }

    /**
     * @return Latest serializer version.
     */
    public int serializerVersion() {
        return serializerVer;
    }

    /**
     * Checks if there was elapsed significant period of inactivity. If WAL auto-archive is enabled using
     * {@link #walAutoArchiveAfterInactivity} > 0 this method will activate roll over by timeout.<br>
     */
    private void checkWalRolloverRequiredDuringInactivityPeriod() {
        if (walAutoArchiveAfterInactivity <= 0)
            return; // feature not configured, nothing to do

        final long lastRecMs = lastRecordLoggedMs.get();

        if (lastRecMs == 0)
            return; //no records were logged to current segment, does not consider inactivity

        final long elapsedMs = U.currentTimeMillis() - lastRecMs;

        if (elapsedMs <= walAutoArchiveAfterInactivity)
            return; // not enough time elapsed since last write

        if (!lastRecordLoggedMs.compareAndSet(lastRecMs, 0))
            return; // record write occurred concurrently

        final FileWriteHandle handle = currentHandle();

        try {
            handle.buf.close();

            rollOver(handle);
        }
        catch (IgniteCheckedException e) {
            U.error(log, "Unable to perform segment rollover: " + e.getMessage(), e);
            handle.invalidateEnvironment(e);
        }
    }

    /** {@inheritDoc} */
    @SuppressWarnings("TooBroadScope")
    @Override public WALPointer log(WALRecord rec) throws IgniteCheckedException, StorageException {
        if (serializer == null || mode == WALMode.NONE)
            return null;

        FileWriteHandle currWrHandle = currentHandle();

        // Logging was not resumed yet.
        if (currWrHandle == null)
            return null;

        // Need to calculate record size first.
        rec.size(serializer.size(rec));

        for (; ; currWrHandle = rollOver(currWrHandle)) {
            WALPointer ptr = currWrHandle.addRecord(rec);

            if (ptr != null) {
                metrics.onWalRecordLogged();

                lastWALPtr.set(ptr);

                if (walAutoArchiveAfterInactivity > 0)
                    lastRecordLoggedMs.set(U.currentTimeMillis());

                return ptr;
            }

            checkEnvironment();

            if (isStopping())
                throw new IgniteCheckedException("Stopping.");
        }
    }

    /** {@inheritDoc} */
    @Override public void fsync(WALPointer ptr) throws IgniteCheckedException, StorageException {
        if (serializer == null || mode == WALMode.NONE)
            return;

        FileWriteHandle cur = currentHandle();

        // WAL manager was not started (client node).
        if (cur == null)
            return;

        FileWALPointer filePtr = (FileWALPointer)(ptr == null ? lastWALPtr.get() : ptr);

        if (mode == WALMode.BACKGROUND)
            return;

        if (mode == LOG_ONLY) {
            cur.flushOrWait(filePtr);

            return;
        }

        // No need to sync if was rolled over.
        if (filePtr != null && !cur.needFsync(filePtr))
            return;

        cur.fsync(filePtr);
    }

    /** {@inheritDoc} */
    @Override public WALIterator replay(WALPointer start) throws IgniteCheckedException, StorageException {
        assert start == null || start instanceof FileWALPointer : "Invalid start pointer: " + start;

        FileWriteHandle hnd = currentHandle();

        FileWALPointer end = null;

        if (hnd != null)
            end = hnd.position();

        return new RecordsIterator(
            cctx,
            walWorkDir,
            walArchiveDir,
            (FileWALPointer)start,
            end,
            dsCfg,
            new RecordSerializerFactoryImpl(cctx),
            ioFactory,
            archiver,
            decompressor,
            log
        );
    }

    /** {@inheritDoc} */
    @Override public boolean reserve(WALPointer start) throws IgniteCheckedException {
        assert start != null && start instanceof FileWALPointer : "Invalid start pointer: " + start;

        if (mode == WALMode.NONE)
            return false;

        FileArchiver archiver0 = archiver;

        if (archiver0 == null)
            throw new IgniteCheckedException("Could not reserve WAL segment: archiver == null");

        archiver0.reserve(((FileWALPointer)start).index());

        if (!hasIndex(((FileWALPointer)start).index())) {
            archiver0.release(((FileWALPointer)start).index());

            return false;
        }

        return true;
    }

    /** {@inheritDoc} */
    @Override public void release(WALPointer start) throws IgniteCheckedException {
        assert start != null && start instanceof FileWALPointer : "Invalid start pointer: " + start;

        if (mode == WALMode.NONE)
            return;

        FileArchiver archiver0 = archiver;

        if (archiver0 == null)
            throw new IgniteCheckedException("Could not release WAL segment: archiver == null");

        archiver0.release(((FileWALPointer)start).index());
    }

    /**
     * @param absIdx Absolulte index to check.
     * @return {@code true} if has this index.
     */
    private boolean hasIndex(long absIdx) {
        String segmentName = FileDescriptor.fileName(absIdx);

        String zipSegmentName = FileDescriptor.fileName(absIdx) + ".zip";

        boolean inArchive = new File(walArchiveDir, segmentName).exists() ||
            new File(walArchiveDir, zipSegmentName).exists();

        if (inArchive)
            return true;

        if (absIdx <= lastArchivedIndex())
            return false;

        FileWriteHandle cur = currHnd;

        return cur != null && cur.idx >= absIdx;
    }

    /** {@inheritDoc} */
    @Override public int truncate(WALPointer ptr) {
        if (ptr == null)
            return 0;

        assert ptr instanceof FileWALPointer : ptr;

        // File pointer bound: older entries will be deleted from archive
        FileWALPointer fPtr = (FileWALPointer)ptr;

        FileDescriptor[] descs = scan(walArchiveDir.listFiles(WAL_SEGMENT_COMPACTED_OR_RAW_FILE_FILTER));

        int deleted = 0;

        FileArchiver archiver0 = archiver;

        for (FileDescriptor desc : descs) {
            // Do not delete reserved or locked segment and any segment after it.
            if (archiver0 != null && archiver0.reserved(desc.idx))
                return deleted;

            // We need to leave at least one archived segment to correctly determine the archive index.
            if (desc.idx + 1 < fPtr.index()) {
                if (!desc.file.delete())
                    U.warn(log, "Failed to remove obsolete WAL segment (make sure the process has enough rights): " +
                        desc.file.getAbsolutePath());
                else
                    deleted++;

                // Bump up the oldest archive segment index.
                if (lastTruncatedArchiveIdx < desc.idx)
                    lastTruncatedArchiveIdx = desc.idx;
            }
        }

        return deleted;
    }

    /** {@inheritDoc} */
    @Override public void allowCompressionUntil(WALPointer ptr) {
        if (compressor != null)
            compressor.allowCompressionUntil(((FileWALPointer)ptr).index());
    }

    /** {@inheritDoc} */
    @Override public int walArchiveSegments() {
        long lastTruncated = lastTruncatedArchiveIdx;

        long lastArchived = archiver.lastArchivedAbsoluteIndex();

        if (lastArchived == -1)
            return 0;

        int res = (int)(lastArchived - lastTruncated);

        return res >= 0 ? res : 0;
    }

    /** {@inheritDoc} */
    @Override public boolean reserved(WALPointer ptr) {
        FileWALPointer fPtr = (FileWALPointer)ptr;

        FileArchiver archiver0 = archiver;

        return archiver0 != null && archiver0.reserved(fPtr.index());
    }

    /**
     * Lists files in archive directory and returns the index of last archived file.
     *
     * @return The absolute index of last archived file.
     */
    private long lastArchivedIndex() {
        long lastIdx = -1;

        for (File file : walArchiveDir.listFiles(WAL_SEGMENT_COMPACTED_OR_RAW_FILE_FILTER)) {
            try {
                long idx = Long.parseLong(file.getName().substring(0, 16));

                lastIdx = Math.max(lastIdx, idx);
            }
            catch (NumberFormatException | IndexOutOfBoundsException ignore) {

            }
        }

        return lastIdx;
    }

    /**
     * Lists files in archive directory and returns the indices of least and last archived files.
     * In case of holes, first segment after last "hole" is considered as minimum.
     * Example: minimum(0, 1, 10, 11, 20, 21, 22) should be 20
     *
     * @return The absolute indices of min and max archived files.
     */
    private IgniteBiTuple<Long, Long> scanMinMaxArchiveIndices() {
        TreeSet<Long> archiveIndices = new TreeSet<>();

        for (File file : walArchiveDir.listFiles(WAL_SEGMENT_COMPACTED_OR_RAW_FILE_FILTER)) {
            try {
                long idx = Long.parseLong(file.getName().substring(0, 16));

                archiveIndices.add(idx);
            }
            catch (NumberFormatException | IndexOutOfBoundsException ignore) {
                // No-op.
            }
        }

        if (archiveIndices.isEmpty())
            return null;
        else {
            Long min = archiveIndices.first();
            Long max = archiveIndices.last();

            if (max - min == archiveIndices.size() - 1)
                return F.t(min, max); // Short path.

            for (Long idx : archiveIndices.descendingSet()) {
                if (!archiveIndices.contains(idx - 1))
                    return F.t(idx, max);
            }

            throw new IllegalStateException("Should never happen if TreeSet is valid.");
        }
    }

    /**
     * Creates a directory specified by the given arguments.
     *
     * @param cfg Configured directory path, may be {@code null}.
     * @param defDir Default directory path, will be used if cfg is {@code null}.
     * @param consId Local node consistent ID.
     * @param msg File description to print out on successful initialization.
     * @return Initialized directory.
     * @throws IgniteCheckedException If failed to initialize directory.
     */
    private File initDirectory(String cfg, String defDir, String consId, String msg) throws IgniteCheckedException {
        File dir;

        if (cfg != null) {
            File workDir0 = new File(cfg);

            dir = workDir0.isAbsolute() ?
                new File(workDir0, consId) :
                new File(U.resolveWorkDirectory(igCfg.getWorkDirectory(), cfg, false), consId);
        }
        else
            dir = new File(U.resolveWorkDirectory(igCfg.getWorkDirectory(), defDir, false), consId);

        U.ensureDirectory(dir, msg, log);

        return dir;
    }

    /**
     * @return Current log segment handle.
     */
    private FileWriteHandle currentHandle() {
        return currHnd;
    }

    /**
     * @param cur Handle that failed to fit the given entry.
     * @return Handle that will fit the entry.
     */
    private FileWriteHandle rollOver(FileWriteHandle cur) throws StorageException, IgniteCheckedException {
        FileWriteHandle hnd = currentHandle();

        if (hnd != cur)
            return hnd;

        if (hnd.close(true)) {
            FileWriteHandle next = initNextWriteHandle(cur);

            next.writeHeader();

            boolean swapped = CURR_HND_UPD.compareAndSet(this, hnd, next);

            assert swapped : "Concurrent updates on rollover are not allowed";

            if (walAutoArchiveAfterInactivity > 0)
                lastRecordLoggedMs.set(0);

            // Let other threads to proceed with new segment.
            hnd.signalNextAvailable();
        }
        else
            hnd.awaitNext();

        return currentHandle();
    }

    /**
     * @param lastReadPtr Last read WAL file pointer.
     * @return Initialized file write handle.
     * @throws IgniteCheckedException If failed to initialize WAL write handle.
     */
    private FileWriteHandle restoreWriteHandle(FileWALPointer lastReadPtr) throws IgniteCheckedException {
        long absIdx = lastReadPtr == null ? 0 : lastReadPtr.index();

        long segNo = absIdx % dsCfg.getWalSegments();

        File curFile = new File(walWorkDir, FileDescriptor.fileName(segNo));

        int off = lastReadPtr == null ? 0 : lastReadPtr.fileOffset();
        int len = lastReadPtr == null ? 0 : lastReadPtr.length();

        try {
            FileIO fileIO = ioFactory.create(curFile);

            IgniteInClosure<FileIO> lsnr = createWalFileListener;

            if (lsnr != null)
                lsnr.apply(fileIO);

            try {
                int serVer = serializerVer;

                // If we have existing segment, try to read version from it.
                if (lastReadPtr != null) {
                    try {
                        serVer = readSerializerVersionAndCompactedFlag(fileIO).get1();
                    }
                    catch (SegmentEofException | EOFException ignore) {
                        serVer = serializerVer;
                    }
                }

                RecordSerializer ser = new RecordSerializerFactoryImpl(cctx).createSerializer(serVer);

                if (log.isInfoEnabled())
                    log.info("Resuming logging to WAL segment [file=" + curFile.getAbsolutePath() +
                        ", offset=" + off + ", ver=" + serVer + ']');

                SegmentedRingByteBuffer rbuf;

                if (mmap) {
                    try {
                        MappedByteBuffer buf = fileIO.map((int)maxWalSegmentSize);

                        rbuf = new SegmentedRingByteBuffer(buf, metrics);
                    }
                    catch (IOException e) {
                        throw new IgniteCheckedException(e);
                    }
                }
                else
                    rbuf = new SegmentedRingByteBuffer(dsCfg.getWalBufferSize(), maxWalSegmentSize, DIRECT, metrics);

                if (lastReadPtr != null)
                    rbuf.init(lastReadPtr.fileOffset() + lastReadPtr.length());

                FileWriteHandle hnd = new FileWriteHandle(
                    fileIO,
                    absIdx,
                    cctx.igniteInstanceName(),
                    off + len,
                    true,
                    ser,
                    rbuf);

                archiver.currentWalIndex(absIdx);

                return hnd;
            }
            catch (IgniteCheckedException | IOException e) {
                fileIO.close();

                throw e;
            }
        }
        catch (IOException e) {
            throw new IgniteCheckedException("Failed to restore WAL write handle: " + curFile.getAbsolutePath(), e);
        }
    }

    /**
     * Fills the file header for a new segment. Calling this method signals we are done with the segment and it can be
     * archived. If we don't have prepared file yet and achiever is busy this method blocks
     *
     * @param cur Current file write handle released by WAL writer
     * @return Initialized file handle.
     * @throws StorageException If IO exception occurred.
     * @throws IgniteCheckedException If failed.
     */
    private FileWriteHandle initNextWriteHandle(FileWriteHandle cur) throws StorageException, IgniteCheckedException {
        try {
            File nextFile = pollNextFile(cur.idx);

            if (log.isDebugEnabled())
                log.debug("Switching to a new WAL segment: " + nextFile.getAbsolutePath());

            SegmentedRingByteBuffer rbuf = null;

            FileIO fileIO = null;

            FileWriteHandle hnd;

            boolean interrupted = this.interrupted.get();

            while (true) {
                try {
                    fileIO = ioFactory.create(nextFile);

                    if (mmap) {
                        try {
                            MappedByteBuffer buf = fileIO.map((int)maxWalSegmentSize);

                            rbuf = new SegmentedRingByteBuffer(buf, metrics);
                        }
                        catch (IOException e) {
                            if (e instanceof ClosedByInterruptException)
                                throw e;
                            else
                                throw new IgniteCheckedException(e);
                        }
                    }
                    else
                        rbuf = cur.buf.reset();

                    hnd = new FileWriteHandle(
                        fileIO,
                        cur.idx + 1,
                        cctx.igniteInstanceName(),
                        0,
                        false,
                        serializer,
                        rbuf);


                    if (interrupted)
                        Thread.currentThread().interrupt();

                    break;
                }
                catch (ClosedByInterruptException e) {
                    interrupted = true;

                    Thread.interrupted();

                    if (fileIO != null) {
                        try {
                            fileIO.close();
                        }
                        catch (IOException ignored) {
                            // No-op.
                        }

<<<<<<< HEAD
            IgniteInClosure<FileIO> lsnr = createWalFileListener;

            if (lsnr != null)
                lsnr.apply(fileIO);

            FileWriteHandle hnd = new FileWriteHandle(
                fileIO,
                curIdx + 1,
                cctx.igniteInstanceName(),
                0,
                maxWalSegmentSize,
                serializer);
=======
                        fileIO = null;
                    }
>>>>>>> 7994de48

                    if (rbuf != null) {
                        rbuf.free();

                        rbuf = null;
                    }
                }
                finally {
                    this.interrupted.set(false);
                }
            }

            return hnd;
        }
        catch (IOException e) {
            throw new StorageException(e);
        }
    }

    /**
     * Deletes temp files, creates and prepares new; Creates first segment if necessary
     */
    private void checkOrPrepareFiles() throws IgniteCheckedException {
        // Clean temp files.
        {
            File[] tmpFiles = walWorkDir.listFiles(WAL_SEGMENT_TEMP_FILE_FILTER);

            if (!F.isEmpty(tmpFiles)) {
                for (File tmp : tmpFiles) {
                    boolean deleted = tmp.delete();

                    if (!deleted)
                        throw new IgniteCheckedException("Failed to delete previously created temp file " +
                            "(make sure Ignite process has enough rights): " + tmp.getAbsolutePath());
                }
            }
        }

        File[] allFiles = walWorkDir.listFiles(WAL_SEGMENT_FILE_FILTER);

        if (allFiles.length != 0 && allFiles.length > dsCfg.getWalSegments())
            throw new IgniteCheckedException("Failed to initialize wal (work directory contains " +
                "incorrect number of segments) [cur=" + allFiles.length + ", expected=" + dsCfg.getWalSegments() + ']');

        // Allocate the first segment synchronously. All other segments will be allocated by archiver in background.
        if (allFiles.length == 0) {
            File first = new File(walWorkDir, FileDescriptor.fileName(0));

            createFile(first);
        }
        else
            checkFiles(0, false, null);
    }

    /**
     * Clears the file with zeros.
     *
     * @param file File to format.
     */
    private void formatFile(File file) throws IgniteCheckedException {
        if (log.isDebugEnabled())
            log.debug("Formatting file [exists=" + file.exists() + ", file=" + file.getAbsolutePath() + ']');

        try (FileIO fileIO = ioFactory.create(file, CREATE, READ, WRITE)) {
            int left = dsCfg.getWalSegmentSize();

            if (mode == WALMode.DEFAULT) {
                while (left > 0) {
                    int toWrite = Math.min(FILL_BUF.length, left);

                    fileIO.write(FILL_BUF, 0, toWrite);

                    left -= toWrite;
                }

                fileIO.force();
            }
            else
                fileIO.clear();
        }
        catch (IOException e) {
            throw new IgniteCheckedException("Failed to format WAL segment file: " + file.getAbsolutePath(), e);
        }
    }

    /**
     * Creates a file atomically with temp file.
     *
     * @param file File to create.
     * @throws IgniteCheckedException If failed.
     */
    private void createFile(File file) throws IgniteCheckedException {
        if (log.isDebugEnabled())
            log.debug("Creating new file [exists=" + file.exists() + ", file=" + file.getAbsolutePath() + ']');

        File tmp = new File(file.getParent(), file.getName() + ".tmp");

        formatFile(tmp);

        try {
            Files.move(tmp.toPath(), file.toPath());
        }
        catch (IOException e) {
            throw new IgniteCheckedException("Failed to move temp file to a regular WAL segment file: " +
                file.getAbsolutePath(), e);
        }

        if (log.isDebugEnabled())
            log.debug("Created WAL segment [file=" + file.getAbsolutePath() + ", size=" + file.length() + ']');
    }

    /**
     * Retrieves next available file to write WAL data, waiting if necessary for a segment to become available.
     *
     * @param curIdx Current absolute WAL segment index.
     * @return File ready for use as new WAL segment.
     * @throws IgniteCheckedException If failed.
     */
    private File pollNextFile(long curIdx) throws IgniteCheckedException {
        // Signal to archiver that we are done with the segment and it can be archived.
        long absNextIdx = archiver.nextAbsoluteSegmentIndex(curIdx);

        long segmentIdx = absNextIdx % dsCfg.getWalSegments();

        return new File(walWorkDir, FileDescriptor.fileName(segmentIdx));
    }


    /**
     * @return Sorted WAL files descriptors.
     */
    public static FileDescriptor[] scan(File[] allFiles) {
        if (allFiles == null)
            return EMPTY_DESCRIPTORS;

        FileDescriptor[] descs = new FileDescriptor[allFiles.length];

        for (int i = 0; i < allFiles.length; i++) {
            File f = allFiles[i];

            descs[i] = new FileDescriptor(f);
        }

        Arrays.sort(descs);

        return descs;
    }

    /**
     * @throws StorageException If environment is no longer valid and we missed a WAL write.
     */
    private void checkEnvironment() throws StorageException {
        if (envFailed != null)
            throw new StorageException("Failed to flush WAL buffer (environment was invalidated by a " +
                "previous error)", envFailed);
    }

    /**
<<<<<<< HEAD
     * Setup listener for WAL segment write File IO creation.
     * @param createWalFileListener Listener to be invoked for new segment file IO creation.
     */
    public void setCreateWalFileListener(@Nullable IgniteInClosure<FileIO> createWalFileListener) {
        this.createWalFileListener = createWalFileListener;
    }

    /**
     * @return {@link #maxWalSegmentSize}.
     */
    public long maxWalSegmentSize() {
        return maxWalSegmentSize;
    }

    /**
     * File archiver operates on absolute segment indexes. For any given absolute segment index N we can calculate
     * the work WAL segment: S(N) = N % dsCfg.walSegments.
     * When a work segment is finished, it is given to the archiver. If the absolute index of last archived segment
     * is denoted by A and the absolute index of next segment we want to write is denoted by W, then we can allow
     * write to S(W) if W - A <= walSegments. <br>
=======
     * File archiver operates on absolute segment indexes. For any given absolute segment index N we can calculate the
     * work WAL segment: S(N) = N % dsCfg.walSegments. When a work segment is finished, it is given to the archiver. If
     * the absolute index of last archived segment is denoted by A and the absolute index of next segment we want to
     * write is denoted by W, then we can allow write to S(W) if W - A <= walSegments. <br>
>>>>>>> 7994de48
     *
     * Monitor of current object is used for notify on: <ul> <li>exception occurred ({@link
     * FileArchiver#cleanErr}!=null)</li> <li>stopping thread ({@link FileArchiver#stopped}==true)</li> <li>current file
     * index changed ({@link FileArchiver#curAbsWalIdx})</li> <li>last archived file index was changed ({@link
     * FileArchiver#lastAbsArchivedIdx})</li> <li>some WAL index was removed from {@link FileArchiver#locked} map</li>
     * </ul>
     */
    private class FileArchiver extends Thread {
        /** Exception which occurred during initial creation of files or during archiving WAL segment */
        private IgniteCheckedException cleanErr;

        /**
         * Absolute current segment index WAL Manager writes to. Guarded by <code>this</code>. Incremented during
         * rollover. Also may be directly set if WAL is resuming logging after start.
         */
        private long curAbsWalIdx = -1;

        /** Last archived file index (absolute, 0-based). Guarded by <code>this</code>. */
        private volatile long lastAbsArchivedIdx = -1;

        /** current thread stopping advice */
        private volatile boolean stopped;

        /** */
        private NavigableMap<Long, Integer> reserved = new TreeMap<>();

        /**
         * Maps absolute segment index to locks counter. Lock on segment protects from archiving segment and may come
         * from {@link RecordsIterator} during WAL replay. Map itself is guarded by <code>this</code>.
         */
        private Map<Long, Integer> locked = new HashMap<>();

        /**
         *
         */
        private FileArchiver(long lastAbsArchivedIdx) {
            super("wal-file-archiver%" + cctx.igniteInstanceName());

            this.lastAbsArchivedIdx = lastAbsArchivedIdx;
        }

        /**
         * @return Last archived segment absolute index.
         */
        private long lastArchivedAbsoluteIndex() {
            return lastAbsArchivedIdx;
        }

        /**
         * @throws IgniteInterruptedCheckedException If failed to wait for thread shutdown.
         */
        private void shutdown() throws IgniteInterruptedCheckedException {
            synchronized (this) {
                stopped = true;

                notifyAll();
            }

            U.join(this);
        }

        /**
         * @param curAbsWalIdx Current absolute WAL segment index.
         */
        private void currentWalIndex(long curAbsWalIdx) {
            synchronized (this) {
                this.curAbsWalIdx = curAbsWalIdx;

                notifyAll();
            }
        }

        /**
         * @param absIdx Index for reservation.
         */
        private synchronized void reserve(long absIdx) {
            Integer cur = reserved.get(absIdx);

            if (cur == null)
                reserved.put(absIdx, 1);
            else
                reserved.put(absIdx, cur + 1);
        }

        /**
         * Check if WAL segment locked or reserved
         *
         * @param absIdx Index for check reservation.
         * @return {@code True} if index is reserved.
         */
        private synchronized boolean reserved(long absIdx) {
            return locked.containsKey(absIdx) || reserved.floorKey(absIdx) != null;
        }

        /**
         * @param absIdx Reserved index.
         */
        private synchronized void release(long absIdx) {
            Integer cur = reserved.get(absIdx);

            assert cur != null && cur >= 1 : cur;

            if (cur == 1)
                reserved.remove(absIdx);
            else
                reserved.put(absIdx, cur - 1);
        }

        /** {@inheritDoc} */
        @Override public void run() {
            try {
                allocateRemainingFiles();
            }
            catch (IgniteCheckedException e) {
                synchronized (this) {
                    // Stop the thread and report to starter.
                    cleanErr = e;

                    notifyAll();

                    return;
                }
            }

            try {
                synchronized (this) {
                    while (curAbsWalIdx == -1 && !stopped)
                        wait();

                    if (curAbsWalIdx != 0 && lastAbsArchivedIdx == -1)
                        changeLastArchivedIndexAndWakeupCompressor(curAbsWalIdx - 1);
                }

                while (!Thread.currentThread().isInterrupted() && !stopped) {
                    long toArchive;

                    synchronized (this) {
                        assert lastAbsArchivedIdx <= curAbsWalIdx : "lastArchived=" + lastAbsArchivedIdx +
                            ", current=" + curAbsWalIdx;

                        while (lastAbsArchivedIdx >= curAbsWalIdx - 1 && !stopped)
                            wait();

                        toArchive = lastAbsArchivedIdx + 1;
                    }

                    if (stopped)
                        break;

                    try {
                        final SegmentArchiveResult res = archiveSegment(toArchive);

                        synchronized (this) {
                            while (locked.containsKey(toArchive) && !stopped)
                                wait();
                        }

                        // Firstly, format working file
                        if (!stopped)
                            formatFile(res.getOrigWorkFile());

                        synchronized (this) {
                            // Then increase counter to allow rollover on clean working file
                            changeLastArchivedIndexAndWakeupCompressor(toArchive);

                            notifyAll();
                        }

                        if (evt.isRecordable(EventType.EVT_WAL_SEGMENT_ARCHIVED))
                            evt.record(new WalSegmentArchivedEvent(cctx.discovery().localNode(),
                                res.getAbsIdx(), res.getDstArchiveFile()));
                    }
                    catch (IgniteCheckedException e) {
                        synchronized (this) {
                            cleanErr = e;

                            notifyAll();
                        }
                    }
                }
            }
            catch (InterruptedException ignore) {
                Thread.currentThread().interrupt();
            }
        }

        /**
         * @param idx Index.
         */
        private void changeLastArchivedIndexAndWakeupCompressor(long idx) {
            lastAbsArchivedIdx = idx;

            if (compressor != null)
                compressor.onNextSegmentArchived();
        }

        /**
         * Gets the absolute index of the next WAL segment available to write. Blocks till there are available file to
         * write
         *
         * @param curIdx Current absolute index that we want to increment.
         * @return Next index (curWalSegmIdx+1) when it is ready to be written.
         * @throws IgniteCheckedException If failed (if interrupted or if exception occurred in the archiver thread).
         */
        private long nextAbsoluteSegmentIndex(long curIdx) throws IgniteCheckedException {
            synchronized (this) {
                if (cleanErr != null)
                    throw cleanErr;

                assert curIdx == curAbsWalIdx;

                curAbsWalIdx++;

                // Notify archiver thread.
                notifyAll();

                while (curAbsWalIdx - lastAbsArchivedIdx > dsCfg.getWalSegments() && cleanErr == null) {
                    try {
                        wait();
                    }
                    catch (InterruptedException e) {
                        interrupted.set(true);
                    }
                }

                return curAbsWalIdx;
            }
        }

        /**
         * @param absIdx Segment absolute index.
         * @return <ul><li>{@code True} if can read, no lock is held, </li><li>{@code false} if work segment, need
         * release segment later, use {@link #releaseWorkSegment} for unlock</li> </ul>
         */
        @SuppressWarnings("NonPrivateFieldAccessedInSynchronizedContext")
        private boolean checkCanReadArchiveOrReserveWorkSegment(long absIdx) {
            synchronized (this) {
                if (lastAbsArchivedIdx >= absIdx) {
                    if (log.isDebugEnabled())
                        log.debug("Not needed to reserve WAL segment: absIdx=" + absIdx + ";" +
                            " lastAbsArchivedIdx=" + lastAbsArchivedIdx);

                    return true;
                }

                Integer cur = locked.get(absIdx);

                cur = cur == null ? 1 : cur + 1;

                locked.put(absIdx, cur);

                if (log.isDebugEnabled())
                    log.debug("Reserved work segment [absIdx=" + absIdx + ", pins=" + cur + ']');

                return false;
            }
        }

        /**
         * @param absIdx Segment absolute index.
         */
        @SuppressWarnings("NonPrivateFieldAccessedInSynchronizedContext")
        private void releaseWorkSegment(long absIdx) {
            synchronized (this) {
                Integer cur = locked.get(absIdx);

                assert cur != null && cur > 0 : "WAL Segment with Index " + absIdx + " is not locked;" +
                    " lastAbsArchivedIdx = " + lastAbsArchivedIdx;

                if (cur == 1) {
                    locked.remove(absIdx);

                    if (log.isDebugEnabled())
                        log.debug("Fully released work segment (ready to archive) [absIdx=" + absIdx + ']');
                }
                else {
                    locked.put(absIdx, cur - 1);

                    if (log.isDebugEnabled())
                        log.debug("Partially released work segment [absIdx=" + absIdx + ", pins=" + (cur - 1) + ']');
                }

                notifyAll();
            }
        }

        /**
         * Moves WAL segment from work folder to archive folder. Temp file is used to do movement
         *
         * @param absIdx Absolute index to archive.
         */
        private SegmentArchiveResult archiveSegment(long absIdx) throws IgniteCheckedException {
            long segIdx = absIdx % dsCfg.getWalSegments();

            File origFile = new File(walWorkDir, FileDescriptor.fileName(segIdx));

            String name = FileDescriptor.fileName(absIdx);

            File dstTmpFile = new File(walArchiveDir, name + ".tmp");

            File dstFile = new File(walArchiveDir, name);

            if (log.isDebugEnabled())
                log.debug("Starting to copy WAL segment [absIdx=" + absIdx + ", segIdx=" + segIdx +
                    ", origFile=" + origFile.getAbsolutePath() + ", dstFile=" + dstFile.getAbsolutePath() + ']');

            try {
                Files.deleteIfExists(dstTmpFile.toPath());

                Files.copy(origFile.toPath(), dstTmpFile.toPath());

                Files.move(dstTmpFile.toPath(), dstFile.toPath());

                if (mode == WALMode.DEFAULT) {
                    try (FileIO f0 = ioFactory.create(dstFile, CREATE, READ, WRITE)) {
                        f0.force();
                    }
                }
            }
            catch (IOException e) {
                throw new IgniteCheckedException("Failed to archive WAL segment [" +
                    "srcFile=" + origFile.getAbsolutePath() +
                    ", dstFile=" + dstTmpFile.getAbsolutePath() + ']', e);
            }

            if (log.isDebugEnabled())
                log.debug("Copied file [src=" + origFile.getAbsolutePath() +
                    ", dst=" + dstFile.getAbsolutePath() + ']');

            return new SegmentArchiveResult(absIdx, origFile, dstFile);
        }

        /**
         *
         */
        private boolean checkStop() {
            return stopped;
        }

        /**
         * Background creation of all segments except first. First segment was created in main thread by {@link
         * FileWriteAheadLogManager#checkOrPrepareFiles()}
         */
        private void allocateRemainingFiles() throws IgniteCheckedException {
            checkFiles(1, true, new IgnitePredicate<Integer>() {
                @Override public boolean apply(Integer integer) {
                    return !checkStop();
                }
            });
        }
    }

    /**
     * Responsible for compressing WAL archive segments.
     * Also responsible for deleting raw copies of already compressed WAL archive segments if they are not reserved.
     */
    private class FileCompressor extends Thread {
        /** Current thread stopping advice. */
        private volatile boolean stopped;

        /** Last successfully compressed segment. */
        private volatile long lastCompressedIdx = -1L;

        /** All segments prior to this (inclusive) can be compressed. */
        private volatile long lastAllowedToCompressIdx = -1L;

        /**
         *
         */
        FileCompressor() {
            super("wal-file-compressor%" + cctx.igniteInstanceName());
        }

        /**
         *
         */
        private void init() {
            File[] toDel = walArchiveDir.listFiles(WAL_SEGMENT_TEMP_FILE_COMPACTED_FILTER);

            for (File f : toDel) {
                if (stopped)
                    return;

                f.delete();
            }

            FileDescriptor[] alreadyCompressed = scan(walArchiveDir.listFiles(WAL_SEGMENT_FILE_COMPACTED_FILTER));

            if (alreadyCompressed.length > 0)
                lastCompressedIdx = alreadyCompressed[alreadyCompressed.length - 1].getIdx();
        }

        /**
         * @param lastCpStartIdx Segment index to allow compression until (exclusively).
         */
        synchronized void allowCompressionUntil(long lastCpStartIdx) {
            lastAllowedToCompressIdx = lastCpStartIdx - 1;

            notify();
        }

        /**
         * Callback for waking up compressor when new segment is archived.
         */
        synchronized void onNextSegmentArchived() {
            notify();
        }

        /**
         * Pessimistically tries to reserve segment for compression in order to avoid concurrent truncation.
         * Waits if there's no segment to archive right now.
         */
        private long tryReserveNextSegmentOrWait() throws InterruptedException, IgniteCheckedException {
            long segmentToCompress = lastCompressedIdx + 1;

            synchronized (this) {
                while (segmentToCompress > Math.min(lastAllowedToCompressIdx, archiver.lastArchivedAbsoluteIndex())) {
                    wait();

                    if (stopped)
                        return -1;
                }
            }

            segmentToCompress = Math.max(segmentToCompress, lastTruncatedArchiveIdx + 1);

            boolean reserved = reserve(new FileWALPointer(segmentToCompress, 0, 0));

            return reserved ? segmentToCompress : -1;
        }

        /**
         *
         */
        private void deleteObsoleteRawSegments() {
            FileDescriptor[] descs = scan(walArchiveDir.listFiles(WAL_SEGMENT_FILE_FILTER));

            FileArchiver archiver0 = archiver;

            for (FileDescriptor desc : descs) {
                // Do not delete reserved or locked segment and any segment after it.
                if (archiver0 != null && archiver0.reserved(desc.idx))
                    return;

                if (desc.idx < lastCompressedIdx) {
                    if (!desc.file.delete())
                        U.warn(log, "Failed to remove obsolete WAL segment (make sure the process has enough rights): " +
                            desc.file.getAbsolutePath() + ", exists: " + desc.file.exists());
                }
            }
        }

        /** {@inheritDoc} */
        @Override public void run() {
            init();

            while (!Thread.currentThread().isInterrupted() && !stopped) {
                try {
                    deleteObsoleteRawSegments();

                    long nextSegment = tryReserveNextSegmentOrWait();
                    if (nextSegment == -1)
                        continue;

                    File tmpZip = new File(walArchiveDir, FileDescriptor.fileName(nextSegment) + ".zip" + ".tmp");

                    File zip = new File(walArchiveDir, FileDescriptor.fileName(nextSegment) + ".zip");

                    File raw = new File(walArchiveDir, FileDescriptor.fileName(nextSegment));
                    if (!Files.exists(raw.toPath()))
                        throw new IgniteCheckedException("WAL archive segment is missing: " + raw);

                    compressSegmentToFile(nextSegment, raw, tmpZip);

                    Files.move(tmpZip.toPath(), zip.toPath());

                    if (mode == WALMode.DEFAULT) {
                        try (FileIO f0 = ioFactory.create(zip, CREATE, READ, WRITE)) {
                            f0.force();
                        }
                    }

                    lastCompressedIdx = nextSegment;
                }
                catch (IgniteCheckedException | IOException e) {
                    U.error(log, "Unexpected error during WAL compression", e);

                    FileWriteHandle handle = currentHandle();

                    if (handle != null)
                        handle.invalidateEnvironment(e);
                }
                catch (InterruptedException e) {
                    Thread.currentThread().interrupt();
                }
            }
        }

        /**
         * @param nextSegment Next segment absolute idx.
         * @param raw Raw file.
         * @param zip Zip file.
         */
        private void compressSegmentToFile(long nextSegment, File raw, File zip)
            throws IOException, IgniteCheckedException {
            int segmentSerializerVer;

            try (FileIO fileIO = ioFactory.create(raw)) {
                IgniteBiTuple<Integer, Boolean> tup = readSerializerVersionAndCompactedFlag(fileIO);

                segmentSerializerVer = tup.get1();
            }

            try (ZipOutputStream zos = new ZipOutputStream(new BufferedOutputStream(new FileOutputStream(zip)))) {
                zos.putNextEntry(new ZipEntry(""));

                ByteBuffer buf = ByteBuffer.allocate(RecordV1Serializer.HEADER_RECORD_SIZE);
                buf.order(ByteOrder.nativeOrder());

                zos.write(prepareSerializerVersionBuffer(nextSegment, segmentSerializerVer, true, buf).array());

                final CIX1<WALRecord> appendToZipC = new CIX1<WALRecord>() {
                    @Override public void applyx(WALRecord record) throws IgniteCheckedException {
                        final MarshalledRecord marshRec = (MarshalledRecord)record;

                        try {
                            zos.write(marshRec.buffer().array(), 0, marshRec.buffer().remaining());
                        }
                        catch (IOException e) {
                            throw new IgniteCheckedException(e);
                        }
                    }
                };

                try (SingleSegmentLogicalRecordsIterator iter = new SingleSegmentLogicalRecordsIterator(
                    log, cctx, ioFactory, BUF_SIZE, nextSegment, walArchiveDir, appendToZipC)) {

                    while (iter.hasNextX())
                        iter.nextX();
                }
            }
            finally {
                release(new FileWALPointer(nextSegment, 0, 0));
            }
        }

        /**
         * @throws IgniteInterruptedCheckedException If failed to wait for thread shutdown.
         */
        private void shutdown() throws IgniteInterruptedCheckedException {
            synchronized (this) {
                stopped = true;

                notifyAll();
            }

            U.join(this);
        }
    }

    /**
     * Responsible for decompressing previously compressed segments of WAL archive if they are needed for replay.
     */
    private class FileDecompressor extends Thread {
        /** Current thread stopping advice. */
        private volatile boolean stopped;

        /** Decompression futures. */
        private Map<Long, GridFutureAdapter<Void>> decompressionFutures = new HashMap<>();

        /** Segments queue. */
        private PriorityBlockingQueue<Long> segmentsQueue = new PriorityBlockingQueue<>();

        /** Byte array for draining data. */
        private byte[] arr = new byte[BUF_SIZE];

        /**
         *
         */
        FileDecompressor() {
            super("wal-file-decompressor%" + cctx.igniteInstanceName());
        }

        /** {@inheritDoc} */
        @Override public void run() {
            while (!Thread.currentThread().isInterrupted() && !stopped) {
                try {
                    long segmentToDecompress = segmentsQueue.take();

                    if (stopped)
                        break;

                    File zip = new File(walArchiveDir, FileDescriptor.fileName(segmentToDecompress) + ".zip");
                    File unzipTmp = new File(walArchiveDir, FileDescriptor.fileName(segmentToDecompress) + ".tmp");
                    File unzip = new File(walArchiveDir, FileDescriptor.fileName(segmentToDecompress));

                    try (ZipInputStream zis = new ZipInputStream(new BufferedInputStream(new FileInputStream(zip)));
                        FileIO io = ioFactory.create(unzipTmp)) {
                        zis.getNextEntry();

                        int bytesRead;
                        while ((bytesRead = zis.read(arr)) > 0)
                            io.write(arr, 0, bytesRead);
                    }

                    Files.move(unzipTmp.toPath(), unzip.toPath());

                    synchronized (this) {
                        decompressionFutures.remove(segmentToDecompress).onDone();
                    }
                }
                catch (InterruptedException e){
                    Thread.currentThread().interrupt();
                }
                catch (IOException e) {
                    U.error(log, "Unexpected error during WAL decompression", e);

                    FileWriteHandle handle = currentHandle();

                    if (handle != null)
                        handle.invalidateEnvironment(e);
                }
            }
        }

        /**
         * Asynchronously decompresses WAL segment which is present only in .zip file.
         *
         * @return Future which is completed once file is decompressed.
         */
        synchronized IgniteInternalFuture<Void> decompressFile(long idx) {
            if (decompressionFutures.containsKey(idx))
                return decompressionFutures.get(idx);

            File f = new File(walArchiveDir, FileDescriptor.fileName(idx));

            if (f.exists())
                return new GridFinishedFuture<>();

            segmentsQueue.put(idx);

            GridFutureAdapter<Void> res = new GridFutureAdapter<>();

            decompressionFutures.put(idx, res);

            return res;
        }

        /**
         * @throws IgniteInterruptedCheckedException If failed to wait for thread shutdown.
         */
        private void shutdown() throws IgniteInterruptedCheckedException {
            synchronized (this) {
                stopped = true;

                // Put fake -1 to wake thread from queue.take()
                segmentsQueue.put(-1L);
            }

            U.join(this);
        }
    }

    /**
     * Validate files depending on {@link DataStorageConfiguration#getWalSegments()}  and create if need. Check end
     * when exit condition return false or all files are passed.
     *
     * @param startWith Start with.
     * @param create Flag create file.
     * @param p Predicate Exit condition.
     * @throws IgniteCheckedException if validation or create file fail.
     */
    private void checkFiles(int startWith, boolean create, IgnitePredicate<Integer> p) throws IgniteCheckedException {
        for (int i = startWith; i < dsCfg.getWalSegments() && (p == null || p.apply(i)); i++) {
            File checkFile = new File(walWorkDir, FileDescriptor.fileName(i));

            if (checkFile.exists()) {
                if (checkFile.isDirectory())
                    throw new IgniteCheckedException("Failed to initialize WAL log segment (a directory with " +
                        "the same name already exists): " + checkFile.getAbsolutePath());
                else if (checkFile.length() != dsCfg.getWalSegmentSize() && mode == WALMode.DEFAULT)
                    throw new IgniteCheckedException("Failed to initialize WAL log segment " +
                        "(WAL segment size change is not supported):" + checkFile.getAbsolutePath());
            }
            else if (create)
                createFile(checkFile);
        }
    }

    /**
     * Reads record serializer version from provided {@code io} along with compacted flag.
     * NOTE: Method mutates position of {@code io}.
     *
     * @param io I/O interface for file.
     * @return Serializer version stored in the file.
     * @throws IgniteCheckedException If failed to read serializer version.
     */
    static IgniteBiTuple<Integer, Boolean> readSerializerVersionAndCompactedFlag(FileIO io)
            throws IgniteCheckedException, IOException {
        try (ByteBufferExpander buf = new ByteBufferExpander(RecordV1Serializer.HEADER_RECORD_SIZE, ByteOrder.nativeOrder())) {
            FileInput in = new FileInput(io, buf);

            in.ensure(RecordV1Serializer.HEADER_RECORD_SIZE);

            int recordType = in.readUnsignedByte();

            if (recordType == WALRecord.RecordType.STOP_ITERATION_RECORD_TYPE)
                throw new SegmentEofException("Reached logical end of the segment", null);

            WALRecord.RecordType type = WALRecord.RecordType.fromOrdinal(recordType - 1);

            if (type != WALRecord.RecordType.HEADER_RECORD)
                throw new IOException("Can't read serializer version", null);

            // Read file pointer.
            FileWALPointer ptr = RecordV1Serializer.readPosition(in);

            assert ptr.fileOffset() == 0 : "Header record should be placed at the beginning of file " + ptr;

            long hdrMagicNum = in.readLong();

            boolean compacted;

            if (hdrMagicNum == HeaderRecord.REGULAR_MAGIC)
                compacted = false;
            else if (hdrMagicNum == HeaderRecord.COMPACTED_MAGIC)
                compacted = true;
            else {
                throw new IOException("Magic is corrupted [exp=" + U.hexLong(HeaderRecord.REGULAR_MAGIC) +
                    ", actual=" + U.hexLong(hdrMagicNum) + ']');
            }

            // Read serializer version.
            int ver = in.readInt();

            // Read and skip CRC.
            in.readInt();

            return new IgniteBiTuple<>(ver, compacted);
        }
    }

    /**
     * Needs only for WAL compaction.
     *
     * @param idx Index.
     * @param ver Version.
     * @param compacted Compacted flag.
     */
    @NotNull private static ByteBuffer prepareSerializerVersionBuffer(long idx, int ver, boolean compacted, ByteBuffer buf) {
        // Write record type.
        buf.put((byte) (WALRecord.RecordType.HEADER_RECORD.ordinal() + 1));

        // Write position.
        RecordV1Serializer.putPosition(buf, new FileWALPointer(idx, 0, 0));

        // Place magic number.
        buf.putLong(compacted ? HeaderRecord.COMPACTED_MAGIC : HeaderRecord.REGULAR_MAGIC);

        // Place serializer version.
        buf.putInt(ver);

        // Place CRC if needed.
        if (!RecordV1Serializer.skipCrc) {
            int curPos = buf.position();

            buf.position(0);

            // This call will move buffer position to the end of the record again.
            int crcVal = PureJavaCrc32.calcCrc32(buf, curPos);

            buf.putInt(crcVal);
        }
        else
            buf.putInt(0);

        // Write header record through io.
        buf.position(0);

        return buf;
    }

    /**
     * WAL file descriptor.
     */
    public static class FileDescriptor implements Comparable<FileDescriptor> {
        /** */
        protected final File file;

        /** Absolute WAL segment file index */
        protected final long idx;

        /**
         * Creates file descriptor. Index is restored from file name
         *
         * @param file WAL segment file.
         */
        public FileDescriptor(@NotNull File file) {
            this(file, null);
        }

        /**
         * @param file WAL segment file.
         * @param idx Absolute WAL segment file index. For null value index is restored from file name
         */
        public FileDescriptor(@NotNull File file, @Nullable Long idx) {
            this.file = file;

            String fileName = file.getName();

            assert fileName.contains(WAL_SEGMENT_FILE_EXT);

            this.idx = idx == null ? Long.parseLong(fileName.substring(0, 16)) : idx;
        }

        /**
         * @param segment Segment index.
         * @return Segment file name.
         */
        public static String fileName(long segment) {
            SB b = new SB();

            String segmentStr = Long.toString(segment);

            for (int i = segmentStr.length(); i < 16; i++)
                b.a('0');

            b.a(segmentStr).a(WAL_SEGMENT_FILE_EXT);

            return b.toString();
        }

        /** {@inheritDoc} */
        @Override public int compareTo(@NotNull FileDescriptor o) {
            return Long.compare(idx, o.idx);
        }

        /** {@inheritDoc} */
        @Override public boolean equals(Object o) {
            if (this == o)
                return true;

            if (!(o instanceof FileDescriptor))
                return false;

            FileDescriptor that = (FileDescriptor)o;

            return idx == that.idx;
        }

        /** {@inheritDoc} */
        @Override public int hashCode() {
            return (int)(idx ^ (idx >>> 32));
        }

        /**
         * @return Absolute WAL segment file index
         */
        public long getIdx() {
            return idx;
        }

        /**
         * @return absolute pathname string of this file descriptor pathname.
         */
        public String getAbsolutePath() {
            return file.getAbsolutePath();
        }
    }

    /**
     *
     */
    private abstract static class FileHandle {
        /** I/O interface for read/write operations with file */
        FileIO fileIO;

        /** Absolute WAL segment file index (incremental counter) */
        protected final long idx;

        /** */
        protected String gridName;

        /**
         * @param fileIO I/O interface for read/write operations of FileHandle.
         * @param idx Absolute WAL segment file index (incremental counter).
         */
        private FileHandle(FileIO fileIO, long idx, String gridName) {
            this.fileIO = fileIO;
            this.idx = idx;
            this.gridName = gridName;
        }
    }

    /**
     *
     */
    public static class ReadFileHandle extends FileHandle {
        /** Entry serializer. */
        RecordSerializer ser;

        /** */
        FileInput in;

        /**
         * <code>true</code> if this file handle came from work directory. <code>false</code> if this file handle came
         * from archive directory.
         */
        private boolean workDir;

        /**
         * @param fileIO I/O interface for read/write operations of FileHandle.
         * @param idx Absolute WAL segment file index (incremental counter).
         * @param ser Entry serializer.
         * @param in File input.
         */
        ReadFileHandle(
            FileIO fileIO,
            long idx,
            String gridName,
            RecordSerializer ser,
            FileInput in
        ) {
            super(fileIO, idx, gridName);

            this.ser = ser;
            this.in = in;
        }

        /**
         * @throws IgniteCheckedException If failed to close the WAL segment file.
         */
        public void close() throws IgniteCheckedException {
            try {
                fileIO.close();
            }
            catch (IOException e) {
                throw new IgniteCheckedException(e);
            }
        }
    }

    /**
     * File handle for one log segment.
     */
    @SuppressWarnings("SignalWithoutCorrespondingAwait")
    private class FileWriteHandle extends FileHandle {
        /** */
        private final RecordSerializer serializer;

        /** Created on resume logging. */
        private volatile boolean resume;

        /**
         * Position in current file after the end of last written record (incremented after file channel write
         * operation)
         */
        private volatile long written;

        /** */
        private volatile long lastFsyncPos;

        /** Stop guard to provide warranty that only one thread will be successful in calling {@link #close(boolean)} */
        private final AtomicBoolean stop = new AtomicBoolean(false);

        /** */
        private final Lock lock = new ReentrantLock();

        /** Condition activated each time writeBuffer() completes. Used to wait previously flushed write to complete */
        private final Condition writeComplete = lock.newCondition();

        /** Condition for timed wait of several threads, see {@link DataStorageConfiguration#getWalFsyncDelayNanos()} */
        private final Condition fsync = lock.newCondition();

        /**
         * Next segment available condition. Protection from "spurious wakeup" is provided by predicate {@link
         * #fileIO}=<code>null</code>
         */
        private final Condition nextSegment = lock.newCondition();

        /** Buffer. */
        private final SegmentedRingByteBuffer buf;

        /**
         * @param fileIO I/O file interface to use
         * @param idx Absolute WAL segment file index for easy access.
         * @param pos Position.
         * @param resume Created on resume logging flag.
         * @param serializer Serializer.
         * @param buf Buffer.
         * @throws IOException If failed.
         */
        private FileWriteHandle(
            FileIO fileIO,
            long idx,
            String gridName,
            long pos,
            boolean resume,
            RecordSerializer serializer,
            SegmentedRingByteBuffer buf
        ) throws IOException {
            super(fileIO, idx, gridName);

            assert serializer != null;

            if (!mmap)
                fileIO.position(pos);

            this.serializer = serializer;

            written = pos;
            lastFsyncPos = pos;
            this.resume = resume;
            this.buf = buf;
        }


        /**
         * Write serializer version to current handle.
         */
        public void writeHeader() {
            SegmentedRingByteBuffer.WriteSegment seg = buf.offer(RecordV1Serializer.HEADER_RECORD_SIZE);

            assert seg != null && seg.position() > 0;

            prepareSerializerVersionBuffer(idx, serializerVersion(), false, seg.buffer());

            seg.release();
        }

        /**
         * @param rec Record to be added to write queue.
         * @return Pointer or null if roll over to next segment is required or already started by other thread.
         * @throws StorageException If failed.
         * @throws IgniteCheckedException If failed.
         */
        @Nullable private WALPointer addRecord(WALRecord rec) throws StorageException, IgniteCheckedException {
            assert rec.size() > 0 : rec;

            for (;;) {
                checkEnvironment();

                SegmentedRingByteBuffer.WriteSegment seg;

                // Buffer can be in open state in case of resuming with different serializer version.
                if (rec.type() == SWITCH_SEGMENT_RECORD && !currHnd.resume)
                    seg = buf.offerSafe(rec.size());
                else
                    seg = buf.offer(rec.size());

                FileWALPointer ptr = null;

                if (seg != null) {
                    try {
                        int pos = (int)(seg.position() - rec.size());

                        ByteBuffer buf = seg.buffer();

                        if (buf == null || (stop.get() && rec.type() != SWITCH_SEGMENT_RECORD))
                            return null; // Can not write to this segment, need to switch to the next one.

                        ptr = new FileWALPointer(idx, pos, rec.size());

                        rec.position(ptr);

                        fillBuffer(buf, rec);

                        if (mmap)
                            written = seg.position();

                        return ptr;
                    }
                    finally {
                        seg.release();

                        if (mode == WALMode.BACKGROUND && rec instanceof CheckpointRecord)
                            flushOrWait(ptr);
                    }
                }
                else
                    walWriter.flushAll();
            }
        }

        /**
         * Flush or wait for concurrent flush completion.
         *
         * @param ptr Pointer.
         * @throws IgniteCheckedException If failed.
         */
        private void flushOrWait(FileWALPointer ptr) throws IgniteCheckedException {
            if (ptr != null) {
                // If requested obsolete file index, it must be already flushed by close.
                if (ptr.index() != idx)
                    return;
            }

            flush(ptr);
        }

        /**
         * @param ptr Pointer.
         * @throws IgniteCheckedException If failed.
         * @throws StorageException If failed.
         */
        private void flush(FileWALPointer ptr) throws IgniteCheckedException, StorageException {
            if (ptr == null) { // Unconditional flush.
                walWriter.flushAll();

                return;
            }

            assert ptr.index() == idx;

            walWriter.flushBuffer(ptr.fileOffset());
        }

        /**
         * @param buf Buffer.
         * @param rec WAL record.
         * @throws IgniteCheckedException If failed.
         */
        private void fillBuffer(ByteBuffer buf, WALRecord rec) throws IgniteCheckedException {
            try {
                serializer.writeRecord(rec, buf);
            }
            catch (RuntimeException e) {
                throw new IllegalStateException("Failed to write record: " + rec, e);
            }
        }

        /**
         * Non-blocking check if this pointer needs to be sync'ed.
         *
         * @param ptr WAL pointer to check.
         * @return {@code False} if this pointer has been already sync'ed.
         */
        private boolean needFsync(FileWALPointer ptr) {
            // If index has changed, it means that the log was rolled over and already sync'ed.
            // If requested position is smaller than last sync'ed, it also means all is good.
            // If position is equal, then our record is the last not synced.
            return idx == ptr.index() && lastFsyncPos <= ptr.fileOffset();
        }

        /**
         * @return Pointer to the end of the last written record (probably not fsync-ed).
         */
        private FileWALPointer position() {
            lock.lock();

            try {
                return new FileWALPointer(idx, (int)written, 0);
            }
            finally {
                lock.unlock();
            }
        }

        /**
         * @param ptr Pointer to sync.
         * @throws StorageException If failed.
         */
        private void fsync(FileWALPointer ptr) throws StorageException, IgniteCheckedException {
            lock.lock();

            try {
                if (ptr != null) {
                    if (!needFsync(ptr))
                        return;

                    if (fsyncDelay > 0 && !this.stop.get()) {
                        // Delay fsync to collect as many updates as possible: trade latency for throughput.
                        U.await(fsync, fsyncDelay, TimeUnit.NANOSECONDS);

                        if (!needFsync(ptr))
                            return;
                    }
                }

                flushOrWait(ptr);

                if (this.stop.get())
                    return;

                if (lastFsyncPos != written) {
                    assert lastFsyncPos < written; // Fsync position must be behind.

                    boolean metricsEnabled = metrics.metricsEnabled();

                    long start = metricsEnabled ? System.nanoTime() : 0;

                    if (mmap) {
                        long pos = ptr == null ? -1 : ptr.fileOffset();

                        List<SegmentedRingByteBuffer.ReadSegment> segs = buf.poll(pos);

                        if (segs != null) {
                            assert segs.size() == 1;

                            SegmentedRingByteBuffer.ReadSegment seg = segs.get(0);

                            int off = seg.buffer().position();
                            int len = seg.buffer().limit() - off;

                            fsync((MappedByteBuffer)buf.buf, off, len);

                            seg.release();
                        }
                    }
                    else
                        walWriter.force();

                    lastFsyncPos = written;

                    if (fsyncDelay > 0)
                        fsync.signalAll();

                    long end = metricsEnabled ? System.nanoTime() : 0;

                    if (metricsEnabled)
                        metrics.onFsync(end - start);
                }
            }
            finally {
                lock.unlock();
            }
        }

        /**
         * @param buf Mapped byte buffer..
         * @param off Offset.
         * @param len Length.
         */
        private void fsync(MappedByteBuffer buf, int off, int len) throws IgniteCheckedException {
            try {
                long mappedOff = (Long)mappingOffset.invoke(buf);

                assert mappedOff == 0 : mappedOff;

                long addr = (Long)mappingAddress.invoke(buf, mappedOff);

                long delta = (addr + off) % PAGE_SIZE;

                long alignedAddr = (addr + off) - delta;

                force0.invoke(buf, fd.get(buf), alignedAddr, len + delta);
            }
            catch (IllegalAccessException | InvocationTargetException e) {
                throw new IgniteCheckedException(e);
            }
        }

        /**
         * @return {@code true} If this thread actually closed the segment.
         * @throws IgniteCheckedException If failed.
         * @throws StorageException If failed.
         */
        private boolean close(boolean rollOver) throws IgniteCheckedException, StorageException {
            if (stop.compareAndSet(false, true)) {
                try {
                    lock.lock();

                    flushOrWait(null);

                    try {
                        RecordSerializer backwardSerializer = new RecordSerializerFactoryImpl(cctx)
                            .createSerializer(serializerVer);

                        SwitchSegmentRecord segmentRecord = new SwitchSegmentRecord();

                        int switchSegmentRecSize = backwardSerializer.size(segmentRecord);

                        if (rollOver && written < (maxWalSegmentSize - switchSegmentRecSize)) {
                            segmentRecord.size(switchSegmentRecSize);

                            WALPointer segRecPtr = addRecord(segmentRecord);

                            if (segRecPtr != null)
                                fsync((FileWALPointer)segRecPtr);
                        }

                        if (mmap) {
                            List<SegmentedRingByteBuffer.ReadSegment> segs = buf.poll(maxWalSegmentSize);

                            if (segs != null) {
                                assert segs.size() == 1;

                                segs.get(0).release();
                            }
                        }

                        // Do the final fsync.
                        if (mode == WALMode.DEFAULT) {
                            if (mmap)
                                ((MappedByteBuffer)buf.buf).force();
                            else
                                fileIO.force();

                            lastFsyncPos = written;
                        }

                        if (mmap) {
                            try {
                                fileIO.close();
                            }
                            catch (IOException e) {
                                // No-op.
                            }
                        }
                        else {
                            walWriter.close();

                            if (!rollOver)
                                buf.free();
                        }
                    }
                    catch (IOException e) {
                        throw new IgniteCheckedException(e);
                    }

                    if (log.isDebugEnabled())
                        log.debug("Closed WAL write handle [idx=" + idx + "]");

                    return true;
                }
                finally {
                    if (mmap)
                        buf.free();

                    lock.unlock();
                }
            }
            else
                return false;
        }

        /**
         * Signals next segment available to wake up other worker threads waiting for WAL to write
         */
        private void signalNextAvailable() {
            lock.lock();

            try {
                assert envFailed != null || written == lastFsyncPos || mode != WALMode.DEFAULT :
                    "fsync [written=" + written + ", lastFsync=" + lastFsyncPos + ", idx=" + idx + ']';

                fileIO = null;

                nextSegment.signalAll();
            }
            finally {
                lock.unlock();
            }
        }

        /**
         * @throws IgniteCheckedException If failed.
         */
        private void awaitNext() throws IgniteCheckedException {
            lock.lock();

            try {
                while (fileIO != null)
                    U.awaitQuiet(nextSegment);
            }
            finally {
                lock.unlock();
            }
        }

        /**
         * @param e Exception to set as a cause for all further operations.
         */
        private void invalidateEnvironment(Throwable e) {
            lock.lock();

            try {
                invalidateEnvironmentLocked(e);
            }
            finally {
                writeComplete.signalAll();

                lock.unlock();
            }
        }

        /**
         * @param e Exception to set as a cause for all further operations.
         */
        private void invalidateEnvironmentLocked(Throwable e) {
            if (envFailed == null) {
                envFailed = e;

                U.error(log, "IO error encountered while running WAL flush. All further operations " +
                    " will be failed and local node will be stopped.", e);

                new Thread() {
                    @Override public void run() {
                        IgnitionEx.stop(gridName, true, true);
                    }
                }.start();
            }
        }

        /**
         * @return Safely reads current position of the file channel as String. Will return "null" if channel is null.
         */
        private String safePosition() {
            FileIO io = this.fileIO;

            if (io == null)
                return "null";

            try {
                return String.valueOf(io.position());
            }
            catch (IOException e) {
                return "{Failed to read channel position: " + e.getMessage() + '}';
            }
        }
    }

    /**
     * Iterator over WAL-log.
     */
    private static class RecordsIterator extends AbstractWalRecordsIterator {
        /** */
        private static final long serialVersionUID = 0L;
        /** */
        private final File walWorkDir;

        /** */
        private final File walArchiveDir;

        /** */
        private final FileArchiver archiver;

        /** */
        private final FileDecompressor decompressor;

        /** */
        private final DataStorageConfiguration psCfg;

        /** Optional start pointer. */
        @Nullable
        private FileWALPointer start;

        /** Optional end pointer. */
        @Nullable
        private FileWALPointer end;

        /**
         * @param cctx Shared context.
         * @param walWorkDir WAL work dir.
         * @param walArchiveDir WAL archive dir.
         * @param start Optional start pointer.
         * @param end Optional end pointer.
         * @param psCfg Database configuration.
         * @param serializerFactory Serializer factory.
         * @param archiver Archiver.
         * @param decompressor Decompressor.
         *@param log Logger  @throws IgniteCheckedException If failed to initialize WAL segment.
         */
        private RecordsIterator(
            GridCacheSharedContext cctx,
            File walWorkDir,
            File walArchiveDir,
            @Nullable FileWALPointer start,
            @Nullable FileWALPointer end,
            DataStorageConfiguration psCfg,
            @NotNull RecordSerializerFactory serializerFactory,
            FileIOFactory ioFactory,
            FileArchiver archiver,
            FileDecompressor decompressor,
            IgniteLogger log
        ) throws IgniteCheckedException {
            super(log,
                cctx,
                serializerFactory,
                ioFactory,
                psCfg.getWalRecordIteratorBufferSize());
            this.walWorkDir = walWorkDir;
            this.walArchiveDir = walArchiveDir;
            this.psCfg = psCfg;
            this.archiver = archiver;
            this.start = start;
            this.end = end;
            this.decompressor = decompressor;

            init();

            advance();
        }

        /** {@inheritDoc} */
        @Override protected ReadFileHandle initReadHandle(
            @NotNull FileDescriptor desc,
            @Nullable FileWALPointer start
        ) throws IgniteCheckedException, FileNotFoundException {
            if (decompressor != null && !desc.file.exists()) {
                FileDescriptor zipFile = new FileDescriptor(
                    new File(walArchiveDir, FileDescriptor.fileName(desc.getIdx()) + ".zip"));

                if (!zipFile.file.exists()) {
                    throw new FileNotFoundException("Both compressed and raw segment files are missing in archive " +
                        "[segmentIdx=" + desc.idx + "]");
                }

                decompressor.decompressFile(desc.idx).get();
            }

            return super.initReadHandle(desc, start);
        }

        /** {@inheritDoc} */
        @Override protected void onClose() throws IgniteCheckedException {
            super.onClose();

            curRec = null;

            final ReadFileHandle handle = closeCurrentWalSegment();

            if (handle != null && handle.workDir)
                releaseWorkSegment(curWalSegmIdx);

            curWalSegmIdx = Integer.MAX_VALUE;
        }

        /**
         * @throws IgniteCheckedException If failed to initialize first file handle.
         */
        private void init() throws IgniteCheckedException {
            FileDescriptor[] descs = loadFileDescriptors(walArchiveDir);

            if (start != null) {
                if (!F.isEmpty(descs)) {
                    if (descs[0].idx > start.index())
                        throw new IgniteCheckedException("WAL history is too short " +
                            "[descs=" + Arrays.asList(descs) + ", start=" + start + ']');

                    for (FileDescriptor desc : descs) {
                        if (desc.idx == start.index()) {
                            curWalSegmIdx = start.index();

                            break;
                        }
                    }

                    if (curWalSegmIdx == -1) {
                        long lastArchived = descs[descs.length - 1].idx;

                        if (lastArchived > start.index())
                            throw new IgniteCheckedException("WAL history is corrupted (segment is missing): " + start);

                        // This pointer may be in work files because archiver did not
                        // copy the file yet, check that it is not too far forward.
                        curWalSegmIdx = start.index();
                    }
                }
                else {
                    // This means that whole checkpoint history fits in one segment in WAL work directory.
                    // Will start from this index right away.
                    curWalSegmIdx = start.index();
                }
            }
            else
                curWalSegmIdx = !F.isEmpty(descs) ? descs[0].idx : 0;

            curWalSegmIdx--;

            if (log.isDebugEnabled())
                log.debug("Initialized WAL cursor [start=" + start + ", end=" + end + ", curWalSegmIdx=" + curWalSegmIdx + ']');
        }

        /** {@inheritDoc} */
        @Override protected ReadFileHandle advanceSegment(
            @Nullable final ReadFileHandle curWalSegment) throws IgniteCheckedException {
            if (curWalSegment != null) {
                curWalSegment.close();

                if (curWalSegment.workDir)
                    releaseWorkSegment(curWalSegment.idx);

            }

            // We are past the end marker.
            if (end != null && curWalSegmIdx + 1 > end.index())
                return null; //stop iteration

            curWalSegmIdx++;

            FileDescriptor fd;

            boolean readArchive = canReadArchiveOrReserveWork(curWalSegmIdx);

            if (readArchive)
                fd = new FileDescriptor(new File(walArchiveDir, FileDescriptor.fileName(curWalSegmIdx)));
            else {
                long workIdx = curWalSegmIdx % psCfg.getWalSegments();

                fd = new FileDescriptor(
                    new File(walWorkDir, FileDescriptor.fileName(workIdx)),
                    curWalSegmIdx);
            }

            if (log.isDebugEnabled())
                log.debug("Reading next file [absIdx=" + curWalSegmIdx + ", file=" + fd.file.getAbsolutePath() + ']');

            ReadFileHandle nextHandle;

            try {
                nextHandle = initReadHandle(fd, start != null && curWalSegmIdx == start.index() ? start : null);
            }
            catch (FileNotFoundException e) {
                if (readArchive)
                    throw new IgniteCheckedException("Missing WAL segment in the archive", e);
                else
                    nextHandle = null;
            }

            if (nextHandle == null) {
                if (!readArchive)
                    releaseWorkSegment(curWalSegmIdx);
            }
            else
                nextHandle.workDir = !readArchive;


            curRec = null;

            return nextHandle;
        }

        /**
         * @param absIdx Absolute index to check.
         * @return <ul><li> {@code True} if we can safely read the archive,  </li> <li>{@code false} if the segment has
         * not been archived yet. In this case the corresponding work segment is reserved (will not be deleted until
         * release). Use {@link #releaseWorkSegment} for unlock </li></ul>
         */
        private boolean canReadArchiveOrReserveWork(long absIdx) {
            return archiver != null && archiver.checkCanReadArchiveOrReserveWorkSegment(absIdx);
        }

        /**
         * @param absIdx Absolute index to release.
         */
        private void releaseWorkSegment(long absIdx) {
            if (archiver != null)
                archiver.releaseWorkSegment(absIdx);
        }
    }

    /**
     * Flushes current file handle for {@link WALMode#BACKGROUND} WALMode. Called periodically from scheduler.
     */
    private void doFlush() {
        FileWriteHandle hnd = currentHandle();

        try {
            hnd.flush(null);
        }
        catch (Exception e) {
            U.warn(log, "Failed to flush WAL record queue", e);
        }
    }

    /**
     * WAL writer worker.
     */
    class WALWriter extends Thread {
        /** Unconditional flush. */
        private static final long UNCONDITIONAL_FLUSH = -1L;

        /** File close. */
        private static final long FILE_CLOSE = -2L;

        /** File force. */
        private static final long FILE_FORCE = -3L;

        /** Shutdown. */
        private volatile boolean shutdown;

        /** Err. */
        private volatile Throwable err;

        //TODO: replace with GC free data structure.
        /** Parked threads. */
        final Map<Thread, Long> waiters = new ConcurrentHashMap8<>();

        /**
         * Default constructor.
         */
        WALWriter() {
            super("wal-write-worker%" + cctx.igniteInstanceName());
        }

        /** {@inheritDoc} */
        @Override public void run() {
            while (!shutdown && !Thread.currentThread().isInterrupted()) {
                while (waiters.isEmpty()) {
                    if (!shutdown)
                        LockSupport.park();
                    else {
                        unparkWaiters(Long.MAX_VALUE);

                        return;
                    }
                }

                Long pos = null;

                for (Long val : waiters.values()) {
                    if (val > Long.MIN_VALUE)
                        pos = val;
                }

                if (pos == null)
                    continue;
                else if (pos < UNCONDITIONAL_FLUSH) {
                    try {
                        assert pos == FILE_CLOSE || pos == FILE_FORCE : pos;

                        if (pos == FILE_CLOSE)
                            currHnd.fileIO.close();
                        else if (pos == FILE_FORCE)
                            currHnd.fileIO.force();
                    }
                    catch (IOException e) {
                        log.error("Exception in WAL writer thread: ", e);

                        err = e;

                        unparkWaiters(Long.MAX_VALUE);

                        return;
                    }

                    unparkWaiters(pos);
                }

                List<SegmentedRingByteBuffer.ReadSegment> segs = currentHandle().buf.poll(pos);

                if (segs == null) {
                    unparkWaiters(pos);

                    continue;
                }

                for (int i = 0; i < segs.size(); i++) {
                    SegmentedRingByteBuffer.ReadSegment seg = segs.get(i);

                    try {
                        writeBuffer(seg.position(), seg.buffer());
                    }
                    catch (Throwable e) {
                        log.error("Exception in WAL writer thread: ", e);

                        err = e;
                    }
                    finally {
                        seg.release();

                        long p = pos <= UNCONDITIONAL_FLUSH || err != null ? Long.MAX_VALUE : currentHandle().written;

                        unparkWaiters(p);
                    }
                }
            }

            unparkWaiters(Long.MAX_VALUE);
        }

        /**
         * Shutdowns thread.
         */
        public void shutdown() throws IgniteInterruptedCheckedException {
            shutdown = true;

            LockSupport.unpark(this);

            U.join(this);
        }

        /**
         * Unparks waiting threads.
         *
         * @param pos Pos.
         */
        private void unparkWaiters(long pos) {
            assert pos > Long.MIN_VALUE : pos;

            for (Map.Entry<Thread, Long> e : waiters.entrySet()) {
                Long val = e.getValue();

                if (val <= pos) {
                    if (val != Long.MIN_VALUE)
                        waiters.put(e.getKey(), Long.MIN_VALUE);

                    LockSupport.unpark(e.getKey());
                }
            }
        }

        /**
         * Forces all made changes to the file.
         */
        void force() throws IgniteCheckedException {
            flushBuffer(FILE_FORCE);
        }

        /**
         * Closes file.
         */
        void close() throws IgniteCheckedException {
            flushBuffer(FILE_CLOSE);
        }

        /**
         * Flushes all data from the buffer.
         */
        void flushAll() throws IgniteCheckedException {
            flushBuffer(UNCONDITIONAL_FLUSH);
        }

        /**
         * @param expPos Expected position.
         */
        @SuppressWarnings("ForLoopReplaceableByForEach")
        void flushBuffer(long expPos) throws StorageException, IgniteCheckedException {
            if (mmap)
                return;

            Throwable err = walWriter.err;

            if (err != null)
                currentHandle().invalidateEnvironment(err);

            if (expPos == UNCONDITIONAL_FLUSH)
                expPos = (currentHandle().buf.tail());

            Thread t = Thread.currentThread();

            waiters.put(t, expPos);

            LockSupport.unpark(walWriter);

            while (true) {
                Long val = waiters.get(t);

                assert val != null : "Only this thread can remove thread from waiters";

                if (val == Long.MIN_VALUE) {
                    waiters.remove(t);

                    return;
                }
                else
                    LockSupport.park();
            }
        }

        /**
         * @param pos Position in file to start write from. May be checked against actual position to wait previous
         * writes to complete
         * @param buf Buffer to write to file
         * @throws StorageException If failed.
         * @throws IgniteCheckedException If failed.
         */
        @SuppressWarnings("TooBroadScope")
        private void writeBuffer(long pos, ByteBuffer buf) throws StorageException, IgniteCheckedException {
            FileWriteHandle hdl = currentHandle();

            assert hdl.fileIO != null : "Writing to a closed segment.";

            checkEnvironment();

            long lastLogged = U.currentTimeMillis();

            long logBackoff = 2_000;

            // If we were too fast, need to wait previous writes to complete.
            while (hdl.written != pos) {
                assert hdl.written < pos : "written = " + hdl.written + ", pos = " + pos; // No one can write further than we are now.

                // Permutation occurred between blocks write operations.
                // Order of acquiring lock is not the same as order of write.
                long now = U.currentTimeMillis();

                if (now - lastLogged >= logBackoff) {
                    if (logBackoff < 60 * 60_000)
                        logBackoff *= 2;

                    U.warn(log, "Still waiting for a concurrent write to complete [written=" + hdl.written +
                        ", pos=" + pos + ", lastFsyncPos=" + hdl.lastFsyncPos + ", stop=" + hdl.stop.get() +
                        ", actualPos=" + hdl.safePosition() + ']');

                    lastLogged = now;
                }

                checkEnvironment();
            }

            // Do the write.
            int size = buf.remaining();

            assert size > 0 : size;

            try {
                assert hdl.written == hdl.fileIO.position();

                do {
                    hdl.fileIO.write(buf);
                }
                while (buf.hasRemaining());

                hdl.written += size;

                metrics.onWalBytesWritten(size);

                assert hdl.written == hdl.fileIO.position();
            }
            catch (IOException e) {
                hdl.invalidateEnvironmentLocked(e);

                throw new StorageException(e);
            }
        }
    }
}<|MERGE_RESOLUTION|>--- conflicted
+++ resolved
@@ -217,7 +217,7 @@
     /** */
     private final boolean alwaysWriteFullPages;
 
-    /** WAL segment size in bytes. This is maximum value, actual segments may be shorter. */
+    /** WAL segment size in bytes. . This is maximum value, actual segments may be shorter. */
     private final long maxWalSegmentSize;
 
     /** */
@@ -296,7 +296,8 @@
     private AtomicLong lastRecordLoggedMs = new AtomicLong();
 
     /**
-     * Cancellable task for {@link WALMode#BACKGROUND}, should be cancelled at shutdown Null for non background modes
+     * Cancellable task for {@link WALMode#BACKGROUND}, should be cancelled at shutdown.
+     * Null for non background modes.
      */
     @Nullable private volatile GridTimeoutProcessor.CancelableTask backgroundFlushSchedule;
 
@@ -1060,6 +1061,10 @@
                 try {
                     fileIO = ioFactory.create(nextFile);
 
+                    IgniteInClosure<FileIO> lsnr = createWalFileListener;
+                    if (lsnr != null)
+                        lsnr.apply(fileIO);
+
                     if (mmap) {
                         try {
                             MappedByteBuffer buf = fileIO.map((int)maxWalSegmentSize);
@@ -1104,23 +1109,8 @@
                             // No-op.
                         }
 
-<<<<<<< HEAD
-            IgniteInClosure<FileIO> lsnr = createWalFileListener;
-
-            if (lsnr != null)
-                lsnr.apply(fileIO);
-
-            FileWriteHandle hnd = new FileWriteHandle(
-                fileIO,
-                curIdx + 1,
-                cctx.igniteInstanceName(),
-                0,
-                maxWalSegmentSize,
-                serializer);
-=======
                         fileIO = null;
                     }
->>>>>>> 7994de48
 
                     if (rbuf != null) {
                         rbuf.free();
@@ -1279,7 +1269,6 @@
     }
 
     /**
-<<<<<<< HEAD
      * Setup listener for WAL segment write File IO creation.
      * @param createWalFileListener Listener to be invoked for new segment file IO creation.
      */
@@ -1295,17 +1284,10 @@
     }
 
     /**
-     * File archiver operates on absolute segment indexes. For any given absolute segment index N we can calculate
-     * the work WAL segment: S(N) = N % dsCfg.walSegments.
-     * When a work segment is finished, it is given to the archiver. If the absolute index of last archived segment
-     * is denoted by A and the absolute index of next segment we want to write is denoted by W, then we can allow
-     * write to S(W) if W - A <= walSegments. <br>
-=======
      * File archiver operates on absolute segment indexes. For any given absolute segment index N we can calculate the
      * work WAL segment: S(N) = N % dsCfg.walSegments. When a work segment is finished, it is given to the archiver. If
      * the absolute index of last archived segment is denoted by A and the absolute index of next segment we want to
      * write is denoted by W, then we can allow write to S(W) if W - A <= walSegments. <br>
->>>>>>> 7994de48
      *
      * Monitor of current object is used for notify on: <ul> <li>exception occurred ({@link
      * FileArchiver#cleanErr}!=null)</li> <li>stopping thread ({@link FileArchiver#stopped}==true)</li> <li>current file
