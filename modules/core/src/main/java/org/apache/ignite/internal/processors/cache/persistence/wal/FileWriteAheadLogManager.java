/*
 * Licensed to the Apache Software Foundation (ASF) under one or more
 * contributor license agreements.  See the NOTICE file distributed with
 * this work for additional information regarding copyright ownership.
 * The ASF licenses this file to You under the Apache License, Version 2.0
 * (the "License"); you may not use this file except in compliance with
 * the License.  You may obtain a copy of the License at
 *
 *      http://www.apache.org/licenses/LICENSE-2.0
 *
 * Unless required by applicable law or agreed to in writing, software
 * distributed under the License is distributed on an "AS IS" BASIS,
 * WITHOUT WARRANTIES OR CONDITIONS OF ANY KIND, either express or implied.
 * See the License for the specific language governing permissions and
 * limitations under the License.
 */

package org.apache.ignite.internal.processors.cache.persistence.wal;

import java.io.BufferedInputStream;
import java.io.BufferedOutputStream;
import java.io.DataInput;
import java.io.EOFException;
import java.io.File;
import java.io.FileFilter;
import java.io.FileInputStream;
import java.io.FileNotFoundException;
import java.io.FileOutputStream;
import java.io.IOException;
import java.nio.ByteBuffer;
import java.nio.ByteOrder;
import java.nio.channels.ClosedByInterruptException;
import java.nio.file.FileAlreadyExistsException;
import java.nio.file.Files;
import java.sql.Time;
import java.util.ArrayList;
import java.util.Arrays;
import java.util.Collection;
import java.util.Collections;
import java.util.HashMap;
import java.util.HashSet;
import java.util.List;
import java.util.Map;
import java.util.Objects;
import java.util.Set;
import java.util.TreeMap;
import java.util.concurrent.ConcurrentHashMap;
import java.util.concurrent.PriorityBlockingQueue;
import java.util.concurrent.atomic.AtomicLong;
import java.util.concurrent.atomic.AtomicLongArray;
import java.util.concurrent.atomic.AtomicReferenceFieldUpdater;
import java.util.regex.Pattern;
import java.util.zip.ZipEntry;
import java.util.zip.ZipInputStream;
import java.util.zip.ZipOutputStream;
import org.apache.ignite.IgniteCheckedException;
import org.apache.ignite.IgniteLogger;
import org.apache.ignite.IgniteSystemProperties;
import org.apache.ignite.configuration.DataStorageConfiguration;
import org.apache.ignite.configuration.DiskPageCompression;
import org.apache.ignite.configuration.IgniteConfiguration;
import org.apache.ignite.configuration.WALMode;
import org.apache.ignite.events.WalSegmentArchivedEvent;
import org.apache.ignite.events.WalSegmentCompactedEvent;
import org.apache.ignite.failure.FailureContext;
import org.apache.ignite.failure.FailureType;
import org.apache.ignite.internal.GridKernalContext;
import org.apache.ignite.internal.IgniteInternalFuture;
import org.apache.ignite.internal.IgniteInterruptedCheckedException;
import org.apache.ignite.internal.managers.eventstorage.GridEventStorageManager;
import org.apache.ignite.internal.pagemem.wal.IgniteWriteAheadLogManager;
import org.apache.ignite.internal.pagemem.wal.WALIterator;
<<<<<<< HEAD
=======
import org.apache.ignite.internal.pagemem.wal.record.DataRecord;
>>>>>>> 9cf06362
import org.apache.ignite.internal.pagemem.wal.record.MarshalledRecord;
import org.apache.ignite.internal.pagemem.wal.record.MemoryRecoveryRecord;
import org.apache.ignite.internal.pagemem.wal.record.PageSnapshot;
import org.apache.ignite.internal.pagemem.wal.record.RolloverType;
import org.apache.ignite.internal.pagemem.wal.record.SwitchSegmentRecord;
import org.apache.ignite.internal.pagemem.wal.record.WALRecord;
import org.apache.ignite.internal.pagemem.wal.record.delta.PageDeltaRecord;
import org.apache.ignite.internal.processors.cache.GridCacheSharedContext;
import org.apache.ignite.internal.processors.cache.GridCacheSharedManagerAdapter;
import org.apache.ignite.internal.processors.cache.WalStateManager.WALDisableContext;
import org.apache.ignite.internal.processors.cache.persistence.DataStorageMetricsImpl;
import org.apache.ignite.internal.processors.cache.persistence.GridCacheDatabaseSharedManager;
import org.apache.ignite.internal.processors.cache.persistence.IgniteCacheDatabaseSharedManager;
import org.apache.ignite.internal.processors.cache.persistence.StorageException;
import org.apache.ignite.internal.processors.cache.persistence.file.FileIO;
import org.apache.ignite.internal.processors.cache.persistence.file.FileIOFactory;
import org.apache.ignite.internal.processors.cache.persistence.file.RandomAccessFileIOFactory;
import org.apache.ignite.internal.processors.cache.persistence.filename.PdsFolderSettings;
import org.apache.ignite.internal.processors.cache.persistence.wal.aware.SegmentAware;
import org.apache.ignite.internal.processors.cache.persistence.wal.crc.FastCrc;
import org.apache.ignite.internal.processors.cache.persistence.wal.crc.IgniteDataIntegrityViolationException;
import org.apache.ignite.internal.processors.cache.persistence.wal.filehandle.AbstractFileHandle;
import org.apache.ignite.internal.processors.cache.persistence.wal.filehandle.FileHandleManager;
import org.apache.ignite.internal.processors.cache.persistence.wal.filehandle.FileHandleManagerFactory;
import org.apache.ignite.internal.processors.cache.persistence.wal.filehandle.FileWriteHandle;
import org.apache.ignite.internal.processors.cache.persistence.wal.io.FileInput;
import org.apache.ignite.internal.processors.cache.persistence.wal.io.LockedSegmentFileInputFactory;
import org.apache.ignite.internal.processors.cache.persistence.wal.io.SegmentFileInputFactory;
import org.apache.ignite.internal.processors.cache.persistence.wal.io.SegmentIO;
import org.apache.ignite.internal.processors.cache.persistence.wal.io.SimpleSegmentFileInputFactory;
import org.apache.ignite.internal.processors.cache.persistence.wal.record.HeaderRecord;
import org.apache.ignite.internal.processors.cache.persistence.wal.serializer.RecordSerializer;
import org.apache.ignite.internal.processors.cache.persistence.wal.serializer.RecordSerializerFactory;
import org.apache.ignite.internal.processors.cache.persistence.wal.serializer.RecordSerializerFactoryImpl;
import org.apache.ignite.internal.processors.cache.persistence.wal.serializer.RecordV1Serializer;
import org.apache.ignite.internal.processors.failure.FailureProcessor;
import org.apache.ignite.internal.processors.timeout.GridTimeoutObject;
import org.apache.ignite.internal.processors.timeout.GridTimeoutProcessor;
import org.apache.ignite.internal.util.GridUnsafe;
import org.apache.ignite.internal.util.future.GridFinishedFuture;
import org.apache.ignite.internal.util.future.GridFutureAdapter;
import org.apache.ignite.internal.util.io.GridFileUtils;
import org.apache.ignite.internal.util.typedef.CI1;
import org.apache.ignite.internal.util.typedef.CIX1;
import org.apache.ignite.internal.util.typedef.CO;
import org.apache.ignite.internal.util.typedef.F;
import org.apache.ignite.internal.util.typedef.X;
import org.apache.ignite.internal.util.typedef.internal.CU;
import org.apache.ignite.internal.util.typedef.internal.U;
import org.apache.ignite.internal.util.worker.GridWorker;
import org.apache.ignite.lang.IgniteBiPredicate;
import org.apache.ignite.lang.IgniteBiTuple;
import org.apache.ignite.lang.IgniteInClosure;
import org.apache.ignite.lang.IgnitePredicate;
import org.apache.ignite.lang.IgniteUuid;
import org.apache.ignite.thread.IgniteThread;
import org.jetbrains.annotations.Nullable;

import static java.nio.file.StandardCopyOption.ATOMIC_MOVE;
import static java.nio.file.StandardCopyOption.REPLACE_EXISTING;
import static java.nio.file.StandardOpenOption.CREATE;
import static java.nio.file.StandardOpenOption.READ;
import static java.nio.file.StandardOpenOption.WRITE;
import static java.util.stream.Collectors.toList;
import static org.apache.ignite.IgniteSystemProperties.IGNITE_CHECKPOINT_TRIGGER_ARCHIVE_SIZE_PERCENTAGE;
import static org.apache.ignite.IgniteSystemProperties.IGNITE_THRESHOLD_WAIT_TIME_NEXT_WAL_SEGMENT;
import static org.apache.ignite.IgniteSystemProperties.IGNITE_THRESHOLD_WAL_ARCHIVE_SIZE_PERCENTAGE;
import static org.apache.ignite.IgniteSystemProperties.IGNITE_WAL_COMPRESSOR_WORKER_THREAD_CNT;
import static org.apache.ignite.IgniteSystemProperties.IGNITE_WAL_MMAP;
import static org.apache.ignite.IgniteSystemProperties.IGNITE_WAL_SERIALIZER_VERSION;
import static org.apache.ignite.IgniteSystemProperties.getDouble;
import static org.apache.ignite.configuration.DataStorageConfiguration.HALF_MAX_WAL_ARCHIVE_SIZE;
import static org.apache.ignite.configuration.DataStorageConfiguration.UNLIMITED_WAL_ARCHIVE;
import static org.apache.ignite.events.EventType.EVT_WAL_SEGMENT_ARCHIVED;
import static org.apache.ignite.events.EventType.EVT_WAL_SEGMENT_COMPACTED;
import static org.apache.ignite.failure.FailureType.CRITICAL_ERROR;
import static org.apache.ignite.failure.FailureType.SYSTEM_WORKER_TERMINATION;
import static org.apache.ignite.internal.pagemem.wal.record.WALRecord.RecordType.DATA_RECORD_V2;
import static org.apache.ignite.internal.processors.cache.persistence.file.FilePageStoreManager.TMP_SUFFIX;
import static org.apache.ignite.internal.processors.cache.persistence.file.FilePageStoreManager.ZIP_SUFFIX;
import static org.apache.ignite.internal.processors.cache.persistence.wal.FileDescriptor.fileName;
import static org.apache.ignite.internal.processors.cache.persistence.wal.serializer.RecordSerializerFactory.LATEST_SERIALIZER_VERSION;
import static org.apache.ignite.internal.processors.cache.persistence.wal.serializer.RecordV1Serializer.HEADER_RECORD_SIZE;
import static org.apache.ignite.internal.processors.cache.persistence.wal.serializer.RecordV1Serializer.readPosition;
import static org.apache.ignite.internal.processors.cache.persistence.wal.serializer.RecordV1Serializer.readSegmentHeader;
import static org.apache.ignite.internal.processors.compress.CompressionProcessor.checkCompressionLevelBounds;
import static org.apache.ignite.internal.processors.compress.CompressionProcessor.getDefaultCompressionLevel;
<<<<<<< HEAD
=======
import static org.apache.ignite.internal.util.io.GridFileUtils.ensureHardLinkAvailable;
>>>>>>> 9cf06362

/**
 * File WAL manager.
 */
@SuppressWarnings("IfMayBeConditional")
public class FileWriteAheadLogManager extends GridCacheSharedManagerAdapter implements IgniteWriteAheadLogManager {
    /** */
    private static final FileDescriptor[] EMPTY_DESCRIPTORS = new FileDescriptor[0];

    /** Zero-filled buffer for file formatting. */
    private static final byte[] FILL_BUF = new byte[1024 * 1024];

    /** Pattern for segment file names. */
    public static final Pattern WAL_NAME_PATTERN = Pattern.compile("\\d{16}\\.wal");

    /** Pattern for WAL temp files - these files will be cleared at startup. */
    public static final Pattern WAL_TEMP_NAME_PATTERN = Pattern.compile("\\d{16}\\.wal\\.tmp");

    /** WAL segment file filter, see {@link #WAL_NAME_PATTERN} */
    public static final FileFilter WAL_SEGMENT_FILE_FILTER = file -> !file.isDirectory() &&
        WAL_NAME_PATTERN.matcher(file.getName()).matches();

    /** WAL segment temporary file filter, see {@link #WAL_TEMP_NAME_PATTERN} */
    private static final FileFilter WAL_SEGMENT_TEMP_FILE_FILTER = file -> !file.isDirectory() &&
        WAL_TEMP_NAME_PATTERN.matcher(file.getName()).matches();

    /** */
    public static final Pattern WAL_SEGMENT_FILE_COMPACTED_PATTERN = Pattern.compile("\\d{16}\\.wal\\.zip");

    /** WAL segment file filter, see {@link #WAL_NAME_PATTERN} */
    public static final FileFilter WAL_SEGMENT_COMPACTED_OR_RAW_FILE_FILTER = file -> !file.isDirectory() &&
        (WAL_NAME_PATTERN.matcher(file.getName()).matches() ||
            WAL_SEGMENT_FILE_COMPACTED_PATTERN.matcher(file.getName()).matches());

    /** */
    private static final Pattern WAL_SEGMENT_TEMP_FILE_COMPACTED_PATTERN = Pattern.compile("\\d{16}\\.wal\\.zip\\.tmp");

    /** */
    private static final FileFilter WAL_SEGMENT_FILE_COMPACTED_FILTER = file -> !file.isDirectory() &&
        WAL_SEGMENT_FILE_COMPACTED_PATTERN.matcher(file.getName()).matches();

    /** */
    private static final FileFilter WAL_SEGMENT_TEMP_FILE_COMPACTED_FILTER = file -> !file.isDirectory() &&
        WAL_SEGMENT_TEMP_FILE_COMPACTED_PATTERN.matcher(file.getName()).matches();

    /** Buffer size. */
    private static final int BUF_SIZE = 1024 * 1024;

    /** @see IgniteSystemProperties#IGNITE_WAL_MMAP */
    public static final boolean DFLT_WAL_MMAP = true;

    /** @see IgniteSystemProperties#IGNITE_WAL_COMPRESSOR_WORKER_THREAD_CNT */
    public static final int DFLT_WAL_COMPRESSOR_WORKER_THREAD_CNT = 4;

    /** @see IgniteSystemProperties#IGNITE_CHECKPOINT_TRIGGER_ARCHIVE_SIZE_PERCENTAGE */
    public static final double DFLT_CHECKPOINT_TRIGGER_ARCHIVE_SIZE_PERCENTAGE = 0.25;

    /** @see IgniteSystemProperties#IGNITE_THRESHOLD_WAIT_TIME_NEXT_WAL_SEGMENT */
    public static final long DFLT_THRESHOLD_WAIT_TIME_NEXT_WAL_SEGMENT = 1000L;

    /** Use mapped byte buffer. */
    private final boolean mmap = IgniteSystemProperties.getBoolean(IGNITE_WAL_MMAP, DFLT_WAL_MMAP);

    /**
     * Number of WAL compressor worker threads.
     */
    private final int WAL_COMPRESSOR_WORKER_THREAD_CNT =
            IgniteSystemProperties.getInteger(IGNITE_WAL_COMPRESSOR_WORKER_THREAD_CNT,
                DFLT_WAL_COMPRESSOR_WORKER_THREAD_CNT);

    /**
     * Threshold time to print warning to log if awaiting for next wal segment took too long (exceeded this threshold).
     */
    private static final long THRESHOLD_WAIT_TIME_NEXT_WAL_SEGMENT =
        IgniteSystemProperties.getLong(IGNITE_THRESHOLD_WAIT_TIME_NEXT_WAL_SEGMENT,
            DFLT_THRESHOLD_WAIT_TIME_NEXT_WAL_SEGMENT);

    /** */
    private final boolean alwaysWriteFullPages;

    /** WAL segment size in bytes. This is maximum value, actual segments may be shorter. */
    private final long maxWalSegmentSize;

    /**
     * Maximum number of allowed segments without checkpoint. If we have their more checkpoint should be triggered.
     * It is simple way to calculate WAL size without checkpoint instead fair WAL size calculating.
     */
    private final long maxSegCountWithoutCheckpoint;

    /** Maximum size of the WAL archive in bytes. */
    private final long maxWalArchiveSize;

    /** Minimum size of the WAL archive in bytes. */
    private final long minWalArchiveSize;

    /** */
    private final WALMode mode;

    /** WAL flush frequency. Makes sense only for {@link WALMode#BACKGROUND} log WALMode. */
    private final long flushFreq;

    /** */
    private final DataStorageConfiguration dsCfg;

    /** Events service */
    private final GridEventStorageManager evt;

    /** Failure processor */
    private final FailureProcessor failureProcessor;

    /** Ignite configuration. */
    private final IgniteConfiguration igCfg;

    /** Persistence metrics tracker. */
    private DataStorageMetricsImpl metrics;

    /** WAL work directory (including consistent ID as subfolder). */
    private File walWorkDir;

    /** WAL archive directory (including consistent ID as subfolder). */
    private File walArchiveDir;

    /** WAL cdc directory (including consistent ID as subfolder) */
    private File walCdcDir;

    /** Serializer of latest version, used to read header record and for write records */
    private RecordSerializer serializer;

    /** Serializer latest version to use. */
    private final int serializerVer =
        IgniteSystemProperties.getInteger(IGNITE_WAL_SERIALIZER_VERSION, LATEST_SERIALIZER_VERSION);

    /** Factory to provide I/O interfaces for read/write operations with files */
    private volatile FileIOFactory ioFactory;

    /** Factory to provide I/O interfaces for read primitives with files */
    private final SegmentFileInputFactory segmentFileInputFactory;

    /** Holder of actual information of latest manipulation on WAL segments. */
    private volatile SegmentAware segmentAware;

    /** Updater for {@link #currHnd}, used for verify there are no concurrent update for current log segment handle. */
    private static final AtomicReferenceFieldUpdater<FileWriteAheadLogManager, FileWriteHandle> CURR_HND_UPD =
        AtomicReferenceFieldUpdater.newUpdater(FileWriteAheadLogManager.class, FileWriteHandle.class, "currHnd");

    /**
     * File archiver moves segments from work directory to archive. Locked segments may be kept not moved until release.
     * For mode archive and work folders set to equal value, archiver is not created.
     */
    @Nullable private FileArchiver archiver;

    /** Compressor. */
    @Nullable private FileCompressor compressor;

    /** Decompressor. */
    @Nullable private FileDecompressor decompressor;

    /**
     * Cleaner of segments from WAL archive when the maximum size is reached.
     * Will not work if WAL archive size is {@link DataStorageConfiguration#UNLIMITED_WAL_ARCHIVE}.
     */
    @Nullable private FileCleaner cleaner;

    /** Current log segment handle. */
    private volatile FileWriteHandle currHnd;

    /** File handle manager. */
    private FileHandleManager fileHandleManager;

    /** */
    private WALDisableContext walDisableContext;

    /**
     * Positive (non-0) value indicates WAL can be archived even if not complete<br>
     * See {@link DataStorageConfiguration#setWalAutoArchiveAfterInactivity(long)}<br>
     */
    private final long walAutoArchiveAfterInactivity;

    /** Positive (non-0) value indicates WAL must be archived even if not complete. */
    private final long walForceArchiveTimeout;

    /**
     * Container with last WAL record logged timestamp.<br> Zero value means there was no records logged to current
     * segment, skip possible archiving for this case<br> Value is filled only for case {@link
     * #walAutoArchiveAfterInactivity} > 0<br>
     */
    private final AtomicLong lastRecordLoggedMs = new AtomicLong();

    /** Last rollover time. */
    private AtomicLong lastRolloverMs;

    /**
     * Container with last {@link DataRecord} logged timestamp.<br> Zero value means there was no records logged to current
     * segment, skip possible archiving for this case<br> Value is filled only for case {@link
     * #walAutoArchiveAfterInactivity} > 0
     */
    private final AtomicLong lastDataRecordLoggedMs = new AtomicLong();

    /**
     * Cancellable task for {@link WALMode#BACKGROUND}, should be cancelled at shutdown.
     * Null for non background modes.
     */
    @Nullable private volatile GridTimeoutProcessor.CancelableTask backgroundFlushSchedule;

    /** Reference to the last added next timeout rollover object. */
    @Nullable private TimeoutRollover timeoutRollover;

    /** Timeout rollover mutex. */
    @Nullable private final Object timeoutRolloverMux;

    /**
     * Listener invoked for each segment file IO initializer.
     */
    @Nullable private volatile IgniteInClosure<FileIO> createWalFileListener;

    /**
     * Manage of segment location.
     */
    private SegmentRouter segmentRouter;

    /** Segment factory with ability locked segment during reading. */
    private SegmentFileInputFactory lockedSegmentFileInputFactory;

    /** FileHandleManagerFactory. */
    private final FileHandleManagerFactory fileHandleManagerFactory;

    /** Switch segment record offset. */
    @Nullable private final AtomicLongArray switchSegmentRecordOffset;

    /** Page snapshot records compression algorithm. */
    private DiskPageCompression pageCompression;

    /** Page snapshot records compression level. */
    private int pageCompressionLevel;

    /**
     * Local segment sizes: absolute segment index -> size in bytes.
     * For segments from {@link #walWorkDir} and {@link #walArchiveDir}.
     * If there is a raw and compressed segment, compressed size is getting.
     */
    private final Map<Long, Long> segmentSize = new ConcurrentHashMap<>();

    /** Pointer to the last successful checkpoint until which WAL segments can be safely deleted. */
    private volatile WALPointer lastCheckpointPtr = new WALPointer(0, 0, 0);

    /**
     * Constructor.
     *
     * @param ctx Kernal context.
     */
    public FileWriteAheadLogManager(final GridKernalContext ctx) {
        igCfg = ctx.config();

        DataStorageConfiguration dsCfg = igCfg.getDataStorageConfiguration();

        assert dsCfg != null;

        this.dsCfg = dsCfg;

        maxWalSegmentSize = dsCfg.getWalSegmentSize();
        mode = dsCfg.getWalMode();
        flushFreq = dsCfg.getWalFlushFrequency();
        alwaysWriteFullPages = dsCfg.isAlwaysWriteFullPages();
        ioFactory = mode == WALMode.FSYNC ? dsCfg.getFileIOFactory() : new RandomAccessFileIOFactory();
        segmentFileInputFactory = new SimpleSegmentFileInputFactory();
        walAutoArchiveAfterInactivity = dsCfg.getWalAutoArchiveAfterInactivity();
        walForceArchiveTimeout = dsCfg.getWalForceArchiveTimeout();

        timeoutRolloverMux = (walAutoArchiveAfterInactivity > 0 || walForceArchiveTimeout > 0) ? new Object() : null;
<<<<<<< HEAD

        if (walForceArchiveTimeout > 0)
            lastRolloverMs = new AtomicLong();
=======
>>>>>>> 9cf06362

        maxWalArchiveSize = dsCfg.getMaxWalArchiveSize();

        minWalArchiveSize = minWalArchiveSize(dsCfg);

        evt = ctx.event();
        failureProcessor = ctx.failure();

        fileHandleManagerFactory = new FileHandleManagerFactory(dsCfg);

        double cpTriggerArchiveSizePercentage = getDouble(
            IGNITE_CHECKPOINT_TRIGGER_ARCHIVE_SIZE_PERCENTAGE, DFLT_CHECKPOINT_TRIGGER_ARCHIVE_SIZE_PERCENTAGE);

        maxSegCountWithoutCheckpoint = (long)((U.adjustedWalHistorySize(dsCfg, log) * cpTriggerArchiveSizePercentage)
            / dsCfg.getWalSegmentSize());

        switchSegmentRecordOffset = isArchiverEnabled() ? new AtomicLongArray(dsCfg.getWalSegments()) : null;
    }

    /**
     * For test purposes only.
     *
     * @param ioFactory IO factory.
     */
    public void setFileIOFactory(FileIOFactory ioFactory) {
        this.ioFactory = ioFactory;
    }

    /** {@inheritDoc} */
    @Override public void start0() throws IgniteCheckedException {
        if (cctx.kernalContext().clientNode())
            return;

        final PdsFolderSettings resolveFolders = cctx.kernalContext().pdsFolderResolver().resolveFolders();

        checkWalConfiguration();

        synchronized (this) {
            final File walWorkDir0 = walWorkDir = initDirectory(
                dsCfg.getWalPath(),
                DataStorageConfiguration.DFLT_WAL_PATH,
                resolveFolders.folderName(),
                "write ahead log work directory"
            );

            final File walArchiveDir0 = walArchiveDir = initDirectory(
                dsCfg.getWalArchivePath(),
                DataStorageConfiguration.DFLT_WAL_ARCHIVE_PATH,
                resolveFolders.folderName(),
                "write ahead log archive directory"
            );

<<<<<<< HEAD
            if (dsCfg.isCdcEnabled()) {
=======
            if (CU.isCdcEnabled(igCfg)) {
>>>>>>> 9cf06362
                walCdcDir = initDirectory(
                    dsCfg.getCdcWalPath(),
                    DataStorageConfiguration.DFLT_WAL_CDC_PATH,
                    resolveFolders.folderName(),
                    "change data capture directory"
                );
<<<<<<< HEAD
            }

            serializer = new RecordSerializerFactoryImpl(cctx).createSerializer(serializerVer);
=======

                ensureHardLinkAvailable(walArchiveDir.toPath(), walCdcDir.toPath());
            }
>>>>>>> 9cf06362

            serializer = new RecordSerializerFactoryImpl(cctx).createSerializer(serializerVer);

            IgniteCacheDatabaseSharedManager dbMgr = cctx.database();

<<<<<<< HEAD
=======
            metrics = dbMgr.dataStorageMetricsImpl();

>>>>>>> 9cf06362
            if (metrics != null) {
                metrics.setWalSizeProvider(new CO<Long>() {
                    /** {@inheritDoc} */
                    @Override public Long apply() {
                        long size = 0;

                        for (File f : walWorkDir0.listFiles())
                            size += f.length();

                        if (isArchiverEnabled()) {
                            for (File f : walArchiveDir0.listFiles())
                                size += f.length();
                        }

                        return size;
                    }
                });
            }

            segmentAware = new SegmentAware(
                log,
                dsCfg.getWalSegments(),
                dsCfg.isWalCompactionEnabled(),
                minWalArchiveSize,
                maxWalArchiveSize
            );

            // We have to initialize compressor before archiver in order to setup already compressed segments.
            // Otherwise, FileArchiver initialization will trigger redundant work for FileCompressor.
            if (dsCfg.isWalCompactionEnabled()) {
                compressor = new FileCompressor(log);

                decompressor = new FileDecompressor(log);
            }

            if (isArchiverEnabled())
                archiver = new FileArchiver(log);

            if (!walArchiveUnlimited())
                cleaner = new FileCleaner(log);

            prepareAndCheckWalFiles();

            if (compressor != null)
                compressor.initAlreadyCompressedSegments();

            if (archiver != null)
                archiver.init(segmentAware);

            segmentRouter = new SegmentRouter(walWorkDir, walArchiveDir, segmentAware, dsCfg);

            fileHandleManager = fileHandleManagerFactory.build(
                cctx, metrics, mmap, serializer, this::currentHandle
            );

            lockedSegmentFileInputFactory = new LockedSegmentFileInputFactory(
                segmentAware,
                segmentRouter,
                ioFactory
            );

            pageCompression = dsCfg.getWalPageCompression();

            if (pageCompression != DiskPageCompression.DISABLED) {
                if (serializerVer < 2) {
                    throw new IgniteCheckedException("WAL page snapshots compression not supported for serializerVer=" +
                        serializerVer);
                }

                cctx.kernalContext().compress().checkPageCompressionSupported();

                pageCompressionLevel = dsCfg.getWalPageCompressionLevel() != null ?
                    checkCompressionLevelBounds(dsCfg.getWalPageCompressionLevel(), pageCompression) :
                    getDefaultCompressionLevel(pageCompression);
            }
        }
    }

    /**
     * @return Info about of WAL paths.
     */
    public SegmentRouter getSegmentRouter() {
        return segmentRouter;
    }

    /**
     * Running workers of WAL archive.
     */
    private void startArchiveWorkers() {
        segmentAware.reset();

        segmentAware.resetWalArchiveSizes();

        for (FileDescriptor descriptor : walArchiveFiles())
            segmentAware.addSize(descriptor.idx, descriptor.file.length());

        if (isArchiverEnabled()) {
            assert archiver != null : "FileArchiver should be initialized.";

            archiver.restart();
        }

        if (dsCfg.isWalCompactionEnabled() && !cctx.kernalContext().recoveryMode()) {
            assert compressor != null : "Compressor should be initialized.";

            compressor.restart();

            assert decompressor != null : "Compressor should be initialized.";

            decompressor.restart();
        }

        if (!walArchiveUnlimited()) {
            assert cleaner != null : "FileCleaner should be initialized.";

            cleaner.restart();
        }
    }

    /**
     * Archiver can be not created, all files will be written to WAL folder, using absolute segment index.
     *
     * @return flag indicating if archiver is disabled.
     */
    private boolean isArchiverEnabled() {
        if (walArchiveDir != null && walWorkDir != null)
            return !walArchiveDir.equals(walWorkDir);

        return !new File(dsCfg.getWalArchivePath()).equals(new File(dsCfg.getWalPath()));
    }

    /**
     * Collects WAL segments from the archive only if they are all present.
     * Will wait for the last segment to be archived if it is not.
     * If there are missing segments an empty collection is returned.
     *
     * @param low Low bound (include).
     * @param high High bound (not include).
     * @return WAL segments from the archive, or an empty collection if at
     *      least a segment between {@code low} and {@code high} is missing.
     * @throws IgniteCheckedException If failed.
     */
    public Collection<File> getWalFilesFromArchive(
        WALPointer low,
        WALPointer high
    ) throws IgniteCheckedException {
        segmentAware.awaitSegmentArchived(high.index() - 1);

        List<File> res = new ArrayList<>();

        for (long i = low.index(); i < high.index(); i++) {
            String segmentName = fileName(i);

            File file = new File(walArchiveDir, segmentName);
            File fileZip = new File(walArchiveDir, segmentName + ZIP_SUFFIX);

            if (file.exists())
                res.add(file);
            else if (fileZip.exists())
                res.add(fileZip);
            else {
                if (log.isInfoEnabled())
                    log.info("Segment not found: " + file.getName() + "/" + fileZip.getName());

                res.clear();

                break;
            }
        }

        return res;
    }

    /**
     * @throws IgniteCheckedException if WAL store path is configured and archive path isn't (or vice versa)
     */
    private void checkWalConfiguration() throws IgniteCheckedException {
        if (dsCfg.getWalPath() == null ^ dsCfg.getWalArchivePath() == null) {
            throw new IgniteCheckedException(
                "Properties should be either both specified or both null " +
                    "[walStorePath = " + dsCfg.getWalPath() +
                    ", walArchivePath = " + dsCfg.getWalArchivePath() + "]"
            );
        }
    }

    /**
     * Method is called twice on deactivate and stop.
     * It shutdown workers but do not deallocate them to avoid duplication.
     */
    @Override protected void stop0(boolean cancel) {
        final GridTimeoutProcessor.CancelableTask schedule = backgroundFlushSchedule;

        if (schedule != null)
            schedule.close();

        stopAutoRollover();

        try {
            if (fileHandleManager != null)
                fileHandleManager.onDeactivate();
        }
        catch (Exception e) {
            U.error(log, "Failed to gracefully close WAL segment: " + currHnd, e);
        }

        if (segmentAware != null)
            segmentAware.interrupt();

        try {
            if (archiver != null)
                archiver.shutdown();

            if (compressor != null)
                compressor.shutdown();

            if (decompressor != null)
                decompressor.shutdown();

            if (cleaner != null)
                cleaner.shutdown();
        }
        catch (IgniteInterruptedCheckedException e) {
            U.error(log, "Failed to gracefully shutdown WAL components, thread was interrupted.", e);
        }
    }

    /** {@inheritDoc} */
    @Override public void onActivate(GridKernalContext kctx) throws IgniteCheckedException {
        if (log.isDebugEnabled())
            log.debug("Activated file write ahead log manager [nodeId=" + cctx.localNodeId() +
                " topVer=" + cctx.discovery().topologyVersionEx() + " ]");
        //NOOP implementation, we need to override it.
    }

    /** {@inheritDoc} */
    @Override public void onDeActivate(GridKernalContext kctx) {
        if (log.isDebugEnabled())
            log.debug("DeActivate file write ahead log [nodeId=" + cctx.localNodeId() +
                " topVer=" + cctx.discovery().topologyVersionEx() + " ]");

        stop0(true);

        currHnd = null;
    }

    /** {@inheritDoc} */
    @Override public boolean isAlwaysWriteFullPages() {
        return alwaysWriteFullPages;
    }

    /** {@inheritDoc} */
    @Override public boolean isFullSync() {
        return mode == WALMode.FSYNC;
    }

    /** {@inheritDoc} */
    @Override public void resumeLogging(WALPointer filePtr) throws IgniteCheckedException {
        if (log.isDebugEnabled()) {
            log.debug("File write ahead log manager resuming logging [nodeId=" + cctx.localNodeId() +
                " topVer=" + cctx.discovery().topologyVersionEx() + " ]");
        }

        // walDisableContext is started after FileWriteAheadLogManager, so we obtain actual walDisableContext ref here.
        synchronized (this) {
            walDisableContext = cctx.walState().walDisableContext();
        }

        assert currHnd == null;

        startArchiveWorkers();

        assert (isArchiverEnabled() && archiver != null) || (!isArchiverEnabled() && archiver == null) :
            "Trying to restore FileWriteHandle on deactivated write ahead log manager";

        fileHandleManager.resumeLogging();

        updateCurrentHandle(restoreWriteHandle(filePtr), null);

        // For new handle write serializer version to it.
        if (filePtr == null)
            currHnd.writeHeader();

        if (currHnd.serializerVersion() != serializer.version()) {
            if (log.isInfoEnabled()) {
                log.info("Record serializer version change detected, will start logging with a new WAL record " +
                    "serializer to a new WAL segment [curFile=" + currHnd + ", newVer=" + serializer.version() +
                    ", oldVer=" + currHnd.serializerVersion() + ']');
            }

            rollOver(currHnd, null);
        }

        currHnd.finishResumeLogging();

        if (mode == WALMode.BACKGROUND)
            backgroundFlushSchedule = cctx.time().schedule(this::doFlush, flushFreq, flushFreq);

        if (walAutoArchiveAfterInactivity > 0 || walForceArchiveTimeout > 0)
            scheduleNextRolloverCheck();
    }

    /**
     * Schedules next rollover check.
     * If {@link DataStorageConfiguration#getWalForceArchiveTimeout()} configured rollover happens forcefully.
     * Else check based on current record update timestamp and at timeout method does check of inactivity period and schedules new launch.
     */
    private void scheduleNextRolloverCheck() {
        assert walAutoArchiveAfterInactivity > 0 || walForceArchiveTimeout > 0;
        assert timeoutRolloverMux != null;

        synchronized (timeoutRolloverMux) {
<<<<<<< HEAD
            long nextEndTime = walForceArchiveTimeout > 0
                ? nextTimeout(lastRolloverMs.get(), walForceArchiveTimeout)
=======
            if (timeoutRollover != null)
                return;

            long nextEndTime = walForceArchiveTimeout > 0
                ? nextTimeout(lastDataRecordLoggedMs.get(), walForceArchiveTimeout)
>>>>>>> 9cf06362
                : nextTimeout(lastRecordLoggedMs.get(), walAutoArchiveAfterInactivity);

            cctx.time().addTimeoutObject(timeoutRollover = new TimeoutRollover(nextEndTime));
        }
    }

    /** */
    private long nextTimeout(long lastEvt, long timeout) {
<<<<<<< HEAD
        return lastEvt <= 0 ? U.currentTimeMillis() : lastEvt + timeout;
=======
        return (lastEvt <= 0 ? U.currentTimeMillis() : lastEvt) + timeout;
>>>>>>> 9cf06362
    }

    /** {@inheritDoc} */
    @Override public int serializerVersion() {
        return serializerVer;
    }

    /**
     * Checks if there was elapsed significant period of inactivity or force archive timeout.
     * If WAL auto-archive is enabled using {@link #walAutoArchiveAfterInactivity} > 0 or {@link #walForceArchiveTimeout}
     * this method will activate roll over by timeout.
     */
    private void checkWalRolloverRequired() {
        if (walAutoArchiveAfterInactivity <= 0 && walForceArchiveTimeout <= 0)
            return; // feature not configured, nothing to do.
<<<<<<< HEAD

        if (lastRecordLoggedMs.get() == 0)
            return; //no records were logged to current segment, does not consider inactivity.

        if (walForceArchiveTimeout > 0) {
            if (!checkTimeout(lastRolloverMs, walForceArchiveTimeout))
=======

        if (lastRecordLoggedMs.get() == 0)
            return; //no records were logged to current segment, does not consider inactivity.

        if (walForceArchiveTimeout > 0) {
            if (lastDataRecordLoggedMs.get() == 0)
                return; //no data records were logged to current segment, do not rollover.

            if (!checkTimeout(lastDataRecordLoggedMs, walForceArchiveTimeout))
>>>>>>> 9cf06362
                return;
        }
        else if (!checkTimeout(lastRecordLoggedMs, walAutoArchiveAfterInactivity))
            return;

        final FileWriteHandle handle = currentHandle();

        try {
            closeBufAndRollover(handle, null, RolloverType.NONE);
        }
        catch (IgniteCheckedException e) {
            U.error(log, "Unable to perform segment rollover: " + e.getMessage(), e);

            cctx.kernalContext().failure().process(new FailureContext(CRITICAL_ERROR, e));
        }
    }

    /** */
    private boolean checkTimeout(AtomicLong lastEvt, long timeout) {
        final long lastEvtMs = lastEvt.get();

        final long elapsedMs = U.currentTimeMillis() - lastEvtMs;

        if (elapsedMs <= timeout)
            return false; // not enough time elapsed since last write.

        // Will return false if record write occurred concurrently.
        return lastEvt.compareAndSet(lastEvtMs, 0);
    }

    /** {@inheritDoc} */
    @Override public WALPointer log(WALRecord rec) throws IgniteCheckedException {
        return log(rec, RolloverType.NONE);
    }

    /** {@inheritDoc} */
    @Override public WALPointer log(WALRecord rec, RolloverType rolloverType) throws IgniteCheckedException {
        if (serializer == null || mode == WALMode.NONE)
            return null;

        // Only delta-records, page snapshots and memory recovery are allowed to write in recovery mode.
        if (cctx.kernalContext().recoveryMode() &&
            !(rec instanceof PageDeltaRecord || rec instanceof PageSnapshot || rec instanceof MemoryRecoveryRecord))
            return null;

        FileWriteHandle currWrHandle = currentHandle();

        WALDisableContext isDisable = walDisableContext;

        // Logging was not resumed yet.
        if (currWrHandle == null || (isDisable != null && isDisable.check()))
            return null;

        // Do page snapshots compression if configured.
        if (pageCompression != DiskPageCompression.DISABLED && rec instanceof PageSnapshot) {
            PageSnapshot pageSnapshot = (PageSnapshot)rec;

            int pageSize = pageSnapshot.realPageSize();

            ByteBuffer pageData = pageSnapshot.pageDataBuffer();

            ByteBuffer compressedPage = cctx.kernalContext().compress().compressPage(pageData, pageSize, 1,
                pageCompression, pageCompressionLevel);

            if (compressedPage != pageData) {
                assert compressedPage.isDirect() : "Is direct buffer: " + compressedPage.isDirect();

                rec = new PageSnapshot(pageSnapshot.fullPageId(), GridUnsafe.bufferAddress(compressedPage),
                    compressedPage.limit(), pageSize);
            }
        }

        // Need to calculate record size first.
        rec.size(serializer.size(rec));

        while (true) {
            WALPointer ptr;

            if (rolloverType == RolloverType.NONE)
                ptr = currWrHandle.addRecord(rec);
            else {
                assert cctx.database().checkpointLockIsHeldByThread();

                if (rolloverType == RolloverType.NEXT_SEGMENT) {
                    WALPointer pos = rec.position();

                    do {
                        // This will change rec.position() unless concurrent rollover happened.
                        currWrHandle = closeBufAndRollover(currWrHandle, rec, rolloverType);
                    }
                    while (Objects.equals(pos, rec.position()));

                    ptr = rec.position();
                }
                else if (rolloverType == RolloverType.CURRENT_SEGMENT) {
                    if ((ptr = currWrHandle.addRecord(rec)) != null)
                        currWrHandle = closeBufAndRollover(currWrHandle, rec, rolloverType);
                }
                else
                    throw new IgniteCheckedException("Unknown rollover type: " + rolloverType);
            }

            if (ptr != null) {
                metrics.onWalRecordLogged(rec.size());
<<<<<<< HEAD

                if (walAutoArchiveAfterInactivity > 0 || walForceArchiveTimeout > 0)
                    lastRecordLoggedMs.set(U.currentTimeMillis());
=======

                if (walAutoArchiveAfterInactivity > 0 || walForceArchiveTimeout > 0) {
                    long millis = U.currentTimeMillis();

                    lastRecordLoggedMs.set(millis);

                    // Only data records handled by CDC.
                    // No need to forcefully rollover for other record types.
                    if (walForceArchiveTimeout > 0 && rec.type() == DATA_RECORD_V2)
                        lastDataRecordLoggedMs.set(millis);
                }
>>>>>>> 9cf06362

                return ptr;
            }
            else
                currWrHandle = rollOver(currWrHandle, null);

            checkNode();

            if (isStopping())
                throw new IgniteCheckedException("Stopping.");
        }
    }

    /** */
    private FileWriteHandle closeBufAndRollover(
        FileWriteHandle currWriteHandle,
        @Nullable WALRecord rec,
        RolloverType rolloverType
    ) throws IgniteCheckedException {
        long idx = currWriteHandle.getSegmentId();

        currWriteHandle.closeBuffer();

        FileWriteHandle res = rollOver(currWriteHandle, rolloverType == RolloverType.NEXT_SEGMENT ? rec : null);

        if (log != null && log.isInfoEnabled()) {
            log.info("Rollover segment [" + idx + " to " + res.getSegmentId() + "], recordType=" +
                (rec == null ? null : rec.type()));
        }

        return res;
    }

    /** {@inheritDoc} */
    @Override public WALPointer flush(WALPointer ptr, boolean explicitFsync) throws IgniteCheckedException, StorageException {
        return fileHandleManager.flush(ptr, explicitFsync);
    }

    /** {@inheritDoc} */
    @Override public WALRecord read(WALPointer ptr) throws IgniteCheckedException, StorageException {
        try (WALIterator it = replay(ptr)) {
            IgniteBiTuple<WALPointer, WALRecord> rec = it.next();

            if (rec != null && rec.get2().position().equals(ptr))
                return rec.get2();
            else
                throw new StorageException("Failed to read record by pointer [ptr=" + ptr + ", rec=" + rec + "]");
        }
    }

    /** {@inheritDoc} */
    @Override public WALIterator replay(WALPointer start) throws IgniteCheckedException, StorageException {
        return replay(start, null);
    }

    /** {@inheritDoc} */
    @Override public WALIterator replay(
        WALPointer start,
        @Nullable IgniteBiPredicate<WALRecord.RecordType, WALPointer> recordDeserializeFilter
    ) throws IgniteCheckedException, StorageException {
        FileWriteHandle hnd = currentHandle();

        WALPointer end = null;

        if (hnd != null)
            end = hnd.position();

        RecordsIterator iter = new RecordsIterator(
            cctx,
            walArchiveDir,
            walWorkDir,
            start,
            end,
            dsCfg,
            new RecordSerializerFactoryImpl(cctx).recordDeserializeFilter(recordDeserializeFilter),
            ioFactory,
            archiver,
            decompressor,
            log,
            segmentAware,
            segmentRouter,
            lockedSegmentFileInputFactory
        );

        try {
            iter.init(); // Make sure iterator is closed on any error.
        }
        catch (Throwable t) {
            iter.close();

            throw t;
        }

        return iter;
    }

    /** {@inheritDoc} */
    @Override public boolean reserve(WALPointer start) {
        assert start != null;

        if (mode == WALMode.NONE)
            return false;

        // Protection from deletion.
        boolean reserved = segmentAware.reserve(start.index());

        // Segment presence check.
        if (reserved && !hasIndex(start.index())) {
            segmentAware.release(start.index());

            reserved = false;
        }

        return reserved;
    }

    /** {@inheritDoc} */
    @Override public void release(WALPointer start) {
        assert start != null;

        if (mode == WALMode.NONE)
            return;

        segmentAware.release(start.index());
    }

    /**
     * Checking for the existence of an index.
     *
     * @param absIdx Segment index.
     * @return {@code True} exists.
     */
    private boolean hasIndex(long absIdx) {
        String segmentName = fileName(absIdx);

        boolean inArchive = new File(walArchiveDir, segmentName).exists() ||
            new File(walArchiveDir, segmentName + ZIP_SUFFIX).exists();

        if (inArchive)
            return true;

        if (absIdx <= lastArchivedIndex())
            return false;

        FileWriteHandle cur = currHnd;

        return cur != null && cur.getSegmentId() >= absIdx;
    }

    /** {@inheritDoc} */
    @Override public int truncate(@Nullable WALPointer high) {
        if (high == null)
            return 0;

        FileDescriptor[] descs = walArchiveFiles();

        int deleted = 0;

        for (FileDescriptor desc : descs) {
            long archivedAbsIdx = segmentAware.lastArchivedAbsoluteIndex();
<<<<<<< HEAD

            long lastArchived = archivedAbsIdx >= 0 ? archivedAbsIdx : lastArchivedIndex();

=======

            long lastArchived = archivedAbsIdx >= 0 ? archivedAbsIdx : lastArchivedIndex();

>>>>>>> 9cf06362
            if (desc.idx >= lastCheckpointPtr.index() // We cannot delete segments needed for binary recovery.
                || desc.idx >= lastArchived // We cannot delete last segment, it is needed at start of node and avoid gaps.
                || desc.idx >= high.index() // We cannot delete segments larger than the border.
                || !segmentAware.minReserveIndex(desc.idx)) // We cannot delete reserved segment.
                return deleted;

            long len = desc.file.length();

            if (!desc.file.delete()) {
                U.warn(log, "Failed to remove obsolete WAL segment (make sure the process has enough rights): " +
                    desc.file.getAbsolutePath());
            }
            else {
                deleted++;

                long idx = desc.idx();

                segmentSize.remove(idx);
                segmentAware.addSize(idx, -len);
            }

            // Bump up the oldest archive segment index.
            if (segmentAware.lastTruncatedArchiveIdx() < desc.idx)
                segmentAware.lastTruncatedArchiveIdx(desc.idx);

            cctx.kernalContext().encryption().onWalSegmentRemoved(desc.idx);
        }

        return deleted;
    }

    /**
     * Check if WAL segment locked (protected from move to archive) or reserved (protected from deletion from WAL
     * cleanup).
     *
     * @param absIdx Absolute WAL segment index for check reservation.
     * @return {@code True} if index is locked.
     */
    private boolean segmentReservedOrLocked(long absIdx) {
        FileArchiver archiver0 = archiver;

        return ((archiver0 != null) && segmentAware.locked(absIdx)) || (segmentAware.reserved(absIdx));
    }

    /** {@inheritDoc} */
    @Override public void notchLastCheckpointPtr(WALPointer ptr) {
        lastCheckpointPtr = ptr;

        segmentAware.lastCheckpointIdx(ptr.index());
    }

    /** {@inheritDoc} */
    @Override public long currentSegment() {
        return segmentAware.curAbsWalIdx();
    }

    /** {@inheritDoc} */
    @Override public int walArchiveSegments() {
        long lastTruncated = segmentAware.lastTruncatedArchiveIdx();

        long lastArchived = segmentAware.lastArchivedAbsoluteIndex();

        if (lastArchived == -1)
            return 0;

        return Math.max((int)(lastArchived - lastTruncated), 0);
    }

    /** {@inheritDoc} */
    @Override public long lastArchivedSegment() {
        return segmentAware.lastArchivedAbsoluteIndex();
    }

    /** {@inheritDoc} */
    @Override public long lastCompactedSegment() {
        return segmentAware.lastCompressedIdx();
    }

    /** {@inheritDoc} */
    @Override public boolean reserved(WALPointer ptr) {
        return segmentReservedOrLocked(ptr.index());
    }

    /** {@inheritDoc} */
    @Override public int reserved(WALPointer low, WALPointer high) {
        // It is not clear now how to get the highest WAL pointer. So when high is null method returns 0.
        if (high == null)
            return 0;

        long lowIdx = low != null ? low.index() : 0;

        long highIdx = high.index();

        while (lowIdx < highIdx) {
            if (segmentReservedOrLocked(lowIdx))
                break;

            lowIdx++;
        }

        return (int)(highIdx - lowIdx + 1);
    }

    /** {@inheritDoc} */
    @Override public boolean disabled(int grpId) {
        return cctx.walState().isDisabled(grpId);
    }

    /**
     * Lists files in archive directory and returns the index of last archived file.
     *
     * @return The absolute index of last archived file.
     */
    private long lastArchivedIndex() {
        long lastIdx = -1;

        for (File file : walArchiveDir.listFiles(WAL_SEGMENT_COMPACTED_OR_RAW_FILE_FILTER)) {
            try {
                long idx = Long.parseLong(file.getName().substring(0, 16));

                lastIdx = Math.max(lastIdx, idx);
            }
            catch (NumberFormatException | IndexOutOfBoundsException ignore) {

            }
        }

        return lastIdx;
    }

    /**
     * @param file File to read.
     * @param ioFactory IO factory.
     */
    @Nullable private FileDescriptor readFileDescriptor(File file, FileIOFactory ioFactory) {
        FileDescriptor ds = new FileDescriptor(file);

        try (SegmentIO fileIO = ds.toReadOnlyIO(ioFactory)) {
            // File may be empty when LOG_ONLY mode is enabled and mmap is disabled.
            if (fileIO.size() == 0)
                return null;

            try (ByteBufferExpander buf = new ByteBufferExpander(HEADER_RECORD_SIZE, ByteOrder.nativeOrder())) {
                final DataInput in = segmentFileInputFactory.createFileInput(fileIO, buf);

                // Header record must be agnostic to the serializer version.
                final int type = in.readUnsignedByte();

                if (type == WALRecord.RecordType.STOP_ITERATION_RECORD_TYPE) {
                    if (log.isInfoEnabled())
                        log.info("Reached logical end of the segment for file " + file);
<<<<<<< HEAD

                    return null;
                }

=======

                    return null;
                }

>>>>>>> 9cf06362
                WALPointer ptr = readPosition(in);

                return new FileDescriptor(file, ptr.index());
            }
        }
        catch (IOException e) {
            U.warn(log, "Failed to read file header [" + file + "]. Skipping this file", e);

            return null;
        }
    }

    /**
     * Creates a directory specified by the given arguments.
     *
     * @param cfg Configured directory path, may be {@code null}.
     * @param defDir Default directory path, will be used if cfg is {@code null}.
     * @param consId Local node consistent ID.
     * @param msg File description to print out on successful initialization.
     * @return Initialized directory.
     * @throws IgniteCheckedException If failed to initialize directory.
     */
    private File initDirectory(String cfg, String defDir, String consId, String msg) throws IgniteCheckedException {
        File dir;

        if (cfg != null) {
            File workDir0 = new File(cfg);

            dir = workDir0.isAbsolute() ?
                new File(workDir0, consId) :
                new File(U.resolveWorkDirectory(igCfg.getWorkDirectory(), cfg, false), consId);
        }
        else
            dir = new File(U.resolveWorkDirectory(igCfg.getWorkDirectory(), defDir, false), consId);

        U.ensureDirectory(dir, msg, log);

        return dir;
    }

    /**
     * @return Current log segment handle.
     */
    private FileWriteHandle currentHandle() {
        return currHnd;
    }

    /**
     * @param cur Handle that failed to fit the given entry.
     * @param rec Optional record to be added right after header.
     * @return Handle that will fit the entry.
     */
    private FileWriteHandle rollOver(FileWriteHandle cur, @Nullable WALRecord rec) throws IgniteCheckedException {
        FileWriteHandle hnd = currentHandle();

        if (hnd != cur)
            return hnd;

        if (hnd.close(true)) {
            if (metrics.metricsEnabled())
                metrics.onWallRollOver();

            if (switchSegmentRecordOffset != null) {
                int idx = (int)(cur.getSegmentId() % dsCfg.getWalSegments());

                switchSegmentRecordOffset.set(idx, hnd.getSwitchSegmentRecordOffset());
            }

            long idx = cur.getSegmentId() + 1;
            long currSize = 0;
            long reservedSize = maxWalSegmentSize;

            if (archiver == null)
                segmentAware.addSize(idx, reservedSize);

            FileWriteHandle next;
            try {
                try {
                    next = initNextWriteHandle(cur);
                }
                catch (IgniteCheckedException e) {
                    //Allow to avoid forever waiting in other threads.
                    cur.signalNextAvailable();

                    throw e;
                }
<<<<<<< HEAD

                if (rec != null) {
                    WALPointer ptr = next.addRecord(rec);

                    assert ptr != null;
                }

=======

                if (rec != null) {
                    WALPointer ptr = next.addRecord(rec);

                    assert ptr != null;
                }

>>>>>>> 9cf06362
                currSize = reservedSize;
                segmentSize.put(idx, currSize);
            }
            finally {
                if (archiver == null)
                    segmentAware.addSize(idx, currSize - reservedSize);
            }

            if (next.getSegmentId() - lastCheckpointPtr.index() >= maxSegCountWithoutCheckpoint)
                cctx.database().forceCheckpoint("too big size of WAL without checkpoint");

            boolean updated = updateCurrentHandle(next, hnd);

            assert updated : "Concurrent updates on rollover are not allowed";

            if (walAutoArchiveAfterInactivity > 0 || walForceArchiveTimeout > 0) {
                lastRecordLoggedMs.set(0);

                if (walForceArchiveTimeout > 0)
<<<<<<< HEAD
                    lastRolloverMs.set(U.currentTimeMillis());
=======
                    lastDataRecordLoggedMs.set(0);
>>>>>>> 9cf06362
            }

            // Let other threads to proceed with new segment.
            hnd.signalNextAvailable();
        }
        else
            hnd.awaitNext();

        return currentHandle();
    }

    /**
     * @param lastReadPtr Last read WAL file pointer.
     * @return Initialized file write handle.
     * @throws StorageException If failed to initialize WAL write handle.
     */
    private FileWriteHandle restoreWriteHandle(@Nullable WALPointer lastReadPtr) throws StorageException {
        long absIdx = lastReadPtr == null ? 0 : lastReadPtr.index();

        @Nullable FileArchiver archiver0 = archiver;

        long segNo = archiver0 == null ? absIdx : absIdx % dsCfg.getWalSegments();

        File curFile = new File(walWorkDir, fileName(segNo));

        int off = lastReadPtr == null ? 0 : lastReadPtr.fileOffset();
        int len = lastReadPtr == null ? 0 : lastReadPtr.length();

        try {
            SegmentIO fileIO = new SegmentIO(absIdx, ioFactory.create(curFile));

            IgniteInClosure<FileIO> lsnr = createWalFileListener;

            if (lsnr != null)
                lsnr.apply(fileIO);

            try {
                int serVer = serializerVer;

                // If we have existing segment, try to read version from it.
                if (lastReadPtr != null) {
                    try {
                        serVer = readSegmentHeader(fileIO, segmentFileInputFactory).getSerializerVersion();
                    }
                    catch (SegmentEofException | EOFException ignore) {
                        serVer = serializerVer;
                    }
                }

                RecordSerializer ser = new RecordSerializerFactoryImpl(cctx).createSerializer(serVer);

                if (log.isInfoEnabled()) {
                    log.info("Resuming logging to WAL segment [file=" + curFile.getAbsolutePath() +
                        ", offset=" + off + ", ver=" + serVer + ']');
                }

                FileWriteHandle hnd = fileHandleManager.initHandle(fileIO, off + len, ser);

                segmentAware.curAbsWalIdx(absIdx);

                FileDescriptor[] walArchiveFiles = walArchiveFiles();

                segmentAware.minReserveIndex(F.isEmpty(walArchiveFiles) ? -1 : walArchiveFiles[0].idx - 1);
                segmentAware.lastTruncatedArchiveIdx(F.isEmpty(walArchiveFiles) ? -1 : walArchiveFiles[0].idx - 1);

                if (archiver0 == null)
                    segmentAware.setLastArchivedAbsoluteIndex(absIdx - 1);

                // Getting segment sizes.
                F.asList(walArchiveDir.listFiles(WAL_SEGMENT_COMPACTED_OR_RAW_FILE_FILTER)).stream()
                    .map(FileDescriptor::new)
                    .forEach(fd -> {
                        if (fd.isCompressed())
                            segmentSize.put(fd.idx(), fd.file().length());
                        else
                            segmentSize.putIfAbsent(fd.idx(), fd.file().length());
                    });

                // If walArchiveDir != walWorkDir, then need to get size of all segments that were not in archive.
                // For example, absIdx == 8, and there are 0-4 segments in archive, then we need to get sizes of 5-7 segments.
                // Size of the 8th segment will be set in #resumeLogging.
                if (archiver0 != null) {
                    for (long i = absIdx - (absIdx % dsCfg.getWalSegments()); i < absIdx; i++)
                        segmentSize.putIfAbsent(i, maxWalSegmentSize);
                }

                return hnd;
            }
            catch (IgniteCheckedException | IOException e) {
                try {
                    fileIO.close();
                }
                catch (IOException suppressed) {
                    e.addSuppressed(suppressed);
                }

                if (e instanceof StorageException)
                    throw (StorageException)e;

                throw e instanceof IOException ? (IOException)e : new IOException(e);
            }
        }
        catch (IOException e) {
            throw new StorageException("Failed to restore WAL write handle: " + curFile.getAbsolutePath(), e);
        }
    }

    /**
     * Fills the file header for a new segment. Calling this method signals we are done with the segment and it can be
     * archived. If we don't have prepared file yet and achiever is busy this method blocks.
     *
     * @param cur Current file write handle released by WAL writer.
     * @return Initialized file handle.
     * @throws IgniteCheckedException If exception occurred.
     */
    private FileWriteHandle initNextWriteHandle(FileWriteHandle cur) throws IgniteCheckedException {
        IgniteCheckedException error = null;

        try {
            File nextFile = pollNextFile(cur.getSegmentId());

            if (log.isDebugEnabled())
                log.debug("Switching to a new WAL segment: " + nextFile.getAbsolutePath());

            SegmentIO fileIO = null;

            FileWriteHandle hnd;

            boolean interrupted = false;

            if (switchSegmentRecordOffset != null)
                switchSegmentRecordOffset.set((int)((cur.getSegmentId() + 1) % dsCfg.getWalSegments()), 0);

            while (true) {
                try {
                    fileIO = new SegmentIO(cur.getSegmentId() + 1, ioFactory.create(nextFile));

                    IgniteInClosure<FileIO> lsnr = createWalFileListener;
                    if (lsnr != null)
                        lsnr.apply(fileIO);

                    hnd = fileHandleManager.nextHandle(fileIO, serializer);

                    if (interrupted)
                        Thread.currentThread().interrupt();

                    break;
                }
                catch (ClosedByInterruptException ignore) {
                    interrupted = true;

                    Thread.interrupted();

                    if (fileIO != null) {
                        try {
                            fileIO.close();
                        }
                        catch (IOException ignored) {
                            // No-op.
                        }

                        fileIO = null;
                    }
                }
            }

            hnd.writeHeader();

            return hnd;
        }
        catch (IgniteCheckedException e) {
            throw error = e;
        }
        catch (IOException e) {
            throw error = new StorageException("Unable to initialize WAL segment", e);
        }
        finally {
            if (error != null)
                cctx.kernalContext().failure().process(new FailureContext(CRITICAL_ERROR, error));
        }
    }

    /**
     * Prepare and check WAL files.
     *
     * @throws StorageException If failed.
     */
    private void prepareAndCheckWalFiles() throws StorageException {
        Collection<File> tmpFiles = new HashSet<>();

        for (File walDir : F.asList(walWorkDir, walArchiveDir)) {
            tmpFiles.addAll(F.asList(walDir.listFiles(WAL_SEGMENT_TEMP_FILE_FILTER)));
            tmpFiles.addAll(F.asList(walDir.listFiles(WAL_SEGMENT_TEMP_FILE_COMPACTED_FILTER)));
        }

        for (File tmpFile : tmpFiles) {
            if (tmpFile.exists() && !tmpFile.delete()) {
                throw new StorageException("Failed to delete previously created temp file " +
                    "(make sure Ignite process has enough rights): " + tmpFile.getAbsolutePath());
            }
        }

        if (F.isEmpty(walWorkDir.listFiles(WAL_SEGMENT_FILE_FILTER)))
            createFile(new File(walWorkDir, fileName(0)));
<<<<<<< HEAD

        if (isArchiverEnabled()) {
            moveSegmentsToArchive();

            renameLastSegment();

=======

        if (isArchiverEnabled()) {
            moveSegmentsToArchive();

            renameLastSegment();

>>>>>>> 9cf06362
            formatWorkSegments();

            checkFiles(0, false, null, null);
        }
    }

    /**
     * Clears whole the file, fills with zeros for Default mode.
     *
     * @param file File to format.
     * @throws StorageException if formatting failed
     */
    private void formatFile(File file) throws StorageException {
        formatFile(file, dsCfg.getWalSegmentSize());
    }

    /**
     * Clears the file, fills with zeros for Default mode.
     *
     * @param file File to format.
     * @param bytesCntToFormat Count of first bytes to format.
     * @throws StorageException if formatting failed
     */
    private void formatFile(File file, int bytesCntToFormat) throws StorageException {
        if (log.isDebugEnabled())
            log.debug("Formatting file [exists=" + file.exists() + ", file=" + file.getAbsolutePath() + ']');

        try (FileIO fileIO = ioFactory.create(file, CREATE, READ, WRITE)) {
            int left = bytesCntToFormat;

            if (mode == WALMode.FSYNC || mmap) {
                while ((left -= fileIO.writeFully(FILL_BUF, 0, Math.min(FILL_BUF.length, left))) > 0)
                    ;

                fileIO.force();
            }
            else
                fileIO.clear();
        }
        catch (IOException e) {
            StorageException ex = new StorageException("Failed to format WAL segment file: " + file.getAbsolutePath(), e);

            if (failureProcessor != null)
                failureProcessor.process(new FailureContext(FailureType.CRITICAL_ERROR, ex));

            throw ex;
        }
    }

    /**
     * Creates a file atomically with temp file.
     *
     * @param file File to create.
     * @throws StorageException If failed.
     */
    private void createFile(File file) throws StorageException {
        if (log.isDebugEnabled())
            log.debug("Creating new file [exists=" + file.exists() + ", file=" + file.getAbsolutePath() + ']');

        File tmp = new File(file.getParent(), file.getName() + TMP_SUFFIX);

        formatFile(tmp);

        try {
            Files.move(tmp.toPath(), file.toPath());
        }
        catch (IOException e) {
            throw new StorageException("Failed to move temp file to a regular WAL segment file: " +
                file.getAbsolutePath(), e);
        }

        if (log.isDebugEnabled())
            log.debug("Created WAL segment [file=" + file.getAbsolutePath() + ", size=" + file.length() + ']');
    }

    /**
     * Retrieves next available file to write WAL data, waiting if necessary for a segment to become available.
     *
     * @param curIdx Current absolute WAL segment index.
     * @return File ready for use as new WAL segment.
     * @throws StorageException If exception occurred in the archiver thread.
     */
    private File pollNextFile(long curIdx) throws StorageException, IgniteInterruptedCheckedException {
        FileArchiver archiver0 = archiver;

        if (archiver0 == null) {
            segmentAware.curAbsWalIdx(curIdx + 1);
            segmentAware.setLastArchivedAbsoluteIndex(curIdx);

            return new File(walWorkDir, fileName(curIdx + 1));
        }

        long absNextIdxStartTime = System.nanoTime();

        // Signal to archiver that we are done with the segment and it can be archived.
        long absNextIdx = archiver0.nextAbsoluteSegmentIndex();

        long absNextIdxWaitTime = U.nanosToMillis(System.nanoTime() - absNextIdxStartTime);

        if (absNextIdxWaitTime > THRESHOLD_WAIT_TIME_NEXT_WAL_SEGMENT) {
            log.warning(
                String.format("Waiting for next wal segment was too long " +
                        "[waitingTime=%s, curIdx=%s, absNextIdx=%s, walSegments=%s]",
                    absNextIdxWaitTime,
                    curIdx,
                    absNextIdx,
                    dsCfg.getWalSegments())
            );
        }

        long segmentIdx = absNextIdx % dsCfg.getWalSegments();

        return new File(walWorkDir, fileName(segmentIdx));
    }

    /**
     * Files from {@link #walArchiveDir}.
     *
     * @return Raw or compressed WAL segments from archive.
     */
    public FileDescriptor[] walArchiveFiles() {
        return scan(walArchiveDir.listFiles(WAL_SEGMENT_COMPACTED_OR_RAW_FILE_FILTER));
    }

    /**
     * @return Sorted WAL files descriptors.
     */
    public static FileDescriptor[] scan(@Nullable File[] allFiles) {
        if (allFiles == null)
            return EMPTY_DESCRIPTORS;

        FileDescriptor[] descs = new FileDescriptor[allFiles.length];

        for (int i = 0; i < allFiles.length; i++) {
            File f = allFiles[i];

            descs[i] = new FileDescriptor(f);
        }

        Arrays.sort(descs);

        return descs;
    }

    /**
     * @throws StorageException If node is no longer valid and we missed a WAL operation.
     */
    private void checkNode() throws StorageException {
        if (cctx.kernalContext().invalid())
            throw new StorageException("Failed to perform WAL operation (environment was invalidated by a " +
                    "previous error)");
    }

    /**
     * Setup listener for WAL segment write File IO creation.
     * @param createWalFileListener Listener to be invoked for new segment file IO creation.
     */
    public void setCreateWalFileListener(@Nullable IgniteInClosure<FileIO> createWalFileListener) {
        this.createWalFileListener = createWalFileListener;
    }

    /**
     * @return {@link #maxWalSegmentSize}.
     */
    public long maxWalSegmentSize() {
        return maxWalSegmentSize;
    }

    /**
     * File archiver operates on absolute segment indexes. For any given absolute segment index N we can calculate the
     * work WAL segment: S(N) = N % dsCfg.walSegments. When a work segment is finished, it is given to the archiver. If
     * the absolute index of last archived segment is denoted by A and the absolute index of next segment we want to
     * write is denoted by W, then we can allow write to S(W) if W - A <= walSegments. <br>
     *
     * Monitor of current object is used for notify on: <ul>
     *     <li>exception occurred ({@link FileArchiver#cleanErr}!=null)</li>
     *     <li>stopping thread ({@link FileArchiver#isCancelled==true})</li>
     *     <li>current file index changed </li>
     *     <li>last archived file index was changed</li>
     *     <li>some WAL index was removed from map</li>
     * </ul>
     */
    private class FileArchiver extends GridWorker {
        /** Exception which occurred during initial creation of files or during archiving WAL segment */
        private StorageException cleanErr;

        /** Formatted index. */
        private int formatted;

        /**
         * Constructor.
         *
         * @param log Logger.
         */
        private FileArchiver(IgniteLogger log) {
            super(cctx.igniteInstanceName(), "wal-file-archiver%" + cctx.igniteInstanceName(), log,
                cctx.kernalContext().workersRegistry());
        }

        /**
         * Initialization.
         *
         * @param segmentAware Segment aware.
         * @throws IgniteCheckedException If initialization failed.
         */
        private void init(SegmentAware segmentAware) throws IgniteCheckedException {
            IgniteBiTuple<Long, Long> tup = scanMinMaxArchiveIndices();

            segmentAware.lastTruncatedArchiveIdx(tup == null ? -1 : tup.get1() - 1);

            long lastAbsArchivedIdx = tup == null ? -1 : tup.get2();

            if (lastAbsArchivedIdx >= 0)
                segmentAware.setLastArchivedAbsoluteIndex(lastAbsArchivedIdx);
        }

        /**
         * Lists files in archive directory and returns the indices of least and last archived files.
         * In case of holes, first segment after last "hole" is considered as minimum.
         * Example: minimum(0, 1, 10, 11, 20, 21, 22) should be 20
         *
         * @return The absolute indices of min and max archived files.
         */
        private IgniteBiTuple<Long, Long> scanMinMaxArchiveIndices() throws IgniteCheckedException {
            TreeMap<Long, FileDescriptor> archiveIndices = new TreeMap<>();

            for (File file : walArchiveDir.listFiles(WAL_SEGMENT_COMPACTED_OR_RAW_FILE_FILTER)) {
                try {
                    long idx = new FileDescriptor(file).idx();

                    FileDescriptor desc = readFileDescriptor(file, ioFactory);

                    if (desc != null) {
                        if (desc.idx() == idx)
                            archiveIndices.put(idx, desc);
                    }
                    else
                        log.warning("Skip file, failed read file header " + file);
                }
                catch (NumberFormatException | IndexOutOfBoundsException ignore) {
                    log.warning("Skip file " + file);
                }
            }

            if (!archiveIndices.isEmpty()) {
                Long min = archiveIndices.navigableKeySet().first();
                Long max = archiveIndices.navigableKeySet().last();

                if (max - min == archiveIndices.size() - 1)
                    return F.t(min, max); // Short path.

                // Try to find min and max if we have skipped range semgnets in archive. Find firs gap.
                for (Long idx : archiveIndices.descendingKeySet()) {
                    if (!archiveIndices.containsKey(idx - 1))
                        return F.t(idx, max);
                }

                throw new IllegalStateException("Should never happen if archiveIndices TreeMap is valid.");
            }

            // If WAL archive is empty, try to find last not archived segment in work directory and copy to WAL archive.
            TreeMap<Long, FileDescriptor> workIndices = new TreeMap<>();

            for (File file : walWorkDir.listFiles(WAL_SEGMENT_COMPACTED_OR_RAW_FILE_FILTER)) {
                FileDescriptor desc = readFileDescriptor(file, ioFactory);

                if (desc != null)
                    workIndices.put(desc.idx(), desc);
            }

            if (!workIndices.isEmpty()) {
                FileDescriptor first = workIndices.firstEntry().getValue();
                FileDescriptor last = workIndices.lastEntry().getValue();

                if (first.idx() != last.idx()) {
                    archiveSegment(first.idx());

                    // Use copied segment as min archived segment.
                    return F.t(first.idx(), first.idx());
                }
            }

            return null;
        }

        /**
         * @throws IgniteInterruptedCheckedException If failed to wait for thread shutdown.
         */
        private void shutdown() throws IgniteInterruptedCheckedException {
            synchronized (this) {
                isCancelled = true;

                notifyAll();
            }

            U.join(runner());
        }

        /** {@inheritDoc} */
        @Override protected void body() {
            blockingSectionBegin();

            try {
                allocateRemainingFiles();
            }
            catch (StorageException e) {
                synchronized (this) {
                    // Stop the thread and report to starter.
                    cleanErr = e;

                    segmentAware.forceInterrupt();

                    notifyAll();
                }

                cctx.kernalContext().failure().process(new FailureContext(CRITICAL_ERROR, e));

                return;
            }
            finally {
                blockingSectionEnd();
            }

            Throwable err = null;

            try {
                blockingSectionBegin();

                try {
                    segmentAware.awaitSegment(0); //wait for init at least one work segments.
                }
                finally {
                    blockingSectionEnd();
                }

                while (!Thread.currentThread().isInterrupted() && !isCancelled()) {
                    long toArchive;

                    blockingSectionBegin();

                    try {
                        toArchive = segmentAware.waitNextSegmentForArchivation();
                    }
                    finally {
                        blockingSectionEnd();
                    }

                    if (isCancelled())
                        break;

                    SegmentArchiveResult res;

                    blockingSectionBegin();

                    try {
                        res = archiveSegment(toArchive);
                    }
                    finally {
                        blockingSectionEnd();
                    }

                    blockingSectionBegin();

                    try {
                        segmentAware.markAsMovedToArchive(toArchive);
                    }
                    finally {
                        blockingSectionEnd();
                    }

                    if (evt.isRecordable(EVT_WAL_SEGMENT_ARCHIVED) && !cctx.kernalContext().recoveryMode()) {
                        evt.record(new WalSegmentArchivedEvent(
                            cctx.discovery().localNode(),
                            res.getAbsIdx(),
                            res.getDstArchiveFile())
                        );
                    }

                    onIdle();
                }
            }
            catch (IgniteInterruptedCheckedException e) {
                Thread.currentThread().interrupt();

                synchronized (this) {
                    isCancelled = true;
                }
            }
            catch (Throwable t) {
                err = t;
            }
            finally {
                if (err == null && !isCancelled())
                    err = new IllegalStateException("Worker " + name() + " is terminated unexpectedly");

                if (err instanceof OutOfMemoryError)
                    failureProcessor.process(new FailureContext(CRITICAL_ERROR, err));
                else if (err != null)
                    failureProcessor.process(new FailureContext(SYSTEM_WORKER_TERMINATION, err));
            }
        }

        /**
         * Gets the absolute index of the next WAL segment available to write. Blocks till there are available file to
         * write
         *
         * @return Next index (curWalSegmIdx+1) when it is ready to be written.
         * @throws StorageException If exception occurred in the archiver thread.
         */
        private long nextAbsoluteSegmentIndex() throws StorageException, IgniteInterruptedCheckedException {
            if (cleanErr != null)
                throw cleanErr;

            try {
                long nextIdx = segmentAware.nextAbsoluteSegmentIndex();

                synchronized (this) {
                    // Wait for formatter so that we do not open an empty file in DEFAULT mode.
                    while (nextIdx % dsCfg.getWalSegments() > formatted && cleanErr == null)
                        wait();
                }

                if (cleanErr != null)
                    throw cleanErr;

                return nextIdx;
            }
            catch (IgniteInterruptedCheckedException e) {
                if (cleanErr != null)
                    throw cleanErr;

                throw e;
            }
            catch (InterruptedException e) {
                throw new IgniteInterruptedCheckedException(e);
            }
        }

        /**
         * Moves WAL segment from work folder to archive folder. Temp file is used to do movement.
         *
         * @param absIdx Absolute index to archive.
         * @throws StorageException If failed.
         */
        public SegmentArchiveResult archiveSegment(long absIdx) throws StorageException {
            long segIdx = absIdx % dsCfg.getWalSegments();

            File origFile = new File(walWorkDir, fileName(segIdx));

            String name = fileName(absIdx);

            File dstTmpFile = new File(walArchiveDir, name + TMP_SUFFIX);

            File dstFile = new File(walArchiveDir, name);

            if (log.isInfoEnabled()) {
                log.info("Starting to copy WAL segment [absIdx=" + absIdx + ", segIdx=" + segIdx +
                    ", origFile=" + origFile.getAbsolutePath() + ", dstFile=" + dstFile.getAbsolutePath() + ']');
            }

            assert switchSegmentRecordOffset != null;

            long offs = switchSegmentRecordOffset.getAndSet((int)segIdx, 0);
            long origLen = origFile.length();

            long currSize = 0;
            long reservedSize = offs > 0 && offs < origLen ? offs : origLen;

            segmentAware.addSize(absIdx, reservedSize);

            try {
                if (offs > 0 && offs < origLen)
                    GridFileUtils.copy(ioFactory, origFile, ioFactory, dstTmpFile, offs);
                else
                    Files.copy(origFile.toPath(), dstTmpFile.toPath());

                Files.move(dstTmpFile.toPath(), dstFile.toPath());

<<<<<<< HEAD
                if (dsCfg.isCdcEnabled())
=======
                if (walCdcDir != null)
>>>>>>> 9cf06362
                    Files.createLink(walCdcDir.toPath().resolve(dstFile.getName()), dstFile.toPath());

                if (mode != WALMode.NONE) {
                    try (FileIO f0 = ioFactory.create(dstFile, CREATE, READ, WRITE)) {
                        f0.force();
                    }
                }

                currSize = dstFile.length();
                segmentSize.put(absIdx, currSize);
            }
            catch (IOException e) {
                deleteArchiveFiles(dstFile, dstTmpFile);

                throw new StorageException("Failed to archive WAL segment [" +
                    "srcFile=" + origFile.getAbsolutePath() +
                    ", dstFile=" + dstTmpFile.getAbsolutePath() + ']', e);
            }
            finally {
                segmentAware.addSize(absIdx, currSize - reservedSize);
            }

            if (log.isInfoEnabled()) {
                log.info("Copied file [src=" + origFile.getAbsolutePath() +
                    ", dst=" + dstFile.getAbsolutePath() + ']');
            }

            return new SegmentArchiveResult(absIdx, origFile, dstFile);
        }

        /**
         *
         */
        private boolean checkStop() {
            return isCancelled();
        }

        /**
         * Background creation of all segments except first. First segment was created in main thread by {@link
         * FileWriteAheadLogManager#prepareAndCheckWalFiles()}
         */
        private void allocateRemainingFiles() throws StorageException {
            checkFiles(
                1,
                true,
                (IgnitePredicate<Integer>)integer -> !checkStop(),
                (CI1<Integer>)idx -> {
                    synchronized (FileArchiver.this) {
                        formatted = idx;

                        FileArchiver.this.notifyAll();
                    }
                }
            );
        }

        /**
         * Restart worker in IgniteThread.
         */
        public void restart() {
            assert runner() == null : "FileArchiver is still running";

            isCancelled = false;

            new IgniteThread(archiver).start();
        }
    }

    /**
     * Responsible for compressing WAL archive segments.
     * Also responsible for deleting raw copies of already compressed WAL archive segments if they are not reserved.
     */
    private class FileCompressor extends FileCompressorWorker {
        /** Workers queue. */
        private final List<FileCompressorWorker> workers = new ArrayList<>();

        /**
         * Constructor.
         *
         * @param log Logger.
         */
        FileCompressor(IgniteLogger log) {
            super(0, log);
        }

        /** */
        private void init() {
            for (int i = 1; i < calculateThreadCount(); i++) {
                FileCompressorWorker worker = new FileCompressorWorker(i, log);

                worker.restart();

                synchronized (this) {
                    workers.add(worker);
                }
            }
        }

        /**
         * Checks if there are already compressed segments and assigns counters if needed.
         */
        private void initAlreadyCompressedSegments() {
            FileDescriptor[] alreadyCompressed = scan(walArchiveDir.listFiles(WAL_SEGMENT_FILE_COMPACTED_FILTER));

            if (alreadyCompressed.length > 0)
                segmentAware.onSegmentCompressed(alreadyCompressed[alreadyCompressed.length - 1].idx());

            for (FileDescriptor fd : alreadyCompressed)
                metrics.onWalSegmentCompressed(fd.file().length());
        }

        /**
         * Calculate optimal additional compressor worker threads count. If quarter of proc threads greater
         * than WAL_COMPRESSOR_WORKER_THREAD_CNT, use this value. Otherwise, reduce number of threads.
         *
         * @return Optimal number of compressor threads.
         */
        private int calculateThreadCount() {
            int procNum = Runtime.getRuntime().availableProcessors();

            // If quarter of proc threads greater than WAL_COMPRESSOR_WORKER_THREAD_CNT,
            // use this value. Otherwise, reduce number of threads.
            if (procNum >> 2 >= WAL_COMPRESSOR_WORKER_THREAD_CNT)
                return WAL_COMPRESSOR_WORKER_THREAD_CNT;
            else
                return procNum >> 2;
        }


        /** {@inheritDoc} */
        @Override public void body() throws InterruptedException, IgniteInterruptedCheckedException {
            init();

            super.body0();
        }

        /**
         * @throws IgniteInterruptedCheckedException If failed to wait for thread shutdown.
         */
        private void shutdown() throws IgniteInterruptedCheckedException {
            synchronized (this) {
                for (FileCompressorWorker worker: workers)
                    U.cancel(worker);

                for (FileCompressorWorker worker: workers)
                    U.join(worker);

                workers.clear();

                U.cancel(this);
            }

            U.join(this);
        }
    }

    /** */
    private class FileCompressorWorker extends GridWorker {
        /** Last compression error. */
        private volatile Throwable lastCompressionError;

        /** */
        FileCompressorWorker(int idx, IgniteLogger log) {
            super(cctx.igniteInstanceName(), "wal-file-compressor-%" + cctx.igniteInstanceName() + "%-" + idx, log);
        }

        /** */
        void restart() {
            assert runner() == null : "FileCompressorWorker is still running.";

            isCancelled = false;

            new IgniteThread(this).start();
        }

        /**
         * Pessimistically tries to reserve segment for compression in order to avoid concurrent truncation.
         * Waits if there's no segment to archive right now.
         */
        private long tryReserveNextSegmentOrWait() throws IgniteInterruptedCheckedException {
            long segmentToCompress = segmentAware.waitNextSegmentToCompress();

            boolean reserved = reserve(new WALPointer(segmentToCompress, 0, 0));

            if (reserved)
                return segmentToCompress;
            else {
                segmentAware.onSegmentCompressed(segmentToCompress);

                return -1;
            }
        }

        /** {@inheritDoc} */
        @Override protected void body() throws InterruptedException, IgniteInterruptedCheckedException {
            body0();
        }

        /** */
        private void body0() {
            while (!isCancelled()) {
                long segIdx = -1L;

                try {
                    if ((segIdx = tryReserveNextSegmentOrWait()) == -1)
                        continue;

                    String segmentFileName = fileName(segIdx);
<<<<<<< HEAD

                    File tmpZip = new File(walArchiveDir, segmentFileName + ZIP_SUFFIX + TMP_SUFFIX);

                    File zip = new File(walArchiveDir, segmentFileName + ZIP_SUFFIX);

                    File raw = new File(walArchiveDir, segmentFileName);

                    long currSize = 0;
                    long reservedSize = raw.length();

                    segmentAware.addSize(segIdx, reservedSize);

                    try {
                        deleteObsoleteRawSegments();

                        if (!Files.exists(raw.toPath()))
                            throw new IgniteCheckedException("WAL archive segment is missing: " + raw);

=======

                    File tmpZip = new File(walArchiveDir, segmentFileName + ZIP_SUFFIX + TMP_SUFFIX);

                    File zip = new File(walArchiveDir, segmentFileName + ZIP_SUFFIX);

                    File raw = new File(walArchiveDir, segmentFileName);

                    long currSize = 0;
                    long reservedSize = raw.length();

                    segmentAware.addSize(segIdx, reservedSize);

                    try {
                        deleteObsoleteRawSegments();

                        if (!Files.exists(raw.toPath()))
                            throw new IgniteCheckedException("WAL archive segment is missing: " + raw);

>>>>>>> 9cf06362
                        compressSegmentToFile(segIdx, raw, tmpZip);

                        Files.move(tmpZip.toPath(), zip.toPath());

                        try (FileIO f0 = ioFactory.create(zip, CREATE, READ, WRITE)) {
                            f0.force();
                        }

                        currSize = zip.length();
                        segmentSize.put(segIdx, currSize);

                        metrics.onWalSegmentCompressed(currSize);

                        segmentAware.onSegmentCompressed(segIdx);

                        if (evt.isRecordable(EVT_WAL_SEGMENT_COMPACTED) && !cctx.kernalContext().recoveryMode())
                            evt.record(new WalSegmentCompactedEvent(cctx.localNode(), segIdx, zip.getAbsoluteFile()));
                    }
                    catch (IgniteCheckedException | IOException e) {
                        deleteArchiveFiles(zip, tmpZip);

                        lastCompressionError = e;

                        U.error(log, "Compression of WAL segment [idx=" + segIdx +
                            "] was skipped due to unexpected error", lastCompressionError);

                        segmentAware.onSegmentCompressed(segIdx);
                    }
                    finally {
                        segmentAware.addSize(segIdx, currSize - reservedSize);
                    }
                }
                catch (IgniteInterruptedCheckedException ignore) {
                    Thread.currentThread().interrupt();
                }
                finally {
                    if (segIdx != -1L)
                        release(new WALPointer(segIdx, 0, 0));
                }
            }
        }

        /**
         * Segment compression.
         *
         * @param idx Segment absolute index.
         * @param raw Raw segment file.
         * @param zip Zip file to writing.
         * @throws IOException If failed.
         * @throws IgniteCheckedException If failed.
         */
        private void compressSegmentToFile(long idx, File raw, File zip) throws IOException, IgniteCheckedException {
            int serializerVer;

            try (FileIO fileIO = ioFactory.create(raw)) {
                serializerVer = readSegmentHeader(new SegmentIO(idx, fileIO), segmentFileInputFactory)
                    .getSerializerVersion();
            }

            try (ZipOutputStream zos = new ZipOutputStream(new BufferedOutputStream(new FileOutputStream(zip)))) {
                zos.setLevel(dsCfg.getWalCompactionLevel());
                zos.putNextEntry(new ZipEntry(idx + ".wal"));

                ByteBuffer buf = ByteBuffer.allocate(HEADER_RECORD_SIZE);
                buf.order(ByteOrder.nativeOrder());

                zos.write(prepareSerializerVersionBuffer(idx, serializerVer, true, buf).array());

                final CIX1<WALRecord> appendToZipC = new CIX1<WALRecord>() {
                    @Override public void applyx(WALRecord record) throws IgniteCheckedException {
                        final MarshalledRecord marshRec = (MarshalledRecord)record;

                        try {
                            zos.write(marshRec.buffer().array(), 0, marshRec.buffer().remaining());
                        }
                        catch (IOException e) {
                            throw new IgniteCheckedException(e);
                        }
                    }
                };

                try (SingleSegmentLogicalRecordsIterator iter = new SingleSegmentLogicalRecordsIterator(
                    log, cctx, ioFactory, BUF_SIZE, idx, walArchiveDir, appendToZipC)) {

                    while (iter.hasNextX())
                        iter.nextX();
                }

                RecordSerializer ser = new RecordSerializerFactoryImpl(cctx).createSerializer(serializerVer);

                ByteBuffer heapBuf = prepareSwitchSegmentRecordBuffer(idx, ser);

                zos.write(heapBuf.array());
            }
        }

        /**
         * @param idx Segment index.
         * @param ser Record Serializer.
         */
        private ByteBuffer prepareSwitchSegmentRecordBuffer(
            long idx,
            RecordSerializer ser
        ) throws IgniteCheckedException {
            SwitchSegmentRecord switchRecord = new SwitchSegmentRecord();

            int switchRecordSize = ser.size(switchRecord);
            switchRecord.size(switchRecordSize);

            switchRecord.position(new WALPointer(idx, 0, switchRecordSize));

            ByteBuffer heapBuf = ByteBuffer.allocate(switchRecordSize);

            ser.writeRecord(switchRecord, heapBuf);
            return heapBuf;
        }

        /**
         * Deletes raw WAL segments if they aren't locked and already have compressed copies of themselves.
         */
        private void deleteObsoleteRawSegments() {
            FileDescriptor[] descs = walArchiveFiles();

            Set<Long> indices = new HashSet<>();
            Set<Long> duplicateIndices = new HashSet<>();

            for (FileDescriptor desc : descs) {
                if (!indices.add(desc.idx))
                    duplicateIndices.add(desc.idx);
            }

            for (FileDescriptor desc : descs) {
                if (desc.isCompressed())
                    continue;

                // Do not delete reserved or locked segment and any segment after it.
                if (segmentReservedOrLocked(desc.idx))
                    return;

                if (desc.idx < lastCheckpointPtr.index() && duplicateIndices.contains(desc.idx))
                    segmentAware.addSize(desc.idx, -deleteArchiveFiles(desc.file));
            }
        }
    }

    /**
     * Responsible for decompressing previously compressed segments of WAL archive if they are needed for replay.
     */
    private class FileDecompressor extends GridWorker {
        /** Decompression futures. */
        private final Map<Long, GridFutureAdapter<Void>> decompressionFutures = new HashMap<>();

        /** Segments queue. */
        private final PriorityBlockingQueue<Long> segmentsQueue = new PriorityBlockingQueue<>();

        /** Byte array for draining data. */
        private final byte[] arr = new byte[BUF_SIZE];

        /**
         * @param log Logger.
         */
        FileDecompressor(IgniteLogger log) {
            super(cctx.igniteInstanceName(), "wal-file-decompressor%" + cctx.igniteInstanceName(), log,
                cctx.kernalContext().workersRegistry());
        }

        /** {@inheritDoc} */
        @Override protected void body() {
            Throwable err = null;

            try {
                while (!isCancelled()) {
                    long segmentToDecompress = -1L;

                    blockingSectionBegin();
<<<<<<< HEAD

                    try {
                        segmentToDecompress = segmentsQueue.take();
                    }
                    finally {
                        blockingSectionEnd();
                    }

                    if (isCancelled())
                        break;

=======

                    try {
                        segmentToDecompress = segmentsQueue.take();
                    }
                    finally {
                        blockingSectionEnd();
                    }

                    if (isCancelled())
                        break;

>>>>>>> 9cf06362
                    if (segmentToDecompress == -1)
                        continue;

                    String segmentFileName = fileName(segmentToDecompress);
<<<<<<< HEAD

                    File zip = new File(walArchiveDir, segmentFileName + ZIP_SUFFIX);
                    File unzipTmp = new File(walArchiveDir, segmentFileName + TMP_SUFFIX);
                    File unzip = new File(walArchiveDir, segmentFileName);

                    long currSize = 0;
                    long reservedSize = U.uncompressedSize(zip);

=======

                    File zip = new File(walArchiveDir, segmentFileName + ZIP_SUFFIX);
                    File unzipTmp = new File(walArchiveDir, segmentFileName + TMP_SUFFIX);
                    File unzip = new File(walArchiveDir, segmentFileName);

                    long currSize = 0;
                    long reservedSize = U.uncompressedSize(zip);

>>>>>>> 9cf06362
                    segmentAware.addSize(segmentToDecompress, reservedSize);

                    IgniteCheckedException ex = null;

                    try {
                        if (unzip.exists())
                            throw new FileAlreadyExistsException(unzip.getAbsolutePath());

                        try (ZipInputStream zis = new ZipInputStream(new BufferedInputStream(new FileInputStream(zip)));
                             FileIO io = ioFactory.create(unzipTmp)) {
                            zis.getNextEntry();

                            while (io.writeFully(arr, 0, zis.read(arr)) > 0)
                                updateHeartbeat();
                        }

                        Files.move(unzipTmp.toPath(), unzip.toPath());

                        currSize = unzip.length();
                    }
                    catch (IOException e) {
                        deleteArchiveFiles(unzipTmp);

                        if (e instanceof FileAlreadyExistsException) {
                            U.error(log, "Can't rename temporary unzipped segment: raw segment is already present " +
                                "[tmp=" + unzipTmp + ", raw=" + unzip + "]", e);
                        }
                        else if (!isCancelled) {
                            ex = new IgniteCheckedException("Error during WAL segment decompression [segmentIdx=" +
                                segmentToDecompress + "]", e);
                        }
                    }
                    finally {
                        segmentAware.addSize(segmentToDecompress, currSize - reservedSize);
                    }

                    updateHeartbeat();

                    synchronized (this) {
                        decompressionFutures.remove(segmentToDecompress).onDone(ex);
                    }
                }
            }
            catch (InterruptedException e) {
                Thread.currentThread().interrupt();

                if (!isCancelled)
                    err = e;
            }
            catch (Throwable t) {
                err = t;
            }
            finally {
                if (err == null && !isCancelled)
                    err = new IllegalStateException("Worker " + name() + " is terminated unexpectedly");

                if (err instanceof OutOfMemoryError)
                    failureProcessor.process(new FailureContext(CRITICAL_ERROR, err));
                else if (err != null)
                    failureProcessor.process(new FailureContext(SYSTEM_WORKER_TERMINATION, err));
            }
        }

        /**
         * Asynchronously decompresses WAL segment which is present only in .zip file.
         *
         * @return Future which is completed once file is decompressed.
         */
        synchronized IgniteInternalFuture<Void> decompressFile(long idx) {
            if (decompressionFutures.containsKey(idx))
                return decompressionFutures.get(idx);

            File f = new File(walArchiveDir, fileName(idx));

            if (f.exists())
                return new GridFinishedFuture<>();

            segmentsQueue.put(idx);

            GridFutureAdapter<Void> res = new GridFutureAdapter<>();

            decompressionFutures.put(idx, res);

            return res;
        }

        /** */
        private void shutdown() {
            synchronized (this) {
                U.cancel(this);

                // Put fake -1 to wake thread from queue.take()
                segmentsQueue.put(-1L);
            }

            U.join(this, log);
        }

        /** Restart worker. */
        void restart() {
            assert runner() == null : "FileDecompressor is still running.";

            isCancelled = false;

            new IgniteThread(this).start();
        }
    }

    /**
     * Validate files depending on {@link DataStorageConfiguration#getWalSegments()}  and create if need. Check end
     * when exit condition return false or all files are passed.
     *
     * @param startWith Start with.
     * @param create Flag create file.
     * @param p Predicate Exit condition.
     * @param completionCb Callback after verification segment.
     * @throws StorageException if validation or create file fail.
     */
    private void checkFiles(
        int startWith,
        boolean create,
        @Nullable IgnitePredicate<Integer> p,
        @Nullable IgniteInClosure<Integer> completionCb
    ) throws StorageException {
        for (int i = startWith; i < dsCfg.getWalSegments() && (p == null || p.apply(i)); i++) {
            File checkFile = new File(walWorkDir, fileName(i));

            if (checkFile.exists()) {
                if (checkFile.isDirectory()) {
                    throw new StorageException("Failed to initialize WAL log segment (a directory with " +
                        "the same name already exists): " + checkFile.getAbsolutePath());
                }
                else if (checkFile.length() != dsCfg.getWalSegmentSize() && mode == WALMode.FSYNC) {
                    throw new StorageException("Failed to initialize WAL log segment " +
                        "(WAL segment size change is not supported in 'DEFAULT' WAL mode) " +
                        "[filePath=" + checkFile.getAbsolutePath() +
                        ", fileSize=" + checkFile.length() +
                        ", configSize=" + dsCfg.getWalSegmentSize() + ']');
                }
            }
            else if (create)
                createFile(checkFile);

            if (completionCb != null)
                completionCb.apply(i);
        }
    }

    /**
     * Needs only for WAL compaction.
     *
     * @param idx Index.
     * @param ver Version.
     * @param compacted Compacted flag.
     */
    public static ByteBuffer prepareSerializerVersionBuffer(long idx, int ver, boolean compacted, ByteBuffer buf) {
        // Write record type.
        buf.put((byte)(WALRecord.RecordType.HEADER_RECORD.ordinal() + 1));

        // Write position.
        RecordV1Serializer.putPosition(buf, new WALPointer(idx, 0, 0));

        // Place magic number.
        buf.putLong(compacted ? HeaderRecord.COMPACTED_MAGIC : HeaderRecord.REGULAR_MAGIC);

        // Place serializer version.
        buf.putInt(ver);

        // Place CRC if needed.
        if (!RecordV1Serializer.skipCrc) {
            int curPos = buf.position();

            buf.position(0);

            // This call will move buffer position to the end of the record again.
            int crcVal = FastCrc.calcCrc(buf, curPos);

            buf.putInt(crcVal);
        }
        else
            buf.putInt(0);

        // Write header record through io.
        buf.position(0);

        return buf;
    }

    /**
     *
     */
    public static class ReadFileHandle extends AbstractFileHandle implements AbstractWalRecordsIterator.AbstractReadFileHandle {
        /** Entry serializer. */
        RecordSerializer ser;

        /** */
        FileInput in;

        /** Holder of actual information of latest manipulation on WAL segments. */
        private final SegmentAware segmentAware;

        /**
         * @param fileIO I/O interface for read/write operations of AbstractFileHandle.
         * @param ser Entry serializer.
         * @param in File input.
         * @param aware Segment aware.
         */
        public ReadFileHandle(
            SegmentIO fileIO,
            RecordSerializer ser,
            FileInput in,
            SegmentAware aware) {
            super(fileIO);

            this.ser = ser;
            this.in = in;
            segmentAware = aware;
        }

        /**
         * @throws IgniteCheckedException If failed to close the WAL segment file.
         */
        @Override public void close() throws IgniteCheckedException {
            try {
                fileIO.close();

                in.io().close();
            }
            catch (IOException e) {
                throw new IgniteCheckedException(e);
            }
        }

        /** {@inheritDoc} */
        @Override public long idx() {
            return getSegmentId();
        }

        /** {@inheritDoc} */
        @Override public FileInput in() {
            return in;
        }

        /** {@inheritDoc} */
        @Override public RecordSerializer ser() {
            return ser;
        }

        /** {@inheritDoc} */
        @Override public boolean workDir() {
            return segmentAware != null && segmentAware.lastArchivedAbsoluteIndex() < getSegmentId();
        }
    }

    /**
     * Iterator over WAL-log.
     */
    private static class RecordsIterator extends AbstractWalRecordsIterator {
        /** */
        private static final long serialVersionUID = 0L;

        /** */
        private final File walArchiveDir;

        /** */
        private final File walWorkDir;

        /** See {@link FileWriteAheadLogManager#archiver}. */
        @Nullable private final FileArchiver archiver;

        /** */
        private final FileDecompressor decompressor;

        /** */
        private final DataStorageConfiguration dsCfg;

        /** Optional start pointer. */
        @Nullable private final WALPointer start;

        /** Optional end pointer. */
        @Nullable private final WALPointer end;

        /** Manager of segment location. */
        private final SegmentRouter segmentRouter;

        /** Holder of actual information of latest manipulation on WAL segments. */
        private final SegmentAware segmentAware;

        /**
         * @param cctx Shared context.
         * @param walArchiveDir WAL archive dir.
         * @param walWorkDir WAL dir.
         * @param start Optional start pointer.
         * @param end Optional end pointer.
         * @param dsCfg Database configuration.
         * @param serializerFactory Serializer factory.
         * @param archiver File Archiver.
         * @param decompressor Decompressor.
         * @param log Logger  @throws IgniteCheckedException If failed to initialize WAL segment.
         * @param segmentAware Segment aware.
         * @param segmentRouter Segment router.
         * @param segmentFileInputFactory Factory to provide I/O interfaces for read primitives with files.
         */
        private RecordsIterator(
            GridCacheSharedContext<?, ?> cctx,
            File walArchiveDir,
            File walWorkDir,
            @Nullable WALPointer start,
            @Nullable WALPointer end,
            DataStorageConfiguration dsCfg,
            RecordSerializerFactory serializerFactory,
            FileIOFactory ioFactory,
            @Nullable FileArchiver archiver,
            FileDecompressor decompressor,
            IgniteLogger log,
            SegmentAware segmentAware,
            SegmentRouter segmentRouter,
            SegmentFileInputFactory segmentFileInputFactory
        ) throws IgniteCheckedException {
            super(
                log,
                cctx,
                serializerFactory,
                ioFactory,
                dsCfg.getWalRecordIteratorBufferSize(),
                segmentFileInputFactory
            );

            this.walArchiveDir = walArchiveDir;
            this.walWorkDir = walWorkDir;
            this.archiver = archiver;
            this.start = start;
            this.end = end;
            this.dsCfg = dsCfg;

            this.decompressor = decompressor;
            this.segmentRouter = segmentRouter;
            this.segmentAware = segmentAware;
        }

        /** {@inheritDoc} */
        @Override protected ReadFileHandle initReadHandle(
            AbstractFileDescriptor desc,
            @Nullable WALPointer start
        ) throws IgniteCheckedException, FileNotFoundException {
            AbstractFileDescriptor currDesc = desc;

            if (!desc.file().exists()) {
                FileDescriptor zipFile = new FileDescriptor(
                    new File(walArchiveDir, fileName(desc.idx()) + ZIP_SUFFIX));

                if (!zipFile.file.exists()) {
                    throw new FileNotFoundException("Both compressed and raw segment files are missing in archive " +
                        "[segmentIdx=" + desc.idx() + "]");
                }

                if (decompressor != null)
                    decompressor.decompressFile(desc.idx()).get();
                else
                    currDesc = zipFile;
            }

            return (ReadFileHandle)super.initReadHandle(currDesc, start);
        }

        /** {@inheritDoc} */
        @Override protected void onClose() throws IgniteCheckedException {
            super.onClose();

            curRec = null;

            closeCurrentWalSegment();

            curWalSegmIdx = Integer.MAX_VALUE;
        }

        /**
         * @throws IgniteCheckedException If failed to initialize first file handle.
         */
        private void init() throws IgniteCheckedException {
            AbstractFileDescriptor[] descs = loadFileDescriptors(walArchiveDir);

            if (start != null) {
                if (!F.isEmpty(descs)) {
                    if (descs[0].idx() > start.index()) {
                        throw new IgniteCheckedException("WAL history is too short " +
                            "[descs=" + Arrays.asList(descs) + ", start=" + start + ']');
                    }

                    for (AbstractFileDescriptor desc : descs) {
                        if (desc.idx() == start.index()) {
                            curWalSegmIdx = start.index();

                            break;
                        }
                    }

                    if (curWalSegmIdx == -1) {
                        long lastArchived = descs[descs.length - 1].idx();

                        if (lastArchived > start.index())
                            throw new IgniteCheckedException("WAL history is corrupted (segment is missing): " + start);

                        // This pointer may be in work files because archiver did not
                        // copy the file yet, check that it is not too far forward.
                        curWalSegmIdx = start.index();
                    }
                }
                else {
                    // This means that whole checkpoint history fits in one segment in WAL work directory.
                    // Will start from this index right away.
                    curWalSegmIdx = start.index();
                }
            }
            else
                curWalSegmIdx = !F.isEmpty(descs) ? descs[0].idx() : 0;

            curWalSegmIdx--;

            if (log.isDebugEnabled())
                log.debug("Initialized WAL cursor [start=" + start + ", end=" + end + ", curWalSegmIdx=" + curWalSegmIdx + ']');

            advance();
        }

        /** {@inheritDoc} */
        @Override protected AbstractReadFileHandle advanceSegment(
            @Nullable final AbstractReadFileHandle curWalSegment
        ) throws IgniteCheckedException {
            if (curWalSegment != null)
                curWalSegment.close();

            // We are past the end marker.
            if (end != null && curWalSegmIdx + 1 > end.index())
                return null; //stop iteration

            curWalSegmIdx++;

            // Segment deletion protection.
            if (!segmentAware.reserve(curWalSegmIdx))
                throw new IgniteCheckedException("Segment does not exist: " + curWalSegmIdx);

            try {
                // Protection against transferring a segment to the archive by #archiver.
                boolean readArchive = archiver != null && !segmentAware.lock(curWalSegmIdx);

                FileDescriptor fd = null;
                ReadFileHandle nextHandle;
                try {
                    fd = segmentRouter.findSegment(curWalSegmIdx);

                    if (log.isDebugEnabled()) {
                        log.debug("Reading next file [absIdx=" + curWalSegmIdx +
                            ", file=" + fd.file.getAbsolutePath() + ']');
                    }

                    nextHandle = initReadHandle(fd, start != null && curWalSegmIdx == start.index() ? start : null);
                }
                catch (FileNotFoundException e) {
                    if (readArchive)
                        throw new IgniteCheckedException("Missing WAL segment in the archive: " + curWalSegment, e);
                    else {
                        // Log only when no segments were read. This will help us avoiding logging on the end of the WAL.
                        if (curRec == null && curWalSegment == null) {
                            File workDirFile = new File(walWorkDir, fileName(curWalSegmIdx % dsCfg.getWalSegments()));
                            File archiveDirFile = new File(walArchiveDir, fileName(curWalSegmIdx));

                            U.warn(
                                log,
                                "Next segment file is not found [" +
                                    "curWalSegmIdx=" + curWalSegmIdx
                                    + ", start=" + start
                                    + ", end=" + end
                                    + ", filePath=" + (fd == null ? "<empty>" : fd.file.getAbsolutePath())
                                    + ", walWorkDir=" + walWorkDir
                                    + ", walWorkDirContent=" + listFileNames(walWorkDir)
                                    + ", walArchiveDir=" + walArchiveDir
                                    + ", walArchiveDirContent=" + listFileNames(walArchiveDir)
                                    + ", workDirFile=" + workDirFile.getName()
                                    + ", exists=" + workDirFile.exists()
                                    + ", archiveDirFile=" + archiveDirFile.getName()
                                    + ", exists=" + archiveDirFile.exists()
                                    + "]",
                                e
                            );
                        }

                        nextHandle = null;
                    }
                }
                finally {
                    if (archiver != null && !readArchive)
                        segmentAware.unlock(curWalSegmIdx);
                }

                curRec = null;

                return nextHandle;
            }
            finally {
                segmentAware.release(curWalSegmIdx);
            }
        }

        /** */
        private static List<String> listFileNames(File dir) {
            File[] files = dir.listFiles();

            if (files == null)
                return Collections.emptyList();

            return Arrays.stream(files).map(File::getName).sorted().collect(toList());
        }

        /** {@inheritDoc} */
        @Override protected IgniteCheckedException handleRecordException(Exception e, @Nullable WALPointer ptr) {
            if (e instanceof IgniteCheckedException && X.hasCause(e, IgniteDataIntegrityViolationException.class)) {
                // This means that there is no explicit last segment, so we iterate until the very end.
                if (end == null) {
                    long nextWalSegmentIdx = curWalSegmIdx + 1;

                    if (archiver == null) {
                        if (canIgnoreCrcError(nextWalSegmentIdx, nextWalSegmentIdx, e, ptr))
                            return null;
                    }
                    else {
                        // Check that we should not look this segment up in archive directory.
                        // Basically the same check as in "advanceSegment" method.

                        // Segment deletion protection.
                        if (segmentAware.reserve(nextWalSegmentIdx)) {
                            try {
                                // Protection against transferring a segment to the archive by #archiver.
                                if (segmentAware.lock(nextWalSegmentIdx)) {
                                    try {
                                        long workIdx = nextWalSegmentIdx % dsCfg.getWalSegments();

                                        if (canIgnoreCrcError(workIdx, nextWalSegmentIdx, e, ptr))
                                            return null;
                                    }
                                    finally {
                                        segmentAware.unlock(nextWalSegmentIdx);
                                    }
                                }
                            }
                            finally {
                                segmentAware.release(nextWalSegmentIdx);
                            }
                        }
                    }
                }
            }

            return super.handleRecordException(e, ptr);
        }

        /**
         * @param workIdx Work index.
         * @param walSegmentIdx Wal segment index.
         * @param e Exception.
         * @param ptr Ptr.
         */
        private boolean canIgnoreCrcError(
            long workIdx,
            long walSegmentIdx,
            Exception e,
            @Nullable WALPointer ptr
        ) {
            FileDescriptor fd = new FileDescriptor(new File(walWorkDir, fileName(workIdx)), walSegmentIdx);

            try {
                if (!fd.file().exists())
                    return true;

                ReadFileHandle nextHandle = initReadHandle(fd, ptr);

                // "nextHandle == null" is true only if current segment is the last one in the
                // whole history. Only in such case we ignore crc validation error and just stop
                // as if we reached the end of the WAL.
                if (nextHandle == null)
                    return true;
            }
            catch (IgniteCheckedException | FileNotFoundException initReadHandleException) {
                e.addSuppressed(initReadHandleException);
            }

            return false;
        }

        /** {@inheritDoc} */
        @Override protected AbstractReadFileHandle createReadFileHandle(SegmentIO fileIO,
            RecordSerializer ser, FileInput in) {
            return new ReadFileHandle(fileIO, ser, in, segmentAware);
        }
    }

    /**
     * Flushes current file handle for {@link WALMode#BACKGROUND} WALMode. Called periodically from scheduler.
     */
    private void doFlush() {
        FileWriteHandle hnd = currentHandle();

        try {
            hnd.flushAll();
        }
        catch (Exception e) {
            U.warn(log, "Failed to flush WAL record queue", e);
        }
    }

    /**
     * Scans provided folder for a WAL segment files
     * @param walFilesDir directory to scan
     * @return found WAL file descriptors
     */
    public static FileDescriptor[] loadFileDescriptors(final File walFilesDir) throws IgniteCheckedException {
        final File[] files = walFilesDir.listFiles(WAL_SEGMENT_COMPACTED_OR_RAW_FILE_FILTER);

        if (files == null) {
            throw new IgniteCheckedException("WAL files directory does not not denote a " +
                "directory, or if an I/O error occurs: [" + walFilesDir.getAbsolutePath() + "]");
        }
        return scan(files);
    }

    /** {@inheritDoc} */
    @Override public long segmentSize(long idx) {
        return segmentSize.getOrDefault(idx, 0L);
    }

    /** {@inheritDoc} */
    @Override public WALPointer lastWritePointer() {
        return currHnd.position();
    }

    /**
     * Concurrent {@link #currHnd} update.
     *
     * @param n New handle.
     * @param c Current handle, if not {@code null} CAS will be used.
     * @return {@code True} if updated.
     */
    private boolean updateCurrentHandle(FileWriteHandle n, @Nullable FileWriteHandle c) {
        boolean res = true;

        if (c == null)
            currHnd = n;
        else
            res = CURR_HND_UPD.compareAndSet(this, c, n);

        return res;
    }

    /**
     * Check that file name matches segment name.
     *
     * @param name File name.
     * @return {@code True} if file name matches segment name.
     */
    public static boolean isSegmentFileName(@Nullable String name) {
        return name != null && (WAL_NAME_PATTERN.matcher(name).matches() ||
            WAL_SEGMENT_FILE_COMPACTED_PATTERN.matcher(name).matches());
    }

    /**
     * Getting last truncated segment.
     *
     * @return Absolut segment index.
     */
    public long lastTruncatedSegment() {
        return segmentAware.lastTruncatedArchiveIdx();
    }

    /**
     * Total size of the segments in bytes.
     *
     * @return Size in bytes.
     */
    public static long totalSize(FileDescriptor... fileDescriptors) {
        long len = 0;

        for (FileDescriptor descriptor : fileDescriptors)
            len += descriptor.file.length();

        return len;
    }

    /**
     * Check if WAL archive is unlimited.
     *
     * @return {@code True} if unlimited.
     */
    private boolean walArchiveUnlimited() {
        return maxWalArchiveSize == UNLIMITED_WAL_ARCHIVE;
    }

    /**
     * Removing files from {@link #walArchiveDir}.
     *
     * @param files Files from {@link #walArchiveDir}.
     * @return Total deleted size in bytes.
     */
    private long deleteArchiveFiles(File... files) {
        long size = 0;

        for (File file : files) {
            if (file.exists()) {
                long len = file.length();

                if (file.delete())
                    size += len;
                else if (file.exists()) {
                    U.warn(log, "Unable to delete file from WAL archive" +
                        " (make sure the process has enough rights):  " + file.getAbsolutePath());
                }
            }
        }

        return size;
    }

    /**
     * Worker for an asynchronous WAL archive cleanup that starts when the maximum size is exceeded.
     * {@link SegmentAware#awaitExceedMaxArchiveSize} is used to determine if the maximum is exceeded.
     */
    private class FileCleaner extends GridWorker {
        /**
         * Constructor.
         *
         * @param log Logger.
         */
        public FileCleaner(IgniteLogger log) {
            super(cctx.igniteInstanceName(), "wal-file-cleaner%" + cctx.igniteInstanceName(), log);

            assert !walArchiveUnlimited();
        }

        /** {@inheritDoc} */
        @Override protected void body() throws InterruptedException, IgniteInterruptedCheckedException {
            Throwable err = null;

            try {
                while (!isCancelled()) {
                    segmentAware.awaitExceedMaxArchiveSize(minWalArchiveSize);
                    segmentAware.awaitAvailableTruncateArchive();

                    FileDescriptor[] walArchiveFiles = walArchiveFiles();

                    FileDescriptor high = null;

                    long size = 0;
                    long totalSize = totalSize(walArchiveFiles);

                    for (FileDescriptor fileDesc : walArchiveFiles) {
                        if (fileDesc.idx >= lastCheckpointPtr.index() || segmentAware.reserved(fileDesc.idx))
                            break;
                        else {
                            high = fileDesc;

                            // Ensure that there will be exactly removed at least one segment.
                            if (totalSize - (size += fileDesc.file.length()) < minWalArchiveSize)
                                break;
                        }
                    }

                    if (high != null) {
                        WALPointer highPtr = new WALPointer(high.idx + 1, 0, 0);

                        if (log.isInfoEnabled()) {
                            log.info("Starting to clean WAL archive [highIdx=" + highPtr.index()
                                + ", currSize=" + U.humanReadableByteCount(totalSize)
                                + ", maxSize=" + U.humanReadableByteCount(maxWalArchiveSize) + ']');
                        }

                        ((GridCacheDatabaseSharedManager)cctx.database()).onWalTruncated(highPtr);

                        int truncated = truncate(highPtr);

                        if (log.isInfoEnabled()) {
                            log.info("Finish clean WAL archive [cleanCnt=" + truncated
                                + ", currSize=" + U.humanReadableByteCount(totalSize(walArchiveFiles()))
                                + ", maxSize=" + U.humanReadableByteCount(maxWalArchiveSize) + ']');
                        }
                    }
                }
            }
            catch (IgniteInterruptedCheckedException e) {
                Thread.currentThread().interrupt();

                isCancelled = true;
            }
            catch (Throwable t) {
                err = t;
            }
            finally {
                if (err == null && !isCancelled())
                    err = new IllegalStateException("Worker " + name() + " is terminated unexpectedly");

                if (err instanceof OutOfMemoryError)
                    failureProcessor.process(new FailureContext(CRITICAL_ERROR, err));
                else if (err != null)
                    failureProcessor.process(new FailureContext(SYSTEM_WORKER_TERMINATION, err));
            }
        }

        /**
         * Shutdown worker.
         *
         * @throws IgniteInterruptedCheckedException If failed to wait for worker shutdown.
         */
        private void shutdown() throws IgniteInterruptedCheckedException {
            isCancelled = true;

            U.join(this);
        }

        /**
         * Restart worker in IgniteThread.
         */
        public void restart() {
            assert runner() == null : "FileCleaner is still running";

            isCancelled = false;

            new IgniteThread(this).start();
        }
    }

    /**
     * Moving working segments to archive, if segments are more than {@link DataStorageConfiguration#getWalSegments()}
     * or index of first segment is not 0. All segments will be moved except for last one,
     * as well as all compressed segments.
     *
     * @throws StorageException If an error occurs while moving.
     */
    private void moveSegmentsToArchive() throws StorageException {
        assert isArchiverEnabled();

        FileDescriptor[] workSegments = scan(walWorkDir.listFiles(WAL_SEGMENT_FILE_FILTER));

        List<FileDescriptor> toMove = new ArrayList<>();

        if (!F.isEmpty(workSegments) && (workSegments.length > dsCfg.getWalSegments() || workSegments[0].idx() != 0))
            toMove.addAll(F.asList(workSegments).subList(0, workSegments.length - 1));

        toMove.addAll(F.asList(scan(walWorkDir.listFiles(WAL_SEGMENT_FILE_COMPACTED_FILTER))));

        if (!toMove.isEmpty()) {
            log.warning("Content of WAL working directory needs rearrangement, some WAL segments will be moved to " +
                "archive: " + walArchiveDir.getAbsolutePath() + ". Segments from " + toMove.get(0).file().getName() +
                " to " + toMove.get(toMove.size() - 1).file().getName() + " will be moved, total number of files: " +
                toMove.size() + ". This operation may take some time.");

            for (int i = 0, j = 0; i < toMove.size(); i++) {
                FileDescriptor fd = toMove.get(i);

                File tmpDst = new File(walArchiveDir, fd.file().getName() + TMP_SUFFIX);
                File dst = new File(walArchiveDir, fd.file().getName());

                try {
                    Files.copy(fd.file().toPath(), tmpDst.toPath());

                    Files.move(tmpDst.toPath(), dst.toPath());

                    Files.delete(fd.file().toPath());

                    if (log.isDebugEnabled()) {
                        log.debug("WAL segment moved [src=" + fd.file().getAbsolutePath() +
                            ", dst=" + dst.getAbsolutePath() + ']');
                    }

                    // Batch output.
                    if (log.isInfoEnabled() && (i == toMove.size() - 1 || (i != 0 && i % 9 == 0))) {
                        log.info("WAL segments moved: " + toMove.get(j).file().getName() +
                            (i == j ? "" : " - " + toMove.get(i).file().getName()));

                        j = i + 1;
                    }
                }
                catch (IOException e) {
                    throw new StorageException("Failed to move WAL segment [src=" + fd.file().getAbsolutePath() +
                        ", dst=" + dst.getAbsolutePath() + ']', e);
                }
            }
        }
    }

    /**
     * Renaming last segment if it is only one and its index is greater than {@link DataStorageConfiguration#getWalSegments()}.
     *
     * @throws StorageException If an error occurs while renaming.
     */
    private void renameLastSegment() throws StorageException {
        assert isArchiverEnabled();

        FileDescriptor[] workSegments = scan(walWorkDir.listFiles(WAL_SEGMENT_FILE_FILTER));

        if (workSegments.length == 1 && workSegments[0].idx() != workSegments[0].idx() % dsCfg.getWalSegments()) {
            FileDescriptor toRen = workSegments[0];

            if (log.isInfoEnabled()) {
                log.info("Last WAL segment file has to be renamed from " + toRen.file().getName() + " to " +
                    fileName(toRen.idx() % dsCfg.getWalSegments()) + '.');
            }

            String toRenFileName = fileName(toRen.idx() % dsCfg.getWalSegments());

            File tmpDst = new File(walWorkDir, toRenFileName + TMP_SUFFIX);
            File dst = new File(walWorkDir, toRenFileName);

            try {
                Files.copy(toRen.file().toPath(), tmpDst.toPath());

                Files.move(tmpDst.toPath(), dst.toPath());

                Files.delete(toRen.file().toPath());

                if (log.isInfoEnabled()) {
                    log.info("WAL segment renamed [src=" + toRen.file().getAbsolutePath() +
                        ", dst=" + dst.getAbsolutePath() + ']');
                }
            }
            catch (IOException e) {
                throw new StorageException("Failed to rename WAL segment [src=" +
                    toRen.file().getAbsolutePath() + ", dst=" + dst.getAbsolutePath() + ']', e);
            }
        }
    }

    /**
     * Formatting working segments to {@link DataStorageConfiguration#getWalSegmentSize()} for work in a mmap or fsync case.
     *
     * @throws StorageException If an error occurs when formatting.
     */
    private void formatWorkSegments() throws StorageException {
        assert isArchiverEnabled();

        if (mode == WALMode.FSYNC || mmap) {
            List<FileDescriptor> toFormat = Arrays.stream(scan(walWorkDir.listFiles(WAL_SEGMENT_FILE_FILTER)))
                .filter(fd -> fd.file().length() < dsCfg.getWalSegmentSize()).collect(toList());

            if (!toFormat.isEmpty()) {
                if (log.isInfoEnabled()) {
                    log.info("WAL segments in working directory should have the same size: '" +
                        U.humanReadableByteCount(dsCfg.getWalSegmentSize()) + "'. Segments that need reformat " +
                        "found: " + F.viewReadOnly(toFormat, fd -> fd.file().getName()) + '.');
                }

                for (int i = 0, j = 0; i < toFormat.size(); i++) {
                    FileDescriptor fd = toFormat.get(i);

                    File tmpDst = new File(fd.file().getName() + TMP_SUFFIX);

                    try {
                        Files.copy(fd.file().toPath(), tmpDst.toPath());

                        if (log.isDebugEnabled()) {
                            log.debug("Start formatting WAL segment [filePath=" + tmpDst.getAbsolutePath() +
                                ", fileSize=" + U.humanReadableByteCount(tmpDst.length()) +
                                ", toSize=" + U.humanReadableByteCount(dsCfg.getWalSegmentSize()) + ']');
                        }

                        try (FileIO fileIO = ioFactory.create(tmpDst, CREATE, READ, WRITE)) {
                            int left = (int)(dsCfg.getWalSegmentSize() - tmpDst.length());

                            fileIO.position(tmpDst.length());

                            while (left > 0)
                                left -= fileIO.writeFully(FILL_BUF, 0, Math.min(FILL_BUF.length, left));

                            fileIO.force();
                        }

                        Files.move(tmpDst.toPath(), fd.file().toPath(), REPLACE_EXISTING, ATOMIC_MOVE);

                        if (log.isDebugEnabled())
                            log.debug("WAL segment formatted: " + fd.file().getAbsolutePath());

                        // Batch output.
                        if (log.isInfoEnabled() && (i == toFormat.size() - 1 || (i != 0 && i % 9 == 0))) {
                            log.info("WAL segments formatted: " + toFormat.get(j).file().getName() +
                                (i == j ? "" : " - " + fileName(i)));

                            j = i + 1;
                        }
                    }
                    catch (IOException e) {
                        throw new StorageException("Failed to format WAL segment: " + fd.file().getAbsolutePath(), e);
                    }
                }
            }
        }
    }

    /**
     * Timeout object for automatically rollover segments if the recording
     * to the WAL was not more than or equal to {@link #walAutoArchiveAfterInactivity}.
     */
    private class TimeoutRollover implements GridTimeoutObject {
        /** ID of timeout object. */
        private final IgniteUuid id = IgniteUuid.randomUuid();

        /** Timestamp for triggering. */
        private final long endTime;

        /** Cancel flag. */
        private boolean cancel;

        /**
         * Constructor.
         *
         * @param endTime Timestamp for triggering.
         */
        private TimeoutRollover(long endTime) {
            if (log.isDebugEnabled())
                log.debug("Schedule WAL rollover check at " + new Time(endTime).toString());

            this.endTime = endTime;
        }

        /** {@inheritDoc} */
        @Override public IgniteUuid timeoutId() {
            return id;
        }

        /** {@inheritDoc} */
        @Override public long endTime() {
            return endTime;
        }

        /** {@inheritDoc} */
        @Override public void onTimeout() {
            assert walAutoArchiveAfterInactivity > 0 || walForceArchiveTimeout > 0;
            assert timeoutRolloverMux != null;

            synchronized (timeoutRolloverMux) {
<<<<<<< HEAD
                if (!cancel) {
                    if (log.isDebugEnabled()) {
                        log.debug("Checking if WAL rollover required (" +
                            new Time(U.currentTimeMillis()).toString() + ")");
                    }
=======
                timeoutRollover = null;

                if (!cancel) {
                    if (log.isDebugEnabled())
                        log.debug("Checking if WAL rollover required (" + new Time(U.currentTimeMillis()) + ")");
>>>>>>> 9cf06362

                    checkWalRolloverRequired();

                    scheduleNextRolloverCheck();
                }
            }
        }

        /**
         * Cancel auto rollover.
         */
        public void cancel() {
            assert walAutoArchiveAfterInactivity > 0 || walForceArchiveTimeout > 0;
            assert timeoutRolloverMux != null;

            synchronized (timeoutRolloverMux) {
                if (log.isDebugEnabled())
                    log.debug("Auto rollover is canceled");

                cancel = true;
            }
        }
    }

    /**
     * Stop auto rollover.
     */
    private void stopAutoRollover() {
        if (walAutoArchiveAfterInactivity > 0 || walForceArchiveTimeout > 0) {
            assert timeoutRolloverMux != null;

            synchronized (timeoutRolloverMux) {
                TimeoutRollover timeoutRollover = this.timeoutRollover;

                if (timeoutRollover != null) {
                    timeoutRollover.cancel();

                    cctx.time().removeTimeoutObject(timeoutRollover);
<<<<<<< HEAD
=======

                    this.timeoutRollover = null;
>>>>>>> 9cf06362
                }
            }
        }
    }

    /**
     * Getting min size(in bytes) of WAL archive directory(greater than 0,
     * or {@link DataStorageConfiguration#UNLIMITED_WAL_ARCHIVE} if max WAL archive size is unlimited).
     *
     * @param dsCfg Memory configuration.
     * @return Min allowed size(in bytes) of WAL archives.
     */
    static long minWalArchiveSize(DataStorageConfiguration dsCfg) {
        long max = dsCfg.getMaxWalArchiveSize();
        long min = dsCfg.getMinWalArchiveSize();

        double percentage = getDouble(IGNITE_THRESHOLD_WAL_ARCHIVE_SIZE_PERCENTAGE, -1);

        return max == UNLIMITED_WAL_ARCHIVE ? max : min != HALF_MAX_WAL_ARCHIVE_SIZE ? min :
            percentage == -1 ? max / 2 : (long)(max * percentage);
    }

    /** {@inheritDoc} */
    @Override public void startAutoReleaseSegments() {
        segmentAware.startAutoReleaseSegments();
    }
}<|MERGE_RESOLUTION|>--- conflicted
+++ resolved
@@ -70,10 +70,7 @@
 import org.apache.ignite.internal.managers.eventstorage.GridEventStorageManager;
 import org.apache.ignite.internal.pagemem.wal.IgniteWriteAheadLogManager;
 import org.apache.ignite.internal.pagemem.wal.WALIterator;
-<<<<<<< HEAD
-=======
 import org.apache.ignite.internal.pagemem.wal.record.DataRecord;
->>>>>>> 9cf06362
 import org.apache.ignite.internal.pagemem.wal.record.MarshalledRecord;
 import org.apache.ignite.internal.pagemem.wal.record.MemoryRecoveryRecord;
 import org.apache.ignite.internal.pagemem.wal.record.PageSnapshot;
@@ -161,10 +158,7 @@
 import static org.apache.ignite.internal.processors.cache.persistence.wal.serializer.RecordV1Serializer.readSegmentHeader;
 import static org.apache.ignite.internal.processors.compress.CompressionProcessor.checkCompressionLevelBounds;
 import static org.apache.ignite.internal.processors.compress.CompressionProcessor.getDefaultCompressionLevel;
-<<<<<<< HEAD
-=======
 import static org.apache.ignite.internal.util.io.GridFileUtils.ensureHardLinkAvailable;
->>>>>>> 9cf06362
 
 /**
  * File WAL manager.
@@ -352,9 +346,6 @@
      * #walAutoArchiveAfterInactivity} > 0<br>
      */
     private final AtomicLong lastRecordLoggedMs = new AtomicLong();
-
-    /** Last rollover time. */
-    private AtomicLong lastRolloverMs;
 
     /**
      * Container with last {@link DataRecord} logged timestamp.<br> Zero value means there was no records logged to current
@@ -434,12 +425,6 @@
         walForceArchiveTimeout = dsCfg.getWalForceArchiveTimeout();
 
         timeoutRolloverMux = (walAutoArchiveAfterInactivity > 0 || walForceArchiveTimeout > 0) ? new Object() : null;
-<<<<<<< HEAD
-
-        if (walForceArchiveTimeout > 0)
-            lastRolloverMs = new AtomicLong();
-=======
->>>>>>> 9cf06362
 
         maxWalArchiveSize = dsCfg.getMaxWalArchiveSize();
 
@@ -492,36 +477,23 @@
                 "write ahead log archive directory"
             );
 
-<<<<<<< HEAD
-            if (dsCfg.isCdcEnabled()) {
-=======
             if (CU.isCdcEnabled(igCfg)) {
->>>>>>> 9cf06362
                 walCdcDir = initDirectory(
                     dsCfg.getCdcWalPath(),
                     DataStorageConfiguration.DFLT_WAL_CDC_PATH,
                     resolveFolders.folderName(),
                     "change data capture directory"
                 );
-<<<<<<< HEAD
+
+                ensureHardLinkAvailable(walArchiveDir.toPath(), walCdcDir.toPath());
             }
 
             serializer = new RecordSerializerFactoryImpl(cctx).createSerializer(serializerVer);
-=======
-
-                ensureHardLinkAvailable(walArchiveDir.toPath(), walCdcDir.toPath());
-            }
->>>>>>> 9cf06362
-
-            serializer = new RecordSerializerFactoryImpl(cctx).createSerializer(serializerVer);
 
             IgniteCacheDatabaseSharedManager dbMgr = cctx.database();
 
-<<<<<<< HEAD
-=======
             metrics = dbMgr.dataStorageMetricsImpl();
 
->>>>>>> 9cf06362
             if (metrics != null) {
                 metrics.setWalSizeProvider(new CO<Long>() {
                     /** {@inheritDoc} */
@@ -834,16 +806,11 @@
         assert timeoutRolloverMux != null;
 
         synchronized (timeoutRolloverMux) {
-<<<<<<< HEAD
-            long nextEndTime = walForceArchiveTimeout > 0
-                ? nextTimeout(lastRolloverMs.get(), walForceArchiveTimeout)
-=======
             if (timeoutRollover != null)
                 return;
 
             long nextEndTime = walForceArchiveTimeout > 0
                 ? nextTimeout(lastDataRecordLoggedMs.get(), walForceArchiveTimeout)
->>>>>>> 9cf06362
                 : nextTimeout(lastRecordLoggedMs.get(), walAutoArchiveAfterInactivity);
 
             cctx.time().addTimeoutObject(timeoutRollover = new TimeoutRollover(nextEndTime));
@@ -852,11 +819,7 @@
 
     /** */
     private long nextTimeout(long lastEvt, long timeout) {
-<<<<<<< HEAD
-        return lastEvt <= 0 ? U.currentTimeMillis() : lastEvt + timeout;
-=======
         return (lastEvt <= 0 ? U.currentTimeMillis() : lastEvt) + timeout;
->>>>>>> 9cf06362
     }
 
     /** {@inheritDoc} */
@@ -872,14 +835,6 @@
     private void checkWalRolloverRequired() {
         if (walAutoArchiveAfterInactivity <= 0 && walForceArchiveTimeout <= 0)
             return; // feature not configured, nothing to do.
-<<<<<<< HEAD
-
-        if (lastRecordLoggedMs.get() == 0)
-            return; //no records were logged to current segment, does not consider inactivity.
-
-        if (walForceArchiveTimeout > 0) {
-            if (!checkTimeout(lastRolloverMs, walForceArchiveTimeout))
-=======
 
         if (lastRecordLoggedMs.get() == 0)
             return; //no records were logged to current segment, does not consider inactivity.
@@ -889,7 +844,6 @@
                 return; //no data records were logged to current segment, do not rollover.
 
             if (!checkTimeout(lastDataRecordLoggedMs, walForceArchiveTimeout))
->>>>>>> 9cf06362
                 return;
         }
         else if (!checkTimeout(lastRecordLoggedMs, walAutoArchiveAfterInactivity))
@@ -994,11 +948,6 @@
 
             if (ptr != null) {
                 metrics.onWalRecordLogged(rec.size());
-<<<<<<< HEAD
-
-                if (walAutoArchiveAfterInactivity > 0 || walForceArchiveTimeout > 0)
-                    lastRecordLoggedMs.set(U.currentTimeMillis());
-=======
 
                 if (walAutoArchiveAfterInactivity > 0 || walForceArchiveTimeout > 0) {
                     long millis = U.currentTimeMillis();
@@ -1010,7 +959,6 @@
                     if (walForceArchiveTimeout > 0 && rec.type() == DATA_RECORD_V2)
                         lastDataRecordLoggedMs.set(millis);
                 }
->>>>>>> 9cf06362
 
                 return ptr;
             }
@@ -1171,15 +1119,9 @@
 
         for (FileDescriptor desc : descs) {
             long archivedAbsIdx = segmentAware.lastArchivedAbsoluteIndex();
-<<<<<<< HEAD
 
             long lastArchived = archivedAbsIdx >= 0 ? archivedAbsIdx : lastArchivedIndex();
 
-=======
-
-            long lastArchived = archivedAbsIdx >= 0 ? archivedAbsIdx : lastArchivedIndex();
-
->>>>>>> 9cf06362
             if (desc.idx >= lastCheckpointPtr.index() // We cannot delete segments needed for binary recovery.
                 || desc.idx >= lastArchived // We cannot delete last segment, it is needed at start of node and avoid gaps.
                 || desc.idx >= high.index() // We cannot delete segments larger than the border.
@@ -1331,17 +1273,10 @@
                 if (type == WALRecord.RecordType.STOP_ITERATION_RECORD_TYPE) {
                     if (log.isInfoEnabled())
                         log.info("Reached logical end of the segment for file " + file);
-<<<<<<< HEAD
 
                     return null;
                 }
 
-=======
-
-                    return null;
-                }
-
->>>>>>> 9cf06362
                 WALPointer ptr = readPosition(in);
 
                 return new FileDescriptor(file, ptr.index());
@@ -1428,7 +1363,6 @@
 
                     throw e;
                 }
-<<<<<<< HEAD
 
                 if (rec != null) {
                     WALPointer ptr = next.addRecord(rec);
@@ -1436,15 +1370,6 @@
                     assert ptr != null;
                 }
 
-=======
-
-                if (rec != null) {
-                    WALPointer ptr = next.addRecord(rec);
-
-                    assert ptr != null;
-                }
-
->>>>>>> 9cf06362
                 currSize = reservedSize;
                 segmentSize.put(idx, currSize);
             }
@@ -1464,11 +1389,7 @@
                 lastRecordLoggedMs.set(0);
 
                 if (walForceArchiveTimeout > 0)
-<<<<<<< HEAD
-                    lastRolloverMs.set(U.currentTimeMillis());
-=======
                     lastDataRecordLoggedMs.set(0);
->>>>>>> 9cf06362
             }
 
             // Let other threads to proceed with new segment.
@@ -1673,21 +1594,12 @@
 
         if (F.isEmpty(walWorkDir.listFiles(WAL_SEGMENT_FILE_FILTER)))
             createFile(new File(walWorkDir, fileName(0)));
-<<<<<<< HEAD
 
         if (isArchiverEnabled()) {
             moveSegmentsToArchive();
 
             renameLastSegment();
 
-=======
-
-        if (isArchiverEnabled()) {
-            moveSegmentsToArchive();
-
-            renameLastSegment();
-
->>>>>>> 9cf06362
             formatWorkSegments();
 
             checkFiles(0, false, null, null);
@@ -2166,11 +2078,7 @@
 
                 Files.move(dstTmpFile.toPath(), dstFile.toPath());
 
-<<<<<<< HEAD
-                if (dsCfg.isCdcEnabled())
-=======
                 if (walCdcDir != null)
->>>>>>> 9cf06362
                     Files.createLink(walCdcDir.toPath().resolve(dstFile.getName()), dstFile.toPath());
 
                 if (mode != WALMode.NONE) {
@@ -2379,7 +2287,6 @@
                         continue;
 
                     String segmentFileName = fileName(segIdx);
-<<<<<<< HEAD
 
                     File tmpZip = new File(walArchiveDir, segmentFileName + ZIP_SUFFIX + TMP_SUFFIX);
 
@@ -2398,26 +2305,6 @@
                         if (!Files.exists(raw.toPath()))
                             throw new IgniteCheckedException("WAL archive segment is missing: " + raw);
 
-=======
-
-                    File tmpZip = new File(walArchiveDir, segmentFileName + ZIP_SUFFIX + TMP_SUFFIX);
-
-                    File zip = new File(walArchiveDir, segmentFileName + ZIP_SUFFIX);
-
-                    File raw = new File(walArchiveDir, segmentFileName);
-
-                    long currSize = 0;
-                    long reservedSize = raw.length();
-
-                    segmentAware.addSize(segIdx, reservedSize);
-
-                    try {
-                        deleteObsoleteRawSegments();
-
-                        if (!Files.exists(raw.toPath()))
-                            throw new IgniteCheckedException("WAL archive segment is missing: " + raw);
-
->>>>>>> 9cf06362
                         compressSegmentToFile(segIdx, raw, tmpZip);
 
                         Files.move(tmpZip.toPath(), zip.toPath());
@@ -2593,7 +2480,6 @@
                     long segmentToDecompress = -1L;
 
                     blockingSectionBegin();
-<<<<<<< HEAD
 
                     try {
                         segmentToDecompress = segmentsQueue.take();
@@ -2605,24 +2491,10 @@
                     if (isCancelled())
                         break;
 
-=======
-
-                    try {
-                        segmentToDecompress = segmentsQueue.take();
-                    }
-                    finally {
-                        blockingSectionEnd();
-                    }
-
-                    if (isCancelled())
-                        break;
-
->>>>>>> 9cf06362
                     if (segmentToDecompress == -1)
                         continue;
 
                     String segmentFileName = fileName(segmentToDecompress);
-<<<<<<< HEAD
 
                     File zip = new File(walArchiveDir, segmentFileName + ZIP_SUFFIX);
                     File unzipTmp = new File(walArchiveDir, segmentFileName + TMP_SUFFIX);
@@ -2631,16 +2503,6 @@
                     long currSize = 0;
                     long reservedSize = U.uncompressedSize(zip);
 
-=======
-
-                    File zip = new File(walArchiveDir, segmentFileName + ZIP_SUFFIX);
-                    File unzipTmp = new File(walArchiveDir, segmentFileName + TMP_SUFFIX);
-                    File unzip = new File(walArchiveDir, segmentFileName);
-
-                    long currSize = 0;
-                    long reservedSize = U.uncompressedSize(zip);
-
->>>>>>> 9cf06362
                     segmentAware.addSize(segmentToDecompress, reservedSize);
 
                     IgniteCheckedException ex = null;
@@ -3677,19 +3539,11 @@
             assert timeoutRolloverMux != null;
 
             synchronized (timeoutRolloverMux) {
-<<<<<<< HEAD
-                if (!cancel) {
-                    if (log.isDebugEnabled()) {
-                        log.debug("Checking if WAL rollover required (" +
-                            new Time(U.currentTimeMillis()).toString() + ")");
-                    }
-=======
                 timeoutRollover = null;
 
                 if (!cancel) {
                     if (log.isDebugEnabled())
                         log.debug("Checking if WAL rollover required (" + new Time(U.currentTimeMillis()) + ")");
->>>>>>> 9cf06362
 
                     checkWalRolloverRequired();
 
@@ -3728,11 +3582,8 @@
                     timeoutRollover.cancel();
 
                     cctx.time().removeTimeoutObject(timeoutRollover);
-<<<<<<< HEAD
-=======
 
                     this.timeoutRollover = null;
->>>>>>> 9cf06362
                 }
             }
         }
