--- conflicted
+++ resolved
@@ -1422,7 +1422,6 @@
     }
 
     /**
-<<<<<<< HEAD
      * @return currently written (not necessarily sync'ed) WAL position. May return null.
      */
     public FileWALPointer currentWritePointer() {
@@ -1440,7 +1439,9 @@
      */
     public long lastAbsArchivedIdx() {
         return archiver == null ? -1 : archiver.lastAbsArchivedIdx;
-=======
+    }
+
+    /**
      * Protects WAL segments from deletion during WAL log cleanup.
      */
     private static class SegmentReserve {
@@ -1479,7 +1480,6 @@
             else
                 reserved.put(absIdx, cur - 1);
         }
->>>>>>> 5ad4e34c
     }
 
     /**
@@ -1718,8 +1718,8 @@
                             " lastAbsArchivedIdx=" + lastAbsArchivedIdx);
 
                     return true;
-
-                }
+                }
+
                 Integer cur = locked.get(absIdx);
 
                 cur = cur == null ? 1 : cur + 1;
@@ -2197,7 +2197,7 @@
                 if (checkFile.isDirectory())
                     throw new IgniteCheckedException("Failed to initialize WAL log segment (a directory with " +
                         "the same name already exists): " + checkFile.getAbsolutePath());
-                else if (checkFile.length() != dsCfg.getWalSegmentSize() && mode == WALMode.DEFAULT)
+                else if (isArchiverEnabled() && checkFile.length() != dsCfg.getWalSegmentSize() && mode == WALMode.DEFAULT)
                     throw new IgniteCheckedException("Failed to initialize WAL log segment " +
                         "(WAL segment size change is not supported in 'DEFAULT' WAL mode) " +
                         "[filePath=" + checkFile.getAbsolutePath() +
