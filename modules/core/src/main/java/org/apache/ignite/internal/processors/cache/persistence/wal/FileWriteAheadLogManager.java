/*
 * Licensed to the Apache Software Foundation (ASF) under one or more
 * contributor license agreements.  See the NOTICE file distributed with
 * this work for additional information regarding copyright ownership.
 * The ASF licenses this file to You under the Apache License, Version 2.0
 * (the "License"); you may not use this file except in compliance with
 * the License.  You may obtain a copy of the License at
 *
 *      http://www.apache.org/licenses/LICENSE-2.0
 *
 * Unless required by applicable law or agreed to in writing, software
 * distributed under the License is distributed on an "AS IS" BASIS,
 * WITHOUT WARRANTIES OR CONDITIONS OF ANY KIND, either express or implied.
 * See the License for the specific language governing permissions and
 * limitations under the License.
 */

package org.apache.ignite.internal.processors.cache.persistence.wal;

import java.io.BufferedInputStream;
import java.io.BufferedOutputStream;
import java.io.DataInput;
import java.io.EOFException;
import java.io.File;
import java.io.FileFilter;
import java.io.FileInputStream;
import java.io.FileNotFoundException;
import java.io.FileOutputStream;
import java.io.IOException;
import java.nio.ByteBuffer;
import java.nio.ByteOrder;
import java.nio.channels.ClosedByInterruptException;
import java.nio.file.FileAlreadyExistsException;
import java.nio.file.Files;
import java.sql.Time;
import java.util.ArrayList;
import java.util.Arrays;
import java.util.Collection;
import java.util.Collections;
import java.util.HashMap;
import java.util.HashSet;
import java.util.List;
import java.util.Map;
import java.util.Objects;
import java.util.Set;
import java.util.TreeMap;
import java.util.concurrent.ConcurrentHashMap;
import java.util.concurrent.PriorityBlockingQueue;
import java.util.concurrent.atomic.AtomicLong;
import java.util.concurrent.atomic.AtomicLongArray;
import java.util.concurrent.atomic.AtomicReferenceFieldUpdater;
import java.util.regex.Pattern;
import java.util.zip.ZipEntry;
import java.util.zip.ZipInputStream;
import java.util.zip.ZipOutputStream;
import org.apache.ignite.IgniteCheckedException;
import org.apache.ignite.IgniteException;
import org.apache.ignite.IgniteLogger;
import org.apache.ignite.IgniteSystemProperties;
import org.apache.ignite.configuration.DataStorageConfiguration;
import org.apache.ignite.configuration.DiskPageCompression;
import org.apache.ignite.configuration.IgniteConfiguration;
import org.apache.ignite.configuration.WALMode;
import org.apache.ignite.events.WalSegmentArchivedEvent;
import org.apache.ignite.events.WalSegmentCompactedEvent;
import org.apache.ignite.failure.FailureContext;
import org.apache.ignite.failure.FailureType;
import org.apache.ignite.internal.GridKernalContext;
import org.apache.ignite.internal.IgniteInternalFuture;
import org.apache.ignite.internal.IgniteInterruptedCheckedException;
import org.apache.ignite.internal.managers.eventstorage.GridEventStorageManager;
import org.apache.ignite.internal.pagemem.wal.IgniteWriteAheadLogManager;
import org.apache.ignite.internal.pagemem.wal.WALIterator;
import org.apache.ignite.internal.pagemem.wal.record.DataEntry;
import org.apache.ignite.internal.pagemem.wal.record.DataRecord;
import org.apache.ignite.internal.pagemem.wal.record.MarshalledRecord;
import org.apache.ignite.internal.pagemem.wal.record.MemoryRecoveryRecord;
import org.apache.ignite.internal.pagemem.wal.record.PageSnapshot;
import org.apache.ignite.internal.pagemem.wal.record.RolloverType;
import org.apache.ignite.internal.pagemem.wal.record.SwitchSegmentRecord;
import org.apache.ignite.internal.pagemem.wal.record.WALRecord;
import org.apache.ignite.internal.pagemem.wal.record.delta.PageDeltaRecord;
import org.apache.ignite.internal.processors.cache.GridCacheSharedContext;
import org.apache.ignite.internal.processors.cache.GridCacheSharedManagerAdapter;
import org.apache.ignite.internal.processors.cache.WalStateManager.WALDisableContext;
import org.apache.ignite.internal.processors.cache.persistence.DataStorageMetricsImpl;
import org.apache.ignite.internal.processors.cache.persistence.GridCacheDatabaseSharedManager;
import org.apache.ignite.internal.processors.cache.persistence.StorageException;
import org.apache.ignite.internal.processors.cache.persistence.file.FileIO;
import org.apache.ignite.internal.processors.cache.persistence.file.FileIOFactory;
import org.apache.ignite.internal.processors.cache.persistence.file.RandomAccessFileIOFactory;
import org.apache.ignite.internal.processors.cache.persistence.filename.PdsFolderSettings;
import org.apache.ignite.internal.processors.cache.persistence.wal.aware.SegmentAware;
import org.apache.ignite.internal.processors.cache.persistence.wal.crc.FastCrc;
import org.apache.ignite.internal.processors.cache.persistence.wal.crc.IgniteDataIntegrityViolationException;
import org.apache.ignite.internal.processors.cache.persistence.wal.filehandle.AbstractFileHandle;
import org.apache.ignite.internal.processors.cache.persistence.wal.filehandle.FileHandleManager;
import org.apache.ignite.internal.processors.cache.persistence.wal.filehandle.FileHandleManagerFactory;
import org.apache.ignite.internal.processors.cache.persistence.wal.filehandle.FileWriteHandle;
import org.apache.ignite.internal.processors.cache.persistence.wal.io.FileInput;
import org.apache.ignite.internal.processors.cache.persistence.wal.io.LockedSegmentFileInputFactory;
import org.apache.ignite.internal.processors.cache.persistence.wal.io.SegmentFileInputFactory;
import org.apache.ignite.internal.processors.cache.persistence.wal.io.SegmentIO;
import org.apache.ignite.internal.processors.cache.persistence.wal.io.SimpleSegmentFileInputFactory;
import org.apache.ignite.internal.processors.cache.persistence.wal.record.HeaderRecord;
import org.apache.ignite.internal.processors.cache.persistence.wal.serializer.RecordSerializer;
import org.apache.ignite.internal.processors.cache.persistence.wal.serializer.RecordSerializerFactory;
import org.apache.ignite.internal.processors.cache.persistence.wal.serializer.RecordSerializerFactoryImpl;
import org.apache.ignite.internal.processors.cache.persistence.wal.serializer.RecordV1Serializer;
import org.apache.ignite.internal.processors.failure.FailureProcessor;
import org.apache.ignite.internal.processors.timeout.GridTimeoutObject;
import org.apache.ignite.internal.processors.timeout.GridTimeoutProcessor;
import org.apache.ignite.internal.util.GridUnsafe;
import org.apache.ignite.internal.util.future.GridFinishedFuture;
import org.apache.ignite.internal.util.future.GridFutureAdapter;
import org.apache.ignite.internal.util.io.GridFileUtils;
import org.apache.ignite.internal.util.typedef.CI1;
import org.apache.ignite.internal.util.typedef.CIX1;
import org.apache.ignite.internal.util.typedef.CO;
import org.apache.ignite.internal.util.typedef.F;
import org.apache.ignite.internal.util.typedef.X;
import org.apache.ignite.internal.util.typedef.internal.U;
import org.apache.ignite.internal.util.worker.GridWorker;
import org.apache.ignite.lang.IgniteBiPredicate;
import org.apache.ignite.lang.IgniteBiTuple;
import org.apache.ignite.lang.IgniteInClosure;
import org.apache.ignite.lang.IgnitePredicate;
import org.apache.ignite.lang.IgniteUuid;
import org.apache.ignite.thread.IgniteThread;
import org.jetbrains.annotations.Nullable;

import static java.nio.file.StandardCopyOption.ATOMIC_MOVE;
import static java.nio.file.StandardCopyOption.REPLACE_EXISTING;
import static java.nio.file.StandardOpenOption.CREATE;
import static java.nio.file.StandardOpenOption.READ;
import static java.nio.file.StandardOpenOption.WRITE;
import static java.util.stream.Collectors.toList;
import static org.apache.ignite.IgniteSystemProperties.IGNITE_CHECKPOINT_TRIGGER_ARCHIVE_SIZE_PERCENTAGE;
import static org.apache.ignite.IgniteSystemProperties.IGNITE_THRESHOLD_WAIT_TIME_NEXT_WAL_SEGMENT;
import static org.apache.ignite.IgniteSystemProperties.IGNITE_THRESHOLD_WAL_ARCHIVE_SIZE_PERCENTAGE;
import static org.apache.ignite.IgniteSystemProperties.IGNITE_WAL_COMPRESSOR_WORKER_THREAD_CNT;
import static org.apache.ignite.IgniteSystemProperties.IGNITE_WAL_MMAP;
import static org.apache.ignite.IgniteSystemProperties.IGNITE_WAL_SERIALIZER_VERSION;
import static org.apache.ignite.events.EventType.EVT_WAL_SEGMENT_ARCHIVED;
import static org.apache.ignite.events.EventType.EVT_WAL_SEGMENT_COMPACTED;
import static org.apache.ignite.failure.FailureType.CRITICAL_ERROR;
import static org.apache.ignite.failure.FailureType.SYSTEM_WORKER_TERMINATION;
import static org.apache.ignite.internal.processors.cache.persistence.file.FilePageStoreManager.TMP_SUFFIX;
import static org.apache.ignite.internal.processors.cache.persistence.file.FilePageStoreManager.ZIP_SUFFIX;
import static org.apache.ignite.internal.processors.cache.persistence.wal.FileDescriptor.fileName;
import static org.apache.ignite.internal.processors.cache.persistence.wal.serializer.RecordSerializerFactory.LATEST_SERIALIZER_VERSION;
import static org.apache.ignite.internal.processors.cache.persistence.wal.serializer.RecordV1Serializer.HEADER_RECORD_SIZE;
import static org.apache.ignite.internal.processors.cache.persistence.wal.serializer.RecordV1Serializer.readPosition;
import static org.apache.ignite.internal.processors.cache.persistence.wal.serializer.RecordV1Serializer.readSegmentHeader;
import static org.apache.ignite.internal.processors.compress.CompressionProcessor.checkCompressionLevelBounds;
import static org.apache.ignite.internal.processors.compress.CompressionProcessor.getDefaultCompressionLevel;

/**
 * File WAL manager.
 */
@SuppressWarnings("IfMayBeConditional")
public class FileWriteAheadLogManager extends GridCacheSharedManagerAdapter implements IgniteWriteAheadLogManager {
    /** */
    private static final FileDescriptor[] EMPTY_DESCRIPTORS = new FileDescriptor[0];

    /** Zero-filled buffer for file formatting. */
    private static final byte[] FILL_BUF = new byte[1024 * 1024];

    /** Pattern for segment file names. */
    public static final Pattern WAL_NAME_PATTERN = Pattern.compile("\\d{16}\\.wal");

    /** Pattern for WAL temp files - these files will be cleared at startup. */
    public static final Pattern WAL_TEMP_NAME_PATTERN = Pattern.compile("\\d{16}\\.wal\\.tmp");

    /** WAL segment file filter, see {@link #WAL_NAME_PATTERN} */
    public static final FileFilter WAL_SEGMENT_FILE_FILTER = file -> !file.isDirectory() &&
        WAL_NAME_PATTERN.matcher(file.getName()).matches();

    /** WAL segment temporary file filter, see {@link #WAL_TEMP_NAME_PATTERN} */
    private static final FileFilter WAL_SEGMENT_TEMP_FILE_FILTER = file -> !file.isDirectory() &&
        WAL_TEMP_NAME_PATTERN.matcher(file.getName()).matches();

    /** */
    public static final Pattern WAL_SEGMENT_FILE_COMPACTED_PATTERN = Pattern.compile("\\d{16}\\.wal\\.zip");

    /** WAL segment file filter, see {@link #WAL_NAME_PATTERN} */
    public static final FileFilter WAL_SEGMENT_COMPACTED_OR_RAW_FILE_FILTER = file -> !file.isDirectory() &&
        (WAL_NAME_PATTERN.matcher(file.getName()).matches() ||
            WAL_SEGMENT_FILE_COMPACTED_PATTERN.matcher(file.getName()).matches());

    /** */
    private static final Pattern WAL_SEGMENT_TEMP_FILE_COMPACTED_PATTERN = Pattern.compile("\\d{16}\\.wal\\.zip\\.tmp");

    /** */
    private static final FileFilter WAL_SEGMENT_FILE_COMPACTED_FILTER = file -> !file.isDirectory() &&
        WAL_SEGMENT_FILE_COMPACTED_PATTERN.matcher(file.getName()).matches();

    /** */
    private static final FileFilter WAL_SEGMENT_TEMP_FILE_COMPACTED_FILTER = file -> !file.isDirectory() &&
        WAL_SEGMENT_TEMP_FILE_COMPACTED_PATTERN.matcher(file.getName()).matches();

    /** Buffer size. */
    private static final int BUF_SIZE = 1024 * 1024;

    /** @see IgniteSystemProperties#IGNITE_WAL_MMAP */
    public static final boolean DFLT_WAL_MMAP = true;

    /** @see IgniteSystemProperties#IGNITE_WAL_COMPRESSOR_WORKER_THREAD_CNT */
    public static final int DFLT_WAL_COMPRESSOR_WORKER_THREAD_CNT = 4;

    /** @see IgniteSystemProperties#IGNITE_CHECKPOINT_TRIGGER_ARCHIVE_SIZE_PERCENTAGE */
    public static final double DFLT_CHECKPOINT_TRIGGER_ARCHIVE_SIZE_PERCENTAGE = 0.25;

    /** @see IgniteSystemProperties#IGNITE_THRESHOLD_WAL_ARCHIVE_SIZE_PERCENTAGE */
    public static final double DFLT_THRESHOLD_WAL_ARCHIVE_SIZE_PERCENTAGE = 0.5;

    /** @see IgniteSystemProperties#IGNITE_THRESHOLD_WAIT_TIME_NEXT_WAL_SEGMENT */
    public static final long DFLT_THRESHOLD_WAIT_TIME_NEXT_WAL_SEGMENT = 1000L;

    /** Use mapped byte buffer. */
    private final boolean mmap = IgniteSystemProperties.getBoolean(IGNITE_WAL_MMAP, DFLT_WAL_MMAP);

    /**
     * Number of WAL compressor worker threads.
     */
    private final int WAL_COMPRESSOR_WORKER_THREAD_CNT =
            IgniteSystemProperties.getInteger(IGNITE_WAL_COMPRESSOR_WORKER_THREAD_CNT,
                DFLT_WAL_COMPRESSOR_WORKER_THREAD_CNT);

    /**
     * Threshold time to print warning to log if awaiting for next wal segment took too long (exceeded this threshold).
     */
    private static final long THRESHOLD_WAIT_TIME_NEXT_WAL_SEGMENT =
        IgniteSystemProperties.getLong(IGNITE_THRESHOLD_WAIT_TIME_NEXT_WAL_SEGMENT,
            DFLT_THRESHOLD_WAIT_TIME_NEXT_WAL_SEGMENT);

    /** */
    private final boolean alwaysWriteFullPages;

    /** WAL segment size in bytes. This is maximum value, actual segments may be shorter. */
    private final long maxWalSegmentSize;

    /**
     * Maximum number of allowed segments without checkpoint. If we have their more checkpoint should be triggered.
     * It is simple way to calculate WAL size without checkpoint instead fair WAL size calculating.
     */
    private final long maxSegCountWithoutCheckpoint;

    /** Size of wal archive since which removing of old archive should be started. */
    private final long allowedThresholdWalArchiveSize;

    /** */
    private final WALMode mode;

    /** WAL flush frequency. Makes sense only for {@link WALMode#BACKGROUND} log WALMode. */
    private final long flushFreq;

    /** */
    private final DataStorageConfiguration dsCfg;

    /** Events service */
    private final GridEventStorageManager evt;

    /** Failure processor */
    private final FailureProcessor failureProcessor;

    /** Ignite configuration. */
    private final IgniteConfiguration igCfg;

    /** Persistence metrics tracker. */
    private DataStorageMetricsImpl metrics;

    /** WAL work directory (including consistent ID as subfolder). */
    private File walWorkDir;

    /** WAL archive directory (including consistent ID as subfolder). */
    private File walArchiveDir;

    /** WAL cdc directory (including consistent ID as subfolder) */
    private File cdcDir;

    /** Serializer of latest version, used to read header record and for write records */
    private RecordSerializer serializer;

    /** Serializer latest version to use. */
    private final int serializerVer =
        IgniteSystemProperties.getInteger(IGNITE_WAL_SERIALIZER_VERSION, LATEST_SERIALIZER_VERSION);

    /** Factory to provide I/O interfaces for read/write operations with files */
    private volatile FileIOFactory ioFactory;

    /** Factory to provide I/O interfaces for read primitives with files */
    private final SegmentFileInputFactory segmentFileInputFactory;

    /** Holder of actual information of latest manipulation on WAL segments. */
    private volatile SegmentAware segmentAware;

    /** Updater for {@link #currHnd}, used for verify there are no concurrent update for current log segment handle. */
    private static final AtomicReferenceFieldUpdater<FileWriteAheadLogManager, FileWriteHandle> CURR_HND_UPD =
        AtomicReferenceFieldUpdater.newUpdater(FileWriteAheadLogManager.class, FileWriteHandle.class, "currHnd");

    /**
     * File archiver moves segments from work directory to archive. Locked segments may be kept not moved until release.
     * For mode archive and work folders set to equal value, archiver is not created.
     */
    @Nullable private FileArchiver archiver;

    /** Compressor. */
    @Nullable private FileCompressor compressor;

    /** Decompressor. */
    @Nullable private FileDecompressor decompressor;

    /**
     * Cleaner of segments from WAL archive when the maximum size is reached.
     * Will not work if WAL archive size is {@link DataStorageConfiguration#UNLIMITED_WAL_ARCHIVE}.
     */
    @Nullable private FileCleaner cleaner;

    /** Current log segment handle. */
    private volatile FileWriteHandle currHnd;

    /** File handle manager. */
    private FileHandleManager fileHandleManager;

    /** */
    private WALDisableContext walDisableContext;

    /**
     * Positive (non-0) value indicates WAL can be archived even if not complete<br>
     * See {@link DataStorageConfiguration#setWalAutoArchiveAfterInactivity(long)}<br>
     */
    private final long walAutoArchiveAfterInactivity;

    /** Positive (non-0) value indicates WAL must be archived even if not complete. */
    private final long walForceArchiveTimeout;

    /**
     * Container with last WAL record logged timestamp.<br> Zero value means there was no records logged to current
     * segment, skip possible archiving for this case<br> Value is filled only for case {@link
     * #walAutoArchiveAfterInactivity} > 0<br>
     */
    private final AtomicLong lastRecordLoggedMs = new AtomicLong();

    /** Last rollover time. */
    private AtomicLong lastRolloverMs;

    /**
     * Cancellable task for {@link WALMode#BACKGROUND}, should be cancelled at shutdown.
     * Null for non background modes.
     */
    @Nullable private volatile GridTimeoutProcessor.CancelableTask backgroundFlushSchedule;

    /** Reference to the last added next timeout rollover object. */
    @Nullable private TimeoutRollover timeoutRollover;

    /** Timeout rollover mutex. */
    @Nullable private final Object timeoutRolloverMux;

    /**
     * Listener invoked for each segment file IO initializer.
     */
    @Nullable private volatile IgniteInClosure<FileIO> createWalFileListener;

    /**
     * Manage of segment location.
     */
    private SegmentRouter segmentRouter;

    /** Segment factory with ability locked segment during reading. */
    private SegmentFileInputFactory lockedSegmentFileInputFactory;

    /** FileHandleManagerFactory. */
    private final FileHandleManagerFactory fileHandleManagerFactory;

    /** Switch segment record offset. */
    @Nullable private final AtomicLongArray switchSegmentRecordOffset;

    /** Page snapshot records compression algorithm. */
    private DiskPageCompression pageCompression;

    /** Page snapshot records compression level. */
    private int pageCompressionLevel;

    /**
     * Local segment sizes: absolute segment index -> size in bytes.
     * For segments from {@link #walWorkDir} and {@link #walArchiveDir}.
     * If there is a raw and compressed segment, compressed size is getting.
     */
    private final Map<Long, Long> segmentSize = new ConcurrentHashMap<>();

    /** Pointer to the last successful checkpoint until which WAL segments can be safely deleted. */
    private volatile WALPointer lastCheckpointPtr = new WALPointer(0, 0, 0);

    /**
     * Constructor.
     *
     * @param ctx Kernal context.
     */
    public FileWriteAheadLogManager(final GridKernalContext ctx) {
        igCfg = ctx.config();

        DataStorageConfiguration dsCfg = igCfg.getDataStorageConfiguration();

        assert dsCfg != null;

        this.dsCfg = dsCfg;

        maxWalSegmentSize = dsCfg.getWalSegmentSize();
        mode = dsCfg.getWalMode();
        flushFreq = dsCfg.getWalFlushFrequency();
        alwaysWriteFullPages = dsCfg.isAlwaysWriteFullPages();
        ioFactory = mode == WALMode.FSYNC ? dsCfg.getFileIOFactory() : new RandomAccessFileIOFactory();
        segmentFileInputFactory = new SimpleSegmentFileInputFactory();
        walAutoArchiveAfterInactivity = dsCfg.getWalAutoArchiveAfterInactivity();
        walForceArchiveTimeout = dsCfg.getWalForceArchiveTimeout();

        timeoutRolloverMux = (walAutoArchiveAfterInactivity > 0 || walForceArchiveTimeout > 0) ? new Object() : null;

        if (walForceArchiveTimeout > 0)
            lastRolloverMs = new AtomicLong();

        double thresholdWalArchiveSizePercentage = IgniteSystemProperties.getDouble(
            IGNITE_THRESHOLD_WAL_ARCHIVE_SIZE_PERCENTAGE, DFLT_THRESHOLD_WAL_ARCHIVE_SIZE_PERCENTAGE);

        allowedThresholdWalArchiveSize = (long)(dsCfg.getMaxWalArchiveSize() * thresholdWalArchiveSizePercentage);

        evt = ctx.event();
        failureProcessor = ctx.failure();

        fileHandleManagerFactory = new FileHandleManagerFactory(dsCfg);

        double cpTriggerArchiveSizePercentage = IgniteSystemProperties.getDouble(
            IGNITE_CHECKPOINT_TRIGGER_ARCHIVE_SIZE_PERCENTAGE, DFLT_CHECKPOINT_TRIGGER_ARCHIVE_SIZE_PERCENTAGE);

        maxSegCountWithoutCheckpoint = (long)((U.adjustedWalHistorySize(dsCfg, log) * cpTriggerArchiveSizePercentage)
            / dsCfg.getWalSegmentSize());

        switchSegmentRecordOffset = isArchiverEnabled() ? new AtomicLongArray(dsCfg.getWalSegments()) : null;
    }

    /**
     * For test purposes only.
     *
     * @param ioFactory IO factory.
     */
    public void setFileIOFactory(FileIOFactory ioFactory) {
        this.ioFactory = ioFactory;
    }

    /** {@inheritDoc} */
    @Override public void start0() throws IgniteCheckedException {
        if (cctx.kernalContext().clientNode())
            return;

        final PdsFolderSettings resolveFolders = cctx.kernalContext().pdsFolderResolver().resolveFolders();

        checkWalConfiguration();

        synchronized (this) {
            final File walWorkDir0 = walWorkDir = initDirectory(
                dsCfg.getWalPath(),
                DataStorageConfiguration.DFLT_WAL_PATH,
                resolveFolders.folderName(),
                "write ahead log work directory"
            );

            final File walArchiveDir0 = walArchiveDir = initDirectory(
                dsCfg.getWalArchivePath(),
                DataStorageConfiguration.DFLT_WAL_ARCHIVE_PATH,
                resolveFolders.folderName(),
                "write ahead log archive directory"
            );

            if (dsCfg.isCdcEnabled()) {
                cdcDir = initDirectory(
                    dsCfg.getCdcPath(),
                    DataStorageConfiguration.DFLT_CDC_PATH,
                    resolveFolders.folderName(),
                    "cdc directory"
                );
            }

            serializer = new RecordSerializerFactoryImpl(cctx).createSerializer(serializerVer);

            GridCacheDatabaseSharedManager dbMgr = (GridCacheDatabaseSharedManager)cctx.database();

            metrics = dbMgr.persistentStoreMetricsImpl();

            if (metrics != null) {
                metrics.setWalSizeProvider(new CO<Long>() {
                    /** {@inheritDoc} */
                    @Override public Long apply() {
                        long size = 0;

                        for (File f : walWorkDir0.listFiles())
                            size += f.length();

                        for (File f : walArchiveDir0.listFiles())
                            size += f.length();

                        return size;
                    }
                });
            }

            segmentAware = new SegmentAware(dsCfg.getWalSegments(), dsCfg.isWalCompactionEnabled(), log);

            // We have to initialize compressor before archiver in order to setup already compressed segments.
            // Otherwise, FileArchiver initialization will trigger redundant work for FileCompressor.
            if (dsCfg.isWalCompactionEnabled()) {
                compressor = new FileCompressor(log);

                decompressor = new FileDecompressor(log);
            }

            if (isArchiverEnabled())
                archiver = new FileArchiver(log);

            if (!walArchiveUnlimited())
                cleaner = new FileCleaner(log);

            prepareAndCheckWalFiles();

            if (compressor != null)
                compressor.initAlreadyCompressedSegments();

            if (archiver != null)
                archiver.init(segmentAware);

            segmentRouter = new SegmentRouter(walWorkDir, walArchiveDir, segmentAware, dsCfg);

            fileHandleManager = fileHandleManagerFactory.build(
                cctx, metrics, mmap, serializer, this::currentHandle
            );

            lockedSegmentFileInputFactory = new LockedSegmentFileInputFactory(
                segmentAware,
                segmentRouter,
                ioFactory
            );

            pageCompression = dsCfg.getWalPageCompression();

            if (pageCompression != DiskPageCompression.DISABLED) {
                if (serializerVer < 2) {
                    throw new IgniteCheckedException("WAL page snapshots compression not supported for serializerVer=" +
                        serializerVer);
                }

                cctx.kernalContext().compress().checkPageCompressionSupported();

                pageCompressionLevel = dsCfg.getWalPageCompressionLevel() != null ?
                    checkCompressionLevelBounds(dsCfg.getWalPageCompressionLevel(), pageCompression) :
                    getDefaultCompressionLevel(pageCompression);
            }
        }
    }

    /**
     * @return Info about of WAL paths.
     */
    public SegmentRouter getSegmentRouter() {
        return segmentRouter;
    }

    /**
     * Running workers of WAL archive.
     */
    private void startArchiveWorkers() {
        segmentAware.reset();

        segmentAware.resetWalArchiveSizes();
        segmentAware.addCurrentWalArchiveSize(totalSize(walArchiveFiles()));

        if (isArchiverEnabled()) {
            assert archiver != null : "FileArchiver should be initialized.";

            archiver.restart();
        }

        if (dsCfg.isWalCompactionEnabled() && !cctx.kernalContext().recoveryMode()) {
            assert compressor != null : "Compressor should be initialized.";

            compressor.restart();

            assert decompressor != null : "Compressor should be initialized.";

            decompressor.restart();
        }

        if (!walArchiveUnlimited()) {
            assert cleaner != null : "FileCleaner should be initialized.";

            cleaner.restart();
        }
    }

    /**
     * Archiver can be not created, all files will be written to WAL folder, using absolute segment index.
     *
     * @return flag indicating if archiver is disabled.
     */
    private boolean isArchiverEnabled() {
        if (walArchiveDir != null && walWorkDir != null)
            return !walArchiveDir.equals(walWorkDir);

        return !new File(dsCfg.getWalArchivePath()).equals(new File(dsCfg.getWalPath()));
    }

    /**
     * Collects WAL segments from the archive only if they are all present.
     * Will wait for the last segment to be archived if it is not.
     * If there are missing segments an empty collection is returned.
     *
     * @param low Low bound (include).
     * @param high High bound (not include).
     * @return WAL segments from the archive, or an empty collection if at
     *      least a segment between {@code low} and {@code high} is missing.
     * @throws IgniteCheckedException If failed.
     */
    public Collection<File> getWalFilesFromArchive(
        WALPointer low,
        WALPointer high
    ) throws IgniteCheckedException {
        segmentAware.awaitSegmentArchived(high.index() - 1);

        List<File> res = new ArrayList<>();

        for (long i = low.index(); i < high.index(); i++) {
            String segmentName = fileName(i);

            File file = new File(walArchiveDir, segmentName);
            File fileZip = new File(walArchiveDir, segmentName + ZIP_SUFFIX);

            if (file.exists())
                res.add(file);
            else if (fileZip.exists())
                res.add(fileZip);
            else {
                if (log.isInfoEnabled())
                    log.info("Segment not found: " + file.getName() + "/" + fileZip.getName());

                res.clear();

                break;
            }
        }

        return res;
    }

    /**
     * @throws IgniteCheckedException if WAL store path is configured and archive path isn't (or vice versa)
     */
    private void checkWalConfiguration() throws IgniteCheckedException {
        if (dsCfg.getWalPath() == null ^ dsCfg.getWalArchivePath() == null) {
            throw new IgniteCheckedException(
                "Properties should be either both specified or both null " +
                    "[walStorePath = " + dsCfg.getWalPath() +
                    ", walArchivePath = " + dsCfg.getWalArchivePath() + "]"
            );
        }
    }

    /**
     * Method is called twice on deactivate and stop.
     * It shutdown workers but do not deallocate them to avoid duplication.
     */
    @Override protected void stop0(boolean cancel) {
        final GridTimeoutProcessor.CancelableTask schedule = backgroundFlushSchedule;

        if (schedule != null)
            schedule.close();

        stopAutoRollover();

        long lastIdx = -1L;

        boolean archiveLast = dsCfg.isCdcEnabled() && archiver != null && cctx.kernalContext().isStopping();

        try {
            lastIdx = currentSegment();

            fileHandleManager.onDeactivate(archiveLast);
        }
        catch (Exception e) {
            U.error(log, "Failed to gracefully close WAL segment: " + currHnd, e);
        }

        segmentAware.interrupt();

        try {
            if (archiver != null) {
                archiver.shutdown();

                if (archiveLast) {
                    try {
                        long from = segmentAware.lastArchivedAbsoluteIndex() + 1;

                        for (long i = from; i <= lastIdx; i++)
                            archiver.archiveSegment(i);
                    }
                    catch (StorageException e) {
                        throw new IgniteException(e);
                    }
                }
            }

            if (compressor != null)
                compressor.shutdown();

            if (decompressor != null)
                decompressor.shutdown();

            if (cleaner != null)
                cleaner.shutdown();
        }
        catch (IgniteInterruptedCheckedException e) {
            U.error(log, "Failed to gracefully shutdown WAL components, thread was interrupted.", e);
        }
    }

    /** {@inheritDoc} */
    @Override public void onActivate(GridKernalContext kctx) throws IgniteCheckedException {
        if (log.isDebugEnabled())
            log.debug("Activated file write ahead log manager [nodeId=" + cctx.localNodeId() +
                " topVer=" + cctx.discovery().topologyVersionEx() + " ]");
        //NOOP implementation, we need to override it.
    }

    /** {@inheritDoc} */
    @Override public void onDeActivate(GridKernalContext kctx) {
        if (log.isDebugEnabled())
            log.debug("DeActivate file write ahead log [nodeId=" + cctx.localNodeId() +
                " topVer=" + cctx.discovery().topologyVersionEx() + " ]");

        stop0(true);

        currHnd = null;
    }

    /** {@inheritDoc} */
    @Override public boolean isAlwaysWriteFullPages() {
        return alwaysWriteFullPages;
    }

    /** {@inheritDoc} */
    @Override public boolean isFullSync() {
        return mode == WALMode.FSYNC;
    }

    /** {@inheritDoc} */
    @Override public void resumeLogging(WALPointer filePtr) throws IgniteCheckedException {
        if (log.isDebugEnabled()) {
            log.debug("File write ahead log manager resuming logging [nodeId=" + cctx.localNodeId() +
                " topVer=" + cctx.discovery().topologyVersionEx() + " ]");
        }

        // walDisableContext is started after FileWriteAheadLogManager, so we obtain actual walDisableContext ref here.
        synchronized (this) {
            walDisableContext = cctx.walState().walDisableContext();
        }

        assert currHnd == null;

        startArchiveWorkers();

        assert (isArchiverEnabled() && archiver != null) || (!isArchiverEnabled() && archiver == null) :
            "Trying to restore FileWriteHandle on deactivated write ahead log manager";

        fileHandleManager.resumeLogging();

        updateCurrentHandle(restoreWriteHandle(filePtr), null);

        // For new handle write serializer version to it.
        if (filePtr == null)
            currHnd.writeHeader();

        if (currHnd.serializerVersion() != serializer.version()) {
            if (log.isInfoEnabled()) {
                log.info("Record serializer version change detected, will start logging with a new WAL record " +
                    "serializer to a new WAL segment [curFile=" + currHnd + ", newVer=" + serializer.version() +
                    ", oldVer=" + currHnd.serializerVersion() + ']');
            }

            rollOver(currHnd, null);
        }

        currHnd.finishResumeLogging();

        if (mode == WALMode.BACKGROUND)
            backgroundFlushSchedule = cctx.time().schedule(this::doFlush, flushFreq, flushFreq);

        if (walAutoArchiveAfterInactivity > 0 || walForceArchiveTimeout > 0)
            scheduleNextRolloverCheck();
    }

    /**
     * Schedules next rollover check.
     * If {@link DataStorageConfiguration#getWalForceArchiveTimeout()} configured rollover happens forcefully.
     * Else check based on current record update timestamp and at timeout method does check of inactivity period and schedules new launch.
     */
    private void scheduleNextRolloverCheck() {
        assert walAutoArchiveAfterInactivity > 0 || walForceArchiveTimeout > 0;
        assert timeoutRolloverMux != null;

        synchronized (timeoutRolloverMux) {
            long nextEndTime;

            if (walForceArchiveTimeout > 0) {
                long lastRollover = lastRolloverMs.get();
                nextEndTime = lastRollover == 0 ? U.currentTimeMillis() : lastRollover + walForceArchiveTimeout;
            }
            else {
                long lastRecMs = lastRecordLoggedMs.get();
                nextEndTime = lastRecMs <= 0 ? U.currentTimeMillis() : lastRecMs + walAutoArchiveAfterInactivity;
            }

            cctx.time().addTimeoutObject(timeoutRollover = new TimeoutRollover(nextEndTime));
        }
    }

    /** {@inheritDoc} */
    @Override public int serializerVersion() {
        return serializerVer;
    }

    /**
     * Checks if there was elapsed significant period of inactivity or force archive timeout.
     * If WAL auto-archive is enabled using {@link #walAutoArchiveAfterInactivity} > 0 or {@link #walForceArchiveTimeout}
     * this method will activate roll over by timeout.
     */
    private void checkWalRolloverRequired() {
        if (walAutoArchiveAfterInactivity <= 0 && walForceArchiveTimeout <= 0)
            return; // feature not configured, nothing to do.

        final long lastRecMs = lastRecordLoggedMs.get();

        if (lastRecMs == 0)
            return; //no records were logged to current segment, does not consider inactivity.

        if (walForceArchiveTimeout > 0) {
            final long lastRollover = lastRolloverMs.get();
            final long elapsedMs = U.currentTimeMillis() - lastRollover;

            if (elapsedMs < walForceArchiveTimeout)
                return; // not enough time elapsed since last rollover.

            if (!lastRolloverMs.compareAndSet(lastRollover, 0))
                return; // record write occurred concurrently.
        }
        else {
            final long elapsedMs = U.currentTimeMillis() - lastRecMs;

            if (elapsedMs <= walAutoArchiveAfterInactivity)
                return; // not enough time elapsed since last write.

            if (!lastRecordLoggedMs.compareAndSet(lastRecMs, 0))
                return; // record write occurred concurrently.
        }

        final FileWriteHandle handle = currentHandle();

        try {
            closeBufAndRollover(handle, null, RolloverType.NONE);
        }
        catch (IgniteCheckedException e) {
            U.error(log, "Unable to perform segment rollover: " + e.getMessage(), e);

            cctx.kernalContext().failure().process(new FailureContext(CRITICAL_ERROR, e));
        }
    }

    /** {@inheritDoc} */
    @Override public WALPointer log(WALRecord rec) throws IgniteCheckedException {
        return log(rec, RolloverType.NONE);
    }

    /** {@inheritDoc} */
    @Override public WALPointer log(WALRecord rec, RolloverType rolloverType) throws IgniteCheckedException {
        if (rec.type() == WALRecord.RecordType.DATA_RECORD_V2) {
            List<DataEntry> entries = ((DataRecord)rec).writeEntries();
            for (DataEntry entry : entries) {
                System.out.println("entry.key() = " + entry.key() + ", " + currHnd.getSegmentId());
            }
        }

        if (serializer == null || mode == WALMode.NONE)
            return null;

        // Only delta-records, page snapshots and memory recovery are allowed to write in recovery mode.
        if (cctx.kernalContext().recoveryMode() &&
            !(rec instanceof PageDeltaRecord || rec instanceof PageSnapshot || rec instanceof MemoryRecoveryRecord))
            return null;

        FileWriteHandle currWrHandle = currentHandle();

        WALDisableContext isDisable = walDisableContext;

        // Logging was not resumed yet.
        if (currWrHandle == null || (isDisable != null && isDisable.check()))
            return null;

        // Do page snapshots compression if configured.
        if (pageCompression != DiskPageCompression.DISABLED && rec instanceof PageSnapshot) {
            PageSnapshot pageSnapshot = (PageSnapshot)rec;

            int pageSize = pageSnapshot.realPageSize();

            ByteBuffer pageData = pageSnapshot.pageDataBuffer();

            ByteBuffer compressedPage = cctx.kernalContext().compress().compressPage(pageData, pageSize, 1,
                pageCompression, pageCompressionLevel);

            if (compressedPage != pageData) {
                assert compressedPage.isDirect() : "Is direct buffer: " + compressedPage.isDirect();

                rec = new PageSnapshot(pageSnapshot.fullPageId(), GridUnsafe.bufferAddress(compressedPage),
                    compressedPage.limit(), pageSize);
            }
        }

        // Need to calculate record size first.
        rec.size(serializer.size(rec));

        while (true) {
            WALPointer ptr;

            if (rolloverType == RolloverType.NONE)
                ptr = currWrHandle.addRecord(rec);
            else {
                assert cctx.database().checkpointLockIsHeldByThread();

                if (rolloverType == RolloverType.NEXT_SEGMENT) {
                    WALPointer pos = rec.position();

                    do {
                        // This will change rec.position() unless concurrent rollover happened.
                        currWrHandle = closeBufAndRollover(currWrHandle, rec, rolloverType);
                    }
                    while (Objects.equals(pos, rec.position()));

                    ptr = rec.position();
                }
                else if (rolloverType == RolloverType.CURRENT_SEGMENT) {
                    if ((ptr = currWrHandle.addRecord(rec)) != null)
                        currWrHandle = closeBufAndRollover(currWrHandle, rec, rolloverType);
                }
                else
                    throw new IgniteCheckedException("Unknown rollover type: " + rolloverType);
            }

            if (ptr != null) {
                metrics.onWalRecordLogged(rec.size());

                if (walAutoArchiveAfterInactivity > 0 || walForceArchiveTimeout > 0)
                    lastRecordLoggedMs.set(U.currentTimeMillis());

                return ptr;
            }
            else
                currWrHandle = rollOver(currWrHandle, null);

            checkNode();

            if (isStopping())
                throw new IgniteCheckedException("Stopping.");
        }
    }

    /** */
    private FileWriteHandle closeBufAndRollover(
        FileWriteHandle currWriteHandle,
        @Nullable WALRecord rec,
        RolloverType rolloverType
    ) throws IgniteCheckedException {
        long idx = currWriteHandle.getSegmentId();

        currWriteHandle.closeBuffer();

        FileWriteHandle res = rollOver(currWriteHandle, rolloverType == RolloverType.NEXT_SEGMENT ? rec : null);

        if (log != null && log.isInfoEnabled()) {
            log.info("Rollover segment [" + idx + " to " + res.getSegmentId() + "], recordType=" +
                (rec == null ? null : rec.type()));
        }

        return res;
    }

    /** {@inheritDoc} */
    @Override public WALPointer flush(WALPointer ptr, boolean explicitFsync) throws IgniteCheckedException, StorageException {
        return fileHandleManager.flush(ptr, explicitFsync);
    }

    /** {@inheritDoc} */
    @Override public WALRecord read(WALPointer ptr) throws IgniteCheckedException, StorageException {
        try (WALIterator it = replay(ptr)) {
            IgniteBiTuple<WALPointer, WALRecord> rec = it.next();

            if (rec != null && rec.get2().position().equals(ptr))
                return rec.get2();
            else
                throw new StorageException("Failed to read record by pointer [ptr=" + ptr + ", rec=" + rec + "]");
        }
    }

    /** {@inheritDoc} */
    @Override public WALIterator replay(WALPointer start) throws IgniteCheckedException, StorageException {
        return replay(start, null);
    }

    /** {@inheritDoc} */
    @Override public WALIterator replay(
        WALPointer start,
        @Nullable IgniteBiPredicate<WALRecord.RecordType, WALPointer> recordDeserializeFilter
    ) throws IgniteCheckedException, StorageException {
        FileWriteHandle hnd = currentHandle();

        WALPointer end = null;

        if (hnd != null)
            end = hnd.position();

        RecordsIterator iter = new RecordsIterator(
            cctx,
            walArchiveDir,
            walWorkDir,
            start,
            end,
            dsCfg,
            new RecordSerializerFactoryImpl(cctx).recordDeserializeFilter(recordDeserializeFilter),
            ioFactory,
            archiver,
            decompressor,
            log,
            segmentAware,
            segmentRouter,
            lockedSegmentFileInputFactory
        );

        try {
            iter.init(); // Make sure iterator is closed on any error.
        }
        catch (Throwable t) {
            iter.close();

            throw t;
        }

        return iter;
    }

    /** {@inheritDoc} */
    @Override public boolean reserve(WALPointer start) {
        assert start != null;

        if (mode == WALMode.NONE)
            return false;

        // Protection from deletion.
        boolean reserved = segmentAware.reserve(start.index());

        // Segment presence check.
        if (reserved && !hasIndex(start.index())) {
            segmentAware.release(start.index());

            reserved = false;
        }

        return reserved;
    }

    /** {@inheritDoc} */
    @Override public void release(WALPointer start) {
        assert start != null;

        if (mode == WALMode.NONE)
            return;

        segmentAware.release(start.index());
    }

    /**
     * Checking for the existence of an index.
     *
     * @param absIdx Segment index.
     * @return {@code True} exists.
     */
    private boolean hasIndex(long absIdx) {
        String segmentName = fileName(absIdx);

        boolean inArchive = new File(walArchiveDir, segmentName).exists() ||
            new File(walArchiveDir, segmentName + ZIP_SUFFIX).exists();

        if (inArchive)
            return true;

        if (absIdx <= lastArchivedIndex())
            return false;

        FileWriteHandle cur = currHnd;

        return cur != null && cur.getSegmentId() >= absIdx;
    }

    /** {@inheritDoc} */
    @Override public int truncate(@Nullable WALPointer high) {
        if (high == null)
            return 0;

        FileDescriptor[] descs = walArchiveFiles();

        int deleted = 0;

        for (FileDescriptor desc : descs) {
            long archivedAbsIdx = segmentAware.lastArchivedAbsoluteIndex();

            long lastArchived = archivedAbsIdx >= 0 ? archivedAbsIdx : lastArchivedIndex();

            if (desc.idx >= lastCheckpointPtr.index() // We cannot delete segments needed for binary recovery.
                || desc.idx >= lastArchived // We cannot delete last segment, it is needed at start of node and avoid gaps.
                || desc.idx >= high.index() // We cannot delete segments larger than the border.
                || !segmentAware.minReserveIndex(desc.idx)) // We cannot delete reserved segment.
                return deleted;

            long len = desc.file.length();

            if (!desc.file.delete()) {
                U.warn(log, "Failed to remove obsolete WAL segment (make sure the process has enough rights): " +
                    desc.file.getAbsolutePath());
            }
            else {
                deleted++;

                segmentSize.remove(desc.idx());
                segmentAware.addCurrentWalArchiveSize(-len);
            }

            // Bump up the oldest archive segment index.
            if (segmentAware.lastTruncatedArchiveIdx() < desc.idx)
                segmentAware.lastTruncatedArchiveIdx(desc.idx);

            cctx.kernalContext().encryption().onWalSegmentRemoved(desc.idx);
        }

        return deleted;
    }

    /**
     * Check if WAL segment locked (protected from move to archive) or reserved (protected from deletion from WAL
     * cleanup).
     *
     * @param absIdx Absolute WAL segment index for check reservation.
     * @return {@code True} if index is locked.
     */
    private boolean segmentReservedOrLocked(long absIdx) {
        FileArchiver archiver0 = archiver;

        return ((archiver0 != null) && segmentAware.locked(absIdx)) || (segmentAware.reserved(absIdx));
    }

    /** {@inheritDoc} */
    @Override public void notchLastCheckpointPtr(WALPointer ptr) {
        lastCheckpointPtr = ptr;

        segmentAware.lastCheckpointIdx(ptr.index());
    }

    /** {@inheritDoc} */
    @Override public long currentSegment() {
        return segmentAware.curAbsWalIdx();
    }

    /** {@inheritDoc} */
    @Override public int walArchiveSegments() {
        long lastTruncated = segmentAware.lastTruncatedArchiveIdx();

        long lastArchived = segmentAware.lastArchivedAbsoluteIndex();

        if (lastArchived == -1)
            return 0;

        return Math.max((int)(lastArchived - lastTruncated), 0);
    }

    /** {@inheritDoc} */
    @Override public long lastArchivedSegment() {
        return segmentAware.lastArchivedAbsoluteIndex();
    }

    /** {@inheritDoc} */
    @Override public long lastCompactedSegment() {
        return segmentAware.lastCompressedIdx();
    }

    /** {@inheritDoc} */
    @Override public boolean reserved(WALPointer ptr) {
        return segmentReservedOrLocked(ptr.index());
    }

    /** {@inheritDoc} */
    @Override public int reserved(WALPointer low, WALPointer high) {
        // It is not clear now how to get the highest WAL pointer. So when high is null method returns 0.
        if (high == null)
            return 0;

        long lowIdx = low != null ? low.index() : 0;

        long highIdx = high.index();

        while (lowIdx < highIdx) {
            if (segmentReservedOrLocked(lowIdx))
                break;

            lowIdx++;
        }

        return (int)(highIdx - lowIdx + 1);
    }

    /** {@inheritDoc} */
    @Override public boolean disabled(int grpId) {
        return cctx.walState().isDisabled(grpId);
    }

    /**
     * Lists files in archive directory and returns the index of last archived file.
     *
     * @return The absolute index of last archived file.
     */
    private long lastArchivedIndex() {
        long lastIdx = -1;

        for (File file : walArchiveDir.listFiles(WAL_SEGMENT_COMPACTED_OR_RAW_FILE_FILTER)) {
            try {
                long idx = Long.parseLong(file.getName().substring(0, 16));

                lastIdx = Math.max(lastIdx, idx);
            }
            catch (NumberFormatException | IndexOutOfBoundsException ignore) {

            }
        }

        return lastIdx;
    }

    /**
     * @param file File to read.
     * @param ioFactory IO factory.
     */
    @Nullable private FileDescriptor readFileDescriptor(File file, FileIOFactory ioFactory) {
        FileDescriptor ds = new FileDescriptor(file);

        try (SegmentIO fileIO = ds.toReadOnlyIO(ioFactory)) {
            // File may be empty when LOG_ONLY mode is enabled and mmap is disabled.
            if (fileIO.size() == 0)
                return null;

            try (ByteBufferExpander buf = new ByteBufferExpander(HEADER_RECORD_SIZE, ByteOrder.nativeOrder())) {
                final DataInput in = segmentFileInputFactory.createFileInput(fileIO, buf);

                // Header record must be agnostic to the serializer version.
                final int type = in.readUnsignedByte();

                if (type == WALRecord.RecordType.STOP_ITERATION_RECORD_TYPE) {
                    if (log.isInfoEnabled())
                        log.info("Reached logical end of the segment for file " + file);

                    return null;
                }

                WALPointer ptr = readPosition(in);

                return new FileDescriptor(file, ptr.index());
            }
        }
        catch (IOException e) {
            U.warn(log, "Failed to read file header [" + file + "]. Skipping this file", e);

            return null;
        }
    }

    /**
     * Creates a directory specified by the given arguments.
     *
     * @param cfg Configured directory path, may be {@code null}.
     * @param defDir Default directory path, will be used if cfg is {@code null}.
     * @param consId Local node consistent ID.
     * @param msg File description to print out on successful initialization.
     * @return Initialized directory.
     * @throws IgniteCheckedException If failed to initialize directory.
     */
    private File initDirectory(String cfg, String defDir, String consId, String msg) throws IgniteCheckedException {
        File dir;

        if (cfg != null) {
            File workDir0 = new File(cfg);

            dir = workDir0.isAbsolute() ?
                new File(workDir0, consId) :
                new File(U.resolveWorkDirectory(igCfg.getWorkDirectory(), cfg, false), consId);
        }
        else
            dir = new File(U.resolveWorkDirectory(igCfg.getWorkDirectory(), defDir, false), consId);

        U.ensureDirectory(dir, msg, log);

        return dir;
    }

    /**
     * @return Current log segment handle.
     */
    private FileWriteHandle currentHandle() {
        return currHnd;
    }

    /**
     * @param cur Handle that failed to fit the given entry.
     * @param rec Optional record to be added right after header.
     * @return Handle that will fit the entry.
     */
    private FileWriteHandle rollOver(FileWriteHandle cur, @Nullable WALRecord rec) throws IgniteCheckedException {
        FileWriteHandle hnd = currentHandle();

        if (hnd != cur)
            return hnd;

        if (hnd.close(true)) {
            if (metrics.metricsEnabled())
                metrics.onWallRollOver();

            if (switchSegmentRecordOffset != null) {
                int idx = (int)(cur.getSegmentId() % dsCfg.getWalSegments());

                switchSegmentRecordOffset.set(idx, hnd.getSwitchSegmentRecordOffset());
            }

            if (archiver == null)
                segmentAware.addReservedWalArchiveSize(maxWalSegmentSize);

            FileWriteHandle next;
            try {
                try {
                    next = initNextWriteHandle(cur);
                }
                catch (IgniteCheckedException e) {
                    //Allow to avoid forever waiting in other threads.
                    cur.signalNextAvailable();

                    throw e;
                }

                if (rec != null) {
                    WALPointer ptr = next.addRecord(rec);

                    assert ptr != null;
                }

                segmentSize.put(next.getSegmentId(), maxWalSegmentSize);

                if (archiver == null)
                    segmentAware.addCurrentWalArchiveSize(maxWalSegmentSize);
            }
            finally {
                if (archiver == null)
                    segmentAware.addReservedWalArchiveSize(-maxWalSegmentSize);
            }

            if (next.getSegmentId() - lastCheckpointPtr.index() >= maxSegCountWithoutCheckpoint)
                cctx.database().forceCheckpoint("too big size of WAL without checkpoint");

            boolean updated = updateCurrentHandle(next, hnd);

            assert updated : "Concurrent updates on rollover are not allowed";

            if (walAutoArchiveAfterInactivity > 0 || walForceArchiveTimeout > 0) {
                lastRecordLoggedMs.set(0);

                if (walForceArchiveTimeout > 0)
                    lastRolloverMs.set(U.currentTimeMillis());
            }

            // Let other threads to proceed with new segment.
            hnd.signalNextAvailable();
        }
        else
            hnd.awaitNext();

        return currentHandle();
    }

    /**
     * @param lastReadPtr Last read WAL file pointer.
     * @return Initialized file write handle.
     * @throws StorageException If failed to initialize WAL write handle.
     */
    private FileWriteHandle restoreWriteHandle(@Nullable WALPointer lastReadPtr) throws StorageException {
        long absIdx = lastReadPtr == null ? 0 : lastReadPtr.index();

<<<<<<< HEAD
        if (segmentAware.lastArchivedAbsoluteIndex() >= absIdx)
            absIdx = segmentAware.lastArchivedAbsoluteIndex() + 1;
=======
        FileDescriptor[] walArchiveFiles = walArchiveFiles();

        if (!F.isEmpty(walArchiveFiles) && absIdx <= walArchiveFiles[walArchiveFiles.length - 1].idx)
            absIdx = walArchiveFiles[walArchiveFiles.length - 1].idx + 1;
>>>>>>> d870aea3

        @Nullable FileArchiver archiver0 = archiver;

        long segNo = archiver0 == null ? absIdx : absIdx % dsCfg.getWalSegments();

        File curFile = new File(walWorkDir, fileName(segNo));

        int off = lastReadPtr == null ? 0 : lastReadPtr.fileOffset();
        int len = lastReadPtr == null ? 0 : lastReadPtr.length();

        try {
            SegmentIO fileIO = new SegmentIO(absIdx, ioFactory.create(curFile));

            IgniteInClosure<FileIO> lsnr = createWalFileListener;

            if (lsnr != null)
                lsnr.apply(fileIO);

            try {
                int serVer = serializerVer;

                // If we have existing segment, try to read version from it.
                if (lastReadPtr != null) {
                    try {
                        serVer = readSegmentHeader(fileIO, segmentFileInputFactory).getSerializerVersion();
                    }
                    catch (SegmentEofException | EOFException ignore) {
                        serVer = serializerVer;
                    }
                }

                RecordSerializer ser = new RecordSerializerFactoryImpl(cctx).createSerializer(serVer);

                if (log.isInfoEnabled()) {
                    log.info("Resuming logging to WAL segment [file=" + curFile.getAbsolutePath() +
                        ", offset=" + off + ", ver=" + serVer + ']');
                }

                FileWriteHandle hnd = fileHandleManager.initHandle(fileIO, off + len, ser);

                segmentAware.curAbsWalIdx(absIdx);

                segmentAware.minReserveIndex(F.isEmpty(walArchiveFiles) ? -1 : walArchiveFiles[0].idx - 1);
                segmentAware.lastTruncatedArchiveIdx(F.isEmpty(walArchiveFiles) ? -1 : walArchiveFiles[0].idx - 1);

                if (archiver0 == null)
                    segmentAware.setLastArchivedAbsoluteIndex(absIdx - 1);

                // Getting segment sizes.
                F.asList(walArchiveDir.listFiles(WAL_SEGMENT_COMPACTED_OR_RAW_FILE_FILTER)).stream()
                    .map(FileDescriptor::new)
                    .forEach(fd -> {
                        if (fd.isCompressed())
                            segmentSize.put(fd.idx(), fd.file().length());
                        else
                            segmentSize.putIfAbsent(fd.idx(), fd.file().length());
                    });

                // If walArchiveDir != walWorkDir, then need to get size of all segments that were not in archive.
                // For example, absIdx == 8, and there are 0-4 segments in archive, then we need to get sizes of 5-7 segments.
                // Size of the 8th segment will be set in #resumeLogging.
                if (archiver0 != null) {
                    for (long i = absIdx - (absIdx % dsCfg.getWalSegments()); i < absIdx; i++)
                        segmentSize.putIfAbsent(i, maxWalSegmentSize);
                }

                return hnd;
            }
            catch (IgniteCheckedException | IOException e) {
                try {
                    fileIO.close();
                }
                catch (IOException suppressed) {
                    e.addSuppressed(suppressed);
                }

                if (e instanceof StorageException)
                    throw (StorageException) e;

                throw e instanceof IOException ? (IOException) e : new IOException(e);
            }
        }
        catch (IOException e) {
            throw new StorageException("Failed to restore WAL write handle: " + curFile.getAbsolutePath(), e);
        }
    }

    /**
     * Fills the file header for a new segment. Calling this method signals we are done with the segment and it can be
     * archived. If we don't have prepared file yet and achiever is busy this method blocks.
     *
     * @param cur Current file write handle released by WAL writer.
     * @return Initialized file handle.
     * @throws IgniteCheckedException If exception occurred.
     */
    private FileWriteHandle initNextWriteHandle(FileWriteHandle cur) throws IgniteCheckedException {
        IgniteCheckedException error = null;

        try {
            File nextFile = pollNextFile(cur.getSegmentId());

            if (log.isDebugEnabled())
                log.debug("Switching to a new WAL segment: " + nextFile.getAbsolutePath());

            SegmentIO fileIO = null;

            FileWriteHandle hnd;

            boolean interrupted = false;

            if (switchSegmentRecordOffset != null)
                switchSegmentRecordOffset.set((int)((cur.getSegmentId() + 1) % dsCfg.getWalSegments()), 0);

            while (true) {
                try {
                    fileIO = new SegmentIO(cur.getSegmentId() + 1, ioFactory.create(nextFile));

                    IgniteInClosure<FileIO> lsnr = createWalFileListener;
                    if (lsnr != null)
                        lsnr.apply(fileIO);

                    hnd = fileHandleManager.nextHandle(fileIO, serializer);

                    if (interrupted)
                        Thread.currentThread().interrupt();

                    break;
                }
                catch (ClosedByInterruptException ignore) {
                    interrupted = true;

                    Thread.interrupted();

                    if (fileIO != null) {
                        try {
                            fileIO.close();
                        }
                        catch (IOException ignored) {
                            // No-op.
                        }

                        fileIO = null;
                    }
                }
            }

            hnd.writeHeader();

            return hnd;
        }
        catch (IgniteCheckedException e) {
            throw error = e;
        }
        catch (IOException e) {
            throw error = new StorageException("Unable to initialize WAL segment", e);
        }
        finally {
            if (error != null)
                cctx.kernalContext().failure().process(new FailureContext(CRITICAL_ERROR, error));
        }
    }

    /**
     * Prepare and check WAL files.
     *
     * @throws StorageException If failed.
     */
    private void prepareAndCheckWalFiles() throws StorageException {
        Collection<File> tmpFiles = new HashSet<>();

        for (File walDir : F.asList(walWorkDir, walArchiveDir)) {
            tmpFiles.addAll(F.asList(walDir.listFiles(WAL_SEGMENT_TEMP_FILE_FILTER)));
            tmpFiles.addAll(F.asList(walDir.listFiles(WAL_SEGMENT_TEMP_FILE_COMPACTED_FILTER)));
        }

        for (File tmpFile : tmpFiles) {
            if (tmpFile.exists() && !tmpFile.delete()) {
                throw new StorageException("Failed to delete previously created temp file " +
                    "(make sure Ignite process has enough rights): " + tmpFile.getAbsolutePath());
            }
        }

        if (F.isEmpty(walWorkDir.listFiles(WAL_SEGMENT_FILE_FILTER)))
            createFile(new File(walWorkDir, fileName(0)));

        if (isArchiverEnabled()) {
            moveSegmentsToArchive();

            renameLastSegment();

            formatWorkSegments();

            checkFiles(0, false, null, null);
        }
    }

    /**
     * Clears whole the file, fills with zeros for Default mode.
     *
     * @param file File to format.
     * @throws StorageException if formatting failed
     */
    private void formatFile(File file) throws StorageException {
        formatFile(file, dsCfg.getWalSegmentSize());
    }

    /**
     * Clears the file, fills with zeros for Default mode.
     *
     * @param file File to format.
     * @param bytesCntToFormat Count of first bytes to format.
     * @throws StorageException if formatting failed
     */
    private void formatFile(File file, int bytesCntToFormat) throws StorageException {
        if (log.isDebugEnabled())
            log.debug("Formatting file [exists=" + file.exists() + ", file=" + file.getAbsolutePath() + ']');

        try (FileIO fileIO = ioFactory.create(file, CREATE, READ, WRITE)) {
            int left = bytesCntToFormat;

            if (mode == WALMode.FSYNC || mmap) {
                while ((left -= fileIO.writeFully(FILL_BUF, 0, Math.min(FILL_BUF.length, left))) > 0)
                    ;

                fileIO.force();
            }
            else
                fileIO.clear();
        }
        catch (IOException e) {
            StorageException ex = new StorageException("Failed to format WAL segment file: " + file.getAbsolutePath(), e);

            if (failureProcessor != null)
                failureProcessor.process(new FailureContext(FailureType.CRITICAL_ERROR, ex));

            throw ex;
        }
    }

    /**
     * Creates a file atomically with temp file.
     *
     * @param file File to create.
     * @throws StorageException If failed.
     */
    private void createFile(File file) throws StorageException {
        if (log.isDebugEnabled())
            log.debug("Creating new file [exists=" + file.exists() + ", file=" + file.getAbsolutePath() + ']');

        File tmp = new File(file.getParent(), file.getName() + TMP_SUFFIX);

        formatFile(tmp);

        try {
            Files.move(tmp.toPath(), file.toPath());
        }
        catch (IOException e) {
            throw new StorageException("Failed to move temp file to a regular WAL segment file: " +
                file.getAbsolutePath(), e);
        }

        if (log.isDebugEnabled())
            log.debug("Created WAL segment [file=" + file.getAbsolutePath() + ", size=" + file.length() + ']');
    }

    /**
     * Retrieves next available file to write WAL data, waiting if necessary for a segment to become available.
     *
     * @param curIdx Current absolute WAL segment index.
     * @return File ready for use as new WAL segment.
     * @throws StorageException If exception occurred in the archiver thread.
     */
    private File pollNextFile(long curIdx) throws StorageException, IgniteInterruptedCheckedException {
        FileArchiver archiver0 = archiver;

        if (archiver0 == null) {
            segmentAware.curAbsWalIdx(curIdx + 1);
            segmentAware.setLastArchivedAbsoluteIndex(curIdx);

            return new File(walWorkDir, fileName(curIdx + 1));
        }

        long absNextIdxStartTime = System.nanoTime();

        // Signal to archiver that we are done with the segment and it can be archived.
        long absNextIdx = archiver0.nextAbsoluteSegmentIndex();

        long absNextIdxWaitTime = U.nanosToMillis(System.nanoTime() - absNextIdxStartTime);

        if (absNextIdxWaitTime > THRESHOLD_WAIT_TIME_NEXT_WAL_SEGMENT) {
            log.warning(
                String.format("Waiting for next wal segment was too long " +
                        "[waitingTime=%s, curIdx=%s, absNextIdx=%s, walSegments=%s]",
                    absNextIdxWaitTime,
                    curIdx,
                    absNextIdx,
                    dsCfg.getWalSegments())
            );
        }

        long segmentIdx = absNextIdx % dsCfg.getWalSegments();

        return new File(walWorkDir, fileName(segmentIdx));
    }

    /**
     * Files from {@link #walArchiveDir}.
     *
     * @return Raw or compressed WAL segments from archive.
     */
    public FileDescriptor[] walArchiveFiles() {
        return scan(walArchiveDir.listFiles(WAL_SEGMENT_COMPACTED_OR_RAW_FILE_FILTER));
    }

    /**
     * @return Sorted WAL files descriptors.
     */
    public static FileDescriptor[] scan(@Nullable File[] allFiles) {
        if (allFiles == null)
            return EMPTY_DESCRIPTORS;

        FileDescriptor[] descs = new FileDescriptor[allFiles.length];

        for (int i = 0; i < allFiles.length; i++) {
            File f = allFiles[i];

            descs[i] = new FileDescriptor(f);
        }

        Arrays.sort(descs);

        return descs;
    }

    /**
     * @throws StorageException If node is no longer valid and we missed a WAL operation.
     */
    private void checkNode() throws StorageException {
        if (cctx.kernalContext().invalid())
            throw new StorageException("Failed to perform WAL operation (environment was invalidated by a " +
                    "previous error)");
    }

    /**
     * Setup listener for WAL segment write File IO creation.
     * @param createWalFileListener Listener to be invoked for new segment file IO creation.
     */
    public void setCreateWalFileListener(@Nullable IgniteInClosure<FileIO> createWalFileListener) {
        this.createWalFileListener = createWalFileListener;
    }

    /**
     * @return {@link #maxWalSegmentSize}.
     */
    public long maxWalSegmentSize() {
        return maxWalSegmentSize;
    }

    /**
     * File archiver operates on absolute segment indexes. For any given absolute segment index N we can calculate the
     * work WAL segment: S(N) = N % dsCfg.walSegments. When a work segment is finished, it is given to the archiver. If
     * the absolute index of last archived segment is denoted by A and the absolute index of next segment we want to
     * write is denoted by W, then we can allow write to S(W) if W - A <= walSegments. <br>
     *
     * Monitor of current object is used for notify on: <ul>
     *     <li>exception occurred ({@link FileArchiver#cleanErr}!=null)</li>
     *     <li>stopping thread ({@link FileArchiver#isCancelled==true})</li>
     *     <li>current file index changed </li>
     *     <li>last archived file index was changed</li>
     *     <li>some WAL index was removed from map</li>
     * </ul>
     */
    private class FileArchiver extends GridWorker {
        /** Exception which occurred during initial creation of files or during archiving WAL segment */
        private StorageException cleanErr;

        /** Formatted index. */
        private int formatted;

        /**
         * Constructor.
         *
         * @param log Logger.
         */
        private FileArchiver(IgniteLogger log) {
            super(cctx.igniteInstanceName(), "wal-file-archiver%" + cctx.igniteInstanceName(), log,
                cctx.kernalContext().workersRegistry());
        }

        /**
         * Initialization.
         *
         * @param segmentAware Segment aware.
         * @throws IgniteCheckedException If initialization failed.
         */
        private void init(SegmentAware segmentAware) throws IgniteCheckedException {
            IgniteBiTuple<Long, Long> tup = scanMinMaxArchiveIndices();

            segmentAware.lastTruncatedArchiveIdx(tup == null ? -1 : tup.get1() - 1);

            long lastAbsArchivedIdx = tup == null ? -1 : tup.get2();

            if (lastAbsArchivedIdx >= 0)
                segmentAware.setLastArchivedAbsoluteIndex(lastAbsArchivedIdx);
        }

        /**
         * Lists files in archive directory and returns the indices of least and last archived files.
         * In case of holes, first segment after last "hole" is considered as minimum.
         * Example: minimum(0, 1, 10, 11, 20, 21, 22) should be 20
         *
         * @return The absolute indices of min and max archived files.
         */
        private IgniteBiTuple<Long, Long> scanMinMaxArchiveIndices() throws IgniteCheckedException {
            TreeMap<Long, FileDescriptor> archiveIndices = new TreeMap<>();

            for (File file : walArchiveDir.listFiles(WAL_SEGMENT_COMPACTED_OR_RAW_FILE_FILTER)) {
                try {
                    long idx = new FileDescriptor(file).idx();

                    FileDescriptor desc = readFileDescriptor(file, ioFactory);

                    if (desc != null) {
                        if (desc.idx() == idx)
                            archiveIndices.put(idx, desc);
                    }
                    else
                        log.warning("Skip file, failed read file header " + file);
                }
                catch (NumberFormatException | IndexOutOfBoundsException ignore) {
                    log.warning("Skip file " + file);
                }
            }

            if (!archiveIndices.isEmpty()) {
                Long min = archiveIndices.navigableKeySet().first();
                Long max = archiveIndices.navigableKeySet().last();

                if (max - min == archiveIndices.size() - 1)
                    return F.t(min, max); // Short path.

                // Try to find min and max if we have skipped range semgnets in archive. Find firs gap.
                for (Long idx : archiveIndices.descendingKeySet()) {
                    if (!archiveIndices.containsKey(idx - 1))
                        return F.t(idx, max);
                }

                throw new IllegalStateException("Should never happen if archiveIndices TreeMap is valid.");
            }

            // If WAL archive is empty, try to find last not archived segment in work directory and copy to WAL archive.
            TreeMap<Long, FileDescriptor> workIndices = new TreeMap<>();

            for (File file : walWorkDir.listFiles(WAL_SEGMENT_COMPACTED_OR_RAW_FILE_FILTER)) {
                FileDescriptor desc = readFileDescriptor(file, ioFactory);

                if (desc != null)
                    workIndices.put(desc.idx(), desc);
            }

            if (!workIndices.isEmpty()) {
                FileDescriptor first = workIndices.firstEntry().getValue();
                FileDescriptor last = workIndices.lastEntry().getValue();

                if (first.idx() != last.idx()) {
                    archiveSegment(first.idx());

                    // Use copied segment as min archived segment.
                    return F.t(first.idx(), first.idx());
                }
            }

            return null;
        }

        /**
         * @throws IgniteInterruptedCheckedException If failed to wait for thread shutdown.
         */
        private void shutdown() throws IgniteInterruptedCheckedException {
            synchronized (this) {
                isCancelled = true;

                notifyAll();
            }

            U.join(runner());
        }

        /** {@inheritDoc} */
        @Override protected void body() {
            blockingSectionBegin();

            try {
                allocateRemainingFiles();
            }
            catch (StorageException e) {
                synchronized (this) {
                    // Stop the thread and report to starter.
                    cleanErr = e;

                    segmentAware.forceInterrupt();

                    notifyAll();
                }

                cctx.kernalContext().failure().process(new FailureContext(CRITICAL_ERROR, e));

                return;
            }
            finally {
                blockingSectionEnd();
            }

            Throwable err = null;

            try {
                blockingSectionBegin();

                try {
                    segmentAware.awaitSegment(0); //wait for init at least one work segments.
                }
                finally {
                    blockingSectionEnd();
                }

                while (!Thread.currentThread().isInterrupted() && !isCancelled()) {
                    long toArchive;

                    blockingSectionBegin();

                    try {
                        toArchive = segmentAware.waitNextSegmentForArchivation();
                    }
                    finally {
                        blockingSectionEnd();
                    }

                    if (isCancelled())
                        break;

                    SegmentArchiveResult res;

                    blockingSectionBegin();

                    try {
                        res = archiveSegment(toArchive);
                    }
                    finally {
                        blockingSectionEnd();
                    }

                    blockingSectionBegin();

                    try {
                        segmentAware.markAsMovedToArchive(toArchive);
                    }
                    finally {
                        blockingSectionEnd();
                    }

                    if (evt.isRecordable(EVT_WAL_SEGMENT_ARCHIVED) && !cctx.kernalContext().recoveryMode()) {
                        evt.record(new WalSegmentArchivedEvent(
                            cctx.discovery().localNode(),
                            res.getAbsIdx(),
                            res.getDstArchiveFile())
                        );
                    }

                    onIdle();
                }
            }
            catch (IgniteInterruptedCheckedException e) {
                Thread.currentThread().interrupt();

                synchronized (this) {
                    isCancelled = true;
                }
            }
            catch (Throwable t) {
                err = t;
            }
            finally {
                if (err == null && !isCancelled())
                    err = new IllegalStateException("Worker " + name() + " is terminated unexpectedly");

                if (err instanceof OutOfMemoryError)
                    failureProcessor.process(new FailureContext(CRITICAL_ERROR, err));
                else if (err != null)
                    failureProcessor.process(new FailureContext(SYSTEM_WORKER_TERMINATION, err));
            }
        }

        /**
         * Gets the absolute index of the next WAL segment available to write. Blocks till there are available file to
         * write
         *
         * @return Next index (curWalSegmIdx+1) when it is ready to be written.
         * @throws StorageException If exception occurred in the archiver thread.
         */
        private long nextAbsoluteSegmentIndex() throws StorageException, IgniteInterruptedCheckedException {
            if (cleanErr != null)
                throw cleanErr;

            try {
                long nextIdx = segmentAware.nextAbsoluteSegmentIndex();

                synchronized (this) {
                    // Wait for formatter so that we do not open an empty file in DEFAULT mode.
                    while (nextIdx % dsCfg.getWalSegments() > formatted && cleanErr == null)
                        wait();
                }

                if (cleanErr != null)
                    throw cleanErr;

                return nextIdx;
            }
            catch (IgniteInterruptedCheckedException e) {
                if (cleanErr != null)
                    throw cleanErr;

                throw e;
            }
            catch (InterruptedException e) {
                throw new IgniteInterruptedCheckedException(e);
            }
        }

        /**
         * Moves WAL segment from work folder to archive folder. Temp file is used to do movement.
         *
         * @param absIdx Absolute index to archive.
         * @throws StorageException If failed.
         */
        public SegmentArchiveResult archiveSegment(long absIdx) throws StorageException {
            long segIdx = absIdx % dsCfg.getWalSegments();

            File origFile = new File(walWorkDir, fileName(segIdx));

            String name = fileName(absIdx);

            File dstTmpFile = new File(walArchiveDir, name + TMP_SUFFIX);

            File dstFile = new File(walArchiveDir, name);

            if (log.isInfoEnabled()) {
                log.info("Starting to copy WAL segment [absIdx=" + absIdx + ", segIdx=" + segIdx +
                    ", origFile=" + origFile.getAbsolutePath() + ", dstFile=" + dstFile.getAbsolutePath() + ']');
            }

            assert switchSegmentRecordOffset != null;

            long offs = switchSegmentRecordOffset.getAndSet((int)segIdx, 0);
            long origLen = origFile.length();

            long reservedSize = offs > 0 && offs < origLen ? offs : origLen;
            segmentAware.addReservedWalArchiveSize(reservedSize);

            try {
                if (offs > 0 && offs < origLen)
                    GridFileUtils.copy(ioFactory, origFile, ioFactory, dstTmpFile, offs);
                else
                    Files.copy(origFile.toPath(), dstTmpFile.toPath());

                Files.move(dstTmpFile.toPath(), dstFile.toPath());

                if (dsCfg.isCdcEnabled())
                    Files.createLink(cdcDir.toPath().resolve(dstFile.getName()), dstFile.toPath());

                if (mode != WALMode.NONE) {
                    try (FileIO f0 = ioFactory.create(dstFile, CREATE, READ, WRITE)) {
                        f0.force();
                    }
                }

                segmentSize.put(absIdx, dstFile.length());
                segmentAware.addCurrentWalArchiveSize(dstFile.length());
            }
            catch (IOException e) {
                deleteArchiveFiles(dstFile, dstTmpFile);

                throw new StorageException("Failed to archive WAL segment [" +
                    "srcFile=" + origFile.getAbsolutePath() +
                    ", dstFile=" + dstTmpFile.getAbsolutePath() + ']', e);
            }
            finally {
                segmentAware.addReservedWalArchiveSize(-reservedSize);
            }

            if (log.isInfoEnabled()) {
                log.info("Copied file [src=" + origFile.getAbsolutePath() +
                    ", dst=" + dstFile.getAbsolutePath() + ']');
            }

            return new SegmentArchiveResult(absIdx, origFile, dstFile);
        }

        /**
         *
         */
        private boolean checkStop() {
            return isCancelled();
        }

        /**
         * Background creation of all segments except first. First segment was created in main thread by {@link
         * FileWriteAheadLogManager#prepareAndCheckWalFiles()}
         */
        private void allocateRemainingFiles() throws StorageException {
            checkFiles(
                1,
                true,
                (IgnitePredicate<Integer>)integer -> !checkStop(),
                (CI1<Integer>)idx -> {
                    synchronized (FileArchiver.this) {
                        formatted = idx;

                        FileArchiver.this.notifyAll();
                    }
                }
            );
        }

        /**
         * Restart worker in IgniteThread.
         */
        public void restart() {
            assert runner() == null : "FileArchiver is still running";

            isCancelled = false;

            new IgniteThread(archiver).start();
        }
    }

    /**
     * Responsible for compressing WAL archive segments.
     * Also responsible for deleting raw copies of already compressed WAL archive segments if they are not reserved.
     */
    private class FileCompressor extends FileCompressorWorker {
        /** Workers queue. */
        private final List<FileCompressorWorker> workers = new ArrayList<>();

        /**
         * Constructor.
         *
         * @param log Logger.
         */
        FileCompressor(IgniteLogger log) {
            super(0, log);
        }

        /** */
        private void init() {
            for (int i = 1; i < calculateThreadCount(); i++) {
                FileCompressorWorker worker = new FileCompressorWorker(i, log);

                worker.restart();

                synchronized (this) {
                    workers.add(worker);
                }
            }
        }

        /**
         * Checks if there are already compressed segments and assigns counters if needed.
         */
        private void initAlreadyCompressedSegments() {
            FileDescriptor[] alreadyCompressed = scan(walArchiveDir.listFiles(WAL_SEGMENT_FILE_COMPACTED_FILTER));

            if (alreadyCompressed.length > 0)
                segmentAware.onSegmentCompressed(alreadyCompressed[alreadyCompressed.length - 1].idx());

            for (FileDescriptor fd : alreadyCompressed)
                metrics.onWalSegmentCompressed(fd.file().length());
        }

        /**
         * Calculate optimal additional compressor worker threads count. If quarter of proc threads greater
         * than WAL_COMPRESSOR_WORKER_THREAD_CNT, use this value. Otherwise, reduce number of threads.
         *
         * @return Optimal number of compressor threads.
         */
        private int calculateThreadCount() {
            int procNum = Runtime.getRuntime().availableProcessors();

            // If quarter of proc threads greater than WAL_COMPRESSOR_WORKER_THREAD_CNT,
            // use this value. Otherwise, reduce number of threads.
            if (procNum >> 2 >= WAL_COMPRESSOR_WORKER_THREAD_CNT)
                return WAL_COMPRESSOR_WORKER_THREAD_CNT;
            else
                return procNum >> 2;
        }


        /** {@inheritDoc} */
        @Override public void body() throws InterruptedException, IgniteInterruptedCheckedException {
            init();

            super.body0();
        }

        /**
         * @throws IgniteInterruptedCheckedException If failed to wait for thread shutdown.
         */
        private void shutdown() throws IgniteInterruptedCheckedException {
            synchronized (this) {
                for (FileCompressorWorker worker: workers)
                    U.cancel(worker);

                for (FileCompressorWorker worker: workers)
                    U.join(worker);

                workers.clear();

                U.cancel(this);
            }

            U.join(this);
        }
    }

    /** */
    private class FileCompressorWorker extends GridWorker {
        /** Last compression error. */
        private volatile Throwable lastCompressionError;

        /** */
        FileCompressorWorker(int idx, IgniteLogger log) {
            super(cctx.igniteInstanceName(), "wal-file-compressor-%" + cctx.igniteInstanceName() + "%-" + idx, log);
        }

        /** */
        void restart() {
            assert runner() == null : "FileCompressorWorker is still running.";

            isCancelled = false;

            new IgniteThread(this).start();
        }

        /**
         * Pessimistically tries to reserve segment for compression in order to avoid concurrent truncation.
         * Waits if there's no segment to archive right now.
         */
        private long tryReserveNextSegmentOrWait() throws IgniteInterruptedCheckedException {
            long segmentToCompress = segmentAware.waitNextSegmentToCompress();

            boolean reserved = reserve(new WALPointer(segmentToCompress, 0, 0));

            if (reserved)
                return segmentToCompress;
            else {
                segmentAware.onSegmentCompressed(segmentToCompress);

                return -1;
            }
        }

        /** {@inheritDoc} */
        @Override protected void body() throws InterruptedException, IgniteInterruptedCheckedException {
            body0();
        }

        /** */
        private void body0() {
            while (!isCancelled()) {
                long segIdx = -1L;

                try {
                    if ((segIdx = tryReserveNextSegmentOrWait()) == -1)
                        continue;

                    String segmentFileName = fileName(segIdx);

                    File tmpZip = new File(walArchiveDir, segmentFileName + ZIP_SUFFIX + TMP_SUFFIX);

                    File zip = new File(walArchiveDir, segmentFileName + ZIP_SUFFIX);

                    File raw = new File(walArchiveDir, segmentFileName);

                    long reservedSize = raw.length();
                    segmentAware.addReservedWalArchiveSize(reservedSize);

                    try {
                        deleteObsoleteRawSegments();

                        if (!Files.exists(raw.toPath()))
                            throw new IgniteCheckedException("WAL archive segment is missing: " + raw);

                        compressSegmentToFile(segIdx, raw, tmpZip);

                        Files.move(tmpZip.toPath(), zip.toPath());

                        try (FileIO f0 = ioFactory.create(zip, CREATE, READ, WRITE)) {
                            f0.force();
                        }

                        long zipLen = zip.length();

                        segmentSize.put(segIdx, zipLen);
                        segmentAware.addCurrentWalArchiveSize(zipLen);

                        metrics.onWalSegmentCompressed(zipLen);

                        segmentAware.onSegmentCompressed(segIdx);

                        if (evt.isRecordable(EVT_WAL_SEGMENT_COMPACTED) && !cctx.kernalContext().recoveryMode())
                            evt.record(new WalSegmentCompactedEvent(cctx.localNode(), segIdx, zip.getAbsoluteFile()));
                    }
                    catch (IgniteCheckedException | IOException e) {
                        deleteArchiveFiles(zip, tmpZip);

                        lastCompressionError = e;

                        U.error(log, "Compression of WAL segment [idx=" + segIdx +
                            "] was skipped due to unexpected error", lastCompressionError);

                        segmentAware.onSegmentCompressed(segIdx);
                    }
                    finally {
                        segmentAware.addReservedWalArchiveSize(-reservedSize);
                    }
                }
                catch (IgniteInterruptedCheckedException ignore) {
                    Thread.currentThread().interrupt();
                }
                finally {
                    if (segIdx != -1L)
                        release(new WALPointer(segIdx, 0, 0));
                }
            }
        }

        /**
         * Segment compression.
         *
         * @param idx Segment absolute index.
         * @param raw Raw segment file.
         * @param zip Zip file to writing.
         * @throws IOException If failed.
         * @throws IgniteCheckedException If failed.
         */
        private void compressSegmentToFile(long idx, File raw, File zip) throws IOException, IgniteCheckedException {
            int serializerVer;

            try (FileIO fileIO = ioFactory.create(raw)) {
                serializerVer = readSegmentHeader(new SegmentIO(idx, fileIO), segmentFileInputFactory)
                    .getSerializerVersion();
            }

            try (ZipOutputStream zos = new ZipOutputStream(new BufferedOutputStream(new FileOutputStream(zip)))) {
                zos.setLevel(dsCfg.getWalCompactionLevel());
                zos.putNextEntry(new ZipEntry(idx + ".wal"));

                ByteBuffer buf = ByteBuffer.allocate(HEADER_RECORD_SIZE);
                buf.order(ByteOrder.nativeOrder());

                zos.write(prepareSerializerVersionBuffer(idx, serializerVer, true, buf).array());

                final CIX1<WALRecord> appendToZipC = new CIX1<WALRecord>() {
                    @Override public void applyx(WALRecord record) throws IgniteCheckedException {
                        final MarshalledRecord marshRec = (MarshalledRecord)record;

                        try {
                            zos.write(marshRec.buffer().array(), 0, marshRec.buffer().remaining());
                        }
                        catch (IOException e) {
                            throw new IgniteCheckedException(e);
                        }
                    }
                };

                try (SingleSegmentLogicalRecordsIterator iter = new SingleSegmentLogicalRecordsIterator(
                    log, cctx, ioFactory, BUF_SIZE, idx, walArchiveDir, appendToZipC)) {

                    while (iter.hasNextX())
                        iter.nextX();
                }

                RecordSerializer ser = new RecordSerializerFactoryImpl(cctx).createSerializer(serializerVer);

                ByteBuffer heapBuf = prepareSwitchSegmentRecordBuffer(idx, ser);

                zos.write(heapBuf.array());
            }
        }

        /**
         * @param idx Segment index.
         * @param ser Record Serializer.
         */
        private ByteBuffer prepareSwitchSegmentRecordBuffer(
            long idx,
            RecordSerializer ser
        ) throws IgniteCheckedException {
            SwitchSegmentRecord switchRecord = new SwitchSegmentRecord();

            int switchRecordSize = ser.size(switchRecord);
            switchRecord.size(switchRecordSize);

            switchRecord.position(new WALPointer(idx, 0, switchRecordSize));

            ByteBuffer heapBuf = ByteBuffer.allocate(switchRecordSize);

            ser.writeRecord(switchRecord, heapBuf);
            return heapBuf;
        }

        /**
         * Deletes raw WAL segments if they aren't locked and already have compressed copies of themselves.
         */
        private void deleteObsoleteRawSegments() {
            FileDescriptor[] descs = walArchiveFiles();

            Set<Long> indices = new HashSet<>();
            Set<Long> duplicateIndices = new HashSet<>();

            for (FileDescriptor desc : descs) {
                if (!indices.add(desc.idx))
                    duplicateIndices.add(desc.idx);
            }

            for (FileDescriptor desc : descs) {
                if (desc.isCompressed())
                    continue;

                // Do not delete reserved or locked segment and any segment after it.
                if (segmentReservedOrLocked(desc.idx))
                    return;

                if (desc.idx < lastCheckpointPtr.index() && duplicateIndices.contains(desc.idx))
                    segmentAware.addCurrentWalArchiveSize(-deleteArchiveFiles(desc.file));
            }
        }
    }

    /**
     * Responsible for decompressing previously compressed segments of WAL archive if they are needed for replay.
     */
    private class FileDecompressor extends GridWorker {
        /** Decompression futures. */
        private final Map<Long, GridFutureAdapter<Void>> decompressionFutures = new HashMap<>();

        /** Segments queue. */
        private final PriorityBlockingQueue<Long> segmentsQueue = new PriorityBlockingQueue<>();

        /** Byte array for draining data. */
        private final byte[] arr = new byte[BUF_SIZE];

        /**
         * @param log Logger.
         */
        FileDecompressor(IgniteLogger log) {
            super(cctx.igniteInstanceName(), "wal-file-decompressor%" + cctx.igniteInstanceName(), log,
                cctx.kernalContext().workersRegistry());
        }

        /** {@inheritDoc} */
        @Override protected void body() {
            Throwable err = null;

            try {
                while (!isCancelled()) {
                    long segmentToDecompress = -1L;

                    blockingSectionBegin();

                    try {
                        segmentToDecompress = segmentsQueue.take();
                    }
                    finally {
                        blockingSectionEnd();
                    }

                    if (isCancelled())
                        break;

                    if (segmentToDecompress == -1)
                        continue;

                    String segmentFileName = fileName(segmentToDecompress);

                    File zip = new File(walArchiveDir, segmentFileName + ZIP_SUFFIX);
                    File unzipTmp = new File(walArchiveDir, segmentFileName + TMP_SUFFIX);
                    File unzip = new File(walArchiveDir, segmentFileName);

                    long reservedSize = U.uncompressedSize(zip);
                    segmentAware.addReservedWalArchiveSize(reservedSize);

                    IgniteCheckedException ex = null;

                    try {
                        if (unzip.exists())
                            throw new FileAlreadyExistsException(unzip.getAbsolutePath());

                        try (ZipInputStream zis = new ZipInputStream(new BufferedInputStream(new FileInputStream(zip)));
                             FileIO io = ioFactory.create(unzipTmp)) {
                            zis.getNextEntry();

                            while (io.writeFully(arr, 0, zis.read(arr)) > 0)
                                updateHeartbeat();
                        }

                        Files.move(unzipTmp.toPath(), unzip.toPath());

                        segmentAware.addCurrentWalArchiveSize(unzip.length());
                    }
                    catch (IOException e) {
                        deleteArchiveFiles(unzipTmp);

                        if (e instanceof FileAlreadyExistsException) {
                            U.error(log, "Can't rename temporary unzipped segment: raw segment is already present " +
                                "[tmp=" + unzipTmp + ", raw=" + unzip + "]", e);
                        }
                        else if (!isCancelled) {
                            ex = new IgniteCheckedException("Error during WAL segment decompression [segmentIdx=" +
                                segmentToDecompress + "]", e);
                        }
                    }
                    finally {
                        segmentAware.addReservedWalArchiveSize(-reservedSize);
                    }

                    updateHeartbeat();

                    synchronized (this) {
                        decompressionFutures.remove(segmentToDecompress).onDone(ex);
                    }
                }
            }
            catch (InterruptedException e) {
                Thread.currentThread().interrupt();

                if (!isCancelled)
                    err = e;
            }
            catch (Throwable t) {
                err = t;
            }
            finally {
                if (err == null && !isCancelled)
                    err = new IllegalStateException("Worker " + name() + " is terminated unexpectedly");

                if (err instanceof OutOfMemoryError)
                    failureProcessor.process(new FailureContext(CRITICAL_ERROR, err));
                else if (err != null)
                    failureProcessor.process(new FailureContext(SYSTEM_WORKER_TERMINATION, err));
            }
        }

        /**
         * Asynchronously decompresses WAL segment which is present only in .zip file.
         *
         * @return Future which is completed once file is decompressed.
         */
        synchronized IgniteInternalFuture<Void> decompressFile(long idx) {
            if (decompressionFutures.containsKey(idx))
                return decompressionFutures.get(idx);

            File f = new File(walArchiveDir, fileName(idx));

            if (f.exists())
                return new GridFinishedFuture<>();

            segmentsQueue.put(idx);

            GridFutureAdapter<Void> res = new GridFutureAdapter<>();

            decompressionFutures.put(idx, res);

            return res;
        }

        /** */
        private void shutdown() {
            synchronized (this) {
                U.cancel(this);

                // Put fake -1 to wake thread from queue.take()
                segmentsQueue.put(-1L);
            }

            U.join(this, log);
        }

        /** Restart worker. */
        void restart() {
            assert runner() == null : "FileDecompressor is still running.";

            isCancelled = false;

            new IgniteThread(this).start();
        }
    }

    /**
     * Validate files depending on {@link DataStorageConfiguration#getWalSegments()}  and create if need. Check end
     * when exit condition return false or all files are passed.
     *
     * @param startWith Start with.
     * @param create Flag create file.
     * @param p Predicate Exit condition.
     * @param completionCb Callback after verification segment.
     * @throws StorageException if validation or create file fail.
     */
    private void checkFiles(
        int startWith,
        boolean create,
        @Nullable IgnitePredicate<Integer> p,
        @Nullable IgniteInClosure<Integer> completionCb
    ) throws StorageException {
        for (int i = startWith; i < dsCfg.getWalSegments() && (p == null || p.apply(i)); i++) {
            File checkFile = new File(walWorkDir, fileName(i));

            if (checkFile.exists()) {
                if (checkFile.isDirectory()) {
                    throw new StorageException("Failed to initialize WAL log segment (a directory with " +
                        "the same name already exists): " + checkFile.getAbsolutePath());
                }
                else if (checkFile.length() != dsCfg.getWalSegmentSize() && mode == WALMode.FSYNC) {
                    throw new StorageException("Failed to initialize WAL log segment " +
                        "(WAL segment size change is not supported in 'DEFAULT' WAL mode) " +
                        "[filePath=" + checkFile.getAbsolutePath() +
                        ", fileSize=" + checkFile.length() +
                        ", configSize=" + dsCfg.getWalSegmentSize() + ']');
                }
            }
            else if (create)
                createFile(checkFile);

            if (completionCb != null)
                completionCb.apply(i);
        }
    }

    /**
     * Needs only for WAL compaction.
     *
     * @param idx Index.
     * @param ver Version.
     * @param compacted Compacted flag.
     */
    public static ByteBuffer prepareSerializerVersionBuffer(long idx, int ver, boolean compacted, ByteBuffer buf) {
        // Write record type.
        buf.put((byte) (WALRecord.RecordType.HEADER_RECORD.ordinal() + 1));

        // Write position.
        RecordV1Serializer.putPosition(buf, new WALPointer(idx, 0, 0));

        // Place magic number.
        buf.putLong(compacted ? HeaderRecord.COMPACTED_MAGIC : HeaderRecord.REGULAR_MAGIC);

        // Place serializer version.
        buf.putInt(ver);

        // Place CRC if needed.
        if (!RecordV1Serializer.skipCrc) {
            int curPos = buf.position();

            buf.position(0);

            // This call will move buffer position to the end of the record again.
            int crcVal = FastCrc.calcCrc(buf, curPos);

            buf.putInt(crcVal);
        }
        else
            buf.putInt(0);

        // Write header record through io.
        buf.position(0);

        return buf;
    }

    /**
     *
     */
    public static class ReadFileHandle extends AbstractFileHandle implements AbstractWalRecordsIterator.AbstractReadFileHandle {
        /** Entry serializer. */
        RecordSerializer ser;

        /** */
        FileInput in;

        /** Holder of actual information of latest manipulation on WAL segments. */
        private final SegmentAware segmentAware;

        /**
         * @param fileIO I/O interface for read/write operations of AbstractFileHandle.
         * @param ser Entry serializer.
         * @param in File input.
         * @param aware Segment aware.
         */
        public ReadFileHandle(
            SegmentIO fileIO,
            RecordSerializer ser,
            FileInput in,
            SegmentAware aware) {
            super(fileIO);

            this.ser = ser;
            this.in = in;
            segmentAware = aware;
        }

        /**
         * @throws IgniteCheckedException If failed to close the WAL segment file.
         */
        @Override public void close() throws IgniteCheckedException {
            try {
                fileIO.close();

                in.io().close();
            }
            catch (IOException e) {
                throw new IgniteCheckedException(e);
            }
        }

        /** {@inheritDoc} */
        @Override public long idx() {
            return getSegmentId();
        }

        /** {@inheritDoc} */
        @Override public FileInput in() {
            return in;
        }

        /** {@inheritDoc} */
        @Override public RecordSerializer ser() {
            return ser;
        }

        /** {@inheritDoc} */
        @Override public boolean workDir() {
            return segmentAware != null && segmentAware.lastArchivedAbsoluteIndex() < getSegmentId();
        }
    }

    /**
     * Iterator over WAL-log.
     */
    private static class RecordsIterator extends AbstractWalRecordsIterator {
        /** */
        private static final long serialVersionUID = 0L;

        /** */
        private final File walArchiveDir;

        /** */
        private final File walWorkDir;

        /** See {@link FileWriteAheadLogManager#archiver}. */
        @Nullable private final FileArchiver archiver;

        /** */
        private final FileDecompressor decompressor;

        /** */
        private final DataStorageConfiguration dsCfg;

        /** Optional start pointer. */
        @Nullable private final WALPointer start;

        /** Optional end pointer. */
        @Nullable private final WALPointer end;

        /** Manager of segment location. */
        private final SegmentRouter segmentRouter;

        /** Holder of actual information of latest manipulation on WAL segments. */
        private final SegmentAware segmentAware;

        /**
         * @param cctx Shared context.
         * @param walArchiveDir WAL archive dir.
         * @param walWorkDir WAL dir.
         * @param start Optional start pointer.
         * @param end Optional end pointer.
         * @param dsCfg Database configuration.
         * @param serializerFactory Serializer factory.
         * @param archiver File Archiver.
         * @param decompressor Decompressor.
         * @param log Logger  @throws IgniteCheckedException If failed to initialize WAL segment.
         * @param segmentAware Segment aware.
         * @param segmentRouter Segment router.
         * @param segmentFileInputFactory Factory to provide I/O interfaces for read primitives with files.
         */
        private RecordsIterator(
            GridCacheSharedContext<?, ?> cctx,
            File walArchiveDir,
            File walWorkDir,
            @Nullable WALPointer start,
            @Nullable WALPointer end,
            DataStorageConfiguration dsCfg,
            RecordSerializerFactory serializerFactory,
            FileIOFactory ioFactory,
            @Nullable FileArchiver archiver,
            FileDecompressor decompressor,
            IgniteLogger log,
            SegmentAware segmentAware,
            SegmentRouter segmentRouter,
            SegmentFileInputFactory segmentFileInputFactory
        ) throws IgniteCheckedException {
            super(
                log,
                cctx,
                serializerFactory,
                ioFactory,
                dsCfg.getWalRecordIteratorBufferSize(),
                segmentFileInputFactory
            );

            this.walArchiveDir = walArchiveDir;
            this.walWorkDir = walWorkDir;
            this.archiver = archiver;
            this.start = start;
            this.end = end;
            this.dsCfg = dsCfg;

            this.decompressor = decompressor;
            this.segmentRouter = segmentRouter;
            this.segmentAware = segmentAware;
        }

        /** {@inheritDoc} */
        @Override protected ReadFileHandle initReadHandle(
            AbstractFileDescriptor desc,
            @Nullable WALPointer start
        ) throws IgniteCheckedException, FileNotFoundException {
            AbstractFileDescriptor currDesc = desc;

            if (!desc.file().exists()) {
                FileDescriptor zipFile = new FileDescriptor(
                    new File(walArchiveDir, fileName(desc.idx()) + ZIP_SUFFIX));

                if (!zipFile.file.exists()) {
                    throw new FileNotFoundException("Both compressed and raw segment files are missing in archive " +
                        "[segmentIdx=" + desc.idx() + "]");
                }

                if (decompressor != null)
                    decompressor.decompressFile(desc.idx()).get();
                else
                    currDesc = zipFile;
            }

            return (ReadFileHandle) super.initReadHandle(currDesc, start);
        }

        /** {@inheritDoc} */
        @Override protected void onClose() throws IgniteCheckedException {
            super.onClose();

            curRec = null;

            closeCurrentWalSegment();

            curWalSegmIdx = Integer.MAX_VALUE;
        }

        /**
         * @throws IgniteCheckedException If failed to initialize first file handle.
         */
        private void init() throws IgniteCheckedException {
            AbstractFileDescriptor[] descs = loadFileDescriptors(walArchiveDir);

            if (start != null) {
                if (!F.isEmpty(descs)) {
                    if (descs[0].idx() > start.index())
                        throw new IgniteCheckedException("WAL history is too short " +
                            "[descs=" + Arrays.asList(descs) + ", start=" + start + ']');

                    for (AbstractFileDescriptor desc : descs) {
                        if (desc.idx() == start.index()) {
                            curWalSegmIdx = start.index();

                            break;
                        }
                    }

                    if (curWalSegmIdx == -1) {
                        long lastArchived = descs[descs.length - 1].idx();

                        if (lastArchived > start.index())
                            throw new IgniteCheckedException("WAL history is corrupted (segment is missing): " + start);

                        // This pointer may be in work files because archiver did not
                        // copy the file yet, check that it is not too far forward.
                        curWalSegmIdx = start.index();
                    }
                }
                else {
                    // This means that whole checkpoint history fits in one segment in WAL work directory.
                    // Will start from this index right away.
                    curWalSegmIdx = start.index();
                }
            }
            else
                curWalSegmIdx = !F.isEmpty(descs) ? descs[0].idx() : 0;

            curWalSegmIdx--;

            if (log.isDebugEnabled())
                log.debug("Initialized WAL cursor [start=" + start + ", end=" + end + ", curWalSegmIdx=" + curWalSegmIdx + ']');

            advance();
        }

        /** {@inheritDoc} */
        @Override protected AbstractReadFileHandle advanceSegment(
            @Nullable final AbstractReadFileHandle curWalSegment
        ) throws IgniteCheckedException {
            if (curWalSegment != null)
                curWalSegment.close();

            // We are past the end marker.
            if (end != null && curWalSegmIdx + 1 > end.index())
                return null; //stop iteration

            curWalSegmIdx++;

            // Segment deletion protection.
            if (!segmentAware.reserve(curWalSegmIdx))
                throw new IgniteCheckedException("Segment does not exist: " + curWalSegmIdx);

            try {
                // Protection against transferring a segment to the archive by #archiver.
                boolean readArchive = archiver != null && !segmentAware.lock(curWalSegmIdx);

                FileDescriptor fd = null;
                ReadFileHandle nextHandle;
                try {
                    fd = segmentRouter.findSegment(curWalSegmIdx);

                    if (log.isDebugEnabled()) {
                        log.debug("Reading next file [absIdx=" + curWalSegmIdx +
                            ", file=" + fd.file.getAbsolutePath() + ']');
                    }

                    nextHandle = initReadHandle(fd, start != null && curWalSegmIdx == start.index() ? start : null);
                }
                catch (FileNotFoundException e) {
                    if (readArchive)
                        throw new IgniteCheckedException("Missing WAL segment in the archive: " + curWalSegment, e);
                    else {
                        // Log only when no segments were read. This will help us avoiding logging on the end of the WAL.
                        if (curRec == null && curWalSegment == null) {
                            File workDirFile = new File(walWorkDir, fileName(curWalSegmIdx % dsCfg.getWalSegments()));
                            File archiveDirFile = new File(walArchiveDir, fileName(curWalSegmIdx));

                            U.warn(
                                log,
                                "Next segment file is not found [" +
                                    "curWalSegmIdx=" + curWalSegmIdx
                                    + ", start=" + start
                                    + ", end=" + end
                                    + ", filePath=" + (fd == null ? "<empty>" : fd.file.getAbsolutePath())
                                    + ", walWorkDir=" + walWorkDir
                                    + ", walWorkDirContent=" + listFileNames(walWorkDir)
                                    + ", walArchiveDir=" + walArchiveDir
                                    + ", walArchiveDirContent=" + listFileNames(walArchiveDir)
                                    + ", workDirFile=" + workDirFile.getName()
                                    + ", exists=" + workDirFile.exists()
                                    + ", archiveDirFile=" + archiveDirFile.getName()
                                    + ", exists=" + archiveDirFile.exists()
                                    + "]",
                                e
                            );
                        }

                        nextHandle = null;
                    }
                }
                finally {
                    if (archiver != null && !readArchive)
                        segmentAware.unlock(curWalSegmIdx);
                }

                curRec = null;

                return nextHandle;
            }
            finally {
                segmentAware.release(curWalSegmIdx);
            }
        }

        /** */
        private static List<String> listFileNames(File dir) {
            File[] files = dir.listFiles();

            if (files == null)
                return Collections.emptyList();

            return Arrays.stream(files).map(File::getName).sorted().collect(toList());
        }

        /** {@inheritDoc} */
        @Override protected IgniteCheckedException handleRecordException(Exception e, @Nullable WALPointer ptr) {
            if (e instanceof IgniteCheckedException && X.hasCause(e, IgniteDataIntegrityViolationException.class)) {
                // This means that there is no explicit last segment, so we iterate until the very end.
                if (end == null) {
                    long nextWalSegmentIdx = curWalSegmIdx + 1;

                    if (archiver == null) {
                        if (canIgnoreCrcError(nextWalSegmentIdx, nextWalSegmentIdx, e, ptr))
                            return null;
                    }
                    else {
                        // Check that we should not look this segment up in archive directory.
                        // Basically the same check as in "advanceSegment" method.

                        // Segment deletion protection.
                        if (segmentAware.reserve(nextWalSegmentIdx)) {
                            try {
                                // Protection against transferring a segment to the archive by #archiver.
                                if (segmentAware.lock(nextWalSegmentIdx)) {
                                    try {
                                        long workIdx = nextWalSegmentIdx % dsCfg.getWalSegments();

                                        if (canIgnoreCrcError(workIdx, nextWalSegmentIdx, e, ptr))
                                            return null;
                                    }
                                    finally {
                                        segmentAware.unlock(nextWalSegmentIdx);
                                    }
                                }
                            }
                            finally {
                                segmentAware.release(nextWalSegmentIdx);
                            }
                        }
                    }
                }
            }

            return super.handleRecordException(e, ptr);
        }

        /**
         * @param workIdx Work index.
         * @param walSegmentIdx Wal segment index.
         * @param e Exception.
         * @param ptr Ptr.
         */
        private boolean canIgnoreCrcError(
            long workIdx,
            long walSegmentIdx,
            Exception e,
            @Nullable WALPointer ptr
        ) {
            FileDescriptor fd = new FileDescriptor(new File(walWorkDir, fileName(workIdx)), walSegmentIdx);

            try {
                if (!fd.file().exists())
                    return true;

                ReadFileHandle nextHandle = initReadHandle(fd, ptr);

                // "nextHandle == null" is true only if current segment is the last one in the
                // whole history. Only in such case we ignore crc validation error and just stop
                // as if we reached the end of the WAL.
                if (nextHandle == null)
                    return true;
            }
            catch (IgniteCheckedException | FileNotFoundException initReadHandleException) {
                e.addSuppressed(initReadHandleException);
            }

            return false;
        }

        /** {@inheritDoc} */
        @Override protected AbstractReadFileHandle createReadFileHandle(SegmentIO fileIO,
            RecordSerializer ser, FileInput in) {
            return new ReadFileHandle(fileIO, ser, in, segmentAware);
        }
    }

    /**
     * Flushes current file handle for {@link WALMode#BACKGROUND} WALMode. Called periodically from scheduler.
     */
    private void doFlush() {
        FileWriteHandle hnd = currentHandle();

        try {
            hnd.flushAll();
        }
        catch (Exception e) {
            U.warn(log, "Failed to flush WAL record queue", e);
        }
    }

    /**
     * Scans provided folder for a WAL segment files
     * @param walFilesDir directory to scan
     * @return found WAL file descriptors
     */
    public static FileDescriptor[] loadFileDescriptors(final File walFilesDir) throws IgniteCheckedException {
        final File[] files = walFilesDir.listFiles(WAL_SEGMENT_COMPACTED_OR_RAW_FILE_FILTER);

        if (files == null) {
            throw new IgniteCheckedException("WAL files directory does not not denote a " +
                "directory, or if an I/O error occurs: [" + walFilesDir.getAbsolutePath() + "]");
        }
        return scan(files);
    }

    /** {@inheritDoc} */
    @Override public long segmentSize(long idx) {
        return segmentSize.getOrDefault(idx, 0L);
    }

    /** {@inheritDoc} */
    @Override public WALPointer lastWritePointer() {
        return currHnd.position();
    }

    /**
     * Concurrent {@link #currHnd} update.
     *
     * @param n New handle.
     * @param c Current handle, if not {@code null} CAS will be used.
     * @return {@code True} if updated.
     */
    private boolean updateCurrentHandle(FileWriteHandle n, @Nullable FileWriteHandle c) {
        boolean res = true;

        if (c == null)
            currHnd = n;
        else
            res = CURR_HND_UPD.compareAndSet(this, c, n);

        return res;
    }

    /**
     * Check that file name matches segment name.
     *
     * @param name File name.
     * @return {@code True} if file name matches segment name.
     */
    public static boolean isSegmentFileName(@Nullable String name) {
        return name != null && (WAL_NAME_PATTERN.matcher(name).matches() ||
            WAL_SEGMENT_FILE_COMPACTED_PATTERN.matcher(name).matches());
    }

    /**
     * Getting last truncated segment.
     *
     * @return Absolut segment index.
     */
    public long lastTruncatedSegment() {
        return segmentAware.lastTruncatedArchiveIdx();
    }

    /**
     * Total size of the segments in bytes.
     *
     * @return Size in bytes.
     */
    public long totalSize(FileDescriptor... fileDescriptors) {
        long len = 0;

        for (FileDescriptor descriptor : fileDescriptors)
            len += descriptor.file.length();

        return len;
    }

    /**
     * Check if WAL archive is unlimited.
     *
     * @return {@code True} if unlimited.
     */
    private boolean walArchiveUnlimited() {
        return dsCfg.getMaxWalArchiveSize() == DataStorageConfiguration.UNLIMITED_WAL_ARCHIVE;
    }

    /**
     * Removing files from {@link #walArchiveDir}.
     *
     * @param files Files from {@link #walArchiveDir}.
     * @return Total deleted size in bytes.
     */
    private long deleteArchiveFiles(File... files) {
        long size = 0;

        for (File file : files) {
            if (file.exists()) {
                long len = file.length();

                if (file.delete())
                    size += len;
                else if (file.exists()) {
                    U.warn(log, "Unable to delete file from WAL archive" +
                        " (make sure the process has enough rights):  " + file.getAbsolutePath());
                }
            }
        }

        return size;
    }

    /**
     * Worker for an asynchronous WAL archive cleanup that starts when the maximum size is exceeded.
     * {@link SegmentAware#awaitExceedMaxArchiveSize} is used to determine if the maximum is exceeded.
     */
    private class FileCleaner extends GridWorker {
        /**
         * Constructor.
         *
         * @param log Logger.
         */
        public FileCleaner(IgniteLogger log) {
            super(cctx.igniteInstanceName(), "wal-file-cleaner%" + cctx.igniteInstanceName(), log);

            assert !walArchiveUnlimited();
        }

        /** {@inheritDoc} */
        @Override protected void body() throws InterruptedException, IgniteInterruptedCheckedException {
            Throwable err = null;

            try {
                while (!isCancelled()) {
                    segmentAware.awaitExceedMaxArchiveSize(allowedThresholdWalArchiveSize);
                    segmentAware.awaitAvailableTruncateArchive();

                    FileDescriptor[] walArchiveFiles = walArchiveFiles();

                    FileDescriptor high = null;

                    long size = 0;
                    long totalSize = totalSize(walArchiveFiles);

                    for (FileDescriptor fileDesc : walArchiveFiles) {
                        if (fileDesc.idx >= lastCheckpointPtr.index() || segmentAware.reserved(fileDesc.idx))
                            break;
                        else {
                            high = fileDesc;

                            // Ensure that there will be exactly removed at least one segment.
                            if (totalSize - (size += fileDesc.file.length()) < allowedThresholdWalArchiveSize)
                                break;
                        }
                    }

                    if (high != null) {
                        WALPointer highPtr = new WALPointer(high.idx + 1, 0, 0);

                        if (log.isInfoEnabled()) {
                            log.info("Starting to clean WAL archive [highIdx=" + highPtr.index()
                                + ", currSize=" + U.humanReadableByteCount(totalSize)
                                + ", maxSize=" + U.humanReadableByteCount(dsCfg.getMaxWalArchiveSize()) + ']');
                        }

                        ((GridCacheDatabaseSharedManager)cctx.database()).onWalTruncated(highPtr);

                        int truncated = truncate(highPtr);

                        if (log.isInfoEnabled()) {
                            log.info("Finish clean WAL archive [cleanCnt=" + truncated
                                + ", currSize=" + U.humanReadableByteCount(totalSize(walArchiveFiles()))
                                + ", maxSize=" + U.humanReadableByteCount(dsCfg.getMaxWalArchiveSize()) + ']');
                        }
                    }
                }
            }
            catch (IgniteInterruptedCheckedException e) {
                Thread.currentThread().interrupt();

                isCancelled = true;
            }
            catch (Throwable t) {
                err = t;
            }
            finally {
                if (err == null && !isCancelled())
                    err = new IllegalStateException("Worker " + name() + " is terminated unexpectedly");

                if (err instanceof OutOfMemoryError)
                    failureProcessor.process(new FailureContext(CRITICAL_ERROR, err));
                else if (err != null)
                    failureProcessor.process(new FailureContext(SYSTEM_WORKER_TERMINATION, err));
            }
        }

        /**
         * Shutdown worker.
         *
         * @throws IgniteInterruptedCheckedException If failed to wait for worker shutdown.
         */
        private void shutdown() throws IgniteInterruptedCheckedException {
            isCancelled = true;

            U.join(this);
        }

        /**
         * Restart worker in IgniteThread.
         */
        public void restart() {
            assert runner() == null : "FileCleaner is still running";

            isCancelled = false;

            new IgniteThread(this).start();
        }
    }

    /**
     * Moving working segments to archive, if segments are more than {@link DataStorageConfiguration#getWalSegments()}
     * or index of first segment is not 0. All segments will be moved except for last one,
     * as well as all compressed segments.
     *
     * @throws StorageException If an error occurs while moving.
     */
    private void moveSegmentsToArchive() throws StorageException {
        assert isArchiverEnabled();

        FileDescriptor[] workSegments = scan(walWorkDir.listFiles(WAL_SEGMENT_FILE_FILTER));

        List<FileDescriptor> toMove = new ArrayList<>();

        if (!F.isEmpty(workSegments) && (workSegments.length > dsCfg.getWalSegments() || workSegments[0].idx() != 0))
            toMove.addAll(F.asList(workSegments).subList(0, workSegments.length - 1));

        toMove.addAll(F.asList(scan(walWorkDir.listFiles(WAL_SEGMENT_FILE_COMPACTED_FILTER))));

        if (!toMove.isEmpty()) {
            log.warning("Content of WAL working directory needs rearrangement, some WAL segments will be moved to " +
                "archive: " + walArchiveDir.getAbsolutePath() + ". Segments from " + toMove.get(0).file().getName() +
                " to " + toMove.get(toMove.size() - 1).file().getName() + " will be moved, total number of files: " +
                toMove.size() + ". This operation may take some time.");

            for (int i = 0, j = 0; i < toMove.size(); i++) {
                FileDescriptor fd = toMove.get(i);

                File tmpDst = new File(walArchiveDir, fd.file().getName() + TMP_SUFFIX);
                File dst = new File(walArchiveDir, fd.file().getName());

                try {
                    Files.copy(fd.file().toPath(), tmpDst.toPath());

                    Files.move(tmpDst.toPath(), dst.toPath());

                    Files.delete(fd.file().toPath());

                    if (log.isDebugEnabled()) {
                        log.debug("WAL segment moved [src=" + fd.file().getAbsolutePath() +
                            ", dst=" + dst.getAbsolutePath() + ']');
                    }

                    // Batch output.
                    if (log.isInfoEnabled() && (i == toMove.size() - 1 || (i != 0 && i % 9 == 0))) {
                        log.info("WAL segments moved: " + toMove.get(j).file().getName() +
                            (i == j ? "" : " - " + toMove.get(i).file().getName()));

                        j = i + 1;
                    }
                }
                catch (IOException e) {
                    throw new StorageException("Failed to move WAL segment [src=" + fd.file().getAbsolutePath() +
                        ", dst=" + dst.getAbsolutePath() + ']', e);
                }
            }
        }
    }

    /**
     * Renaming last segment if it is only one and its index is greater than {@link DataStorageConfiguration#getWalSegments()}.
     *
     * @throws StorageException If an error occurs while renaming.
     */
    private void renameLastSegment() throws StorageException {
        assert isArchiverEnabled();

        FileDescriptor[] workSegments = scan(walWorkDir.listFiles(WAL_SEGMENT_FILE_FILTER));

        if (workSegments.length == 1 && workSegments[0].idx() != workSegments[0].idx() % dsCfg.getWalSegments()) {
            FileDescriptor toRen = workSegments[0];

            if (log.isInfoEnabled()) {
                log.info("Last WAL segment file has to be renamed from " + toRen.file().getName() + " to " +
                    fileName(toRen.idx() % dsCfg.getWalSegments()) + '.');
            }

            String toRenFileName = fileName(toRen.idx() % dsCfg.getWalSegments());

            File tmpDst = new File(walWorkDir, toRenFileName + TMP_SUFFIX);
            File dst = new File(walWorkDir, toRenFileName);

            try {
                Files.copy(toRen.file().toPath(), tmpDst.toPath());

                Files.move(tmpDst.toPath(), dst.toPath());

                Files.delete(toRen.file().toPath());

                if (log.isInfoEnabled()) {
                    log.info("WAL segment renamed [src=" + toRen.file().getAbsolutePath() +
                        ", dst=" + dst.getAbsolutePath() + ']');
                }
            }
            catch (IOException e) {
                throw new StorageException("Failed to rename WAL segment [src=" +
                    toRen.file().getAbsolutePath() + ", dst=" + dst.getAbsolutePath() + ']', e);
            }
        }
    }

    /**
     * Formatting working segments to {@link DataStorageConfiguration#getWalSegmentSize()} for work in a mmap or fsync case.
     *
     * @throws StorageException If an error occurs when formatting.
     */
    private void formatWorkSegments() throws StorageException {
        assert isArchiverEnabled();

        if (mode == WALMode.FSYNC || mmap) {
            List<FileDescriptor> toFormat = Arrays.stream(scan(walWorkDir.listFiles(WAL_SEGMENT_FILE_FILTER)))
                .filter(fd -> fd.file().length() < dsCfg.getWalSegmentSize()).collect(toList());

            if (!toFormat.isEmpty()) {
                if (log.isInfoEnabled()) {
                    log.info("WAL segments in working directory should have the same size: '" +
                        U.humanReadableByteCount(dsCfg.getWalSegmentSize()) + "'. Segments that need reformat " +
                        "found: " + F.viewReadOnly(toFormat, fd -> fd.file().getName()) + '.');
                }

                for (int i = 0, j = 0; i < toFormat.size(); i++) {
                    FileDescriptor fd = toFormat.get(i);

                    File tmpDst = new File(fd.file().getName() + TMP_SUFFIX);

                    try {
                        Files.copy(fd.file().toPath(), tmpDst.toPath());

                        if (log.isDebugEnabled()) {
                            log.debug("Start formatting WAL segment [filePath=" + tmpDst.getAbsolutePath() +
                                ", fileSize=" + U.humanReadableByteCount(tmpDst.length()) +
                                ", toSize=" + U.humanReadableByteCount(dsCfg.getWalSegmentSize()) + ']');
                        }

                        try (FileIO fileIO = ioFactory.create(tmpDst, CREATE, READ, WRITE)) {
                            int left = (int)(dsCfg.getWalSegmentSize() - tmpDst.length());

                            fileIO.position(tmpDst.length());

                            while (left > 0)
                                left -= fileIO.writeFully(FILL_BUF, 0, Math.min(FILL_BUF.length, left));

                            fileIO.force();
                        }

                        Files.move(tmpDst.toPath(), fd.file().toPath(), REPLACE_EXISTING, ATOMIC_MOVE);

                        if (log.isDebugEnabled())
                            log.debug("WAL segment formatted: " + fd.file().getAbsolutePath());

                        // Batch output.
                        if (log.isInfoEnabled() && (i == toFormat.size() - 1 || (i != 0 && i % 9 == 0))) {
                            log.info("WAL segments formatted: " + toFormat.get(j).file().getName() +
                                (i == j ? "" : " - " + fileName(i)));

                            j = i + 1;
                        }
                    }
                    catch (IOException e) {
                        throw new StorageException("Failed to format WAL segment: " + fd.file().getAbsolutePath(), e);
                    }
                }
            }
        }
    }

    /**
     * Timeout object for automatically rollover segments if the recording
     * to the WAL was not more than or equal to {@link #walAutoArchiveAfterInactivity}.
     */
    private class TimeoutRollover implements GridTimeoutObject {
        /** ID of timeout object. */
        private final IgniteUuid id = IgniteUuid.randomUuid();

        /** Timestamp for triggering. */
        private final long endTime;

        /** Cancel flag. */
        private boolean cancel;

        /**
         * Constructor.
         *
         * @param endTime Timestamp for triggering.
         */
        private TimeoutRollover(long endTime) {
            if (log.isDebugEnabled())
                log.debug("Schedule WAL rollover check at " + new Time(endTime).toString());

            this.endTime = endTime;
        }

        /** {@inheritDoc} */
        @Override public IgniteUuid timeoutId() {
            return id;
        }

        /** {@inheritDoc} */
        @Override public long endTime() {
            return endTime;
        }

        /** {@inheritDoc} */
        @Override public void onTimeout() {
            assert walAutoArchiveAfterInactivity > 0 || walForceArchiveTimeout > 0;
            assert timeoutRolloverMux != null;

            synchronized (timeoutRolloverMux) {
                if (!cancel) {
                    if (log.isDebugEnabled()) {
                        log.debug("Checking if WAL rollover required (" +
                            new Time(U.currentTimeMillis()).toString() + ")");
                    }

                    checkWalRolloverRequired();

                    scheduleNextRolloverCheck();
                }
            }
        }

        /**
         * Cancel auto rollover.
         */
        public void cancel() {
            assert walAutoArchiveAfterInactivity > 0 || walForceArchiveTimeout > 0;
            assert timeoutRolloverMux != null;

            synchronized (timeoutRolloverMux) {
                if (log.isDebugEnabled())
                    log.debug("Auto rollover is canceled");

                cancel = true;
            }
        }
    }

    /**
     * Stop auto rollover.
     */
    private void stopAutoRollover() {
        if (walAutoArchiveAfterInactivity > 0 || walForceArchiveTimeout > 0) {
            assert timeoutRolloverMux != null;

            synchronized (timeoutRolloverMux) {
                TimeoutRollover timeoutRollover = this.timeoutRollover;

                if (timeoutRollover != null) {
                    timeoutRollover.cancel();

                    cctx.time().removeTimeoutObject(timeoutRollover);
                }
            }
        }
    }
}<|MERGE_RESOLUTION|>--- conflicted
+++ resolved
@@ -71,8 +71,6 @@
 import org.apache.ignite.internal.managers.eventstorage.GridEventStorageManager;
 import org.apache.ignite.internal.pagemem.wal.IgniteWriteAheadLogManager;
 import org.apache.ignite.internal.pagemem.wal.WALIterator;
-import org.apache.ignite.internal.pagemem.wal.record.DataEntry;
-import org.apache.ignite.internal.pagemem.wal.record.DataRecord;
 import org.apache.ignite.internal.pagemem.wal.record.MarshalledRecord;
 import org.apache.ignite.internal.pagemem.wal.record.MemoryRecoveryRecord;
 import org.apache.ignite.internal.pagemem.wal.record.PageSnapshot;
@@ -1402,15 +1400,10 @@
     private FileWriteHandle restoreWriteHandle(@Nullable WALPointer lastReadPtr) throws StorageException {
         long absIdx = lastReadPtr == null ? 0 : lastReadPtr.index();
 
-<<<<<<< HEAD
-        if (segmentAware.lastArchivedAbsoluteIndex() >= absIdx)
-            absIdx = segmentAware.lastArchivedAbsoluteIndex() + 1;
-=======
         FileDescriptor[] walArchiveFiles = walArchiveFiles();
 
         if (!F.isEmpty(walArchiveFiles) && absIdx <= walArchiveFiles[walArchiveFiles.length - 1].idx)
             absIdx = walArchiveFiles[walArchiveFiles.length - 1].idx + 1;
->>>>>>> d870aea3
 
         @Nullable FileArchiver archiver0 = archiver;
 
