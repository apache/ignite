--- conflicted
+++ resolved
@@ -336,11 +336,7 @@
         flushFreq = dsCfg.getWalFlushFrequency();
         fsyncDelay = dsCfg.getWalFsyncDelayNanos();
         alwaysWriteFullPages = dsCfg.isAlwaysWriteFullPages();
-<<<<<<< HEAD
-        ioFactory = dsCfg.getWalFileIOFactory();
-=======
         ioFactory = new RandomAccessFileIOFactory();
->>>>>>> 2cbda7b0
         walAutoArchiveAfterInactivity = dsCfg.getWalAutoArchiveAfterInactivity();
         evt = ctx.event();
     }
