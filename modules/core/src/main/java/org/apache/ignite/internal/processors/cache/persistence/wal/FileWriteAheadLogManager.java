--- conflicted
+++ resolved
@@ -2878,14 +2878,9 @@
          * @param serializerFactory Serializer factory.
          * @param archiver File Archiver.
          * @param decompressor Decompressor.
-<<<<<<< HEAD
          * @param log Logger  @throws IgniteCheckedException If failed to initialize WAL segment.
          * @param segmentAware Segment aware.
          * @param segmentRouter Segment router.
-=======
-         * @param log Logger
-         * @throws IgniteCheckedException If failed to initialize WAL segment.
->>>>>>> 08c563a1
          */
         private RecordsIterator(
             GridCacheSharedContext cctx,
