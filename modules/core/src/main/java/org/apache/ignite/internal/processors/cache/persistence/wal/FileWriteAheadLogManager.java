/*
 * Licensed to the Apache Software Foundation (ASF) under one or more
 * contributor license agreements.  See the NOTICE file distributed with
 * this work for additional information regarding copyright ownership.
 * The ASF licenses this file to You under the Apache License, Version 2.0
 * (the "License"); you may not use this file except in compliance with
 * the License.  You may obtain a copy of the License at
 *
 *      http://www.apache.org/licenses/LICENSE-2.0
 *
 * Unless required by applicable law or agreed to in writing, software
 * distributed under the License is distributed on an "AS IS" BASIS,
 * WITHOUT WARRANTIES OR CONDITIONS OF ANY KIND, either express or implied.
 * See the License for the specific language governing permissions and
 * limitations under the License.
 */

package org.apache.ignite.internal.processors.cache.persistence.wal;

import java.io.BufferedInputStream;
import java.io.BufferedOutputStream;
import java.io.EOFException;
import java.io.File;
import java.io.FileFilter;
import java.io.FileInputStream;
import java.io.FileNotFoundException;
import java.io.FileOutputStream;
import java.io.IOException;
import java.lang.reflect.Field;
import java.lang.reflect.InvocationTargetException;
import java.lang.reflect.Method;
import java.nio.ByteBuffer;
import java.nio.ByteOrder;
import java.nio.MappedByteBuffer;
import java.nio.channels.ClosedByInterruptException;
import java.nio.file.Files;
import java.sql.Time;
import java.util.Arrays;
import java.util.HashMap;
import java.util.List;
import java.util.Map;
import java.util.NavigableMap;
import java.util.TreeMap;
import java.util.TreeSet;
import java.util.concurrent.PriorityBlockingQueue;
import java.util.concurrent.TimeUnit;
import java.util.concurrent.atomic.AtomicBoolean;
import java.util.concurrent.atomic.AtomicLong;
import java.util.concurrent.atomic.AtomicReferenceFieldUpdater;
import java.util.concurrent.locks.Condition;
import java.util.concurrent.locks.Lock;
import java.util.concurrent.locks.LockSupport;
import java.util.concurrent.locks.ReentrantLock;
import java.util.regex.Pattern;
import java.util.zip.ZipEntry;
import java.util.zip.ZipInputStream;
import java.util.zip.ZipOutputStream;
import org.apache.ignite.IgniteCheckedException;
import org.apache.ignite.IgniteLogger;
import org.apache.ignite.IgniteSystemProperties;
import org.apache.ignite.configuration.DataStorageConfiguration;
import org.apache.ignite.configuration.IgniteConfiguration;
import org.apache.ignite.configuration.WALMode;
import org.apache.ignite.events.EventType;
import org.apache.ignite.events.WalSegmentArchivedEvent;
import org.apache.ignite.failure.IgniteFailureProcessor;
import org.apache.ignite.failure.IgniteFailureType;
import org.apache.ignite.internal.GridKernalContext;
import org.apache.ignite.internal.IgniteInternalFuture;
import org.apache.ignite.internal.IgniteInterruptedCheckedException;
import org.apache.ignite.internal.managers.eventstorage.GridEventStorageManager;
import org.apache.ignite.internal.pagemem.wal.IgniteWriteAheadLogManager;
import org.apache.ignite.internal.pagemem.wal.StorageException;
import org.apache.ignite.internal.pagemem.wal.WALIterator;
import org.apache.ignite.internal.pagemem.wal.WALPointer;
import org.apache.ignite.internal.pagemem.wal.record.CheckpointRecord;
import org.apache.ignite.internal.pagemem.wal.record.MarshalledRecord;
import org.apache.ignite.internal.pagemem.wal.record.SwitchSegmentRecord;
import org.apache.ignite.internal.pagemem.wal.record.WALRecord;
import org.apache.ignite.internal.processors.cache.GridCacheSharedContext;
import org.apache.ignite.internal.processors.cache.GridCacheSharedManagerAdapter;
import org.apache.ignite.internal.processors.cache.persistence.DataStorageMetricsImpl;
import org.apache.ignite.internal.processors.cache.persistence.GridCacheDatabaseSharedManager;
import org.apache.ignite.internal.processors.cache.persistence.file.FileIO;
import org.apache.ignite.internal.processors.cache.persistence.file.FileIOFactory;
import org.apache.ignite.internal.processors.cache.persistence.filename.PdsFolderSettings;
import org.apache.ignite.internal.processors.cache.persistence.wal.crc.PureJavaCrc32;
import org.apache.ignite.internal.processors.cache.persistence.wal.record.HeaderRecord;
import org.apache.ignite.internal.processors.cache.persistence.wal.serializer.RecordSerializer;
import org.apache.ignite.internal.processors.cache.persistence.wal.serializer.RecordSerializerFactory;
import org.apache.ignite.internal.processors.cache.persistence.wal.serializer.RecordSerializerFactoryImpl;
import org.apache.ignite.internal.processors.cache.persistence.wal.serializer.RecordV1Serializer;
import org.apache.ignite.internal.processors.timeout.GridTimeoutObject;
import org.apache.ignite.internal.processors.timeout.GridTimeoutProcessor;
import org.apache.ignite.internal.util.GridUnsafe;
import org.apache.ignite.internal.util.future.GridFinishedFuture;
import org.apache.ignite.internal.util.future.GridFutureAdapter;
import org.apache.ignite.internal.util.typedef.CIX1;
import org.apache.ignite.internal.util.typedef.F;
import org.apache.ignite.internal.util.typedef.internal.SB;
import org.apache.ignite.internal.util.typedef.internal.U;
import org.apache.ignite.lang.IgniteBiTuple;
import org.apache.ignite.lang.IgnitePredicate;
import org.apache.ignite.lang.IgniteUuid;
import org.jetbrains.annotations.NotNull;
import org.jetbrains.annotations.Nullable;
import org.jsr166.ConcurrentHashMap8;

import static java.nio.file.StandardOpenOption.CREATE;
import static java.nio.file.StandardOpenOption.READ;
import static java.nio.file.StandardOpenOption.WRITE;
import static org.apache.ignite.IgniteSystemProperties.IGNITE_WAL_SERIALIZER_VERSION;
import static org.apache.ignite.IgniteSystemProperties.IGNITE_WAL_MMAP;
import static org.apache.ignite.configuration.WALMode.LOG_ONLY;
import static org.apache.ignite.internal.pagemem.wal.record.WALRecord.RecordType.SWITCH_SEGMENT_RECORD;
import static org.apache.ignite.internal.processors.cache.persistence.wal.SegmentedRingByteBuffer.BufferMode.DIRECT;
import static org.apache.ignite.internal.util.IgniteUtils.findField;
import static org.apache.ignite.internal.util.IgniteUtils.findNonPublicMethod;

/**
 * File WAL manager.
 */
public class FileWriteAheadLogManager extends GridCacheSharedManagerAdapter implements IgniteWriteAheadLogManager {
    /** {@link MappedByteBuffer#force0(java.io.FileDescriptor, long, long)}. */
    private static final Method force0 = findNonPublicMethod(
        MappedByteBuffer.class, "force0",
        java.io.FileDescriptor.class, long.class, long.class
    );

    /** {@link MappedByteBuffer#mappingOffset()}. */
    private static final Method mappingOffset = findNonPublicMethod(MappedByteBuffer.class, "mappingOffset");

    /** {@link MappedByteBuffer#mappingAddress(long)}. */
    private static final Method mappingAddress = findNonPublicMethod(
        MappedByteBuffer.class, "mappingAddress", long.class
    );

    /** {@link MappedByteBuffer#fd} */
    private static final Field fd = findField(MappedByteBuffer.class, "fd");

    /** Page size. */
    private static final int PAGE_SIZE = GridUnsafe.pageSize();

    /** */
    private static final FileDescriptor[] EMPTY_DESCRIPTORS = new FileDescriptor[0];

    /** WAL segment file extension. */
    private static final String WAL_SEGMENT_FILE_EXT = ".wal";

    /** */
    private static final byte[] FILL_BUF = new byte[1024 * 1024];

    /** Pattern for segment file names */
    private static final Pattern WAL_NAME_PATTERN = Pattern.compile("\\d{16}\\.wal");

    /** */
    private static final Pattern WAL_TEMP_NAME_PATTERN = Pattern.compile("\\d{16}\\.wal\\.tmp");

    /** WAL segment file filter, see {@link #WAL_NAME_PATTERN} */
    public static final FileFilter WAL_SEGMENT_FILE_FILTER = new FileFilter() {
        @Override public boolean accept(File file) {
            return !file.isDirectory() && WAL_NAME_PATTERN.matcher(file.getName()).matches();
        }
    };

    /** */
    private static final FileFilter WAL_SEGMENT_TEMP_FILE_FILTER = new FileFilter() {
        @Override public boolean accept(File file) {
            return !file.isDirectory() && WAL_TEMP_NAME_PATTERN.matcher(file.getName()).matches();
        }
    };

    /** */
    private static final Pattern WAL_SEGMENT_FILE_COMPACTED_PATTERN = Pattern.compile("\\d{16}\\.wal\\.zip");

    /** WAL segment file filter, see {@link #WAL_NAME_PATTERN} */
    public static final FileFilter WAL_SEGMENT_COMPACTED_OR_RAW_FILE_FILTER = new FileFilter() {
        @Override public boolean accept(File file) {
            return !file.isDirectory() && (WAL_NAME_PATTERN.matcher(file.getName()).matches() ||
                WAL_SEGMENT_FILE_COMPACTED_PATTERN.matcher(file.getName()).matches());
        }
    };

    /** */
    private static final Pattern WAL_SEGMENT_TEMP_FILE_COMPACTED_PATTERN = Pattern.compile("\\d{16}\\.wal\\.zip\\.tmp");

    /** */
    private static final FileFilter WAL_SEGMENT_FILE_COMPACTED_FILTER = new FileFilter() {
        @Override public boolean accept(File file) {
            return !file.isDirectory() && WAL_SEGMENT_FILE_COMPACTED_PATTERN.matcher(file.getName()).matches();
        }
    };

    /** */
    private static final FileFilter WAL_SEGMENT_TEMP_FILE_COMPACTED_FILTER = new FileFilter() {
        @Override public boolean accept(File file) {
            return !file.isDirectory() && WAL_SEGMENT_TEMP_FILE_COMPACTED_PATTERN.matcher(file.getName()).matches();
        }
    };

    /** Latest serializer version to use. */
    private static final int LATEST_SERIALIZER_VERSION = 2;

    /** Buffer size. */
    private static final int BUF_SIZE = 1024 * 1024;

    /** Use mapped byte buffer. */
    private static boolean mmap = IgniteSystemProperties.getBoolean(IGNITE_WAL_MMAP, true);

    /** Interrupted flag. */
    private final ThreadLocal<Boolean> interrupted = new ThreadLocal<Boolean>() {
        @Override protected Boolean initialValue() {
            return false;
        }
    };

    /** */
    private final boolean alwaysWriteFullPages;

    /** WAL segment size in bytes */
    private final long maxWalSegmentSize;

    /** */
    private final WALMode mode;

    /** WAL flush frequency. Makes sense only for {@link WALMode#BACKGROUND} log WALMode. */
    private final long flushFreq;

    /** Fsync delay. */
    private final long fsyncDelay;

    /** */
    private final DataStorageConfiguration dsCfg;

    /** Events service */
    private final GridEventStorageManager evt;

    /** */
    private IgniteConfiguration igCfg;

    /** Persistence metrics tracker. */
    private DataStorageMetricsImpl metrics;

    /** */
    private File walWorkDir;

    /** WAL archive directory (including consistent ID as subfolder) */
    private File walArchiveDir;

    /** Serializer of latest version, used to read header record and for write records */
    private RecordSerializer serializer;

    /** Serializer latest version to use. */
    private final int serializerVer =
        IgniteSystemProperties.getInteger(IGNITE_WAL_SERIALIZER_VERSION, LATEST_SERIALIZER_VERSION);

    /** Latest segment cleared by {@link #truncate(WALPointer)}. */
    private volatile long lastTruncatedArchiveIdx = -1L;

    /** Factory to provide I/O interfaces for read/write operations with files */
    private final FileIOFactory ioFactory;

    /** Updater for {@link #currHnd}, used for verify there are no concurrent update for current log segment handle */
    private static final AtomicReferenceFieldUpdater<FileWriteAheadLogManager, FileWriteHandle> CURR_HND_UPD =
        AtomicReferenceFieldUpdater.newUpdater(FileWriteAheadLogManager.class, FileWriteHandle.class, "currHnd");

    /** */
    private volatile FileArchiver archiver;

    /** Compressor. */
    private volatile FileCompressor compressor;

    /** Decompressor. */
    private volatile FileDecompressor decompressor;

    /** */
    private final ThreadLocal<WALPointer> lastWALPtr = new ThreadLocal<>();

    /** Current log segment handle */
    private volatile FileWriteHandle currHnd;

    /** Environment failure. */
    private volatile Throwable envFailed;

    /**
     * Positive (non-0) value indicates WAL can be archived even if not complete<br>
     * See {@link DataStorageConfiguration#setWalAutoArchiveAfterInactivity(long)}<br>
     */
    private final long walAutoArchiveAfterInactivity;

    /**
     * Container with last WAL record logged timestamp.<br> Zero value means there was no records logged to current
     * segment, skip possible archiving for this case<br> Value is filled only for case {@link
     * #walAutoArchiveAfterInactivity} > 0<br>
     */
    private AtomicLong lastRecordLoggedMs = new AtomicLong();

    /**
     * Cancellable task for {@link WALMode#BACKGROUND}, should be cancelled at shutdown Null for non background modes
     */
    @Nullable private volatile GridTimeoutProcessor.CancelableTask backgroundFlushSchedule;

    /**
     * Reference to the last added next archive timeout check object. Null if mode is not enabled. Should be cancelled
     * at shutdown
     */
    @Nullable private volatile GridTimeoutObject nextAutoArchiveTimeoutObj;

    /** WAL writer worker. */
    private WALWriter walWriter;

    /**
     * @param ctx Kernal context.
     */
    public FileWriteAheadLogManager(@NotNull final GridKernalContext ctx) {
        igCfg = ctx.config();

        DataStorageConfiguration dsCfg = igCfg.getDataStorageConfiguration();

        assert dsCfg != null;

        this.dsCfg = dsCfg;

        maxWalSegmentSize = dsCfg.getWalSegmentSize();
        mode = dsCfg.getWalMode();
        flushFreq = dsCfg.getWalFlushFrequency();
        fsyncDelay = dsCfg.getWalFsyncDelayNanos();
        alwaysWriteFullPages = dsCfg.isAlwaysWriteFullPages();
        ioFactory = dsCfg.getFileIOFactory();
        walAutoArchiveAfterInactivity = dsCfg.getWalAutoArchiveAfterInactivity();
        evt = ctx.event();
    }

    /** {@inheritDoc} */
    @Override public void start0() throws IgniteCheckedException {
        if (!cctx.kernalContext().clientNode()) {
            final PdsFolderSettings resolveFolders = cctx.kernalContext().pdsFolderResolver().resolveFolders();

            checkWalConfiguration();

            walWorkDir = initDirectory(
                dsCfg.getWalPath(),
                DataStorageConfiguration.DFLT_WAL_PATH,
                resolveFolders.folderName(),
                "write ahead log work directory"
            );

            walArchiveDir = initDirectory(
                dsCfg.getWalArchivePath(),
                DataStorageConfiguration.DFLT_WAL_ARCHIVE_PATH,
                resolveFolders.folderName(),
                "write ahead log archive directory"
            );

            serializer = new RecordSerializerFactoryImpl(cctx).createSerializer(serializerVer);

            GridCacheDatabaseSharedManager dbMgr = (GridCacheDatabaseSharedManager)cctx.database();

            metrics = dbMgr.persistentStoreMetricsImpl();

            checkOrPrepareFiles();

            IgniteBiTuple<Long, Long> tup = scanMinMaxArchiveIndices();

            lastTruncatedArchiveIdx = tup == null ? -1 : tup.get1() - 1;

            archiver = new FileArchiver(tup == null ? -1 : tup.get2());

            if (dsCfg.isWalCompactionEnabled()) {
                compressor = new FileCompressor();

                decompressor = new FileDecompressor();
            }

            if (mode != WALMode.NONE) {
                if (log.isInfoEnabled())
                    log.info("Started write-ahead log manager [mode=" + mode + ']');
            }
            else
                U.quietAndWarn(log, "Started write-ahead log manager in NONE mode, persisted data may be lost in " +
                    "a case of unexpected node failure. Make sure to deactivate the cluster before shutdown.");
        }
    }

    /**
     * @throws IgniteCheckedException if WAL store path is configured and archive path isn't (or vice versa)
     */
    private void checkWalConfiguration() throws IgniteCheckedException {
        if (dsCfg.getWalPath() == null ^ dsCfg.getWalArchivePath() == null) {
            throw new IgniteCheckedException(
                "Properties should be either both specified or both null " +
                    "[walStorePath = " + dsCfg.getWalPath() +
                    ", walArchivePath = " + dsCfg.getWalArchivePath() + "]"
            );
        }
    }

    /** {@inheritDoc} */
    @Override protected void stop0(boolean cancel) {
        final GridTimeoutProcessor.CancelableTask schedule = backgroundFlushSchedule;

        if (schedule != null)
            schedule.close();

        final GridTimeoutObject timeoutObj = nextAutoArchiveTimeoutObj;

        if (timeoutObj != null)
            cctx.time().removeTimeoutObject(timeoutObj);

        final FileWriteHandle currHnd = currentHandle();

        try {
            if (mode == WALMode.BACKGROUND) {
                if (currHnd != null)
                    currHnd.flush(null);
            }

            if (currHnd != null)
                currHnd.close(false);

            if (walWriter != null)
                walWriter.shutdown();

            if (archiver != null)
                archiver.shutdown();

            if (compressor != null)
                compressor.shutdown();

            if (decompressor != null)
                decompressor.shutdown();
        }
        catch (Exception e) {
            U.error(log, "Failed to gracefully close WAL segment: " + this.currHnd.fileIO, e);
        }
    }

    /** {@inheritDoc} */
    @Override public void onActivate(GridKernalContext kctx) throws IgniteCheckedException {
        if (log.isDebugEnabled())
            log.debug("Activated file write ahead log manager [nodeId=" + cctx.localNodeId() +
                " topVer=" + cctx.discovery().topologyVersionEx() + " ]");

        start0();

        if (!cctx.kernalContext().clientNode()) {
            assert archiver != null;
            archiver.start();

            if (compressor != null)
                compressor.start();

            if (decompressor != null)
                decompressor.start();
        }
    }

    /** {@inheritDoc} */
    @Override public void onDeActivate(GridKernalContext kctx) {
        if (log.isDebugEnabled())
            log.debug("DeActivate file write ahead log [nodeId=" + cctx.localNodeId() +
                " topVer=" + cctx.discovery().topologyVersionEx() + " ]");

        stop0(true);

        currHnd = null;
    }

    /** {@inheritDoc} */
    @Override public boolean isAlwaysWriteFullPages() {
        return alwaysWriteFullPages;
    }

    /** {@inheritDoc} */
    @Override public boolean isFullSync() {
        return mode == WALMode.DEFAULT;
    }

    /** {@inheritDoc} */
    @Override public void resumeLogging(WALPointer lastPtr) throws IgniteCheckedException {
        try {
            assert currHnd == null;
            assert lastPtr == null || lastPtr instanceof FileWALPointer;

            FileWALPointer filePtr = (FileWALPointer)lastPtr;

            walWriter = new WALWriter();

            if (!mmap)
                walWriter.start();

            currHnd = restoreWriteHandle(filePtr);

            // For new handle write serializer version to it.
            if (filePtr == null)
                currHnd.writeHeader();

            if (currHnd.serializer.version() != serializer.version()) {
                if (log.isInfoEnabled())
                    log.info("Record serializer version change detected, will start logging with a new WAL record " +
                        "serializer to a new WAL segment [curFile=" + currHnd + ", newVer=" + serializer.version() +
                        ", oldVer=" + currHnd.serializer.version() + ']');

                rollOver(currHnd);
            }

            currHnd.resume = false;

            if (mode == WALMode.BACKGROUND) {
                backgroundFlushSchedule = cctx.time().schedule(new Runnable() {
                    @Override public void run() {
                        doFlush();
                    }
                }, flushFreq, flushFreq);
            }

            if (walAutoArchiveAfterInactivity > 0)
                scheduleNextInactivityPeriodElapsedCheck();
        }
        catch (StorageException e) {
            throw new IgniteCheckedException(e);
        }
    }

    /**
     * Schedules next check of inactivity period expired. Based on current record update timestamp. At timeout method
     * does check of inactivity period and schedules new launch.
     */
    private void scheduleNextInactivityPeriodElapsedCheck() {
        final long lastRecMs = lastRecordLoggedMs.get();
        final long nextPossibleAutoArchive = (lastRecMs <= 0 ? U.currentTimeMillis() : lastRecMs) + walAutoArchiveAfterInactivity;

        if (log.isDebugEnabled())
            log.debug("Schedule WAL rollover check at " + new Time(nextPossibleAutoArchive).toString());

        nextAutoArchiveTimeoutObj = new GridTimeoutObject() {
            private final IgniteUuid id = IgniteUuid.randomUuid();

            @Override public IgniteUuid timeoutId() {
                return id;
            }

            @Override public long endTime() {
                return nextPossibleAutoArchive;
            }

            @Override public void onTimeout() {
                if (log.isDebugEnabled())
                    log.debug("Checking if WAL rollover required (" + new Time(U.currentTimeMillis()).toString() + ")");

                checkWalRolloverRequiredDuringInactivityPeriod();

                scheduleNextInactivityPeriodElapsedCheck();
            }
        };
        cctx.time().addTimeoutObject(nextAutoArchiveTimeoutObj);
    }

    /**
     * @return Latest serializer version.
     */
    public int serializerVersion() {
        return serializerVer;
    }

    /**
     * Checks if there was elapsed significant period of inactivity. If WAL auto-archive is enabled using
     * {@link #walAutoArchiveAfterInactivity} > 0 this method will activate roll over by timeout.<br>
     */
    private void checkWalRolloverRequiredDuringInactivityPeriod() {
        if (walAutoArchiveAfterInactivity <= 0)
            return; // feature not configured, nothing to do

        final long lastRecMs = lastRecordLoggedMs.get();

        if (lastRecMs == 0)
            return; //no records were logged to current segment, does not consider inactivity

        final long elapsedMs = U.currentTimeMillis() - lastRecMs;

        if (elapsedMs <= walAutoArchiveAfterInactivity)
            return; // not enough time elapsed since last write

        if (!lastRecordLoggedMs.compareAndSet(lastRecMs, 0))
            return; // record write occurred concurrently

        final FileWriteHandle handle = currentHandle();

        try {
            handle.buf.close();

            rollOver(handle);
        }
        catch (IgniteCheckedException e) {
            U.error(log, "Unable to perform segment rollover: " + e.getMessage(), e);
            handle.invalidateEnvironment(e);
        }
    }

    /** {@inheritDoc} */
    @SuppressWarnings("TooBroadScope")
    @Override public WALPointer log(WALRecord rec) throws IgniteCheckedException, StorageException {
        if (serializer == null || mode == WALMode.NONE)
            return null;

        FileWriteHandle currWrHandle = currentHandle();

        // Logging was not resumed yet.
        if (currWrHandle == null)
            return null;

        // Need to calculate record size first.
        rec.size(serializer.size(rec));

        for (; ; currWrHandle = rollOver(currWrHandle)) {
            WALPointer ptr = currWrHandle.addRecord(rec);

            if (ptr != null) {
                metrics.onWalRecordLogged();

                lastWALPtr.set(ptr);

                if (walAutoArchiveAfterInactivity > 0)
                    lastRecordLoggedMs.set(U.currentTimeMillis());

                return ptr;
            }

            checkEnvironment();

            if (isStopping())
                throw new IgniteCheckedException("Stopping.");
        }
    }

    /** {@inheritDoc} */
    @Override public void fsync(WALPointer ptr) throws IgniteCheckedException, StorageException {
        if (serializer == null || mode == WALMode.NONE)
            return;

        FileWriteHandle cur = currentHandle();

        // WAL manager was not started (client node).
        if (cur == null)
            return;

        FileWALPointer filePtr = (FileWALPointer)(ptr == null ? lastWALPtr.get() : ptr);

        if (mode == WALMode.BACKGROUND)
            return;

        if (mode == LOG_ONLY) {
            cur.flushOrWait(filePtr);

            return;
        }

        // No need to sync if was rolled over.
        if (filePtr != null && !cur.needFsync(filePtr))
            return;

        cur.fsync(filePtr);
    }

    /** {@inheritDoc} */
    @Override public WALIterator replay(WALPointer start) throws IgniteCheckedException, StorageException {
        assert start == null || start instanceof FileWALPointer : "Invalid start pointer: " + start;

        FileWriteHandle hnd = currentHandle();

        FileWALPointer end = null;

        if (hnd != null)
            end = hnd.position();

        return new RecordsIterator(
            cctx,
            walWorkDir,
            walArchiveDir,
            (FileWALPointer)start,
            end,
            dsCfg,
            new RecordSerializerFactoryImpl(cctx),
            ioFactory,
            archiver,
            decompressor,
            log
        );
    }

    /** {@inheritDoc} */
    @Override public boolean reserve(WALPointer start) throws IgniteCheckedException {
        assert start != null && start instanceof FileWALPointer : "Invalid start pointer: " + start;

        if (mode == WALMode.NONE)
            return false;

        FileArchiver archiver0 = archiver;

        if (archiver0 == null)
            throw new IgniteCheckedException("Could not reserve WAL segment: archiver == null");

        archiver0.reserve(((FileWALPointer)start).index());

        if (!hasIndex(((FileWALPointer)start).index())) {
            archiver0.release(((FileWALPointer)start).index());

            return false;
        }

        return true;
    }

    /** {@inheritDoc} */
    @Override public void release(WALPointer start) throws IgniteCheckedException {
        assert start != null && start instanceof FileWALPointer : "Invalid start pointer: " + start;

        if (mode == WALMode.NONE)
            return;

        FileArchiver archiver0 = archiver;

        if (archiver0 == null)
            throw new IgniteCheckedException("Could not release WAL segment: archiver == null");

        archiver0.release(((FileWALPointer)start).index());
    }

    /**
     * @param absIdx Absolulte index to check.
     * @return {@code true} if has this index.
     */
    private boolean hasIndex(long absIdx) {
        String segmentName = FileDescriptor.fileName(absIdx);

        String zipSegmentName = FileDescriptor.fileName(absIdx) + ".zip";

        boolean inArchive = new File(walArchiveDir, segmentName).exists() ||
            new File(walArchiveDir, zipSegmentName).exists();

        if (inArchive)
            return true;

        if (absIdx <= lastArchivedIndex())
            return false;

        FileWriteHandle cur = currHnd;

        return cur != null && cur.idx >= absIdx;
    }

    /** {@inheritDoc} */
    @Override public int truncate(WALPointer ptr) {
        if (ptr == null)
            return 0;

        assert ptr instanceof FileWALPointer : ptr;

        // File pointer bound: older entries will be deleted from archive
        FileWALPointer fPtr = (FileWALPointer)ptr;

        FileDescriptor[] descs = scan(walArchiveDir.listFiles(WAL_SEGMENT_COMPACTED_OR_RAW_FILE_FILTER));

        int deleted = 0;

        FileArchiver archiver0 = archiver;

        for (FileDescriptor desc : descs) {
            // Do not delete reserved or locked segment and any segment after it.
            if (archiver0 != null && archiver0.reserved(desc.idx))
                return deleted;

            // We need to leave at least one archived segment to correctly determine the archive index.
            if (desc.idx + 1 < fPtr.index()) {
                if (!desc.file.delete())
                    U.warn(log, "Failed to remove obsolete WAL segment (make sure the process has enough rights): " +
                        desc.file.getAbsolutePath());
                else
                    deleted++;

                // Bump up the oldest archive segment index.
                if (lastTruncatedArchiveIdx < desc.idx)
                    lastTruncatedArchiveIdx = desc.idx;
            }
        }

        return deleted;
    }

    /** {@inheritDoc} */
    @Override public void allowCompressionUntil(WALPointer ptr) {
        if (compressor != null)
            compressor.allowCompressionUntil(((FileWALPointer)ptr).index());
    }

    /** {@inheritDoc} */
    @Override public int walArchiveSegments() {
        long lastTruncated = lastTruncatedArchiveIdx;

        long lastArchived = archiver.lastArchivedAbsoluteIndex();

        if (lastArchived == -1)
            return 0;

        int res = (int)(lastArchived - lastTruncated);

        return res >= 0 ? res : 0;
    }

    /** {@inheritDoc} */
    @Override public boolean reserved(WALPointer ptr) {
        FileWALPointer fPtr = (FileWALPointer)ptr;

        FileArchiver archiver0 = archiver;

        return archiver0 != null && archiver0.reserved(fPtr.index());
    }

    /**
     * Lists files in archive directory and returns the index of last archived file.
     *
     * @return The absolute index of last archived file.
     */
    private long lastArchivedIndex() {
        long lastIdx = -1;

        for (File file : walArchiveDir.listFiles(WAL_SEGMENT_COMPACTED_OR_RAW_FILE_FILTER)) {
            try {
                long idx = Long.parseLong(file.getName().substring(0, 16));

                lastIdx = Math.max(lastIdx, idx);
            }
            catch (NumberFormatException | IndexOutOfBoundsException ignore) {

            }
        }

        return lastIdx;
    }

    /**
     * Lists files in archive directory and returns the indices of least and last archived files.
     * In case of holes, first segment after last "hole" is considered as minimum.
     * Example: minimum(0, 1, 10, 11, 20, 21, 22) should be 20
     *
     * @return The absolute indices of min and max archived files.
     */
    private IgniteBiTuple<Long, Long> scanMinMaxArchiveIndices() {
        TreeSet<Long> archiveIndices = new TreeSet<>();

        for (File file : walArchiveDir.listFiles(WAL_SEGMENT_COMPACTED_OR_RAW_FILE_FILTER)) {
            try {
                long idx = Long.parseLong(file.getName().substring(0, 16));

                archiveIndices.add(idx);
            }
            catch (NumberFormatException | IndexOutOfBoundsException ignore) {
                // No-op.
            }
        }

        if (archiveIndices.isEmpty())
            return null;
        else {
            Long min = archiveIndices.first();
            Long max = archiveIndices.last();

            if (max - min == archiveIndices.size() - 1)
                return F.t(min, max); // Short path.

            for (Long idx : archiveIndices.descendingSet()) {
                if (!archiveIndices.contains(idx - 1))
                    return F.t(idx, max);
            }

            throw new IllegalStateException("Should never happen if TreeSet is valid.");
        }
    }

    /**
     * Creates a directory specified by the given arguments.
     *
     * @param cfg Configured directory path, may be {@code null}.
     * @param defDir Default directory path, will be used if cfg is {@code null}.
     * @param consId Local node consistent ID.
     * @param msg File description to print out on successful initialization.
     * @return Initialized directory.
     * @throws IgniteCheckedException If failed to initialize directory.
     */
    private File initDirectory(String cfg, String defDir, String consId, String msg) throws IgniteCheckedException {
        File dir;

        if (cfg != null) {
            File workDir0 = new File(cfg);

            dir = workDir0.isAbsolute() ?
                new File(workDir0, consId) :
                new File(U.resolveWorkDirectory(igCfg.getWorkDirectory(), cfg, false), consId);
        }
        else
            dir = new File(U.resolveWorkDirectory(igCfg.getWorkDirectory(), defDir, false), consId);

        U.ensureDirectory(dir, msg, log);

        return dir;
    }

    /**
     * @return Current log segment handle.
     */
    private FileWriteHandle currentHandle() {
        return currHnd;
    }

    /**
     * @param cur Handle that failed to fit the given entry.
     * @return Handle that will fit the entry.
     */
    private FileWriteHandle rollOver(FileWriteHandle cur) throws StorageException, IgniteCheckedException {
        FileWriteHandle hnd = currentHandle();

        if (hnd != cur)
            return hnd;

        if (hnd.close(true)) {
            FileWriteHandle next = initNextWriteHandle(cur);

            next.writeHeader();

            boolean swapped = CURR_HND_UPD.compareAndSet(this, hnd, next);

            assert swapped : "Concurrent updates on rollover are not allowed";

            if (walAutoArchiveAfterInactivity > 0)
                lastRecordLoggedMs.set(0);

            // Let other threads to proceed with new segment.
            hnd.signalNextAvailable();
        }
        else
            hnd.awaitNext();

        return currentHandle();
    }

    /**
     * @param lastReadPtr Last read WAL file pointer.
     * @return Initialized file write handle.
     * @throws IgniteCheckedException If failed to initialize WAL write handle.
     */
    private FileWriteHandle restoreWriteHandle(FileWALPointer lastReadPtr) throws IgniteCheckedException {
        long absIdx = lastReadPtr == null ? 0 : lastReadPtr.index();

        long segNo = absIdx % dsCfg.getWalSegments();

        File curFile = new File(walWorkDir, FileDescriptor.fileName(segNo));

        int off = lastReadPtr == null ? 0 : lastReadPtr.fileOffset();
        int len = lastReadPtr == null ? 0 : lastReadPtr.length();

        try {
            FileIO fileIO = ioFactory.create(curFile);

            try {
                int serVer = serializerVer;

                // If we have existing segment, try to read version from it.
                if (lastReadPtr != null) {
                    try {
                        serVer = readSerializerVersionAndCompactedFlag(fileIO).get1();
                    }
                    catch (SegmentEofException | EOFException ignore) {
                        serVer = serializerVer;
                    }
                }

                RecordSerializer ser = new RecordSerializerFactoryImpl(cctx).createSerializer(serVer);

                if (log.isInfoEnabled())
                    log.info("Resuming logging to WAL segment [file=" + curFile.getAbsolutePath() +
                        ", offset=" + off + ", ver=" + serVer + ']');

                SegmentedRingByteBuffer rbuf;

                if (mmap) {
                    try {
                        MappedByteBuffer buf = fileIO.map((int)maxWalSegmentSize);

                        rbuf = new SegmentedRingByteBuffer(buf, metrics);
                    }
                    catch (IOException e) {
                        throw new IgniteCheckedException(e);
                    }
                }
                else
                    rbuf = new SegmentedRingByteBuffer(dsCfg.getWalBufferSize(), maxWalSegmentSize, DIRECT, metrics);

                if (lastReadPtr != null)
                    rbuf.init(lastReadPtr.fileOffset() + lastReadPtr.length());

                FileWriteHandle hnd = new FileWriteHandle(
                    fileIO,
                    absIdx,
                    cctx.kernalContext(),
                    off + len,
                    true,
                    ser,
                    rbuf);

                archiver.currentWalIndex(absIdx);

                return hnd;
            }
            catch (IgniteCheckedException | IOException e) {
                fileIO.close();

                throw e;
            }
        }
        catch (IOException e) {
            throw new IgniteCheckedException("Failed to restore WAL write handle: " + curFile.getAbsolutePath(), e);
        }
    }

    /**
     * Fills the file header for a new segment. Calling this method signals we are done with the segment and it can be
     * archived. If we don't have prepared file yet and achiever is busy this method blocks
     *
     * @param cur Current file write handle released by WAL writer
     * @return Initialized file handle.
     * @throws StorageException If IO exception occurred.
     * @throws IgniteCheckedException If failed.
     */
    private FileWriteHandle initNextWriteHandle(FileWriteHandle cur) throws StorageException, IgniteCheckedException {
        try {
            File nextFile = pollNextFile(cur.idx);

            if (log.isDebugEnabled())
                log.debug("Switching to a new WAL segment: " + nextFile.getAbsolutePath());

            SegmentedRingByteBuffer rbuf = null;

            FileIO fileIO = null;

            FileWriteHandle hnd;

            boolean interrupted = this.interrupted.get();

            while (true) {
                try {
                    fileIO = ioFactory.create(nextFile);

                    if (mmap) {
                        try {
                            MappedByteBuffer buf = fileIO.map((int)maxWalSegmentSize);

                            rbuf = new SegmentedRingByteBuffer(buf, metrics);
                        }
                        catch (IOException e) {
                            if (e instanceof ClosedByInterruptException)
                                throw e;
                            else
                                throw new IgniteCheckedException(e);
                        }
                    }
                    else
                        rbuf = cur.buf.reset();

                    hnd = new FileWriteHandle(
                        fileIO,
                        cur.idx + 1,
                        cctx.igniteInstanceName(),
                        0,
                        false,
                        serializer,
                        rbuf);


                    if (interrupted)
                        Thread.currentThread().interrupt();

                    break;
                }
                catch (ClosedByInterruptException e) {
                    interrupted = true;

                    Thread.interrupted();

                    if (fileIO != null) {
                        try {
                            fileIO.close();
                        }
                        catch (IOException ignored) {
                            // No-op.
                        }

                        fileIO = null;
                    }

                    if (rbuf != null) {
                        rbuf.free();

                        rbuf = null;
                    }
                }
                finally {
                    this.interrupted.set(false);
                }
            }
<<<<<<< HEAD
            else
                rbuf = cur.buf.reset();

            FileWriteHandle hnd = new FileWriteHandle(
                fileIO,
                cur.idx + 1,
                cctx.kernalContext(),
                0,
                false,
                serializer,
                rbuf);
=======
>>>>>>> 7994de48

            return hnd;
        }
        catch (IOException e) {
            throw new StorageException(e);
        }
    }

    /**
     * Deletes temp files, creates and prepares new; Creates first segment if necessary
     */
    private void checkOrPrepareFiles() throws IgniteCheckedException {
        // Clean temp files.
        {
            File[] tmpFiles = walWorkDir.listFiles(WAL_SEGMENT_TEMP_FILE_FILTER);

            if (!F.isEmpty(tmpFiles)) {
                for (File tmp : tmpFiles) {
                    boolean deleted = tmp.delete();

                    if (!deleted)
                        throw new IgniteCheckedException("Failed to delete previously created temp file " +
                            "(make sure Ignite process has enough rights): " + tmp.getAbsolutePath());
                }
            }
        }

        File[] allFiles = walWorkDir.listFiles(WAL_SEGMENT_FILE_FILTER);

        if (allFiles.length != 0 && allFiles.length > dsCfg.getWalSegments())
            throw new IgniteCheckedException("Failed to initialize wal (work directory contains " +
                "incorrect number of segments) [cur=" + allFiles.length + ", expected=" + dsCfg.getWalSegments() + ']');

        // Allocate the first segment synchronously. All other segments will be allocated by archiver in background.
        if (allFiles.length == 0) {
            File first = new File(walWorkDir, FileDescriptor.fileName(0));

            createFile(first);
        }
        else
            checkFiles(0, false, null);
    }

    /**
     * Clears the file with zeros.
     *
     * @param file File to format.
     */
    private void formatFile(File file) throws IgniteCheckedException {
        if (log.isDebugEnabled())
            log.debug("Formatting file [exists=" + file.exists() + ", file=" + file.getAbsolutePath() + ']');

        try (FileIO fileIO = ioFactory.create(file, CREATE, READ, WRITE)) {
            int left = dsCfg.getWalSegmentSize();

            if (mode == WALMode.DEFAULT) {
                while (left > 0) {
                    int toWrite = Math.min(FILL_BUF.length, left);

                    fileIO.write(FILL_BUF, 0, toWrite);

                    left -= toWrite;
                }

                fileIO.force();
            }
            else
                fileIO.clear();
        }
        catch (IOException e) {
            throw new IgniteCheckedException("Failed to format WAL segment file: " + file.getAbsolutePath(), e);
        }
    }

    /**
     * Creates a file atomically with temp file.
     *
     * @param file File to create.
     * @throws IgniteCheckedException If failed.
     */
    private void createFile(File file) throws IgniteCheckedException {
        if (log.isDebugEnabled())
            log.debug("Creating new file [exists=" + file.exists() + ", file=" + file.getAbsolutePath() + ']');

        File tmp = new File(file.getParent(), file.getName() + ".tmp");

        formatFile(tmp);

        try {
            Files.move(tmp.toPath(), file.toPath());
        }
        catch (IOException e) {
            throw new IgniteCheckedException("Failed to move temp file to a regular WAL segment file: " +
                file.getAbsolutePath(), e);
        }

        if (log.isDebugEnabled())
            log.debug("Created WAL segment [file=" + file.getAbsolutePath() + ", size=" + file.length() + ']');
    }

    /**
     * Retrieves next available file to write WAL data, waiting if necessary for a segment to become available.
     *
     * @param curIdx Current absolute WAL segment index.
     * @return File ready for use as new WAL segment.
     * @throws IgniteCheckedException If failed.
     */
    private File pollNextFile(long curIdx) throws IgniteCheckedException {
        // Signal to archiver that we are done with the segment and it can be archived.
        long absNextIdx = archiver.nextAbsoluteSegmentIndex(curIdx);

        long segmentIdx = absNextIdx % dsCfg.getWalSegments();

        return new File(walWorkDir, FileDescriptor.fileName(segmentIdx));
    }


    /**
     * @return Sorted WAL files descriptors.
     */
    public static FileDescriptor[] scan(File[] allFiles) {
        if (allFiles == null)
            return EMPTY_DESCRIPTORS;

        FileDescriptor[] descs = new FileDescriptor[allFiles.length];

        for (int i = 0; i < allFiles.length; i++) {
            File f = allFiles[i];

            descs[i] = new FileDescriptor(f);
        }

        Arrays.sort(descs);

        return descs;
    }

    /**
     * @throws StorageException If environment is no longer valid and we missed a WAL write.
     */
    private void checkEnvironment() throws StorageException {
        if (envFailed != null)
            throw new StorageException("Failed to flush WAL buffer (environment was invalidated by a " +
                "previous error)", envFailed);
    }

    /**
     * File archiver operates on absolute segment indexes. For any given absolute segment index N we can calculate the
     * work WAL segment: S(N) = N % dsCfg.walSegments. When a work segment is finished, it is given to the archiver. If
     * the absolute index of last archived segment is denoted by A and the absolute index of next segment we want to
     * write is denoted by W, then we can allow write to S(W) if W - A <= walSegments. <br>
     *
     * Monitor of current object is used for notify on: <ul> <li>exception occurred ({@link
     * FileArchiver#cleanErr}!=null)</li> <li>stopping thread ({@link FileArchiver#stopped}==true)</li> <li>current file
     * index changed ({@link FileArchiver#curAbsWalIdx})</li> <li>last archived file index was changed ({@link
     * FileArchiver#lastAbsArchivedIdx})</li> <li>some WAL index was removed from {@link FileArchiver#locked} map</li>
     * </ul>
     */
    private class FileArchiver extends Thread {
        /** Exception which occurred during initial creation of files or during archiving WAL segment */
        private IgniteCheckedException cleanErr;

        /**
         * Absolute current segment index WAL Manager writes to. Guarded by <code>this</code>. Incremented during
         * rollover. Also may be directly set if WAL is resuming logging after start.
         */
        private long curAbsWalIdx = -1;

        /** Last archived file index (absolute, 0-based). Guarded by <code>this</code>. */
        private volatile long lastAbsArchivedIdx = -1;

        /** current thread stopping advice */
        private volatile boolean stopped;

        /** */
        private NavigableMap<Long, Integer> reserved = new TreeMap<>();

        /**
         * Maps absolute segment index to locks counter. Lock on segment protects from archiving segment and may come
         * from {@link RecordsIterator} during WAL replay. Map itself is guarded by <code>this</code>.
         */
        private Map<Long, Integer> locked = new HashMap<>();

        /**
         *
         */
        private FileArchiver(long lastAbsArchivedIdx) {
            super("wal-file-archiver%" + cctx.igniteInstanceName());

            this.lastAbsArchivedIdx = lastAbsArchivedIdx;
        }

        /**
         * @return Last archived segment absolute index.
         */
        private long lastArchivedAbsoluteIndex() {
            return lastAbsArchivedIdx;
        }

        /**
         * @throws IgniteInterruptedCheckedException If failed to wait for thread shutdown.
         */
        private void shutdown() throws IgniteInterruptedCheckedException {
            synchronized (this) {
                stopped = true;

                notifyAll();
            }

            U.join(this);
        }

        /**
         * @param curAbsWalIdx Current absolute WAL segment index.
         */
        private void currentWalIndex(long curAbsWalIdx) {
            synchronized (this) {
                this.curAbsWalIdx = curAbsWalIdx;

                notifyAll();
            }
        }

        /**
         * @param absIdx Index for reservation.
         */
        private synchronized void reserve(long absIdx) {
            Integer cur = reserved.get(absIdx);

            if (cur == null)
                reserved.put(absIdx, 1);
            else
                reserved.put(absIdx, cur + 1);
        }

        /**
         * Check if WAL segment locked or reserved
         *
         * @param absIdx Index for check reservation.
         * @return {@code True} if index is reserved.
         */
        private synchronized boolean reserved(long absIdx) {
            return locked.containsKey(absIdx) || reserved.floorKey(absIdx) != null;
        }

        /**
         * @param absIdx Reserved index.
         */
        private synchronized void release(long absIdx) {
            Integer cur = reserved.get(absIdx);

            assert cur != null && cur >= 1 : cur;

            if (cur == 1)
                reserved.remove(absIdx);
            else
                reserved.put(absIdx, cur - 1);
        }

        /** {@inheritDoc} */
        @Override public void run() {
            try {
                allocateRemainingFiles();
            }
            catch (IgniteCheckedException e) {
                synchronized (this) {
                    // Stop the thread and report to starter.
                    cleanErr = e;

                    notifyAll();

                    return;
                }
            }

            try {
                synchronized (this) {
                    while (curAbsWalIdx == -1 && !stopped)
                        wait();

                    if (curAbsWalIdx != 0 && lastAbsArchivedIdx == -1)
                        changeLastArchivedIndexAndWakeupCompressor(curAbsWalIdx - 1);
                }

                while (!Thread.currentThread().isInterrupted() && !stopped) {
                    long toArchive;

                    synchronized (this) {
                        assert lastAbsArchivedIdx <= curAbsWalIdx : "lastArchived=" + lastAbsArchivedIdx +
                            ", current=" + curAbsWalIdx;

                        while (lastAbsArchivedIdx >= curAbsWalIdx - 1 && !stopped)
                            wait();

                        toArchive = lastAbsArchivedIdx + 1;
                    }

                    if (stopped)
                        break;

                    try {
                        final SegmentArchiveResult res = archiveSegment(toArchive);

                        synchronized (this) {
                            while (locked.containsKey(toArchive) && !stopped)
                                wait();
                        }

                        // Firstly, format working file
                        if (!stopped)
                            formatFile(res.getOrigWorkFile());

                        synchronized (this) {
                            // Then increase counter to allow rollover on clean working file
                            changeLastArchivedIndexAndWakeupCompressor(toArchive);

                            notifyAll();
                        }

                        if (evt.isRecordable(EventType.EVT_WAL_SEGMENT_ARCHIVED))
                            evt.record(new WalSegmentArchivedEvent(cctx.discovery().localNode(),
                                res.getAbsIdx(), res.getDstArchiveFile()));
                    }
                    catch (IgniteCheckedException e) {
                        synchronized (this) {
                            cleanErr = e;

                            notifyAll();
                        }
                    }
                }
            }
            catch (InterruptedException ignore) {
                Thread.currentThread().interrupt();
            }
        }

        /**
         * @param idx Index.
         */
        private void changeLastArchivedIndexAndWakeupCompressor(long idx) {
            lastAbsArchivedIdx = idx;

            if (compressor != null)
                compressor.onNextSegmentArchived();
        }

        /**
         * Gets the absolute index of the next WAL segment available to write. Blocks till there are available file to
         * write
         *
         * @param curIdx Current absolute index that we want to increment.
         * @return Next index (curWalSegmIdx+1) when it is ready to be written.
         * @throws IgniteCheckedException If failed (if interrupted or if exception occurred in the archiver thread).
         */
        private long nextAbsoluteSegmentIndex(long curIdx) throws IgniteCheckedException {
            synchronized (this) {
                if (cleanErr != null)
                    throw cleanErr;

                assert curIdx == curAbsWalIdx;

                curAbsWalIdx++;

                // Notify archiver thread.
                notifyAll();

                while (curAbsWalIdx - lastAbsArchivedIdx > dsCfg.getWalSegments() && cleanErr == null) {
                    try {
                        wait();
                    }
                    catch (InterruptedException e) {
                        interrupted.set(true);
                    }
                }

                return curAbsWalIdx;
            }
        }

        /**
         * @param absIdx Segment absolute index.
         * @return <ul><li>{@code True} if can read, no lock is held, </li><li>{@code false} if work segment, need
         * release segment later, use {@link #releaseWorkSegment} for unlock</li> </ul>
         */
        @SuppressWarnings("NonPrivateFieldAccessedInSynchronizedContext")
        private boolean checkCanReadArchiveOrReserveWorkSegment(long absIdx) {
            synchronized (this) {
                if (lastAbsArchivedIdx >= absIdx) {
                    if (log.isDebugEnabled())
                        log.debug("Not needed to reserve WAL segment: absIdx=" + absIdx + ";" +
                            " lastAbsArchivedIdx=" + lastAbsArchivedIdx);

                    return true;
                }

                Integer cur = locked.get(absIdx);

                cur = cur == null ? 1 : cur + 1;

                locked.put(absIdx, cur);

                if (log.isDebugEnabled())
                    log.debug("Reserved work segment [absIdx=" + absIdx + ", pins=" + cur + ']');

                return false;
            }
        }

        /**
         * @param absIdx Segment absolute index.
         */
        @SuppressWarnings("NonPrivateFieldAccessedInSynchronizedContext")
        private void releaseWorkSegment(long absIdx) {
            synchronized (this) {
                Integer cur = locked.get(absIdx);

                assert cur != null && cur > 0 : "WAL Segment with Index " + absIdx + " is not locked;" +
                    " lastAbsArchivedIdx = " + lastAbsArchivedIdx;

                if (cur == 1) {
                    locked.remove(absIdx);

                    if (log.isDebugEnabled())
                        log.debug("Fully released work segment (ready to archive) [absIdx=" + absIdx + ']');
                }
                else {
                    locked.put(absIdx, cur - 1);

                    if (log.isDebugEnabled())
                        log.debug("Partially released work segment [absIdx=" + absIdx + ", pins=" + (cur - 1) + ']');
                }

                notifyAll();
            }
        }

        /**
         * Moves WAL segment from work folder to archive folder. Temp file is used to do movement
         *
         * @param absIdx Absolute index to archive.
         */
        private SegmentArchiveResult archiveSegment(long absIdx) throws IgniteCheckedException {
            long segIdx = absIdx % dsCfg.getWalSegments();

            File origFile = new File(walWorkDir, FileDescriptor.fileName(segIdx));

            String name = FileDescriptor.fileName(absIdx);

            File dstTmpFile = new File(walArchiveDir, name + ".tmp");

            File dstFile = new File(walArchiveDir, name);

            if (log.isDebugEnabled())
                log.debug("Starting to copy WAL segment [absIdx=" + absIdx + ", segIdx=" + segIdx +
                    ", origFile=" + origFile.getAbsolutePath() + ", dstFile=" + dstFile.getAbsolutePath() + ']');

            try {
                Files.deleteIfExists(dstTmpFile.toPath());

                Files.copy(origFile.toPath(), dstTmpFile.toPath());

                Files.move(dstTmpFile.toPath(), dstFile.toPath());

                if (mode == WALMode.DEFAULT) {
                    try (FileIO f0 = ioFactory.create(dstFile, CREATE, READ, WRITE)) {
                        f0.force();
                    }
                }
            }
            catch (IOException e) {
                throw new IgniteCheckedException("Failed to archive WAL segment [" +
                    "srcFile=" + origFile.getAbsolutePath() +
                    ", dstFile=" + dstTmpFile.getAbsolutePath() + ']', e);
            }

            if (log.isDebugEnabled())
                log.debug("Copied file [src=" + origFile.getAbsolutePath() +
                    ", dst=" + dstFile.getAbsolutePath() + ']');

            return new SegmentArchiveResult(absIdx, origFile, dstFile);
        }

        /**
         *
         */
        private boolean checkStop() {
            return stopped;
        }

        /**
         * Background creation of all segments except first. First segment was created in main thread by {@link
         * FileWriteAheadLogManager#checkOrPrepareFiles()}
         */
        private void allocateRemainingFiles() throws IgniteCheckedException {
            checkFiles(1, true, new IgnitePredicate<Integer>() {
                @Override public boolean apply(Integer integer) {
                    return !checkStop();
                }
            });
        }
    }

    /**
     * Responsible for compressing WAL archive segments.
     * Also responsible for deleting raw copies of already compressed WAL archive segments if they are not reserved.
     */
    private class FileCompressor extends Thread {
        /** Current thread stopping advice. */
        private volatile boolean stopped;

        /** Last successfully compressed segment. */
        private volatile long lastCompressedIdx = -1L;

        /** All segments prior to this (inclusive) can be compressed. */
        private volatile long lastAllowedToCompressIdx = -1L;

        /**
         *
         */
        FileCompressor() {
            super("wal-file-compressor%" + cctx.igniteInstanceName());
        }

        /**
         *
         */
        private void init() {
            File[] toDel = walArchiveDir.listFiles(WAL_SEGMENT_TEMP_FILE_COMPACTED_FILTER);

            for (File f : toDel) {
                if (stopped)
                    return;

                f.delete();
            }

            FileDescriptor[] alreadyCompressed = scan(walArchiveDir.listFiles(WAL_SEGMENT_FILE_COMPACTED_FILTER));

            if (alreadyCompressed.length > 0)
                lastCompressedIdx = alreadyCompressed[alreadyCompressed.length - 1].getIdx();
        }

        /**
         * @param lastCpStartIdx Segment index to allow compression until (exclusively).
         */
        synchronized void allowCompressionUntil(long lastCpStartIdx) {
            lastAllowedToCompressIdx = lastCpStartIdx - 1;

            notify();
        }

        /**
         * Callback for waking up compressor when new segment is archived.
         */
        synchronized void onNextSegmentArchived() {
            notify();
        }

        /**
         * Pessimistically tries to reserve segment for compression in order to avoid concurrent truncation.
         * Waits if there's no segment to archive right now.
         */
        private long tryReserveNextSegmentOrWait() throws InterruptedException, IgniteCheckedException {
            long segmentToCompress = lastCompressedIdx + 1;

            synchronized (this) {
                while (segmentToCompress > Math.min(lastAllowedToCompressIdx, archiver.lastArchivedAbsoluteIndex())) {
                    wait();

                    if (stopped)
                        return -1;
                }
            }

            segmentToCompress = Math.max(segmentToCompress, lastTruncatedArchiveIdx + 1);

            boolean reserved = reserve(new FileWALPointer(segmentToCompress, 0, 0));

            return reserved ? segmentToCompress : -1;
        }

        /**
         *
         */
        private void deleteObsoleteRawSegments() {
            FileDescriptor[] descs = scan(walArchiveDir.listFiles(WAL_SEGMENT_FILE_FILTER));

            FileArchiver archiver0 = archiver;

            for (FileDescriptor desc : descs) {
                // Do not delete reserved or locked segment and any segment after it.
                if (archiver0 != null && archiver0.reserved(desc.idx))
                    return;

                if (desc.idx < lastCompressedIdx) {
                    if (!desc.file.delete())
                        U.warn(log, "Failed to remove obsolete WAL segment (make sure the process has enough rights): " +
                            desc.file.getAbsolutePath() + ", exists: " + desc.file.exists());
                }
            }
        }

        /** {@inheritDoc} */
        @Override public void run() {
            init();

            while (!Thread.currentThread().isInterrupted() && !stopped) {
                try {
                    deleteObsoleteRawSegments();

                    long nextSegment = tryReserveNextSegmentOrWait();
                    if (nextSegment == -1)
                        continue;

                    File tmpZip = new File(walArchiveDir, FileDescriptor.fileName(nextSegment) + ".zip" + ".tmp");

                    File zip = new File(walArchiveDir, FileDescriptor.fileName(nextSegment) + ".zip");

                    File raw = new File(walArchiveDir, FileDescriptor.fileName(nextSegment));
                    if (!Files.exists(raw.toPath()))
                        throw new IgniteCheckedException("WAL archive segment is missing: " + raw);

                    compressSegmentToFile(nextSegment, raw, tmpZip);

                    Files.move(tmpZip.toPath(), zip.toPath());

                    if (mode == WALMode.DEFAULT) {
                        try (FileIO f0 = ioFactory.create(zip, CREATE, READ, WRITE)) {
                            f0.force();
                        }
                    }

                    lastCompressedIdx = nextSegment;
                }
                catch (IgniteCheckedException | IOException e) {
                    U.error(log, "Unexpected error during WAL compression", e);

                    FileWriteHandle handle = currentHandle();

                    if (handle != null)
                        handle.invalidateEnvironment(e);
                }
                catch (InterruptedException e) {
                    Thread.currentThread().interrupt();
                }
            }
        }

        /**
         * @param nextSegment Next segment absolute idx.
         * @param raw Raw file.
         * @param zip Zip file.
         */
        private void compressSegmentToFile(long nextSegment, File raw, File zip)
            throws IOException, IgniteCheckedException {
            int segmentSerializerVer;

            try (FileIO fileIO = ioFactory.create(raw)) {
                IgniteBiTuple<Integer, Boolean> tup = readSerializerVersionAndCompactedFlag(fileIO);

                segmentSerializerVer = tup.get1();
            }

            try (ZipOutputStream zos = new ZipOutputStream(new BufferedOutputStream(new FileOutputStream(zip)))) {
                zos.putNextEntry(new ZipEntry(""));

                ByteBuffer buf = ByteBuffer.allocate(RecordV1Serializer.HEADER_RECORD_SIZE);
                buf.order(ByteOrder.nativeOrder());

                zos.write(prepareSerializerVersionBuffer(nextSegment, segmentSerializerVer, true, buf).array());

                final CIX1<WALRecord> appendToZipC = new CIX1<WALRecord>() {
                    @Override public void applyx(WALRecord record) throws IgniteCheckedException {
                        final MarshalledRecord marshRec = (MarshalledRecord)record;

                        try {
                            zos.write(marshRec.buffer().array(), 0, marshRec.buffer().remaining());
                        }
                        catch (IOException e) {
                            throw new IgniteCheckedException(e);
                        }
                    }
                };

                try (SingleSegmentLogicalRecordsIterator iter = new SingleSegmentLogicalRecordsIterator(
                    log, cctx, ioFactory, BUF_SIZE, nextSegment, walArchiveDir, appendToZipC)) {

                    while (iter.hasNextX())
                        iter.nextX();
                }
            }
            finally {
                release(new FileWALPointer(nextSegment, 0, 0));
            }
        }

        /**
         * @throws IgniteInterruptedCheckedException If failed to wait for thread shutdown.
         */
        private void shutdown() throws IgniteInterruptedCheckedException {
            synchronized (this) {
                stopped = true;

                notifyAll();
            }

            U.join(this);
        }
    }

    /**
     * Responsible for decompressing previously compressed segments of WAL archive if they are needed for replay.
     */
    private class FileDecompressor extends Thread {
        /** Current thread stopping advice. */
        private volatile boolean stopped;

        /** Decompression futures. */
        private Map<Long, GridFutureAdapter<Void>> decompressionFutures = new HashMap<>();

        /** Segments queue. */
        private PriorityBlockingQueue<Long> segmentsQueue = new PriorityBlockingQueue<>();

        /** Byte array for draining data. */
        private byte[] arr = new byte[BUF_SIZE];

        /**
         *
         */
        FileDecompressor() {
            super("wal-file-decompressor%" + cctx.igniteInstanceName());
        }

        /** {@inheritDoc} */
        @Override public void run() {
            while (!Thread.currentThread().isInterrupted() && !stopped) {
                try {
                    long segmentToDecompress = segmentsQueue.take();

                    if (stopped)
                        break;

                    File zip = new File(walArchiveDir, FileDescriptor.fileName(segmentToDecompress) + ".zip");
                    File unzipTmp = new File(walArchiveDir, FileDescriptor.fileName(segmentToDecompress) + ".tmp");
                    File unzip = new File(walArchiveDir, FileDescriptor.fileName(segmentToDecompress));

                    try (ZipInputStream zis = new ZipInputStream(new BufferedInputStream(new FileInputStream(zip)));
                        FileIO io = ioFactory.create(unzipTmp)) {
                        zis.getNextEntry();

                        int bytesRead;
                        while ((bytesRead = zis.read(arr)) > 0)
                            io.write(arr, 0, bytesRead);
                    }

                    Files.move(unzipTmp.toPath(), unzip.toPath());

                    synchronized (this) {
                        decompressionFutures.remove(segmentToDecompress).onDone();
                    }
                }
                catch (InterruptedException e){
                    Thread.currentThread().interrupt();
                }
                catch (IOException e) {
                    U.error(log, "Unexpected error during WAL decompression", e);

                    FileWriteHandle handle = currentHandle();

                    if (handle != null)
                        handle.invalidateEnvironment(e);
                }
            }
        }

        /**
         * Asynchronously decompresses WAL segment which is present only in .zip file.
         *
         * @return Future which is completed once file is decompressed.
         */
        synchronized IgniteInternalFuture<Void> decompressFile(long idx) {
            if (decompressionFutures.containsKey(idx))
                return decompressionFutures.get(idx);

            File f = new File(walArchiveDir, FileDescriptor.fileName(idx));

            if (f.exists())
                return new GridFinishedFuture<>();

            segmentsQueue.put(idx);

            GridFutureAdapter<Void> res = new GridFutureAdapter<>();

            decompressionFutures.put(idx, res);

            return res;
        }

        /**
         * @throws IgniteInterruptedCheckedException If failed to wait for thread shutdown.
         */
        private void shutdown() throws IgniteInterruptedCheckedException {
            synchronized (this) {
                stopped = true;

                // Put fake -1 to wake thread from queue.take()
                segmentsQueue.put(-1L);
            }

            U.join(this);
        }
    }

    /**
     * Validate files depending on {@link DataStorageConfiguration#getWalSegments()}  and create if need. Check end
     * when exit condition return false or all files are passed.
     *
     * @param startWith Start with.
     * @param create Flag create file.
     * @param p Predicate Exit condition.
     * @throws IgniteCheckedException if validation or create file fail.
     */
    private void checkFiles(int startWith, boolean create, IgnitePredicate<Integer> p) throws IgniteCheckedException {
        for (int i = startWith; i < dsCfg.getWalSegments() && (p == null || p.apply(i)); i++) {
            File checkFile = new File(walWorkDir, FileDescriptor.fileName(i));

            if (checkFile.exists()) {
                if (checkFile.isDirectory())
                    throw new IgniteCheckedException("Failed to initialize WAL log segment (a directory with " +
                        "the same name already exists): " + checkFile.getAbsolutePath());
                else if (checkFile.length() != dsCfg.getWalSegmentSize() && mode == WALMode.DEFAULT)
                    throw new IgniteCheckedException("Failed to initialize WAL log segment " +
                        "(WAL segment size change is not supported):" + checkFile.getAbsolutePath());
            }
            else if (create)
                createFile(checkFile);
        }
    }

    /**
     * Reads record serializer version from provided {@code io} along with compacted flag.
     * NOTE: Method mutates position of {@code io}.
     *
     * @param io I/O interface for file.
     * @return Serializer version stored in the file.
     * @throws IgniteCheckedException If failed to read serializer version.
     */
    static IgniteBiTuple<Integer, Boolean> readSerializerVersionAndCompactedFlag(FileIO io)
            throws IgniteCheckedException, IOException {
        try (ByteBufferExpander buf = new ByteBufferExpander(RecordV1Serializer.HEADER_RECORD_SIZE, ByteOrder.nativeOrder())) {
            FileInput in = new FileInput(io, buf);

            in.ensure(RecordV1Serializer.HEADER_RECORD_SIZE);

            int recordType = in.readUnsignedByte();

            if (recordType == WALRecord.RecordType.STOP_ITERATION_RECORD_TYPE)
                throw new SegmentEofException("Reached logical end of the segment", null);

            WALRecord.RecordType type = WALRecord.RecordType.fromOrdinal(recordType - 1);

            if (type != WALRecord.RecordType.HEADER_RECORD)
                throw new IOException("Can't read serializer version", null);

            // Read file pointer.
            FileWALPointer ptr = RecordV1Serializer.readPosition(in);

            assert ptr.fileOffset() == 0 : "Header record should be placed at the beginning of file " + ptr;

            long hdrMagicNum = in.readLong();

            boolean compacted;

            if (hdrMagicNum == HeaderRecord.REGULAR_MAGIC)
                compacted = false;
            else if (hdrMagicNum == HeaderRecord.COMPACTED_MAGIC)
                compacted = true;
            else {
                throw new IOException("Magic is corrupted [exp=" + U.hexLong(HeaderRecord.REGULAR_MAGIC) +
                    ", actual=" + U.hexLong(hdrMagicNum) + ']');
            }

            // Read serializer version.
            int ver = in.readInt();

            // Read and skip CRC.
            in.readInt();

            return new IgniteBiTuple<>(ver, compacted);
        }
    }

    /**
     * Needs only for WAL compaction.
     *
     * @param idx Index.
     * @param ver Version.
     * @param compacted Compacted flag.
     */
    @NotNull private static ByteBuffer prepareSerializerVersionBuffer(long idx, int ver, boolean compacted, ByteBuffer buf) {
        // Write record type.
        buf.put((byte) (WALRecord.RecordType.HEADER_RECORD.ordinal() + 1));

        // Write position.
        RecordV1Serializer.putPosition(buf, new FileWALPointer(idx, 0, 0));

        // Place magic number.
        buf.putLong(compacted ? HeaderRecord.COMPACTED_MAGIC : HeaderRecord.REGULAR_MAGIC);

        // Place serializer version.
        buf.putInt(ver);

        // Place CRC if needed.
        if (!RecordV1Serializer.skipCrc) {
            int curPos = buf.position();

            buf.position(0);

            // This call will move buffer position to the end of the record again.
            int crcVal = PureJavaCrc32.calcCrc32(buf, curPos);

            buf.putInt(crcVal);
        }
        else
            buf.putInt(0);

        // Write header record through io.
        buf.position(0);

        return buf;
    }

    /**
     * WAL file descriptor.
     */
    public static class FileDescriptor implements Comparable<FileDescriptor> {
        /** */
        protected final File file;

        /** Absolute WAL segment file index */
        protected final long idx;

        /**
         * Creates file descriptor. Index is restored from file name
         *
         * @param file WAL segment file.
         */
        public FileDescriptor(@NotNull File file) {
            this(file, null);
        }

        /**
         * @param file WAL segment file.
         * @param idx Absolute WAL segment file index. For null value index is restored from file name
         */
        public FileDescriptor(@NotNull File file, @Nullable Long idx) {
            this.file = file;

            String fileName = file.getName();

            assert fileName.contains(WAL_SEGMENT_FILE_EXT);

            this.idx = idx == null ? Long.parseLong(fileName.substring(0, 16)) : idx;
        }

        /**
         * @param segment Segment index.
         * @return Segment file name.
         */
        public static String fileName(long segment) {
            SB b = new SB();

            String segmentStr = Long.toString(segment);

            for (int i = segmentStr.length(); i < 16; i++)
                b.a('0');

            b.a(segmentStr).a(WAL_SEGMENT_FILE_EXT);

            return b.toString();
        }

        /** {@inheritDoc} */
        @Override public int compareTo(@NotNull FileDescriptor o) {
            return Long.compare(idx, o.idx);
        }

        /** {@inheritDoc} */
        @Override public boolean equals(Object o) {
            if (this == o)
                return true;

            if (!(o instanceof FileDescriptor))
                return false;

            FileDescriptor that = (FileDescriptor)o;

            return idx == that.idx;
        }

        /** {@inheritDoc} */
        @Override public int hashCode() {
            return (int)(idx ^ (idx >>> 32));
        }

        /**
         * @return Absolute WAL segment file index
         */
        public long getIdx() {
            return idx;
        }

        /**
         * @return absolute pathname string of this file descriptor pathname.
         */
        public String getAbsolutePath() {
            return file.getAbsolutePath();
        }
    }

    /**
     *
     */
    private abstract static class FileHandle {
        /** I/O interface for read/write operations with file */
        FileIO fileIO;

        /** Absolute WAL segment file index (incremental counter) */
        protected final long idx;

        /** Kernal context. */
        protected final GridKernalContext ctx;

        /**
         * @param fileIO I/O interface for read/write operations of FileHandle.
         * @param idx Absolute WAL segment file index (incremental counter).
         */
        private FileHandle(FileIO fileIO, long idx, GridKernalContext ctx) {
            this.fileIO = fileIO;
            this.idx = idx;
            this.ctx = ctx;
        }
    }

    /**
     *
     */
    public static class ReadFileHandle extends FileHandle {
        /** Entry serializer. */
        RecordSerializer ser;

        /** */
        FileInput in;

        /**
         * <code>true</code> if this file handle came from work directory. <code>false</code> if this file handle came
         * from archive directory.
         */
        private boolean workDir;

        /**
         * @param fileIO I/O interface for read/write operations of FileHandle.
         * @param idx Absolute WAL segment file index (incremental counter).
         * @param ser Entry serializer.
         * @param in File input.
         */
        ReadFileHandle(
            FileIO fileIO,
            long idx,
            GridKernalContext ctx,
            RecordSerializer ser,
            FileInput in
        ) {
            super(fileIO, idx, ctx);

            this.ser = ser;
            this.in = in;
        }

        /**
         * @throws IgniteCheckedException If failed to close the WAL segment file.
         */
        public void close() throws IgniteCheckedException {
            try {
                fileIO.close();
            }
            catch (IOException e) {
                throw new IgniteCheckedException(e);
            }
        }
    }

    /**
     * File handle for one log segment.
     */
    @SuppressWarnings("SignalWithoutCorrespondingAwait")
    private class FileWriteHandle extends FileHandle {
        /** */
        private final RecordSerializer serializer;

        /** Created on resume logging. */
        private volatile boolean resume;

        /**
         * Position in current file after the end of last written record (incremented after file channel write
         * operation)
         */
        private volatile long written;

        /** */
        private volatile long lastFsyncPos;

        /** Stop guard to provide warranty that only one thread will be successful in calling {@link #close(boolean)} */
        private final AtomicBoolean stop = new AtomicBoolean(false);

        /** */
        private final Lock lock = new ReentrantLock();

        /** Condition activated each time writeBuffer() completes. Used to wait previously flushed write to complete */
        private final Condition writeComplete = lock.newCondition();

        /** Condition for timed wait of several threads, see {@link DataStorageConfiguration#getWalFsyncDelayNanos()} */
        private final Condition fsync = lock.newCondition();

        /**
         * Next segment available condition. Protection from "spurious wakeup" is provided by predicate {@link
         * #fileIO}=<code>null</code>
         */
        private final Condition nextSegment = lock.newCondition();

        /** Buffer. */
        private final SegmentedRingByteBuffer buf;

        /**
         * @param fileIO I/O file interface to use
         * @param idx Absolute WAL segment file index for easy access.
         * @param pos Position.
         * @param resume Created on resume logging flag.
         * @param serializer Serializer.
         * @param buf Buffer.
         * @throws IOException If failed.
         */
        private FileWriteHandle(
            FileIO fileIO,
            long idx,
            GridKernalContext ctx,
            long pos,
            boolean resume,
            RecordSerializer serializer,
            SegmentedRingByteBuffer buf
        ) throws IOException {
            super(fileIO, idx, ctx);

            assert serializer != null;

            if (!mmap)
                fileIO.position(pos);

            this.serializer = serializer;

            written = pos;
            lastFsyncPos = pos;
            this.resume = resume;
            this.buf = buf;
        }


        /**
         * Write serializer version to current handle.
         */
        public void writeHeader() {
            SegmentedRingByteBuffer.WriteSegment seg = buf.offer(RecordV1Serializer.HEADER_RECORD_SIZE);

            assert seg != null && seg.position() > 0;

            prepareSerializerVersionBuffer(idx, serializerVersion(), false, seg.buffer());

            seg.release();
        }

        /**
         * @param rec Record to be added to write queue.
         * @return Pointer or null if roll over to next segment is required or already started by other thread.
         * @throws StorageException If failed.
         * @throws IgniteCheckedException If failed.
         */
        @Nullable private WALPointer addRecord(WALRecord rec) throws StorageException, IgniteCheckedException {
            assert rec.size() > 0 : rec;

            for (;;) {
                checkEnvironment();

                SegmentedRingByteBuffer.WriteSegment seg;

                // Buffer can be in open state in case of resuming with different serializer version.
                if (rec.type() == SWITCH_SEGMENT_RECORD && !currHnd.resume)
                    seg = buf.offerSafe(rec.size());
                else
                    seg = buf.offer(rec.size());

                FileWALPointer ptr = null;

                if (seg != null) {
                    try {
                        int pos = (int)(seg.position() - rec.size());

                        ByteBuffer buf = seg.buffer();

                        if (buf == null || (stop.get() && rec.type() != SWITCH_SEGMENT_RECORD))
                            return null; // Can not write to this segment, need to switch to the next one.

                        ptr = new FileWALPointer(idx, pos, rec.size());

                        rec.position(ptr);

                        fillBuffer(buf, rec);

                        if (mmap)
                            written = seg.position();

                        return ptr;
                    }
                    finally {
                        seg.release();

                        if (mode == WALMode.BACKGROUND && rec instanceof CheckpointRecord)
                            flushOrWait(ptr);
                    }
                }
                else
                    walWriter.flushAll();
            }
        }

        /**
         * Flush or wait for concurrent flush completion.
         *
         * @param ptr Pointer.
         * @throws IgniteCheckedException If failed.
         */
        private void flushOrWait(FileWALPointer ptr) throws IgniteCheckedException {
            if (ptr != null) {
                // If requested obsolete file index, it must be already flushed by close.
                if (ptr.index() != idx)
                    return;
            }

            flush(ptr);
        }

        /**
         * @param ptr Pointer.
         * @throws IgniteCheckedException If failed.
         * @throws StorageException If failed.
         */
        private void flush(FileWALPointer ptr) throws IgniteCheckedException, StorageException {
            if (ptr == null) { // Unconditional flush.
                walWriter.flushAll();

                return;
            }

            assert ptr.index() == idx;

            walWriter.flushBuffer(ptr.fileOffset());
        }

        /**
         * @param buf Buffer.
         * @param rec WAL record.
         * @throws IgniteCheckedException If failed.
         */
        private void fillBuffer(ByteBuffer buf, WALRecord rec) throws IgniteCheckedException {
            try {
                serializer.writeRecord(rec, buf);
            }
            catch (RuntimeException e) {
                throw new IllegalStateException("Failed to write record: " + rec, e);
            }
        }

        /**
         * Non-blocking check if this pointer needs to be sync'ed.
         *
         * @param ptr WAL pointer to check.
         * @return {@code False} if this pointer has been already sync'ed.
         */
        private boolean needFsync(FileWALPointer ptr) {
            // If index has changed, it means that the log was rolled over and already sync'ed.
            // If requested position is smaller than last sync'ed, it also means all is good.
            // If position is equal, then our record is the last not synced.
            return idx == ptr.index() && lastFsyncPos <= ptr.fileOffset();
        }

        /**
         * @return Pointer to the end of the last written record (probably not fsync-ed).
         */
        private FileWALPointer position() {
            lock.lock();

            try {
                return new FileWALPointer(idx, (int)written, 0);
            }
            finally {
                lock.unlock();
            }
        }

        /**
         * @param ptr Pointer to sync.
         * @throws StorageException If failed.
         */
        private void fsync(FileWALPointer ptr) throws StorageException, IgniteCheckedException {
            lock.lock();

            try {
                if (ptr != null) {
                    if (!needFsync(ptr))
                        return;

                    if (fsyncDelay > 0 && !this.stop.get()) {
                        // Delay fsync to collect as many updates as possible: trade latency for throughput.
                        U.await(fsync, fsyncDelay, TimeUnit.NANOSECONDS);

                        if (!needFsync(ptr))
                            return;
                    }
                }

                flushOrWait(ptr);

                if (this.stop.get())
                    return;

                if (lastFsyncPos != written) {
                    assert lastFsyncPos < written; // Fsync position must be behind.

                    boolean metricsEnabled = metrics.metricsEnabled();

                    long start = metricsEnabled ? System.nanoTime() : 0;

                    if (mmap) {
                        long pos = ptr == null ? -1 : ptr.fileOffset();

                        List<SegmentedRingByteBuffer.ReadSegment> segs = buf.poll(pos);

                        if (segs != null) {
                            assert segs.size() == 1;

                            SegmentedRingByteBuffer.ReadSegment seg = segs.get(0);

                            int off = seg.buffer().position();
                            int len = seg.buffer().limit() - off;

                            fsync((MappedByteBuffer)buf.buf, off, len);

                            seg.release();
                        }
                    }
                    else
                        walWriter.force();

                    lastFsyncPos = written;

                    if (fsyncDelay > 0)
                        fsync.signalAll();

                    long end = metricsEnabled ? System.nanoTime() : 0;

                    if (metricsEnabled)
                        metrics.onFsync(end - start);
                }
            }
            finally {
                lock.unlock();
            }
        }

        /**
         * @param buf Mapped byte buffer..
         * @param off Offset.
         * @param len Length.
         */
        private void fsync(MappedByteBuffer buf, int off, int len) throws IgniteCheckedException {
            try {
                long mappedOff = (Long)mappingOffset.invoke(buf);

                assert mappedOff == 0 : mappedOff;

                long addr = (Long)mappingAddress.invoke(buf, mappedOff);

                long delta = (addr + off) % PAGE_SIZE;

                long alignedAddr = (addr + off) - delta;

                force0.invoke(buf, fd.get(buf), alignedAddr, len + delta);
            }
            catch (IllegalAccessException | InvocationTargetException e) {
                throw new IgniteCheckedException(e);
            }
        }

        /**
         * @return {@code true} If this thread actually closed the segment.
         * @throws IgniteCheckedException If failed.
         * @throws StorageException If failed.
         */
        private boolean close(boolean rollOver) throws IgniteCheckedException, StorageException {
            if (stop.compareAndSet(false, true)) {
                try {
                    lock.lock();

                    flushOrWait(null);

                    try {
                        RecordSerializer backwardSerializer = new RecordSerializerFactoryImpl(cctx)
                            .createSerializer(serializerVer);

                        SwitchSegmentRecord segmentRecord = new SwitchSegmentRecord();

                        int switchSegmentRecSize = backwardSerializer.size(segmentRecord);

                        if (rollOver && written < (maxWalSegmentSize - switchSegmentRecSize)) {
                            segmentRecord.size(switchSegmentRecSize);

                            WALPointer segRecPtr = addRecord(segmentRecord);

                            if (segRecPtr != null)
                                fsync((FileWALPointer)segRecPtr);
                        }

                        if (mmap) {
                            List<SegmentedRingByteBuffer.ReadSegment> segs = buf.poll(maxWalSegmentSize);

                            if (segs != null) {
                                assert segs.size() == 1;

                                segs.get(0).release();
                            }
                        }

                        // Do the final fsync.
                        if (mode == WALMode.DEFAULT) {
                            if (mmap)
                                ((MappedByteBuffer)buf.buf).force();
                            else
                                fileIO.force();

                            lastFsyncPos = written;
                        }

                        if (mmap) {
                            try {
                                fileIO.close();
                            }
                            catch (IOException e) {
                                // No-op.
                            }
                        }
                        else {
                            walWriter.close();

                            if (!rollOver)
                                buf.free();
                        }
                    }
                    catch (IOException e) {
                        throw new IgniteCheckedException(e);
                    }

                    if (log.isDebugEnabled())
                        log.debug("Closed WAL write handle [idx=" + idx + "]");

                    return true;
                }
                finally {
                    if (mmap)
                        buf.free();

                    lock.unlock();
                }
            }
            else
                return false;
        }

        /**
         * Signals next segment available to wake up other worker threads waiting for WAL to write
         */
        private void signalNextAvailable() {
            lock.lock();

            try {
                assert envFailed != null || written == lastFsyncPos || mode != WALMode.DEFAULT :
                    "fsync [written=" + written + ", lastFsync=" + lastFsyncPos + ", idx=" + idx + ']';

                fileIO = null;

                nextSegment.signalAll();
            }
            finally {
                lock.unlock();
            }
        }

        /**
         * @throws IgniteCheckedException If failed.
         */
        private void awaitNext() throws IgniteCheckedException {
            lock.lock();

            try {
                while (fileIO != null)
                    U.awaitQuiet(nextSegment);
            }
            finally {
                lock.unlock();
            }
        }

        /**
         * @param e Exception to set as a cause for all further operations.
         */
        private void invalidateEnvironment(Throwable e) {
            lock.lock();

            try {
                invalidateEnvironmentLocked(e);
            }
            finally {
                writeComplete.signalAll();

                lock.unlock();
            }
        }

        /**
         * @param e Exception to set as a cause for all further operations.
         */
        private void invalidateEnvironmentLocked(Throwable e) {
            if (envFailed == null) {
                envFailed = e;

                U.error(log, "IO error encountered while running WAL flush. All further operations " +
                    " will be failed and local node will be stopped.", e);

                IgniteFailureProcessor.INSTANCE.processFailure(ctx, IgniteFailureType.PERSISTENCE_ERROR, e);
            }
        }

        /**
         * @return Safely reads current position of the file channel as String. Will return "null" if channel is null.
         */
        private String safePosition() {
            FileIO io = this.fileIO;

            if (io == null)
                return "null";

            try {
                return String.valueOf(io.position());
            }
            catch (IOException e) {
                return "{Failed to read channel position: " + e.getMessage() + '}';
            }
        }
    }

    /**
     * Iterator over WAL-log.
     */
    private static class RecordsIterator extends AbstractWalRecordsIterator {
        /** */
        private static final long serialVersionUID = 0L;
        /** */
        private final File walWorkDir;

        /** */
        private final File walArchiveDir;

        /** */
        private final FileArchiver archiver;

        /** */
        private final FileDecompressor decompressor;

        /** */
        private final DataStorageConfiguration psCfg;

        /** Optional start pointer. */
        @Nullable
        private FileWALPointer start;

        /** Optional end pointer. */
        @Nullable
        private FileWALPointer end;

        /**
         * @param cctx Shared context.
         * @param walWorkDir WAL work dir.
         * @param walArchiveDir WAL archive dir.
         * @param start Optional start pointer.
         * @param end Optional end pointer.
         * @param psCfg Database configuration.
         * @param serializerFactory Serializer factory.
         * @param archiver Archiver.
         * @param decompressor Decompressor.
         *@param log Logger  @throws IgniteCheckedException If failed to initialize WAL segment.
         */
        private RecordsIterator(
            GridCacheSharedContext cctx,
            File walWorkDir,
            File walArchiveDir,
            @Nullable FileWALPointer start,
            @Nullable FileWALPointer end,
            DataStorageConfiguration psCfg,
            @NotNull RecordSerializerFactory serializerFactory,
            FileIOFactory ioFactory,
            FileArchiver archiver,
            FileDecompressor decompressor,
            IgniteLogger log
        ) throws IgniteCheckedException {
            super(log,
                cctx,
                serializerFactory,
                ioFactory,
                psCfg.getWalRecordIteratorBufferSize());
            this.walWorkDir = walWorkDir;
            this.walArchiveDir = walArchiveDir;
            this.psCfg = psCfg;
            this.archiver = archiver;
            this.start = start;
            this.end = end;
            this.decompressor = decompressor;

            init();

            advance();
        }

        /** {@inheritDoc} */
        @Override protected ReadFileHandle initReadHandle(
            @NotNull FileDescriptor desc,
            @Nullable FileWALPointer start
        ) throws IgniteCheckedException, FileNotFoundException {
            if (decompressor != null && !desc.file.exists()) {
                FileDescriptor zipFile = new FileDescriptor(
                    new File(walArchiveDir, FileDescriptor.fileName(desc.getIdx()) + ".zip"));

                if (!zipFile.file.exists()) {
                    throw new FileNotFoundException("Both compressed and raw segment files are missing in archive " +
                        "[segmentIdx=" + desc.idx + "]");
                }

                decompressor.decompressFile(desc.idx).get();
            }

            return super.initReadHandle(desc, start);
        }

        /** {@inheritDoc} */
        @Override protected void onClose() throws IgniteCheckedException {
            super.onClose();

            curRec = null;

            final ReadFileHandle handle = closeCurrentWalSegment();

            if (handle != null && handle.workDir)
                releaseWorkSegment(curWalSegmIdx);

            curWalSegmIdx = Integer.MAX_VALUE;
        }

        /**
         * @throws IgniteCheckedException If failed to initialize first file handle.
         */
        private void init() throws IgniteCheckedException {
            FileDescriptor[] descs = loadFileDescriptors(walArchiveDir);

            if (start != null) {
                if (!F.isEmpty(descs)) {
                    if (descs[0].idx > start.index())
                        throw new IgniteCheckedException("WAL history is too short " +
                            "[descs=" + Arrays.asList(descs) + ", start=" + start + ']');

                    for (FileDescriptor desc : descs) {
                        if (desc.idx == start.index()) {
                            curWalSegmIdx = start.index();

                            break;
                        }
                    }

                    if (curWalSegmIdx == -1) {
                        long lastArchived = descs[descs.length - 1].idx;

                        if (lastArchived > start.index())
                            throw new IgniteCheckedException("WAL history is corrupted (segment is missing): " + start);

                        // This pointer may be in work files because archiver did not
                        // copy the file yet, check that it is not too far forward.
                        curWalSegmIdx = start.index();
                    }
                }
                else {
                    // This means that whole checkpoint history fits in one segment in WAL work directory.
                    // Will start from this index right away.
                    curWalSegmIdx = start.index();
                }
            }
            else
                curWalSegmIdx = !F.isEmpty(descs) ? descs[0].idx : 0;

            curWalSegmIdx--;

            if (log.isDebugEnabled())
                log.debug("Initialized WAL cursor [start=" + start + ", end=" + end + ", curWalSegmIdx=" + curWalSegmIdx + ']');
        }

        /** {@inheritDoc} */
        @Override protected ReadFileHandle advanceSegment(
            @Nullable final ReadFileHandle curWalSegment) throws IgniteCheckedException {
            if (curWalSegment != null) {
                curWalSegment.close();

                if (curWalSegment.workDir)
                    releaseWorkSegment(curWalSegment.idx);

            }

            // We are past the end marker.
            if (end != null && curWalSegmIdx + 1 > end.index())
                return null; //stop iteration

            curWalSegmIdx++;

            FileDescriptor fd;

            boolean readArchive = canReadArchiveOrReserveWork(curWalSegmIdx);

            if (readArchive)
                fd = new FileDescriptor(new File(walArchiveDir, FileDescriptor.fileName(curWalSegmIdx)));
            else {
                long workIdx = curWalSegmIdx % psCfg.getWalSegments();

                fd = new FileDescriptor(
                    new File(walWorkDir, FileDescriptor.fileName(workIdx)),
                    curWalSegmIdx);
            }

            if (log.isDebugEnabled())
                log.debug("Reading next file [absIdx=" + curWalSegmIdx + ", file=" + fd.file.getAbsolutePath() + ']');

            ReadFileHandle nextHandle;

            try {
                nextHandle = initReadHandle(fd, start != null && curWalSegmIdx == start.index() ? start : null);
            }
            catch (FileNotFoundException e) {
                if (readArchive)
                    throw new IgniteCheckedException("Missing WAL segment in the archive", e);
                else
                    nextHandle = null;
            }

            if (nextHandle == null) {
                if (!readArchive)
                    releaseWorkSegment(curWalSegmIdx);
            }
            else
                nextHandle.workDir = !readArchive;


            curRec = null;

            return nextHandle;
        }

        /**
         * @param absIdx Absolute index to check.
         * @return <ul><li> {@code True} if we can safely read the archive,  </li> <li>{@code false} if the segment has
         * not been archived yet. In this case the corresponding work segment is reserved (will not be deleted until
         * release). Use {@link #releaseWorkSegment} for unlock </li></ul>
         */
        private boolean canReadArchiveOrReserveWork(long absIdx) {
            return archiver != null && archiver.checkCanReadArchiveOrReserveWorkSegment(absIdx);
        }

        /**
         * @param absIdx Absolute index to release.
         */
        private void releaseWorkSegment(long absIdx) {
            if (archiver != null)
                archiver.releaseWorkSegment(absIdx);
        }
    }

    /**
     * Flushes current file handle for {@link WALMode#BACKGROUND} WALMode. Called periodically from scheduler.
     */
    private void doFlush() {
        FileWriteHandle hnd = currentHandle();

        try {
            hnd.flush(null);
        }
        catch (Exception e) {
            U.warn(log, "Failed to flush WAL record queue", e);
        }
    }

    /**
     * WAL writer worker.
     */
    class WALWriter extends Thread {
        /** Unconditional flush. */
        private static final long UNCONDITIONAL_FLUSH = -1L;

        /** File close. */
        private static final long FILE_CLOSE = -2L;

        /** File force. */
        private static final long FILE_FORCE = -3L;

        /** Shutdown. */
        private volatile boolean shutdown;

        /** Err. */
        private volatile Throwable err;

        //TODO: replace with GC free data structure.
        /** Parked threads. */
        final Map<Thread, Long> waiters = new ConcurrentHashMap8<>();

        /**
         * Default constructor.
         */
        WALWriter() {
            super("wal-write-worker%" + cctx.igniteInstanceName());
        }

        /** {@inheritDoc} */
        @Override public void run() {
            while (!shutdown && !Thread.currentThread().isInterrupted()) {
                while (waiters.isEmpty()) {
                    if (!shutdown)
                        LockSupport.park();
                    else {
                        unparkWaiters(Long.MAX_VALUE);

                        return;
                    }
                }

                Long pos = null;

                for (Long val : waiters.values()) {
                    if (val > Long.MIN_VALUE)
                        pos = val;
                }

                if (pos == null)
                    continue;
                else if (pos < UNCONDITIONAL_FLUSH) {
                    try {
                        assert pos == FILE_CLOSE || pos == FILE_FORCE : pos;

                        if (pos == FILE_CLOSE)
                            currHnd.fileIO.close();
                        else if (pos == FILE_FORCE)
                            currHnd.fileIO.force();
                    }
                    catch (IOException e) {
                        log.error("Exception in WAL writer thread: ", e);

                        err = e;

                        unparkWaiters(Long.MAX_VALUE);

                        return;
                    }

                    unparkWaiters(pos);
                }

                List<SegmentedRingByteBuffer.ReadSegment> segs = currentHandle().buf.poll(pos);

                if (segs == null) {
                    unparkWaiters(pos);

                    continue;
                }

                for (int i = 0; i < segs.size(); i++) {
                    SegmentedRingByteBuffer.ReadSegment seg = segs.get(i);

                    try {
                        writeBuffer(seg.position(), seg.buffer());
                    }
                    catch (Throwable e) {
                        log.error("Exception in WAL writer thread: ", e);

                        err = e;
                    }
                    finally {
                        seg.release();

                        long p = pos <= UNCONDITIONAL_FLUSH || err != null ? Long.MAX_VALUE : currentHandle().written;

                        unparkWaiters(p);
                    }
                }
            }

            unparkWaiters(Long.MAX_VALUE);
        }

        /**
         * Shutdowns thread.
         */
        public void shutdown() throws IgniteInterruptedCheckedException {
            shutdown = true;

            LockSupport.unpark(this);

            U.join(this);
        }

        /**
         * Unparks waiting threads.
         *
         * @param pos Pos.
         */
        private void unparkWaiters(long pos) {
            assert pos > Long.MIN_VALUE : pos;

            for (Map.Entry<Thread, Long> e : waiters.entrySet()) {
                Long val = e.getValue();

                if (val <= pos) {
                    if (val != Long.MIN_VALUE)
                        waiters.put(e.getKey(), Long.MIN_VALUE);

                    LockSupport.unpark(e.getKey());
                }
            }
        }

        /**
         * Forces all made changes to the file.
         */
        void force() throws IgniteCheckedException {
            flushBuffer(FILE_FORCE);
        }

        /**
         * Closes file.
         */
        void close() throws IgniteCheckedException {
            flushBuffer(FILE_CLOSE);
        }

        /**
         * Flushes all data from the buffer.
         */
        void flushAll() throws IgniteCheckedException {
            flushBuffer(UNCONDITIONAL_FLUSH);
        }

        /**
         * @param expPos Expected position.
         */
        @SuppressWarnings("ForLoopReplaceableByForEach")
        void flushBuffer(long expPos) throws StorageException, IgniteCheckedException {
            if (mmap)
                return;

            Throwable err = walWriter.err;

            if (err != null)
                currentHandle().invalidateEnvironment(err);

            if (expPos == UNCONDITIONAL_FLUSH)
                expPos = (currentHandle().buf.tail());

            Thread t = Thread.currentThread();

            waiters.put(t, expPos);

            LockSupport.unpark(walWriter);

            while (true) {
                Long val = waiters.get(t);

                assert val != null : "Only this thread can remove thread from waiters";

                if (val == Long.MIN_VALUE) {
                    waiters.remove(t);

                    return;
                }
                else
                    LockSupport.park();
            }
        }

        /**
         * @param pos Position in file to start write from. May be checked against actual position to wait previous
         * writes to complete
         * @param buf Buffer to write to file
         * @throws StorageException If failed.
         * @throws IgniteCheckedException If failed.
         */
        @SuppressWarnings("TooBroadScope")
        private void writeBuffer(long pos, ByteBuffer buf) throws StorageException, IgniteCheckedException {
            FileWriteHandle hdl = currentHandle();

            assert hdl.fileIO != null : "Writing to a closed segment.";

            checkEnvironment();

            long lastLogged = U.currentTimeMillis();

            long logBackoff = 2_000;

            // If we were too fast, need to wait previous writes to complete.
            while (hdl.written != pos) {
                assert hdl.written < pos : "written = " + hdl.written + ", pos = " + pos; // No one can write further than we are now.

                // Permutation occurred between blocks write operations.
                // Order of acquiring lock is not the same as order of write.
                long now = U.currentTimeMillis();

                if (now - lastLogged >= logBackoff) {
                    if (logBackoff < 60 * 60_000)
                        logBackoff *= 2;

                    U.warn(log, "Still waiting for a concurrent write to complete [written=" + hdl.written +
                        ", pos=" + pos + ", lastFsyncPos=" + hdl.lastFsyncPos + ", stop=" + hdl.stop.get() +
                        ", actualPos=" + hdl.safePosition() + ']');

                    lastLogged = now;
                }

                checkEnvironment();
            }

            // Do the write.
            int size = buf.remaining();

            assert size > 0 : size;

            try {
                assert hdl.written == hdl.fileIO.position();

                do {
                    hdl.fileIO.write(buf);
                }
                while (buf.hasRemaining());

                hdl.written += size;

                metrics.onWalBytesWritten(size);

                assert hdl.written == hdl.fileIO.position();
            }
            catch (IOException e) {
                hdl.invalidateEnvironmentLocked(e);

                throw new StorageException(e);
            }
        }
    }
}<|MERGE_RESOLUTION|>--- conflicted
+++ resolved
@@ -1069,7 +1069,7 @@
                     hnd = new FileWriteHandle(
                         fileIO,
                         cur.idx + 1,
-                        cctx.igniteInstanceName(),
+                        cctx.kernalContext(),
                         0,
                         false,
                         serializer,
@@ -1107,20 +1107,6 @@
                     this.interrupted.set(false);
                 }
             }
-<<<<<<< HEAD
-            else
-                rbuf = cur.buf.reset();
-
-            FileWriteHandle hnd = new FileWriteHandle(
-                fileIO,
-                cur.idx + 1,
-                cctx.kernalContext(),
-                0,
-                false,
-                serializer,
-                rbuf);
-=======
->>>>>>> 7994de48
 
             return hnd;
         }
