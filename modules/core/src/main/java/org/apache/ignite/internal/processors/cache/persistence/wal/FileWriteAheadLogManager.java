/*
 * Licensed to the Apache Software Foundation (ASF) under one or more
 * contributor license agreements.  See the NOTICE file distributed with
 * this work for additional information regarding copyright ownership.
 * The ASF licenses this file to You under the Apache License, Version 2.0
 * (the "License"); you may not use this file except in compliance with
 * the License.  You may obtain a copy of the License at
 *
 *      http://www.apache.org/licenses/LICENSE-2.0
 *
 * Unless required by applicable law or agreed to in writing, software
 * distributed under the License is distributed on an "AS IS" BASIS,
 * WITHOUT WARRANTIES OR CONDITIONS OF ANY KIND, either express or implied.
 * See the License for the specific language governing permissions and
 * limitations under the License.
 */

package org.apache.ignite.internal.processors.cache.persistence.wal;

import java.io.BufferedInputStream;
import java.io.BufferedOutputStream;
import java.io.DataInput;
import java.io.EOFException;
import java.io.File;
import java.io.FileFilter;
import java.io.FileInputStream;
import java.io.FileNotFoundException;
import java.io.FileOutputStream;
import java.io.IOException;
import java.nio.ByteBuffer;
import java.nio.ByteOrder;
import java.nio.channels.ClosedByInterruptException;
import java.nio.file.FileAlreadyExistsException;
import java.nio.file.Files;
import java.sql.Time;
import java.util.ArrayList;
import java.util.Arrays;
import java.util.Collection;
import java.util.Collections;
import java.util.HashMap;
import java.util.HashSet;
import java.util.List;
import java.util.Map;
import java.util.Objects;
import java.util.Set;
import java.util.TreeMap;
import java.util.concurrent.ConcurrentHashMap;
import java.util.concurrent.PriorityBlockingQueue;
import java.util.concurrent.atomic.AtomicLong;
import java.util.concurrent.atomic.AtomicLongArray;
import java.util.concurrent.atomic.AtomicReferenceFieldUpdater;
import java.util.regex.Pattern;
import java.util.zip.ZipEntry;
import java.util.zip.ZipInputStream;
import java.util.zip.ZipOutputStream;
import org.apache.ignite.IgniteCheckedException;
import org.apache.ignite.IgniteLogger;
import org.apache.ignite.IgniteSystemProperties;
import org.apache.ignite.configuration.DataStorageConfiguration;
import org.apache.ignite.configuration.DiskPageCompression;
import org.apache.ignite.configuration.IgniteConfiguration;
import org.apache.ignite.configuration.WALMode;
import org.apache.ignite.events.WalSegmentArchivedEvent;
import org.apache.ignite.events.WalSegmentCompactedEvent;
import org.apache.ignite.failure.FailureContext;
import org.apache.ignite.failure.FailureType;
import org.apache.ignite.internal.GridKernalContext;
import org.apache.ignite.internal.IgniteInternalFuture;
import org.apache.ignite.internal.IgniteInterruptedCheckedException;
import org.apache.ignite.internal.managers.eventstorage.GridEventStorageManager;
import org.apache.ignite.internal.pagemem.wal.IgniteWriteAheadLogManager;
import org.apache.ignite.internal.pagemem.wal.WALIterator;
import org.apache.ignite.internal.pagemem.wal.record.MarshalledRecord;
import org.apache.ignite.internal.pagemem.wal.record.MemoryRecoveryRecord;
import org.apache.ignite.internal.pagemem.wal.record.PageSnapshot;
import org.apache.ignite.internal.pagemem.wal.record.RolloverType;
import org.apache.ignite.internal.pagemem.wal.record.SwitchSegmentRecord;
import org.apache.ignite.internal.pagemem.wal.record.WALRecord;
import org.apache.ignite.internal.pagemem.wal.record.delta.PageDeltaRecord;
import org.apache.ignite.internal.processors.cache.GridCacheSharedContext;
import org.apache.ignite.internal.processors.cache.GridCacheSharedManagerAdapter;
import org.apache.ignite.internal.processors.cache.WalStateManager.WALDisableContext;
import org.apache.ignite.internal.processors.cache.persistence.DataStorageMetricsImpl;
import org.apache.ignite.internal.processors.cache.persistence.GridCacheDatabaseSharedManager;
import org.apache.ignite.internal.processors.cache.persistence.StorageException;
import org.apache.ignite.internal.processors.cache.persistence.file.FileIO;
import org.apache.ignite.internal.processors.cache.persistence.file.FileIOFactory;
import org.apache.ignite.internal.processors.cache.persistence.file.RandomAccessFileIOFactory;
import org.apache.ignite.internal.processors.cache.persistence.filename.PdsFolderSettings;
import org.apache.ignite.internal.processors.cache.persistence.wal.aware.SegmentAware;
import org.apache.ignite.internal.processors.cache.persistence.wal.crc.FastCrc;
import org.apache.ignite.internal.processors.cache.persistence.wal.crc.IgniteDataIntegrityViolationException;
import org.apache.ignite.internal.processors.cache.persistence.wal.filehandle.AbstractFileHandle;
import org.apache.ignite.internal.processors.cache.persistence.wal.filehandle.FileHandleManager;
import org.apache.ignite.internal.processors.cache.persistence.wal.filehandle.FileHandleManagerFactory;
import org.apache.ignite.internal.processors.cache.persistence.wal.filehandle.FileWriteHandle;
import org.apache.ignite.internal.processors.cache.persistence.wal.io.FileInput;
import org.apache.ignite.internal.processors.cache.persistence.wal.io.LockedSegmentFileInputFactory;
import org.apache.ignite.internal.processors.cache.persistence.wal.io.SegmentFileInputFactory;
import org.apache.ignite.internal.processors.cache.persistence.wal.io.SegmentIO;
import org.apache.ignite.internal.processors.cache.persistence.wal.io.SimpleSegmentFileInputFactory;
import org.apache.ignite.internal.processors.cache.persistence.wal.record.HeaderRecord;
import org.apache.ignite.internal.processors.cache.persistence.wal.serializer.RecordSerializer;
import org.apache.ignite.internal.processors.cache.persistence.wal.serializer.RecordSerializerFactory;
import org.apache.ignite.internal.processors.cache.persistence.wal.serializer.RecordSerializerFactoryImpl;
import org.apache.ignite.internal.processors.cache.persistence.wal.serializer.RecordV1Serializer;
import org.apache.ignite.internal.processors.failure.FailureProcessor;
import org.apache.ignite.internal.processors.timeout.GridTimeoutObject;
import org.apache.ignite.internal.processors.timeout.GridTimeoutProcessor;
import org.apache.ignite.internal.util.GridUnsafe;
import org.apache.ignite.internal.util.future.GridFinishedFuture;
import org.apache.ignite.internal.util.future.GridFutureAdapter;
import org.apache.ignite.internal.util.io.GridFileUtils;
import org.apache.ignite.internal.util.typedef.CI1;
import org.apache.ignite.internal.util.typedef.CIX1;
import org.apache.ignite.internal.util.typedef.CO;
import org.apache.ignite.internal.util.typedef.F;
import org.apache.ignite.internal.util.typedef.X;
import org.apache.ignite.internal.util.typedef.internal.U;
import org.apache.ignite.internal.util.worker.GridWorker;
import org.apache.ignite.lang.IgniteBiPredicate;
import org.apache.ignite.lang.IgniteBiTuple;
import org.apache.ignite.lang.IgniteInClosure;
import org.apache.ignite.lang.IgnitePredicate;
import org.apache.ignite.lang.IgniteUuid;
import org.apache.ignite.thread.IgniteThread;
import org.jetbrains.annotations.Nullable;

import static java.nio.file.StandardCopyOption.ATOMIC_MOVE;
import static java.nio.file.StandardCopyOption.REPLACE_EXISTING;
import static java.nio.file.StandardOpenOption.CREATE;
import static java.nio.file.StandardOpenOption.READ;
import static java.nio.file.StandardOpenOption.WRITE;
import static java.util.stream.Collectors.toList;
import static org.apache.ignite.IgniteSystemProperties.IGNITE_CHECKPOINT_TRIGGER_ARCHIVE_SIZE_PERCENTAGE;
import static org.apache.ignite.IgniteSystemProperties.IGNITE_THRESHOLD_WAIT_TIME_NEXT_WAL_SEGMENT;
import static org.apache.ignite.IgniteSystemProperties.IGNITE_THRESHOLD_WAL_ARCHIVE_SIZE_PERCENTAGE;
import static org.apache.ignite.IgniteSystemProperties.IGNITE_WAL_COMPRESSOR_WORKER_THREAD_CNT;
import static org.apache.ignite.IgniteSystemProperties.IGNITE_WAL_MMAP;
import static org.apache.ignite.IgniteSystemProperties.IGNITE_WAL_SERIALIZER_VERSION;
import static org.apache.ignite.IgniteSystemProperties.getDouble;
import static org.apache.ignite.configuration.DataStorageConfiguration.HALF_MAX_WAL_ARCHIVE_SIZE;
import static org.apache.ignite.configuration.DataStorageConfiguration.UNLIMITED_WAL_ARCHIVE;
import static org.apache.ignite.events.EventType.EVT_WAL_SEGMENT_ARCHIVED;
import static org.apache.ignite.events.EventType.EVT_WAL_SEGMENT_COMPACTED;
import static org.apache.ignite.failure.FailureType.CRITICAL_ERROR;
import static org.apache.ignite.failure.FailureType.SYSTEM_WORKER_TERMINATION;
import static org.apache.ignite.internal.processors.cache.persistence.file.FilePageStoreManager.TMP_SUFFIX;
import static org.apache.ignite.internal.processors.cache.persistence.file.FilePageStoreManager.ZIP_SUFFIX;
import static org.apache.ignite.internal.processors.cache.persistence.wal.FileDescriptor.fileName;
import static org.apache.ignite.internal.processors.cache.persistence.wal.serializer.RecordSerializerFactory.LATEST_SERIALIZER_VERSION;
import static org.apache.ignite.internal.processors.cache.persistence.wal.serializer.RecordV1Serializer.HEADER_RECORD_SIZE;
import static org.apache.ignite.internal.processors.cache.persistence.wal.serializer.RecordV1Serializer.readPosition;
import static org.apache.ignite.internal.processors.cache.persistence.wal.serializer.RecordV1Serializer.readSegmentHeader;
import static org.apache.ignite.internal.processors.compress.CompressionProcessor.checkCompressionLevelBounds;
import static org.apache.ignite.internal.processors.compress.CompressionProcessor.getDefaultCompressionLevel;

/**
 * File WAL manager.
 */
@SuppressWarnings("IfMayBeConditional")
public class FileWriteAheadLogManager extends GridCacheSharedManagerAdapter implements IgniteWriteAheadLogManager {
    /** */
    private static final FileDescriptor[] EMPTY_DESCRIPTORS = new FileDescriptor[0];

    /** Zero-filled buffer for file formatting. */
    private static final byte[] FILL_BUF = new byte[1024 * 1024];

    /** Pattern for segment file names. */
    public static final Pattern WAL_NAME_PATTERN = Pattern.compile("\\d{16}\\.wal");

    /** Pattern for WAL temp files - these files will be cleared at startup. */
    public static final Pattern WAL_TEMP_NAME_PATTERN = Pattern.compile("\\d{16}\\.wal\\.tmp");

    /** WAL segment file filter, see {@link #WAL_NAME_PATTERN} */
    public static final FileFilter WAL_SEGMENT_FILE_FILTER = file -> !file.isDirectory() &&
        WAL_NAME_PATTERN.matcher(file.getName()).matches();

    /** WAL segment temporary file filter, see {@link #WAL_TEMP_NAME_PATTERN} */
    private static final FileFilter WAL_SEGMENT_TEMP_FILE_FILTER = file -> !file.isDirectory() &&
        WAL_TEMP_NAME_PATTERN.matcher(file.getName()).matches();

    /** */
    public static final Pattern WAL_SEGMENT_FILE_COMPACTED_PATTERN = Pattern.compile("\\d{16}\\.wal\\.zip");

    /** WAL segment file filter, see {@link #WAL_NAME_PATTERN} */
    public static final FileFilter WAL_SEGMENT_COMPACTED_OR_RAW_FILE_FILTER = file -> !file.isDirectory() &&
        (WAL_NAME_PATTERN.matcher(file.getName()).matches() ||
            WAL_SEGMENT_FILE_COMPACTED_PATTERN.matcher(file.getName()).matches());

    /** */
    private static final Pattern WAL_SEGMENT_TEMP_FILE_COMPACTED_PATTERN = Pattern.compile("\\d{16}\\.wal\\.zip\\.tmp");

    /** */
    private static final FileFilter WAL_SEGMENT_FILE_COMPACTED_FILTER = file -> !file.isDirectory() &&
        WAL_SEGMENT_FILE_COMPACTED_PATTERN.matcher(file.getName()).matches();

    /** */
    private static final FileFilter WAL_SEGMENT_TEMP_FILE_COMPACTED_FILTER = file -> !file.isDirectory() &&
        WAL_SEGMENT_TEMP_FILE_COMPACTED_PATTERN.matcher(file.getName()).matches();

    /** Buffer size. */
    private static final int BUF_SIZE = 1024 * 1024;

    /** @see IgniteSystemProperties#IGNITE_WAL_MMAP */
    public static final boolean DFLT_WAL_MMAP = true;

    /** @see IgniteSystemProperties#IGNITE_WAL_COMPRESSOR_WORKER_THREAD_CNT */
    public static final int DFLT_WAL_COMPRESSOR_WORKER_THREAD_CNT = 4;

    /** @see IgniteSystemProperties#IGNITE_CHECKPOINT_TRIGGER_ARCHIVE_SIZE_PERCENTAGE */
    public static final double DFLT_CHECKPOINT_TRIGGER_ARCHIVE_SIZE_PERCENTAGE = 0.25;

    /** @see IgniteSystemProperties#IGNITE_THRESHOLD_WAIT_TIME_NEXT_WAL_SEGMENT */
    public static final long DFLT_THRESHOLD_WAIT_TIME_NEXT_WAL_SEGMENT = 1000L;

    /** Use mapped byte buffer. */
    private final boolean mmap = IgniteSystemProperties.getBoolean(IGNITE_WAL_MMAP, DFLT_WAL_MMAP);

    /**
     * Number of WAL compressor worker threads.
     */
    private final int WAL_COMPRESSOR_WORKER_THREAD_CNT =
            IgniteSystemProperties.getInteger(IGNITE_WAL_COMPRESSOR_WORKER_THREAD_CNT,
                DFLT_WAL_COMPRESSOR_WORKER_THREAD_CNT);

    /**
     * Threshold time to print warning to log if awaiting for next wal segment took too long (exceeded this threshold).
     */
    private static final long THRESHOLD_WAIT_TIME_NEXT_WAL_SEGMENT =
        IgniteSystemProperties.getLong(IGNITE_THRESHOLD_WAIT_TIME_NEXT_WAL_SEGMENT,
            DFLT_THRESHOLD_WAIT_TIME_NEXT_WAL_SEGMENT);

    /** */
    private final boolean alwaysWriteFullPages;

    /** WAL segment size in bytes. This is maximum value, actual segments may be shorter. */
    private final long maxWalSegmentSize;

    /**
     * Maximum number of allowed segments without checkpoint. If we have their more checkpoint should be triggered.
     * It is simple way to calculate WAL size without checkpoint instead fair WAL size calculating.
     */
    private final long maxSegCountWithoutCheckpoint;

    /** Maximum size of the WAL archive in bytes. */
    private final long maxWalArchiveSize;

    /** Minimum size of the WAL archive in bytes. */
    private final long minWalArchiveSize;

    /** */
    private final WALMode mode;

    /** WAL flush frequency. Makes sense only for {@link WALMode#BACKGROUND} log WALMode. */
    private final long flushFreq;

    /** */
    private final DataStorageConfiguration dsCfg;

    /** Events service */
    private final GridEventStorageManager evt;

    /** Failure processor */
    private final FailureProcessor failureProcessor;

    /** Ignite configuration. */
    private final IgniteConfiguration igCfg;

    /** Persistence metrics tracker. */
    private DataStorageMetricsImpl metrics;

    /** WAL work directory (including consistent ID as subfolder). */
    private File walWorkDir;

    /** WAL archive directory (including consistent ID as subfolder). */
    private File walArchiveDir;

    /** WAL cdc directory (including consistent ID as subfolder) */
<<<<<<< HEAD
    private File cdcDir;
=======
    private File walCdcDir;
>>>>>>> 5f485a16

    /** Serializer of latest version, used to read header record and for write records */
    private RecordSerializer serializer;

    /** Serializer latest version to use. */
    private final int serializerVer =
        IgniteSystemProperties.getInteger(IGNITE_WAL_SERIALIZER_VERSION, LATEST_SERIALIZER_VERSION);

    /** Factory to provide I/O interfaces for read/write operations with files */
    private volatile FileIOFactory ioFactory;

    /** Factory to provide I/O interfaces for read primitives with files */
    private final SegmentFileInputFactory segmentFileInputFactory;

    /** Holder of actual information of latest manipulation on WAL segments. */
    private volatile SegmentAware segmentAware;

    /** Updater for {@link #currHnd}, used for verify there are no concurrent update for current log segment handle. */
    private static final AtomicReferenceFieldUpdater<FileWriteAheadLogManager, FileWriteHandle> CURR_HND_UPD =
        AtomicReferenceFieldUpdater.newUpdater(FileWriteAheadLogManager.class, FileWriteHandle.class, "currHnd");

    /**
     * File archiver moves segments from work directory to archive. Locked segments may be kept not moved until release.
     * For mode archive and work folders set to equal value, archiver is not created.
     */
    @Nullable private FileArchiver archiver;

    /** Compressor. */
    @Nullable private FileCompressor compressor;

    /** Decompressor. */
    @Nullable private FileDecompressor decompressor;

    /**
     * Cleaner of segments from WAL archive when the maximum size is reached.
     * Will not work if WAL archive size is {@link DataStorageConfiguration#UNLIMITED_WAL_ARCHIVE}.
     */
    @Nullable private FileCleaner cleaner;

    /** Current log segment handle. */
    private volatile FileWriteHandle currHnd;

    /** File handle manager. */
    private FileHandleManager fileHandleManager;

    /** */
    private WALDisableContext walDisableContext;

    /**
     * Positive (non-0) value indicates WAL can be archived even if not complete<br>
     * See {@link DataStorageConfiguration#setWalAutoArchiveAfterInactivity(long)}<br>
     */
    private final long walAutoArchiveAfterInactivity;

    /** Positive (non-0) value indicates WAL must be archived even if not complete. */
    private final long walForceArchiveTimeout;

    /**
     * Container with last WAL record logged timestamp.<br> Zero value means there was no records logged to current
     * segment, skip possible archiving for this case<br> Value is filled only for case {@link
     * #walAutoArchiveAfterInactivity} > 0<br>
     */
    private final AtomicLong lastRecordLoggedMs = new AtomicLong();

    /** Last rollover time. */
    private AtomicLong lastRolloverMs;

    /**
     * Cancellable task for {@link WALMode#BACKGROUND}, should be cancelled at shutdown.
     * Null for non background modes.
     */
    @Nullable private volatile GridTimeoutProcessor.CancelableTask backgroundFlushSchedule;

    /** Reference to the last added next timeout rollover object. */
    @Nullable private TimeoutRollover timeoutRollover;

    /** Timeout rollover mutex. */
    @Nullable private final Object timeoutRolloverMux;

    /**
     * Listener invoked for each segment file IO initializer.
     */
    @Nullable private volatile IgniteInClosure<FileIO> createWalFileListener;

    /**
     * Manage of segment location.
     */
    private SegmentRouter segmentRouter;

    /** Segment factory with ability locked segment during reading. */
    private SegmentFileInputFactory lockedSegmentFileInputFactory;

    /** FileHandleManagerFactory. */
    private final FileHandleManagerFactory fileHandleManagerFactory;

    /** Switch segment record offset. */
    @Nullable private final AtomicLongArray switchSegmentRecordOffset;

    /** Page snapshot records compression algorithm. */
    private DiskPageCompression pageCompression;

    /** Page snapshot records compression level. */
    private int pageCompressionLevel;

    /**
     * Local segment sizes: absolute segment index -> size in bytes.
     * For segments from {@link #walWorkDir} and {@link #walArchiveDir}.
     * If there is a raw and compressed segment, compressed size is getting.
     */
    private final Map<Long, Long> segmentSize = new ConcurrentHashMap<>();

    /** Pointer to the last successful checkpoint until which WAL segments can be safely deleted. */
    private volatile WALPointer lastCheckpointPtr = new WALPointer(0, 0, 0);

    /**
     * Constructor.
     *
     * @param ctx Kernal context.
     */
    public FileWriteAheadLogManager(final GridKernalContext ctx) {
        igCfg = ctx.config();

        DataStorageConfiguration dsCfg = igCfg.getDataStorageConfiguration();

        assert dsCfg != null;

        this.dsCfg = dsCfg;

        maxWalSegmentSize = dsCfg.getWalSegmentSize();
        mode = dsCfg.getWalMode();
        flushFreq = dsCfg.getWalFlushFrequency();
        alwaysWriteFullPages = dsCfg.isAlwaysWriteFullPages();
        ioFactory = mode == WALMode.FSYNC ? dsCfg.getFileIOFactory() : new RandomAccessFileIOFactory();
        segmentFileInputFactory = new SimpleSegmentFileInputFactory();
        walAutoArchiveAfterInactivity = dsCfg.getWalAutoArchiveAfterInactivity();
        walForceArchiveTimeout = dsCfg.getWalForceArchiveTimeout();
<<<<<<< HEAD

        timeoutRolloverMux = (walAutoArchiveAfterInactivity > 0 || walForceArchiveTimeout > 0) ? new Object() : null;

=======

        timeoutRolloverMux = (walAutoArchiveAfterInactivity > 0 || walForceArchiveTimeout > 0) ? new Object() : null;

>>>>>>> 5f485a16
        if (walForceArchiveTimeout > 0)
            lastRolloverMs = new AtomicLong();

        maxWalArchiveSize = dsCfg.getMaxWalArchiveSize();

        minWalArchiveSize = minWalArchiveSize(dsCfg);

        evt = ctx.event();
        failureProcessor = ctx.failure();

        fileHandleManagerFactory = new FileHandleManagerFactory(dsCfg);

        double cpTriggerArchiveSizePercentage = getDouble(
            IGNITE_CHECKPOINT_TRIGGER_ARCHIVE_SIZE_PERCENTAGE, DFLT_CHECKPOINT_TRIGGER_ARCHIVE_SIZE_PERCENTAGE);

        maxSegCountWithoutCheckpoint = (long)((U.adjustedWalHistorySize(dsCfg, log) * cpTriggerArchiveSizePercentage)
            / dsCfg.getWalSegmentSize());

        switchSegmentRecordOffset = isArchiverEnabled() ? new AtomicLongArray(dsCfg.getWalSegments()) : null;
    }

    /**
     * For test purposes only.
     *
     * @param ioFactory IO factory.
     */
    public void setFileIOFactory(FileIOFactory ioFactory) {
        this.ioFactory = ioFactory;
    }

    /** {@inheritDoc} */
    @Override public void start0() throws IgniteCheckedException {
        if (cctx.kernalContext().clientNode())
            return;

        final PdsFolderSettings resolveFolders = cctx.kernalContext().pdsFolderResolver().resolveFolders();

        checkWalConfiguration();

        synchronized (this) {
            final File walWorkDir0 = walWorkDir = initDirectory(
                dsCfg.getWalPath(),
                DataStorageConfiguration.DFLT_WAL_PATH,
                resolveFolders.folderName(),
                "write ahead log work directory"
            );

            final File walArchiveDir0 = walArchiveDir = initDirectory(
                dsCfg.getWalArchivePath(),
                DataStorageConfiguration.DFLT_WAL_ARCHIVE_PATH,
                resolveFolders.folderName(),
                "write ahead log archive directory"
            );

            if (dsCfg.isCdcEnabled()) {
<<<<<<< HEAD
                cdcDir = initDirectory(
                    dsCfg.getCdcPath(),
                    DataStorageConfiguration.DFLT_CDC_PATH,
                    resolveFolders.folderName(),
                    "cdc directory"
=======
                walCdcDir = initDirectory(
                    dsCfg.getCdcWalPath(),
                    DataStorageConfiguration.DFLT_WAL_CDC_PATH,
                    resolveFolders.folderName(),
                    "change data capture directory"
>>>>>>> 5f485a16
                );
            }

            serializer = new RecordSerializerFactoryImpl(cctx).createSerializer(serializerVer);

            GridCacheDatabaseSharedManager dbMgr = (GridCacheDatabaseSharedManager)cctx.database();

            metrics = dbMgr.persistentStoreMetricsImpl();

            if (metrics != null) {
                metrics.setWalSizeProvider(new CO<Long>() {
                    /** {@inheritDoc} */
                    @Override public Long apply() {
                        long size = 0;

                        for (File f : walWorkDir0.listFiles())
                            size += f.length();

                        for (File f : walArchiveDir0.listFiles())
                            size += f.length();

                        return size;
                    }
                });
            }

            segmentAware = new SegmentAware(
                log,
                dsCfg.getWalSegments(),
                dsCfg.isWalCompactionEnabled(),
                minWalArchiveSize,
                maxWalArchiveSize
            );

            // We have to initialize compressor before archiver in order to setup already compressed segments.
            // Otherwise, FileArchiver initialization will trigger redundant work for FileCompressor.
            if (dsCfg.isWalCompactionEnabled()) {
                compressor = new FileCompressor(log);

                decompressor = new FileDecompressor(log);
            }

            if (isArchiverEnabled())
                archiver = new FileArchiver(log);

            if (!walArchiveUnlimited())
                cleaner = new FileCleaner(log);

            prepareAndCheckWalFiles();

            if (compressor != null)
                compressor.initAlreadyCompressedSegments();

            if (archiver != null)
                archiver.init(segmentAware);

            segmentRouter = new SegmentRouter(walWorkDir, walArchiveDir, segmentAware, dsCfg);

            fileHandleManager = fileHandleManagerFactory.build(
                cctx, metrics, mmap, serializer, this::currentHandle
            );

            lockedSegmentFileInputFactory = new LockedSegmentFileInputFactory(
                segmentAware,
                segmentRouter,
                ioFactory
            );

            pageCompression = dsCfg.getWalPageCompression();

            if (pageCompression != DiskPageCompression.DISABLED) {
                if (serializerVer < 2) {
                    throw new IgniteCheckedException("WAL page snapshots compression not supported for serializerVer=" +
                        serializerVer);
                }

                cctx.kernalContext().compress().checkPageCompressionSupported();

                pageCompressionLevel = dsCfg.getWalPageCompressionLevel() != null ?
                    checkCompressionLevelBounds(dsCfg.getWalPageCompressionLevel(), pageCompression) :
                    getDefaultCompressionLevel(pageCompression);
            }
        }
    }

    /**
     * @return Info about of WAL paths.
     */
    public SegmentRouter getSegmentRouter() {
        return segmentRouter;
    }

    /**
     * Running workers of WAL archive.
     */
    private void startArchiveWorkers() {
        segmentAware.reset();

        segmentAware.resetWalArchiveSizes();

        for (FileDescriptor descriptor : walArchiveFiles())
            segmentAware.addSize(descriptor.idx, descriptor.file.length());

        if (isArchiverEnabled()) {
            assert archiver != null : "FileArchiver should be initialized.";

            archiver.restart();
        }

        if (dsCfg.isWalCompactionEnabled() && !cctx.kernalContext().recoveryMode()) {
            assert compressor != null : "Compressor should be initialized.";

            compressor.restart();

            assert decompressor != null : "Compressor should be initialized.";

            decompressor.restart();
        }

        if (!walArchiveUnlimited()) {
            assert cleaner != null : "FileCleaner should be initialized.";

            cleaner.restart();
        }
    }

    /**
     * Archiver can be not created, all files will be written to WAL folder, using absolute segment index.
     *
     * @return flag indicating if archiver is disabled.
     */
    private boolean isArchiverEnabled() {
        if (walArchiveDir != null && walWorkDir != null)
            return !walArchiveDir.equals(walWorkDir);

        return !new File(dsCfg.getWalArchivePath()).equals(new File(dsCfg.getWalPath()));
    }

    /**
     * Collects WAL segments from the archive only if they are all present.
     * Will wait for the last segment to be archived if it is not.
     * If there are missing segments an empty collection is returned.
     *
     * @param low Low bound (include).
     * @param high High bound (not include).
     * @return WAL segments from the archive, or an empty collection if at
     *      least a segment between {@code low} and {@code high} is missing.
     * @throws IgniteCheckedException If failed.
     */
    public Collection<File> getWalFilesFromArchive(
        WALPointer low,
        WALPointer high
    ) throws IgniteCheckedException {
        segmentAware.awaitSegmentArchived(high.index() - 1);

        List<File> res = new ArrayList<>();

        for (long i = low.index(); i < high.index(); i++) {
            String segmentName = fileName(i);

            File file = new File(walArchiveDir, segmentName);
            File fileZip = new File(walArchiveDir, segmentName + ZIP_SUFFIX);

            if (file.exists())
                res.add(file);
            else if (fileZip.exists())
                res.add(fileZip);
            else {
                if (log.isInfoEnabled())
                    log.info("Segment not found: " + file.getName() + "/" + fileZip.getName());

                res.clear();

                break;
            }
        }

        return res;
    }

    /**
     * @throws IgniteCheckedException if WAL store path is configured and archive path isn't (or vice versa)
     */
    private void checkWalConfiguration() throws IgniteCheckedException {
        if (dsCfg.getWalPath() == null ^ dsCfg.getWalArchivePath() == null) {
            throw new IgniteCheckedException(
                "Properties should be either both specified or both null " +
                    "[walStorePath = " + dsCfg.getWalPath() +
                    ", walArchivePath = " + dsCfg.getWalArchivePath() + "]"
            );
        }
    }

    /**
     * Method is called twice on deactivate and stop.
     * It shutdown workers but do not deallocate them to avoid duplication.
     */
    @Override protected void stop0(boolean cancel) {
        final GridTimeoutProcessor.CancelableTask schedule = backgroundFlushSchedule;

        if (schedule != null)
            schedule.close();

        stopAutoRollover();

        try {
            fileHandleManager.onDeactivate();
        }
        catch (Exception e) {
            U.error(log, "Failed to gracefully close WAL segment: " + currHnd, e);
        }

        segmentAware.interrupt();

        try {
            if (archiver != null)
                archiver.shutdown();

            if (compressor != null)
                compressor.shutdown();

            if (decompressor != null)
                decompressor.shutdown();

            if (cleaner != null)
                cleaner.shutdown();
        }
        catch (IgniteInterruptedCheckedException e) {
            U.error(log, "Failed to gracefully shutdown WAL components, thread was interrupted.", e);
        }
    }

    /** {@inheritDoc} */
    @Override public void onActivate(GridKernalContext kctx) throws IgniteCheckedException {
        if (log.isDebugEnabled())
            log.debug("Activated file write ahead log manager [nodeId=" + cctx.localNodeId() +
                " topVer=" + cctx.discovery().topologyVersionEx() + " ]");
        //NOOP implementation, we need to override it.
    }

    /** {@inheritDoc} */
    @Override public void onDeActivate(GridKernalContext kctx) {
        if (log.isDebugEnabled())
            log.debug("DeActivate file write ahead log [nodeId=" + cctx.localNodeId() +
                " topVer=" + cctx.discovery().topologyVersionEx() + " ]");

        stop0(true);

        currHnd = null;
    }

    /** {@inheritDoc} */
    @Override public boolean isAlwaysWriteFullPages() {
        return alwaysWriteFullPages;
    }

    /** {@inheritDoc} */
    @Override public boolean isFullSync() {
        return mode == WALMode.FSYNC;
    }

    /** {@inheritDoc} */
    @Override public void resumeLogging(WALPointer filePtr) throws IgniteCheckedException {
        if (log.isDebugEnabled()) {
            log.debug("File write ahead log manager resuming logging [nodeId=" + cctx.localNodeId() +
                " topVer=" + cctx.discovery().topologyVersionEx() + " ]");
        }

        // walDisableContext is started after FileWriteAheadLogManager, so we obtain actual walDisableContext ref here.
        synchronized (this) {
            walDisableContext = cctx.walState().walDisableContext();
        }

        assert currHnd == null;

        startArchiveWorkers();

        assert (isArchiverEnabled() && archiver != null) || (!isArchiverEnabled() && archiver == null) :
            "Trying to restore FileWriteHandle on deactivated write ahead log manager";

        fileHandleManager.resumeLogging();

        updateCurrentHandle(restoreWriteHandle(filePtr), null);

        // For new handle write serializer version to it.
        if (filePtr == null)
            currHnd.writeHeader();

        if (currHnd.serializerVersion() != serializer.version()) {
            if (log.isInfoEnabled()) {
                log.info("Record serializer version change detected, will start logging with a new WAL record " +
                    "serializer to a new WAL segment [curFile=" + currHnd + ", newVer=" + serializer.version() +
                    ", oldVer=" + currHnd.serializerVersion() + ']');
            }

            rollOver(currHnd, null);
        }

        currHnd.finishResumeLogging();

        if (mode == WALMode.BACKGROUND)
            backgroundFlushSchedule = cctx.time().schedule(this::doFlush, flushFreq, flushFreq);

        if (walAutoArchiveAfterInactivity > 0 || walForceArchiveTimeout > 0)
            scheduleNextRolloverCheck();
    }

    /**
     * Schedules next rollover check.
     * If {@link DataStorageConfiguration#getWalForceArchiveTimeout()} configured rollover happens forcefully.
     * Else check based on current record update timestamp and at timeout method does check of inactivity period and schedules new launch.
     */
    private void scheduleNextRolloverCheck() {
        assert walAutoArchiveAfterInactivity > 0 || walForceArchiveTimeout > 0;
        assert timeoutRolloverMux != null;

        synchronized (timeoutRolloverMux) {
<<<<<<< HEAD
            long nextEndTime;

            if (walForceArchiveTimeout > 0) {
                long lastRollover = lastRolloverMs.get();
                nextEndTime = lastRollover == 0 ? U.currentTimeMillis() : lastRollover + walForceArchiveTimeout;
            }
            else {
                long lastRecMs = lastRecordLoggedMs.get();
                nextEndTime = lastRecMs <= 0 ? U.currentTimeMillis() : lastRecMs + walAutoArchiveAfterInactivity;
            }
=======
            long nextEndTime = walForceArchiveTimeout > 0
                ? nextTimeout(lastRolloverMs.get(), walForceArchiveTimeout)
                : nextTimeout(lastRecordLoggedMs.get(), walAutoArchiveAfterInactivity);
>>>>>>> 5f485a16

            cctx.time().addTimeoutObject(timeoutRollover = new TimeoutRollover(nextEndTime));
        }
    }

    /** */
    private long nextTimeout(long lastEvt, long timeout) {
        return lastEvt <= 0 ? U.currentTimeMillis() : lastEvt + timeout;
    }

    /** {@inheritDoc} */
    @Override public int serializerVersion() {
        return serializerVer;
    }

    /**
     * Checks if there was elapsed significant period of inactivity or force archive timeout.
     * If WAL auto-archive is enabled using {@link #walAutoArchiveAfterInactivity} > 0 or {@link #walForceArchiveTimeout}
     * this method will activate roll over by timeout.
     */
    private void checkWalRolloverRequired() {
        if (walAutoArchiveAfterInactivity <= 0 && walForceArchiveTimeout <= 0)
            return; // feature not configured, nothing to do.
<<<<<<< HEAD

        final long lastRecMs = lastRecordLoggedMs.get();

        if (lastRecMs == 0)
            return; //no records were logged to current segment, does not consider inactivity.

        if (walForceArchiveTimeout > 0) {
            final long lastRollover = lastRolloverMs.get();
            final long elapsedMs = U.currentTimeMillis() - lastRollover;

            if (elapsedMs < walForceArchiveTimeout)
                return; // not enough time elapsed since last rollover.

            if (!lastRolloverMs.compareAndSet(lastRollover, 0))
                return; // record write occurred concurrently.
        }
        else {
            final long elapsedMs = U.currentTimeMillis() - lastRecMs;

            if (elapsedMs <= walAutoArchiveAfterInactivity)
                return; // not enough time elapsed since last write.

            if (!lastRecordLoggedMs.compareAndSet(lastRecMs, 0))
                return; // record write occurred concurrently.
        }
=======

        if (lastRecordLoggedMs.get() == 0)
            return; //no records were logged to current segment, does not consider inactivity.

        if (walForceArchiveTimeout > 0) {
            if (!checkTimeout(lastRolloverMs, walForceArchiveTimeout))
                return;
        }
        else if (!checkTimeout(lastRecordLoggedMs, walAutoArchiveAfterInactivity))
            return;
>>>>>>> 5f485a16

        final FileWriteHandle handle = currentHandle();

        try {
            closeBufAndRollover(handle, null, RolloverType.NONE);
        }
        catch (IgniteCheckedException e) {
            U.error(log, "Unable to perform segment rollover: " + e.getMessage(), e);

            cctx.kernalContext().failure().process(new FailureContext(CRITICAL_ERROR, e));
        }
    }

    /** */
    private boolean checkTimeout(AtomicLong lastEvt, long timeout) {
        final long lastEvtMs = lastEvt.get();

        final long elapsedMs = U.currentTimeMillis() - lastEvtMs;

        if (elapsedMs <= timeout)
            return false; // not enough time elapsed since last write.

        // Will return false if record write occurred concurrently.
        return lastEvt.compareAndSet(lastEvtMs, 0);
    }

    /** {@inheritDoc} */
    @Override public WALPointer log(WALRecord rec) throws IgniteCheckedException {
        return log(rec, RolloverType.NONE);
    }

    /** {@inheritDoc} */
    @Override public WALPointer log(WALRecord rec, RolloverType rolloverType) throws IgniteCheckedException {
        if (serializer == null || mode == WALMode.NONE)
            return null;

        // Only delta-records, page snapshots and memory recovery are allowed to write in recovery mode.
        if (cctx.kernalContext().recoveryMode() &&
            !(rec instanceof PageDeltaRecord || rec instanceof PageSnapshot || rec instanceof MemoryRecoveryRecord))
            return null;

        FileWriteHandle currWrHandle = currentHandle();

        WALDisableContext isDisable = walDisableContext;

        // Logging was not resumed yet.
        if (currWrHandle == null || (isDisable != null && isDisable.check()))
            return null;

        // Do page snapshots compression if configured.
        if (pageCompression != DiskPageCompression.DISABLED && rec instanceof PageSnapshot) {
            PageSnapshot pageSnapshot = (PageSnapshot)rec;

            int pageSize = pageSnapshot.realPageSize();

            ByteBuffer pageData = pageSnapshot.pageDataBuffer();

            ByteBuffer compressedPage = cctx.kernalContext().compress().compressPage(pageData, pageSize, 1,
                pageCompression, pageCompressionLevel);

            if (compressedPage != pageData) {
                assert compressedPage.isDirect() : "Is direct buffer: " + compressedPage.isDirect();

                rec = new PageSnapshot(pageSnapshot.fullPageId(), GridUnsafe.bufferAddress(compressedPage),
                    compressedPage.limit(), pageSize);
            }
        }

        // Need to calculate record size first.
        rec.size(serializer.size(rec));

        while (true) {
            WALPointer ptr;

            if (rolloverType == RolloverType.NONE)
                ptr = currWrHandle.addRecord(rec);
            else {
                assert cctx.database().checkpointLockIsHeldByThread();

                if (rolloverType == RolloverType.NEXT_SEGMENT) {
                    WALPointer pos = rec.position();

                    do {
                        // This will change rec.position() unless concurrent rollover happened.
                        currWrHandle = closeBufAndRollover(currWrHandle, rec, rolloverType);
                    }
                    while (Objects.equals(pos, rec.position()));

                    ptr = rec.position();
                }
                else if (rolloverType == RolloverType.CURRENT_SEGMENT) {
                    if ((ptr = currWrHandle.addRecord(rec)) != null)
                        currWrHandle = closeBufAndRollover(currWrHandle, rec, rolloverType);
                }
                else
                    throw new IgniteCheckedException("Unknown rollover type: " + rolloverType);
            }

            if (ptr != null) {
                metrics.onWalRecordLogged(rec.size());

                if (walAutoArchiveAfterInactivity > 0 || walForceArchiveTimeout > 0)
                    lastRecordLoggedMs.set(U.currentTimeMillis());

                return ptr;
            }
            else
                currWrHandle = rollOver(currWrHandle, null);

            checkNode();

            if (isStopping())
                throw new IgniteCheckedException("Stopping.");
        }
    }

    /** */
    private FileWriteHandle closeBufAndRollover(
        FileWriteHandle currWriteHandle,
        @Nullable WALRecord rec,
        RolloverType rolloverType
    ) throws IgniteCheckedException {
        long idx = currWriteHandle.getSegmentId();

        currWriteHandle.closeBuffer();

        FileWriteHandle res = rollOver(currWriteHandle, rolloverType == RolloverType.NEXT_SEGMENT ? rec : null);

        if (log != null && log.isInfoEnabled()) {
            log.info("Rollover segment [" + idx + " to " + res.getSegmentId() + "], recordType=" +
                (rec == null ? null : rec.type()));
        }

        return res;
    }

    /** {@inheritDoc} */
    @Override public WALPointer flush(WALPointer ptr, boolean explicitFsync) throws IgniteCheckedException, StorageException {
        return fileHandleManager.flush(ptr, explicitFsync);
    }

    /** {@inheritDoc} */
    @Override public WALRecord read(WALPointer ptr) throws IgniteCheckedException, StorageException {
        try (WALIterator it = replay(ptr)) {
            IgniteBiTuple<WALPointer, WALRecord> rec = it.next();

            if (rec != null && rec.get2().position().equals(ptr))
                return rec.get2();
            else
                throw new StorageException("Failed to read record by pointer [ptr=" + ptr + ", rec=" + rec + "]");
        }
    }

    /** {@inheritDoc} */
    @Override public WALIterator replay(WALPointer start) throws IgniteCheckedException, StorageException {
        return replay(start, null);
    }

    /** {@inheritDoc} */
    @Override public WALIterator replay(
        WALPointer start,
        @Nullable IgniteBiPredicate<WALRecord.RecordType, WALPointer> recordDeserializeFilter
    ) throws IgniteCheckedException, StorageException {
        FileWriteHandle hnd = currentHandle();

        WALPointer end = null;

        if (hnd != null)
            end = hnd.position();

        RecordsIterator iter = new RecordsIterator(
            cctx,
            walArchiveDir,
            walWorkDir,
            start,
            end,
            dsCfg,
            new RecordSerializerFactoryImpl(cctx).recordDeserializeFilter(recordDeserializeFilter),
            ioFactory,
            archiver,
            decompressor,
            log,
            segmentAware,
            segmentRouter,
            lockedSegmentFileInputFactory
        );

        try {
            iter.init(); // Make sure iterator is closed on any error.
        }
        catch (Throwable t) {
            iter.close();

            throw t;
        }

        return iter;
    }

    /** {@inheritDoc} */
    @Override public boolean reserve(WALPointer start) {
        assert start != null;

        if (mode == WALMode.NONE)
            return false;

        // Protection from deletion.
        boolean reserved = segmentAware.reserve(start.index());

        // Segment presence check.
        if (reserved && !hasIndex(start.index())) {
            segmentAware.release(start.index());

            reserved = false;
        }

        return reserved;
    }

    /** {@inheritDoc} */
    @Override public void release(WALPointer start) {
        assert start != null;

        if (mode == WALMode.NONE)
            return;

        segmentAware.release(start.index());
    }

    /**
     * Checking for the existence of an index.
     *
     * @param absIdx Segment index.
     * @return {@code True} exists.
     */
    private boolean hasIndex(long absIdx) {
        String segmentName = fileName(absIdx);

        boolean inArchive = new File(walArchiveDir, segmentName).exists() ||
            new File(walArchiveDir, segmentName + ZIP_SUFFIX).exists();

        if (inArchive)
            return true;

        if (absIdx <= lastArchivedIndex())
            return false;

        FileWriteHandle cur = currHnd;

        return cur != null && cur.getSegmentId() >= absIdx;
    }

    /** {@inheritDoc} */
    @Override public int truncate(@Nullable WALPointer high) {
        if (high == null)
            return 0;

        FileDescriptor[] descs = walArchiveFiles();

        int deleted = 0;

        for (FileDescriptor desc : descs) {
            long archivedAbsIdx = segmentAware.lastArchivedAbsoluteIndex();

            long lastArchived = archivedAbsIdx >= 0 ? archivedAbsIdx : lastArchivedIndex();

            if (desc.idx >= lastCheckpointPtr.index() // We cannot delete segments needed for binary recovery.
                || desc.idx >= lastArchived // We cannot delete last segment, it is needed at start of node and avoid gaps.
                || desc.idx >= high.index() // We cannot delete segments larger than the border.
                || !segmentAware.minReserveIndex(desc.idx)) // We cannot delete reserved segment.
                return deleted;

            long len = desc.file.length();

            if (!desc.file.delete()) {
                U.warn(log, "Failed to remove obsolete WAL segment (make sure the process has enough rights): " +
                    desc.file.getAbsolutePath());
            }
            else {
                deleted++;

                long idx = desc.idx();

                segmentSize.remove(idx);
                segmentAware.addSize(idx, -len);
            }

            // Bump up the oldest archive segment index.
            if (segmentAware.lastTruncatedArchiveIdx() < desc.idx)
                segmentAware.lastTruncatedArchiveIdx(desc.idx);

            cctx.kernalContext().encryption().onWalSegmentRemoved(desc.idx);
        }

        return deleted;
    }

    /**
     * Check if WAL segment locked (protected from move to archive) or reserved (protected from deletion from WAL
     * cleanup).
     *
     * @param absIdx Absolute WAL segment index for check reservation.
     * @return {@code True} if index is locked.
     */
    private boolean segmentReservedOrLocked(long absIdx) {
        FileArchiver archiver0 = archiver;

        return ((archiver0 != null) && segmentAware.locked(absIdx)) || (segmentAware.reserved(absIdx));
    }

    /** {@inheritDoc} */
    @Override public void notchLastCheckpointPtr(WALPointer ptr) {
        lastCheckpointPtr = ptr;

        segmentAware.lastCheckpointIdx(ptr.index());
    }

    /** {@inheritDoc} */
    @Override public long currentSegment() {
        return segmentAware.curAbsWalIdx();
    }

    /** {@inheritDoc} */
    @Override public int walArchiveSegments() {
        long lastTruncated = segmentAware.lastTruncatedArchiveIdx();

        long lastArchived = segmentAware.lastArchivedAbsoluteIndex();

        if (lastArchived == -1)
            return 0;

        return Math.max((int)(lastArchived - lastTruncated), 0);
    }

    /** {@inheritDoc} */
    @Override public long lastArchivedSegment() {
        return segmentAware.lastArchivedAbsoluteIndex();
    }

    /** {@inheritDoc} */
    @Override public long lastCompactedSegment() {
        return segmentAware.lastCompressedIdx();
    }

    /** {@inheritDoc} */
    @Override public boolean reserved(WALPointer ptr) {
        return segmentReservedOrLocked(ptr.index());
    }

    /** {@inheritDoc} */
    @Override public int reserved(WALPointer low, WALPointer high) {
        // It is not clear now how to get the highest WAL pointer. So when high is null method returns 0.
        if (high == null)
            return 0;

        long lowIdx = low != null ? low.index() : 0;

        long highIdx = high.index();

        while (lowIdx < highIdx) {
            if (segmentReservedOrLocked(lowIdx))
                break;

            lowIdx++;
        }

        return (int)(highIdx - lowIdx + 1);
    }

    /** {@inheritDoc} */
    @Override public boolean disabled(int grpId) {
        return cctx.walState().isDisabled(grpId);
    }

    /**
     * Lists files in archive directory and returns the index of last archived file.
     *
     * @return The absolute index of last archived file.
     */
    private long lastArchivedIndex() {
        long lastIdx = -1;

        for (File file : walArchiveDir.listFiles(WAL_SEGMENT_COMPACTED_OR_RAW_FILE_FILTER)) {
            try {
                long idx = Long.parseLong(file.getName().substring(0, 16));

                lastIdx = Math.max(lastIdx, idx);
            }
            catch (NumberFormatException | IndexOutOfBoundsException ignore) {

            }
        }

        return lastIdx;
    }

    /**
     * @param file File to read.
     * @param ioFactory IO factory.
     */
    @Nullable private FileDescriptor readFileDescriptor(File file, FileIOFactory ioFactory) {
        FileDescriptor ds = new FileDescriptor(file);

        try (SegmentIO fileIO = ds.toReadOnlyIO(ioFactory)) {
            // File may be empty when LOG_ONLY mode is enabled and mmap is disabled.
            if (fileIO.size() == 0)
                return null;

            try (ByteBufferExpander buf = new ByteBufferExpander(HEADER_RECORD_SIZE, ByteOrder.nativeOrder())) {
                final DataInput in = segmentFileInputFactory.createFileInput(fileIO, buf);

                // Header record must be agnostic to the serializer version.
                final int type = in.readUnsignedByte();

                if (type == WALRecord.RecordType.STOP_ITERATION_RECORD_TYPE) {
                    if (log.isInfoEnabled())
                        log.info("Reached logical end of the segment for file " + file);

                    return null;
                }

                WALPointer ptr = readPosition(in);

                return new FileDescriptor(file, ptr.index());
            }
        }
        catch (IOException e) {
            U.warn(log, "Failed to read file header [" + file + "]. Skipping this file", e);

            return null;
        }
    }

    /**
     * Creates a directory specified by the given arguments.
     *
     * @param cfg Configured directory path, may be {@code null}.
     * @param defDir Default directory path, will be used if cfg is {@code null}.
     * @param consId Local node consistent ID.
     * @param msg File description to print out on successful initialization.
     * @return Initialized directory.
     * @throws IgniteCheckedException If failed to initialize directory.
     */
    private File initDirectory(String cfg, String defDir, String consId, String msg) throws IgniteCheckedException {
        File dir;

        if (cfg != null) {
            File workDir0 = new File(cfg);

            dir = workDir0.isAbsolute() ?
                new File(workDir0, consId) :
                new File(U.resolveWorkDirectory(igCfg.getWorkDirectory(), cfg, false), consId);
        }
        else
            dir = new File(U.resolveWorkDirectory(igCfg.getWorkDirectory(), defDir, false), consId);

        U.ensureDirectory(dir, msg, log);

        return dir;
    }

    /**
     * @return Current log segment handle.
     */
    private FileWriteHandle currentHandle() {
        return currHnd;
    }

    /**
     * @param cur Handle that failed to fit the given entry.
     * @param rec Optional record to be added right after header.
     * @return Handle that will fit the entry.
     */
    private FileWriteHandle rollOver(FileWriteHandle cur, @Nullable WALRecord rec) throws IgniteCheckedException {
        FileWriteHandle hnd = currentHandle();

        if (hnd != cur)
            return hnd;

        if (hnd.close(true)) {
            if (metrics.metricsEnabled())
                metrics.onWallRollOver();

            if (switchSegmentRecordOffset != null) {
                int idx = (int)(cur.getSegmentId() % dsCfg.getWalSegments());

                switchSegmentRecordOffset.set(idx, hnd.getSwitchSegmentRecordOffset());
            }

            long idx = cur.getSegmentId() + 1;
            long currSize = 0;
            long reservedSize = maxWalSegmentSize;

            if (archiver == null)
                segmentAware.addSize(idx, reservedSize);

            FileWriteHandle next;
            try {
                try {
                    next = initNextWriteHandle(cur);
                }
                catch (IgniteCheckedException e) {
                    //Allow to avoid forever waiting in other threads.
                    cur.signalNextAvailable();

                    throw e;
                }

                if (rec != null) {
                    WALPointer ptr = next.addRecord(rec);

                    assert ptr != null;
                }

                currSize = reservedSize;
                segmentSize.put(idx, currSize);
            }
            finally {
                if (archiver == null)
                    segmentAware.addSize(idx, currSize - reservedSize);
            }

            if (next.getSegmentId() - lastCheckpointPtr.index() >= maxSegCountWithoutCheckpoint)
                cctx.database().forceCheckpoint("too big size of WAL without checkpoint");

            boolean updated = updateCurrentHandle(next, hnd);

            assert updated : "Concurrent updates on rollover are not allowed";

            if (walAutoArchiveAfterInactivity > 0 || walForceArchiveTimeout > 0) {
                lastRecordLoggedMs.set(0);

                if (walForceArchiveTimeout > 0)
                    lastRolloverMs.set(U.currentTimeMillis());
            }

            // Let other threads to proceed with new segment.
            hnd.signalNextAvailable();
        }
        else
            hnd.awaitNext();

        return currentHandle();
    }

    /**
     * @param lastReadPtr Last read WAL file pointer.
     * @return Initialized file write handle.
     * @throws StorageException If failed to initialize WAL write handle.
     */
    private FileWriteHandle restoreWriteHandle(@Nullable WALPointer lastReadPtr) throws StorageException {
        long absIdx = lastReadPtr == null ? 0 : lastReadPtr.index();

        @Nullable FileArchiver archiver0 = archiver;

        long segNo = archiver0 == null ? absIdx : absIdx % dsCfg.getWalSegments();

        File curFile = new File(walWorkDir, fileName(segNo));

        int off = lastReadPtr == null ? 0 : lastReadPtr.fileOffset();
        int len = lastReadPtr == null ? 0 : lastReadPtr.length();

        try {
            SegmentIO fileIO = new SegmentIO(absIdx, ioFactory.create(curFile));

            IgniteInClosure<FileIO> lsnr = createWalFileListener;

            if (lsnr != null)
                lsnr.apply(fileIO);

            try {
                int serVer = serializerVer;

                // If we have existing segment, try to read version from it.
                if (lastReadPtr != null) {
                    try {
                        serVer = readSegmentHeader(fileIO, segmentFileInputFactory).getSerializerVersion();
                    }
                    catch (SegmentEofException | EOFException ignore) {
                        serVer = serializerVer;
                    }
                }

                RecordSerializer ser = new RecordSerializerFactoryImpl(cctx).createSerializer(serVer);

                if (log.isInfoEnabled()) {
                    log.info("Resuming logging to WAL segment [file=" + curFile.getAbsolutePath() +
                        ", offset=" + off + ", ver=" + serVer + ']');
                }

                FileWriteHandle hnd = fileHandleManager.initHandle(fileIO, off + len, ser);

                segmentAware.curAbsWalIdx(absIdx);

                FileDescriptor[] walArchiveFiles = walArchiveFiles();

                segmentAware.minReserveIndex(F.isEmpty(walArchiveFiles) ? -1 : walArchiveFiles[0].idx - 1);
                segmentAware.lastTruncatedArchiveIdx(F.isEmpty(walArchiveFiles) ? -1 : walArchiveFiles[0].idx - 1);

                if (archiver0 == null)
                    segmentAware.setLastArchivedAbsoluteIndex(absIdx - 1);

                // Getting segment sizes.
                F.asList(walArchiveDir.listFiles(WAL_SEGMENT_COMPACTED_OR_RAW_FILE_FILTER)).stream()
                    .map(FileDescriptor::new)
                    .forEach(fd -> {
                        if (fd.isCompressed())
                            segmentSize.put(fd.idx(), fd.file().length());
                        else
                            segmentSize.putIfAbsent(fd.idx(), fd.file().length());
                    });

                // If walArchiveDir != walWorkDir, then need to get size of all segments that were not in archive.
                // For example, absIdx == 8, and there are 0-4 segments in archive, then we need to get sizes of 5-7 segments.
                // Size of the 8th segment will be set in #resumeLogging.
                if (archiver0 != null) {
                    for (long i = absIdx - (absIdx % dsCfg.getWalSegments()); i < absIdx; i++)
                        segmentSize.putIfAbsent(i, maxWalSegmentSize);
                }

                return hnd;
            }
            catch (IgniteCheckedException | IOException e) {
                try {
                    fileIO.close();
                }
                catch (IOException suppressed) {
                    e.addSuppressed(suppressed);
                }

                if (e instanceof StorageException)
                    throw (StorageException) e;

                throw e instanceof IOException ? (IOException) e : new IOException(e);
            }
        }
        catch (IOException e) {
            throw new StorageException("Failed to restore WAL write handle: " + curFile.getAbsolutePath(), e);
        }
    }

    /**
     * Fills the file header for a new segment. Calling this method signals we are done with the segment and it can be
     * archived. If we don't have prepared file yet and achiever is busy this method blocks.
     *
     * @param cur Current file write handle released by WAL writer.
     * @return Initialized file handle.
     * @throws IgniteCheckedException If exception occurred.
     */
    private FileWriteHandle initNextWriteHandle(FileWriteHandle cur) throws IgniteCheckedException {
        IgniteCheckedException error = null;

        try {
            File nextFile = pollNextFile(cur.getSegmentId());

            if (log.isDebugEnabled())
                log.debug("Switching to a new WAL segment: " + nextFile.getAbsolutePath());

            SegmentIO fileIO = null;

            FileWriteHandle hnd;

            boolean interrupted = false;

            if (switchSegmentRecordOffset != null)
                switchSegmentRecordOffset.set((int)((cur.getSegmentId() + 1) % dsCfg.getWalSegments()), 0);

            while (true) {
                try {
                    fileIO = new SegmentIO(cur.getSegmentId() + 1, ioFactory.create(nextFile));

                    IgniteInClosure<FileIO> lsnr = createWalFileListener;
                    if (lsnr != null)
                        lsnr.apply(fileIO);

                    hnd = fileHandleManager.nextHandle(fileIO, serializer);

                    if (interrupted)
                        Thread.currentThread().interrupt();

                    break;
                }
                catch (ClosedByInterruptException ignore) {
                    interrupted = true;

                    Thread.interrupted();

                    if (fileIO != null) {
                        try {
                            fileIO.close();
                        }
                        catch (IOException ignored) {
                            // No-op.
                        }

                        fileIO = null;
                    }
                }
            }

            hnd.writeHeader();

            return hnd;
        }
        catch (IgniteCheckedException e) {
            throw error = e;
        }
        catch (IOException e) {
            throw error = new StorageException("Unable to initialize WAL segment", e);
        }
        finally {
            if (error != null)
                cctx.kernalContext().failure().process(new FailureContext(CRITICAL_ERROR, error));
        }
    }

    /**
     * Prepare and check WAL files.
     *
     * @throws StorageException If failed.
     */
    private void prepareAndCheckWalFiles() throws StorageException {
        Collection<File> tmpFiles = new HashSet<>();

        for (File walDir : F.asList(walWorkDir, walArchiveDir)) {
            tmpFiles.addAll(F.asList(walDir.listFiles(WAL_SEGMENT_TEMP_FILE_FILTER)));
            tmpFiles.addAll(F.asList(walDir.listFiles(WAL_SEGMENT_TEMP_FILE_COMPACTED_FILTER)));
        }

        for (File tmpFile : tmpFiles) {
            if (tmpFile.exists() && !tmpFile.delete()) {
                throw new StorageException("Failed to delete previously created temp file " +
                    "(make sure Ignite process has enough rights): " + tmpFile.getAbsolutePath());
            }
        }

        if (F.isEmpty(walWorkDir.listFiles(WAL_SEGMENT_FILE_FILTER)))
            createFile(new File(walWorkDir, fileName(0)));

        if (isArchiverEnabled()) {
            moveSegmentsToArchive();

            renameLastSegment();

            formatWorkSegments();

            checkFiles(0, false, null, null);
        }
    }

    /**
     * Clears whole the file, fills with zeros for Default mode.
     *
     * @param file File to format.
     * @throws StorageException if formatting failed
     */
    private void formatFile(File file) throws StorageException {
        formatFile(file, dsCfg.getWalSegmentSize());
    }

    /**
     * Clears the file, fills with zeros for Default mode.
     *
     * @param file File to format.
     * @param bytesCntToFormat Count of first bytes to format.
     * @throws StorageException if formatting failed
     */
    private void formatFile(File file, int bytesCntToFormat) throws StorageException {
        if (log.isDebugEnabled())
            log.debug("Formatting file [exists=" + file.exists() + ", file=" + file.getAbsolutePath() + ']');

        try (FileIO fileIO = ioFactory.create(file, CREATE, READ, WRITE)) {
            int left = bytesCntToFormat;

            if (mode == WALMode.FSYNC || mmap) {
                while ((left -= fileIO.writeFully(FILL_BUF, 0, Math.min(FILL_BUF.length, left))) > 0)
                    ;

                fileIO.force();
            }
            else
                fileIO.clear();
        }
        catch (IOException e) {
            StorageException ex = new StorageException("Failed to format WAL segment file: " + file.getAbsolutePath(), e);

            if (failureProcessor != null)
                failureProcessor.process(new FailureContext(FailureType.CRITICAL_ERROR, ex));

            throw ex;
        }
    }

    /**
     * Creates a file atomically with temp file.
     *
     * @param file File to create.
     * @throws StorageException If failed.
     */
    private void createFile(File file) throws StorageException {
        if (log.isDebugEnabled())
            log.debug("Creating new file [exists=" + file.exists() + ", file=" + file.getAbsolutePath() + ']');

        File tmp = new File(file.getParent(), file.getName() + TMP_SUFFIX);

        formatFile(tmp);

        try {
            Files.move(tmp.toPath(), file.toPath());
        }
        catch (IOException e) {
            throw new StorageException("Failed to move temp file to a regular WAL segment file: " +
                file.getAbsolutePath(), e);
        }

        if (log.isDebugEnabled())
            log.debug("Created WAL segment [file=" + file.getAbsolutePath() + ", size=" + file.length() + ']');
    }

    /**
     * Retrieves next available file to write WAL data, waiting if necessary for a segment to become available.
     *
     * @param curIdx Current absolute WAL segment index.
     * @return File ready for use as new WAL segment.
     * @throws StorageException If exception occurred in the archiver thread.
     */
    private File pollNextFile(long curIdx) throws StorageException, IgniteInterruptedCheckedException {
        FileArchiver archiver0 = archiver;

        if (archiver0 == null) {
            segmentAware.curAbsWalIdx(curIdx + 1);
            segmentAware.setLastArchivedAbsoluteIndex(curIdx);

            return new File(walWorkDir, fileName(curIdx + 1));
        }

        long absNextIdxStartTime = System.nanoTime();

        // Signal to archiver that we are done with the segment and it can be archived.
        long absNextIdx = archiver0.nextAbsoluteSegmentIndex();

        long absNextIdxWaitTime = U.nanosToMillis(System.nanoTime() - absNextIdxStartTime);

        if (absNextIdxWaitTime > THRESHOLD_WAIT_TIME_NEXT_WAL_SEGMENT) {
            log.warning(
                String.format("Waiting for next wal segment was too long " +
                        "[waitingTime=%s, curIdx=%s, absNextIdx=%s, walSegments=%s]",
                    absNextIdxWaitTime,
                    curIdx,
                    absNextIdx,
                    dsCfg.getWalSegments())
            );
        }

        long segmentIdx = absNextIdx % dsCfg.getWalSegments();

        return new File(walWorkDir, fileName(segmentIdx));
    }

    /**
     * Files from {@link #walArchiveDir}.
     *
     * @return Raw or compressed WAL segments from archive.
     */
    public FileDescriptor[] walArchiveFiles() {
        return scan(walArchiveDir.listFiles(WAL_SEGMENT_COMPACTED_OR_RAW_FILE_FILTER));
    }

    /**
     * @return Sorted WAL files descriptors.
     */
    public static FileDescriptor[] scan(@Nullable File[] allFiles) {
        if (allFiles == null)
            return EMPTY_DESCRIPTORS;

        FileDescriptor[] descs = new FileDescriptor[allFiles.length];

        for (int i = 0; i < allFiles.length; i++) {
            File f = allFiles[i];

            descs[i] = new FileDescriptor(f);
        }

        Arrays.sort(descs);

        return descs;
    }

    /**
     * @throws StorageException If node is no longer valid and we missed a WAL operation.
     */
    private void checkNode() throws StorageException {
        if (cctx.kernalContext().invalid())
            throw new StorageException("Failed to perform WAL operation (environment was invalidated by a " +
                    "previous error)");
    }

    /**
     * Setup listener for WAL segment write File IO creation.
     * @param createWalFileListener Listener to be invoked for new segment file IO creation.
     */
    public void setCreateWalFileListener(@Nullable IgniteInClosure<FileIO> createWalFileListener) {
        this.createWalFileListener = createWalFileListener;
    }

    /**
     * @return {@link #maxWalSegmentSize}.
     */
    public long maxWalSegmentSize() {
        return maxWalSegmentSize;
    }

    /**
     * File archiver operates on absolute segment indexes. For any given absolute segment index N we can calculate the
     * work WAL segment: S(N) = N % dsCfg.walSegments. When a work segment is finished, it is given to the archiver. If
     * the absolute index of last archived segment is denoted by A and the absolute index of next segment we want to
     * write is denoted by W, then we can allow write to S(W) if W - A <= walSegments. <br>
     *
     * Monitor of current object is used for notify on: <ul>
     *     <li>exception occurred ({@link FileArchiver#cleanErr}!=null)</li>
     *     <li>stopping thread ({@link FileArchiver#isCancelled==true})</li>
     *     <li>current file index changed </li>
     *     <li>last archived file index was changed</li>
     *     <li>some WAL index was removed from map</li>
     * </ul>
     */
    private class FileArchiver extends GridWorker {
        /** Exception which occurred during initial creation of files or during archiving WAL segment */
        private StorageException cleanErr;

        /** Formatted index. */
        private int formatted;

        /**
         * Constructor.
         *
         * @param log Logger.
         */
        private FileArchiver(IgniteLogger log) {
            super(cctx.igniteInstanceName(), "wal-file-archiver%" + cctx.igniteInstanceName(), log,
                cctx.kernalContext().workersRegistry());
        }

        /**
         * Initialization.
         *
         * @param segmentAware Segment aware.
         * @throws IgniteCheckedException If initialization failed.
         */
        private void init(SegmentAware segmentAware) throws IgniteCheckedException {
            IgniteBiTuple<Long, Long> tup = scanMinMaxArchiveIndices();

            segmentAware.lastTruncatedArchiveIdx(tup == null ? -1 : tup.get1() - 1);

            long lastAbsArchivedIdx = tup == null ? -1 : tup.get2();

            if (lastAbsArchivedIdx >= 0)
                segmentAware.setLastArchivedAbsoluteIndex(lastAbsArchivedIdx);
        }

        /**
         * Lists files in archive directory and returns the indices of least and last archived files.
         * In case of holes, first segment after last "hole" is considered as minimum.
         * Example: minimum(0, 1, 10, 11, 20, 21, 22) should be 20
         *
         * @return The absolute indices of min and max archived files.
         */
        private IgniteBiTuple<Long, Long> scanMinMaxArchiveIndices() throws IgniteCheckedException {
            TreeMap<Long, FileDescriptor> archiveIndices = new TreeMap<>();

            for (File file : walArchiveDir.listFiles(WAL_SEGMENT_COMPACTED_OR_RAW_FILE_FILTER)) {
                try {
                    long idx = new FileDescriptor(file).idx();

                    FileDescriptor desc = readFileDescriptor(file, ioFactory);

                    if (desc != null) {
                        if (desc.idx() == idx)
                            archiveIndices.put(idx, desc);
                    }
                    else
                        log.warning("Skip file, failed read file header " + file);
                }
                catch (NumberFormatException | IndexOutOfBoundsException ignore) {
                    log.warning("Skip file " + file);
                }
            }

            if (!archiveIndices.isEmpty()) {
                Long min = archiveIndices.navigableKeySet().first();
                Long max = archiveIndices.navigableKeySet().last();

                if (max - min == archiveIndices.size() - 1)
                    return F.t(min, max); // Short path.

                // Try to find min and max if we have skipped range semgnets in archive. Find firs gap.
                for (Long idx : archiveIndices.descendingKeySet()) {
                    if (!archiveIndices.containsKey(idx - 1))
                        return F.t(idx, max);
                }

                throw new IllegalStateException("Should never happen if archiveIndices TreeMap is valid.");
            }

            // If WAL archive is empty, try to find last not archived segment in work directory and copy to WAL archive.
            TreeMap<Long, FileDescriptor> workIndices = new TreeMap<>();

            for (File file : walWorkDir.listFiles(WAL_SEGMENT_COMPACTED_OR_RAW_FILE_FILTER)) {
                FileDescriptor desc = readFileDescriptor(file, ioFactory);

                if (desc != null)
                    workIndices.put(desc.idx(), desc);
            }

            if (!workIndices.isEmpty()) {
                FileDescriptor first = workIndices.firstEntry().getValue();
                FileDescriptor last = workIndices.lastEntry().getValue();

                if (first.idx() != last.idx()) {
                    archiveSegment(first.idx());

                    // Use copied segment as min archived segment.
                    return F.t(first.idx(), first.idx());
                }
            }

            return null;
        }

        /**
         * @throws IgniteInterruptedCheckedException If failed to wait for thread shutdown.
         */
        private void shutdown() throws IgniteInterruptedCheckedException {
            synchronized (this) {
                isCancelled = true;

                notifyAll();
            }

            U.join(runner());
        }

        /** {@inheritDoc} */
        @Override protected void body() {
            blockingSectionBegin();

            try {
                allocateRemainingFiles();
            }
            catch (StorageException e) {
                synchronized (this) {
                    // Stop the thread and report to starter.
                    cleanErr = e;

                    segmentAware.forceInterrupt();

                    notifyAll();
                }

                cctx.kernalContext().failure().process(new FailureContext(CRITICAL_ERROR, e));

                return;
            }
            finally {
                blockingSectionEnd();
            }

            Throwable err = null;

            try {
                blockingSectionBegin();

                try {
                    segmentAware.awaitSegment(0); //wait for init at least one work segments.
                }
                finally {
                    blockingSectionEnd();
                }

                while (!Thread.currentThread().isInterrupted() && !isCancelled()) {
                    long toArchive;

                    blockingSectionBegin();

                    try {
                        toArchive = segmentAware.waitNextSegmentForArchivation();
                    }
                    finally {
                        blockingSectionEnd();
                    }

                    if (isCancelled())
                        break;

                    SegmentArchiveResult res;

                    blockingSectionBegin();

                    try {
                        res = archiveSegment(toArchive);
                    }
                    finally {
                        blockingSectionEnd();
                    }

                    blockingSectionBegin();

                    try {
                        segmentAware.markAsMovedToArchive(toArchive);
                    }
                    finally {
                        blockingSectionEnd();
                    }

                    if (evt.isRecordable(EVT_WAL_SEGMENT_ARCHIVED) && !cctx.kernalContext().recoveryMode()) {
                        evt.record(new WalSegmentArchivedEvent(
                            cctx.discovery().localNode(),
                            res.getAbsIdx(),
                            res.getDstArchiveFile())
                        );
                    }

                    onIdle();
                }
            }
            catch (IgniteInterruptedCheckedException e) {
                Thread.currentThread().interrupt();

                synchronized (this) {
                    isCancelled = true;
                }
            }
            catch (Throwable t) {
                err = t;
            }
            finally {
                if (err == null && !isCancelled())
                    err = new IllegalStateException("Worker " + name() + " is terminated unexpectedly");

                if (err instanceof OutOfMemoryError)
                    failureProcessor.process(new FailureContext(CRITICAL_ERROR, err));
                else if (err != null)
                    failureProcessor.process(new FailureContext(SYSTEM_WORKER_TERMINATION, err));
            }
        }

        /**
         * Gets the absolute index of the next WAL segment available to write. Blocks till there are available file to
         * write
         *
         * @return Next index (curWalSegmIdx+1) when it is ready to be written.
         * @throws StorageException If exception occurred in the archiver thread.
         */
        private long nextAbsoluteSegmentIndex() throws StorageException, IgniteInterruptedCheckedException {
            if (cleanErr != null)
                throw cleanErr;

            try {
                long nextIdx = segmentAware.nextAbsoluteSegmentIndex();

                synchronized (this) {
                    // Wait for formatter so that we do not open an empty file in DEFAULT mode.
                    while (nextIdx % dsCfg.getWalSegments() > formatted && cleanErr == null)
                        wait();
                }

                if (cleanErr != null)
                    throw cleanErr;

                return nextIdx;
            }
            catch (IgniteInterruptedCheckedException e) {
                if (cleanErr != null)
                    throw cleanErr;

                throw e;
            }
            catch (InterruptedException e) {
                throw new IgniteInterruptedCheckedException(e);
            }
        }

        /**
         * Moves WAL segment from work folder to archive folder. Temp file is used to do movement.
         *
         * @param absIdx Absolute index to archive.
         * @throws StorageException If failed.
         */
        public SegmentArchiveResult archiveSegment(long absIdx) throws StorageException {
            long segIdx = absIdx % dsCfg.getWalSegments();

            File origFile = new File(walWorkDir, fileName(segIdx));

            String name = fileName(absIdx);

            File dstTmpFile = new File(walArchiveDir, name + TMP_SUFFIX);

            File dstFile = new File(walArchiveDir, name);

            if (log.isInfoEnabled()) {
                log.info("Starting to copy WAL segment [absIdx=" + absIdx + ", segIdx=" + segIdx +
                    ", origFile=" + origFile.getAbsolutePath() + ", dstFile=" + dstFile.getAbsolutePath() + ']');
            }

            assert switchSegmentRecordOffset != null;

            long offs = switchSegmentRecordOffset.getAndSet((int)segIdx, 0);
            long origLen = origFile.length();

            long currSize = 0;
            long reservedSize = offs > 0 && offs < origLen ? offs : origLen;

            segmentAware.addSize(absIdx, reservedSize);

            try {
                if (offs > 0 && offs < origLen)
                    GridFileUtils.copy(ioFactory, origFile, ioFactory, dstTmpFile, offs);
                else
                    Files.copy(origFile.toPath(), dstTmpFile.toPath());

                Files.move(dstTmpFile.toPath(), dstFile.toPath());

                if (dsCfg.isCdcEnabled())
<<<<<<< HEAD
                    Files.createLink(cdcDir.toPath().resolve(dstFile.getName()), dstFile.toPath());
=======
                    Files.createLink(walCdcDir.toPath().resolve(dstFile.getName()), dstFile.toPath());
>>>>>>> 5f485a16

                if (mode != WALMode.NONE) {
                    try (FileIO f0 = ioFactory.create(dstFile, CREATE, READ, WRITE)) {
                        f0.force();
                    }
                }

                currSize = dstFile.length();
                segmentSize.put(absIdx, currSize);
            }
            catch (IOException e) {
                deleteArchiveFiles(dstFile, dstTmpFile);

                throw new StorageException("Failed to archive WAL segment [" +
                    "srcFile=" + origFile.getAbsolutePath() +
                    ", dstFile=" + dstTmpFile.getAbsolutePath() + ']', e);
            }
            finally {
                segmentAware.addSize(absIdx, currSize - reservedSize);
            }

            if (log.isInfoEnabled()) {
                log.info("Copied file [src=" + origFile.getAbsolutePath() +
                    ", dst=" + dstFile.getAbsolutePath() + ']');
            }

            return new SegmentArchiveResult(absIdx, origFile, dstFile);
        }

        /**
         *
         */
        private boolean checkStop() {
            return isCancelled();
        }

        /**
         * Background creation of all segments except first. First segment was created in main thread by {@link
         * FileWriteAheadLogManager#prepareAndCheckWalFiles()}
         */
        private void allocateRemainingFiles() throws StorageException {
            checkFiles(
                1,
                true,
                (IgnitePredicate<Integer>)integer -> !checkStop(),
                (CI1<Integer>)idx -> {
                    synchronized (FileArchiver.this) {
                        formatted = idx;

                        FileArchiver.this.notifyAll();
                    }
                }
            );
        }

        /**
         * Restart worker in IgniteThread.
         */
        public void restart() {
            assert runner() == null : "FileArchiver is still running";

            isCancelled = false;

            new IgniteThread(archiver).start();
        }
    }

    /**
     * Responsible for compressing WAL archive segments.
     * Also responsible for deleting raw copies of already compressed WAL archive segments if they are not reserved.
     */
    private class FileCompressor extends FileCompressorWorker {
        /** Workers queue. */
        private final List<FileCompressorWorker> workers = new ArrayList<>();

        /**
         * Constructor.
         *
         * @param log Logger.
         */
        FileCompressor(IgniteLogger log) {
            super(0, log);
        }

        /** */
        private void init() {
            for (int i = 1; i < calculateThreadCount(); i++) {
                FileCompressorWorker worker = new FileCompressorWorker(i, log);

                worker.restart();

                synchronized (this) {
                    workers.add(worker);
                }
            }
        }

        /**
         * Checks if there are already compressed segments and assigns counters if needed.
         */
        private void initAlreadyCompressedSegments() {
            FileDescriptor[] alreadyCompressed = scan(walArchiveDir.listFiles(WAL_SEGMENT_FILE_COMPACTED_FILTER));

            if (alreadyCompressed.length > 0)
                segmentAware.onSegmentCompressed(alreadyCompressed[alreadyCompressed.length - 1].idx());

            for (FileDescriptor fd : alreadyCompressed)
                metrics.onWalSegmentCompressed(fd.file().length());
        }

        /**
         * Calculate optimal additional compressor worker threads count. If quarter of proc threads greater
         * than WAL_COMPRESSOR_WORKER_THREAD_CNT, use this value. Otherwise, reduce number of threads.
         *
         * @return Optimal number of compressor threads.
         */
        private int calculateThreadCount() {
            int procNum = Runtime.getRuntime().availableProcessors();

            // If quarter of proc threads greater than WAL_COMPRESSOR_WORKER_THREAD_CNT,
            // use this value. Otherwise, reduce number of threads.
            if (procNum >> 2 >= WAL_COMPRESSOR_WORKER_THREAD_CNT)
                return WAL_COMPRESSOR_WORKER_THREAD_CNT;
            else
                return procNum >> 2;
        }


        /** {@inheritDoc} */
        @Override public void body() throws InterruptedException, IgniteInterruptedCheckedException {
            init();

            super.body0();
        }

        /**
         * @throws IgniteInterruptedCheckedException If failed to wait for thread shutdown.
         */
        private void shutdown() throws IgniteInterruptedCheckedException {
            synchronized (this) {
                for (FileCompressorWorker worker: workers)
                    U.cancel(worker);

                for (FileCompressorWorker worker: workers)
                    U.join(worker);

                workers.clear();

                U.cancel(this);
            }

            U.join(this);
        }
    }

    /** */
    private class FileCompressorWorker extends GridWorker {
        /** Last compression error. */
        private volatile Throwable lastCompressionError;

        /** */
        FileCompressorWorker(int idx, IgniteLogger log) {
            super(cctx.igniteInstanceName(), "wal-file-compressor-%" + cctx.igniteInstanceName() + "%-" + idx, log);
        }

        /** */
        void restart() {
            assert runner() == null : "FileCompressorWorker is still running.";

            isCancelled = false;

            new IgniteThread(this).start();
        }

        /**
         * Pessimistically tries to reserve segment for compression in order to avoid concurrent truncation.
         * Waits if there's no segment to archive right now.
         */
        private long tryReserveNextSegmentOrWait() throws IgniteInterruptedCheckedException {
            long segmentToCompress = segmentAware.waitNextSegmentToCompress();

            boolean reserved = reserve(new WALPointer(segmentToCompress, 0, 0));

            if (reserved)
                return segmentToCompress;
            else {
                segmentAware.onSegmentCompressed(segmentToCompress);

                return -1;
            }
        }

        /** {@inheritDoc} */
        @Override protected void body() throws InterruptedException, IgniteInterruptedCheckedException {
            body0();
        }

        /** */
        private void body0() {
            while (!isCancelled()) {
                long segIdx = -1L;

                try {
                    if ((segIdx = tryReserveNextSegmentOrWait()) == -1)
                        continue;

                    String segmentFileName = fileName(segIdx);

                    File tmpZip = new File(walArchiveDir, segmentFileName + ZIP_SUFFIX + TMP_SUFFIX);

                    File zip = new File(walArchiveDir, segmentFileName + ZIP_SUFFIX);

                    File raw = new File(walArchiveDir, segmentFileName);

                    long currSize = 0;
                    long reservedSize = raw.length();

                    segmentAware.addSize(segIdx, reservedSize);

                    try {
                        deleteObsoleteRawSegments();

                        if (!Files.exists(raw.toPath()))
                            throw new IgniteCheckedException("WAL archive segment is missing: " + raw);

                        compressSegmentToFile(segIdx, raw, tmpZip);

                        Files.move(tmpZip.toPath(), zip.toPath());

                        try (FileIO f0 = ioFactory.create(zip, CREATE, READ, WRITE)) {
                            f0.force();
                        }

                        currSize = zip.length();
                        segmentSize.put(segIdx, currSize);

                        metrics.onWalSegmentCompressed(currSize);

                        segmentAware.onSegmentCompressed(segIdx);

                        if (evt.isRecordable(EVT_WAL_SEGMENT_COMPACTED) && !cctx.kernalContext().recoveryMode())
                            evt.record(new WalSegmentCompactedEvent(cctx.localNode(), segIdx, zip.getAbsoluteFile()));
                    }
                    catch (IgniteCheckedException | IOException e) {
                        deleteArchiveFiles(zip, tmpZip);

                        lastCompressionError = e;

                        U.error(log, "Compression of WAL segment [idx=" + segIdx +
                            "] was skipped due to unexpected error", lastCompressionError);

                        segmentAware.onSegmentCompressed(segIdx);
                    }
                    finally {
                        segmentAware.addSize(segIdx, currSize - reservedSize);
                    }
                }
                catch (IgniteInterruptedCheckedException ignore) {
                    Thread.currentThread().interrupt();
                }
                finally {
                    if (segIdx != -1L)
                        release(new WALPointer(segIdx, 0, 0));
                }
            }
        }

        /**
         * Segment compression.
         *
         * @param idx Segment absolute index.
         * @param raw Raw segment file.
         * @param zip Zip file to writing.
         * @throws IOException If failed.
         * @throws IgniteCheckedException If failed.
         */
        private void compressSegmentToFile(long idx, File raw, File zip) throws IOException, IgniteCheckedException {
            int serializerVer;

            try (FileIO fileIO = ioFactory.create(raw)) {
                serializerVer = readSegmentHeader(new SegmentIO(idx, fileIO), segmentFileInputFactory)
                    .getSerializerVersion();
            }

            try (ZipOutputStream zos = new ZipOutputStream(new BufferedOutputStream(new FileOutputStream(zip)))) {
                zos.setLevel(dsCfg.getWalCompactionLevel());
                zos.putNextEntry(new ZipEntry(idx + ".wal"));

                ByteBuffer buf = ByteBuffer.allocate(HEADER_RECORD_SIZE);
                buf.order(ByteOrder.nativeOrder());

                zos.write(prepareSerializerVersionBuffer(idx, serializerVer, true, buf).array());

                final CIX1<WALRecord> appendToZipC = new CIX1<WALRecord>() {
                    @Override public void applyx(WALRecord record) throws IgniteCheckedException {
                        final MarshalledRecord marshRec = (MarshalledRecord)record;

                        try {
                            zos.write(marshRec.buffer().array(), 0, marshRec.buffer().remaining());
                        }
                        catch (IOException e) {
                            throw new IgniteCheckedException(e);
                        }
                    }
                };

                try (SingleSegmentLogicalRecordsIterator iter = new SingleSegmentLogicalRecordsIterator(
                    log, cctx, ioFactory, BUF_SIZE, idx, walArchiveDir, appendToZipC)) {

                    while (iter.hasNextX())
                        iter.nextX();
                }

                RecordSerializer ser = new RecordSerializerFactoryImpl(cctx).createSerializer(serializerVer);

                ByteBuffer heapBuf = prepareSwitchSegmentRecordBuffer(idx, ser);

                zos.write(heapBuf.array());
            }
        }

        /**
         * @param idx Segment index.
         * @param ser Record Serializer.
         */
        private ByteBuffer prepareSwitchSegmentRecordBuffer(
            long idx,
            RecordSerializer ser
        ) throws IgniteCheckedException {
            SwitchSegmentRecord switchRecord = new SwitchSegmentRecord();

            int switchRecordSize = ser.size(switchRecord);
            switchRecord.size(switchRecordSize);

            switchRecord.position(new WALPointer(idx, 0, switchRecordSize));

            ByteBuffer heapBuf = ByteBuffer.allocate(switchRecordSize);

            ser.writeRecord(switchRecord, heapBuf);
            return heapBuf;
        }

        /**
         * Deletes raw WAL segments if they aren't locked and already have compressed copies of themselves.
         */
        private void deleteObsoleteRawSegments() {
            FileDescriptor[] descs = walArchiveFiles();

            Set<Long> indices = new HashSet<>();
            Set<Long> duplicateIndices = new HashSet<>();

            for (FileDescriptor desc : descs) {
                if (!indices.add(desc.idx))
                    duplicateIndices.add(desc.idx);
            }

            for (FileDescriptor desc : descs) {
                if (desc.isCompressed())
                    continue;

                // Do not delete reserved or locked segment and any segment after it.
                if (segmentReservedOrLocked(desc.idx))
                    return;

                if (desc.idx < lastCheckpointPtr.index() && duplicateIndices.contains(desc.idx))
                    segmentAware.addSize(desc.idx, -deleteArchiveFiles(desc.file));
            }
        }
    }

    /**
     * Responsible for decompressing previously compressed segments of WAL archive if they are needed for replay.
     */
    private class FileDecompressor extends GridWorker {
        /** Decompression futures. */
        private final Map<Long, GridFutureAdapter<Void>> decompressionFutures = new HashMap<>();

        /** Segments queue. */
        private final PriorityBlockingQueue<Long> segmentsQueue = new PriorityBlockingQueue<>();

        /** Byte array for draining data. */
        private final byte[] arr = new byte[BUF_SIZE];

        /**
         * @param log Logger.
         */
        FileDecompressor(IgniteLogger log) {
            super(cctx.igniteInstanceName(), "wal-file-decompressor%" + cctx.igniteInstanceName(), log,
                cctx.kernalContext().workersRegistry());
        }

        /** {@inheritDoc} */
        @Override protected void body() {
            Throwable err = null;

            try {
                while (!isCancelled()) {
                    long segmentToDecompress = -1L;

                    blockingSectionBegin();

                    try {
                        segmentToDecompress = segmentsQueue.take();
                    }
                    finally {
                        blockingSectionEnd();
                    }

                    if (isCancelled())
                        break;

                    if (segmentToDecompress == -1)
                        continue;

                    String segmentFileName = fileName(segmentToDecompress);

                    File zip = new File(walArchiveDir, segmentFileName + ZIP_SUFFIX);
                    File unzipTmp = new File(walArchiveDir, segmentFileName + TMP_SUFFIX);
                    File unzip = new File(walArchiveDir, segmentFileName);

                    long currSize = 0;
                    long reservedSize = U.uncompressedSize(zip);

                    segmentAware.addSize(segmentToDecompress, reservedSize);

                    IgniteCheckedException ex = null;

                    try {
                        if (unzip.exists())
                            throw new FileAlreadyExistsException(unzip.getAbsolutePath());

                        try (ZipInputStream zis = new ZipInputStream(new BufferedInputStream(new FileInputStream(zip)));
                             FileIO io = ioFactory.create(unzipTmp)) {
                            zis.getNextEntry();

                            while (io.writeFully(arr, 0, zis.read(arr)) > 0)
                                updateHeartbeat();
                        }

                        Files.move(unzipTmp.toPath(), unzip.toPath());

                        currSize = unzip.length();
                    }
                    catch (IOException e) {
                        deleteArchiveFiles(unzipTmp);

                        if (e instanceof FileAlreadyExistsException) {
                            U.error(log, "Can't rename temporary unzipped segment: raw segment is already present " +
                                "[tmp=" + unzipTmp + ", raw=" + unzip + "]", e);
                        }
                        else if (!isCancelled) {
                            ex = new IgniteCheckedException("Error during WAL segment decompression [segmentIdx=" +
                                segmentToDecompress + "]", e);
                        }
                    }
                    finally {
                        segmentAware.addSize(segmentToDecompress, currSize - reservedSize);
                    }

                    updateHeartbeat();

                    synchronized (this) {
                        decompressionFutures.remove(segmentToDecompress).onDone(ex);
                    }
                }
            }
            catch (InterruptedException e) {
                Thread.currentThread().interrupt();

                if (!isCancelled)
                    err = e;
            }
            catch (Throwable t) {
                err = t;
            }
            finally {
                if (err == null && !isCancelled)
                    err = new IllegalStateException("Worker " + name() + " is terminated unexpectedly");

                if (err instanceof OutOfMemoryError)
                    failureProcessor.process(new FailureContext(CRITICAL_ERROR, err));
                else if (err != null)
                    failureProcessor.process(new FailureContext(SYSTEM_WORKER_TERMINATION, err));
            }
        }

        /**
         * Asynchronously decompresses WAL segment which is present only in .zip file.
         *
         * @return Future which is completed once file is decompressed.
         */
        synchronized IgniteInternalFuture<Void> decompressFile(long idx) {
            if (decompressionFutures.containsKey(idx))
                return decompressionFutures.get(idx);

            File f = new File(walArchiveDir, fileName(idx));

            if (f.exists())
                return new GridFinishedFuture<>();

            segmentsQueue.put(idx);

            GridFutureAdapter<Void> res = new GridFutureAdapter<>();

            decompressionFutures.put(idx, res);

            return res;
        }

        /** */
        private void shutdown() {
            synchronized (this) {
                U.cancel(this);

                // Put fake -1 to wake thread from queue.take()
                segmentsQueue.put(-1L);
            }

            U.join(this, log);
        }

        /** Restart worker. */
        void restart() {
            assert runner() == null : "FileDecompressor is still running.";

            isCancelled = false;

            new IgniteThread(this).start();
        }
    }

    /**
     * Validate files depending on {@link DataStorageConfiguration#getWalSegments()}  and create if need. Check end
     * when exit condition return false or all files are passed.
     *
     * @param startWith Start with.
     * @param create Flag create file.
     * @param p Predicate Exit condition.
     * @param completionCb Callback after verification segment.
     * @throws StorageException if validation or create file fail.
     */
    private void checkFiles(
        int startWith,
        boolean create,
        @Nullable IgnitePredicate<Integer> p,
        @Nullable IgniteInClosure<Integer> completionCb
    ) throws StorageException {
        for (int i = startWith; i < dsCfg.getWalSegments() && (p == null || p.apply(i)); i++) {
            File checkFile = new File(walWorkDir, fileName(i));

            if (checkFile.exists()) {
                if (checkFile.isDirectory()) {
                    throw new StorageException("Failed to initialize WAL log segment (a directory with " +
                        "the same name already exists): " + checkFile.getAbsolutePath());
                }
                else if (checkFile.length() != dsCfg.getWalSegmentSize() && mode == WALMode.FSYNC) {
                    throw new StorageException("Failed to initialize WAL log segment " +
                        "(WAL segment size change is not supported in 'DEFAULT' WAL mode) " +
                        "[filePath=" + checkFile.getAbsolutePath() +
                        ", fileSize=" + checkFile.length() +
                        ", configSize=" + dsCfg.getWalSegmentSize() + ']');
                }
            }
            else if (create)
                createFile(checkFile);

            if (completionCb != null)
                completionCb.apply(i);
        }
    }

    /**
     * Needs only for WAL compaction.
     *
     * @param idx Index.
     * @param ver Version.
     * @param compacted Compacted flag.
     */
    public static ByteBuffer prepareSerializerVersionBuffer(long idx, int ver, boolean compacted, ByteBuffer buf) {
        // Write record type.
        buf.put((byte) (WALRecord.RecordType.HEADER_RECORD.ordinal() + 1));

        // Write position.
        RecordV1Serializer.putPosition(buf, new WALPointer(idx, 0, 0));

        // Place magic number.
        buf.putLong(compacted ? HeaderRecord.COMPACTED_MAGIC : HeaderRecord.REGULAR_MAGIC);

        // Place serializer version.
        buf.putInt(ver);

        // Place CRC if needed.
        if (!RecordV1Serializer.skipCrc) {
            int curPos = buf.position();

            buf.position(0);

            // This call will move buffer position to the end of the record again.
            int crcVal = FastCrc.calcCrc(buf, curPos);

            buf.putInt(crcVal);
        }
        else
            buf.putInt(0);

        // Write header record through io.
        buf.position(0);

        return buf;
    }

    /**
     *
     */
    public static class ReadFileHandle extends AbstractFileHandle implements AbstractWalRecordsIterator.AbstractReadFileHandle {
        /** Entry serializer. */
        RecordSerializer ser;

        /** */
        FileInput in;

        /** Holder of actual information of latest manipulation on WAL segments. */
        private final SegmentAware segmentAware;

        /**
         * @param fileIO I/O interface for read/write operations of AbstractFileHandle.
         * @param ser Entry serializer.
         * @param in File input.
         * @param aware Segment aware.
         */
        public ReadFileHandle(
            SegmentIO fileIO,
            RecordSerializer ser,
            FileInput in,
            SegmentAware aware) {
            super(fileIO);

            this.ser = ser;
            this.in = in;
            segmentAware = aware;
        }

        /**
         * @throws IgniteCheckedException If failed to close the WAL segment file.
         */
        @Override public void close() throws IgniteCheckedException {
            try {
                fileIO.close();

                in.io().close();
            }
            catch (IOException e) {
                throw new IgniteCheckedException(e);
            }
        }

        /** {@inheritDoc} */
        @Override public long idx() {
            return getSegmentId();
        }

        /** {@inheritDoc} */
        @Override public FileInput in() {
            return in;
        }

        /** {@inheritDoc} */
        @Override public RecordSerializer ser() {
            return ser;
        }

        /** {@inheritDoc} */
        @Override public boolean workDir() {
            return segmentAware != null && segmentAware.lastArchivedAbsoluteIndex() < getSegmentId();
        }
    }

    /**
     * Iterator over WAL-log.
     */
    private static class RecordsIterator extends AbstractWalRecordsIterator {
        /** */
        private static final long serialVersionUID = 0L;

        /** */
        private final File walArchiveDir;

        /** */
        private final File walWorkDir;

        /** See {@link FileWriteAheadLogManager#archiver}. */
        @Nullable private final FileArchiver archiver;

        /** */
        private final FileDecompressor decompressor;

        /** */
        private final DataStorageConfiguration dsCfg;

        /** Optional start pointer. */
        @Nullable private final WALPointer start;

        /** Optional end pointer. */
        @Nullable private final WALPointer end;

        /** Manager of segment location. */
        private final SegmentRouter segmentRouter;

        /** Holder of actual information of latest manipulation on WAL segments. */
        private final SegmentAware segmentAware;

        /**
         * @param cctx Shared context.
         * @param walArchiveDir WAL archive dir.
         * @param walWorkDir WAL dir.
         * @param start Optional start pointer.
         * @param end Optional end pointer.
         * @param dsCfg Database configuration.
         * @param serializerFactory Serializer factory.
         * @param archiver File Archiver.
         * @param decompressor Decompressor.
         * @param log Logger  @throws IgniteCheckedException If failed to initialize WAL segment.
         * @param segmentAware Segment aware.
         * @param segmentRouter Segment router.
         * @param segmentFileInputFactory Factory to provide I/O interfaces for read primitives with files.
         */
        private RecordsIterator(
            GridCacheSharedContext<?, ?> cctx,
            File walArchiveDir,
            File walWorkDir,
            @Nullable WALPointer start,
            @Nullable WALPointer end,
            DataStorageConfiguration dsCfg,
            RecordSerializerFactory serializerFactory,
            FileIOFactory ioFactory,
            @Nullable FileArchiver archiver,
            FileDecompressor decompressor,
            IgniteLogger log,
            SegmentAware segmentAware,
            SegmentRouter segmentRouter,
            SegmentFileInputFactory segmentFileInputFactory
        ) throws IgniteCheckedException {
            super(
                log,
                cctx,
                serializerFactory,
                ioFactory,
                dsCfg.getWalRecordIteratorBufferSize(),
                segmentFileInputFactory
            );

            this.walArchiveDir = walArchiveDir;
            this.walWorkDir = walWorkDir;
            this.archiver = archiver;
            this.start = start;
            this.end = end;
            this.dsCfg = dsCfg;

            this.decompressor = decompressor;
            this.segmentRouter = segmentRouter;
            this.segmentAware = segmentAware;
        }

        /** {@inheritDoc} */
        @Override protected ReadFileHandle initReadHandle(
            AbstractFileDescriptor desc,
            @Nullable WALPointer start
        ) throws IgniteCheckedException, FileNotFoundException {
            AbstractFileDescriptor currDesc = desc;

            if (!desc.file().exists()) {
                FileDescriptor zipFile = new FileDescriptor(
                    new File(walArchiveDir, fileName(desc.idx()) + ZIP_SUFFIX));

                if (!zipFile.file.exists()) {
                    throw new FileNotFoundException("Both compressed and raw segment files are missing in archive " +
                        "[segmentIdx=" + desc.idx() + "]");
                }

                if (decompressor != null)
                    decompressor.decompressFile(desc.idx()).get();
                else
                    currDesc = zipFile;
            }

            return (ReadFileHandle) super.initReadHandle(currDesc, start);
        }

        /** {@inheritDoc} */
        @Override protected void onClose() throws IgniteCheckedException {
            super.onClose();

            curRec = null;

            closeCurrentWalSegment();

            curWalSegmIdx = Integer.MAX_VALUE;
        }

        /**
         * @throws IgniteCheckedException If failed to initialize first file handle.
         */
        private void init() throws IgniteCheckedException {
            AbstractFileDescriptor[] descs = loadFileDescriptors(walArchiveDir);

            if (start != null) {
                if (!F.isEmpty(descs)) {
                    if (descs[0].idx() > start.index())
                        throw new IgniteCheckedException("WAL history is too short " +
                            "[descs=" + Arrays.asList(descs) + ", start=" + start + ']');

                    for (AbstractFileDescriptor desc : descs) {
                        if (desc.idx() == start.index()) {
                            curWalSegmIdx = start.index();

                            break;
                        }
                    }

                    if (curWalSegmIdx == -1) {
                        long lastArchived = descs[descs.length - 1].idx();

                        if (lastArchived > start.index())
                            throw new IgniteCheckedException("WAL history is corrupted (segment is missing): " + start);

                        // This pointer may be in work files because archiver did not
                        // copy the file yet, check that it is not too far forward.
                        curWalSegmIdx = start.index();
                    }
                }
                else {
                    // This means that whole checkpoint history fits in one segment in WAL work directory.
                    // Will start from this index right away.
                    curWalSegmIdx = start.index();
                }
            }
            else
                curWalSegmIdx = !F.isEmpty(descs) ? descs[0].idx() : 0;

            curWalSegmIdx--;

            if (log.isDebugEnabled())
                log.debug("Initialized WAL cursor [start=" + start + ", end=" + end + ", curWalSegmIdx=" + curWalSegmIdx + ']');

            advance();
        }

        /** {@inheritDoc} */
        @Override protected AbstractReadFileHandle advanceSegment(
            @Nullable final AbstractReadFileHandle curWalSegment
        ) throws IgniteCheckedException {
            if (curWalSegment != null)
                curWalSegment.close();

            // We are past the end marker.
            if (end != null && curWalSegmIdx + 1 > end.index())
                return null; //stop iteration

            curWalSegmIdx++;

            // Segment deletion protection.
            if (!segmentAware.reserve(curWalSegmIdx))
                throw new IgniteCheckedException("Segment does not exist: " + curWalSegmIdx);

            try {
                // Protection against transferring a segment to the archive by #archiver.
                boolean readArchive = archiver != null && !segmentAware.lock(curWalSegmIdx);

                FileDescriptor fd = null;
                ReadFileHandle nextHandle;
                try {
                    fd = segmentRouter.findSegment(curWalSegmIdx);

                    if (log.isDebugEnabled()) {
                        log.debug("Reading next file [absIdx=" + curWalSegmIdx +
                            ", file=" + fd.file.getAbsolutePath() + ']');
                    }

                    nextHandle = initReadHandle(fd, start != null && curWalSegmIdx == start.index() ? start : null);
                }
                catch (FileNotFoundException e) {
                    if (readArchive)
                        throw new IgniteCheckedException("Missing WAL segment in the archive: " + curWalSegment, e);
                    else {
                        // Log only when no segments were read. This will help us avoiding logging on the end of the WAL.
                        if (curRec == null && curWalSegment == null) {
                            File workDirFile = new File(walWorkDir, fileName(curWalSegmIdx % dsCfg.getWalSegments()));
                            File archiveDirFile = new File(walArchiveDir, fileName(curWalSegmIdx));

                            U.warn(
                                log,
                                "Next segment file is not found [" +
                                    "curWalSegmIdx=" + curWalSegmIdx
                                    + ", start=" + start
                                    + ", end=" + end
                                    + ", filePath=" + (fd == null ? "<empty>" : fd.file.getAbsolutePath())
                                    + ", walWorkDir=" + walWorkDir
                                    + ", walWorkDirContent=" + listFileNames(walWorkDir)
                                    + ", walArchiveDir=" + walArchiveDir
                                    + ", walArchiveDirContent=" + listFileNames(walArchiveDir)
                                    + ", workDirFile=" + workDirFile.getName()
                                    + ", exists=" + workDirFile.exists()
                                    + ", archiveDirFile=" + archiveDirFile.getName()
                                    + ", exists=" + archiveDirFile.exists()
                                    + "]",
                                e
                            );
                        }

                        nextHandle = null;
                    }
                }
                finally {
                    if (archiver != null && !readArchive)
                        segmentAware.unlock(curWalSegmIdx);
                }

                curRec = null;

                return nextHandle;
            }
            finally {
                segmentAware.release(curWalSegmIdx);
            }
        }

        /** */
        private static List<String> listFileNames(File dir) {
            File[] files = dir.listFiles();

            if (files == null)
                return Collections.emptyList();

            return Arrays.stream(files).map(File::getName).sorted().collect(toList());
        }

        /** {@inheritDoc} */
        @Override protected IgniteCheckedException handleRecordException(Exception e, @Nullable WALPointer ptr) {
            if (e instanceof IgniteCheckedException && X.hasCause(e, IgniteDataIntegrityViolationException.class)) {
                // This means that there is no explicit last segment, so we iterate until the very end.
                if (end == null) {
                    long nextWalSegmentIdx = curWalSegmIdx + 1;

                    if (archiver == null) {
                        if (canIgnoreCrcError(nextWalSegmentIdx, nextWalSegmentIdx, e, ptr))
                            return null;
                    }
                    else {
                        // Check that we should not look this segment up in archive directory.
                        // Basically the same check as in "advanceSegment" method.

                        // Segment deletion protection.
                        if (segmentAware.reserve(nextWalSegmentIdx)) {
                            try {
                                // Protection against transferring a segment to the archive by #archiver.
                                if (segmentAware.lock(nextWalSegmentIdx)) {
                                    try {
                                        long workIdx = nextWalSegmentIdx % dsCfg.getWalSegments();

                                        if (canIgnoreCrcError(workIdx, nextWalSegmentIdx, e, ptr))
                                            return null;
                                    }
                                    finally {
                                        segmentAware.unlock(nextWalSegmentIdx);
                                    }
                                }
                            }
                            finally {
                                segmentAware.release(nextWalSegmentIdx);
                            }
                        }
                    }
                }
            }

            return super.handleRecordException(e, ptr);
        }

        /**
         * @param workIdx Work index.
         * @param walSegmentIdx Wal segment index.
         * @param e Exception.
         * @param ptr Ptr.
         */
        private boolean canIgnoreCrcError(
            long workIdx,
            long walSegmentIdx,
            Exception e,
            @Nullable WALPointer ptr
        ) {
            FileDescriptor fd = new FileDescriptor(new File(walWorkDir, fileName(workIdx)), walSegmentIdx);

            try {
                if (!fd.file().exists())
                    return true;

                ReadFileHandle nextHandle = initReadHandle(fd, ptr);

                // "nextHandle == null" is true only if current segment is the last one in the
                // whole history. Only in such case we ignore crc validation error and just stop
                // as if we reached the end of the WAL.
                if (nextHandle == null)
                    return true;
            }
            catch (IgniteCheckedException | FileNotFoundException initReadHandleException) {
                e.addSuppressed(initReadHandleException);
            }

            return false;
        }

        /** {@inheritDoc} */
        @Override protected AbstractReadFileHandle createReadFileHandle(SegmentIO fileIO,
            RecordSerializer ser, FileInput in) {
            return new ReadFileHandle(fileIO, ser, in, segmentAware);
        }
    }

    /**
     * Flushes current file handle for {@link WALMode#BACKGROUND} WALMode. Called periodically from scheduler.
     */
    private void doFlush() {
        FileWriteHandle hnd = currentHandle();

        try {
            hnd.flushAll();
        }
        catch (Exception e) {
            U.warn(log, "Failed to flush WAL record queue", e);
        }
    }

    /**
     * Scans provided folder for a WAL segment files
     * @param walFilesDir directory to scan
     * @return found WAL file descriptors
     */
    public static FileDescriptor[] loadFileDescriptors(final File walFilesDir) throws IgniteCheckedException {
        final File[] files = walFilesDir.listFiles(WAL_SEGMENT_COMPACTED_OR_RAW_FILE_FILTER);

        if (files == null) {
            throw new IgniteCheckedException("WAL files directory does not not denote a " +
                "directory, or if an I/O error occurs: [" + walFilesDir.getAbsolutePath() + "]");
        }
        return scan(files);
    }

    /** {@inheritDoc} */
    @Override public long segmentSize(long idx) {
        return segmentSize.getOrDefault(idx, 0L);
    }

    /** {@inheritDoc} */
    @Override public WALPointer lastWritePointer() {
        return currHnd.position();
    }

    /**
     * Concurrent {@link #currHnd} update.
     *
     * @param n New handle.
     * @param c Current handle, if not {@code null} CAS will be used.
     * @return {@code True} if updated.
     */
    private boolean updateCurrentHandle(FileWriteHandle n, @Nullable FileWriteHandle c) {
        boolean res = true;

        if (c == null)
            currHnd = n;
        else
            res = CURR_HND_UPD.compareAndSet(this, c, n);

        return res;
    }

    /**
     * Check that file name matches segment name.
     *
     * @param name File name.
     * @return {@code True} if file name matches segment name.
     */
    public static boolean isSegmentFileName(@Nullable String name) {
        return name != null && (WAL_NAME_PATTERN.matcher(name).matches() ||
            WAL_SEGMENT_FILE_COMPACTED_PATTERN.matcher(name).matches());
    }

    /**
     * Getting last truncated segment.
     *
     * @return Absolut segment index.
     */
    public long lastTruncatedSegment() {
        return segmentAware.lastTruncatedArchiveIdx();
    }

    /**
     * Total size of the segments in bytes.
     *
     * @return Size in bytes.
     */
    public static long totalSize(FileDescriptor... fileDescriptors) {
        long len = 0;

        for (FileDescriptor descriptor : fileDescriptors)
            len += descriptor.file.length();

        return len;
    }

    /**
     * Check if WAL archive is unlimited.
     *
     * @return {@code True} if unlimited.
     */
    private boolean walArchiveUnlimited() {
        return maxWalArchiveSize == UNLIMITED_WAL_ARCHIVE;
    }

    /**
     * Removing files from {@link #walArchiveDir}.
     *
     * @param files Files from {@link #walArchiveDir}.
     * @return Total deleted size in bytes.
     */
    private long deleteArchiveFiles(File... files) {
        long size = 0;

        for (File file : files) {
            if (file.exists()) {
                long len = file.length();

                if (file.delete())
                    size += len;
                else if (file.exists()) {
                    U.warn(log, "Unable to delete file from WAL archive" +
                        " (make sure the process has enough rights):  " + file.getAbsolutePath());
                }
            }
        }

        return size;
    }

    /**
     * Worker for an asynchronous WAL archive cleanup that starts when the maximum size is exceeded.
     * {@link SegmentAware#awaitExceedMaxArchiveSize} is used to determine if the maximum is exceeded.
     */
    private class FileCleaner extends GridWorker {
        /**
         * Constructor.
         *
         * @param log Logger.
         */
        public FileCleaner(IgniteLogger log) {
            super(cctx.igniteInstanceName(), "wal-file-cleaner%" + cctx.igniteInstanceName(), log);

            assert !walArchiveUnlimited();
        }

        /** {@inheritDoc} */
        @Override protected void body() throws InterruptedException, IgniteInterruptedCheckedException {
            Throwable err = null;

            try {
                while (!isCancelled()) {
                    segmentAware.awaitExceedMaxArchiveSize(minWalArchiveSize);
                    segmentAware.awaitAvailableTruncateArchive();

                    FileDescriptor[] walArchiveFiles = walArchiveFiles();

                    FileDescriptor high = null;

                    long size = 0;
                    long totalSize = totalSize(walArchiveFiles);

                    for (FileDescriptor fileDesc : walArchiveFiles) {
                        if (fileDesc.idx >= lastCheckpointPtr.index() || segmentAware.reserved(fileDesc.idx))
                            break;
                        else {
                            high = fileDesc;

                            // Ensure that there will be exactly removed at least one segment.
                            if (totalSize - (size += fileDesc.file.length()) < minWalArchiveSize)
                                break;
                        }
                    }

                    if (high != null) {
                        WALPointer highPtr = new WALPointer(high.idx + 1, 0, 0);

                        if (log.isInfoEnabled()) {
                            log.info("Starting to clean WAL archive [highIdx=" + highPtr.index()
                                + ", currSize=" + U.humanReadableByteCount(totalSize)
                                + ", maxSize=" + U.humanReadableByteCount(maxWalArchiveSize) + ']');
                        }

                        ((GridCacheDatabaseSharedManager)cctx.database()).onWalTruncated(highPtr);

                        int truncated = truncate(highPtr);

                        if (log.isInfoEnabled()) {
                            log.info("Finish clean WAL archive [cleanCnt=" + truncated
                                + ", currSize=" + U.humanReadableByteCount(totalSize(walArchiveFiles()))
                                + ", maxSize=" + U.humanReadableByteCount(maxWalArchiveSize) + ']');
                        }
                    }
                }
            }
            catch (IgniteInterruptedCheckedException e) {
                Thread.currentThread().interrupt();

                isCancelled = true;
            }
            catch (Throwable t) {
                err = t;
            }
            finally {
                if (err == null && !isCancelled())
                    err = new IllegalStateException("Worker " + name() + " is terminated unexpectedly");

                if (err instanceof OutOfMemoryError)
                    failureProcessor.process(new FailureContext(CRITICAL_ERROR, err));
                else if (err != null)
                    failureProcessor.process(new FailureContext(SYSTEM_WORKER_TERMINATION, err));
            }
        }

        /**
         * Shutdown worker.
         *
         * @throws IgniteInterruptedCheckedException If failed to wait for worker shutdown.
         */
        private void shutdown() throws IgniteInterruptedCheckedException {
            isCancelled = true;

            U.join(this);
        }

        /**
         * Restart worker in IgniteThread.
         */
        public void restart() {
            assert runner() == null : "FileCleaner is still running";

            isCancelled = false;

            new IgniteThread(this).start();
        }
    }

    /**
     * Moving working segments to archive, if segments are more than {@link DataStorageConfiguration#getWalSegments()}
     * or index of first segment is not 0. All segments will be moved except for last one,
     * as well as all compressed segments.
     *
     * @throws StorageException If an error occurs while moving.
     */
    private void moveSegmentsToArchive() throws StorageException {
        assert isArchiverEnabled();

        FileDescriptor[] workSegments = scan(walWorkDir.listFiles(WAL_SEGMENT_FILE_FILTER));

        List<FileDescriptor> toMove = new ArrayList<>();

        if (!F.isEmpty(workSegments) && (workSegments.length > dsCfg.getWalSegments() || workSegments[0].idx() != 0))
            toMove.addAll(F.asList(workSegments).subList(0, workSegments.length - 1));

        toMove.addAll(F.asList(scan(walWorkDir.listFiles(WAL_SEGMENT_FILE_COMPACTED_FILTER))));

        if (!toMove.isEmpty()) {
            log.warning("Content of WAL working directory needs rearrangement, some WAL segments will be moved to " +
                "archive: " + walArchiveDir.getAbsolutePath() + ". Segments from " + toMove.get(0).file().getName() +
                " to " + toMove.get(toMove.size() - 1).file().getName() + " will be moved, total number of files: " +
                toMove.size() + ". This operation may take some time.");

            for (int i = 0, j = 0; i < toMove.size(); i++) {
                FileDescriptor fd = toMove.get(i);

                File tmpDst = new File(walArchiveDir, fd.file().getName() + TMP_SUFFIX);
                File dst = new File(walArchiveDir, fd.file().getName());

                try {
                    Files.copy(fd.file().toPath(), tmpDst.toPath());

                    Files.move(tmpDst.toPath(), dst.toPath());

                    Files.delete(fd.file().toPath());

                    if (log.isDebugEnabled()) {
                        log.debug("WAL segment moved [src=" + fd.file().getAbsolutePath() +
                            ", dst=" + dst.getAbsolutePath() + ']');
                    }

                    // Batch output.
                    if (log.isInfoEnabled() && (i == toMove.size() - 1 || (i != 0 && i % 9 == 0))) {
                        log.info("WAL segments moved: " + toMove.get(j).file().getName() +
                            (i == j ? "" : " - " + toMove.get(i).file().getName()));

                        j = i + 1;
                    }
                }
                catch (IOException e) {
                    throw new StorageException("Failed to move WAL segment [src=" + fd.file().getAbsolutePath() +
                        ", dst=" + dst.getAbsolutePath() + ']', e);
                }
            }
        }
    }

    /**
     * Renaming last segment if it is only one and its index is greater than {@link DataStorageConfiguration#getWalSegments()}.
     *
     * @throws StorageException If an error occurs while renaming.
     */
    private void renameLastSegment() throws StorageException {
        assert isArchiverEnabled();

        FileDescriptor[] workSegments = scan(walWorkDir.listFiles(WAL_SEGMENT_FILE_FILTER));

        if (workSegments.length == 1 && workSegments[0].idx() != workSegments[0].idx() % dsCfg.getWalSegments()) {
            FileDescriptor toRen = workSegments[0];

            if (log.isInfoEnabled()) {
                log.info("Last WAL segment file has to be renamed from " + toRen.file().getName() + " to " +
                    fileName(toRen.idx() % dsCfg.getWalSegments()) + '.');
            }

            String toRenFileName = fileName(toRen.idx() % dsCfg.getWalSegments());

            File tmpDst = new File(walWorkDir, toRenFileName + TMP_SUFFIX);
            File dst = new File(walWorkDir, toRenFileName);

            try {
                Files.copy(toRen.file().toPath(), tmpDst.toPath());

                Files.move(tmpDst.toPath(), dst.toPath());

                Files.delete(toRen.file().toPath());

                if (log.isInfoEnabled()) {
                    log.info("WAL segment renamed [src=" + toRen.file().getAbsolutePath() +
                        ", dst=" + dst.getAbsolutePath() + ']');
                }
            }
            catch (IOException e) {
                throw new StorageException("Failed to rename WAL segment [src=" +
                    toRen.file().getAbsolutePath() + ", dst=" + dst.getAbsolutePath() + ']', e);
            }
        }
    }

    /**
     * Formatting working segments to {@link DataStorageConfiguration#getWalSegmentSize()} for work in a mmap or fsync case.
     *
     * @throws StorageException If an error occurs when formatting.
     */
    private void formatWorkSegments() throws StorageException {
        assert isArchiverEnabled();

        if (mode == WALMode.FSYNC || mmap) {
            List<FileDescriptor> toFormat = Arrays.stream(scan(walWorkDir.listFiles(WAL_SEGMENT_FILE_FILTER)))
                .filter(fd -> fd.file().length() < dsCfg.getWalSegmentSize()).collect(toList());

            if (!toFormat.isEmpty()) {
                if (log.isInfoEnabled()) {
                    log.info("WAL segments in working directory should have the same size: '" +
                        U.humanReadableByteCount(dsCfg.getWalSegmentSize()) + "'. Segments that need reformat " +
                        "found: " + F.viewReadOnly(toFormat, fd -> fd.file().getName()) + '.');
                }

                for (int i = 0, j = 0; i < toFormat.size(); i++) {
                    FileDescriptor fd = toFormat.get(i);

                    File tmpDst = new File(fd.file().getName() + TMP_SUFFIX);

                    try {
                        Files.copy(fd.file().toPath(), tmpDst.toPath());

                        if (log.isDebugEnabled()) {
                            log.debug("Start formatting WAL segment [filePath=" + tmpDst.getAbsolutePath() +
                                ", fileSize=" + U.humanReadableByteCount(tmpDst.length()) +
                                ", toSize=" + U.humanReadableByteCount(dsCfg.getWalSegmentSize()) + ']');
                        }

                        try (FileIO fileIO = ioFactory.create(tmpDst, CREATE, READ, WRITE)) {
                            int left = (int)(dsCfg.getWalSegmentSize() - tmpDst.length());

                            fileIO.position(tmpDst.length());

                            while (left > 0)
                                left -= fileIO.writeFully(FILL_BUF, 0, Math.min(FILL_BUF.length, left));

                            fileIO.force();
                        }

                        Files.move(tmpDst.toPath(), fd.file().toPath(), REPLACE_EXISTING, ATOMIC_MOVE);

                        if (log.isDebugEnabled())
                            log.debug("WAL segment formatted: " + fd.file().getAbsolutePath());

                        // Batch output.
                        if (log.isInfoEnabled() && (i == toFormat.size() - 1 || (i != 0 && i % 9 == 0))) {
                            log.info("WAL segments formatted: " + toFormat.get(j).file().getName() +
                                (i == j ? "" : " - " + fileName(i)));

                            j = i + 1;
                        }
                    }
                    catch (IOException e) {
                        throw new StorageException("Failed to format WAL segment: " + fd.file().getAbsolutePath(), e);
                    }
                }
            }
        }
    }

    /**
     * Timeout object for automatically rollover segments if the recording
     * to the WAL was not more than or equal to {@link #walAutoArchiveAfterInactivity}.
     */
    private class TimeoutRollover implements GridTimeoutObject {
        /** ID of timeout object. */
        private final IgniteUuid id = IgniteUuid.randomUuid();

        /** Timestamp for triggering. */
        private final long endTime;

        /** Cancel flag. */
        private boolean cancel;

        /**
         * Constructor.
         *
         * @param endTime Timestamp for triggering.
         */
        private TimeoutRollover(long endTime) {
            if (log.isDebugEnabled())
                log.debug("Schedule WAL rollover check at " + new Time(endTime).toString());

            this.endTime = endTime;
        }

        /** {@inheritDoc} */
        @Override public IgniteUuid timeoutId() {
            return id;
        }

        /** {@inheritDoc} */
        @Override public long endTime() {
            return endTime;
        }

        /** {@inheritDoc} */
        @Override public void onTimeout() {
            assert walAutoArchiveAfterInactivity > 0 || walForceArchiveTimeout > 0;
            assert timeoutRolloverMux != null;

            synchronized (timeoutRolloverMux) {
                if (!cancel) {
                    if (log.isDebugEnabled()) {
                        log.debug("Checking if WAL rollover required (" +
                            new Time(U.currentTimeMillis()).toString() + ")");
                    }

                    checkWalRolloverRequired();

                    scheduleNextRolloverCheck();
                }
            }
        }

        /**
         * Cancel auto rollover.
         */
        public void cancel() {
            assert walAutoArchiveAfterInactivity > 0 || walForceArchiveTimeout > 0;
            assert timeoutRolloverMux != null;

            synchronized (timeoutRolloverMux) {
                if (log.isDebugEnabled())
                    log.debug("Auto rollover is canceled");

                cancel = true;
            }
        }
    }

    /**
     * Stop auto rollover.
     */
    private void stopAutoRollover() {
        if (walAutoArchiveAfterInactivity > 0 || walForceArchiveTimeout > 0) {
            assert timeoutRolloverMux != null;

            synchronized (timeoutRolloverMux) {
                TimeoutRollover timeoutRollover = this.timeoutRollover;

                if (timeoutRollover != null) {
                    timeoutRollover.cancel();

                    cctx.time().removeTimeoutObject(timeoutRollover);
                }
            }
        }
    }

    /**
     * Getting min size(in bytes) of WAL archive directory(greater than 0,
     * or {@link DataStorageConfiguration#UNLIMITED_WAL_ARCHIVE} if max WAL archive size is unlimited).
     *
     * @param dsCfg Memory configuration.
     * @return Min allowed size(in bytes) of WAL archives.
     */
    static long minWalArchiveSize(DataStorageConfiguration dsCfg) {
        long max = dsCfg.getMaxWalArchiveSize();
        long min = dsCfg.getMinWalArchiveSize();

        double percentage = getDouble(IGNITE_THRESHOLD_WAL_ARCHIVE_SIZE_PERCENTAGE, -1);

        return max == UNLIMITED_WAL_ARCHIVE ? max : min != HALF_MAX_WAL_ARCHIVE_SIZE ? min :
            percentage == -1 ? max / 2 : (long)(max * percentage);
    }

    /** {@inheritDoc} */
    @Override public void startAutoReleaseSegments() {
        segmentAware.startAutoReleaseSegments();
    }
}<|MERGE_RESOLUTION|>--- conflicted
+++ resolved
@@ -277,11 +277,7 @@
     private File walArchiveDir;
 
     /** WAL cdc directory (including consistent ID as subfolder) */
-<<<<<<< HEAD
-    private File cdcDir;
-=======
     private File walCdcDir;
->>>>>>> 5f485a16
 
     /** Serializer of latest version, used to read header record and for write records */
     private RecordSerializer serializer;
@@ -418,15 +414,9 @@
         segmentFileInputFactory = new SimpleSegmentFileInputFactory();
         walAutoArchiveAfterInactivity = dsCfg.getWalAutoArchiveAfterInactivity();
         walForceArchiveTimeout = dsCfg.getWalForceArchiveTimeout();
-<<<<<<< HEAD
 
         timeoutRolloverMux = (walAutoArchiveAfterInactivity > 0 || walForceArchiveTimeout > 0) ? new Object() : null;
 
-=======
-
-        timeoutRolloverMux = (walAutoArchiveAfterInactivity > 0 || walForceArchiveTimeout > 0) ? new Object() : null;
-
->>>>>>> 5f485a16
         if (walForceArchiveTimeout > 0)
             lastRolloverMs = new AtomicLong();
 
@@ -482,19 +472,11 @@
             );
 
             if (dsCfg.isCdcEnabled()) {
-<<<<<<< HEAD
-                cdcDir = initDirectory(
-                    dsCfg.getCdcPath(),
-                    DataStorageConfiguration.DFLT_CDC_PATH,
-                    resolveFolders.folderName(),
-                    "cdc directory"
-=======
                 walCdcDir = initDirectory(
                     dsCfg.getCdcWalPath(),
                     DataStorageConfiguration.DFLT_WAL_CDC_PATH,
                     resolveFolders.folderName(),
                     "change data capture directory"
->>>>>>> 5f485a16
                 );
             }
 
@@ -812,22 +794,9 @@
         assert timeoutRolloverMux != null;
 
         synchronized (timeoutRolloverMux) {
-<<<<<<< HEAD
-            long nextEndTime;
-
-            if (walForceArchiveTimeout > 0) {
-                long lastRollover = lastRolloverMs.get();
-                nextEndTime = lastRollover == 0 ? U.currentTimeMillis() : lastRollover + walForceArchiveTimeout;
-            }
-            else {
-                long lastRecMs = lastRecordLoggedMs.get();
-                nextEndTime = lastRecMs <= 0 ? U.currentTimeMillis() : lastRecMs + walAutoArchiveAfterInactivity;
-            }
-=======
             long nextEndTime = walForceArchiveTimeout > 0
                 ? nextTimeout(lastRolloverMs.get(), walForceArchiveTimeout)
                 : nextTimeout(lastRecordLoggedMs.get(), walAutoArchiveAfterInactivity);
->>>>>>> 5f485a16
 
             cctx.time().addTimeoutObject(timeoutRollover = new TimeoutRollover(nextEndTime));
         }
@@ -851,33 +820,6 @@
     private void checkWalRolloverRequired() {
         if (walAutoArchiveAfterInactivity <= 0 && walForceArchiveTimeout <= 0)
             return; // feature not configured, nothing to do.
-<<<<<<< HEAD
-
-        final long lastRecMs = lastRecordLoggedMs.get();
-
-        if (lastRecMs == 0)
-            return; //no records were logged to current segment, does not consider inactivity.
-
-        if (walForceArchiveTimeout > 0) {
-            final long lastRollover = lastRolloverMs.get();
-            final long elapsedMs = U.currentTimeMillis() - lastRollover;
-
-            if (elapsedMs < walForceArchiveTimeout)
-                return; // not enough time elapsed since last rollover.
-
-            if (!lastRolloverMs.compareAndSet(lastRollover, 0))
-                return; // record write occurred concurrently.
-        }
-        else {
-            final long elapsedMs = U.currentTimeMillis() - lastRecMs;
-
-            if (elapsedMs <= walAutoArchiveAfterInactivity)
-                return; // not enough time elapsed since last write.
-
-            if (!lastRecordLoggedMs.compareAndSet(lastRecMs, 0))
-                return; // record write occurred concurrently.
-        }
-=======
 
         if (lastRecordLoggedMs.get() == 0)
             return; //no records were logged to current segment, does not consider inactivity.
@@ -888,7 +830,6 @@
         }
         else if (!checkTimeout(lastRecordLoggedMs, walAutoArchiveAfterInactivity))
             return;
->>>>>>> 5f485a16
 
         final FileWriteHandle handle = currentHandle();
 
@@ -2112,11 +2053,7 @@
                 Files.move(dstTmpFile.toPath(), dstFile.toPath());
 
                 if (dsCfg.isCdcEnabled())
-<<<<<<< HEAD
-                    Files.createLink(cdcDir.toPath().resolve(dstFile.getName()), dstFile.toPath());
-=======
                     Files.createLink(walCdcDir.toPath().resolve(dstFile.getName()), dstFile.toPath());
->>>>>>> 5f485a16
 
                 if (mode != WALMode.NONE) {
                     try (FileIO f0 = ioFactory.create(dstFile, CREATE, READ, WRITE)) {
