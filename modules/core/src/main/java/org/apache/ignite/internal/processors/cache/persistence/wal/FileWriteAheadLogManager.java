--- conflicted
+++ resolved
@@ -3308,13 +3308,10 @@
 
         /** {@inheritDoc} */
         @Override protected void body() {
-<<<<<<< HEAD
             Throwable err = null;
 
             long lastOnIdleTs = U.currentTimeMillis();
 
-=======
->>>>>>> 4fd6c2d8
             try {
                 while (!isCancelled()) {
                     while (waiters.isEmpty()) {
