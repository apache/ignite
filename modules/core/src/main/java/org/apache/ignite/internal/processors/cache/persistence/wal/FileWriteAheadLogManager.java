--- conflicted
+++ resolved
@@ -1014,7 +1014,7 @@
             FileIO fileIO = ioFactory.create(nextFile);
 
             IgniteInClosure<FileIO> lsnr = createWalFileListener;
-<<<<<<< HEAD
+
             if (lsnr != null)
                 lsnr.apply(fileIO);
 
@@ -1027,12 +1027,6 @@
                     fileIO.force();
             }
 
-=======
-
-            if (lsnr != null)
-                lsnr.apply(fileIO);
-
->>>>>>> e68a1f91
             FileWriteHandle hnd = new FileWriteHandle(
                 fileIO,
                 curIdx + 1,
@@ -1228,7 +1222,6 @@
         return maxWalSegmentSize;
     }
 
-<<<<<<< HEAD
     /** */  //todo remove if it is not needed anymore
     public int currentIndex() {
         FileWriteHandle handle = currentHandle();
@@ -1237,8 +1230,6 @@
         return (int)handle.idx;
     }
 
-=======
->>>>>>> e68a1f91
     /**
      * File archiver operates on absolute segment indexes. For any given absolute segment index N we can calculate
      * the work WAL segment: S(N) = N % dsCfg.walSegments.
