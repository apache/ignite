--- conflicted
+++ resolved
@@ -86,7 +86,6 @@
 import org.apache.ignite.internal.processors.cache.persistence.wal.serializer.RecordV1Serializer;
 import org.apache.ignite.internal.processors.timeout.GridTimeoutObject;
 import org.apache.ignite.internal.processors.timeout.GridTimeoutProcessor;
-import org.apache.ignite.internal.util.GridIntList;
 import org.apache.ignite.internal.util.GridUnsafe;
 import org.apache.ignite.internal.util.future.GridFinishedFuture;
 import org.apache.ignite.internal.util.future.GridFutureAdapter;
@@ -256,9 +255,6 @@
     /** Environment failure. */
     private volatile Throwable envFailed;
 
-    /** Disabled grps. */
-    private final GridIntList disabledGrps = new GridIntList();
-
     /**
      * Positive (non-0) value indicates WAL can be archived even if not complete<br>
      * See {@link DataStorageConfiguration#setWalAutoArchiveAfterInactivity(long)}<br>
@@ -782,29 +778,10 @@
     }
 
     /** {@inheritDoc} */
-<<<<<<< HEAD
-    @Override public void disabled(int grpId, boolean disabled) {
-        synchronized (disabledGrps) {
-            if (!disabled)
-                disabledGrps.removeValue(0, grpId);
-            else {
-                if (!disabledGrps.contains(grpId))
-                    disabledGrps.add(grpId);
-            }
-        }
-    }
-
-    /** {@inheritDoc} */
-    @Override public boolean disabled(int grpId) {
-        synchronized (disabledGrps) {
-            return disabledGrps.contains(grpId);
-        }
-=======
     @Override public boolean disabled(int grpId) {
         CacheGroupContext ctx = cctx.cache().cacheGroup(grpId);
 
         return ctx != null && ctx.walDisabled();
->>>>>>> 43444384
     }
 
     /**
