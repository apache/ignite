/*
 * Licensed to the Apache Software Foundation (ASF) under one or more
 * contributor license agreements.  See the NOTICE file distributed with
 * this work for additional information regarding copyright ownership.
 * The ASF licenses this file to You under the Apache License, Version 2.0
 * (the "License"); you may not use this file except in compliance with
 * the License.  You may obtain a copy of the License at
 *
 *      http://www.apache.org/licenses/LICENSE-2.0
 *
 * Unless required by applicable law or agreed to in writing, software
 * distributed under the License is distributed on an "AS IS" BASIS,
 * WITHOUT WARRANTIES OR CONDITIONS OF ANY KIND, either express or implied.
 * See the License for the specific language governing permissions and
 * limitations under the License.
 */

package org.apache.ignite.internal.processors.cache;

import java.util.ArrayList;
import java.util.Collection;
import java.util.LinkedList;
import java.util.List;
import java.util.ListIterator;
import java.util.UUID;
import java.util.concurrent.atomic.AtomicInteger;
import java.util.concurrent.atomic.AtomicIntegerArray;
import org.apache.ignite.IgniteCheckedException;
import org.apache.ignite.IgniteLogger;
import org.apache.ignite.IgniteSystemProperties;
import org.apache.ignite.cache.store.CacheStoreSessionListener;
import org.apache.ignite.cluster.ClusterNode;
import org.apache.ignite.configuration.IgniteConfiguration;
import org.apache.ignite.configuration.TransactionConfiguration;
import org.apache.ignite.internal.GridKernalContext;
import org.apache.ignite.internal.IgniteInternalFuture;
import org.apache.ignite.internal.managers.communication.GridIoManager;
import org.apache.ignite.internal.managers.deployment.GridDeploymentManager;
import org.apache.ignite.internal.managers.discovery.GridDiscoveryManager;
import org.apache.ignite.internal.managers.eventstorage.GridEventStorageManager;
import org.apache.ignite.internal.pagemem.store.IgnitePageStoreManager;
import org.apache.ignite.internal.pagemem.wal.IgniteWriteAheadLogManager;
import org.apache.ignite.internal.processors.affinity.AffinityTopologyVersion;
import org.apache.ignite.internal.processors.cache.distributed.dht.GridDhtPartitionTopology;
import org.apache.ignite.internal.processors.cache.distributed.near.GridNearTxLocal;
import org.apache.ignite.internal.processors.cache.jta.CacheJtaManagerAdapter;
import org.apache.ignite.internal.processors.cache.mvcc.MvccProcessor;
import org.apache.ignite.internal.processors.cache.persistence.IgniteCacheDatabaseSharedManager;
import org.apache.ignite.internal.processors.cache.persistence.snapshot.IgniteCacheSnapshotManager;
import org.apache.ignite.internal.processors.cache.store.CacheStoreManager;
import org.apache.ignite.internal.processors.cache.transactions.IgniteInternalTx;
import org.apache.ignite.internal.processors.cache.transactions.IgniteTxManager;
import org.apache.ignite.internal.processors.cache.transactions.TransactionMetricsAdapter;
import org.apache.ignite.internal.processors.cache.version.GridCacheVersion;
import org.apache.ignite.internal.processors.cache.version.GridCacheVersionManager;
import org.apache.ignite.internal.processors.cluster.IgniteChangeGlobalStateSupport;
import org.apache.ignite.internal.processors.timeout.GridTimeoutProcessor;
import org.apache.ignite.internal.util.GridIntList;
import org.apache.ignite.internal.util.future.GridCompoundFuture;
import org.apache.ignite.internal.util.future.GridFinishedFuture;
import org.apache.ignite.internal.util.tostring.GridToStringExclude;
import org.apache.ignite.internal.util.typedef.F;
import org.apache.ignite.internal.util.typedef.internal.CU;
import org.apache.ignite.internal.util.typedef.internal.U;
import org.apache.ignite.lang.IgniteFuture;
import org.apache.ignite.lang.IgniteInClosure;
import org.apache.ignite.marshaller.Marshaller;
import org.apache.ignite.plugin.PluginProvider;
import org.jetbrains.annotations.Nullable;
import org.jsr166.ConcurrentHashMap8;

import static org.apache.ignite.IgniteSystemProperties.IGNITE_LOCAL_STORE_KEEPS_PRIMARY_ONLY;

/**
 * Shared context.
 */
@GridToStringExclude
public class GridCacheSharedContext<K, V> {
    /** Kernal context. */
    private GridKernalContext kernalCtx;

    /** Managers in starting order. */
    private List<GridCacheSharedManager<K, V>> mgrs = new LinkedList<>();

    /** Cache transaction manager. */
    private IgniteTxManager txMgr;

    /** JTA manager. */
    private CacheJtaManagerAdapter jtaMgr;

    /** Partition exchange manager. */
    private GridCachePartitionExchangeManager<K, V> exchMgr;

    /** Version manager. */
    private GridCacheVersionManager verMgr;

    /** Lock manager. */
    private GridCacheMvccManager mvccMgr;

    /** IO Manager. */
    private GridCacheIoManager ioMgr;

    /** Deployment manager. */
    private GridCacheDeploymentManager<K, V> depMgr;

    /** Write ahead log manager. {@code Null} if persistence is not enabled. */
    @Nullable private IgniteWriteAheadLogManager walMgr;

    /** Write ahead log state manager. */
    private WalStateManager walStateMgr;

    /** Database manager. */
    private IgniteCacheDatabaseSharedManager dbMgr;

    /** Snp manager. */
    private IgniteCacheSnapshotManager snpMgr;

    /** Page store manager. {@code Null} if persistence is not enabled. */
    @Nullable private IgnitePageStoreManager pageStoreMgr;

    /** Affinity manager. */
    private CacheAffinitySharedManager affMgr;

    /** Ttl cleanup manager. */
    private GridCacheSharedTtlCleanupManager ttlMgr;

    /** Cache contexts map. */
    private ConcurrentHashMap8<Integer, GridCacheContext<K, V>> ctxMap;

    /** Tx metrics. */
    private volatile TransactionMetricsAdapter txMetrics;

    /** Store session listeners. */
    private Collection<CacheStoreSessionListener> storeSesLsnrs;

    /** Local store count. */
    private final AtomicInteger locStoreCnt;

    /** Indicating whether local store keeps primary only. */
    private final boolean locStorePrimaryOnly = IgniteSystemProperties.getBoolean(IGNITE_LOCAL_STORE_KEEPS_PRIMARY_ONLY);

    /** */
    private final IgniteLogger msgLog;

    /** */
    private final IgniteLogger atomicMsgLog;

    /** */
    private final IgniteLogger txPrepareMsgLog;

    /** */
    private final IgniteLogger txFinishMsgLog;

    /** */
    private final IgniteLogger txLockMsgLog;

    /** */
    private final IgniteLogger txRecoveryMsgLog;

    /** Concurrent DHT atomic updates counters. */
    private AtomicIntegerArray dhtAtomicUpdCnt;

    /** Rebalance enabled flag. */
    private boolean rebalanceEnabled = true;

    /** */
    private final List<IgniteChangeGlobalStateSupport> stateAwareMgrs;

    /**
     * @param kernalCtx  Context.
     * @param txMgr Transaction manager.
     * @param verMgr Version manager.
     * @param mvccMgr MVCC manager.
     * @param pageStoreMgr Page store manager. {@code Null} if persistence is not enabled.
     * @param walMgr WAL manager. {@code Null} if persistence is not enabled.
     * @param walStateMgr WAL state manager.
     * @param depMgr Deployment manager.
     * @param exchMgr Exchange manager.
     * @param affMgr Affinity manager.
     * @param ioMgr IO manager.
     * @param ttlMgr Ttl cleanup manager.
     * @param jtaMgr JTA manager.
     * @param storeSesLsnrs Store session listeners.
     */
    public GridCacheSharedContext(
        GridKernalContext kernalCtx,
        IgniteTxManager txMgr,
        GridCacheVersionManager verMgr,
        GridCacheMvccManager mvccMgr,
        @Nullable IgnitePageStoreManager pageStoreMgr,
        @Nullable IgniteWriteAheadLogManager walMgr,
        WalStateManager walStateMgr,
        IgniteCacheDatabaseSharedManager dbMgr,
        IgniteCacheSnapshotManager snpMgr,
        GridCacheDeploymentManager<K, V> depMgr,
        GridCachePartitionExchangeManager<K, V> exchMgr,
        CacheAffinitySharedManager<K, V> affMgr,
        GridCacheIoManager ioMgr,
        GridCacheSharedTtlCleanupManager ttlMgr,
        CacheJtaManagerAdapter jtaMgr,
        Collection<CacheStoreSessionListener> storeSesLsnrs
    ) {
        this.kernalCtx = kernalCtx;

<<<<<<< HEAD
        setManagers(mgrs,
            txMgr,
            jtaMgr,
            verMgr,
            mvccMgr,
            pageStoreMgr,
            walMgr,
            dbMgr,
            snpMgr,
            depMgr,
            exchMgr,
            affMgr,
            ioMgr,
            ttlMgr);
=======
        setManagers(mgrs, txMgr, jtaMgr, verMgr, mvccMgr, pageStoreMgr, walMgr, walStateMgr, dbMgr, snpMgr, depMgr,
            exchMgr, affMgr, ioMgr, ttlMgr);
>>>>>>> a6aa0d12

        this.storeSesLsnrs = storeSesLsnrs;

        txMetrics = new TransactionMetricsAdapter();

        ctxMap = new ConcurrentHashMap8<>();

        locStoreCnt = new AtomicInteger();

        if (dbMgr != null && CU.isPersistenceEnabled(kernalCtx.config()))
            dhtAtomicUpdCnt = new AtomicIntegerArray(kernalCtx.config().getSystemThreadPoolSize());

        msgLog = kernalCtx.log(CU.CACHE_MSG_LOG_CATEGORY);
        atomicMsgLog = kernalCtx.log(CU.ATOMIC_MSG_LOG_CATEGORY);
        txPrepareMsgLog = kernalCtx.log(CU.TX_MSG_PREPARE_LOG_CATEGORY);
        txFinishMsgLog = kernalCtx.log(CU.TX_MSG_FINISH_LOG_CATEGORY);
        txLockMsgLog = kernalCtx.log(CU.TX_MSG_LOCK_LOG_CATEGORY);
        txRecoveryMsgLog = kernalCtx.log(CU.TX_MSG_RECOVERY_LOG_CATEGORY);

        stateAwareMgrs = new ArrayList<>();

        if (pageStoreMgr != null)
            stateAwareMgrs.add(pageStoreMgr);

        if (walMgr != null)
            stateAwareMgrs.add(walMgr);

        stateAwareMgrs.add(dbMgr);

        stateAwareMgrs.add(snpMgr);

        for (PluginProvider prv : kernalCtx.plugins().allProviders())
            if (prv instanceof IgniteChangeGlobalStateSupport)
                stateAwareMgrs.add(((IgniteChangeGlobalStateSupport)prv));
    }

    /**
     * @throws IgniteCheckedException If failed.
     */
    public void activate() throws IgniteCheckedException {
        if (!kernalCtx.clientNode())
            dbMgr.lock();

        boolean success = false;

        try {
            for (IgniteChangeGlobalStateSupport mgr : stateAwareMgrs)
                mgr.onActivate(kernalCtx);

            success = true;
        }
        finally {
            if (!success) {
                if (!kernalCtx.clientNode())
                    dbMgr.unLock();
            }
        }
    }

    /**
     *
     */
    public void deactivate() {
        for (int i = stateAwareMgrs.size() - 1; i >= 0; i--)
            stateAwareMgrs.get(i).onDeActivate(kernalCtx);
    }

    /**
     * @return Logger.
     */
    public IgniteLogger messageLogger() {
        return msgLog;
    }

    /**
     * @return Logger.
     */
    public IgniteLogger atomicMessageLogger() {
        return atomicMsgLog;
    }

    /**
     * @return Logger.
     */
    public IgniteLogger txPrepareMessageLogger() {
        return txPrepareMsgLog;
    }

    /**
     * @return Logger.
     */
    public IgniteLogger txFinishMessageLogger() {
        return txFinishMsgLog;
    }

    /**
     * @return Logger.
     */
    public IgniteLogger txLockMessageLogger() {
        return txLockMsgLog;
    }

    /**
     * @return Logger.
     */
    public IgniteLogger txRecoveryMessageLogger() {
        return txRecoveryMsgLog;
    }

    /**
     * @return rebalance enabled flag.
     */
    public boolean isRebalanceEnabled() {
        return this.rebalanceEnabled;
    }

    /**
     * @param rebalanceEnabled rebalance enabled flag.
     */
    public void rebalanceEnabled(boolean rebalanceEnabled) {
        this.rebalanceEnabled = rebalanceEnabled;

        if (rebalanceEnabled)
            cache().enableRebalance();
    }

    /**
     * @param reconnectFut Reconnect future.
     * @throws IgniteCheckedException If failed.
     */
    void onDisconnected(IgniteFuture<?> reconnectFut) throws IgniteCheckedException {
        for (ListIterator<? extends GridCacheSharedManager<?, ?>> it = mgrs.listIterator(mgrs.size());
            it.hasPrevious();) {
            GridCacheSharedManager<?, ?> mgr = it.previous();

            mgr.onDisconnected(reconnectFut);

            if (restartOnDisconnect(mgr))
                mgr.onKernalStop(true);
        }

        for (ListIterator<? extends GridCacheSharedManager<?, ?>> it = mgrs.listIterator(mgrs.size()); it.hasPrevious();) {
            GridCacheSharedManager<?, ?> mgr = it.previous();

            if (restartOnDisconnect(mgr))
                mgr.stop(true);
        }

        deactivate();
    }

    /**
     * @param active Active flag.
     * @throws IgniteCheckedException If failed.
     */
    void onReconnected(boolean active) throws IgniteCheckedException {
        List<GridCacheSharedManager<K, V>> mgrs = new LinkedList<>();

        setManagers(mgrs,
            txMgr,
            jtaMgr,
            verMgr,
            mvccMgr,
            pageStoreMgr,
            walMgr,
            walStateMgr,
            dbMgr,
            snpMgr,
            new GridCacheDeploymentManager<K, V>(),
            new GridCachePartitionExchangeManager<K, V>(),
            affMgr,
            ioMgr,
            ttlMgr);

        this.mgrs = mgrs;

        for (GridCacheSharedManager<K, V> mgr : mgrs) {
            if (restartOnDisconnect(mgr))
                mgr.start(this);

            mgr.onReconnected(active);
        }

        kernalCtx.query().onCacheReconnect();

        if (!active)
            affinity().removeAllCacheInfo();

        exchMgr.onKernalStart(active, true);
    }

    /**
     * @param mgr Manager.
     * @return {@code True} if manager is restarted cn reconnect.
     */
    private boolean restartOnDisconnect(GridCacheSharedManager<?, ?> mgr) {
        return mgr instanceof GridCacheDeploymentManager || mgr instanceof GridCachePartitionExchangeManager;
    }

    /**
     * @param mgrs Managers list.
     * @param txMgr Transaction manager.
     * @param jtaMgr JTA manager.
     * @param verMgr Version manager.
     * @param mvccMgr MVCC manager.
     * @param pageStoreMgr Page store manager. {@code Null} if persistence is not enabled.
     * @param walStateMgr WAL state manager.
     * @param depMgr Deployment manager.
     * @param exchMgr Exchange manager.
     * @param affMgr Affinity manager.
     * @param ioMgr IO manager.
     * @param ttlMgr Ttl cleanup manager.
     */
    @SuppressWarnings("unchecked")
    private void setManagers(List<GridCacheSharedManager<K, V>> mgrs,
        IgniteTxManager txMgr,
        CacheJtaManagerAdapter jtaMgr,
        GridCacheVersionManager verMgr,
        GridCacheMvccManager mvccMgr,
        @Nullable IgnitePageStoreManager pageStoreMgr,
        IgniteWriteAheadLogManager walMgr,
        WalStateManager walStateMgr,
        IgniteCacheDatabaseSharedManager dbMgr,
        IgniteCacheSnapshotManager snpMgr,
        GridCacheDeploymentManager<K, V> depMgr,
        GridCachePartitionExchangeManager<K, V> exchMgr,
        CacheAffinitySharedManager affMgr,
        GridCacheIoManager ioMgr,
        GridCacheSharedTtlCleanupManager ttlMgr) {
        this.mvccMgr = add(mgrs, mvccMgr);
        this.verMgr = add(mgrs, verMgr);
        this.txMgr = add(mgrs, txMgr);
        this.pageStoreMgr = add(mgrs, pageStoreMgr);
        this.walMgr = add(mgrs, walMgr);
        this.walStateMgr = add(mgrs, walStateMgr);
        this.dbMgr = add(mgrs, dbMgr);
        this.snpMgr = add(mgrs, snpMgr);
        this.jtaMgr = add(mgrs, jtaMgr);
        this.depMgr = add(mgrs, depMgr);
        this.exchMgr = add(mgrs, exchMgr);
        this.affMgr = add(mgrs, affMgr);
        this.ioMgr = add(mgrs, ioMgr);
        this.ttlMgr = add(mgrs, ttlMgr);
    }

    /**
     * Gets all cache contexts for local node.
     *
     * @return Collection of all cache contexts.
     */
    public Collection<GridCacheContext> cacheContexts() {
        return (Collection)ctxMap.values();
    }

    /**
     * @param c Cache context closure.
     */
    void forAllCaches(final IgniteInClosure<GridCacheContext> c) {
        for (Integer cacheId : ctxMap.keySet()) {
            ctxMap.computeIfPresent(cacheId,
                new ConcurrentHashMap8.BiFun<Integer, GridCacheContext<K, V>, GridCacheContext<K, V>>() {
                    @Override public GridCacheContext<K, V> apply(Integer cacheId, GridCacheContext<K, V> ctx) {
                        c.apply(ctx);

                        return ctx;
                    }
                }
            );
        }
    }

    /**
     * @return Cache processor.
     */
    public GridCacheProcessor cache() {
        return kernalCtx.cache();
    }

    /**
     * Adds cache context to shared cache context.
     *
     * @param cacheCtx Cache context to add.
     * @throws IgniteCheckedException If cache ID conflict detected.
     */
    @SuppressWarnings("unchecked")
    public void addCacheContext(GridCacheContext cacheCtx) throws IgniteCheckedException {
        if (ctxMap.containsKey(cacheCtx.cacheId())) {
            GridCacheContext<K, V> existing = ctxMap.get(cacheCtx.cacheId());

            throw new IgniteCheckedException("Failed to start cache due to conflicting cache ID " +
                "(change cache name and restart grid) [cacheName=" + cacheCtx.name() +
                ", conflictingCacheName=" + existing.name() + ']');
        }

        CacheStoreManager mgr = cacheCtx.store();

        if (mgr.configured() && mgr.isLocal())
            locStoreCnt.incrementAndGet();

        ctxMap.put(cacheCtx.cacheId(), cacheCtx);
    }

    /**
     * @param cacheCtx Cache context to remove.
     */
    void removeCacheContext(GridCacheContext cacheCtx) {
        int cacheId = cacheCtx.cacheId();

        ctxMap.remove(cacheId, cacheCtx);

        CacheStoreManager mgr = cacheCtx.store();

        if (mgr.configured() && mgr.isLocal())
            locStoreCnt.decrementAndGet();

        // Safely clean up the message listeners.
        ioMgr.removeCacheHandlers(cacheId);
    }

    /**
     * Checks if cache context is closed.
     *
     * @param ctx Cache context to check.
     * @return {@code True} if cache context is closed.
     */
    public boolean closed(GridCacheContext ctx) {
        return !ctxMap.containsKey(ctx.cacheId());
    }

    /**
     * @return List of shared context managers in starting order.
     */
    public List<GridCacheSharedManager<K, V>> managers() {
        return mgrs;
    }

    /**
     * Gets cache context by cache ID.
     *
     * @param cacheId Cache ID.
     * @return Cache context.
     */
    public GridCacheContext<K, V> cacheContext(int cacheId) {
        return ctxMap.get(cacheId);
    }

    /**
     * Returns cache object context if created or creates new and caches it until cache started.
     *
     * @param cacheId Cache id.
     */
    public @Nullable CacheObjectContext cacheObjectContext(int cacheId) throws IgniteCheckedException {
        GridCacheContext<K, V> ctx = ctxMap.get(cacheId);

        if (ctx != null)
            return ctx.cacheObjectContext();

        DynamicCacheDescriptor desc = cache().cacheDescriptor(cacheId);

        return desc != null ? desc.cacheObjectContext(kernalContext().cacheObjects()) : null;
    }

    /**
     * @return Ignite instance name.
     */
    public String igniteInstanceName() {
        return kernalCtx.igniteInstanceName();
    }

    /**
     * Gets transactions configuration.
     *
     * @return Transactions configuration.
     */
    public TransactionConfiguration txConfig() {
        return kernalCtx.config().getTransactionConfiguration();
    }

    /**
     * @return Timeout for initial map exchange before preloading. We make it {@code 4} times
     * bigger than network timeout by default.
     */
    public long preloadExchangeTimeout() {
        long t1 = gridConfig().getNetworkTimeout() * 4;
        long t2 = gridConfig().getNetworkTimeout() * gridConfig().getCacheConfiguration().length * 2;

        long timeout = Math.max(t1, t2);

        return timeout < 0 ? Long.MAX_VALUE : timeout;
    }

    /**
     * @return Deployment enabled flag.
     */
    public boolean deploymentEnabled() {
        return kernalContext().deploy().enabled();
    }

    /**
     * @return Data center ID.
     */
    public byte dataCenterId() {
        // Data center ID is same for all caches, so grab the first one.
        GridCacheContext<?, ?> cacheCtx = F.first(cacheContexts());

        return cacheCtx.dataCenterId();
    }

    /**
     * @return Transactional metrics adapter.
     */
    public TransactionMetricsAdapter txMetrics() {
        return txMetrics;
    }

    /**
     * Resets tx metrics.
     */
    public void resetTxMetrics() {
        txMetrics = new TransactionMetricsAdapter();
    }

    /**
     * @return Cache transaction manager.
     */
    public IgniteTxManager tm() {
        return txMgr;
    }

    /**
     * @return JTA manager.
     */
    public CacheJtaManagerAdapter jta() {
        return jtaMgr;
    }

    /**
     * @return Exchange manager.
     */
    public GridCachePartitionExchangeManager<K, V> exchange() {
        return exchMgr;
    }

    /**
     * @return Affinity manager.
     */
    public CacheAffinitySharedManager<K, V> affinity() {
        return affMgr;
    }

    /**
     * @return Lock order manager.
     */
    public GridCacheVersionManager versions() {
        return verMgr;
    }

    /**
     * @return Lock manager.
     */
    public GridCacheMvccManager mvcc() {
        return mvccMgr;
    }

    /**
     * @return Database manager.
     */
    public IgniteCacheDatabaseSharedManager database() {
        return dbMgr;
    }

    /**
     * @return Snapshot manager.
     */
    public IgniteCacheSnapshotManager snapshot() {
        return snpMgr;
    }

    /**
     * @return Page store manager. {@code Null} if persistence is not enabled.
     */
    @Nullable public IgnitePageStoreManager pageStore() {
        return pageStoreMgr;
    }

    /**
     * @return Write ahead log manager.
     */
    public IgniteWriteAheadLogManager wal() {
        return walMgr;
    }

    /**
     * @return WAL state manager.
     */
    public WalStateManager walState() {
       return walStateMgr;
    }

    /**
     * @return IO manager.
     */
    public GridCacheIoManager io() {
        return ioMgr;
    }

    /**
     * @return Ttl cleanup manager.
     * */
    public GridCacheSharedTtlCleanupManager ttl() {
        return ttlMgr;
    }

    /**
     * @return Cache deployment manager.
     */
    public GridCacheDeploymentManager<K, V> deploy() {
        return depMgr;
    }

    /**
     * @return Marshaller.
     */
    public Marshaller marshaller() {
        return kernalCtx.config().getMarshaller();
    }

    /**
     * @return Grid configuration.
     */
    public IgniteConfiguration gridConfig() {
        return kernalCtx.config();
    }

    /**
     * @return Kernal context.
     */
    public GridKernalContext kernalContext() {
        return kernalCtx;
    }

    /**
     * @return Grid IO manager.
     */
    public GridIoManager gridIO() {
        return kernalCtx.io();
    }

    /**
     * @return Grid deployment manager.
     */
    public GridDeploymentManager gridDeploy() {
        return kernalCtx.deploy();
    }

    /**
     * @return Grid event storage manager.
     */
    public GridEventStorageManager gridEvents() {
        return kernalCtx.event();
    }

    /**
     * @return Discovery manager.
     */
    public GridDiscoveryManager discovery() {
        return kernalCtx.discovery();
    }

    /**
     * @return Timeout processor.
     */
    public GridTimeoutProcessor time() {
        return kernalCtx.timeout();
    }

    /**
     * @return Cache mvcc coordinator manager.
     */
    public MvccProcessor coordinators() {
        return kernalCtx.coordinators();
    }

    /**
     * @return Node ID.
     */
    public UUID localNodeId() {
        return kernalCtx.localNodeId();
    }

    /**
     * @return Local node.
     */
    public ClusterNode localNode() {
        return kernalCtx.discovery().localNode();
    }

    /**
     * @return Count of caches with configured local stores.
     */
    public int getLocalStoreCount() {
        return locStoreCnt.get();
    }

    /**
     * @param nodeId Node ID.
     * @return Node or {@code null}.
     */
    @Nullable public ClusterNode node(UUID nodeId) {
        return kernalCtx.discovery().node(nodeId);
    }

    /** Indicating whether local store keeps primary only. */
    public boolean localStorePrimaryOnly() {
        return locStorePrimaryOnly;
    }

    /**
     * Gets grid logger for given class.
     *
     * @param cls Class to get logger for.
     * @return IgniteLogger instance.
     */
    public IgniteLogger logger(Class<?> cls) {
        return kernalCtx.log(cls);
    }

    /**
     * @param category Category.
     * @return Logger.
     */
    public IgniteLogger logger(String category) {
        return kernalCtx.log(category);
    }

    /**
     * Captures all ongoing operations that we need to wait before we can proceed to the next topology version.
     * This method must be called only after
     * {@link GridDhtPartitionTopology#updateTopologyVersion}
     * method is called so that all new updates will wait to switch to the new version.
     * This method will capture:
     * <ul>
     *     <li>All non-released cache locks</li>
     *     <li>All non-committed transactions (local and remote)</li>
     *     <li>All pending atomic updates</li>
     *     <li>All pending DataStreamer updates</li>
     * </ul>
     *
     * Captured updates are wrapped in a future that will be completed once pending objects are released.
     *
     * @param topVer Topology version.
     * @return {@code true} if waiting was successful.
     */
    @SuppressWarnings({"unchecked"})
    public IgniteInternalFuture<?> partitionReleaseFuture(AffinityTopologyVersion topVer) {
        GridCompoundFuture f = new CacheObjectsReleaseFuture("Partition", topVer);

        f.add(mvcc().finishExplicitLocks(topVer));
        f.add(tm().finishTxs(topVer));
        f.add(mvcc().finishAtomicUpdates(topVer));
        f.add(mvcc().finishDataStreamerUpdates(topVer));

        f.markInitialized();

        return f;
    }

    /**
     * Gets ready future for the next affinity topology version (used in cases when a node leaves grid).
     *
     * @param curVer Current topology version (before a node left grid).
     * @return Ready future.
     */
    public IgniteInternalFuture<?> nextAffinityReadyFuture(AffinityTopologyVersion curVer) {
        if (curVer == null)
            return null;

        AffinityTopologyVersion nextVer = new AffinityTopologyVersion(curVer.topologyVersion() + 1);

        IgniteInternalFuture<?> fut = exchMgr.affinityReadyFuture(nextVer);

        return fut == null ? new GridFinishedFuture<>() : fut;
    }

    /**
     * @param tx Transaction to check.
     * @param activeCacheIds Active cache IDs.
     * @param cacheCtx Cache context.
     * @return Error message if transactions are incompatible.
     */
    @Nullable public String verifyTxCompatibility(IgniteInternalTx tx, GridIntList activeCacheIds,
        GridCacheContext<K, V> cacheCtx) {
        if (cacheCtx.systemTx() && !tx.system())
            return "system cache can be enlisted only in system transaction";

        if (!cacheCtx.systemTx() && tx.system())
            return "non-system cache can't be enlisted in system transaction";

        for (int i = 0; i < activeCacheIds.size(); i++) {
            int cacheId = activeCacheIds.get(i);

            GridCacheContext<K, V> activeCacheCtx = cacheContext(cacheId);

            if (cacheCtx.mvccEnabled() != activeCacheCtx.mvccEnabled())
                return "caches with different mvcc settings can't be enlisted in one transaction";

            if (cacheCtx.systemTx()) {
                if (activeCacheCtx.cacheId() != cacheCtx.cacheId())
                    return "system transaction can include only one cache";
            }

            CacheStoreManager store = cacheCtx.store();
            CacheStoreManager activeStore = activeCacheCtx.store();

            if (store.isLocal() != activeStore.isLocal())
                return "caches with local and non-local stores can't be enlisted in one transaction";

            if (store.isWriteBehind() != activeStore.isWriteBehind())
                return "caches with different write-behind setting can't be enlisted in one transaction";

            if (activeCacheCtx.deploymentEnabled() != cacheCtx.deploymentEnabled())
                return "caches with enabled and disabled deployment modes can't be enlisted in one transaction";

            // If local and write-behind validations passed, this must be true.
            assert store.isWriteToStoreFromDht() == activeStore.isWriteToStoreFromDht();
        }

        return null;
    }

    /**
     * @param ignore Transaction to ignore.
     * @return Not null topology version if current thread holds lock preventing topology change.
     */
    @Nullable public AffinityTopologyVersion lockedTopologyVersion(IgniteInternalTx ignore) {
        long threadId = Thread.currentThread().getId();

        AffinityTopologyVersion topVer = txMgr.lockedTopologyVersion(threadId, ignore);

        if (topVer == null)
            topVer = mvccMgr.lastExplicitLockTopologyVersion(threadId);

        return topVer;
    }

    /**
     * Nulling references to potentially leak-prone objects.
     */
    public void cleanup() {
        mvccMgr = null;

        mgrs.clear();
    }

    /**
     * @param tx Transaction to close.
     * @throws IgniteCheckedException If failed.
     */
    public void endTx(GridNearTxLocal tx) throws IgniteCheckedException {
        tx.txState().awaitLastFuture(this);

        tx.close();
    }

    /**
     * @param tx Transaction to commit.
     * @return Commit future.
     */
    @SuppressWarnings("unchecked")
    public IgniteInternalFuture<IgniteInternalTx> commitTxAsync(GridNearTxLocal tx) {
        GridCacheContext ctx = tx.txState().singleCacheContext(this);

        if (ctx == null) {
            tx.txState().awaitLastFuture(this);

            return tx.commitNearTxLocalAsync();
        }
        else
            return ctx.cache().commitTxAsync(tx);
    }

    /**
     * @param tx Transaction to rollback.
     * @throws IgniteCheckedException If failed.
     * @return Rollback future.
     */
    public IgniteInternalFuture rollbackTxAsync(GridNearTxLocal tx) throws IgniteCheckedException {
        tx.txState().awaitLastFuture(this);

        return tx.rollbackNearTxLocalAsync();
    }

    /**
     * Suspends transaction. It could be resume later. Supported only for optimistic transactions.
     *
     * @param tx Transaction to suspend.
     * @throws IgniteCheckedException If suspension failed.
     */
    public void suspendTx(GridNearTxLocal tx) throws IgniteCheckedException {
        tx.txState().awaitLastFuture(this);

        tx.suspend();
    }

    /**
     * Resume transaction if it was previously suspended.
     *
     * @param tx Transaction to resume.
     * @throws IgniteCheckedException If resume failed.
     */
    public void resumeTx(GridNearTxLocal tx) throws IgniteCheckedException {
        tx.txState().awaitLastFuture(this);

        tx.resume();
    }

    /**
     * @return Store session listeners.
     */
    @Nullable public Collection<CacheStoreSessionListener> storeSessionListeners() {
        return storeSesLsnrs;
    }

    /**
     * @param mgrs Managers list.
     * @param mgr Manager to add.
     * @return Added manager.
     */
    @Nullable private <T extends GridCacheSharedManager<K, V>> T add(List<GridCacheSharedManager<K, V>> mgrs,
        @Nullable T mgr) {
        if (mgr != null)
            mgrs.add(mgr);

        return mgr;
    }

    /**
     * Reset thread-local context for transactional cache.
     */
    public void txContextReset() {
        mvccMgr.contextReset();
    }

    /**
     * @param ver DHT atomic update future version.
     * @return Amount of active DHT atomic updates.
     */
    public int startDhtAtomicUpdate(GridCacheVersion ver) {
        assert dhtAtomicUpdCnt != null;

        return dhtAtomicUpdCnt.incrementAndGet(dhtAtomicUpdateIndex(ver));
    }

    /**
     * @param ver DHT atomic update future version.
     */
    public void finishDhtAtomicUpdate(GridCacheVersion ver) {
        assert dhtAtomicUpdCnt != null;

        dhtAtomicUpdCnt.decrementAndGet(dhtAtomicUpdateIndex(ver));
    }

    /**
     * @param ver Version.
     * @return Index.
     */
    private int dhtAtomicUpdateIndex(GridCacheVersion ver) {
        return U.safeAbs(ver.hashCode()) % dhtAtomicUpdCnt.length();
    }
}<|MERGE_RESOLUTION|>--- conflicted
+++ resolved
@@ -202,7 +202,6 @@
     ) {
         this.kernalCtx = kernalCtx;
 
-<<<<<<< HEAD
         setManagers(mgrs,
             txMgr,
             jtaMgr,
@@ -210,6 +209,7 @@
             mvccMgr,
             pageStoreMgr,
             walMgr,
+            walStateMgr,
             dbMgr,
             snpMgr,
             depMgr,
@@ -217,10 +217,6 @@
             affMgr,
             ioMgr,
             ttlMgr);
-=======
-        setManagers(mgrs, txMgr, jtaMgr, verMgr, mvccMgr, pageStoreMgr, walMgr, walStateMgr, dbMgr, snpMgr, depMgr,
-            exchMgr, affMgr, ioMgr, ttlMgr);
->>>>>>> a6aa0d12
 
         this.storeSesLsnrs = storeSesLsnrs;
 
