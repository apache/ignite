/*
 * Licensed to the Apache Software Foundation (ASF) under one or more
 * contributor license agreements.  See the NOTICE file distributed with
 * this work for additional information regarding copyright ownership.
 * The ASF licenses this file to You under the Apache License, Version 2.0
 * (the "License"); you may not use this file except in compliance with
 * the License.  You may obtain a copy of the License at
 *
 *      http://www.apache.org/licenses/LICENSE-2.0
 *
 * Unless required by applicable law or agreed to in writing, software
 * distributed under the License is distributed on an "AS IS" BASIS,
 * WITHOUT WARRANTIES OR CONDITIONS OF ANY KIND, either express or implied.
 * See the License for the specific language governing permissions and
 * limitations under the License.
 */

package org.apache.ignite.internal.processors.cache;

import java.util.ArrayList;
import java.util.Collection;
import java.util.LinkedList;
import java.util.List;
import java.util.ListIterator;
import java.util.UUID;
import java.util.concurrent.ConcurrentHashMap;
import java.util.concurrent.atomic.AtomicInteger;
import java.util.concurrent.atomic.AtomicIntegerArray;
import org.apache.ignite.IgniteCheckedException;
import org.apache.ignite.IgniteLogger;
import org.apache.ignite.IgniteSnapshot;
import org.apache.ignite.IgniteSystemProperties;
import org.apache.ignite.cache.store.CacheStoreSessionListener;
import org.apache.ignite.cluster.ClusterNode;
import org.apache.ignite.configuration.IgniteConfiguration;
import org.apache.ignite.configuration.TransactionConfiguration;
import org.apache.ignite.internal.GridKernalContext;
import org.apache.ignite.internal.IgniteInternalFuture;
import org.apache.ignite.internal.managers.communication.GridIoManager;
import org.apache.ignite.internal.managers.deployment.GridDeploymentManager;
import org.apache.ignite.internal.managers.discovery.GridDiscoveryManager;
import org.apache.ignite.internal.managers.eventstorage.GridEventStorageManager;
import org.apache.ignite.internal.managers.systemview.ScanQuerySystemView;
import org.apache.ignite.internal.pagemem.store.IgnitePageStoreManager;
import org.apache.ignite.internal.pagemem.wal.IgniteWriteAheadLogManager;
import org.apache.ignite.internal.processors.affinity.AffinityTopologyVersion;
import org.apache.ignite.internal.processors.cache.distributed.dht.topology.GridDhtPartitionTopology;
import org.apache.ignite.internal.processors.cache.distributed.dht.topology.PartitionsEvictManager;
import org.apache.ignite.internal.processors.cache.distributed.near.GridNearTxLocal;
import org.apache.ignite.internal.processors.cache.jta.CacheJtaManagerAdapter;
import org.apache.ignite.internal.processors.cache.mvcc.DeadlockDetectionManager;
import org.apache.ignite.internal.processors.cache.mvcc.MvccCachingManager;
import org.apache.ignite.internal.processors.cache.mvcc.MvccProcessor;
import org.apache.ignite.internal.processors.cache.persistence.DataRegion;
import org.apache.ignite.internal.processors.cache.persistence.IgniteCacheDatabaseSharedManager;
import org.apache.ignite.internal.processors.cache.persistence.snapshot.IgniteCacheSnapshotManager;
import org.apache.ignite.internal.processors.cache.persistence.snapshot.IgniteSnapshotManager;
import org.apache.ignite.internal.processors.cache.store.CacheStoreManager;
import org.apache.ignite.internal.processors.cache.transactions.IgniteInternalTx;
import org.apache.ignite.internal.processors.cache.transactions.IgniteTxManager;
import org.apache.ignite.internal.processors.cache.transactions.TransactionMetricsAdapter;
import org.apache.ignite.internal.processors.cache.version.GridCacheVersion;
import org.apache.ignite.internal.processors.cache.version.GridCacheVersionManager;
import org.apache.ignite.internal.processors.cluster.IgniteChangeGlobalStateSupport;
import org.apache.ignite.internal.processors.timeout.GridTimeoutProcessor;
import org.apache.ignite.internal.util.GridIntList;
import org.apache.ignite.internal.util.future.GridCompoundFuture;
import org.apache.ignite.internal.util.future.GridFinishedFuture;
import org.apache.ignite.internal.util.tostring.GridToStringExclude;
import org.apache.ignite.internal.util.typedef.F;
import org.apache.ignite.internal.util.typedef.internal.CU;
import org.apache.ignite.internal.util.typedef.internal.U;
import org.apache.ignite.lang.IgniteFuture;
import org.apache.ignite.lang.IgniteInClosure;
import org.apache.ignite.marshaller.Marshaller;
import org.apache.ignite.plugin.PluginProvider;
import org.jetbrains.annotations.Nullable;

import static org.apache.ignite.IgniteSystemProperties.IGNITE_LOCAL_STORE_KEEPS_PRIMARY_ONLY;
import static org.apache.ignite.transactions.TransactionState.MARKED_ROLLBACK;

/**
 * Shared context.
 */
@GridToStringExclude
public class GridCacheSharedContext<K, V> {
    /** Kernal context. */
    private GridKernalContext kernalCtx;

    /** Managers in starting order. */
    private List<GridCacheSharedManager<K, V>> mgrs = new LinkedList<>();

    /** Cache transaction manager. */
    private IgniteTxManager txMgr;

    /** JTA manager. */
    private CacheJtaManagerAdapter jtaMgr;

    /** Partition exchange manager. */
    private GridCachePartitionExchangeManager<K, V> exchMgr;

    /** Version manager. */
    private GridCacheVersionManager verMgr;

    /** Lock manager. */
    private GridCacheMvccManager mvccMgr;

    /** IO Manager. */
    private GridCacheIoManager ioMgr;

    /** Deployment manager. */
    private GridCacheDeploymentManager<K, V> depMgr;

    /** Write ahead log manager. {@code Null} if persistence is not enabled. */
    @Nullable private IgniteWriteAheadLogManager walMgr;

    /** Write ahead log manager for CDC. {@code Null} if persistence AND CDC is not enabled. */
    @Nullable private IgniteWriteAheadLogManager cdcWalMgr;

    /** Write ahead log state manager. */
    private WalStateManager walStateMgr;

    /** Database manager. */
    private IgniteCacheDatabaseSharedManager dbMgr;

    /** Snapshot manager. */
    private IgniteCacheSnapshotManager snpMgr;

    /** Page store manager. {@code Null} if persistence is not enabled. */
    @Nullable private IgnitePageStoreManager pageStoreMgr;

    /** Snapshot manager for persistence caches. See {@link IgniteSnapshot}. */
    private IgniteSnapshotManager snapshotMgr;

    /** Affinity manager. */
    private CacheAffinitySharedManager affMgr;

    /** Ttl cleanup manager. */
    private GridCacheSharedTtlCleanupManager ttlMgr;

    /** Partitons evict manager. */
    private PartitionsEvictManager evictMgr;

    /** Mvcc caching manager. */
    private MvccCachingManager mvccCachingMgr;

    /** Deadlock detection manager. */
    private DeadlockDetectionManager deadlockDetectionMgr;

    /** Cache contexts map. */
    private final ConcurrentHashMap<Integer, GridCacheContext<K, V>> ctxMap;

    /** Tx metrics. */
    private final TransactionMetricsAdapter txMetrics;

    /** Cache diagnostic manager. */
    private CacheDiagnosticManager diagnosticMgr;

    /** Store session listeners. */
    private Collection<CacheStoreSessionListener> storeSesLsnrs;

    /** Local store count. */
    private final AtomicInteger locStoreCnt;

    /** Indicating whether local store keeps primary only. */
    private final boolean locStorePrimaryOnly = IgniteSystemProperties.getBoolean(IGNITE_LOCAL_STORE_KEEPS_PRIMARY_ONLY);

    /** */
    private final IgniteLogger msgLog;

    /** */
    private final IgniteLogger atomicMsgLog;

    /** */
    private final IgniteLogger txPrepareMsgLog;

    /** */
    private final IgniteLogger txFinishMsgLog;

    /** */
    private final IgniteLogger txLockMsgLog;

    /** */
    private final IgniteLogger txRecoveryMsgLog;

    /** Concurrent DHT atomic updates counters. */
    private AtomicIntegerArray dhtAtomicUpdCnt;

    /** Rebalance enabled flag. */
    private boolean rebalanceEnabled = true;

    /** */
    private final List<IgniteChangeGlobalStateSupport> stateAwareMgrs;

    /** Cluster is in read-only mode. */
    private volatile boolean readOnlyMode;

    /**
     * @param kernalCtx  Context.
     * @param txMgr Transaction manager.
     * @param verMgr Version manager.
     * @param mvccMgr MVCC manager.
     * @param pageStoreMgr Page store manager. {@code Null} if persistence is not enabled.
     * @param walMgr WAL manager. {@code Null} if persistence is not enabled.
     * @param walStateMgr WAL state manager.
     * @param depMgr Deployment manager.
     * @param dbMgr Database manager.
     * @param snpMgr Snapshot manager.
     * @param exchMgr Exchange manager.
     * @param affMgr Affinity manager.
     * @param ioMgr IO manager.
     * @param ttlMgr Ttl cleanup manager.
     * @param evictMgr Partitons evict manager.
     * @param jtaMgr JTA manager.
     * @param storeSesLsnrs Store session listeners.
     * @param mvccCachingMgr Mvcc caching manager.
     * @param deadlockDetectionMgr Deadlock detection manager.
     */
    public GridCacheSharedContext(
        GridKernalContext kernalCtx,
        IgniteTxManager txMgr,
        GridCacheVersionManager verMgr,
        GridCacheMvccManager mvccMgr,
        @Nullable IgnitePageStoreManager pageStoreMgr,
        @Nullable IgniteWriteAheadLogManager walMgr,
        WalStateManager walStateMgr,
        IgniteCacheDatabaseSharedManager dbMgr,
        IgniteSnapshotManager snapshotMgr,
        IgniteCacheSnapshotManager snpMgr,
        GridCacheDeploymentManager<K, V> depMgr,
        GridCachePartitionExchangeManager<K, V> exchMgr,
        CacheAffinitySharedManager<K, V> affMgr,
        GridCacheIoManager ioMgr,
        GridCacheSharedTtlCleanupManager ttlMgr,
        PartitionsEvictManager evictMgr,
        CacheJtaManagerAdapter jtaMgr,
        Collection<CacheStoreSessionListener> storeSesLsnrs,
        MvccCachingManager mvccCachingMgr,
        DeadlockDetectionManager deadlockDetectionMgr,
        CacheDiagnosticManager diagnosticMgr
    ) {
        this.kernalCtx = kernalCtx;

        setManagers(
            mgrs,
            txMgr,
            jtaMgr,
            verMgr,
            mvccMgr,
            pageStoreMgr,
            CU.isPersistenceEnabled(kernalCtx.config()) ? walMgr : null,
            walMgr,
            walStateMgr,
            dbMgr,
            snapshotMgr,
            snpMgr,
            depMgr,
            exchMgr,
            affMgr,
            ioMgr,
            ttlMgr,
            evictMgr,
            mvccCachingMgr,
            deadlockDetectionMgr,
            diagnosticMgr
        );

        this.storeSesLsnrs = storeSesLsnrs;

        txMetrics = new TransactionMetricsAdapter(kernalCtx);

        ctxMap = new ConcurrentHashMap<>();

        kernalCtx.systemView().registerView(new ScanQuerySystemView<>(ctxMap.values()));

        locStoreCnt = new AtomicInteger();

        if (dbMgr != null && CU.isPersistenceEnabled(kernalCtx.config()))
            dhtAtomicUpdCnt = new AtomicIntegerArray(kernalCtx.config().getSystemThreadPoolSize());

        msgLog = kernalCtx.log(CU.CACHE_MSG_LOG_CATEGORY);
        atomicMsgLog = kernalCtx.log(CU.ATOMIC_MSG_LOG_CATEGORY);
        txPrepareMsgLog = kernalCtx.log(CU.TX_MSG_PREPARE_LOG_CATEGORY);
        txFinishMsgLog = kernalCtx.log(CU.TX_MSG_FINISH_LOG_CATEGORY);
        txLockMsgLog = kernalCtx.log(CU.TX_MSG_LOCK_LOG_CATEGORY);
        txRecoveryMsgLog = kernalCtx.log(CU.TX_MSG_RECOVERY_LOG_CATEGORY);

        stateAwareMgrs = new ArrayList<>();

        if (pageStoreMgr != null)
            stateAwareMgrs.add(pageStoreMgr);

        if (walMgr != null)
            stateAwareMgrs.add(walMgr);

        stateAwareMgrs.add(dbMgr);

        stateAwareMgrs.add(snpMgr);

        stateAwareMgrs.add(snapshotMgr);

        for (PluginProvider prv : kernalCtx.plugins().allProviders())
            if (prv instanceof IgniteChangeGlobalStateSupport)
                stateAwareMgrs.add(((IgniteChangeGlobalStateSupport)prv));
    }

    /**
     * @throws IgniteCheckedException If failed.
     */
    public void activate() throws IgniteCheckedException {
        long time = System.currentTimeMillis();

        for (IgniteChangeGlobalStateSupport mgr : stateAwareMgrs)
            mgr.onActivate(kernalCtx);

        if (msgLog.isInfoEnabled())
            msgLog.info("Components activation performed in " + (System.currentTimeMillis() - time) + " ms.");
    }

    /**
     *
     */
    public void deactivate() {
        for (int i = stateAwareMgrs.size() - 1; i >= 0; i--)
            stateAwareMgrs.get(i).onDeActivate(kernalCtx);
    }

    /**
     * @return Logger.
     */
    public IgniteLogger messageLogger() {
        return msgLog;
    }

    /**
     * @return Logger.
     */
    public IgniteLogger atomicMessageLogger() {
        return atomicMsgLog;
    }

    /**
     * @return Logger.
     */
    public IgniteLogger txPrepareMessageLogger() {
        return txPrepareMsgLog;
    }

    /**
     * @return Logger.
     */
    public IgniteLogger txFinishMessageLogger() {
        return txFinishMsgLog;
    }

    /**
     * @return Logger.
     */
    public IgniteLogger txLockMessageLogger() {
        return txLockMsgLog;
    }

    /**
     * @return Logger.
     */
    public IgniteLogger txRecoveryMessageLogger() {
        return txRecoveryMsgLog;
    }

    /**
     * @return rebalance enabled flag.
     */
    public boolean isRebalanceEnabled() {
        return this.rebalanceEnabled;
    }

    /**
     * @param rebalanceEnabled rebalance enabled flag.
     */
    public void rebalanceEnabled(boolean rebalanceEnabled) {
        this.rebalanceEnabled = rebalanceEnabled;

        if (rebalanceEnabled)
            enableRebalance();
    }

    /**
     * Gets all caches having cache proxy and starts on them force rebalance.
     */
    private void enableRebalance() {
        for (IgniteCacheProxy c : cache().publicCaches())
            c.rebalance();
    }

    /**
     * @param reconnectFut Reconnect future.
     * @throws IgniteCheckedException If failed.
     */
    void onDisconnected(IgniteFuture<?> reconnectFut) throws IgniteCheckedException {
        for (ListIterator<? extends GridCacheSharedManager<?, ?>> it = mgrs.listIterator(mgrs.size()); it.hasPrevious();) {
            GridCacheSharedManager<?, ?> mgr = it.previous();

            mgr.onDisconnected(reconnectFut);

            if (restartOnDisconnect(mgr))
                mgr.onKernalStop(true);
        }

        for (ListIterator<? extends GridCacheSharedManager<?, ?>> it = mgrs.listIterator(mgrs.size()); it.hasPrevious();) {
            GridCacheSharedManager<?, ?> mgr = it.previous();

            if (restartOnDisconnect(mgr))
                mgr.stop(true);
        }

        deactivate();
    }

    /**
     * @param active Active flag.
     * @throws IgniteCheckedException If failed.
     */
    void onReconnected(boolean active) throws IgniteCheckedException {
        List<GridCacheSharedManager<K, V>> mgrs = new LinkedList<>();

        setManagers(
            mgrs,
            txMgr,
            jtaMgr,
            verMgr,
            mvccMgr,
            pageStoreMgr,
            walMgr,
            cdcWalMgr,
            walStateMgr,
            dbMgr,
            snapshotMgr,
            snpMgr,
            new GridCacheDeploymentManager<K, V>(),
            new GridCachePartitionExchangeManager<K, V>(),
            affMgr,
            ioMgr,
            ttlMgr,
            evictMgr,
            mvccCachingMgr,
            deadlockDetectionMgr,
            diagnosticMgr
        );

        this.mgrs = mgrs;

        for (GridCacheSharedManager<K, V> mgr : mgrs) {
            if (restartOnDisconnect(mgr))
                mgr.start(this);

            mgr.onReconnected(active);
        }

        kernalCtx.query().onCacheReconnect();

        if (!active)
            affinity().clearGroupHoldersAndRegistry();

        exchMgr.onKernalStart(active, true);
    }

    /**
     * @param mgr Manager.
     * @return {@code True} if manager is restarted cn reconnect.
     */
    private boolean restartOnDisconnect(GridCacheSharedManager<?, ?> mgr) {
        return mgr instanceof GridCacheDeploymentManager || mgr instanceof GridCachePartitionExchangeManager;
    }

    /** */
    @SuppressWarnings("unchecked")
    private void setManagers(
        List<GridCacheSharedManager<K, V>> mgrs,
        IgniteTxManager txMgr,
        CacheJtaManagerAdapter jtaMgr,
        GridCacheVersionManager verMgr,
        GridCacheMvccManager mvccMgr,
        @Nullable IgnitePageStoreManager pageStoreMgr,
        IgniteWriteAheadLogManager walMgr,
        IgniteWriteAheadLogManager cdcWalMgr,
        WalStateManager walStateMgr,
        IgniteCacheDatabaseSharedManager dbMgr,
        IgniteSnapshotManager snapshotMgr,
        IgniteCacheSnapshotManager snpMgr,
        GridCacheDeploymentManager<K, V> depMgr,
        GridCachePartitionExchangeManager<K, V> exchMgr,
        CacheAffinitySharedManager affMgr,
        GridCacheIoManager ioMgr,
        GridCacheSharedTtlCleanupManager ttlMgr,
        PartitionsEvictManager evictMgr,
        MvccCachingManager mvccCachingMgr,
        DeadlockDetectionManager deadlockDetectionMgr,
        CacheDiagnosticManager diagnosticMgr
    ) {
        this.diagnosticMgr = add(mgrs, diagnosticMgr);
        this.mvccMgr = add(mgrs, mvccMgr);
        this.verMgr = add(mgrs, verMgr);
        this.txMgr = add(mgrs, txMgr);
        this.pageStoreMgr = add(mgrs, pageStoreMgr);
        this.walMgr = add(mgrs, walMgr);

        assert walMgr == null || walMgr == cdcWalMgr;

        this.cdcWalMgr = walMgr == null ? add(mgrs, cdcWalMgr) : cdcWalMgr;
        this.walStateMgr = add(mgrs, walStateMgr);
        this.dbMgr = add(mgrs, dbMgr);
        this.snapshotMgr = add(mgrs, snapshotMgr);
        this.snpMgr = add(mgrs, snpMgr);
        this.jtaMgr = add(mgrs, jtaMgr);
        this.depMgr = add(mgrs, depMgr);
        this.exchMgr = add(mgrs, exchMgr);
        this.affMgr = add(mgrs, affMgr);
        this.ioMgr = add(mgrs, ioMgr);
        this.ttlMgr = add(mgrs, ttlMgr);
        this.evictMgr = add(mgrs, evictMgr);
        this.mvccCachingMgr = add(mgrs, mvccCachingMgr);
        this.deadlockDetectionMgr = add(mgrs, deadlockDetectionMgr);
    }

    /**
     * Gets all cache contexts for local node.
     *
     * @return Collection of all cache contexts.
     */
    public Collection<GridCacheContext> cacheContexts() {
        return (Collection)ctxMap.values();
    }

    /**
     * @param c Cache context closure.
     */
    void forAllCaches(final IgniteInClosure<GridCacheContext> c) {
        for (Integer cacheId : ctxMap.keySet()) {
            ctxMap.computeIfPresent(cacheId,
                (cacheId1, ctx) -> {
                    c.apply(ctx);

                    return ctx;
                }
            );
        }
    }

    /**
     * @return Cache processor.
     */
    public GridCacheProcessor cache() {
        return kernalCtx.cache();
    }

    /**
     * Adds cache context to shared cache context.
     *
     * @param cacheCtx Cache context to add.
     * @throws IgniteCheckedException If cache ID conflict detected.
     */
    @SuppressWarnings("unchecked")
    public void addCacheContext(GridCacheContext cacheCtx) throws IgniteCheckedException {
        if (ctxMap.containsKey(cacheCtx.cacheId())) {
            GridCacheContext<K, V> existing = ctxMap.get(cacheCtx.cacheId());

            throw new IgniteCheckedException("Failed to start cache due to conflicting cache ID " +
                "(change cache name and restart grid) [cacheName=" + cacheCtx.name() +
                ", conflictingCacheName=" + existing.name() + ']');
        }

        CacheStoreManager mgr = cacheCtx.store();

        if (mgr.configured() && mgr.isLocal())
            locStoreCnt.incrementAndGet();

        ctxMap.put(cacheCtx.cacheId(), cacheCtx);
    }

    /**
     * @param cacheCtx Cache context to remove.
     */
    void removeCacheContext(GridCacheContext cacheCtx) {
        int cacheId = cacheCtx.cacheId();

        ctxMap.remove(cacheId, cacheCtx);

        CacheStoreManager mgr = cacheCtx.store();

        if (mgr.configured() && mgr.isLocal())
            locStoreCnt.decrementAndGet();

        // Safely clean up the message listeners.
        ioMgr.removeCacheHandlers(cacheId);
    }

    /**
     * Checks if cache context is closed.
     *
     * @param ctx Cache context to check.
     * @return {@code True} if cache context is closed.
     */
    public boolean closed(GridCacheContext ctx) {
        return !ctxMap.containsKey(ctx.cacheId());
    }

    /**
     * @return List of shared context managers in starting order.
     */
    public List<GridCacheSharedManager<K, V>> managers() {
        return mgrs;
    }

    /**
     * Gets cache context by cache ID.
     *
     * @param cacheId Cache ID.
     * @return Cache context.
     */
    public GridCacheContext<K, V> cacheContext(int cacheId) {
        return ctxMap.get(cacheId);
    }

    /**
     * Returns cache object context if created or creates new and caches it until cache started.
     *
     * @param cacheId Cache id.
     */
    @Nullable public CacheObjectContext cacheObjectContext(int cacheId) throws IgniteCheckedException {
        GridCacheContext<K, V> ctx = ctxMap.get(cacheId);

        if (ctx != null)
            return ctx.cacheObjectContext();

        DynamicCacheDescriptor desc = cache().cacheDescriptor(cacheId);

        return desc != null ? desc.cacheObjectContext(kernalContext().cacheObjects()) : null;
    }

    /**
     * @return Ignite instance name.
     */
    public String igniteInstanceName() {
        return kernalCtx.igniteInstanceName();
    }

    /**
     * Gets transactions configuration.
     *
     * @return Transactions configuration.
     */
    public TransactionConfiguration txConfig() {
        return kernalCtx.config().getTransactionConfiguration();
    }

    /**
     * @return Timeout for initial map exchange before preloading. We make it {@code 4} times
     * bigger than network timeout by default.
     */
    public long preloadExchangeTimeout() {
        long t1 = gridConfig().getNetworkTimeout() * 4;
        long t2 = gridConfig().getNetworkTimeout() * gridConfig().getCacheConfiguration().length * 2;

        long timeout = Math.max(t1, t2);

        return timeout < 0 ? Long.MAX_VALUE : timeout;
    }

    /**
     * @return Deployment enabled flag.
     */
    public boolean deploymentEnabled() {
        return kernalContext().deploy().enabled();
    }

    /**
     * @return Data center ID.
     */
    public byte dataCenterId() {
        // Data center ID is same for all caches, so grab the first one.
        GridCacheContext<?, ?> cacheCtx = F.first(cacheContexts());

        return cacheCtx.dataCenterId();
    }

    /**
     * @return Transactional metrics adapter.
     */
    public TransactionMetricsAdapter txMetrics() {
        return txMetrics;
    }

    /**
     * Resets tx metrics.
     */
    public void resetTxMetrics() {
        txMetrics.reset();
    }

    /**
     * @return Cache transaction manager.
     */
    public IgniteTxManager tm() {
        return txMgr;
    }

    /**
     * @return JTA manager.
     */
    public CacheJtaManagerAdapter jta() {
        return jtaMgr;
    }

    /**
     * @return Exchange manager.
     */
    public GridCachePartitionExchangeManager<K, V> exchange() {
        return exchMgr;
    }

    /**
     * @return Affinity manager.
     */
    public CacheAffinitySharedManager<K, V> affinity() {
        return affMgr;
    }

    /**
     * @return Lock order manager.
     */
    public GridCacheVersionManager versions() {
        return verMgr;
    }

    /**
     * @return Lock manager.
     */
    public GridCacheMvccManager mvcc() {
        return mvccMgr;
    }

    /**
     * @return Database manager.
     */
    public IgniteCacheDatabaseSharedManager database() {
        return dbMgr;
    }

    /**
     * @return Snapshot manager.
     */
    public IgniteCacheSnapshotManager snapshot() {
        return snpMgr;
    }

    /**
     * @return Page store manager. {@code Null} if persistence is not enabled.
     */
    @Nullable public IgnitePageStoreManager pageStore() {
        return pageStoreMgr;
    }

    /**
     * @return Page storage snapshot manager.
     */
    public IgniteSnapshotManager snapshotMgr() {
        return snapshotMgr;
    }

    /**
     * @return Write ahead log manager.
     */
    @Nullable public IgniteWriteAheadLogManager wal() {
<<<<<<< HEAD
        return walMgr;
=======
        return wal(false);
    }

    /**
     * @return Write ahead log manager.
     * @param forCdc If {@code true} then wal queried to log CDC related stuff.
     */
    @Nullable public IgniteWriteAheadLogManager wal(boolean forCdc) {
        assert !forCdc || cdcWalMgr != null;

        return walMgr != null ? walMgr : (forCdc ? cdcWalMgr : null);
>>>>>>> 9cf06362
    }

    /**
     * @return WAL state manager.
     */
    public WalStateManager walState() {
        return walStateMgr;
    }

    /**
     * @return IO manager.
     */
    public GridCacheIoManager io() {
        return ioMgr;
    }

    /**
     * @return Ttl cleanup manager.
     */
    public GridCacheSharedTtlCleanupManager ttl() {
        return ttlMgr;
    }

    /**
     * @return Cache deployment manager.
     */
    public GridCacheDeploymentManager<K, V> deploy() {
        return depMgr;
    }

    /**
     * @return Marshaller.
     */
    public Marshaller marshaller() {
        return kernalCtx.config().getMarshaller();
    }

    /**
     * @return Grid configuration.
     */
    public IgniteConfiguration gridConfig() {
        return kernalCtx.config();
    }

    /**
     * @return Kernal context.
     */
    public GridKernalContext kernalContext() {
        return kernalCtx;
    }

    /**
     * @return Grid IO manager.
     */
    public GridIoManager gridIO() {
        return kernalCtx.io();
    }

    /**
     * @return Grid deployment manager.
     */
    public GridDeploymentManager gridDeploy() {
        return kernalCtx.deploy();
    }

    /**
     * @return Grid event storage manager.
     */
    public GridEventStorageManager gridEvents() {
        return kernalCtx.event();
    }

    /**
     * @return Discovery manager.
     */
    public GridDiscoveryManager discovery() {
        return kernalCtx.discovery();
    }

    /**
     * @return Timeout processor.
     */
    public GridTimeoutProcessor time() {
        return kernalCtx.timeout();
    }

    /**
     * @return Cache mvcc coordinator manager.
     */
    public MvccProcessor coordinators() {
        return kernalCtx.coordinators();
    }

    /**
     * @return Partition evict manager.
     */
    public PartitionsEvictManager evict() {
        return evictMgr;
    }

    /**
     * @return Mvcc transaction enlist caching manager.
     */
    public MvccCachingManager mvccCaching() {
        return mvccCachingMgr;
    }

    /**
     * @return Diagnostic manager.
     */
    public CacheDiagnosticManager diagnostic() {
        return diagnosticMgr;
    }

    /**
     * @return Deadlock detection manager.
     */
    public DeadlockDetectionManager deadlockDetectionMgr() {
        return deadlockDetectionMgr;
    }

    /**
     * @return Node ID.
     */
    public UUID localNodeId() {
        return kernalCtx.localNodeId();
    }

    /**
     * @return Local node.
     */
    public ClusterNode localNode() {
        return kernalCtx.discovery().localNode();
    }

    /**
     * @return Count of caches with configured local stores.
     */
    public int getLocalStoreCount() {
        return locStoreCnt.get();
    }

    /**
     * @param nodeId Node ID.
     * @return Node or {@code null}.
     */
    @Nullable public ClusterNode node(UUID nodeId) {
        return kernalCtx.discovery().node(nodeId);
    }

    /** Indicating whether local store keeps primary only. */
    public boolean localStorePrimaryOnly() {
        return locStorePrimaryOnly;
    }

    /**
     * Gets grid logger for given class.
     *
     * @param cls Class to get logger for.
     * @return IgniteLogger instance.
     */
    public IgniteLogger logger(Class<?> cls) {
        return kernalCtx.log(cls);
    }

    /**
     * @param category Category.
     * @return Logger.
     */
    public IgniteLogger logger(String category) {
        return kernalCtx.log(category);
    }

    /**
     * Captures all ongoing operations that we need to wait before we can proceed to the next topology version.
     * This method must be called only after
     * {@link GridDhtPartitionTopology#updateTopologyVersion}
     * method is called so that all new updates will wait to switch to the new version.
     * This method will capture:
     * <ul>
     *     <li>All non-released cache locks</li>
     *     <li>All non-committed transactions (local and remote)</li>
     *     <li>All pending atomic updates</li>
     *     <li>All pending DataStreamer updates</li>
     * </ul>
     *
     * Captured updates are wrapped in a future that will be completed once pending objects are released.
     *
     * @param topVer Topology version.
     * @return {@code true} if waiting was successful.
     */
    @SuppressWarnings({"unchecked"})
    public IgniteInternalFuture<?> partitionReleaseFuture(AffinityTopologyVersion topVer) {
        GridCompoundFuture f = new CacheObjectsReleaseFuture("Partition", topVer);

        f.add(mvcc().finishExplicitLocks(topVer));
        f.add(mvcc().finishAtomicUpdates(topVer));
        f.add(mvcc().finishDataStreamerUpdates(topVer));

        IgniteInternalFuture<?> finishLocalTxsFuture = tm().finishLocalTxs(topVer);
        // To properly track progress of finishing local tx updates we explicitly add this future to compound set.
        f.add(finishLocalTxsFuture);
        f.add(tm().finishAllTxs(finishLocalTxsFuture, topVer));

        f.markInitialized();

        return f;
    }

    /**
     * Captures all prepared operations that we need to wait before we able to perform PME-free switch.
     * This method must be called only after {@link GridDhtPartitionTopology#updateTopologyVersion}
     * method is called so that all new updates will wait to switch to the new version.
     *
     * Captured updates are wrapped in a future that will be completed once pending objects are released.
     *
     * @param topVer Topology version.
     * @param node Failed node.
     * @return {@code true} if waiting was successful.
     */
    public IgniteInternalFuture<?> partitionRecoveryFuture(AffinityTopologyVersion topVer, ClusterNode node) {
        return tm().recoverLocalTxs(topVer, node);
    }

    /**
     * Gets ready future for the next affinity topology version (used in cases when a node leaves grid).
     *
     * @param curVer Current topology version (before a node left grid).
     * @return Ready future.
     */
    public IgniteInternalFuture<?> nextAffinityReadyFuture(AffinityTopologyVersion curVer) {
        if (curVer == null)
            return null;

        AffinityTopologyVersion nextVer = new AffinityTopologyVersion(curVer.topologyVersion() + 1);

        IgniteInternalFuture<?> fut = exchMgr.affinityReadyFuture(nextVer);

        return fut == null ? new GridFinishedFuture<>() : fut;
    }

    /**
     * @param tx Transaction to check.
     * @param activeCacheIds Active cache IDs.
     * @param cacheCtx Cache context.
     * @return Error message if transactions are incompatible.
     */
    @Nullable public String verifyTxCompatibility(IgniteInternalTx tx, GridIntList activeCacheIds,
        GridCacheContext<K, V> cacheCtx) {
        if (cacheCtx.systemTx() && !tx.system())
            return "system cache can be enlisted only in system transaction";

        if (!cacheCtx.systemTx() && tx.system())
            return "non-system cache can't be enlisted in system transaction";

        for (int i = 0; i < activeCacheIds.size(); i++) {
            int cacheId = activeCacheIds.get(i);

            GridCacheContext<K, V> activeCacheCtx = cacheContext(cacheId);

            if (cacheCtx.systemTx()) {
                if (activeCacheCtx.cacheId() != cacheCtx.cacheId())
                    return "system transaction can include only one cache";
            }

            CacheStoreManager store = cacheCtx.store();
            CacheStoreManager activeStore = activeCacheCtx.store();

            if (store.isLocal() != activeStore.isLocal())
                return "caches with local and non-local stores can't be enlisted in one transaction";

            if (store.isWriteBehind() != activeStore.isWriteBehind())
                return "caches with different write-behind setting can't be enlisted in one transaction";

            if (activeCacheCtx.deploymentEnabled() != cacheCtx.deploymentEnabled())
                return "caches with enabled and disabled deployment modes can't be enlisted in one transaction";

            // If local and write-behind validations passed, this must be true.
            assert store.isWriteToStoreFromDht() == activeStore.isWriteToStoreFromDht();
        }

        return null;
    }

    /**
     * @param ignore Transaction to ignore.
     * @return Not null topology version if current thread holds lock preventing topology change.
     */
    @Nullable public AffinityTopologyVersion lockedTopologyVersion(IgniteInternalTx ignore) {
        long threadId = Thread.currentThread().getId();

        AffinityTopologyVersion topVer = txMgr.lockedTopologyVersion(threadId, ignore);

        if (topVer == null)
            topVer = mvccMgr.lastExplicitLockTopologyVersion(threadId);

        return topVer;
    }

    /**
     * Nulling references to potentially leak-prone objects.
     */
    public void cleanup() {
        mvccMgr = null;

        mgrs.clear();
    }

    /**
     * @param tx Transaction to close.
     * @throws IgniteCheckedException If failed.
     */
    public void endTx(GridNearTxLocal tx) throws IgniteCheckedException {
        boolean clearThreadMap = txMgr.threadLocalTx(null) == tx;

        if (clearThreadMap)
            tx.txState().awaitLastFuture(this);
        else
            tx.state(MARKED_ROLLBACK);

        tx.close(clearThreadMap);
    }

    /**
     * @param tx Transaction to commit.
     * @return Commit future.
     */
    @SuppressWarnings("unchecked")
    public IgniteInternalFuture<IgniteInternalTx> commitTxAsync(GridNearTxLocal tx) {
        GridCacheContext ctx = tx.txState().singleCacheContext(this);

        if (ctx == null) {
            tx.txState().awaitLastFuture(this);

            return tx.commitNearTxLocalAsync();
        }
        else
            return ctx.cache().commitTxAsync(tx);
    }

    /**
     * @param tx Transaction to rollback.
     * @return Rollback future.
     */
    public IgniteInternalFuture rollbackTxAsync(GridNearTxLocal tx) {
        boolean clearThreadMap = txMgr.threadLocalTx(null) == tx;

        if (clearThreadMap)
            tx.txState().awaitLastFuture(this);
        else
            tx.state(MARKED_ROLLBACK);

        return tx.rollbackNearTxLocalAsync(clearThreadMap, false);
    }

    /**
     * Suspends transaction. It could be resume later. Supported only for optimistic transactions.
     *
     * @param tx Transaction to suspend.
     * @throws IgniteCheckedException If suspension failed.
     */
    public void suspendTx(GridNearTxLocal tx) throws IgniteCheckedException {
        tx.txState().awaitLastFuture(this);

        tx.suspend();
    }

    /**
     * Resume transaction if it was previously suspended.
     *
     * @param tx Transaction to resume.
     * @throws IgniteCheckedException If resume failed.
     */
    public void resumeTx(GridNearTxLocal tx) throws IgniteCheckedException {
        tx.txState().awaitLastFuture(this);

        tx.resume();
    }

    /**
     * @return Store session listeners.
     */
    @Nullable public Collection<CacheStoreSessionListener> storeSessionListeners() {
        return storeSesLsnrs;
    }

    /**
     * @param mgrs Managers list.
     * @param mgr Manager to add.
     * @return Added manager.
     */
    @Nullable private <T extends GridCacheSharedManager> T add(List<GridCacheSharedManager<K, V>> mgrs,
        T mgr) {
        if (mgr != null)
            mgrs.add(mgr);

        return mgr;
    }

    /**
     * Reset thread-local context for transactional cache.
     */
    public void txContextReset() {
        mvccMgr.contextReset();
    }

    /**
     * @param ver DHT atomic update future version.
     * @return Amount of active DHT atomic updates.
     */
    public int startDhtAtomicUpdate(GridCacheVersion ver) {
        assert dhtAtomicUpdCnt != null;

        return dhtAtomicUpdCnt.incrementAndGet(dhtAtomicUpdateIndex(ver));
    }

    /**
     * @param ver DHT atomic update future version.
     */
    public void finishDhtAtomicUpdate(GridCacheVersion ver) {
        assert dhtAtomicUpdCnt != null;

        dhtAtomicUpdCnt.decrementAndGet(dhtAtomicUpdateIndex(ver));
    }

    /**
     * @param ver Version.
     * @return Index.
     */
    private int dhtAtomicUpdateIndex(GridCacheVersion ver) {
        return U.safeAbs(ver.hashCode()) % dhtAtomicUpdCnt.length();
    }

    /**
     * @return {@code true} if cluster is in read-only mode.
     */
    public boolean readOnlyMode() {
        return readOnlyMode;
    }

    /**
     * @param readOnlyMode Read-only flag.
     */
    public void readOnlyMode(boolean readOnlyMode) {
        this.readOnlyMode = readOnlyMode;
    }

    /**
     * For test purposes.
     * @param txMgr Tx manager.
     */
    public void setTxManager(IgniteTxManager txMgr) {
        this.txMgr = txMgr;
    }

    /**
     * @return {@code True} if lazy memory allocation enabled. {@code False} otherwise.
     */
    public boolean isLazyMemoryAllocation(@Nullable DataRegion region) {
        return gridConfig().isClientMode() || region == null || region.config().isLazyMemoryAllocation();
    }
}<|MERGE_RESOLUTION|>--- conflicted
+++ resolved
@@ -771,9 +771,6 @@
      * @return Write ahead log manager.
      */
     @Nullable public IgniteWriteAheadLogManager wal() {
-<<<<<<< HEAD
-        return walMgr;
-=======
         return wal(false);
     }
 
@@ -785,7 +782,6 @@
         assert !forCdc || cdcWalMgr != null;
 
         return walMgr != null ? walMgr : (forCdc ? cdcWalMgr : null);
->>>>>>> 9cf06362
     }
 
     /**
@@ -1177,8 +1173,8 @@
      * @param mgr Manager to add.
      * @return Added manager.
      */
-    @Nullable private <T extends GridCacheSharedManager> T add(List<GridCacheSharedManager<K, V>> mgrs,
-        T mgr) {
+    @Nullable private <T extends GridCacheSharedManager<K, V>> T add(List<GridCacheSharedManager<K, V>> mgrs,
+        @Nullable T mgr) {
         if (mgr != null)
             mgrs.add(mgr);
 
