--- conflicted
+++ resolved
@@ -872,11 +872,7 @@
     /**
      * @return Diagnostic manager.
      */
-<<<<<<< HEAD
-    public CacheDiagnosticManager diagnostic(){
-=======
     public CacheDiagnosticManager diagnostic() {
->>>>>>> 1e84d448
         return diagnosticMgr;
     }
 
@@ -965,7 +961,7 @@
         f.add(mvcc().finishAtomicUpdates(topVer));
         f.add(mvcc().finishDataStreamerUpdates(topVer));
 
-        IgniteInternalFuture<?> finishLocalTxsFuture = tm().finishLocalTxs(topVer, null);
+        IgniteInternalFuture<?> finishLocalTxsFuture = tm().finishLocalTxs(topVer);
         // To properly track progress of finishing local tx updates we explicitly add this future to compound set.
         f.add(finishLocalTxsFuture);
         f.add(tm().finishAllTxs(finishLocalTxsFuture, topVer));
@@ -984,19 +980,12 @@
      *
      * @param topVer Topology version.
      * @param node Failed node.
-<<<<<<< HEAD
-     * @return {@code true} if waiting was successful.
-     */
-    public IgniteInternalFuture<?> partitionRecoveryFuture(AffinityTopologyVersion topVer, ClusterNode node) {
-        return tm().finishLocalTxs(topVer, node);
-=======
      * @param filter Recovery filter.
      * @return {@code true} if waiting was successful.
      */
     public IgniteInternalFuture<?> partitionRecoveryFuture(AffinityTopologyVersion topVer, ClusterNode node,
         IgnitePredicate<IgniteInternalTx> filter) {
         return tm().recoverLocalTxs(topVer, node, filter);
->>>>>>> 1e84d448
     }
 
     /**
@@ -1161,12 +1150,12 @@
         return storeSesLsnrs;
     }
 
-    /** List<GridCacheSharedManager<K, V>>
+    /**
      * @param mgrs Managers list.
      * @param mgr Manager to add.
      * @return Added manager.
      */
-    @Nullable private <T extends GridCacheSharedManager> T add(List<GridCacheSharedManager<K, V>> mgrs,
+    @Nullable private <T extends GridCacheSharedManager<K, V>> T add(List<GridCacheSharedManager<K, V>> mgrs,
         @Nullable T mgr) {
         if (mgr != null)
             mgrs.add(mgr);
