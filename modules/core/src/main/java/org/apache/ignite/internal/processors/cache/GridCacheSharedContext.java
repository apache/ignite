/*
 * Licensed to the Apache Software Foundation (ASF) under one or more
 * contributor license agreements.  See the NOTICE file distributed with
 * this work for additional information regarding copyright ownership.
 * The ASF licenses this file to You under the Apache License, Version 2.0
 * (the "License"); you may not use this file except in compliance with
 * the License.  You may obtain a copy of the License at
 *
 *      http://www.apache.org/licenses/LICENSE-2.0
 *
 * Unless required by applicable law or agreed to in writing, software
 * distributed under the License is distributed on an "AS IS" BASIS,
 * WITHOUT WARRANTIES OR CONDITIONS OF ANY KIND, either express or implied.
 * See the License for the specific language governing permissions and
 * limitations under the License.
 */

package org.apache.ignite.internal.processors.cache;

import java.util.ArrayList;
import java.util.Collection;
import java.util.LinkedList;
import java.util.List;
import java.util.ListIterator;
import java.util.UUID;
import java.util.concurrent.atomic.AtomicInteger;
import java.util.concurrent.atomic.AtomicIntegerArray;
import org.apache.ignite.IgniteCheckedException;
import org.apache.ignite.IgniteLogger;
import org.apache.ignite.IgniteSystemProperties;
import org.apache.ignite.cache.store.CacheStoreSessionListener;
import org.apache.ignite.cluster.ClusterNode;
import org.apache.ignite.configuration.IgniteConfiguration;
import org.apache.ignite.configuration.TransactionConfiguration;
import org.apache.ignite.internal.GridKernalContext;
import org.apache.ignite.internal.IgniteInternalFuture;
import org.apache.ignite.internal.managers.communication.GridIoManager;
import org.apache.ignite.internal.managers.deployment.GridDeploymentManager;
import org.apache.ignite.internal.managers.discovery.DiscoCache;
import org.apache.ignite.internal.managers.discovery.GridDiscoveryManager;
import org.apache.ignite.internal.managers.eventstorage.GridEventStorageManager;
import org.apache.ignite.internal.pagemem.store.IgnitePageStoreManager;
import org.apache.ignite.internal.pagemem.wal.IgniteWriteAheadLogManager;
import org.apache.ignite.internal.processors.affinity.AffinityTopologyVersion;
import org.apache.ignite.internal.processors.cache.distributed.dht.GridDhtPartitionTopology;
import org.apache.ignite.internal.processors.cache.distributed.dht.GridDhtTopologyFuture;
import org.apache.ignite.internal.processors.cache.distributed.near.GridNearTxLocal;
import org.apache.ignite.internal.processors.cache.jta.CacheJtaManagerAdapter;
import org.apache.ignite.internal.processors.cache.persistence.IgniteCacheDatabaseSharedManager;
import org.apache.ignite.internal.processors.cache.persistence.snapshot.IgniteCacheSnapshotManager;
import org.apache.ignite.internal.processors.cache.store.CacheStoreManager;
import org.apache.ignite.internal.processors.cache.transactions.IgniteInternalTx;
import org.apache.ignite.internal.processors.cache.transactions.IgniteTxManager;
import org.apache.ignite.internal.processors.cache.transactions.TransactionMetricsAdapter;
import org.apache.ignite.internal.processors.cache.version.GridCacheVersion;
import org.apache.ignite.internal.processors.cache.version.GridCacheVersionManager;
import org.apache.ignite.internal.processors.cluster.IgniteChangeGlobalStateSupport;
import org.apache.ignite.internal.processors.timeout.GridTimeoutProcessor;
import org.apache.ignite.internal.util.GridIntList;
import org.apache.ignite.internal.util.future.GridCompoundFuture;
import org.apache.ignite.internal.util.future.GridFinishedFuture;
import org.apache.ignite.internal.util.tostring.GridToStringExclude;
import org.apache.ignite.internal.util.typedef.F;
import org.apache.ignite.internal.util.typedef.internal.CU;
import org.apache.ignite.internal.util.typedef.internal.U;
import org.apache.ignite.lang.IgniteFuture;
import org.apache.ignite.lang.IgniteInClosure;
import org.apache.ignite.marshaller.Marshaller;
import org.apache.ignite.plugin.PluginProvider;
import org.jetbrains.annotations.Nullable;
import org.jsr166.ConcurrentHashMap8;

import static org.apache.ignite.IgniteSystemProperties.IGNITE_LOCAL_STORE_KEEPS_PRIMARY_ONLY;

/**
 * Shared context.
 */
@GridToStringExclude
public class GridCacheSharedContext<K, V> {
    /** Kernal context. */
    private GridKernalContext kernalCtx;

    /** Managers in starting order. */
    private List<GridCacheSharedManager<K, V>> mgrs = new LinkedList<>();

    /** Cache transaction manager. */
    private IgniteTxManager txMgr;

    /** JTA manager. */
    private CacheJtaManagerAdapter jtaMgr;

    /** Partition exchange manager. */
    private GridCachePartitionExchangeManager<K, V> exchMgr;

    /** Version manager. */
    private GridCacheVersionManager verMgr;

    /** Lock manager. */
    private GridCacheMvccManager mvccMgr;

    /** IO Manager. */
    private GridCacheIoManager ioMgr;

    /** Deployment manager. */
    private GridCacheDeploymentManager<K, V> depMgr;

    /** Write ahead log manager. {@code Null} if persistence is not enabled. */
    @Nullable private IgniteWriteAheadLogManager walMgr;

    /** Write ahead log state manager. */
    private WalStateManager walStateMgr;

    /** Database manager. */
    private IgniteCacheDatabaseSharedManager dbMgr;

    /** Snp manager. */
    private IgniteCacheSnapshotManager snpMgr;

    /** Page store manager. {@code Null} if persistence is not enabled. */
    @Nullable private IgnitePageStoreManager pageStoreMgr;

    /** Affinity manager. */
    private CacheAffinitySharedManager affMgr;

    /** Ttl cleanup manager. */
    private GridCacheSharedTtlCleanupManager ttlMgr;

    /** Cache contexts map. */
    private ConcurrentHashMap8<Integer, GridCacheContext<K, V>> ctxMap;

    /** Tx metrics. */
    private volatile TransactionMetricsAdapter txMetrics;

    /** Store session listeners. */
    private Collection<CacheStoreSessionListener> storeSesLsnrs;

    /** Local store count. */
    private final AtomicInteger locStoreCnt;

    /** Indicating whether local store keeps primary only. */
    private final boolean locStorePrimaryOnly = IgniteSystemProperties.getBoolean(IGNITE_LOCAL_STORE_KEEPS_PRIMARY_ONLY);

    /** */
    private final IgniteLogger msgLog;

    /** */
    private final IgniteLogger atomicMsgLog;

    /** */
    private final IgniteLogger txPrepareMsgLog;

    /** */
    private final IgniteLogger txFinishMsgLog;

    /** */
    private final IgniteLogger txLockMsgLog;

    /** */
    private final IgniteLogger txRecoveryMsgLog;

    /** Concurrent DHT atomic updates counters. */
    private AtomicIntegerArray dhtAtomicUpdCnt;

    /** Rebalance enabled flag. */
    private boolean rebalanceEnabled = true;

    /** */
    private final List<IgniteChangeGlobalStateSupport> stateAwareMgrs;

    /**
     * @param kernalCtx  Context.
     * @param txMgr Transaction manager.
     * @param verMgr Version manager.
     * @param mvccMgr MVCC manager.
<<<<<<< HEAD
     * @param walStateMgr WAL state manager.
=======
     * @param pageStoreMgr Page store manager. {@code Null} if persistence is not enabled.
     * @param walMgr WAL manager. {@code Null} if persistence is not enabled.
>>>>>>> 2ea76fc7
     * @param depMgr Deployment manager.
     * @param exchMgr Exchange manager.
     * @param affMgr Affinity manager.
     * @param ioMgr IO manager.
     * @param ttlMgr Ttl cleanup manager.
     * @param jtaMgr JTA manager.
     * @param storeSesLsnrs Store session listeners.
     */
    public GridCacheSharedContext(
        GridKernalContext kernalCtx,
        IgniteTxManager txMgr,
        GridCacheVersionManager verMgr,
        GridCacheMvccManager mvccMgr,
<<<<<<< HEAD
        IgnitePageStoreManager pageStoreMgr,
        IgniteWriteAheadLogManager walMgr,
        WalStateManager walStateMgr,
=======
        @Nullable IgnitePageStoreManager pageStoreMgr,
        @Nullable IgniteWriteAheadLogManager walMgr,
>>>>>>> 2ea76fc7
        IgniteCacheDatabaseSharedManager dbMgr,
        IgniteCacheSnapshotManager snpMgr,
        GridCacheDeploymentManager<K, V> depMgr,
        GridCachePartitionExchangeManager<K, V> exchMgr,
        CacheAffinitySharedManager<K, V> affMgr,
        GridCacheIoManager ioMgr,
        GridCacheSharedTtlCleanupManager ttlMgr,
        CacheJtaManagerAdapter jtaMgr,
        Collection<CacheStoreSessionListener> storeSesLsnrs
    ) {
        this.kernalCtx = kernalCtx;

        setManagers(mgrs, txMgr, jtaMgr, verMgr, mvccMgr, pageStoreMgr, walMgr, walStateMgr, dbMgr, snpMgr, depMgr,
            exchMgr, affMgr, ioMgr, ttlMgr);

        this.storeSesLsnrs = storeSesLsnrs;

        txMetrics = new TransactionMetricsAdapter();

        ctxMap = new ConcurrentHashMap8<>();

        locStoreCnt = new AtomicInteger();

        if (dbMgr != null && CU.isPersistenceEnabled(kernalCtx.config()))
            dhtAtomicUpdCnt = new AtomicIntegerArray(kernalCtx.config().getSystemThreadPoolSize());

        msgLog = kernalCtx.log(CU.CACHE_MSG_LOG_CATEGORY);
        atomicMsgLog = kernalCtx.log(CU.ATOMIC_MSG_LOG_CATEGORY);
        txPrepareMsgLog = kernalCtx.log(CU.TX_MSG_PREPARE_LOG_CATEGORY);
        txFinishMsgLog = kernalCtx.log(CU.TX_MSG_FINISH_LOG_CATEGORY);
        txLockMsgLog = kernalCtx.log(CU.TX_MSG_LOCK_LOG_CATEGORY);
        txRecoveryMsgLog = kernalCtx.log(CU.TX_MSG_RECOVERY_LOG_CATEGORY);

        stateAwareMgrs = new ArrayList<>();

        if (pageStoreMgr != null)
            stateAwareMgrs.add(pageStoreMgr);

        if (walMgr != null)
            stateAwareMgrs.add(walMgr);

        stateAwareMgrs.add(dbMgr);

        stateAwareMgrs.add(snpMgr);

        for (PluginProvider prv : kernalCtx.plugins().allProviders())
            if (prv instanceof IgniteChangeGlobalStateSupport)
                stateAwareMgrs.add(((IgniteChangeGlobalStateSupport)prv));
    }

    /**
     * @throws IgniteCheckedException If failed.
     */
    public void activate() throws IgniteCheckedException {
        if (!kernalCtx.clientNode())
            dbMgr.lock();

        boolean success = false;

        try {
            for (IgniteChangeGlobalStateSupport mgr : stateAwareMgrs)
                mgr.onActivate(kernalCtx);

            success = true;
        }
        finally {
            if (!success) {
                if (!kernalCtx.clientNode())
                    dbMgr.unLock();
            }
        }
    }

    /**
     *
     */
    public void deactivate() {
        for (int i = stateAwareMgrs.size() - 1; i >= 0; i--)
            stateAwareMgrs.get(i).onDeActivate(kernalCtx);
    }

    /**
     * @return Logger.
     */
    public IgniteLogger messageLogger() {
        return msgLog;
    }

    /**
     * @return Logger.
     */
    public IgniteLogger atomicMessageLogger() {
        return atomicMsgLog;
    }

    /**
     * @return Logger.
     */
    public IgniteLogger txPrepareMessageLogger() {
        return txPrepareMsgLog;
    }

    /**
     * @return Logger.
     */
    public IgniteLogger txFinishMessageLogger() {
        return txFinishMsgLog;
    }

    /**
     * @return Logger.
     */
    public IgniteLogger txLockMessageLogger() {
        return txLockMsgLog;
    }

    /**
     * @return Logger.
     */
    public IgniteLogger txRecoveryMessageLogger() {
        return txRecoveryMsgLog;
    }

    /**
     * @return rebalance enabled flag.
     */
    public boolean isRebalanceEnabled() {
        return this.rebalanceEnabled;
    }

    /**
     * @param rebalanceEnabled rebalance enabled flag.
     */
    public void rebalanceEnabled(boolean rebalanceEnabled) {
        this.rebalanceEnabled = rebalanceEnabled;

        if (rebalanceEnabled)
            cache().enableRebalance();
    }

    /**
     * @param reconnectFut Reconnect future.
     * @throws IgniteCheckedException If failed.
     */
    void onDisconnected(IgniteFuture<?> reconnectFut) throws IgniteCheckedException {
        for (ListIterator<? extends GridCacheSharedManager<?, ?>> it = mgrs.listIterator(mgrs.size());
            it.hasPrevious();) {
            GridCacheSharedManager<?, ?> mgr = it.previous();

            mgr.onDisconnected(reconnectFut);

            if (restartOnDisconnect(mgr))
                mgr.onKernalStop(true);
        }

        for (ListIterator<? extends GridCacheSharedManager<?, ?>> it = mgrs.listIterator(mgrs.size()); it.hasPrevious();) {
            GridCacheSharedManager<?, ?> mgr = it.previous();

            if (restartOnDisconnect(mgr))
                mgr.stop(true);
        }

        deactivate();
    }

    /**
     * @param active Active flag.
     * @throws IgniteCheckedException If failed.
     */
    void onReconnected(boolean active) throws IgniteCheckedException {
        List<GridCacheSharedManager<K, V>> mgrs = new LinkedList<>();

        setManagers(mgrs, txMgr,
            jtaMgr,
            verMgr,
            mvccMgr,
            pageStoreMgr,
            walMgr,
            walStateMgr,
            dbMgr,
            snpMgr,
            new GridCacheDeploymentManager<K, V>(),
            new GridCachePartitionExchangeManager<K, V>(),
            affMgr,
            ioMgr,
            ttlMgr);

        this.mgrs = mgrs;

        for (GridCacheSharedManager<K, V> mgr : mgrs) {
            if (restartOnDisconnect(mgr))
                mgr.start(this);

            mgr.onReconnected(active);
        }

        kernalCtx.query().onCacheReconnect();

        if (!active)
            affinity().removeAllCacheInfo();

        exchMgr.onKernalStart(active, true);
    }

    /**
     * @param mgr Manager.
     * @return {@code True} if manager is restarted cn reconnect.
     */
    private boolean restartOnDisconnect(GridCacheSharedManager<?, ?> mgr) {
        return mgr instanceof GridCacheDeploymentManager || mgr instanceof GridCachePartitionExchangeManager;
    }

    /**
     * @param mgrs Managers list.
     * @param txMgr Transaction manager.
     * @param jtaMgr JTA manager.
     * @param verMgr Version manager.
     * @param mvccMgr MVCC manager.
<<<<<<< HEAD
     * @param walStateMgr WAL state manager.
=======
     * @param pageStoreMgr Page store manager. {@code Null} if persistence is not enabled.
>>>>>>> 2ea76fc7
     * @param depMgr Deployment manager.
     * @param exchMgr Exchange manager.
     * @param affMgr Affinity manager.
     * @param ioMgr IO manager.
     * @param ttlMgr Ttl cleanup manager.
     */
    @SuppressWarnings("unchecked")
    private void setManagers(List<GridCacheSharedManager<K, V>> mgrs,
        IgniteTxManager txMgr,
        CacheJtaManagerAdapter jtaMgr,
        GridCacheVersionManager verMgr,
        GridCacheMvccManager mvccMgr,
        @Nullable IgnitePageStoreManager pageStoreMgr,
        IgniteWriteAheadLogManager walMgr,
        WalStateManager walStateMgr,
        IgniteCacheDatabaseSharedManager dbMgr,
        IgniteCacheSnapshotManager snpMgr,
        GridCacheDeploymentManager<K, V> depMgr,
        GridCachePartitionExchangeManager<K, V> exchMgr,
        CacheAffinitySharedManager affMgr,
        GridCacheIoManager ioMgr,
        GridCacheSharedTtlCleanupManager ttlMgr) {
        this.mvccMgr = add(mgrs, mvccMgr);
        this.verMgr = add(mgrs, verMgr);
        this.txMgr = add(mgrs, txMgr);
        this.pageStoreMgr = add(mgrs, pageStoreMgr);
        this.walMgr = add(mgrs, walMgr);
        this.walStateMgr = add(mgrs, walStateMgr);
        this.dbMgr = add(mgrs, dbMgr);
        this.snpMgr = add(mgrs, snpMgr);
        this.jtaMgr = add(mgrs, jtaMgr);
        this.depMgr = add(mgrs, depMgr);
        this.exchMgr = add(mgrs, exchMgr);
        this.affMgr = add(mgrs, affMgr);
        this.ioMgr = add(mgrs, ioMgr);
        this.ttlMgr = add(mgrs, ttlMgr);
    }

    /**
     * Gets all cache contexts for local node.
     *
     * @return Collection of all cache contexts.
     */
    public Collection<GridCacheContext> cacheContexts() {
        return (Collection)ctxMap.values();
    }

    /**
     * @param c Cache context closure.
     */
    void forAllCaches(final IgniteInClosure<GridCacheContext> c) {
        for (Integer cacheId : ctxMap.keySet()) {
            ctxMap.computeIfPresent(cacheId,
                new ConcurrentHashMap8.BiFun<Integer, GridCacheContext<K, V>, GridCacheContext<K, V>>() {
                    @Override public GridCacheContext<K, V> apply(Integer cacheId, GridCacheContext<K, V> ctx) {
                        c.apply(ctx);

                        return ctx;
                    }
                }
            );
        }
    }

    /**
     * @return Cache processor.
     */
    public GridCacheProcessor cache() {
        return kernalCtx.cache();
    }

    /**
     * Adds cache context to shared cache context.
     *
     * @param cacheCtx Cache context to add.
     * @throws IgniteCheckedException If cache ID conflict detected.
     */
    @SuppressWarnings("unchecked")
    public void addCacheContext(GridCacheContext cacheCtx) throws IgniteCheckedException {
        if (ctxMap.containsKey(cacheCtx.cacheId())) {
            GridCacheContext<K, V> existing = ctxMap.get(cacheCtx.cacheId());

            throw new IgniteCheckedException("Failed to start cache due to conflicting cache ID " +
                "(change cache name and restart grid) [cacheName=" + cacheCtx.name() +
                ", conflictingCacheName=" + existing.name() + ']');
        }

        CacheStoreManager mgr = cacheCtx.store();

        if (mgr.configured() && mgr.isLocal())
            locStoreCnt.incrementAndGet();

        ctxMap.put(cacheCtx.cacheId(), cacheCtx);
    }

    /**
     * @param cacheCtx Cache context to remove.
     */
    void removeCacheContext(GridCacheContext cacheCtx) {
        int cacheId = cacheCtx.cacheId();

        ctxMap.remove(cacheId, cacheCtx);

        CacheStoreManager mgr = cacheCtx.store();

        if (mgr.configured() && mgr.isLocal())
            locStoreCnt.decrementAndGet();

        // Safely clean up the message listeners.
        ioMgr.removeCacheHandlers(cacheId);
    }

    /**
     * Checks if cache context is closed.
     *
     * @param ctx Cache context to check.
     * @return {@code True} if cache context is closed.
     */
    public boolean closed(GridCacheContext ctx) {
        return !ctxMap.containsKey(ctx.cacheId());
    }

    /**
     * @return List of shared context managers in starting order.
     */
    public List<GridCacheSharedManager<K, V>> managers() {
        return mgrs;
    }

    /**
     * Gets cache context by cache ID.
     *
     * @param cacheId Cache ID.
     * @return Cache context.
     */
    public GridCacheContext<K, V> cacheContext(int cacheId) {
        return ctxMap.get(cacheId);
    }

    /**
     * Returns cache object context if created or creates new and caches it until cache started.
     *
     * @param cacheId Cache id.
     */
    public @Nullable CacheObjectContext cacheObjectContext(int cacheId) throws IgniteCheckedException {
        GridCacheContext<K, V> ctx = ctxMap.get(cacheId);

        if (ctx != null)
            return ctx.cacheObjectContext();

        DynamicCacheDescriptor desc = cache().cacheDescriptor(cacheId);

        return desc != null ? desc.cacheObjectContext(kernalContext().cacheObjects()) : null;
    }

    /**
     * @return Ignite instance name.
     */
    public String igniteInstanceName() {
        return kernalCtx.igniteInstanceName();
    }

    /**
     * Gets transactions configuration.
     *
     * @return Transactions configuration.
     */
    public TransactionConfiguration txConfig() {
        return kernalCtx.config().getTransactionConfiguration();
    }

    /**
     * @return Timeout for initial map exchange before preloading. We make it {@code 4} times
     * bigger than network timeout by default.
     */
    public long preloadExchangeTimeout() {
        long t1 = gridConfig().getNetworkTimeout() * 4;
        long t2 = gridConfig().getNetworkTimeout() * gridConfig().getCacheConfiguration().length * 2;

        long timeout = Math.max(t1, t2);

        return timeout < 0 ? Long.MAX_VALUE : timeout;
    }

    /**
     * @return Deployment enabled flag.
     */
    public boolean deploymentEnabled() {
        return kernalContext().deploy().enabled();
    }

    /**
     * @return Data center ID.
     */
    public byte dataCenterId() {
        // Data center ID is same for all caches, so grab the first one.
        GridCacheContext<?, ?> cacheCtx = F.first(cacheContexts());

        return cacheCtx.dataCenterId();
    }

    /**
     * @return Transactional metrics adapter.
     */
    public TransactionMetricsAdapter txMetrics() {
        return txMetrics;
    }

    /**
     * Resets tx metrics.
     */
    public void resetTxMetrics() {
        txMetrics = new TransactionMetricsAdapter();
    }

    /**
     * @return Cache transaction manager.
     */
    public IgniteTxManager tm() {
        return txMgr;
    }

    /**
     * @return JTA manager.
     */
    public CacheJtaManagerAdapter jta() {
        return jtaMgr;
    }

    /**
     * @return Exchange manager.
     */
    public GridCachePartitionExchangeManager<K, V> exchange() {
        return exchMgr;
    }

    /**
     * @return Affinity manager.
     */
    public CacheAffinitySharedManager<K, V> affinity() {
        return affMgr;
    }

    /**
     * @return Lock order manager.
     */
    public GridCacheVersionManager versions() {
        return verMgr;
    }

    /**
     * @return Lock manager.
     */
    public GridCacheMvccManager mvcc() {
        return mvccMgr;
    }

    /**
     * @return Database manager.
     */
    public IgniteCacheDatabaseSharedManager database() {
        return dbMgr;
    }

    /**
     * @return Snapshot manager.
     */
    public IgniteCacheSnapshotManager snapshot() {
        return snpMgr;
    }

    /**
     * @return Page store manager. {@code Null} if persistence is not enabled.
     */
    @Nullable public IgnitePageStoreManager pageStore() {
        return pageStoreMgr;
    }

    /**
     * @return Write ahead log manager.
     */
    public IgniteWriteAheadLogManager wal() {
        return walMgr;
    }

    /**
     * @return WAL state manager.
     */
    public WalStateManager walState() {
       return walStateMgr;
    }

    /**
     * @return IO manager.
     */
    public GridCacheIoManager io() {
        return ioMgr;
    }

    /**
     * @return Ttl cleanup manager.
     * */
    public GridCacheSharedTtlCleanupManager ttl() {
        return ttlMgr;
    }

    /**
     * @return Cache deployment manager.
     */
    public GridCacheDeploymentManager<K, V> deploy() {
        return depMgr;
    }

    /**
     * @return Marshaller.
     */
    public Marshaller marshaller() {
        return kernalCtx.config().getMarshaller();
    }

    /**
     * @return Grid configuration.
     */
    public IgniteConfiguration gridConfig() {
        return kernalCtx.config();
    }

    /**
     * @return Kernal context.
     */
    public GridKernalContext kernalContext() {
        return kernalCtx;
    }

    /**
     * @return Grid IO manager.
     */
    public GridIoManager gridIO() {
        return kernalCtx.io();
    }

    /**
     * @return Grid deployment manager.
     */
    public GridDeploymentManager gridDeploy() {
        return kernalCtx.deploy();
    }

    /**
     * @return Grid event storage manager.
     */
    public GridEventStorageManager gridEvents() {
        return kernalCtx.event();
    }

    /**
     * @return Discovery manager.
     */
    public GridDiscoveryManager discovery() {
        return kernalCtx.discovery();
    }

    /**
     * @return Timeout processor.
     */
    public GridTimeoutProcessor time() {
        return kernalCtx.timeout();
    }

    /**
     * @return Node ID.
     */
    public UUID localNodeId() {
        return kernalCtx.localNodeId();
    }

    /**
     * @return Local node.
     */
    public ClusterNode localNode() {
        return kernalCtx.discovery().localNode();
    }

    /**
     * @return Count of caches with configured local stores.
     */
    public int getLocalStoreCount() {
        return locStoreCnt.get();
    }

    /**
     * @param nodeId Node ID.
     * @return Node or {@code null}.
     */
    @Nullable public ClusterNode node(UUID nodeId) {
        return kernalCtx.discovery().node(nodeId);
    }

    /** Indicating whether local store keeps primary only. */
    public boolean localStorePrimaryOnly() {
        return locStorePrimaryOnly;
    }

    /**
     * Gets grid logger for given class.
     *
     * @param cls Class to get logger for.
     * @return IgniteLogger instance.
     */
    public IgniteLogger logger(Class<?> cls) {
        return kernalCtx.log(cls);
    }

    /**
     * @param category Category.
     * @return Logger.
     */
    public IgniteLogger logger(String category) {
        return kernalCtx.log(category);
    }

    /**
     * Captures all ongoing operations that we need to wait before we can proceed to the next topology version.
     * This method must be called only after
     * {@link GridDhtPartitionTopology#updateTopologyVersion(GridDhtTopologyFuture, DiscoCache, long, boolean)}
     * method is called so that all new updates will wait to switch to the new version.
     * This method will capture:
     * <ul>
     *     <li>All non-released cache locks</li>
     *     <li>All non-committed transactions (local and remote)</li>
     *     <li>All pending atomic updates</li>
     *     <li>All pending DataStreamer updates</li>
     * </ul>
     *
     * Captured updates are wrapped in a future that will be completed once pending objects are released.
     *
     * @param topVer Topology version.
     * @return {@code true} if waiting was successful.
     */
    @SuppressWarnings({"unchecked"})
    public IgniteInternalFuture<?> partitionReleaseFuture(AffinityTopologyVersion topVer) {
        GridCompoundFuture f = new CacheObjectsReleaseFuture("Partition", topVer);

        f.add(mvcc().finishExplicitLocks(topVer));
        f.add(tm().finishTxs(topVer));
        f.add(mvcc().finishAtomicUpdates(topVer));
        f.add(mvcc().finishDataStreamerUpdates(topVer));

        f.markInitialized();

        return f;
    }

    /**
     * Gets ready future for the next affinity topology version (used in cases when a node leaves grid).
     *
     * @param curVer Current topology version (before a node left grid).
     * @return Ready future.
     */
    public IgniteInternalFuture<?> nextAffinityReadyFuture(AffinityTopologyVersion curVer) {
        if (curVer == null)
            return null;

        AffinityTopologyVersion nextVer = new AffinityTopologyVersion(curVer.topologyVersion() + 1);

        IgniteInternalFuture<?> fut = exchMgr.affinityReadyFuture(nextVer);

        return fut == null ? new GridFinishedFuture<>() : fut;
    }

    /**
     * @param tx Transaction to check.
     * @param activeCacheIds Active cache IDs.
     * @param cacheCtx Cache context.
     * @return Error message if transactions are incompatible.
     */
    @Nullable public String verifyTxCompatibility(IgniteInternalTx tx, GridIntList activeCacheIds,
        GridCacheContext<K, V> cacheCtx) {
        if (cacheCtx.systemTx() && !tx.system())
            return "system cache can be enlisted only in system transaction";

        if (!cacheCtx.systemTx() && tx.system())
            return "non-system cache can't be enlisted in system transaction";

        for (int i = 0; i < activeCacheIds.size(); i++) {
            int cacheId = activeCacheIds.get(i);

            GridCacheContext<K, V> activeCacheCtx = cacheContext(cacheId);

            if (cacheCtx.systemTx()) {
                if (activeCacheCtx.cacheId() != cacheCtx.cacheId())
                    return "system transaction can include only one cache";
            }

            CacheStoreManager store = cacheCtx.store();
            CacheStoreManager activeStore = activeCacheCtx.store();

            if (store.isLocal() != activeStore.isLocal())
                return "caches with local and non-local stores can't be enlisted in one transaction";

            if (store.isWriteBehind() != activeStore.isWriteBehind())
                return "caches with different write-behind setting can't be enlisted in one transaction";

            if (activeCacheCtx.deploymentEnabled() != cacheCtx.deploymentEnabled())
                return "caches with enabled and disabled deployment modes can't be enlisted in one transaction";

            // If local and write-behind validations passed, this must be true.
            assert store.isWriteToStoreFromDht() == activeStore.isWriteToStoreFromDht();
        }

        return null;
    }

    /**
     * @param ignore Transaction to ignore.
     * @return Not null topology version if current thread holds lock preventing topology change.
     */
    @Nullable public AffinityTopologyVersion lockedTopologyVersion(IgniteInternalTx ignore) {
        long threadId = Thread.currentThread().getId();

        AffinityTopologyVersion topVer = txMgr.lockedTopologyVersion(threadId, ignore);

        if (topVer == null)
            topVer = mvccMgr.lastExplicitLockTopologyVersion(threadId);

        return topVer;
    }

    /**
     * Nulling references to potentially leak-prone objects.
     */
    public void cleanup() {
        mvccMgr = null;

        mgrs.clear();
    }

    /**
     * @param tx Transaction to close.
     * @throws IgniteCheckedException If failed.
     */
    public void endTx(GridNearTxLocal tx) throws IgniteCheckedException {
        tx.txState().awaitLastFuture(this);

        tx.close();
    }

    /**
     * @param tx Transaction to commit.
     * @return Commit future.
     */
    @SuppressWarnings("unchecked")
    public IgniteInternalFuture<IgniteInternalTx> commitTxAsync(GridNearTxLocal tx) {
        GridCacheContext ctx = tx.txState().singleCacheContext(this);

        if (ctx == null) {
            tx.txState().awaitLastFuture(this);

            return tx.commitNearTxLocalAsync();
        }
        else
            return ctx.cache().commitTxAsync(tx);
    }

    /**
     * @param tx Transaction to rollback.
     * @throws IgniteCheckedException If failed.
     * @return Rollback future.
     */
    public IgniteInternalFuture rollbackTxAsync(GridNearTxLocal tx) throws IgniteCheckedException {
        tx.txState().awaitLastFuture(this);

        return tx.rollbackNearTxLocalAsync();
    }

    /**
     * Suspends transaction. It could be resume later. Supported only for optimistic transactions.
     *
     * @param tx Transaction to suspend.
     * @throws IgniteCheckedException If suspension failed.
     */
    public void suspendTx(GridNearTxLocal tx) throws IgniteCheckedException {
        tx.txState().awaitLastFuture(this);

        tx.suspend();
    }

    /**
     * Resume transaction if it was previously suspended.
     *
     * @param tx Transaction to resume.
     * @throws IgniteCheckedException If resume failed.
     */
    public void resumeTx(GridNearTxLocal tx) throws IgniteCheckedException {
        tx.txState().awaitLastFuture(this);

        tx.resume();
    }

    /**
     * @return Store session listeners.
     */
    @Nullable public Collection<CacheStoreSessionListener> storeSessionListeners() {
        return storeSesLsnrs;
    }

    /**
     * @param mgrs Managers list.
     * @param mgr Manager to add.
     * @return Added manager.
     */
    @Nullable private <T extends GridCacheSharedManager<K, V>> T add(List<GridCacheSharedManager<K, V>> mgrs,
        @Nullable T mgr) {
        if (mgr != null)
            mgrs.add(mgr);

        return mgr;
    }

    /**
     * Reset thread-local context for transactional cache.
     */
    public void txContextReset() {
        mvccMgr.contextReset();
    }

    /**
     * @param ver DHT atomic update future version.
     * @return Amount of active DHT atomic updates.
     */
    public int startDhtAtomicUpdate(GridCacheVersion ver) {
        assert dhtAtomicUpdCnt != null;

        return dhtAtomicUpdCnt.incrementAndGet(dhtAtomicUpdateIndex(ver));
    }

    /**
     * @param ver DHT atomic update future version.
     */
    public void finishDhtAtomicUpdate(GridCacheVersion ver) {
        assert dhtAtomicUpdCnt != null;

        dhtAtomicUpdCnt.decrementAndGet(dhtAtomicUpdateIndex(ver));
    }

    /**
     * @param ver Version.
     * @return Index.
     */
    private int dhtAtomicUpdateIndex(GridCacheVersion ver) {
        return U.safeAbs(ver.hashCode()) % dhtAtomicUpdCnt.length();
    }
}<|MERGE_RESOLUTION|>--- conflicted
+++ resolved
@@ -172,12 +172,9 @@
      * @param txMgr Transaction manager.
      * @param verMgr Version manager.
      * @param mvccMgr MVCC manager.
-<<<<<<< HEAD
-     * @param walStateMgr WAL state manager.
-=======
      * @param pageStoreMgr Page store manager. {@code Null} if persistence is not enabled.
      * @param walMgr WAL manager. {@code Null} if persistence is not enabled.
->>>>>>> 2ea76fc7
+     * @param walStateMgr WAL state manager.
      * @param depMgr Deployment manager.
      * @param exchMgr Exchange manager.
      * @param affMgr Affinity manager.
@@ -191,14 +188,9 @@
         IgniteTxManager txMgr,
         GridCacheVersionManager verMgr,
         GridCacheMvccManager mvccMgr,
-<<<<<<< HEAD
-        IgnitePageStoreManager pageStoreMgr,
-        IgniteWriteAheadLogManager walMgr,
-        WalStateManager walStateMgr,
-=======
         @Nullable IgnitePageStoreManager pageStoreMgr,
         @Nullable IgniteWriteAheadLogManager walMgr,
->>>>>>> 2ea76fc7
+        WalStateManager walStateMgr,
         IgniteCacheDatabaseSharedManager dbMgr,
         IgniteCacheSnapshotManager snpMgr,
         GridCacheDeploymentManager<K, V> depMgr,
@@ -417,11 +409,8 @@
      * @param jtaMgr JTA manager.
      * @param verMgr Version manager.
      * @param mvccMgr MVCC manager.
-<<<<<<< HEAD
+     * @param pageStoreMgr Page store manager. {@code Null} if persistence is not enabled.
      * @param walStateMgr WAL state manager.
-=======
-     * @param pageStoreMgr Page store manager. {@code Null} if persistence is not enabled.
->>>>>>> 2ea76fc7
      * @param depMgr Deployment manager.
      * @param exchMgr Exchange manager.
      * @param affMgr Affinity manager.
