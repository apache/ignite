--- conflicted
+++ resolved
@@ -993,11 +993,7 @@
      * @throws IgniteCheckedException If suspension failed.
      */
     public void suspendTx(GridNearTxLocal tx) throws IgniteCheckedException {
-<<<<<<< HEAD
-        tx.txState().awaitLastFut(this);
-=======
         tx.txState().awaitLastFuture(this);
->>>>>>> 8f2045e3
 
         tx.suspend();
     }
@@ -1009,11 +1005,7 @@
      * @throws IgniteCheckedException If resume failed.
      */
     public void resumeTx(GridNearTxLocal tx) throws IgniteCheckedException {
-<<<<<<< HEAD
-        tx.txState().awaitLastFut(this);
-=======
         tx.txState().awaitLastFuture(this);
->>>>>>> 8f2045e3
 
         tx.resume();
     }
