/*
 * Licensed to the Apache Software Foundation (ASF) under one or more
 * contributor license agreements.  See the NOTICE file distributed with
 * this work for additional information regarding copyright ownership.
 * The ASF licenses this file to You under the Apache License, Version 2.0
 * (the "License"); you may not use this file except in compliance with
 * the License.  You may obtain a copy of the License at
 *
 *      http://www.apache.org/licenses/LICENSE-2.0
 *
 * Unless required by applicable law or agreed to in writing, software
 * distributed under the License is distributed on an "AS IS" BASIS,
 * WITHOUT WARRANTIES OR CONDITIONS OF ANY KIND, either express or implied.
 * See the License for the specific language governing permissions and
 * limitations under the License.
 */

package org.apache.ignite.internal.processors.cache.distributed.dht.atomic;

import java.io.Externalizable;
import java.util.ArrayList;
import java.util.Arrays;
import java.util.Collection;
import java.util.Collections;
import java.util.HashMap;
import java.util.LinkedHashMap;
import java.util.List;
import java.util.Map;
import java.util.Set;
import java.util.UUID;
import javax.cache.expiry.ExpiryPolicy;
import javax.cache.processor.EntryProcessor;
import javax.cache.processor.EntryProcessorResult;
import org.apache.ignite.IgniteCheckedException;
import org.apache.ignite.IgniteException;
import org.apache.ignite.IgniteLogger;
import org.apache.ignite.cluster.ClusterNode;
import org.apache.ignite.internal.IgniteInternalFuture;
import org.apache.ignite.internal.NodeStoppingException;
import org.apache.ignite.internal.cluster.ClusterTopologyCheckedException;
import org.apache.ignite.internal.processors.affinity.AffinityAssignment;
import org.apache.ignite.internal.processors.affinity.AffinityTopologyVersion;
import org.apache.ignite.internal.processors.cache.CacheEntryPredicate;
import org.apache.ignite.internal.processors.cache.CacheInvokeEntry;
import org.apache.ignite.internal.processors.cache.CacheInvokeResult;
import org.apache.ignite.internal.processors.cache.CacheLazyEntry;
import org.apache.ignite.internal.processors.cache.CacheMetricsImpl;
import org.apache.ignite.internal.processors.cache.CacheObject;
import org.apache.ignite.internal.processors.cache.CacheOperationContext;
import org.apache.ignite.internal.processors.cache.CacheStorePartialUpdateException;
import org.apache.ignite.internal.processors.cache.EntryGetResult;
import org.apache.ignite.internal.processors.cache.GridCacheConcurrentMap;
import org.apache.ignite.internal.processors.cache.GridCacheContext;
import org.apache.ignite.internal.processors.cache.GridCacheEntryEx;
import org.apache.ignite.internal.processors.cache.GridCacheEntryRemovedException;
import org.apache.ignite.internal.processors.cache.GridCacheMapEntry;
import org.apache.ignite.internal.processors.cache.GridCacheMapEntryFactory;
import org.apache.ignite.internal.processors.cache.GridCacheOperation;
import org.apache.ignite.internal.processors.cache.GridCacheReturn;
import org.apache.ignite.internal.processors.cache.GridCacheUpdateAtomicResult;
import org.apache.ignite.internal.processors.cache.IgniteCacheExpiryPolicy;
import org.apache.ignite.internal.processors.cache.KeyCacheObject;
import org.apache.ignite.internal.processors.cache.distributed.dht.GridDhtCacheAdapter;
import org.apache.ignite.internal.processors.cache.distributed.dht.GridDhtCacheEntry;
import org.apache.ignite.internal.processors.cache.distributed.dht.GridDhtFuture;
import org.apache.ignite.internal.processors.cache.distributed.dht.GridDhtInvalidPartitionException;
import org.apache.ignite.internal.processors.cache.distributed.dht.GridDhtPartitionTopology;
import org.apache.ignite.internal.processors.cache.distributed.dht.GridPartitionedGetFuture;
import org.apache.ignite.internal.processors.cache.distributed.dht.GridPartitionedSingleGetFuture;
import org.apache.ignite.internal.processors.cache.distributed.dht.preloader.GridDhtPreloader;
import org.apache.ignite.internal.processors.cache.distributed.near.GridNearAtomicCache;
import org.apache.ignite.internal.processors.cache.distributed.near.GridNearCacheAdapter;
import org.apache.ignite.internal.processors.cache.distributed.near.GridNearGetRequest;
import org.apache.ignite.internal.processors.cache.distributed.near.GridNearGetResponse;
import org.apache.ignite.internal.processors.cache.distributed.near.GridNearSingleGetRequest;
import org.apache.ignite.internal.processors.cache.distributed.near.GridNearSingleGetResponse;
import org.apache.ignite.internal.processors.cache.dr.GridCacheDrExpirationInfo;
import org.apache.ignite.internal.processors.cache.dr.GridCacheDrInfo;
import org.apache.ignite.internal.processors.cache.transactions.IgniteTxLocalEx;
import org.apache.ignite.internal.processors.cache.version.GridCacheVersion;
import org.apache.ignite.internal.processors.cache.version.GridCacheVersionConflictContext;
import org.apache.ignite.internal.processors.cache.version.GridCacheVersionEx;
import org.apache.ignite.internal.processors.timeout.GridTimeoutObject;
import org.apache.ignite.internal.util.GridLongList;
import org.apache.ignite.internal.util.GridUnsafe;
import org.apache.ignite.internal.util.future.GridEmbeddedFuture;
import org.apache.ignite.internal.util.future.GridFinishedFuture;
import org.apache.ignite.internal.util.tostring.GridToStringExclude;
import org.apache.ignite.internal.util.typedef.C1;
import org.apache.ignite.internal.util.typedef.CI1;
import org.apache.ignite.internal.util.typedef.CI2;
import org.apache.ignite.internal.util.typedef.CO;
import org.apache.ignite.internal.util.typedef.CX1;
import org.apache.ignite.internal.util.typedef.F;
import org.apache.ignite.internal.util.typedef.internal.A;
import org.apache.ignite.internal.util.typedef.internal.CU;
import org.apache.ignite.internal.util.typedef.internal.S;
import org.apache.ignite.internal.util.typedef.internal.U;
import org.apache.ignite.lang.IgniteBiTuple;
import org.apache.ignite.lang.IgniteClosure;
import org.apache.ignite.lang.IgniteOutClosure;
import org.apache.ignite.lang.IgniteUuid;
import org.apache.ignite.plugin.security.SecurityPermission;
import org.apache.ignite.transactions.TransactionIsolation;
import org.jetbrains.annotations.Nullable;

import static org.apache.ignite.IgniteSystemProperties.IGNITE_ATOMIC_DEFERRED_ACK_BUFFER_SIZE;
import static org.apache.ignite.IgniteSystemProperties.IGNITE_ATOMIC_DEFERRED_ACK_TIMEOUT;
import static org.apache.ignite.cache.CacheWriteSynchronizationMode.FULL_ASYNC;
import static org.apache.ignite.internal.processors.cache.GridCacheOperation.DELETE;
import static org.apache.ignite.internal.processors.cache.GridCacheOperation.TRANSFORM;
import static org.apache.ignite.internal.processors.cache.GridCacheOperation.UPDATE;
import static org.apache.ignite.internal.processors.cache.GridCacheUtils.isNearEnabled;
import static org.apache.ignite.internal.processors.dr.GridDrType.DR_BACKUP;
import static org.apache.ignite.internal.processors.dr.GridDrType.DR_NONE;
import static org.apache.ignite.internal.processors.dr.GridDrType.DR_PRIMARY;

/**
 * Non-transactional partitioned cache.
 */
@SuppressWarnings("unchecked")
@GridToStringExclude
public class GridDhtAtomicCache<K, V> extends GridDhtCacheAdapter<K, V> {
    /** */
    private static final long serialVersionUID = 0L;

    /** Deferred update response buffer size. */
    private static final int DEFERRED_UPDATE_RESPONSE_BUFFER_SIZE =
        Integer.getInteger(IGNITE_ATOMIC_DEFERRED_ACK_BUFFER_SIZE, 256);

    /** Deferred update response timeout. */
    private static final int DEFERRED_UPDATE_RESPONSE_TIMEOUT =
        Integer.getInteger(IGNITE_ATOMIC_DEFERRED_ACK_TIMEOUT, 500);

    /** */
    private final ThreadLocal<Map<UUID, GridDhtAtomicDeferredUpdateResponse>> defRes =
        new ThreadLocal<Map<UUID, GridDhtAtomicDeferredUpdateResponse>>() {
            @Override protected Map<UUID, GridDhtAtomicDeferredUpdateResponse> initialValue() {
                return new HashMap<>();
            }
        };

    /** Update reply closure. */
    @GridToStringExclude
    private UpdateReplyClosure updateReplyClos;

    /** */
    private GridNearAtomicCache<K, V> near;

    /** Logger. */
    private IgniteLogger msgLog;

    /**
     * Empty constructor required by {@link Externalizable}.
     */
    public GridDhtAtomicCache() {
        // No-op.
    }

    /**
     * @param ctx Cache context.
     */
    public GridDhtAtomicCache(GridCacheContext<K, V> ctx) {
        super(ctx);

        msgLog = ctx.shared().atomicMessageLogger();
    }

    /**
     * @param ctx Cache context.
     * @param map Cache concurrent map.
     */
    public GridDhtAtomicCache(GridCacheContext<K, V> ctx, GridCacheConcurrentMap map) {
        super(ctx, map);

        msgLog = ctx.shared().atomicMessageLogger();
    }

    /** {@inheritDoc} */
    @Override protected void checkJta() throws IgniteCheckedException {
        // No-op.
    }

    /** {@inheritDoc} */
    @Override public boolean isDhtAtomic() {
        return true;
    }

    /** {@inheritDoc} */
    @Override protected GridCacheMapEntryFactory entryFactory() {
        return new GridCacheMapEntryFactory() {
            @Override public GridCacheMapEntry create(
                GridCacheContext ctx,
                AffinityTopologyVersion topVer,
                KeyCacheObject key,
                int hash,
                CacheObject val
            ) {
                if (ctx.useOffheapEntry())
                    return new GridDhtAtomicOffHeapCacheEntry(ctx, topVer, key, hash, val);

                return new GridDhtAtomicCacheEntry(ctx, topVer, key, hash, val);
            }
        };
    }

    /** {@inheritDoc} */
    @Override protected void init() {
        super.init();

        updateReplyClos = new UpdateReplyClosure() {
            @SuppressWarnings("ThrowableResultOfMethodCallIgnored")
            @Override public void apply(GridNearAtomicAbstractUpdateRequest req, GridNearAtomicUpdateResponse res) {
<<<<<<< HEAD
=======
                // Request should be for primary keys only in PRIMARY ordering mode.
                assert req.hasPrimary() : req;

>>>>>>> 530075bc
                if (req.writeSynchronizationMode() != FULL_ASYNC)
                    sendNearUpdateReply(res.nodeId(), res);
                else {
                    if (res.remapTopologyVersion() != null)
                        // Remap keys on primary node in FULL_ASYNC mode.
                        remapToNewPrimary(req);
                    else if (res.error() != null) {
                        U.error(log, "Failed to process write update request in FULL_ASYNC mode for keys: " +
                            res.failedKeys(), res.error());
                    }
                }
            }
        };
    }

    /** {@inheritDoc} */
    @SuppressWarnings({"IfMayBeConditional", "SimplifiableIfStatement"})
    @Override public void start() throws IgniteCheckedException {
        super.start();

        CacheMetricsImpl m = new CacheMetricsImpl(ctx);

        if (ctx.dht().near() != null)
            m.delegate(ctx.dht().near().metrics0());

        metrics = m;

        preldr = new GridDhtPreloader(ctx);

        preldr.start();

        ctx.io().addHandler(
            ctx.cacheId(),
            GridNearGetRequest.class,
            new CI2<UUID, GridNearGetRequest>() {
                @Override public void apply(
                    UUID nodeId,
                    GridNearGetRequest req
                ) {
                    processNearGetRequest(
                        nodeId,
                        req);
                }
            });

        ctx.io().addHandler(
            ctx.cacheId(),
            GridNearSingleGetRequest.class,
            new CI2<UUID, GridNearSingleGetRequest>() {
                @Override public void apply(
                    UUID nodeId,
                    GridNearSingleGetRequest req
                ) {
                    processNearSingleGetRequest(
                        nodeId,
                        req);
                }
            });

        ctx.io().addHandler(
            ctx.cacheId(),
            GridNearAtomicAbstractUpdateRequest.class,
            new CI2<UUID, GridNearAtomicAbstractUpdateRequest>() {
                @Override public void apply(
                    UUID nodeId,
                    GridNearAtomicAbstractUpdateRequest req
                ) {
                    processNearAtomicUpdateRequest(
                        nodeId,
                        req);
                }

                @Override public String toString() {
                    return "GridNearAtomicAbstractUpdateRequest handler " +
                        "[msgIdx=" + GridNearAtomicAbstractUpdateRequest.CACHE_MSG_IDX + ']';
                }
            });

        ctx.io().addHandler(ctx.cacheId(),
            GridNearAtomicUpdateResponse.class,
            new CI2<UUID, GridNearAtomicUpdateResponse>() {
                @Override public void apply(
                    UUID nodeId,
                    GridNearAtomicUpdateResponse res
                ) {
                    processNearAtomicUpdateResponse(
                        nodeId,
                        res);
                }

                @Override public String toString() {
                    return "GridNearAtomicUpdateResponse handler " +
                        "[msgIdx=" + GridNearAtomicUpdateResponse.CACHE_MSG_IDX + ']';
                }
            });

        ctx.io().addHandler(
            ctx.cacheId(),
            GridDhtAtomicAbstractUpdateRequest.class,
            new CI2<UUID, GridDhtAtomicAbstractUpdateRequest>() {
                @Override public void apply(
                    UUID nodeId,
                    GridDhtAtomicAbstractUpdateRequest req
                ) {
                    processDhtAtomicUpdateRequest(
                        nodeId,
                        req);
                }

                @Override public String toString() {
                    return "GridDhtAtomicUpdateRequest handler " +
                        "[msgIdx=" + GridDhtAtomicUpdateRequest.CACHE_MSG_IDX + ']';
                }
            });

        ctx.io().addHandler(
            ctx.cacheId(),
            GridDhtAtomicUpdateResponse.class,
            new CI2<UUID, GridDhtAtomicUpdateResponse>() {
                @Override public void apply(
                    UUID nodeId,
                    GridDhtAtomicUpdateResponse res
                ) {
                    processDhtAtomicUpdateResponse(
                        nodeId,
                        res);
                }

                @Override public String toString() {
                    return "GridDhtAtomicUpdateResponse handler " +
                        "[msgIdx=" + GridDhtAtomicUpdateResponse.CACHE_MSG_IDX + ']';
                }
            });

        ctx.io().addHandler(ctx.cacheId(),
            GridDhtAtomicDeferredUpdateResponse.class,
            new CI2<UUID, GridDhtAtomicDeferredUpdateResponse>() {
                @Override public void apply(
                    UUID nodeId,
                    GridDhtAtomicDeferredUpdateResponse res
                ) {
                    processDhtAtomicDeferredUpdateResponse(
                        nodeId,
                        res);
                }

                @Override public String toString() {
                    return "GridDhtAtomicDeferredUpdateResponse handler " +
                        "[msgIdx=" + GridDhtAtomicDeferredUpdateResponse.CACHE_MSG_IDX + ']';
                }
            });

        ctx.io().addHandler(ctx.cacheId(),
            GridDhtAtomicNearResponse.class,
            new CI2<UUID, GridDhtAtomicNearResponse>() {
            @Override public void apply(UUID uuid, GridDhtAtomicNearResponse msg) {
                processDhtAtomicNearResponse(uuid, msg);
            }

            @Override public String toString() {
                return "GridDhtAtomicNearResponse handler " +
                    "[msgIdx=" + GridDhtAtomicNearResponse.CACHE_MSG_IDX + ']';
            }
        });

        ctx.io().addHandler(ctx.cacheId(),
            GridNearAtomicCheckUpdateRequest.class,
            new CI2<UUID, GridNearAtomicCheckUpdateRequest>() {
                @Override public void apply(UUID uuid, GridNearAtomicCheckUpdateRequest msg) {
                    processCheckUpdateRequest(uuid, msg);
                }

                @Override public String toString() {
                    return "GridNearAtomicCheckUpdateRequest handler " +
                        "[msgIdx=" + GridNearAtomicCheckUpdateRequest.CACHE_MSG_IDX + ']';
                }
            });

        if (near == null) {
            ctx.io().addHandler(
                ctx.cacheId(),
                GridNearGetResponse.class,
                new CI2<UUID, GridNearGetResponse>() {
                    @Override public void apply(
                        UUID nodeId,
                        GridNearGetResponse res
                    ) {
                        processNearGetResponse(
                            nodeId,
                            res);
                    }
                });

            ctx.io().addHandler(
                ctx.cacheId(),
                GridNearSingleGetResponse.class,
                new CI2<UUID, GridNearSingleGetResponse>() {
                    @Override public void apply(
                        UUID nodeId,
                        GridNearSingleGetResponse res
                    ) {
                        processNearSingleGetResponse(
                            nodeId,
                            res);
                    }
                });
        }
    }

    /**
     * @param near Near cache.
     */
    public void near(GridNearAtomicCache<K, V> near) {
        this.near = near;
    }

    /** {@inheritDoc} */
    @Override public GridNearCacheAdapter<K, V> near() {
        return near;
    }

    /** {@inheritDoc} */
    @Override protected V get0(K key, String taskName, boolean deserializeBinary, boolean needVer)
        throws IgniteCheckedException {
        ctx.checkSecurity(SecurityPermission.CACHE_READ);

        if (keyCheck)
            validateCacheKey(key);

        CacheOperationContext opCtx = ctx.operationContextPerCall();

        UUID subjId = ctx.subjectIdPerCall(null, opCtx);

        final ExpiryPolicy expiryPlc = opCtx != null ? opCtx.expiry() : null;

        final boolean skipStore = opCtx != null && opCtx.skipStore();

        try {
            return getAsync0(ctx.toCacheKeyObject(key),
                !ctx.config().isReadFromBackup(),
                subjId,
                taskName,
                deserializeBinary,
                expiryPlc,
                false,
                skipStore,
                true,
                needVer).get();
        }
        catch (IgniteException e) {
            if (e.getCause(IgniteCheckedException.class) != null)
                throw e.getCause(IgniteCheckedException.class);
            else
                throw e;
        }
    }

    /** {@inheritDoc} */
    @Override protected IgniteInternalFuture<V> getAsync(final K key,
        final boolean forcePrimary,
        final boolean skipTx,
        @Nullable UUID subjId,
        final String taskName,
        final boolean deserializeBinary,
        final boolean skipVals,
        final boolean canRemap,
        final boolean needVer) {
        ctx.checkSecurity(SecurityPermission.CACHE_READ);

        if (keyCheck)
            validateCacheKey(key);

        CacheOperationContext opCtx = ctx.operationContextPerCall();

        subjId = ctx.subjectIdPerCall(null, opCtx);

        final UUID subjId0 = subjId;

        final ExpiryPolicy expiryPlc = skipVals ? null : opCtx != null ? opCtx.expiry() : null;

        final boolean skipStore = opCtx != null && opCtx.skipStore();

        return asyncOp(new CO<IgniteInternalFuture<V>>() {
            @Override public IgniteInternalFuture<V> apply() {
                return getAsync0(ctx.toCacheKeyObject(key),
                    forcePrimary,
                    subjId0,
                    taskName,
                    deserializeBinary,
                    expiryPlc,
                    skipVals,
                    skipStore,
                    canRemap,
                    needVer);
            }
        });
    }

    /** {@inheritDoc} */
    @Override protected Map<K, V> getAll0(Collection<? extends K> keys, boolean deserializeBinary, boolean needVer)
        throws IgniteCheckedException {
        return getAllAsyncInternal(keys,
            !ctx.config().isReadFromBackup(),
            null,
            ctx.kernalContext().job().currentTaskName(),
            deserializeBinary,
            false,
            true,
            needVer,
            false).get();
    }

    /** {@inheritDoc} */
    @Override public IgniteInternalFuture<Map<K, V>> getAllAsync(
        @Nullable final Collection<? extends K> keys,
        final boolean forcePrimary,
        boolean skipTx,
        @Nullable UUID subjId,
        final String taskName,
        final boolean deserializeBinary,
        final boolean skipVals,
        final boolean canRemap,
        final boolean needVer
    ) {
        return getAllAsyncInternal(keys,
            forcePrimary,
            subjId,
            taskName,
            deserializeBinary,
            skipVals,
            canRemap,
            needVer,
            true);
    }

    /**
     * @param keys Keys.
     * @param forcePrimary Force primary flag.
     * @param subjId Subject ID.
     * @param taskName Task name.
     * @param deserializeBinary Deserialize binary flag.
     * @param skipVals Skip values flag.
     * @param canRemap Can remap flag.
     * @param needVer Need version flag.
     * @param asyncOp Async operation flag.
     * @return Future.
     */
    private IgniteInternalFuture<Map<K, V>> getAllAsyncInternal(
        @Nullable final Collection<? extends K> keys,
        final boolean forcePrimary,
        @Nullable UUID subjId,
        final String taskName,
        final boolean deserializeBinary,
        final boolean skipVals,
        final boolean canRemap,
        final boolean needVer,
        boolean asyncOp
    ) {
        ctx.checkSecurity(SecurityPermission.CACHE_READ);

        if (F.isEmpty(keys))
            return new GridFinishedFuture<>(Collections.<K, V>emptyMap());

        if (keyCheck)
            validateCacheKeys(keys);

        CacheOperationContext opCtx = ctx.operationContextPerCall();

        subjId = ctx.subjectIdPerCall(subjId, opCtx);

        final UUID subjId0 = subjId;

        final ExpiryPolicy expiryPlc = skipVals ? null : opCtx != null ? opCtx.expiry() : null;

        final boolean skipStore = opCtx != null && opCtx.skipStore();

        if (asyncOp) {
            return asyncOp(new CO<IgniteInternalFuture<Map<K, V>>>() {
                @Override public IgniteInternalFuture<Map<K, V>> apply() {
                    return getAllAsync0(ctx.cacheKeysView(keys),
                        forcePrimary,
                        subjId0,
                        taskName,
                        deserializeBinary,
                        expiryPlc,
                        skipVals,
                        skipStore,
                        canRemap,
                        needVer);
                }
            });
        }
        else {
            return getAllAsync0(ctx.cacheKeysView(keys),
                forcePrimary,
                subjId0,
                taskName,
                deserializeBinary,
                expiryPlc,
                skipVals,
                skipStore,
                canRemap,
                needVer);
        }
    }

    /** {@inheritDoc} */
    @Override protected V getAndPut0(K key, V val, @Nullable CacheEntryPredicate filter) throws IgniteCheckedException {
        return (V)update0(
            key,
            val,
            null,
            null,
            true,
            filter,
            true,
            false).get();
    }

    /** {@inheritDoc} */
    @Override protected boolean put0(K key, V val, CacheEntryPredicate filter) throws IgniteCheckedException {
        Boolean res = (Boolean)update0(
            key,
            val,
            null,
            null,
            false,
            filter,
            true,
            false).get();

        assert res != null;

        return res;
    }

    /** {@inheritDoc} */
    @SuppressWarnings("unchecked")
    @Override public IgniteInternalFuture<V> getAndPutAsync0(K key, V val, @Nullable CacheEntryPredicate filter) {
        return update0(
            key,
            val,
            null,
            null,
            true,
            filter,
            true,
            true);
    }

    /** {@inheritDoc} */
    @SuppressWarnings("unchecked")
    @Override public IgniteInternalFuture<Boolean> putAsync0(K key, V val, @Nullable CacheEntryPredicate filter) {
        return update0(
            key,
            val,
            null,
            null,
            false,
            filter,
            true,
            true);
    }

    /** {@inheritDoc} */
    @Override public V tryGetAndPut(K key, V val) throws IgniteCheckedException {
        A.notNull(key, "key", val, "val");

        return (V)update0(
            key,
            val,
            null,
            null,
            true,
            null,
            false,
            false).get();
    }

    /** {@inheritDoc} */
    @Override protected void putAll0(Map<? extends K, ? extends V> m) throws IgniteCheckedException {
        updateAll0(m,
            null,
            null,
            null,
            null,
            false,
            false,
            true,
            UPDATE,
            false).get();
    }

    /** {@inheritDoc} */
    @Override public IgniteInternalFuture<?> putAllAsync0(Map<? extends K, ? extends V> m) {
        return updateAll0(m,
            null,
            null,
            null,
            null,
            false,
            false,
            true,
            UPDATE,
            true).chain(RET2NULL);
    }

    /** {@inheritDoc} */
    @Override public void putAllConflict(Map<KeyCacheObject, GridCacheDrInfo> conflictMap)
        throws IgniteCheckedException {
        putAllConflictAsync(conflictMap).get();
    }

    /** {@inheritDoc} */
    @Override public IgniteInternalFuture<?> putAllConflictAsync(Map<KeyCacheObject, GridCacheDrInfo> conflictMap) {
        ctx.dr().onReceiveCacheEntriesReceived(conflictMap.size());

        return updateAll0(null,
            null,
            null,
            conflictMap,
            null,
            false,
            false,
            true,
            UPDATE,
            true);
    }

    /** {@inheritDoc} */
    @Override public V getAndRemove0(K key) throws IgniteCheckedException {
        return (V)remove0(key, true, null, false).get();
    }

    /** {@inheritDoc} */
    @SuppressWarnings("unchecked")
    @Override public IgniteInternalFuture<V> getAndRemoveAsync0(K key) {
        return remove0(key, true, null, true);
    }

    /** {@inheritDoc} */
    @Override protected void removeAll0(Collection<? extends K> keys) throws IgniteCheckedException {
        removeAllAsync0(keys, null, false, false, false).get();
    }

    /** {@inheritDoc} */
    @Override public IgniteInternalFuture<Object> removeAllAsync0(Collection<? extends K> keys) {
        return removeAllAsync0(keys, null, false, false, true).chain(RET2NULL);
    }

    /** {@inheritDoc} */
    @Override protected boolean remove0(K key, CacheEntryPredicate filter) throws IgniteCheckedException {
        return (Boolean)remove0(key, false, filter, false).get();
    }

    /** {@inheritDoc} */
    @SuppressWarnings("unchecked")
    @Override public IgniteInternalFuture<Boolean> removeAsync0(K key, @Nullable CacheEntryPredicate filter) {
        return remove0(key, false, filter, true);
    }

    /** {@inheritDoc} */
    @Override public void removeAllConflict(Map<KeyCacheObject, GridCacheVersion> conflictMap)
        throws IgniteCheckedException {
        removeAllConflictAsync(conflictMap).get();
    }

    /** {@inheritDoc} */
    @Override public IgniteInternalFuture<?> removeAllConflictAsync(Map<KeyCacheObject, GridCacheVersion> conflictMap) {
        ctx.dr().onReceiveCacheEntriesReceived(conflictMap.size());

        return removeAllAsync0(null, conflictMap, false, false, true);
    }

    /**
     * @return {@code True} if store write-through enabled.
     */
    private boolean writeThrough() {
        return ctx.writeThrough() && ctx.store().configured();
    }

    /**
     * @param op Operation closure.
     * @return Future.
     */
    @SuppressWarnings("unchecked")
    private <T> IgniteInternalFuture<T> asyncOp(final CO<IgniteInternalFuture<T>> op) {
        IgniteInternalFuture<T> fail = asyncOpAcquire();

        if (fail != null)
            return fail;

        FutureHolder holder = lastFut.get();

        holder.lock();

        try {
            IgniteInternalFuture fut = holder.future();

            if (fut != null && !fut.isDone()) {
                IgniteInternalFuture<T> f = new GridEmbeddedFuture(fut,
                    new IgniteOutClosure<IgniteInternalFuture>() {
                        @Override public IgniteInternalFuture<T> apply() {
                            if (ctx.kernalContext().isStopping())
                                return new GridFinishedFuture<>(
                                    new IgniteCheckedException("Operation has been cancelled (node is stopping)."));

                            return op.apply();
                        }
                    });

                saveFuture(holder, f);

                return f;
            }

            IgniteInternalFuture<T> f = op.apply();

            saveFuture(holder, f);

            return f;
        }
        finally {
            holder.unlock();
        }
    }

    /** {@inheritDoc} */
    @Override protected IgniteInternalFuture<Boolean> lockAllAsync(Collection<KeyCacheObject> keys,
        long timeout,
        @Nullable IgniteTxLocalEx tx,
        boolean isInvalidate,
        boolean isRead,
        boolean retval,
        @Nullable TransactionIsolation isolation,
        long createTtl,
        long accessTtl) {
        return new FinishedLockFuture(new UnsupportedOperationException("Locks are not supported for " +
            "CacheAtomicityMode.ATOMIC mode (use CacheAtomicityMode.TRANSACTIONAL instead)"));
    }

    /** {@inheritDoc} */
    @Override public <T> EntryProcessorResult<T> invoke(K key, EntryProcessor<K, V, T> entryProcessor, Object... args)
        throws IgniteCheckedException {
        IgniteInternalFuture<EntryProcessorResult<T>> invokeFut = invoke0(false, key, entryProcessor, args);

        EntryProcessorResult<T> res = invokeFut.get();

        return res != null ? res : new CacheInvokeResult<T>();
    }

    /** {@inheritDoc} */
    @Override public <T> Map<K, EntryProcessorResult<T>> invokeAll(Set<? extends K> keys,
        EntryProcessor<K, V, T> entryProcessor,
        Object... args) throws IgniteCheckedException {
        return invokeAll0(false, keys, entryProcessor, args).get();
    }

    /** {@inheritDoc} */
    @Override public <T> IgniteInternalFuture<EntryProcessorResult<T>> invokeAsync(K key,
        EntryProcessor<K, V, T> entryProcessor,
        Object... args) {
        return invoke0(true, key, entryProcessor, args);
    }

    /**
     * @param async Async operation flag.
     * @param key Key.
     * @param entryProcessor Entry processor.
     * @param args Entry processor arguments.
     * @return Future.
     */
    private <T> IgniteInternalFuture<EntryProcessorResult<T>> invoke0(
        boolean async,
        K key,
        EntryProcessor<K, V, T> entryProcessor,
        Object... args) {
        A.notNull(key, "key", entryProcessor, "entryProcessor");

        if (keyCheck)
            validateCacheKey(key);

        CacheOperationContext opCtx = ctx.operationContextPerCall();

        final boolean keepBinary = opCtx != null && opCtx.isKeepBinary();

        IgniteInternalFuture<Map<K, EntryProcessorResult<T>>> fut = update0(
            key,
            null,
            entryProcessor,
            args,
            false,
            null,
            true,
            async);

        return fut.chain(new CX1<IgniteInternalFuture<Map<K, EntryProcessorResult<T>>>, EntryProcessorResult<T>>() {
            @Override public EntryProcessorResult<T> applyx(IgniteInternalFuture<Map<K, EntryProcessorResult<T>>> fut)
                throws IgniteCheckedException {
                Map<K, EntryProcessorResult<T>> resMap = fut.get();

                if (resMap != null) {
                    assert resMap.isEmpty() || resMap.size() == 1 : resMap.size();

                    EntryProcessorResult<T> res = resMap.isEmpty() ? null : resMap.values().iterator().next();

                    if (res instanceof CacheInvokeResult) {
                        CacheInvokeResult invokeRes = (CacheInvokeResult)res;

                        if (invokeRes.result() != null)
                            res = CacheInvokeResult.fromResult((T)ctx.unwrapBinaryIfNeeded(invokeRes.result(),
                                keepBinary, false));
                    }

                    return res;
                }

                return null;
            }
        });
    }

    /** {@inheritDoc} */
    @SuppressWarnings("unchecked")
    @Override public <T> IgniteInternalFuture<Map<K, EntryProcessorResult<T>>> invokeAllAsync(Set<? extends K> keys,
        final EntryProcessor<K, V, T> entryProcessor,
        Object... args) {
        return invokeAll0(true, keys, entryProcessor, args);
    }

    /**
     * @param async Async operation flag.
     * @param keys Keys.
     * @param entryProcessor Entry processor.
     * @param args Entry processor arguments.
     * @return Future.
     */
    private <T> IgniteInternalFuture<Map<K, EntryProcessorResult<T>>> invokeAll0(
        boolean async,
        Set<? extends K> keys,
        final EntryProcessor<K, V, T> entryProcessor,
        Object... args) {
        A.notNull(keys, "keys", entryProcessor, "entryProcessor");

        if (keyCheck)
            validateCacheKeys(keys);

        Map<? extends K, EntryProcessor> invokeMap = F.viewAsMap(keys, new C1<K, EntryProcessor>() {
            @Override public EntryProcessor apply(K k) {
                return entryProcessor;
            }
        });

        CacheOperationContext opCtx = ctx.operationContextPerCall();

        final boolean keepBinary = opCtx != null && opCtx.isKeepBinary();

        IgniteInternalFuture<Map<K, EntryProcessorResult<T>>> resFut = updateAll0(null,
            invokeMap,
            args,
            null,
            null,
            false,
            false,
            true,
            TRANSFORM,
            async);

        return resFut.chain(
            new CX1<IgniteInternalFuture<Map<K, EntryProcessorResult<T>>>, Map<K, EntryProcessorResult<T>>>() {
                @Override public Map<K, EntryProcessorResult<T>> applyx(
                    IgniteInternalFuture<Map<K, EntryProcessorResult<T>>> fut
                ) throws IgniteCheckedException {
                    Map<Object, EntryProcessorResult> resMap = (Map)fut.get();

                    return ctx.unwrapInvokeResult(resMap, keepBinary);
                }
            });
    }

    /** {@inheritDoc} */
    @Override public <T> Map<K, EntryProcessorResult<T>> invokeAll(
        Map<? extends K, ? extends EntryProcessor<K, V, T>> map,
        Object... args) throws IgniteCheckedException {
        A.notNull(map, "map");

        if (keyCheck)
            validateCacheKeys(map.keySet());

        return (Map<K, EntryProcessorResult<T>>)updateAll0(null,
            map,
            args,
            null,
            null,
            false,
            false,
            true,
            TRANSFORM,
            false).get();
    }

    /** {@inheritDoc} */
    @SuppressWarnings("unchecked")
    @Override public <T> IgniteInternalFuture<Map<K, EntryProcessorResult<T>>> invokeAllAsync(
        Map<? extends K, ? extends EntryProcessor<K, V, T>> map,
        Object... args) {
        A.notNull(map, "map");

        if (keyCheck)
            validateCacheKeys(map.keySet());

        return updateAll0(null,
            map,
            args,
            null,
            null,
            false,
            false,
            true,
            TRANSFORM,
            true);
    }

    /**
     * Entry point for all public API put/transform methods.
     *
     * @param map Put map. Either {@code map}, {@code invokeMap} or {@code conflictPutMap} should be passed.
     * @param invokeMap Invoke map. Either {@code map}, {@code invokeMap} or {@code conflictPutMap} should be passed.
     * @param invokeArgs Optional arguments for EntryProcessor.
     * @param conflictPutMap Conflict put map.
     * @param conflictRmvMap Conflict remove map.
     * @param retval Return value required flag.
     * @param rawRetval Return {@code GridCacheReturn} instance.
     * @param waitTopFut Whether to wait for topology future.
     * @param async Async operation flag.
     * @return Completion future.
     */
    @SuppressWarnings("ConstantConditions")
    private IgniteInternalFuture updateAll0(
        @Nullable Map<? extends K, ? extends V> map,
        @Nullable Map<? extends K, ? extends EntryProcessor> invokeMap,
        @Nullable Object[] invokeArgs,
        @Nullable Map<KeyCacheObject, GridCacheDrInfo> conflictPutMap,
        @Nullable Map<KeyCacheObject, GridCacheVersion> conflictRmvMap,
        final boolean retval,
        final boolean rawRetval,
        final boolean waitTopFut,
        final GridCacheOperation op,
        boolean async
    ) {
        assert ctx.updatesAllowed();

        if (map != null && keyCheck)
            validateCacheKeys(map.keySet());

        ctx.checkSecurity(SecurityPermission.CACHE_PUT);

        final CacheOperationContext opCtx = ctx.operationContextPerCall();

        if (opCtx != null && opCtx.hasDataCenterId()) {
            assert conflictPutMap == null : conflictPutMap;
            assert conflictRmvMap == null : conflictRmvMap;

            if (op == GridCacheOperation.TRANSFORM) {
                assert invokeMap != null : invokeMap;

                conflictPutMap = F.viewReadOnly((Map)invokeMap,
                    new IgniteClosure<EntryProcessor, GridCacheDrInfo>() {
                        @Override public GridCacheDrInfo apply(EntryProcessor o) {
                            return new GridCacheDrInfo(o, ctx.versions().next(opCtx.dataCenterId()));
                        }
                    });

                invokeMap = null;
            }
            else if (op == GridCacheOperation.DELETE) {
                assert map != null : map;

                conflictRmvMap = F.viewReadOnly((Map)map, new IgniteClosure<V, GridCacheVersion>() {
                    @Override public GridCacheVersion apply(V o) {
                        return ctx.versions().next(opCtx.dataCenterId());
                    }
                });

                map = null;
            }
            else {
                assert map != null : map;

                conflictPutMap = F.viewReadOnly((Map)map, new IgniteClosure<V, GridCacheDrInfo>() {
                    @Override public GridCacheDrInfo apply(V o) {
                        return new GridCacheDrInfo(ctx.toCacheObject(o), ctx.versions().next(opCtx.dataCenterId()));
                    }
                });

                map = null;
            }
        }

        UUID subjId = ctx.subjectIdPerCall(null, opCtx);

        int taskNameHash = ctx.kernalContext().job().currentTaskNameHash();

        final GridNearAtomicUpdateFuture updateFut = new GridNearAtomicUpdateFuture(
            ctx,
            this,
            ctx.config().getWriteSynchronizationMode(),
            op,
            map != null ? map.keySet() : invokeMap != null ? invokeMap.keySet() : conflictPutMap != null ?
                conflictPutMap.keySet() : conflictRmvMap.keySet(),
            map != null ? map.values() : invokeMap != null ? invokeMap.values() : null,
            invokeArgs,
            (Collection)(conflictPutMap != null ? conflictPutMap.values() : null),
            conflictRmvMap != null ? conflictRmvMap.values() : null,
            retval,
            rawRetval,
            opCtx != null ? opCtx.expiry() : null,
            CU.filterArray(null),
            subjId,
            taskNameHash,
            opCtx != null && opCtx.skipStore(),
            opCtx != null && opCtx.isKeepBinary(),
            opCtx != null && opCtx.noRetries() ? 1 : MAX_RETRIES,
            waitTopFut);

        if (async) {
            return asyncOp(new CO<IgniteInternalFuture<Object>>() {
                @Override public IgniteInternalFuture<Object> apply() {
                    updateFut.map();

                    return updateFut;
                }
            });
        }
        else {
            updateFut.map();

            return updateFut;
        }
    }

    /**
     * Entry point for update/invoke with a single key.
     *
     * @param key Key.
     * @param val Value.
     * @param proc Entry processor.
     * @param invokeArgs Invoke arguments.
     * @param retval Return value flag.
     * @param filter Filter.
     * @param waitTopFut Whether to wait for topology future.
     * @param async Async operation flag.
     * @return Future.
     */
    private IgniteInternalFuture update0(
        K key,
        @Nullable V val,
        @Nullable EntryProcessor proc,
        @Nullable Object[] invokeArgs,
        final boolean retval,
        @Nullable final CacheEntryPredicate filter,
        final boolean waitTopFut,
        boolean async
    ) {
        assert val == null || proc == null;

        assert ctx.updatesAllowed();

        validateCacheKey(key);

        ctx.checkSecurity(SecurityPermission.CACHE_PUT);

        final GridNearAtomicAbstractUpdateFuture updateFut =
            createSingleUpdateFuture(key, val, proc, invokeArgs, retval, filter, waitTopFut);

        if (async) {
            return asyncOp(new CO<IgniteInternalFuture<Object>>() {
                @Override public IgniteInternalFuture<Object> apply() {
                    updateFut.map();

                    return updateFut;
                }
            });
        }
        else {
            updateFut.map();

            return updateFut;
        }
    }

    /**
     * Entry point for remove with single key.
     *
     * @param key Key.
     * @param retval Whether to return
     * @param filter Filter.
     * @param async Async operation flag.
     * @return Future.
     */
    private IgniteInternalFuture remove0(K key, final boolean retval,
        @Nullable CacheEntryPredicate filter,
        boolean async) {
        assert ctx.updatesAllowed();

        ctx.checkSecurity(SecurityPermission.CACHE_REMOVE);

        final GridNearAtomicAbstractUpdateFuture updateFut = createSingleUpdateFuture(key,
            null,
            null,
            null,
            retval,
            filter,
            true);

        if (async) {
            return asyncOp(new CO<IgniteInternalFuture<Object>>() {
                @Override public IgniteInternalFuture<Object> apply() {
                    updateFut.map();

                    return updateFut;
                }
            });
        }
        else {
            updateFut.map();

            return updateFut;
        }
    }

    /**
     * Craete future for single key-val pair update.
     *
     * @param key Key.
     * @param val Value.
     * @param proc Processor.
     * @param invokeArgs Invoke arguments.
     * @param retval Return value flag.
     * @param filter Filter.
     * @param waitTopFut Whether to wait for topology future.
     * @return Future.
     */
    private GridNearAtomicAbstractUpdateFuture createSingleUpdateFuture(
        K key,
        @Nullable V val,
        @Nullable EntryProcessor proc,
        @Nullable Object[] invokeArgs,
        boolean retval,
        @Nullable CacheEntryPredicate filter,
        boolean waitTopFut
    ) {
        CacheOperationContext opCtx = ctx.operationContextPerCall();

        GridCacheOperation op;
        Object val0;

        if (val != null) {
            op = UPDATE;
            val0 = val;
        }
        else if (proc != null) {
            op = TRANSFORM;
            val0 = proc;
        }
        else {
            op = DELETE;
            val0 = null;
        }

        GridCacheDrInfo conflictPutVal = null;
        GridCacheVersion conflictRmvVer = null;

        if (opCtx != null && opCtx.hasDataCenterId()) {
            Byte dcId = opCtx.dataCenterId();

            assert dcId != null;

            if (op == UPDATE) {
                conflictPutVal = new GridCacheDrInfo(ctx.toCacheObject(val), ctx.versions().next(dcId));

                val0 = null;
            }
            else if (op == GridCacheOperation.TRANSFORM) {
                conflictPutVal = new GridCacheDrInfo(proc, ctx.versions().next(dcId));

                val0 = null;
            }
            else
                conflictRmvVer = ctx.versions().next(dcId);
        }

        CacheEntryPredicate[] filters = CU.filterArray(filter);

<<<<<<< HEAD
        if (conflictPutVal == null && conflictRmvVer == null) {
=======
        if (conflictPutVal == null &&
            conflictRmvVer == null) {
>>>>>>> 530075bc
            return new GridNearAtomicSingleUpdateFuture(
                ctx,
                this,
                ctx.config().getWriteSynchronizationMode(),
                op,
                key,
                val0,
                invokeArgs,
                retval,
                false,
                opCtx != null ? opCtx.expiry() : null,
                filters,
                ctx.subjectIdPerCall(null, opCtx),
                ctx.kernalContext().job().currentTaskNameHash(),
                opCtx != null && opCtx.skipStore(),
                opCtx != null && opCtx.isKeepBinary(),
                opCtx != null && opCtx.noRetries() ? 1 : MAX_RETRIES,
                waitTopFut
            );
        }
        else {
            return new GridNearAtomicUpdateFuture(
                ctx,
                this,
                ctx.config().getWriteSynchronizationMode(),
                op,
                Collections.singletonList(key),
                val0 != null ? Collections.singletonList(val0) : null,
                invokeArgs,
                conflictPutVal != null ? Collections.singleton(conflictPutVal) : null,
                conflictRmvVer != null ? Collections.singleton(conflictRmvVer) : null,
                retval,
                false,
                opCtx != null ? opCtx.expiry() : null,
                filters,
                ctx.subjectIdPerCall(null, opCtx),
                ctx.kernalContext().job().currentTaskNameHash(),
                opCtx != null && opCtx.skipStore(),
                opCtx != null && opCtx.isKeepBinary(),
                opCtx != null && opCtx.noRetries() ? 1 : MAX_RETRIES,
                waitTopFut);
        }
    }

    /**
     * Entry point for all public API remove methods.
     *
     * @param keys Keys to remove.
     * @param conflictMap Conflict map.
     * @param retval Return value required flag.
     * @param rawRetval Return {@code GridCacheReturn} instance.
     * @return Completion future.
     */
    private IgniteInternalFuture removeAllAsync0(
        @Nullable Collection<? extends K> keys,
        @Nullable Map<KeyCacheObject, GridCacheVersion> conflictMap,
        final boolean retval,
        boolean rawRetval,
        boolean async
    ) {
        assert ctx.updatesAllowed();

        assert keys != null || conflictMap != null;

        if (keyCheck)
            validateCacheKeys(keys);

        ctx.checkSecurity(SecurityPermission.CACHE_REMOVE);

        final CacheOperationContext opCtx = ctx.operationContextPerCall();

        UUID subjId = ctx.subjectIdPerCall(null, opCtx);

        int taskNameHash = ctx.kernalContext().job().currentTaskNameHash();

        Collection<GridCacheVersion> drVers = null;

        if (opCtx != null && keys != null && opCtx.hasDataCenterId()) {
            assert conflictMap == null : conflictMap;

            drVers = F.transform(keys, new C1<K, GridCacheVersion>() {
                @Override public GridCacheVersion apply(K k) {
                    return ctx.versions().next(opCtx.dataCenterId());
                }
            });
        }

        final GridNearAtomicUpdateFuture updateFut = new GridNearAtomicUpdateFuture(
            ctx,
            this,
            ctx.config().getWriteSynchronizationMode(),
            DELETE,
            keys != null ? keys : conflictMap.keySet(),
            null,
            null,
            null,
            drVers != null ? drVers : (keys != null ? null : conflictMap.values()),
            retval,
            rawRetval,
            opCtx != null ? opCtx.expiry() : null,
            CU.filterArray(null),
            subjId,
            taskNameHash,
            opCtx != null && opCtx.skipStore(),
            opCtx != null && opCtx.isKeepBinary(),
            opCtx != null && opCtx.noRetries() ? 1 : MAX_RETRIES,
            true);

        if (async) {
            return asyncOp(new CO<IgniteInternalFuture<Object>>() {
                @Override public IgniteInternalFuture<Object> apply() {
                    updateFut.map();

                    return updateFut;
                }
            });
        }
        else {
            updateFut.map();

            return updateFut;
        }
    }

    /**
     * Entry point to all public API single get methods.
     *
     * @param key Key.
     * @param forcePrimary Force primary flag.
     * @param subjId Subject ID.
     * @param taskName Task name.
     * @param deserializeBinary Deserialize binary flag.
     * @param expiryPlc Expiry policy.
     * @param skipVals Skip values flag.
     * @param skipStore Skip store flag.
     * @param canRemap Can remap flag.
     * @param needVer Need version.
     * @return Get future.
     */
    private IgniteInternalFuture<V> getAsync0(KeyCacheObject key,
        boolean forcePrimary,
        UUID subjId,
        String taskName,
        boolean deserializeBinary,
        @Nullable ExpiryPolicy expiryPlc,
        boolean skipVals,
        boolean skipStore,
        boolean canRemap,
        boolean needVer
    ) {
        AffinityTopologyVersion topVer = canRemap ? ctx.affinity().affinityTopologyVersion() :
            ctx.shared().exchange().readyAffinityVersion();

        IgniteCacheExpiryPolicy expiry = skipVals ? null : expiryPolicy(expiryPlc);

        GridPartitionedSingleGetFuture fut = new GridPartitionedSingleGetFuture(ctx,
            key,
            topVer,
            !skipStore,
            forcePrimary,
            subjId,
            taskName,
            deserializeBinary,
            expiry,
            skipVals,
            canRemap,
            needVer,
            false);

        fut.init();

        return (IgniteInternalFuture<V>)fut;
    }

    /**
     * Entry point to all public API get methods.
     *
     * @param keys Keys.
     * @param forcePrimary Force primary flag.
     * @param subjId Subject ID.
     * @param taskName Task name.
     * @param deserializeBinary Deserialize binary flag.
     * @param expiryPlc Expiry policy.
     * @param skipVals Skip values flag.
     * @param skipStore Skip store flag.
     * @param needVer Need version.
     * @return Get future.
     */
    private IgniteInternalFuture<Map<K, V>> getAllAsync0(@Nullable Collection<KeyCacheObject> keys,
        boolean forcePrimary,
        UUID subjId,
        String taskName,
        boolean deserializeBinary,
        @Nullable ExpiryPolicy expiryPlc,
        boolean skipVals,
        boolean skipStore,
        boolean canRemap,
        boolean needVer
    ) {
        AffinityTopologyVersion topVer = canRemap ? ctx.affinity().affinityTopologyVersion() :
            ctx.shared().exchange().readyAffinityVersion();

        final IgniteCacheExpiryPolicy expiry = skipVals ? null : expiryPolicy(expiryPlc);

        // Optimisation: try to resolve value locally and escape 'get future' creation.
        if (!forcePrimary && ctx.affinityNode()) {
            Map<K, V> locVals = U.newHashMap(keys.size());

            boolean success = true;

            // Optimistically expect that all keys are available locally (avoid creation of get future).
            for (KeyCacheObject key : keys) {
                GridCacheEntryEx entry = null;

                while (true) {
                    try {
                        entry = ctx.isSwapOrOffheapEnabled() ? entryEx(key) : peekEx(key);

                        // If our DHT cache do has value, then we peek it.
                        if (entry != null) {
                            boolean isNew = entry.isNewLocked();

                            EntryGetResult getRes = null;
                            CacheObject v = null;
                            GridCacheVersion ver = null;

                            if (needVer) {
                                getRes = entry.innerGetVersioned(
                                    null,
                                    null,
                                    /*swap*/true,
                                    /*unmarshal*/true,
                                    /**update-metrics*/false,
                                    /*event*/!skipVals,
                                    subjId,
                                    null,
                                    taskName,
                                    expiry,
                                    true,
                                    null);

                                if (getRes != null) {
                                    v = getRes.value();
                                    ver = getRes.version();
                                }
                            }
                            else {
                                v = entry.innerGet(null,
                                    null,
                                    /*swap*/true,
                                    /*read-through*/false,
                                    /**update-metrics*/false,
                                    /*event*/!skipVals,
                                    /*temporary*/false,
                                    subjId,
                                    null,
                                    taskName,
                                    expiry,
                                    !deserializeBinary);
                            }

                            // Entry was not in memory or in swap, so we remove it from cache.
                            if (v == null) {
                                GridCacheVersion obsoleteVer = context().versions().next();

                                if (isNew && entry.markObsoleteIfEmpty(obsoleteVer))
                                    removeEntry(entry);

                                success = false;
                            }
                            else
                                ctx.addResult(locVals, key, v, skipVals, false, deserializeBinary, true,
                                    getRes, ver, 0, 0, needVer);
                        }
                        else
                            success = false;

                        break; // While.
                    }
                    catch (GridCacheEntryRemovedException ignored) {
                        // No-op, retry.
                    }
                    catch (GridDhtInvalidPartitionException ignored) {
                        success = false;

                        break; // While.
                    }
                    catch (IgniteCheckedException e) {
                        return new GridFinishedFuture<>(e);
                    }
                    finally {
                        if (entry != null)
                            ctx.evicts().touch(entry, topVer);
                    }
                }

                if (!success)
                    break;
                else if (!skipVals && ctx.config().isStatisticsEnabled())
                    metrics0().onRead(true);
            }

            if (success) {
                sendTtlUpdateRequest(expiry);

                return new GridFinishedFuture<>(locVals);
            }
        }

        if (expiry != null)
            expiry.reset();

        // Either reload or not all values are available locally.
        GridPartitionedGetFuture<K, V> fut = new GridPartitionedGetFuture<>(ctx,
            keys,
            topVer,
            !skipStore,
            forcePrimary,
            subjId,
            taskName,
            deserializeBinary,
            expiry,
            skipVals,
            canRemap,
            needVer,
            false);

        fut.init();

        return fut;
    }

    /**
     * Executes local update.
     *
     * @param nodeId Node ID.
     * @param req Update request.
     * @param completionCb Completion callback.
     */
    void updateAllAsyncInternal(
        final UUID nodeId,
        final GridNearAtomicAbstractUpdateRequest req,
        final UpdateReplyClosure completionCb
    ) {
        IgniteInternalFuture<Object> forceFut = preldr.request(req, req.topologyVersion());

        if (forceFut == null || forceFut.isDone()) {
            try {
                if (forceFut != null)
                    forceFut.get();
            }
            catch (NodeStoppingException ignored) {
                return;
            }
            catch (IgniteCheckedException e) {
                onForceKeysError(nodeId, req, completionCb, e);

                return;
            }

            updateAllAsyncInternal0(nodeId, req, completionCb);
        }
        else {
            forceFut.listen(new CI1<IgniteInternalFuture<Object>>() {
                @Override public void apply(IgniteInternalFuture<Object> fut) {
                    try {
                        fut.get();
                    }
                    catch (NodeStoppingException ignored) {
                        return;
                    }
                    catch (IgniteCheckedException e) {
                        onForceKeysError(nodeId, req, completionCb, e);

                        return;
                    }

                    updateAllAsyncInternal0(nodeId, req, completionCb);
                }
            });
        }
    }

    /**
     * @param nodeId Node ID.
     * @param req Update request.
     * @param completionCb Completion callback.
     * @param e Error.
     */
    private void onForceKeysError(final UUID nodeId,
        final GridNearAtomicAbstractUpdateRequest req,
        final UpdateReplyClosure completionCb,
        IgniteCheckedException e
    ) {
        GridNearAtomicUpdateResponse res = new GridNearAtomicUpdateResponse(ctx.cacheId(),
            nodeId,
            req.futureId(),
            req.partition(),
            false,
            ctx.deploymentEnabled());

        res.addFailedKeys(req.keys(), e);

        completionCb.apply(req, res);
    }

    /**
     * Executes local update after preloader fetched values.
     *
     * @param nodeId Node ID.
     * @param req Update request.
     * @param completionCb Completion callback.
     */
    private void updateAllAsyncInternal0(
        UUID nodeId,
        GridNearAtomicAbstractUpdateRequest req,
        UpdateReplyClosure completionCb
    ) {
        ClusterNode node = ctx.discovery().node(nodeId);

        if (node == null) {
            U.warn(msgLog, "Skip near update request, node originated update request left [" +
                "futId=" + req.futureId() + ", node=" + nodeId + ']');

            return;
        }

        GridNearAtomicUpdateResponse res = new GridNearAtomicUpdateResponse(ctx.cacheId(),
            nodeId,
            req.futureId(),
            req.partition(),
            false,
            ctx.deploymentEnabled());

        assert !req.returnValue() || (req.operation() == TRANSFORM || req.size() == 1);

        GridDhtAtomicAbstractUpdateFuture dhtFut = null;

        boolean remap = false;

        String taskName = ctx.kernalContext().task().resolveTaskName(req.taskNameHash());

        IgniteCacheExpiryPolicy expiry = null;

        try {
            // If batch store update is enabled, we need to lock all entries.
            // First, need to acquire locks on cache entries, then check filter.
            List<GridDhtCacheEntry> locked = null;

            Collection<IgniteBiTuple<GridDhtCacheEntry, GridCacheVersion>> deleted = null;

            try {
                GridDhtPartitionTopology top = topology();

                top.readLock();

                try {
                    if (top.stopping()) {
                        res.addFailedKeys(req.keys(), new IgniteCheckedException("Failed to perform cache operation " +
                            "(cache is stopped): " + name()));

                        completionCb.apply(req, res);

                        return;
                    }

                    // Do not check topology version if topology was locked on near node by
                    // external transaction or explicit lock.
                    if (req.topologyLocked() || !needRemap(req.topologyVersion(), top.topologyVersion())) {
                        locked = lockEntries(req, req.topologyVersion());

                        boolean hasNear = ctx.discovery().cacheNearNode(node, name());

                        // Assign next version for update inside entries lock.
                        GridCacheVersion ver = ctx.versions().next(top.topologyVersion());

                        if (hasNear)
                            res.nearVersion(ver);

                        if (msgLog.isDebugEnabled()) {
                            msgLog.debug("Assigned update version [futId=" + req.futureId() +
                                ", writeVer=" + ver + ']');
                        }

                        assert ver != null : "Got null version for update request: " + req;

                        boolean sndPrevVal = !top.rebalanceFinished(req.topologyVersion());

                        dhtFut = createDhtFuture(ver, req);

                        expiry = expiryPolicy(req.expiry());

                        GridCacheReturn retVal = null;

                        if (req.size() > 1 &&                    // Several keys ...
                            writeThrough() && !req.skipStore() && // and store is enabled ...
                            !ctx.store().isLocal() &&             // and this is not local store ...
                            // (conflict resolver should be used for local store)
                            !ctx.dr().receiveEnabled()            // and no DR.
                            ) {
                            // This method can only be used when there are no replicated entries in the batch.
                            UpdateBatchResult updRes = updateWithBatch(node,
                                hasNear,
                                req,
                                res,
                                locked,
                                ver,
                                dhtFut,
                                ctx.isDrEnabled(),
                                taskName,
                                expiry,
                                sndPrevVal);

                            deleted = updRes.deleted();
                            dhtFut = updRes.dhtFuture();

                            if (req.operation() == TRANSFORM)
                                retVal = updRes.invokeResults();
                        }
                        else {
                            UpdateSingleResult updRes = updateSingle(node,
                                hasNear,
                                req,
                                res,
                                locked,
                                ver,
                                dhtFut,
                                ctx.isDrEnabled(),
                                taskName,
                                expiry,
                                sndPrevVal);

                            retVal = updRes.returnValue();
                            deleted = updRes.deleted();
                            dhtFut = updRes.dhtFuture();
                        }

                        if (retVal == null)
                            retVal = new GridCacheReturn(ctx, node.isLocal(), true, null, true);

                        res.returnValue(retVal);

                        if (dhtFut != null)
                            ctx.mvcc().addAtomicFuture(dhtFut.id(), dhtFut);
                    }
                    else {
                        // Should remap all keys.
                        remap = true;

                        res.remapTopologyVersion(top.topologyVersion());
                    }
                }
                finally {
                    top.readUnlock();
                }
            }
            catch (GridCacheEntryRemovedException e) {
                assert false : "Entry should not become obsolete while holding lock.";

                e.printStackTrace();
            }
            finally {
                if (locked != null)
                    unlockEntries(locked, req.topologyVersion());

                // Enqueue if necessary after locks release.
                if (deleted != null) {
                    assert !deleted.isEmpty();
                    assert ctx.deferredDelete() : this;

                    for (IgniteBiTuple<GridDhtCacheEntry, GridCacheVersion> e : deleted)
                        ctx.onDeferredDelete(e.get1(), e.get2());
                }
            }
        }
        catch (GridDhtInvalidPartitionException ignore) {
            if (log.isDebugEnabled())
                log.debug("Caught invalid partition exception for cache entry (will remap update request): " + req);

            remap = true;

            res.remapTopologyVersion(ctx.topology().topologyVersion());
        }
        catch (Throwable e) {
            // At least RuntimeException can be thrown by the code above when GridCacheContext is cleaned and there is
            // an attempt to use cleaned resources.
            U.error(log, "Unexpected exception during cache update", e);

            res.addFailedKeys(req.keys(), e);

            completionCb.apply(req, res);

            if (e instanceof Error)
                throw e;

            return;
        }

        if (remap) {
            assert dhtFut == null;

            completionCb.apply(req, res);
        }
        else
            if (dhtFut != null)
                dhtFut.map(node, res.returnValue(), res, completionCb);

        if (req.writeSynchronizationMode() != FULL_ASYNC)
            req.cleanup(!node.isLocal());

        sendTtlUpdateRequest(expiry);
    }

    /**
     * Updates locked entries using batched write-through.
     *
     * @param node Sender node.
     * @param hasNear {@code True} if originating node has near cache.
     * @param req Update request.
     * @param res Update response.
     * @param locked Locked entries.
     * @param ver Assigned version.
     * @param dhtFut Optional DHT future.
     * @param replicate Whether replication is enabled.
     * @param taskName Task name.
     * @param expiry Expiry policy.
     * @param sndPrevVal If {@code true} sends previous value to backups.
     * @return Deleted entries.
     * @throws GridCacheEntryRemovedException Should not be thrown.
     */
    @SuppressWarnings("unchecked")
    private UpdateBatchResult updateWithBatch(
        final ClusterNode node,
        final boolean hasNear,
        final GridNearAtomicAbstractUpdateRequest req,
        final GridNearAtomicUpdateResponse res,
        final List<GridDhtCacheEntry> locked,
        final GridCacheVersion ver,
        @Nullable GridDhtAtomicAbstractUpdateFuture dhtFut,
        final boolean replicate,
        final String taskName,
        @Nullable final IgniteCacheExpiryPolicy expiry,
        final boolean sndPrevVal
    ) throws GridCacheEntryRemovedException {
        assert !ctx.dr().receiveEnabled(); // Cannot update in batches during DR due to possible conflicts.
        assert !req.returnValue() || req.operation() == TRANSFORM; // Should not request return values for putAll.

        if (!F.isEmpty(req.filter()) && ctx.loadPreviousValue()) {
            try {
                reloadIfNeeded(locked);
            }
            catch (IgniteCheckedException e) {
                res.addFailedKeys(req.keys(), e);

                return new UpdateBatchResult();
            }
        }

        int size = req.size();

        Map<KeyCacheObject, CacheObject> putMap = null;

        Map<KeyCacheObject, EntryProcessor<Object, Object, Object>> entryProcessorMap = null;

        Collection<KeyCacheObject> rmvKeys = null;

        List<CacheObject> writeVals = null;

        UpdateBatchResult updRes = new UpdateBatchResult();

        List<GridDhtCacheEntry> filtered = new ArrayList<>(size);

        GridCacheOperation op = req.operation();

        GridCacheReturn invokeRes = null;

        int firstEntryIdx = 0;

        boolean intercept = ctx.config().getInterceptor() != null;

        for (int i = 0; i < locked.size(); i++) {
            GridDhtCacheEntry entry = locked.get(i);

            try {
                if (!checkFilter(entry, req, res)) {
                    if (expiry != null && entry.hasValue()) {
                        long ttl = expiry.forAccess();

                        if (ttl != CU.TTL_NOT_CHANGED) {
                            entry.updateTtl(null, ttl);

                            expiry.ttlUpdated(entry.key(),
                                entry.version(),
                                entry.readers());
                        }
                    }

                    if (log.isDebugEnabled())
                        log.debug("Entry did not pass the filter (will skip write) [entry=" + entry +
                            ", filter=" + Arrays.toString(req.filter()) + ", res=" + res + ']');

                    if (hasNear)
                        res.addSkippedIndex(i);

                    firstEntryIdx++;

                    continue;
                }

                if (op == TRANSFORM) {
                    EntryProcessor<Object, Object, Object> entryProcessor = req.entryProcessor(i);

                    CacheObject old = entry.innerGet(
                        ver,
                        null,
                        /*read swap*/true,
                        /*read through*/true,
                        /*metrics*/true,
                        /*event*/true,
                        /*temporary*/true,
                        req.subjectId(),
                        entryProcessor,
                        taskName,
                        null,
                        req.keepBinary());

                    Object oldVal = null;
                    Object updatedVal = null;

                    CacheInvokeEntry<Object, Object> invokeEntry = new CacheInvokeEntry(entry.key(), old,
                        entry.version(), req.keepBinary(), entry);

                    CacheObject updated;

                    try {
                        Object computed = entryProcessor.process(invokeEntry, req.invokeArguments());

                        if (computed != null) {
                            if (invokeRes == null)
                                invokeRes = new GridCacheReturn(node.isLocal());

                            computed = ctx.unwrapTemporary(computed);

                            invokeRes.addEntryProcessResult(ctx, entry.key(), invokeEntry.key(), computed, null,
                                req.keepBinary());
                        }

                        if (!invokeEntry.modified())
                            continue;

                        updatedVal = ctx.unwrapTemporary(invokeEntry.getValue());

                        updated = ctx.toCacheObject(updatedVal);
                    }
                    catch (Exception e) {
                        if (invokeRes == null)
                            invokeRes = new GridCacheReturn(node.isLocal());

                        invokeRes.addEntryProcessResult(ctx, entry.key(), invokeEntry.key(), null, e, req.keepBinary());

                        updated = old;
                    }

                    if (updated == null) {
                        if (intercept) {
                            CacheLazyEntry e = new CacheLazyEntry(ctx, entry.key(), invokeEntry.key(), old, oldVal, req.keepBinary());

                            IgniteBiTuple<Boolean, ?> interceptorRes = ctx.config().getInterceptor().onBeforeRemove(e);

                            if (ctx.cancelRemove(interceptorRes))
                                continue;
                        }

                        // Update previous batch.
                        if (putMap != null) {
                            dhtFut = updatePartialBatch(
                                hasNear,
                                firstEntryIdx,
                                filtered,
                                ver,
                                node,
                                writeVals,
                                putMap,
                                null,
                                entryProcessorMap,
                                dhtFut,
                                req,
                                res,
                                replicate,
                                updRes,
                                taskName,
                                expiry,
                                sndPrevVal);

                            firstEntryIdx = i;

                            putMap = null;
                            writeVals = null;
                            entryProcessorMap = null;

                            filtered = new ArrayList<>();
                        }

                        // Start collecting new batch.
                        if (rmvKeys == null)
                            rmvKeys = new ArrayList<>(size);

                        rmvKeys.add(entry.key());
                    }
                    else {
                        if (intercept) {
                            CacheLazyEntry e = new CacheLazyEntry(ctx, entry.key(), invokeEntry.key(), old, oldVal, req.keepBinary());

                            Object val = ctx.config().getInterceptor().onBeforePut(e, updatedVal);

                            if (val == null)
                                continue;

                            updated = ctx.toCacheObject(ctx.unwrapTemporary(val));
                        }

                        // Update previous batch.
                        if (rmvKeys != null) {
                            dhtFut = updatePartialBatch(
                                hasNear,
                                firstEntryIdx,
                                filtered,
                                ver,
                                node,
                                null,
                                null,
                                rmvKeys,
                                entryProcessorMap,
                                dhtFut,
                                req,
                                res,
                                replicate,
                                updRes,
                                taskName,
                                expiry,
                                sndPrevVal);

                            firstEntryIdx = i;

                            rmvKeys = null;
                            entryProcessorMap = null;

                            filtered = new ArrayList<>();
                        }

                        if (putMap == null) {
                            putMap = new LinkedHashMap<>(size, 1.0f);
                            writeVals = new ArrayList<>(size);
                        }

                        putMap.put(entry.key(), updated);
                        writeVals.add(updated);
                    }

                    if (entryProcessorMap == null)
                        entryProcessorMap = new HashMap<>();

                    entryProcessorMap.put(entry.key(), entryProcessor);
                }
                else if (op == UPDATE) {
                    CacheObject updated = req.value(i);

                    if (intercept) {
                        CacheObject old = entry.innerGet(
                            null,
                            null,
                            /*read swap*/true,
                            /*read through*/ctx.loadPreviousValue(),
                            /*metrics*/true,
                            /*event*/true,
                            /*temporary*/true,
                            req.subjectId(),
                            null,
                            taskName,
                            null,
                            req.keepBinary());

                        Object val = ctx.config().getInterceptor().onBeforePut(
                            new CacheLazyEntry(
                                ctx,
                                entry.key(),
                                old,
                                req.keepBinary()),
                            ctx.unwrapBinaryIfNeeded(
                                updated,
                                req.keepBinary(),
                                false));

                        if (val == null)
                            continue;

                        updated = ctx.toCacheObject(ctx.unwrapTemporary(val));
                    }

                    assert updated != null;

                    if (putMap == null) {
                        putMap = new LinkedHashMap<>(size, 1.0f);
                        writeVals = new ArrayList<>(size);
                    }

                    putMap.put(entry.key(), updated);
                    writeVals.add(updated);
                }
                else {
                    assert op == DELETE;

                    if (intercept) {
                        CacheObject old = entry.innerGet(
                            null,
                            null,
                            /*read swap*/true,
                            /*read through*/ctx.loadPreviousValue(),
                            /*metrics*/true,
                            /*event*/true,
                            /*temporary*/true,
                            req.subjectId(),
                            null,
                            taskName,
                            null,
                            req.keepBinary());

                        IgniteBiTuple<Boolean, ?> interceptorRes = ctx.config().getInterceptor()
                            .onBeforeRemove(new CacheLazyEntry(ctx, entry.key(), old, req.keepBinary()));

                        if (ctx.cancelRemove(interceptorRes))
                            continue;
                    }

                    if (rmvKeys == null)
                        rmvKeys = new ArrayList<>(size);

                    rmvKeys.add(entry.key());
                }

                filtered.add(entry);
            }
            catch (IgniteCheckedException e) {
                res.addFailedKey(entry.key(), e);
            }
        }

        // Store final batch.
        if (putMap != null || rmvKeys != null) {
            dhtFut = updatePartialBatch(
                hasNear,
                firstEntryIdx,
                filtered,
                ver,
                node,
                writeVals,
                putMap,
                rmvKeys,
                entryProcessorMap,
                dhtFut,
                req,
                res,
                replicate,
                updRes,
                taskName,
                expiry,
                sndPrevVal);
        }
        else
            assert filtered.isEmpty();

        updRes.dhtFuture(dhtFut);

        updRes.invokeResult(invokeRes);

        return updRes;
    }

    /**
     * @param entries Entries.
     * @throws IgniteCheckedException If failed.
     */
    private void reloadIfNeeded(final List<GridDhtCacheEntry> entries) throws IgniteCheckedException {
        Map<KeyCacheObject, Integer> needReload = null;

        for (int i = 0; i < entries.size(); i++) {
            GridDhtCacheEntry entry = entries.get(i);

            if (entry == null)
                continue;

            CacheObject val = entry.rawGetOrUnmarshal(false);

            if (val == null) {
                if (needReload == null)
                    needReload = new HashMap<>(entries.size(), 1.0f);

                needReload.put(entry.key(), i);
            }
        }

        if (needReload != null) {
            final Map<KeyCacheObject, Integer> idxMap = needReload;

            ctx.store().loadAll(null, needReload.keySet(), new CI2<KeyCacheObject, Object>() {
                @Override public void apply(KeyCacheObject k, Object v) {
                    Integer idx = idxMap.get(k);

                    if (idx != null) {
                        GridDhtCacheEntry entry = entries.get(idx);

                        try {
                            GridCacheVersion ver = entry.version();

                            entry.versionedValue(ctx.toCacheObject(v), null, ver, null, null);
                        }
                        catch (GridCacheEntryRemovedException e) {
                            assert false : "Entry should not get obsolete while holding lock [entry=" + entry +
                                ", e=" + e + ']';
                        }
                        catch (IgniteCheckedException e) {
                            throw new IgniteException(e);
                        }
                    }
                }
            });
        }
    }

    /**
     * Updates locked entries one-by-one.
     *
     * @param nearNode Originating node.
     * @param hasNear {@code True} if originating node has near cache.
     * @param req Update request.
     * @param res Update response.
     * @param locked Locked entries.
     * @param ver Assigned update version.
     * @param dhtFut Optional DHT future.
     * @param replicate Whether DR is enabled for that cache.
     * @param taskName Task name.
     * @param expiry Expiry policy.
     * @param sndPrevVal If {@code true} sends previous value to backups.
     * @return Return value.
     * @throws GridCacheEntryRemovedException Should be never thrown.
     */
    private UpdateSingleResult updateSingle(
        ClusterNode nearNode,
        boolean hasNear,
        GridNearAtomicAbstractUpdateRequest req,
        GridNearAtomicUpdateResponse res,
        List<GridDhtCacheEntry> locked,
        GridCacheVersion ver,
        @Nullable GridDhtAtomicAbstractUpdateFuture dhtFut,
        boolean replicate,
        String taskName,
        @Nullable IgniteCacheExpiryPolicy expiry,
        boolean sndPrevVal
    ) throws GridCacheEntryRemovedException {
        GridCacheReturn retVal = null;
        Collection<IgniteBiTuple<GridDhtCacheEntry, GridCacheVersion>> deleted = null;

        AffinityTopologyVersion topVer = req.topologyVersion();

        boolean checkReaders = hasNear || ctx.discovery().hasNearCache(ctx.cacheId(), topVer);

        boolean intercept = ctx.config().getInterceptor() != null;

        AffinityAssignment affAssignment = ctx.affinity().assignment(topVer);

        // Avoid iterator creation.
        for (int i = 0; i < req.size(); i++) {
            KeyCacheObject k = req.key(i);

            GridCacheOperation op = req.operation();

            // We are holding java-level locks on entries at this point.
            // No GridCacheEntryRemovedException can be thrown.
            try {
                GridDhtCacheEntry entry = locked.get(i);

                GridCacheVersion newConflictVer = req.conflictVersion(i);
                long newConflictTtl = req.conflictTtl(i);
                long newConflictExpireTime = req.conflictExpireTime(i);

                assert !(newConflictVer instanceof GridCacheVersionEx) : newConflictVer;

                Object writeVal = op == TRANSFORM ? req.entryProcessor(i) : req.writeValue(i);

                Collection<UUID> readers = null;
                Collection<UUID> filteredReaders = null;

                if (checkReaders) {
                    readers = entry.readers();
                    filteredReaders = F.view(entry.readers(), F.notEqualTo(nearNode.id()));
                }

                GridCacheUpdateAtomicResult updRes = entry.innerUpdate(
                    ver,
                    nearNode.id(),
                    locNodeId,
                    op,
                    writeVal,
                    req.invokeArguments(),
                    writeThrough() && !req.skipStore(),
                    !req.skipStore(),
                    sndPrevVal || req.returnValue(),
                    req.keepBinary(),
                    expiry,
<<<<<<< HEAD
                    /*event*/true,
                    /*metrics*/true,
                    /*primary*/true,
                    /*verCheck*/false,
=======
                    true,
                    true,
                    primary,
                    false,
>>>>>>> 530075bc
                    topVer,
                    req.filter(),
                    replicate ? DR_PRIMARY : DR_NONE,
                    newConflictTtl,
                    newConflictExpireTime,
                    newConflictVer,
                    /*conflictResolve*/true,
                    intercept,
                    req.subjectId(),
                    taskName,
                    /*prevVal*/null,
                    /*updateCntr*/null,
                    dhtFut);

                if (dhtFut != null) {
                    if (updRes.sendToDht()) { // Send to backups even in case of remove-remove scenarios.
                        GridCacheVersionConflictContext<?, ?> conflictCtx = updRes.conflictResolveResult();

                        if (conflictCtx == null)
                            newConflictVer = null;
                        else if (conflictCtx.isMerge())
                            newConflictVer = null; // Conflict version is discarded in case of merge.

                        EntryProcessor<Object, Object, Object> entryProcessor = null;

                        dhtFut.addWriteEntry(
                            affAssignment,
                            entry,
                            updRes.newValue(),
                            entryProcessor,
                            updRes.newTtl(),
                            updRes.conflictExpireTime(),
                            newConflictVer,
                            sndPrevVal,
                            updRes.oldValue(),
                            updRes.updateCounter());

                        if (!F.isEmpty(filteredReaders))
                            dhtFut.addNearWriteEntries(
                                filteredReaders,
                                entry,
                                updRes.newValue(),
                                entryProcessor,
                                updRes.newTtl(),
                                updRes.conflictExpireTime());
                    }
                    else {
                        if (log.isDebugEnabled())
                            log.debug("Entry did not pass the filter or conflict resolution (will skip write) " +
                                "[entry=" + entry + ", filter=" + Arrays.toString(req.filter()) + ']');
                    }
                }

                if (hasNear) {
                    if (updRes.sendToDht()) {
                        if (!ctx.affinity().partitionBelongs(nearNode, entry.partition(), topVer)) {
                            // If put the same value as in request then do not need to send it back.
                            if (op == TRANSFORM || writeVal != updRes.newValue()) {
                                res.addNearValue(i,
                                    updRes.newValue(),
                                    updRes.newTtl(),
                                    updRes.conflictExpireTime());
                            }
                            else
                                res.addNearTtl(i, updRes.newTtl(), updRes.conflictExpireTime());

                            if (updRes.newValue() != null) {
                                IgniteInternalFuture<Boolean> f = entry.addReader(nearNode.id(), req.messageId(), topVer);

                                assert f == null : f;
                            }
                        }
                        else if (F.contains(readers, nearNode.id())) // Reader became primary or backup.
                            entry.removeReader(nearNode.id(), req.messageId());
                        else
                            res.addSkippedIndex(i);
                    }
                    else
                        res.addSkippedIndex(i);
                }

                if (updRes.removeVersion() != null) {
                    if (deleted == null)
                        deleted = new ArrayList<>(req.size());

                    deleted.add(F.t(entry, updRes.removeVersion()));
                }

                if (op == TRANSFORM) {
                    assert !req.returnValue();

                    IgniteBiTuple<Object, Exception> compRes = updRes.computedResult();

                    if (compRes != null && (compRes.get1() != null || compRes.get2() != null)) {
                        if (retVal == null)
                            retVal = new GridCacheReturn(nearNode.isLocal());

                        retVal.addEntryProcessResult(ctx,
                            k,
                            null,
                            compRes.get1(),
                            compRes.get2(),
                            req.keepBinary());
                    }
                }
                else {
                    // Create only once.
                    if (retVal == null) {
                        CacheObject ret = updRes.oldValue();

                        retVal = new GridCacheReturn(ctx,
                            nearNode.isLocal(),
                            req.keepBinary(),
                            req.returnValue() ? ret : null,
                            updRes.success());
                    }
                }
            }
            catch (IgniteCheckedException e) {
                res.addFailedKey(k, e);
            }
        }

        return new UpdateSingleResult(retVal, deleted, dhtFut);
    }

    /**
     * @param hasNear {@code True} if originating node has near cache.
     * @param firstEntryIdx Index of the first entry in the request keys collection.
     * @param entries Entries to update.
     * @param ver Version to set.
     * @param nearNode Originating node.
     * @param writeVals Write values.
     * @param putMap Values to put.
     * @param rmvKeys Keys to remove.
     * @param entryProcessorMap Entry processors.
     * @param dhtFut DHT update future if has backups.
     * @param req Request.
     * @param res Response.
     * @param replicate Whether replication is enabled.
     * @param batchRes Batch update result.
     * @param taskName Task name.
     * @param expiry Expiry policy.
     * @param sndPrevVal If {@code true} sends previous value to backups.
     * @return Deleted entries.
     */
    @SuppressWarnings("ForLoopReplaceableByForEach")
    @Nullable private GridDhtAtomicAbstractUpdateFuture updatePartialBatch(
        final boolean hasNear,
        final int firstEntryIdx,
        final List<GridDhtCacheEntry> entries,
        final GridCacheVersion ver,
        final ClusterNode nearNode,
        @Nullable final List<CacheObject> writeVals,
        @Nullable final Map<KeyCacheObject, CacheObject> putMap,
        @Nullable final Collection<KeyCacheObject> rmvKeys,
        @Nullable final Map<KeyCacheObject, EntryProcessor<Object, Object, Object>> entryProcessorMap,
        @Nullable GridDhtAtomicAbstractUpdateFuture dhtFut,
        final GridNearAtomicAbstractUpdateRequest req,
        final GridNearAtomicUpdateResponse res,
        final boolean replicate,
        final UpdateBatchResult batchRes,
        final String taskName,
        @Nullable final IgniteCacheExpiryPolicy expiry,
        final boolean sndPrevVal
    ) {
        assert putMap == null ^ rmvKeys == null;

        assert req.conflictVersions() == null : "Cannot be called when there are conflict entries in the batch.";

        AffinityTopologyVersion topVer = req.topologyVersion();

        boolean checkReaders = hasNear || ctx.discovery().hasNearCache(ctx.cacheId(), topVer);

        CacheStorePartialUpdateException storeErr = null;

        try {
            GridCacheOperation op;

            if (putMap != null) {
                try {
                    ctx.store().putAll(null, F.viewReadOnly(putMap, new C1<CacheObject, IgniteBiTuple<CacheObject, GridCacheVersion>>() {
                        @Override public IgniteBiTuple<CacheObject, GridCacheVersion> apply(CacheObject v) {
                            return F.t(v, ver);
                        }
                    }));
                }
                catch (CacheStorePartialUpdateException e) {
                    storeErr = e;
                }

                op = UPDATE;
            }
            else {
                try {
                    ctx.store().removeAll(null, rmvKeys);
                }
                catch (CacheStorePartialUpdateException e) {
                    storeErr = e;
                }

                op = DELETE;
            }

            boolean intercept = ctx.config().getInterceptor() != null;

            AffinityAssignment affAssignment = ctx.affinity().assignment(topVer);

            // Avoid iterator creation.
            for (int i = 0; i < entries.size(); i++) {
                GridDhtCacheEntry entry = entries.get(i);

                assert Thread.holdsLock(entry);

                if (entry.obsolete()) {
                    assert req.operation() == DELETE : "Entry can become obsolete only after remove: " + entry;

                    continue;
                }

                if (storeErr != null &&
                    storeErr.failedKeys().contains(entry.key().value(ctx.cacheObjectContext(), false)))
                    continue;

                try {
                    // We are holding java-level locks on entries at this point.
                    CacheObject writeVal = op == UPDATE ? writeVals.get(i) : null;

                    assert writeVal != null || op == DELETE : "null write value found.";

                    Collection<UUID> readers = null;
                    Collection<UUID> filteredReaders = null;

                    if (checkReaders) {
                        readers = entry.readers();
                        filteredReaders = F.view(entry.readers(), F.notEqualTo(nearNode.id()));
                    }

                    GridCacheUpdateAtomicResult updRes = entry.innerUpdate(
                        ver,
                        nearNode.id(),
                        locNodeId,
                        op,
                        writeVal,
                        null,
                        /*write-through*/false,
                        /*read-through*/false,
                        /*retval*/sndPrevVal,
                        req.keepBinary(),
                        expiry,
                        /*event*/true,
                        /*metrics*/true,
<<<<<<< HEAD
                        /*primary*/true,
                        /*verCheck*/false,
=======
                        primary,
                        false,
>>>>>>> 530075bc
                        topVer,
                        null,
                        replicate ? DR_PRIMARY : DR_NONE,
                        CU.TTL_NOT_CHANGED,
                        CU.EXPIRE_TIME_CALCULATE,
                        null,
                        /*conflict resolve*/false,
                        /*intercept*/false,
                        req.subjectId(),
                        taskName,
                        null,
                        null,
                        dhtFut);

                    assert !updRes.success() || updRes.newTtl() == CU.TTL_NOT_CHANGED || expiry != null :
                        "success=" + updRes.success() + ", newTtl=" + updRes.newTtl() + ", expiry=" + expiry;

                    if (intercept) {
                        if (op == UPDATE) {
                            ctx.config().getInterceptor().onAfterPut(new CacheLazyEntry(
                                ctx,
                                entry.key(),
                                updRes.newValue(),
                                req.keepBinary()));
                        }
                        else {
                            assert op == DELETE : op;

                            // Old value should be already loaded for 'CacheInterceptor.onBeforeRemove'.
                            ctx.config().getInterceptor().onAfterRemove(new CacheLazyEntry(ctx, entry.key(),
                                updRes.oldValue(), req.keepBinary()));
                        }
                    }

                    batchRes.addDeleted(entry, updRes, entries);

                    if (dhtFut != null) {
                        EntryProcessor<Object, Object, Object> entryProcessor =
                            entryProcessorMap == null ? null : entryProcessorMap.get(entry.key());

                        dhtFut.addWriteEntry(
                            affAssignment,
                            entry,
                            writeVal,
                            entryProcessor,
                            updRes.newTtl(),
                            CU.EXPIRE_TIME_CALCULATE,
                            null,
                            sndPrevVal,
                            updRes.oldValue(),
                            updRes.updateCounter());

                        if (!F.isEmpty(filteredReaders))
                            dhtFut.addNearWriteEntries(
                                filteredReaders,
                                entry,
                                writeVal,
                                entryProcessor,
                                updRes.newTtl(),
                                CU.EXPIRE_TIME_CALCULATE);
                    }

                    if (hasNear) {
                        if (!ctx.affinity().partitionBelongs(nearNode, entry.partition(), topVer)) {
                            int idx = firstEntryIdx + i;

                            if (req.operation() == TRANSFORM) {
                                res.addNearValue(idx,
                                    writeVal,
                                    updRes.newTtl(),
                                    CU.EXPIRE_TIME_CALCULATE);
                            }
                            else
                                res.addNearTtl(idx, updRes.newTtl(), CU.EXPIRE_TIME_CALCULATE);

                            if (writeVal != null || entry.hasValue()) {
                                IgniteInternalFuture<Boolean> f = entry.addReader(nearNode.id(), req.messageId(), topVer);

                                assert f == null : f;
                            }
                        }
                        else if (readers.contains(nearNode.id())) // Reader became primary or backup.
                            entry.removeReader(nearNode.id(), req.messageId());
                        else
                            res.addSkippedIndex(firstEntryIdx + i);
                    }
                }
                catch (GridCacheEntryRemovedException e) {
                    assert false : "Entry cannot become obsolete while holding lock.";

                    e.printStackTrace();
                }
            }
        }
        catch (IgniteCheckedException e) {
            res.addFailedKeys(putMap != null ? putMap.keySet() : rmvKeys, e);
        }

        if (storeErr != null) {
            ArrayList<KeyCacheObject> failed = new ArrayList<>(storeErr.failedKeys().size());

            for (Object failedKey : storeErr.failedKeys())
                failed.add(ctx.toCacheKeyObject(failedKey));

            res.addFailedKeys(failed, storeErr.getCause());
        }

        return dhtFut;
    }

    /**
     * Acquires java-level locks on cache entries. Returns collection of locked entries.
     *
     * @param req Request with keys to lock.
     * @param topVer Topology version to lock on.
     * @return Collection of locked entries.
     * @throws GridDhtInvalidPartitionException If entry does not belong to local node. If exception is thrown, locks
     * are released.
     */
    @SuppressWarnings("ForLoopReplaceableByForEach")
    private List<GridDhtCacheEntry> lockEntries(GridNearAtomicAbstractUpdateRequest req, AffinityTopologyVersion topVer)
        throws GridDhtInvalidPartitionException {
        if (req.size() == 1) {
            KeyCacheObject key = req.key(0);

            while (true) {
                GridDhtCacheEntry entry = entryExx(key, topVer);

                GridUnsafe.monitorEnter(entry);

                if (entry.obsolete())
                    GridUnsafe.monitorExit(entry);
                else
                    return Collections.singletonList(entry);
            }
        }
        else {
            List<GridDhtCacheEntry> locked = new ArrayList<>(req.size());

            while (true) {
                for (int i = 0; i < req.size(); i++) {
                    GridDhtCacheEntry entry = entryExx(req.key(i), topVer);

                    locked.add(entry);
                }

                boolean retry = false;

                for (int i = 0; i < locked.size(); i++) {
                    GridCacheMapEntry entry = locked.get(i);

                    if (entry == null)
                        continue;

                    GridUnsafe.monitorEnter(entry);

                    if (entry.obsolete()) {
                        // Unlock all locked.
                        for (int j = 0; j <= i; j++) {
                            if (locked.get(j) != null)
                                GridUnsafe.monitorExit(locked.get(j));
                        }

                        // Clear entries.
                        locked.clear();

                        // Retry.
                        retry = true;

                        break;
                    }
                }

                if (!retry)
                    return locked;
            }
        }
    }

    /**
     * Releases java-level locks on cache entries.
     *
     * @param locked Locked entries.
     * @param topVer Topology version.
     */
    private void unlockEntries(Collection<GridDhtCacheEntry> locked, AffinityTopologyVersion topVer) {
        // Process deleted entries before locks release.
        assert ctx.deferredDelete() : this;

        // Entries to skip eviction manager notification for.
        // Enqueue entries while holding locks.
        Collection<KeyCacheObject> skip = null;

        try {
            for (GridCacheMapEntry entry : locked) {
                if (entry != null && entry.deleted()) {
                    if (skip == null)
                        skip = U.newHashSet(locked.size());

                    skip.add(entry.key());
                }
            }
        }
        finally {
            // At least RuntimeException can be thrown by the code above when GridCacheContext is cleaned and there is
            // an attempt to use cleaned resources.
            // That's why releasing locks in the finally block..
            for (GridCacheMapEntry entry : locked) {
                if (entry != null)
                    GridUnsafe.monitorExit(entry);
            }
        }

        // Try evict partitions.
        for (GridDhtCacheEntry entry : locked) {
            if (entry != null)
                entry.onUnlock();
        }

        if (skip != null && skip.size() == locked.size())
            // Optimization.
            return;

        // Must touch all entries since update may have deleted entries.
        // Eviction manager will remove empty entries.
        for (GridCacheMapEntry entry : locked) {
            if (entry != null && (skip == null || !skip.contains(entry.key())))
                ctx.evicts().touch(entry, topVer);
        }
    }

    /**
     * @param entry Entry to check.
     * @param req Update request.
     * @param res Update response. If filter evaluation failed, key will be added to failed keys and method will return
     * false.
     * @return {@code True} if filter evaluation succeeded.
     */
    private boolean checkFilter(GridCacheEntryEx entry, GridNearAtomicAbstractUpdateRequest req,
        GridNearAtomicUpdateResponse res) {
        try {
            return ctx.isAllLocked(entry, req.filter());
        }
        catch (IgniteCheckedException e) {
            res.addFailedKey(entry.key(), e);

            return false;
        }
    }

    /**
     * @param req Request to remap.
     */
    void remapToNewPrimary(GridNearAtomicAbstractUpdateRequest req) {
        assert req.writeSynchronizationMode() == FULL_ASYNC : req;

        if (log.isDebugEnabled())
            log.debug("Remapping near update request locally: " + req);

        Collection<?> vals;
        Collection<GridCacheDrInfo> drPutVals;
        Collection<GridCacheVersion> drRmvVals;

        if (req.conflictVersions() == null) {
            vals = req.values();

            drPutVals = null;
            drRmvVals = null;
        }
        else if (req.operation() == UPDATE) {
            int size = req.keys().size();

            drPutVals = new ArrayList<>(size);

            for (int i = 0; i < size; i++) {
                long ttl = req.conflictTtl(i);

                if (ttl == CU.TTL_NOT_CHANGED)
                    drPutVals.add(new GridCacheDrInfo(req.value(i), req.conflictVersion(i)));
                else
                    drPutVals.add(new GridCacheDrExpirationInfo(req.value(i), req.conflictVersion(i), ttl,
                        req.conflictExpireTime(i)));
            }

            vals = null;
            drRmvVals = null;
        }
        else {
            assert req.operation() == DELETE : req;

            drRmvVals = req.conflictVersions();

            vals = null;
            drPutVals = null;
        }

        GridNearAtomicUpdateFuture updateFut = new GridNearAtomicUpdateFuture(
            ctx,
            this,
            ctx.config().getWriteSynchronizationMode(),
            req.operation(),
            req.keys(),
            vals,
            req.invokeArguments(),
            drPutVals,
            drRmvVals,
            req.returnValue(),
            false,
            req.expiry(),
            req.filter(),
            req.subjectId(),
            req.taskNameHash(),
            req.skipStore(),
            req.keepBinary(),
            MAX_RETRIES,
            true);

        updateFut.map();
    }

    /**
     * Creates backup update future if necessary.
     *
     * @param writeVer Write version.
     * @param updateReq Update request.
     * @return Backup update future.
     */
    private GridDhtAtomicAbstractUpdateFuture createDhtFuture(
        GridCacheVersion writeVer,
        GridNearAtomicAbstractUpdateRequest updateReq
    ) {
        if (updateReq.size() == 1)
            return new GridDhtAtomicSingleUpdateFuture(ctx, writeVer, updateReq);
        else
            return new GridDhtAtomicUpdateFuture(ctx, writeVer, updateReq);
    }

    /**
     * @param nodeId Sender node ID.
     * @param req Near atomic update request.
     */
    private void processNearAtomicUpdateRequest(UUID nodeId, GridNearAtomicAbstractUpdateRequest req) {
        if (msgLog.isDebugEnabled()) {
            msgLog.debug("Received near atomic update request [futId=" + req.futureId() +
                ", node=" + nodeId + ']');
        }

        updateAllAsyncInternal(nodeId, req, updateReplyClos);
    }

    /**
     * @param nodeId Sender node ID.
     * @param res Near atomic update response.
     */
    @SuppressWarnings("unchecked")
    private void processNearAtomicUpdateResponse(UUID nodeId, GridNearAtomicUpdateResponse res) {
        if (msgLog.isDebugEnabled())
            msgLog.debug("Received near atomic update response [futId" + res.futureId() + ", node=" + nodeId + ']');

        res.nodeId(ctx.localNodeId());

        GridNearAtomicAbstractUpdateFuture fut =
            (GridNearAtomicAbstractUpdateFuture)ctx.mvcc().atomicFuture(res.futureId());

        if (fut != null)
            fut.onPrimaryResponse(nodeId, res, false);
        else
            U.warn(msgLog, "Failed to find near update future for update response (will ignore) " +
                "[futId=" + res.futureId() + ", node=" + nodeId + ", res=" + res + ']');
    }

    /**
     * @param nodeId Node ID.
     * @param checkReq Request.
     */
    private void processCheckUpdateRequest(UUID nodeId, GridNearAtomicCheckUpdateRequest checkReq) {
        /*
         * Message is processed in the same stripe, so primary already processed update request. It is possible
         * response was not sent if operation result was empty. Near node will get original response or this one.
         */
        GridNearAtomicUpdateResponse res = new GridNearAtomicUpdateResponse(ctx.cacheId(),
            nodeId,
            checkReq.futureId(),
            checkReq.partition(),
            false,
            false);

        GridCacheReturn ret = new GridCacheReturn(false, true);

        res.returnValue(ret);

        sendNearUpdateReply(nodeId, res);
    }

    /**
     * @param nodeId Sender node ID.
     * @param req Dht atomic update request.
     */
    private void processDhtAtomicUpdateRequest(UUID nodeId, GridDhtAtomicAbstractUpdateRequest req) {
        assert Thread.currentThread().getName().startsWith("sys-stripe-") : Thread.currentThread().getName();

        if (msgLog.isDebugEnabled()) {
            msgLog.debug("Received DHT atomic update request [futId=" + req.futureId() +
                ", writeVer=" + req.writeVersion() + ", node=" + nodeId + ']');
        }

        assert req.partition() >= 0 : req;

        GridCacheVersion ver = req.writeVersion();

        GridDhtAtomicNearResponse nearRes = null;

        if (req.nearNodeId() != null) {
            nearRes = new GridDhtAtomicNearResponse(ctx.cacheId(),
                req.partition(),
                req.nearFutureId(),
                nodeId,
                req.flags());
        }

        boolean replicate = ctx.isDrEnabled();

        boolean intercept = req.forceTransformBackups() && ctx.config().getInterceptor() != null;

        String taskName = ctx.kernalContext().task().resolveTaskName(req.taskNameHash());

        for (int i = 0; i < req.size(); i++) {
            KeyCacheObject key = req.key(i);

            try {
                while (true) {
                    GridDhtCacheEntry entry = null;

                    try {
                        entry = entryExx(key);

                        CacheObject val = req.value(i);
                        CacheObject prevVal = req.previousValue(i);

                        EntryProcessor<Object, Object, Object> entryProcessor = req.entryProcessor(i);
                        Long updateIdx = req.updateCounter(i);

                        GridCacheOperation op = entryProcessor != null ? TRANSFORM :
                            (val != null) ? UPDATE : DELETE;

                        long ttl = req.ttl(i);
                        long expireTime = req.conflictExpireTime(i);

                        GridCacheUpdateAtomicResult updRes = entry.innerUpdate(
                            ver,
                            nodeId,
                            nodeId,
                            op,
                            op == TRANSFORM ? entryProcessor : val,
                            op == TRANSFORM ? req.invokeArguments() : null,
                            /*write-through*/(ctx.store().isLocal() && !ctx.shared().localStorePrimaryOnly())
                                && writeThrough() && !req.skipStore(),
                            /*read-through*/false,
                            /*retval*/false,
                            req.keepBinary(),
                            /*expiry policy*/null,
                            /*event*/true,
                            /*metrics*/true,
                            /*primary*/false,
                            /*check version*/!req.forceTransformBackups(),
                            req.topologyVersion(),
                            CU.empty0(),
                            replicate ? DR_BACKUP : DR_NONE,
                            ttl,
                            expireTime,
                            req.conflictVersion(i),
                            false,
                            intercept,
                            req.subjectId(),
                            taskName,
                            prevVal,
                            updateIdx,
                            null);

                        if (updRes.removeVersion() != null)
                            ctx.onDeferredDelete(entry, updRes.removeVersion());

                        entry.onUnlock();

                        break; // While.
                    }
                    catch (GridCacheEntryRemovedException ignored) {
                        if (log.isDebugEnabled())
                            log.debug("Got removed entry while updating backup value (will retry): " + key);

                        entry = null;
                    }
                    finally {
                        if (entry != null)
                            ctx.evicts().touch(entry, req.topologyVersion());
                    }
                }
            }
            catch (GridDhtInvalidPartitionException ignored) {
                // Ignore.
            }
            catch (IgniteCheckedException e) {
                IgniteCheckedException err =
                    new IgniteCheckedException("Failed to update key on backup node: " + key, e);

                if (nearRes != null)
                    nearRes.addFailedKey(key, err);

                U.error(log, "Failed to update key on backup node: " + key, e);
            }
        }

        GridDhtAtomicUpdateResponse dhtRes = null;

        if (isNearEnabled(cacheCfg)) {
            List<KeyCacheObject> nearEvicted =
                ((GridNearAtomicCache<K, V>)near()).processDhtAtomicUpdateRequest(nodeId, req, nearRes);

            if (nearEvicted != null) {
                dhtRes = new GridDhtAtomicUpdateResponse(ctx.cacheId(),
                    req.partition(),
                    req.futureId(),
                    ctx.deploymentEnabled());

                dhtRes.nearEvicted(nearEvicted);
            }
        }

        if (nearRes != null)
            sendDhtNearResponse(req, nearRes);

        if (dhtRes == null && req.replyWithoutDelay()) {
            dhtRes = new GridDhtAtomicUpdateResponse(ctx.cacheId(),
                req.partition(),
                req.futureId(),
                ctx.deploymentEnabled());
        }

        if (dhtRes != null)
            sendDhtPrimaryResponse(nodeId, req, dhtRes);
        else
            sendDeferredUpdateResponse(req.partition(), nodeId, req.futureId());
    }

    /**
     * @param nodeId Primary node ID.
     * @param req Request.
     * @param dhtRes Response to send.
     */
    private void sendDhtPrimaryResponse(UUID nodeId,
        GridDhtAtomicAbstractUpdateRequest req,
        GridDhtAtomicUpdateResponse dhtRes) {
        try {
            ctx.io().send(nodeId, dhtRes, ctx.ioPolicy());

            if (msgLog.isDebugEnabled()) {
                msgLog.debug("Sent DHT response [futId=" + req.futureId() +
                    ", nearFutId=" + req.nearFutureId() +
                    ", writeVer=" + req.writeVersion() +
                    ", node=" + nodeId + ']');
            }
        }
        catch (ClusterTopologyCheckedException ignored) {
            U.warn(msgLog, "Failed to send DHT response, node left [futId=" + req.futureId() +
                ", nearFutId=" + req.nearFutureId() +
                ", node=" + nodeId + ']');
        }
        catch (IgniteCheckedException e) {
            U.error(msgLog, "Failed to send DHT near response [futId=" + req.futureId() +
                ", nearFutId=" + req.nearFutureId() +
                ", node=" + nodeId +
                ", res=" + dhtRes + ']', e);
        }
    }

    /**
     * @param part Partition.
     * @param primaryId Primary ID.
     * @param futId Future ID.
     */
    private void sendDeferredUpdateResponse(int part, UUID primaryId, long futId) {
        Map<UUID, GridDhtAtomicDeferredUpdateResponse> resMap = defRes.get();

        GridDhtAtomicDeferredUpdateResponse msg = resMap.get(primaryId);

        if (msg == null) {
            msg = new GridDhtAtomicDeferredUpdateResponse(ctx.cacheId(),
                new GridLongList(DEFERRED_UPDATE_RESPONSE_BUFFER_SIZE));

            if (DEFERRED_UPDATE_RESPONSE_TIMEOUT > 0) {
                GridTimeoutObject timeoutSnd = new DeferredUpdateTimeout(part, primaryId);

                msg.timeoutSender(timeoutSnd);

                ctx.time().addTimeoutObject(timeoutSnd);
            }

            resMap.put(primaryId, msg);
        }

        GridLongList futIds = msg.futureIds();

        assert futIds.size() < DEFERRED_UPDATE_RESPONSE_BUFFER_SIZE : futIds.size();

        futIds.add(futId);

        if (futIds.size() >= DEFERRED_UPDATE_RESPONSE_BUFFER_SIZE) {
            resMap.remove(primaryId);

            sendDeferredUpdateResponse(primaryId, msg);
        }
    }

    /**
     * @param primaryId Primary ID.
     * @param msg Message.
     */
    private void sendDeferredUpdateResponse(UUID primaryId, GridDhtAtomicDeferredUpdateResponse msg) {
        try {
            GridTimeoutObject timeoutSnd = msg.timeoutSender();

            if (timeoutSnd != null)
                ctx.time().removeTimeoutObject(timeoutSnd);

            ctx.io().send(primaryId, msg, ctx.ioPolicy());

            if (msgLog.isDebugEnabled()) {
                msgLog.debug("Sent deferred DHT update response [futIds=" + msg.futureIds() +
                    ", node=" + primaryId + ']');
            }
        }
        catch (ClusterTopologyCheckedException ignored) {
            if (msgLog.isDebugEnabled()) {
                msgLog.debug("Failed to send deferred DHT update response, node left [" +
                    "futIds=" + msg.futureIds() + ", node=" + primaryId + ']');
            }
        }
        catch (IgniteCheckedException e) {
            U.error(log, "Failed to send deferred DHT update response to remote node [" +
                "futIds=" + msg.futureIds() + ", node=" + primaryId + ']', e);
        }
    }

    /**
     * @param req Request.
     * @param nearRes Response to send.
     */
    private void sendDhtNearResponse(final GridDhtAtomicAbstractUpdateRequest req, GridDhtAtomicNearResponse nearRes) {
        try {
            ClusterNode node = ctx.discovery().node(req.nearNodeId());

            if (node == null)
                throw new ClusterTopologyCheckedException("Node failed: " + req.nearNodeId());

            if (node.isLocal())
                processDhtAtomicNearResponse(node.id(), nearRes);
            else
                ctx.io().send(node, nearRes, ctx.ioPolicy());

            if (msgLog.isDebugEnabled()) {
                msgLog.debug("Sent DHT near response [futId=" + req.futureId() +
                    ", nearFutId=" + req.nearFutureId() +
                    ", writeVer=" + req.writeVersion() +
                    ", node=" + req.nearNodeId() + ']');
            }
        }
        catch (ClusterTopologyCheckedException ignored) {
            if (msgLog.isDebugEnabled()) {
                msgLog.debug("Failed to send DHT near response, node left [futId=" + req.futureId() +
                    ", nearFutId=" + req.nearFutureId() +
                    ", node=" + req.nearNodeId() + ']');
            }
        }
        catch (IgniteCheckedException e) {
<<<<<<< HEAD
            U.error(msgLog, "Failed to send DHT near response [futId=" + req.futureId() +
                ", nearFutId=" + req.nearFutureId() +
                ", node=" + req.nearNodeId() +
                ", res=" + nearRes + ']', e);
=======
            U.error(msgLog, "Failed to send DHT atomic update response [futId=" + req.futureVersion() +
                ", node=" + nodeId + ", res=" + res + ']', e);
>>>>>>> 530075bc
        }
    }

    /**
     * @param nodeId Node ID.
     * @param res Response.
     */
    private void processDhtAtomicNearResponse(UUID nodeId, GridDhtAtomicNearResponse res) {
        GridNearAtomicAbstractUpdateFuture updateFut =
            (GridNearAtomicAbstractUpdateFuture)ctx.mvcc().atomicFuture(res.futureId());

        if (updateFut != null) {
            if (msgLog.isDebugEnabled()) {
                msgLog.debug("Received DHT atomic near response [futId=" + res.futureId() +
                    ", node=" + nodeId + ']');
            }

            updateFut.onDhtResponse(nodeId, res);
        }
        else {
            if (msgLog.isDebugEnabled()) {
                msgLog.debug("Failed to find future for DHT atomic near response [futId=" + res.futureId() +
                    ", node=" + nodeId +
                    ", res=" + res + ']');
            }
        }
    }

    /**
     * @param nodeId Sender node ID.
     * @param res Dht atomic update response.
     */
    @SuppressWarnings("unchecked")
    private void processDhtAtomicUpdateResponse(UUID nodeId, GridDhtAtomicUpdateResponse res) {
        GridDhtAtomicAbstractUpdateFuture updateFut =
            (GridDhtAtomicAbstractUpdateFuture)ctx.mvcc().atomicFuture(res.futureId());

        if (updateFut != null) {
            if (msgLog.isDebugEnabled()) {
                msgLog.debug("Received DHT atomic update response [futId=" + res.futureId() +
                        ", writeVer=" + updateFut.writeVersion() + ", node=" + nodeId + ']');
            }

            updateFut.onDhtResponse(nodeId, res);
        }
        else {
            U.warn(msgLog, "Failed to find DHT update future for update response [futId=" + res.futureId() +
                ", node=" + nodeId + ", res=" + res + ']');
        }
    }

    /**
     * @param nodeId Sender node ID.
     * @param res Deferred atomic update response.
     */
    @SuppressWarnings("unchecked")
    private void processDhtAtomicDeferredUpdateResponse(UUID nodeId, GridDhtAtomicDeferredUpdateResponse res) {
        GridLongList futIds = res.futureIds();

        assert futIds != null && futIds.size() > 0 : futIds;

        for (int i = 0; i < futIds.size(); i++) {
            Long id = futIds.get(i);

            GridDhtAtomicAbstractUpdateFuture updateFut = (GridDhtAtomicAbstractUpdateFuture)ctx.mvcc().atomicFuture(id);

            if (updateFut != null) {
                if (msgLog.isDebugEnabled()) {
                    msgLog.debug("Received DHT atomic deferred update response [futId=" + id +
                        ", writeVer=" + res + ", node=" + nodeId + ']');
                }

                updateFut.onDeferredResponse(nodeId);
            }
            else {
                U.warn(msgLog, "Failed to find DHT update future for deferred update response [futId=" + id +
                    ", nodeId=" + nodeId + ", res=" + res + ']');
            }
        }
    }

    /**
     * @param nodeId Originating node ID.
     * @param res Near update response.
     */
    private void sendNearUpdateReply(UUID nodeId, GridNearAtomicUpdateResponse res) {
        try {
            ctx.io().send(nodeId, res, ctx.ioPolicy());

            if (msgLog.isDebugEnabled())
                msgLog.debug("Sent near update response [futId=" + res.futureId() + ", node=" + nodeId + ']');
        }
        catch (ClusterTopologyCheckedException ignored) {
            if (msgLog.isDebugEnabled()) {
                msgLog.debug("Failed to send near update response [futId=" + res.futureId() +
                    ", node=" + nodeId + ']');
            }
        }
        catch (IgniteCheckedException e) {
            U.error(msgLog, "Failed to send near update response [futId=" + res.futureId() +
                ", node=" + nodeId + ", res=" + res + ']', e);
        }
    }

    /** {@inheritDoc} */
    @Override public String toString() {
        return S.toString(GridDhtAtomicCache.class, this, super.toString());
    }

    /**
     * Result of {@link GridDhtAtomicCache#updateSingle} execution.
     */
    private static class UpdateSingleResult {
        /** */
        private final GridCacheReturn retVal;

        /** */
        private final Collection<IgniteBiTuple<GridDhtCacheEntry, GridCacheVersion>> deleted;

        /** */
        private final GridDhtAtomicAbstractUpdateFuture dhtFut;

        /**
         * @param retVal Return value.
         * @param deleted Deleted entries.
         * @param dhtFut DHT future.
         */
        private UpdateSingleResult(GridCacheReturn retVal,
            Collection<IgniteBiTuple<GridDhtCacheEntry, GridCacheVersion>> deleted,
            GridDhtAtomicAbstractUpdateFuture dhtFut) {
            this.retVal = retVal;
            this.deleted = deleted;
            this.dhtFut = dhtFut;
        }

        /**
         * @return Return value.
         */
        private GridCacheReturn returnValue() {
            return retVal;
        }

        /**
         * @return Deleted entries.
         */
        private Collection<IgniteBiTuple<GridDhtCacheEntry, GridCacheVersion>> deleted() {
            return deleted;
        }

        /**
         * @return DHT future.
         */
        public GridDhtAtomicAbstractUpdateFuture dhtFuture() {
            return dhtFut;
        }
    }

    /**
     * Result of {@link GridDhtAtomicCache#updateWithBatch} execution.
     */
    private static class UpdateBatchResult {
        /** */
        private Collection<IgniteBiTuple<GridDhtCacheEntry, GridCacheVersion>> deleted;

        /** */
        private GridDhtAtomicAbstractUpdateFuture dhtFut;

        /** */
        private GridCacheReturn invokeRes;

        /**
         * @param entry Entry.
         * @param updRes Entry update result.
         * @param entries All entries.
         */
        private void addDeleted(GridDhtCacheEntry entry,
            GridCacheUpdateAtomicResult updRes,
            Collection<GridDhtCacheEntry> entries) {
            if (updRes.removeVersion() != null) {
                if (deleted == null)
                    deleted = new ArrayList<>(entries.size());

                deleted.add(F.t(entry, updRes.removeVersion()));
            }
        }

        /**
         * @return Deleted entries.
         */
        private Collection<IgniteBiTuple<GridDhtCacheEntry, GridCacheVersion>> deleted() {
            return deleted;
        }

        /**
         * @return DHT future.
         */
        public GridDhtAtomicAbstractUpdateFuture dhtFuture() {
            return dhtFut;
        }

        /**
         * @param invokeRes Result for invoke operation.
         */
        private void invokeResult(GridCacheReturn invokeRes) {
            this.invokeRes = invokeRes;
        }

        /**
         * @return Result for invoke operation.
         */
        GridCacheReturn invokeResults() {
            return invokeRes;
        }

        /**
         * @param dhtFut DHT future.
         */
        private void dhtFuture(@Nullable GridDhtAtomicAbstractUpdateFuture dhtFut) {
            this.dhtFut = dhtFut;
        }
    }

    /**
     *
     */
    private static class FinishedLockFuture extends GridFinishedFuture<Boolean> implements GridDhtFuture<Boolean> {
        /**
         * @param err Error.
         */
        private FinishedLockFuture(Throwable err) {
            super(err);
        }

        /** {@inheritDoc} */
        @Override public Collection<Integer> invalidPartitions() {
            return Collections.emptyList();
        }
    }

    /**
     *
     */
    interface UpdateReplyClosure extends CI2<GridNearAtomicAbstractUpdateRequest, GridNearAtomicUpdateResponse> {
        // No-op.
    }

    /**
     *
     */
    private class DeferredUpdateTimeout implements GridTimeoutObject, Runnable {
        /** */
        private final int part;

        /** */
        private final UUID primaryId;

        /** */
        private final IgniteUuid id;

        /** */
        private final long endTime;

        /**
         * @param part Partition.
         * @param primaryId Primary ID.
         */
        DeferredUpdateTimeout(int part, UUID primaryId) {
            this.part = part;
            this.primaryId = primaryId;

            endTime = U.currentTimeMillis() + DEFERRED_UPDATE_RESPONSE_TIMEOUT;

            id = IgniteUuid.fromUuid(primaryId);
        }

        /** {@inheritDoc} */
        @Override public IgniteUuid timeoutId() {
            return id;
        }

        /** {@inheritDoc} */
        @Override public long endTime() {
            return endTime;
        }

        /** {@inheritDoc} */
        @Override public void run() {
            Map<UUID, GridDhtAtomicDeferredUpdateResponse> resMap = defRes.get();

            GridDhtAtomicDeferredUpdateResponse msg = resMap.get(primaryId);

            if (msg != null && msg.timeoutSender() == this) {
                msg.timeoutSender(null);

                resMap.remove(primaryId);

                sendDeferredUpdateResponse(primaryId, msg);
            }
        }

        /** {@inheritDoc} */
        @Override public void onTimeout() {
            ctx.kernalContext().getStripedExecutorService().execute(part, this);
        }
    }
}<|MERGE_RESOLUTION|>--- conflicted
+++ resolved
@@ -211,12 +211,6 @@
         updateReplyClos = new UpdateReplyClosure() {
             @SuppressWarnings("ThrowableResultOfMethodCallIgnored")
             @Override public void apply(GridNearAtomicAbstractUpdateRequest req, GridNearAtomicUpdateResponse res) {
-<<<<<<< HEAD
-=======
-                // Request should be for primary keys only in PRIMARY ordering mode.
-                assert req.hasPrimary() : req;
-
->>>>>>> 530075bc
                 if (req.writeSynchronizationMode() != FULL_ASYNC)
                     sendNearUpdateReply(res.nodeId(), res);
                 else {
@@ -1311,12 +1305,7 @@
 
         CacheEntryPredicate[] filters = CU.filterArray(filter);
 
-<<<<<<< HEAD
         if (conflictPutVal == null && conflictRmvVer == null) {
-=======
-        if (conflictPutVal == null &&
-            conflictRmvVer == null) {
->>>>>>> 530075bc
             return new GridNearAtomicSingleUpdateFuture(
                 ctx,
                 this,
@@ -2426,17 +2415,10 @@
                     sndPrevVal || req.returnValue(),
                     req.keepBinary(),
                     expiry,
-<<<<<<< HEAD
                     /*event*/true,
                     /*metrics*/true,
                     /*primary*/true,
                     /*verCheck*/false,
-=======
-                    true,
-                    true,
-                    primary,
-                    false,
->>>>>>> 530075bc
                     topVer,
                     req.filter(),
                     replicate ? DR_PRIMARY : DR_NONE,
@@ -2689,13 +2671,8 @@
                         expiry,
                         /*event*/true,
                         /*metrics*/true,
-<<<<<<< HEAD
                         /*primary*/true,
                         /*verCheck*/false,
-=======
-                        primary,
-                        false,
->>>>>>> 530075bc
                         topVer,
                         null,
                         replicate ? DR_PRIMARY : DR_NONE,
@@ -3370,15 +3347,10 @@
             }
         }
         catch (IgniteCheckedException e) {
-<<<<<<< HEAD
             U.error(msgLog, "Failed to send DHT near response [futId=" + req.futureId() +
                 ", nearFutId=" + req.nearFutureId() +
                 ", node=" + req.nearNodeId() +
                 ", res=" + nearRes + ']', e);
-=======
-            U.error(msgLog, "Failed to send DHT atomic update response [futId=" + req.futureVersion() +
-                ", node=" + nodeId + ", res=" + res + ']', e);
->>>>>>> 530075bc
         }
     }
 
