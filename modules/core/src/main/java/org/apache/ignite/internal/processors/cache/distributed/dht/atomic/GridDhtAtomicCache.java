/*
 * Licensed to the Apache Software Foundation (ASF) under one or more
 * contributor license agreements.  See the NOTICE file distributed with
 * this work for additional information regarding copyright ownership.
 * The ASF licenses this file to You under the Apache License, Version 2.0
 * (the "License"); you may not use this file except in compliance with
 * the License.  You may obtain a copy of the License at
 *
 *      http://www.apache.org/licenses/LICENSE-2.0
 *
 * Unless required by applicable law or agreed to in writing, software
 * distributed under the License is distributed on an "AS IS" BASIS,
 * WITHOUT WARRANTIES OR CONDITIONS OF ANY KIND, either express or implied.
 * See the License for the specific language governing permissions and
 * limitations under the License.
 */

package org.apache.ignite.internal.processors.cache.distributed.dht.atomic;

import java.io.Externalizable;
import java.util.ArrayList;
import java.util.Arrays;
import java.util.Collection;
import java.util.Collections;
import java.util.HashMap;
import java.util.LinkedHashMap;
import java.util.List;
import java.util.Map;
import java.util.Set;
import java.util.UUID;
import javax.cache.expiry.ExpiryPolicy;
import javax.cache.processor.EntryProcessor;
import javax.cache.processor.EntryProcessorResult;
import org.apache.ignite.IgniteCheckedException;
import org.apache.ignite.IgniteException;
import org.apache.ignite.IgniteLogger;
import org.apache.ignite.cluster.ClusterNode;
import org.apache.ignite.internal.IgniteInternalFuture;
import org.apache.ignite.internal.NodeStoppingException;
import org.apache.ignite.internal.cluster.ClusterTopologyCheckedException;
import org.apache.ignite.internal.pagemem.wal.StorageException;
import org.apache.ignite.internal.processors.affinity.AffinityAssignment;
import org.apache.ignite.internal.processors.affinity.AffinityTopologyVersion;
import org.apache.ignite.internal.processors.cache.CacheEntryPredicate;
import org.apache.ignite.internal.processors.cache.CacheInvokeEntry;
import org.apache.ignite.internal.processors.cache.CacheInvokeResult;
import org.apache.ignite.internal.processors.cache.CacheLazyEntry;
import org.apache.ignite.internal.processors.cache.CacheMetricsImpl;
import org.apache.ignite.internal.processors.cache.CacheObject;
import org.apache.ignite.internal.processors.cache.CacheOperationContext;
import org.apache.ignite.internal.processors.cache.CacheStoppedException;
import org.apache.ignite.internal.processors.cache.CacheStorePartialUpdateException;
import org.apache.ignite.internal.processors.cache.EntryGetResult;
import org.apache.ignite.internal.processors.cache.GridCacheConcurrentMap;
import org.apache.ignite.internal.processors.cache.GridCacheContext;
import org.apache.ignite.internal.processors.cache.GridCacheEntryEx;
import org.apache.ignite.internal.processors.cache.GridCacheEntryRemovedException;
import org.apache.ignite.internal.processors.cache.GridCacheMapEntry;
import org.apache.ignite.internal.processors.cache.GridCacheMapEntryFactory;
import org.apache.ignite.internal.processors.cache.GridCacheOperation;
import org.apache.ignite.internal.processors.cache.GridCacheReturn;
import org.apache.ignite.internal.processors.cache.GridCacheUpdateAtomicResult;
import org.apache.ignite.internal.processors.cache.IgniteCacheExpiryPolicy;
import org.apache.ignite.internal.processors.cache.KeyCacheObject;
import org.apache.ignite.internal.processors.cache.database.CacheDataRow;
import org.apache.ignite.internal.processors.cache.distributed.dht.GridDhtCacheAdapter;
import org.apache.ignite.internal.processors.cache.distributed.dht.GridDhtCacheEntry;
import org.apache.ignite.internal.processors.cache.distributed.dht.GridDhtFuture;
import org.apache.ignite.internal.processors.cache.distributed.dht.GridDhtInvalidPartitionException;
import org.apache.ignite.internal.processors.cache.distributed.dht.GridDhtPartitionTopology;
import org.apache.ignite.internal.processors.cache.distributed.dht.GridPartitionedGetFuture;
import org.apache.ignite.internal.processors.cache.distributed.dht.GridPartitionedSingleGetFuture;
import org.apache.ignite.internal.processors.cache.distributed.dht.preloader.GridDhtForceKeysRequest;
import org.apache.ignite.internal.processors.cache.distributed.dht.preloader.GridDhtForceKeysResponse;
import org.apache.ignite.internal.processors.cache.distributed.near.GridNearAtomicCache;
import org.apache.ignite.internal.processors.cache.distributed.near.GridNearCacheAdapter;
import org.apache.ignite.internal.processors.cache.distributed.near.GridNearGetRequest;
import org.apache.ignite.internal.processors.cache.distributed.near.GridNearGetResponse;
import org.apache.ignite.internal.processors.cache.distributed.near.GridNearSingleGetRequest;
import org.apache.ignite.internal.processors.cache.distributed.near.GridNearSingleGetResponse;
import org.apache.ignite.internal.processors.cache.dr.GridCacheDrExpirationInfo;
import org.apache.ignite.internal.processors.cache.dr.GridCacheDrInfo;
import org.apache.ignite.internal.processors.cache.transactions.IgniteTxLocalEx;
import org.apache.ignite.internal.processors.cache.version.GridCacheVersion;
import org.apache.ignite.internal.processors.cache.version.GridCacheVersionConflictContext;
import org.apache.ignite.internal.processors.cache.version.GridCacheVersionEx;
import org.apache.ignite.internal.processors.timeout.GridTimeoutObject;
import org.apache.ignite.internal.util.GridLongList;
import org.apache.ignite.internal.util.GridUnsafe;
import org.apache.ignite.internal.util.future.GridFinishedFuture;
import org.apache.ignite.internal.util.nio.GridNioBackPressureControl;
import org.apache.ignite.internal.util.nio.GridNioMessageTracker;
import org.apache.ignite.internal.util.tostring.GridToStringExclude;
import org.apache.ignite.internal.util.typedef.C1;
import org.apache.ignite.internal.util.typedef.CI1;
import org.apache.ignite.internal.util.typedef.CI2;
import org.apache.ignite.internal.util.typedef.CO;
import org.apache.ignite.internal.util.typedef.CX1;
import org.apache.ignite.internal.util.typedef.F;
import org.apache.ignite.internal.util.typedef.internal.A;
import org.apache.ignite.internal.util.typedef.internal.CU;
import org.apache.ignite.internal.util.typedef.internal.S;
import org.apache.ignite.internal.util.typedef.internal.U;
import org.apache.ignite.lang.IgniteBiTuple;
import org.apache.ignite.lang.IgniteClosure;
import org.apache.ignite.lang.IgniteInClosure;
import org.apache.ignite.lang.IgniteRunnable;
import org.apache.ignite.lang.IgniteUuid;
import org.apache.ignite.plugin.security.SecurityPermission;
import org.apache.ignite.transactions.TransactionIsolation;
import org.jetbrains.annotations.Nullable;

import static org.apache.ignite.IgniteSystemProperties.IGNITE_ATOMIC_DEFERRED_ACK_BUFFER_SIZE;
import static org.apache.ignite.IgniteSystemProperties.IGNITE_ATOMIC_DEFERRED_ACK_TIMEOUT;
import static org.apache.ignite.cache.CacheWriteSynchronizationMode.FULL_ASYNC;
import static org.apache.ignite.cache.CacheWriteSynchronizationMode.PRIMARY_SYNC;
import static org.apache.ignite.internal.processors.cache.GridCacheOperation.DELETE;
import static org.apache.ignite.internal.processors.cache.GridCacheOperation.TRANSFORM;
import static org.apache.ignite.internal.processors.cache.GridCacheOperation.UPDATE;
import static org.apache.ignite.internal.processors.cache.GridCacheUtils.isNearEnabled;
import static org.apache.ignite.internal.processors.dr.GridDrType.DR_BACKUP;
import static org.apache.ignite.internal.processors.dr.GridDrType.DR_NONE;
import static org.apache.ignite.internal.processors.dr.GridDrType.DR_PRIMARY;

/**
 * Non-transactional partitioned cache.
 */
@SuppressWarnings({"unchecked", "TooBroadScope"})
@GridToStringExclude
public class GridDhtAtomicCache<K, V> extends GridDhtCacheAdapter<K, V> {
    /** */
    private static final long serialVersionUID = 0L;

    /** Deferred update response buffer size. */
    private static final int DEFERRED_UPDATE_RESPONSE_BUFFER_SIZE =
        Integer.getInteger(IGNITE_ATOMIC_DEFERRED_ACK_BUFFER_SIZE, 256);

    /** Deferred update response timeout. */
    private static final int DEFERRED_UPDATE_RESPONSE_TIMEOUT =
        Integer.getInteger(IGNITE_ATOMIC_DEFERRED_ACK_TIMEOUT, 500);

    /** */
    private final ThreadLocal<Map<UUID, GridDhtAtomicDeferredUpdateResponse>> defRes =
        new ThreadLocal<Map<UUID, GridDhtAtomicDeferredUpdateResponse>>() {
            @Override protected Map<UUID, GridDhtAtomicDeferredUpdateResponse> initialValue() {
                return new HashMap<>();
            }
        };

    /** Update reply closure. */
    @GridToStringExclude
    private UpdateReplyClosure updateReplyClos;

    /** */
    private GridNearAtomicCache<K, V> near;

    /** Logger. */
    private IgniteLogger msgLog;

    /**
     * Empty constructor required by {@link Externalizable}.
     */
    public GridDhtAtomicCache() {
        // No-op.
    }

    /**
     * @param ctx Cache context.
     */
    public GridDhtAtomicCache(GridCacheContext<K, V> ctx) {
        super(ctx);

        msgLog = ctx.shared().atomicMessageLogger();
    }

    /**
     * @param ctx Cache context.
     * @param map Cache concurrent map.
     */
    public GridDhtAtomicCache(GridCacheContext<K, V> ctx, GridCacheConcurrentMap map) {
        super(ctx, map);

        msgLog = ctx.shared().atomicMessageLogger();
    }

    /** {@inheritDoc} */
    @Override protected void checkJta() throws IgniteCheckedException {
        // No-op.
    }

    /** {@inheritDoc} */
    @Override public boolean isDhtAtomic() {
        return true;
    }

    /** {@inheritDoc} */
<<<<<<< HEAD
    @Override protected GridCacheMapEntryFactory entryFactory() {
        assert false : ctx.name();

        throw new UnsupportedOperationException();
    }

    /** {@inheritDoc} */
=======
>>>>>>> f270533b
    @Override protected void init() {
        super.init();

        updateReplyClos = new UpdateReplyClosure() {
            @SuppressWarnings("ThrowableResultOfMethodCallIgnored")
            @Override public void apply(GridNearAtomicAbstractUpdateRequest req, GridNearAtomicUpdateResponse res) {
                if (req.writeSynchronizationMode() != FULL_ASYNC)
                    sendNearUpdateReply(res.nodeId(), res);
                else {
                    if (res.remapTopologyVersion() != null)
                        // Remap keys on primary node in FULL_ASYNC mode.
                        remapToNewPrimary(req);
                    else if (res.error() != null) {
                        U.error(log, "Failed to process write update request in FULL_ASYNC mode for keys: " +
                            res.failedKeys(), res.error());
                    }
                }
            }
        };
    }

    /** {@inheritDoc} */
    @SuppressWarnings({"IfMayBeConditional", "SimplifiableIfStatement"})
    @Override public void start() throws IgniteCheckedException {
        super.start();

        CacheMetricsImpl m = new CacheMetricsImpl(ctx);

        if (ctx.dht().near() != null)
            m.delegate(ctx.dht().near().metrics0());

        metrics = m;

<<<<<<< HEAD
        ctx.io().addHandler(
            false,
=======
        ctx.io().addCacheHandler(
>>>>>>> f270533b
            ctx.cacheId(),
            GridNearGetRequest.class,
            new CI2<UUID, GridNearGetRequest>() {
                @Override public void apply(
                    UUID nodeId,
                    GridNearGetRequest req
                ) {
                    processNearGetRequest(
                        nodeId,
                        req);
                }
            });

<<<<<<< HEAD
        ctx.io().addHandler(
            false,
=======
        ctx.io().addCacheHandler(
>>>>>>> f270533b
            ctx.cacheId(),
            GridNearSingleGetRequest.class,
            new CI2<UUID, GridNearSingleGetRequest>() {
                @Override public void apply(
                    UUID nodeId,
                    GridNearSingleGetRequest req
                ) {
                    processNearSingleGetRequest(
                        nodeId,
                        req);
                }
            });

<<<<<<< HEAD
        ctx.io().addHandler(
            false,
=======
        ctx.io().addCacheHandler(
>>>>>>> f270533b
            ctx.cacheId(),
            GridNearAtomicAbstractUpdateRequest.class,
            new CI2<UUID, GridNearAtomicAbstractUpdateRequest>() {
                @Override public void apply(
                    UUID nodeId,
                    GridNearAtomicAbstractUpdateRequest req
                ) {
                    processNearAtomicUpdateRequest(
                        nodeId,
                        req);
                }

                @Override public String toString() {
                    return "GridNearAtomicAbstractUpdateRequest handler " +
                        "[msgIdx=" + GridNearAtomicAbstractUpdateRequest.CACHE_MSG_IDX + ']';
                }
            });

<<<<<<< HEAD
        ctx.io().addHandler(
            false,
=======
        ctx.io().addCacheHandler(
>>>>>>> f270533b
            ctx.cacheId(),
            GridNearAtomicUpdateResponse.class,
            new CI2<UUID, GridNearAtomicUpdateResponse>() {
                @Override public void apply(
                    UUID nodeId,
                    GridNearAtomicUpdateResponse res
                ) {
                    processNearAtomicUpdateResponse(
                        nodeId,
                        res);
                }

                @Override public String toString() {
                    return "GridNearAtomicUpdateResponse handler " +
                        "[msgIdx=" + GridNearAtomicUpdateResponse.CACHE_MSG_IDX + ']';
                }
            });

<<<<<<< HEAD
        ctx.io().addHandler(
            false,
=======
        ctx.io().addCacheHandler(
>>>>>>> f270533b
            ctx.cacheId(),
            GridDhtAtomicAbstractUpdateRequest.class,
            new CI2<UUID, GridDhtAtomicAbstractUpdateRequest>() {
                @Override public void apply(
                    UUID nodeId,
                    GridDhtAtomicAbstractUpdateRequest req
                ) {
                    processDhtAtomicUpdateRequest(
                        nodeId,
                        req);
                }

                @Override public String toString() {
                    return "GridDhtAtomicUpdateRequest handler " +
                        "[msgIdx=" + GridDhtAtomicUpdateRequest.CACHE_MSG_IDX + ']';
                }
            });

<<<<<<< HEAD
        ctx.io().addHandler(
            false,
=======
        ctx.io().addCacheHandler(
>>>>>>> f270533b
            ctx.cacheId(),
            GridDhtAtomicUpdateResponse.class,
            new CI2<UUID, GridDhtAtomicUpdateResponse>() {
                @Override public void apply(
                    UUID nodeId,
                    GridDhtAtomicUpdateResponse res
                ) {
                    processDhtAtomicUpdateResponse(
                        nodeId,
                        res);
                }

                @Override public String toString() {
                    return "GridDhtAtomicUpdateResponse handler " +
                        "[msgIdx=" + GridDhtAtomicUpdateResponse.CACHE_MSG_IDX + ']';
                }
            });

<<<<<<< HEAD
        ctx.io().addHandler(
            false,
=======
        ctx.io().addCacheHandler(
>>>>>>> f270533b
            ctx.cacheId(),
            GridDhtAtomicDeferredUpdateResponse.class,
            new CI2<UUID, GridDhtAtomicDeferredUpdateResponse>() {
                @Override public void apply(
                    UUID nodeId,
                    GridDhtAtomicDeferredUpdateResponse res
                ) {
                    processDhtAtomicDeferredUpdateResponse(
                        nodeId,
                        res);
                }

                @Override public String toString() {
                    return "GridDhtAtomicDeferredUpdateResponse handler " +
                        "[msgIdx=" + GridDhtAtomicDeferredUpdateResponse.CACHE_MSG_IDX + ']';
                }
            });

<<<<<<< HEAD
        ctx.io().addHandler(
            false,
=======
        ctx.io().addCacheHandler(
>>>>>>> f270533b
            ctx.cacheId(),
            GridDhtAtomicNearResponse.class,
            new CI2<UUID, GridDhtAtomicNearResponse>() {
            @Override public void apply(UUID uuid, GridDhtAtomicNearResponse msg) {
                processDhtAtomicNearResponse(uuid, msg);
            }

            @Override public String toString() {
                return "GridDhtAtomicNearResponse handler " +
                    "[msgIdx=" + GridDhtAtomicNearResponse.CACHE_MSG_IDX + ']';
            }
        });

<<<<<<< HEAD
        ctx.io().addHandler(
            false,
=======
        ctx.io().addCacheHandler(
>>>>>>> f270533b
            ctx.cacheId(),
            GridNearAtomicCheckUpdateRequest.class,
            new CI2<UUID, GridNearAtomicCheckUpdateRequest>() {
                @Override public void apply(UUID uuid, GridNearAtomicCheckUpdateRequest msg) {
                    processCheckUpdateRequest(uuid, msg);
                }

                @Override public String toString() {
                    return "GridNearAtomicCheckUpdateRequest handler " +
                        "[msgIdx=" + GridNearAtomicCheckUpdateRequest.CACHE_MSG_IDX + ']';
                }
            });

<<<<<<< HEAD
        ctx.io().addHandler(false, ctx.cacheId(), GridDhtForceKeysRequest.class,
=======
        ctx.io().addCacheHandler(
            ctx.cacheId(),
            GridDhtForceKeysRequest.class,
>>>>>>> f270533b
            new MessageHandler<GridDhtForceKeysRequest>() {
                @Override public void onMessage(ClusterNode node, GridDhtForceKeysRequest msg) {
                    processForceKeysRequest(node, msg);
                }
            });

<<<<<<< HEAD
        ctx.io().addHandler(false, ctx.cacheId(), GridDhtForceKeysResponse.class,
=======
        ctx.io().addCacheHandler(
            ctx.cacheId(),
            GridDhtForceKeysResponse.class,
>>>>>>> f270533b
            new MessageHandler<GridDhtForceKeysResponse>() {
                @Override public void onMessage(ClusterNode node, GridDhtForceKeysResponse msg) {
                    processForceKeyResponse(node, msg);
                }
            });

        if (near == null) {
<<<<<<< HEAD
            ctx.io().addHandler(
                false,
=======
            ctx.io().addCacheHandler(
>>>>>>> f270533b
                ctx.cacheId(),
                GridNearGetResponse.class,
                new CI2<UUID, GridNearGetResponse>() {
                    @Override public void apply(
                        UUID nodeId,
                        GridNearGetResponse res
                    ) {
                        processNearGetResponse(
                            nodeId,
                            res);
                    }
                });

<<<<<<< HEAD
            ctx.io().addHandler(
                false,
=======
            ctx.io().addCacheHandler(
>>>>>>> f270533b
                ctx.cacheId(),
                GridNearSingleGetResponse.class,
                new CI2<UUID, GridNearSingleGetResponse>() {
                    @Override public void apply(
                        UUID nodeId,
                        GridNearSingleGetResponse res
                    ) {
                        processNearSingleGetResponse(
                            nodeId,
                            res);
                    }
                });
        }
    }

    /**
     * @param near Near cache.
     */
    public void near(GridNearAtomicCache<K, V> near) {
        this.near = near;
    }

    /** {@inheritDoc} */
    @Override public GridNearCacheAdapter<K, V> near() {
        return near;
    }

    /**
     *  @param key Key.
     *  @param deserializeBinary Deserialize binary.
     *  @param needVer Need version.
     *  @return Value.
     *  @throws IgniteCheckedException If failed.
     */
    @Nullable public V get0(K key, boolean deserializeBinary, boolean needVer) throws IgniteCheckedException {
        ctx.checkSecurity(SecurityPermission.CACHE_READ);

        if (keyCheck)
            validateCacheKey(key);

        String taskName = ctx.kernalContext().job().currentTaskName();

        CacheOperationContext opCtx = ctx.operationContextPerCall();

        UUID subjId = ctx.subjectIdPerCall(null, opCtx);

        final ExpiryPolicy expiryPlc = opCtx != null ? opCtx.expiry() : null;

        final boolean skipStore = opCtx != null && opCtx.skipStore();

        try {
            return getAsync0(ctx.toCacheKeyObject(key),
                !ctx.config().isReadFromBackup(),
                subjId,
                taskName,
                deserializeBinary,
                opCtx != null && opCtx.recovery(),
                expiryPlc,
                false,
                skipStore,
                true,
                needVer).get();
        }
        catch (IgniteException e) {
            if (e.getCause(IgniteCheckedException.class) != null)
                throw e.getCause(IgniteCheckedException.class);
            else
                throw e;
        }
    }

    /** {@inheritDoc} */
    @Override protected IgniteInternalFuture<V> getAsync(
        final K key,
        final boolean forcePrimary,
        final boolean skipTx,
        @Nullable UUID subjId,
        final String taskName,
        final boolean deserializeBinary,
        final boolean skipVals,
        final boolean canRemap,
        final boolean needVer
    ) {
        ctx.checkSecurity(SecurityPermission.CACHE_READ);

        if (keyCheck)
            validateCacheKey(key);

        CacheOperationContext opCtx = ctx.operationContextPerCall();

        subjId = ctx.subjectIdPerCall(null, opCtx);

        final UUID subjId0 = subjId;
        final ExpiryPolicy expiryPlc = skipVals ? null : opCtx != null ? opCtx.expiry() : null;
        final boolean skipStore = opCtx != null && opCtx.skipStore();
        final boolean recovery = opCtx != null && opCtx.recovery();

        return asyncOp(new CO<IgniteInternalFuture<V>>() {
            @Override public IgniteInternalFuture<V> apply() {
                return getAsync0(ctx.toCacheKeyObject(key),
                    forcePrimary,
                    subjId0,
                    taskName,
                    deserializeBinary,
                    recovery,
                    expiryPlc,
                    skipVals,
                    skipStore,
                    canRemap,
                    needVer);
            }
        });
    }

    /** {@inheritDoc} */
    @Override protected Map<K, V> getAll0(Collection<? extends K> keys, boolean deserializeBinary, boolean needVer)
        throws IgniteCheckedException {
        CacheOperationContext opCtx = ctx.operationContextPerCall();

        return getAllAsyncInternal(keys,
            !ctx.config().isReadFromBackup(),
            null,
            ctx.kernalContext().job().currentTaskName(),
            deserializeBinary,
            opCtx != null && opCtx.recovery(),
            false,
            true,
            needVer,
            false).get();
    }

    /** {@inheritDoc} */
    @Override public IgniteInternalFuture<Map<K, V>> getAllAsync(
        @Nullable final Collection<? extends K> keys,
        final boolean forcePrimary,
        boolean skipTx,
        @Nullable UUID subjId,
        final String taskName,
        final boolean deserializeBinary,
        final boolean recovery,
        final boolean skipVals,
        final boolean canRemap,
        final boolean needVer
    ) {
        return getAllAsyncInternal(keys,
            forcePrimary,
            subjId,
            taskName,
            deserializeBinary,
            recovery,
            skipVals,
            canRemap,
            needVer,
            true);
    }

    /**
     * @param keys Keys.
     * @param forcePrimary Force primary flag.
     * @param subjId Subject ID.
     * @param taskName Task name.
     * @param deserializeBinary Deserialize binary flag.
     * @param skipVals Skip values flag.
     * @param canRemap Can remap flag.
     * @param needVer Need version flag.
     * @param asyncOp Async operation flag.
     * @return Future.
     */
    private IgniteInternalFuture<Map<K, V>> getAllAsyncInternal(
        @Nullable final Collection<? extends K> keys,
        final boolean forcePrimary,
        @Nullable UUID subjId,
        final String taskName,
        final boolean deserializeBinary,
        final boolean recovery,
        final boolean skipVals,
        final boolean canRemap,
        final boolean needVer,
        boolean asyncOp
    ) {
        ctx.checkSecurity(SecurityPermission.CACHE_READ);

        if (F.isEmpty(keys))
            return new GridFinishedFuture<>(Collections.<K, V>emptyMap());

        if (keyCheck)
            validateCacheKeys(keys);

        CacheOperationContext opCtx = ctx.operationContextPerCall();

        subjId = ctx.subjectIdPerCall(subjId, opCtx);

        final UUID subjId0 = subjId;

        final ExpiryPolicy expiryPlc = skipVals ? null : opCtx != null ? opCtx.expiry() : null;

        final boolean skipStore = opCtx != null && opCtx.skipStore();

        if (asyncOp) {return asyncOp(new CO<IgniteInternalFuture<Map<K, V>>>() {
            @Override public IgniteInternalFuture<Map<K, V>> apply() {
                return getAllAsync0(ctx.cacheKeysView(keys),
                    forcePrimary,
                    subjId0,
                    taskName,
                    deserializeBinary,
                    recovery,
                    expiryPlc,
                    skipVals,
                    skipStore,
                    canRemap,
                    needVer);
            }
        });}
        else {
            return getAllAsync0(ctx.cacheKeysView(keys),
                forcePrimary,
                subjId0,
                taskName,
                deserializeBinary,
                recovery,
                expiryPlc,
                skipVals,
                skipStore,
                canRemap,
                needVer);
        }
    }

    /** {@inheritDoc} */
    @Override protected V getAndPut0(K key, V val, @Nullable CacheEntryPredicate filter) throws IgniteCheckedException {
        return (V)update0(
            key,
            val,
            null,
            null,
            true,
            filter,
            false).get();
    }

    /** {@inheritDoc} */
    @Override protected boolean put0(K key, V val, CacheEntryPredicate filter) throws IgniteCheckedException {
        Boolean res = (Boolean)update0(
            key,
            val,
            null,
            null,
            false,
            filter,
            false).get();

        assert res != null;

        return res;
    }

    /** {@inheritDoc} */
    @SuppressWarnings("unchecked")
    @Override public IgniteInternalFuture<V> getAndPutAsync0(K key, V val, @Nullable CacheEntryPredicate filter) {
        return update0(
            key,
            val,
            null,
            null,
            true,
            filter,
            true);
    }

    /** {@inheritDoc} */
    @SuppressWarnings("unchecked")
    @Override public IgniteInternalFuture<Boolean> putAsync0(K key, V val, @Nullable CacheEntryPredicate filter) {
        return update0(
            key,
            val,
            null,
            null,
            false,
            filter,
            true);
    }

    /** {@inheritDoc} */
    @Override protected void putAll0(Map<? extends K, ? extends V> m) throws IgniteCheckedException {
        updateAll0(m,
            null,
            null,
            null,
            null,
            false,
            false,
            UPDATE,
            false).get();
    }

    /** {@inheritDoc} */
    @Override public IgniteInternalFuture<?> putAllAsync0(Map<? extends K, ? extends V> m) {
        return updateAll0(m,
            null,
            null,
            null,
            null,
            false,
            false,
            UPDATE,
            true).chain(RET2NULL);
    }

    /** {@inheritDoc} */
    @Override public void putAllConflict(Map<KeyCacheObject, GridCacheDrInfo> conflictMap)
        throws IgniteCheckedException {
        putAllConflictAsync(conflictMap).get();
    }

    /** {@inheritDoc} */
    @Override public IgniteInternalFuture<?> putAllConflictAsync(Map<KeyCacheObject, GridCacheDrInfo> conflictMap) {
        ctx.dr().onReceiveCacheEntriesReceived(conflictMap.size());

        return updateAll0(null,
            null,
            null,
            conflictMap,
            null,
            false,
            false,
            UPDATE,
            true);
    }

    /** {@inheritDoc} */
    @Override public V getAndRemove0(K key) throws IgniteCheckedException {
        return (V)remove0(key, true, null, false).get();
    }

    /** {@inheritDoc} */
    @SuppressWarnings("unchecked")
    @Override public IgniteInternalFuture<V> getAndRemoveAsync0(K key) {
        return remove0(key, true, null, true);
    }

    /** {@inheritDoc} */
    @Override protected void removeAll0(Collection<? extends K> keys) throws IgniteCheckedException {
        removeAllAsync0(keys, null, false, false, false).get();
    }

    /** {@inheritDoc} */
    @Override public IgniteInternalFuture<Object> removeAllAsync0(Collection<? extends K> keys) {
        return removeAllAsync0(keys, null, false, false, true).chain(RET2NULL);
    }

    /** {@inheritDoc} */
    @Override protected boolean remove0(K key, CacheEntryPredicate filter) throws IgniteCheckedException {
        return (Boolean)remove0(key, false, filter, false).get();
    }

    /** {@inheritDoc} */
    @SuppressWarnings("unchecked")
    @Override public IgniteInternalFuture<Boolean> removeAsync0(K key, @Nullable CacheEntryPredicate filter) {
        return remove0(key, false, filter, true);
    }

    /** {@inheritDoc} */
    @Override public void removeAllConflict(Map<KeyCacheObject, GridCacheVersion> conflictMap)
        throws IgniteCheckedException {
        removeAllConflictAsync(conflictMap).get();
    }

    /** {@inheritDoc} */
    @Override public IgniteInternalFuture<?> removeAllConflictAsync(Map<KeyCacheObject, GridCacheVersion> conflictMap) {
        ctx.dr().onReceiveCacheEntriesReceived(conflictMap.size());

        return removeAllAsync0(null, conflictMap, false, false, true);
    }

    /**
     * @return {@code True} if store write-through enabled.
     */
    private boolean writeThrough() {
        return ctx.writeThrough() && ctx.store().configured();
    }

    /**
     * @param op Operation closure.
     * @return Future.
     */
    @SuppressWarnings("unchecked")
    private <T> IgniteInternalFuture<T> asyncOp(final CO<IgniteInternalFuture<T>> op) {
        IgniteInternalFuture<T> fail = asyncOpAcquire(/*retry*/false);

        if (fail != null)
            return fail;

        IgniteInternalFuture<T> f = op.apply();

        f.listen(new CI1<IgniteInternalFuture<?>>() {
            @Override public void apply(IgniteInternalFuture<?> f) {
                asyncOpRelease(/*retry*/false);
            }
        });

        return f;
    }

    /** {@inheritDoc} */
    @Override protected IgniteInternalFuture<Boolean> lockAllAsync(Collection<KeyCacheObject> keys,
        long timeout,
        @Nullable IgniteTxLocalEx tx,
        boolean isInvalidate,
        boolean isRead,
        boolean retval,
        @Nullable TransactionIsolation isolation,
        long createTtl,
        long accessTtl) {
        return new FinishedLockFuture(new UnsupportedOperationException("Locks are not supported for " +
            "CacheAtomicityMode.ATOMIC mode (use CacheAtomicityMode.TRANSACTIONAL instead)"));
    }

    /** {@inheritDoc} */
    @Override public <T> EntryProcessorResult<T> invoke(K key, EntryProcessor<K, V, T> entryProcessor, Object... args)
        throws IgniteCheckedException {
        IgniteInternalFuture<EntryProcessorResult<T>> invokeFut = invoke0(false, key, entryProcessor, args);

        EntryProcessorResult<T> res = invokeFut.get();

        return res != null ? res : new CacheInvokeResult<T>();
    }

    /** {@inheritDoc} */
    @Override public <T> Map<K, EntryProcessorResult<T>> invokeAll(Set<? extends K> keys,
        EntryProcessor<K, V, T> entryProcessor,
        Object... args) throws IgniteCheckedException {
        return invokeAll0(false, keys, entryProcessor, args).get();
    }

    /** {@inheritDoc} */
    @Override public <T> IgniteInternalFuture<EntryProcessorResult<T>> invokeAsync(K key,
        EntryProcessor<K, V, T> entryProcessor,
        Object... args) {
        return invoke0(true, key, entryProcessor, args);
    }

    /**
     * @param async Async operation flag.
     * @param key Key.
     * @param entryProcessor Entry processor.
     * @param args Entry processor arguments.
     * @return Future.
     */
    private <T> IgniteInternalFuture<EntryProcessorResult<T>> invoke0(
        boolean async,
        K key,
        EntryProcessor<K, V, T> entryProcessor,
        Object... args) {
        A.notNull(key, "key", entryProcessor, "entryProcessor");

        if (keyCheck)
            validateCacheKey(key);

        CacheOperationContext opCtx = ctx.operationContextPerCall();

        final boolean keepBinary = opCtx != null && opCtx.isKeepBinary();

        IgniteInternalFuture<Map<K, EntryProcessorResult<T>>> fut = update0(
            key,
            null,
            entryProcessor,
            args,
            false,
            null,
            async);

        return fut.chain(new CX1<IgniteInternalFuture<Map<K, EntryProcessorResult<T>>>, EntryProcessorResult<T>>() {
            @Override public EntryProcessorResult<T> applyx(IgniteInternalFuture<Map<K, EntryProcessorResult<T>>> fut)
                throws IgniteCheckedException {
                Map<K, EntryProcessorResult<T>> resMap = fut.get();

                if (resMap != null) {
                    assert resMap.isEmpty() || resMap.size() == 1 : resMap.size();

                    EntryProcessorResult<T> res = resMap.isEmpty() ? null : resMap.values().iterator().next();

                    if (res instanceof CacheInvokeResult) {
                        CacheInvokeResult invokeRes = (CacheInvokeResult)res;

                        if (invokeRes.result() != null)
                            res = CacheInvokeResult.fromResult((T)ctx.unwrapBinaryIfNeeded(invokeRes.result(),
                                keepBinary, false));
                    }

                    return res;
                }

                return null;
            }
        });
    }

    /** {@inheritDoc} */
    @SuppressWarnings("unchecked")
    @Override public <T> IgniteInternalFuture<Map<K, EntryProcessorResult<T>>> invokeAllAsync(Set<? extends K> keys,
        final EntryProcessor<K, V, T> entryProcessor,
        Object... args) {
        return invokeAll0(true, keys, entryProcessor, args);
    }

    /**
     * @param async Async operation flag.
     * @param keys Keys.
     * @param entryProcessor Entry processor.
     * @param args Entry processor arguments.
     * @return Future.
     */
    private <T> IgniteInternalFuture<Map<K, EntryProcessorResult<T>>> invokeAll0(
        boolean async,
        Set<? extends K> keys,
        final EntryProcessor<K, V, T> entryProcessor,
        Object... args) {
        A.notNull(keys, "keys", entryProcessor, "entryProcessor");

        if (keyCheck)
            validateCacheKeys(keys);

        Map<? extends K, EntryProcessor> invokeMap = F.viewAsMap(keys, new C1<K, EntryProcessor>() {
            @Override public EntryProcessor apply(K k) {
                return entryProcessor;
            }
        });

        CacheOperationContext opCtx = ctx.operationContextPerCall();

        final boolean keepBinary = opCtx != null && opCtx.isKeepBinary();

        IgniteInternalFuture<Map<K, EntryProcessorResult<T>>> resFut = updateAll0(null,
            invokeMap,
            args,
            null,
            null,
            false,
            false,
            TRANSFORM,
            async);

        return resFut.chain(
            new CX1<IgniteInternalFuture<Map<K, EntryProcessorResult<T>>>, Map<K, EntryProcessorResult<T>>>() {
                @Override public Map<K, EntryProcessorResult<T>> applyx(
                    IgniteInternalFuture<Map<K, EntryProcessorResult<T>>> fut
                ) throws IgniteCheckedException {
                    Map<Object, EntryProcessorResult> resMap = (Map)fut.get();

                    return ctx.unwrapInvokeResult(resMap, keepBinary);
                }
            });
    }

    /** {@inheritDoc} */
    @Override public <T> Map<K, EntryProcessorResult<T>> invokeAll(
        Map<? extends K, ? extends EntryProcessor<K, V, T>> map,
        Object... args) throws IgniteCheckedException {
        A.notNull(map, "map");

        if (keyCheck)
            validateCacheKeys(map.keySet());

        return (Map<K, EntryProcessorResult<T>>)updateAll0(null,
            map,
            args,
            null,
            null,
            false,
            false,
            TRANSFORM,
            false).get();
    }

    /** {@inheritDoc} */
    @SuppressWarnings("unchecked")
    @Override public <T> IgniteInternalFuture<Map<K, EntryProcessorResult<T>>> invokeAllAsync(
        Map<? extends K, ? extends EntryProcessor<K, V, T>> map,
        Object... args) {
        A.notNull(map, "map");

        if (keyCheck)
            validateCacheKeys(map.keySet());

        return updateAll0(null,
            map,
            args,
            null,
            null,
            false,
            false,
            TRANSFORM,
            true);
    }

    /**
     * Entry point for all public API put/transform methods.
     *
     * @param map Put map. Either {@code map}, {@code invokeMap} or {@code conflictPutMap} should be passed.
     * @param invokeMap Invoke map. Either {@code map}, {@code invokeMap} or {@code conflictPutMap} should be passed.
     * @param invokeArgs Optional arguments for EntryProcessor.
     * @param conflictPutMap Conflict put map.
     * @param conflictRmvMap Conflict remove map.
     * @param retval Return value required flag.
     * @param rawRetval Return {@code GridCacheReturn} instance.
     * @param async Async operation flag.
     * @return Completion future.
     */
    @SuppressWarnings("ConstantConditions")
    private IgniteInternalFuture updateAll0(
        @Nullable Map<? extends K, ? extends V> map,
        @Nullable Map<? extends K, ? extends EntryProcessor> invokeMap,
        @Nullable Object[] invokeArgs,
        @Nullable Map<KeyCacheObject, GridCacheDrInfo> conflictPutMap,
        @Nullable Map<KeyCacheObject, GridCacheVersion> conflictRmvMap,
        final boolean retval,
        final boolean rawRetval,
        final GridCacheOperation op,
        boolean async
    ) {
        assert ctx.updatesAllowed();

        if (map != null && keyCheck)
            validateCacheKeys(map.keySet());

        ctx.checkSecurity(SecurityPermission.CACHE_PUT);

        final CacheOperationContext opCtx = ctx.operationContextPerCall();

        if (opCtx != null && opCtx.hasDataCenterId()) {
            assert conflictPutMap == null : conflictPutMap;
            assert conflictRmvMap == null : conflictRmvMap;

            if (op == GridCacheOperation.TRANSFORM) {
                assert invokeMap != null : invokeMap;

                conflictPutMap = F.viewReadOnly((Map)invokeMap,
                    new IgniteClosure<EntryProcessor, GridCacheDrInfo>() {
                        @Override public GridCacheDrInfo apply(EntryProcessor o) {
                            return new GridCacheDrInfo(o, ctx.versions().next(opCtx.dataCenterId()));
                        }
                    });

                invokeMap = null;
            }
            else if (op == GridCacheOperation.DELETE) {
                assert map != null : map;

                conflictRmvMap = F.viewReadOnly((Map)map, new IgniteClosure<V, GridCacheVersion>() {
                    @Override public GridCacheVersion apply(V o) {
                        return ctx.versions().next(opCtx.dataCenterId());
                    }
                });

                map = null;
            }
            else {
                assert map != null : map;

                conflictPutMap = F.viewReadOnly((Map)map, new IgniteClosure<V, GridCacheDrInfo>() {
                    @Override public GridCacheDrInfo apply(V o) {
                        return new GridCacheDrInfo(ctx.toCacheObject(o), ctx.versions().next(opCtx.dataCenterId()));
                    }
                });

                map = null;
            }
        }

        UUID subjId = ctx.subjectIdPerCall(null, opCtx);

        int taskNameHash = ctx.kernalContext().job().currentTaskNameHash();

        final GridNearAtomicUpdateFuture updateFut = new GridNearAtomicUpdateFuture(
            ctx,
            this,
            ctx.config().getWriteSynchronizationMode(),
            op,
            map != null ? map.keySet() : invokeMap != null ? invokeMap.keySet() : conflictPutMap != null ?
                conflictPutMap.keySet() : conflictRmvMap.keySet(),
            map != null ? map.values() : invokeMap != null ? invokeMap.values() : null,
            invokeArgs,
            (Collection)(conflictPutMap != null ? conflictPutMap.values() : null),
            conflictRmvMap != null ? conflictRmvMap.values() : null,
            retval,
            rawRetval,
            opCtx != null ? opCtx.expiry() : null,
            CU.filterArray(null),
            subjId,
            taskNameHash,
            opCtx != null && opCtx.skipStore(),
            opCtx != null && opCtx.isKeepBinary(),
            opCtx != null && opCtx.recovery(),
            opCtx != null && opCtx.noRetries() ? 1 : MAX_RETRIES);

        if (async) {
            return asyncOp(new CO<IgniteInternalFuture<Object>>() {
                @Override public IgniteInternalFuture<Object> apply() {
                    updateFut.map();

                    return updateFut;
                }
            });
        }
        else {
            updateFut.map();

            return updateFut;
        }
    }

    /**
     * Entry point for update/invoke with a single key.
     *
     * @param key Key.
     * @param val Value.
     * @param proc Entry processor.
     * @param invokeArgs Invoke arguments.
     * @param retval Return value flag.
     * @param filter Filter.
     * @param async Async operation flag.
     * @return Future.
     */
    private IgniteInternalFuture update0(
        K key,
        @Nullable V val,
        @Nullable EntryProcessor proc,
        @Nullable Object[] invokeArgs,
        final boolean retval,
        @Nullable final CacheEntryPredicate filter,
        boolean async
    ) {
        assert val == null || proc == null;

        assert ctx.updatesAllowed();

        validateCacheKey(key);

        ctx.checkSecurity(SecurityPermission.CACHE_PUT);

        final GridNearAtomicAbstractUpdateFuture updateFut =
            createSingleUpdateFuture(key, val, proc, invokeArgs, retval, filter);

        if (async) {
            return asyncOp(new CO<IgniteInternalFuture<Object>>() {
                @Override public IgniteInternalFuture<Object> apply() {
                    updateFut.map();

                    return updateFut;
                }
            });
        }
        else {
            updateFut.map();

            return updateFut;
        }
    }

    /**
     * Entry point for remove with single key.
     *
     * @param key Key.
     * @param retval Whether to return
     * @param filter Filter.
     * @param async Async operation flag.
     * @return Future.
     */
    private IgniteInternalFuture remove0(K key, final boolean retval,
        @Nullable CacheEntryPredicate filter,
        boolean async) {
        assert ctx.updatesAllowed();

        ctx.checkSecurity(SecurityPermission.CACHE_REMOVE);

        final GridNearAtomicAbstractUpdateFuture updateFut = createSingleUpdateFuture(key,
            null,
            null,
            null,
            retval,
            filter);

        if (async) {
            return asyncOp(new CO<IgniteInternalFuture<Object>>() {
                @Override public IgniteInternalFuture<Object> apply() {
                    updateFut.map();

                    return updateFut;
                }
            });
        }
        else {
            updateFut.map();

            return updateFut;
        }
    }

    /**
     * Craete future for single key-val pair update.
     *
     * @param key Key.
     * @param val Value.
     * @param proc Processor.
     * @param invokeArgs Invoke arguments.
     * @param retval Return value flag.
     * @param filter Filter.
     * @return Future.
     */
    private GridNearAtomicAbstractUpdateFuture createSingleUpdateFuture(
        K key,
        @Nullable V val,
        @Nullable EntryProcessor proc,
        @Nullable Object[] invokeArgs,
        boolean retval,
        @Nullable CacheEntryPredicate filter
    ) {
        CacheOperationContext opCtx = ctx.operationContextPerCall();

        GridCacheOperation op;
        Object val0;

        if (val != null) {
            op = UPDATE;
            val0 = val;
        }
        else if (proc != null) {
            op = TRANSFORM;
            val0 = proc;
        }
        else {
            op = DELETE;
            val0 = null;
        }

        GridCacheDrInfo conflictPutVal = null;
        GridCacheVersion conflictRmvVer = null;

        if (opCtx != null && opCtx.hasDataCenterId()) {
            Byte dcId = opCtx.dataCenterId();

            assert dcId != null;

            if (op == UPDATE) {
                conflictPutVal = new GridCacheDrInfo(ctx.toCacheObject(val), ctx.versions().next(dcId));

                val0 = null;
            }
            else if (op == GridCacheOperation.TRANSFORM) {
                conflictPutVal = new GridCacheDrInfo(proc, ctx.versions().next(dcId));

                val0 = null;
            }
            else
                conflictRmvVer = ctx.versions().next(dcId);
        }

        CacheEntryPredicate[] filters = CU.filterArray(filter);

        if (conflictPutVal == null && conflictRmvVer == null) {
            return new GridNearAtomicSingleUpdateFuture(
                ctx,
                this,
                ctx.config().getWriteSynchronizationMode(),
                op,
                key,
                val0,
                invokeArgs,
                retval,
                false,
                opCtx != null ? opCtx.expiry() : null,
                filters,
                ctx.subjectIdPerCall(null, opCtx),
                ctx.kernalContext().job().currentTaskNameHash(),
                opCtx != null && opCtx.skipStore(),
                opCtx != null && opCtx.isKeepBinary(),
                opCtx != null && opCtx.recovery(),
                opCtx != null && opCtx.noRetries() ? 1 : MAX_RETRIES
            );
        }
        else {
            return new GridNearAtomicUpdateFuture(
                ctx,
                this,
                ctx.config().getWriteSynchronizationMode(),
                op,
                Collections.singletonList(key),
                val0 != null ? Collections.singletonList(val0) : null,
                invokeArgs,
                conflictPutVal != null ? Collections.singleton(conflictPutVal) : null,
                conflictRmvVer != null ? Collections.singleton(conflictRmvVer) : null,
                retval,
                false,
                opCtx != null ? opCtx.expiry() : null,
                filters,
                ctx.subjectIdPerCall(null, opCtx),
                ctx.kernalContext().job().currentTaskNameHash(),
                opCtx != null && opCtx.skipStore(),
                opCtx != null && opCtx.isKeepBinary(),
                opCtx != null && opCtx.recovery(),
                opCtx != null && opCtx.noRetries() ? 1 : MAX_RETRIES);
        }
    }

    /**
     * Entry point for all public API remove methods.
     *
     * @param keys Keys to remove.
     * @param conflictMap Conflict map.
     * @param retval Return value required flag.
     * @param rawRetval Return {@code GridCacheReturn} instance.
     * @return Completion future.
     */
    private IgniteInternalFuture removeAllAsync0(
        @Nullable Collection<? extends K> keys,
        @Nullable Map<KeyCacheObject, GridCacheVersion> conflictMap,
        final boolean retval,
        boolean rawRetval,
        boolean async
    ) {
        assert ctx.updatesAllowed();

        assert keys != null || conflictMap != null;

        if (keyCheck)
            validateCacheKeys(keys);

        ctx.checkSecurity(SecurityPermission.CACHE_REMOVE);

        final CacheOperationContext opCtx = ctx.operationContextPerCall();

        UUID subjId = ctx.subjectIdPerCall(null, opCtx);

        int taskNameHash = ctx.kernalContext().job().currentTaskNameHash();

        Collection<GridCacheVersion> drVers = null;

        if (opCtx != null && keys != null && opCtx.hasDataCenterId()) {
            assert conflictMap == null : conflictMap;

            drVers = F.transform(keys, new C1<K, GridCacheVersion>() {
                @Override public GridCacheVersion apply(K k) {
                    return ctx.versions().next(opCtx.dataCenterId());
                }
            });
        }

        final GridNearAtomicUpdateFuture updateFut = new GridNearAtomicUpdateFuture(
            ctx,
            this,
            ctx.config().getWriteSynchronizationMode(),
            DELETE,
            keys != null ? keys : conflictMap.keySet(),
            null,
            null,
            null,
            drVers != null ? drVers : (keys != null ? null : conflictMap.values()),
            retval,
            rawRetval,
            opCtx != null ? opCtx.expiry() : null,
            CU.filterArray(null),
            subjId,
            taskNameHash,
            opCtx != null && opCtx.skipStore(),
            opCtx != null && opCtx.isKeepBinary(),
            opCtx != null && opCtx.recovery(),
            opCtx != null && opCtx.noRetries() ? 1 : MAX_RETRIES);

        if (async) {
            return asyncOp(new CO<IgniteInternalFuture<Object>>() {
                @Override public IgniteInternalFuture<Object> apply() {
                    updateFut.map();

                    return updateFut;
                }
            });
        }
        else {
            updateFut.map();

            return updateFut;
        }
    }

    /**
     * Entry point to all public API single get methods.
     *
     * @param key Key.
     * @param forcePrimary Force primary flag.
     * @param subjId Subject ID.
     * @param taskName Task name.
     * @param deserializeBinary Deserialize binary flag.
     * @param expiryPlc Expiry policy.
     * @param skipVals Skip values flag.
     * @param skipStore Skip store flag.
     * @param canRemap Can remap flag.
     * @param needVer Need version.
     * @return Get future.
     */
    private IgniteInternalFuture<V> getAsync0(KeyCacheObject key,
        boolean forcePrimary,
        UUID subjId,
        String taskName,
        boolean deserializeBinary,
        boolean recovery,
        @Nullable ExpiryPolicy expiryPlc,
        boolean skipVals,
        boolean skipStore,
        boolean canRemap,
        boolean needVer
    ) {
        AffinityTopologyVersion topVer = canRemap ? ctx.affinity().affinityTopologyVersion() :
            ctx.shared().exchange().readyAffinityVersion();

        IgniteCacheExpiryPolicy expiry = skipVals ? null : expiryPolicy(expiryPlc);

        GridPartitionedSingleGetFuture fut = new GridPartitionedSingleGetFuture(ctx,
            key,
            topVer,
            !skipStore,
            forcePrimary,
            subjId,
            taskName,
            deserializeBinary,
            expiry,
            skipVals,
            canRemap,
            needVer,
            false,
            recovery);

        fut.init();

        return (IgniteInternalFuture<V>)fut;
    }

    /**
     * Entry point to all public API get methods.
     *
     * @param keys Keys.
     * @param forcePrimary Force primary flag.
     * @param subjId Subject ID.
     * @param taskName Task name.
     * @param deserializeBinary Deserialize binary flag.
     * @param expiryPlc Expiry policy.
     * @param skipVals Skip values flag.
     * @param skipStore Skip store flag.
     * @param needVer Need version.
     * @return Get future.
     */
    private IgniteInternalFuture<Map<K, V>> getAllAsync0(@Nullable Collection<KeyCacheObject> keys,
        boolean forcePrimary,
        UUID subjId,
        String taskName,
        boolean deserializeBinary,
        boolean recovery,
        @Nullable ExpiryPolicy expiryPlc,
        boolean skipVals,
        boolean skipStore,
        boolean canRemap,
        boolean needVer
    ) {
        AffinityTopologyVersion topVer = canRemap ? ctx.affinity().affinityTopologyVersion() :
            ctx.shared().exchange().readyAffinityVersion();

        final IgniteCacheExpiryPolicy expiry = skipVals ? null : expiryPolicy(expiryPlc);

        final boolean evt = !skipVals;

        // Optimisation: try to resolve value locally and escape 'get future' creation.
        if (!forcePrimary && ctx.affinityNode()) {
            try {
                Map<K, V> locVals = U.newHashMap(keys.size());

                boolean success = true;
                boolean readNoEntry = ctx.readNoEntry(expiry, false);

                // Optimistically expect that all keys are available locally (avoid creation of get future).
                for (KeyCacheObject key : keys) {
                    if (readNoEntry) {
                        CacheDataRow row = ctx.offheap().read(ctx, key);

                        if (row != null) {
                            long expireTime = row.expireTime();

                            if (expireTime == 0 || expireTime > U.currentTimeMillis()) {
                                ctx.addResult(locVals,
                                    key,
                                    row.value(),
                                    skipVals,
                                    false,
                                    deserializeBinary,
                                    true,
                                    null,
                                    row.version(),
                                    0,
                                    0,
                                    needVer);

                                if (evt) {
                                    ctx.events().readEvent(key,
                                        null,
                                        row.value(),
                                        subjId,
                                        taskName,
                                        !deserializeBinary);
                                }
                            }
                            else
                                success = false;
                        }
                        else
                            success = false;
                    }
                    else {
                        GridCacheEntryEx entry = null;

                        while (true) {
                            try {
                                entry = entryEx(key);

                                // If our DHT cache do has value, then we peek it.
                                if (entry != null) {
                                    boolean isNew = entry.isNewLocked();

                                    EntryGetResult getRes = null;
                                    CacheObject v = null;
                                    GridCacheVersion ver = null;

                                    if (needVer) {
                                        getRes = entry.innerGetVersioned(
                                            null,
                                            null,
                                            /*update-metrics*/false,
                                            /*event*/evt,
                                            subjId,
                                            null,
                                            taskName,
                                            expiry,
                                            true,
                                            null);

                                        if (getRes != null) {
                                            v = getRes.value();
                                            ver = getRes.version();
                                        }
                                    }
                                    else {
                                        v = entry.innerGet(
                                            null,
                                            null,
                                            /*read-through*/false,
                                            /*update-metrics*/false,
                                            /*event*/evt,
                                            subjId,
                                            null,
                                            taskName,
                                            expiry,
                                            !deserializeBinary);
                                    }

                                    // Entry was not in memory or in swap, so we remove it from cache.
                                    if (v == null) {
                                        if (isNew && entry.markObsoleteIfEmpty(context().versions().next()))
                                            removeEntry(entry);

                                        success = false;
                                    }
                                    else {
                                        ctx.addResult(locVals,
                                            key,
                                            v,
                                            skipVals,
                                            false,
                                            deserializeBinary,
                                            true,
                                            getRes,
                                            ver,
                                            0,
                                            0,
                                            needVer);
                                    }
                                }
                                else
                                    success = false;

                                break; // While.
                            }
                            catch (GridCacheEntryRemovedException ignored) {
                                // No-op, retry.
                            }
                            catch (GridDhtInvalidPartitionException ignored) {
                                success = false;

                                break; // While.
                            }
                            finally {
                                if (entry != null)
                                    ctx.evicts().touch(entry, topVer);
                            }
                        }
                    }

                    if (!success)
                        break;
                    else if (!skipVals && ctx.config().isStatisticsEnabled())
                        metrics0().onRead(true);
                }

                if (success) {
                    sendTtlUpdateRequest(expiry);

                    return new GridFinishedFuture<>(locVals);
                }
            }
            catch (IgniteCheckedException e) {
                return new GridFinishedFuture<>(e);
            }
        }

        if (expiry != null)
            expiry.reset();

        // Either reload or not all values are available locally.
        GridPartitionedGetFuture<K, V> fut = new GridPartitionedGetFuture<>(ctx,
            keys,
            topVer,
            !skipStore,
            forcePrimary,
            subjId,
            taskName,
            deserializeBinary,
            recovery,
            expiry,
            skipVals,
            canRemap,
            needVer,
            false);

        fut.init();

        return fut;
    }

    /**
     * Executes local update.
     *
     * @param nodeId Node ID.
     * @param req Update request.
     * @param completionCb Completion callback.
     */
    void updateAllAsyncInternal(
        final UUID nodeId,
        final GridNearAtomicAbstractUpdateRequest req,
        final UpdateReplyClosure completionCb
    ) {
        IgniteInternalFuture<Object> forceFut = ctx.group().preloader().request(ctx, req, req.topologyVersion());

        if (forceFut == null || forceFut.isDone()) {
            try {
                if (forceFut != null)
                    forceFut.get();
            }
            catch (NodeStoppingException ignored) {
                return;
            }
            catch (IgniteCheckedException e) {
                onForceKeysError(nodeId, req, completionCb, e);

                return;
            }

            updateAllAsyncInternal0(nodeId, req, completionCb);
        }
        else {
            forceFut.listen(new CI1<IgniteInternalFuture<Object>>() {
                @Override public void apply(IgniteInternalFuture<Object> fut) {
                    try {
                        fut.get();
                    }
                    catch (NodeStoppingException ignored) {
                        return;
                    }
                    catch (IgniteCheckedException e) {
                        onForceKeysError(nodeId, req, completionCb, e);

                        return;
                    }

                    updateAllAsyncInternal0(nodeId, req, completionCb);
                }
            });
        }
    }

    /**
     * @param nodeId Node ID.
     * @param req Update request.
     * @param completionCb Completion callback.
     * @param e Error.
     */
    private void onForceKeysError(final UUID nodeId,
        final GridNearAtomicAbstractUpdateRequest req,
        final UpdateReplyClosure completionCb,
        IgniteCheckedException e
    ) {
        GridNearAtomicUpdateResponse res = new GridNearAtomicUpdateResponse(ctx.cacheId(),
            nodeId,
            req.futureId(),
            req.partition(),
            false,
            ctx.deploymentEnabled());

        res.addFailedKeys(req.keys(), e);

        completionCb.apply(req, res);
    }

    /**
     * Executes local update after preloader fetched values.
     *
     * @param nodeId Node ID.
     * @param req Update request.
     * @param completionCb Completion callback.
     */
    private void updateAllAsyncInternal0(
        UUID nodeId,
        GridNearAtomicAbstractUpdateRequest req,
        UpdateReplyClosure completionCb
    ) {
        ClusterNode node = ctx.discovery().node(nodeId);

        if (node == null) {
            U.warn(msgLog, "Skip near update request, node originated update request left [" +
                "futId=" + req.futureId() + ", node=" + nodeId + ']');

            return;
        }

        GridNearAtomicUpdateResponse res = new GridNearAtomicUpdateResponse(ctx.cacheId(),
            nodeId,
            req.futureId(),
            req.partition(),
            false,
            ctx.deploymentEnabled());

        assert !req.returnValue() || (req.operation() == TRANSFORM || req.size() == 1);

        GridDhtAtomicAbstractUpdateFuture dhtFut = null;

        boolean remap = false;

        String taskName = ctx.kernalContext().task().resolveTaskName(req.taskNameHash());

        IgniteCacheExpiryPolicy expiry = null;

        ctx.shared().database().checkpointReadLock();

        try {
            ctx.shared().database().ensureFreeSpace(ctx.memoryPolicy());

            // If batch store update is enabled, we need to lock all entries.
            // First, need to acquire locks on cache entries, then check filter.
            List<GridDhtCacheEntry> locked = lockEntries(req, req.topologyVersion());;

            Collection<IgniteBiTuple<GridDhtCacheEntry, GridCacheVersion>> deleted = null;

            try {
                GridDhtPartitionTopology top = topology();

                top.readLock();

                try {
                    if (top.stopping()) {
                        res.addFailedKeys(req.keys(), new CacheStoppedException(name()));

                        completionCb.apply(req, res);

                        return;
                    }

                    // Do not check topology version if topology was locked on near node by
                    // external transaction or explicit lock.
                    if (req.topologyLocked() || !needRemap(req.topologyVersion(), top.topologyVersion())) {
                        boolean hasNear = ctx.discovery().cacheNearNode(node, name());

                        // Assign next version for update inside entries lock.
                        GridCacheVersion ver = ctx.versions().next(top.topologyVersion());

                        if (hasNear)
                            res.nearVersion(ver);

                        if (msgLog.isDebugEnabled()) {
                            msgLog.debug("Assigned update version [futId=" + req.futureId() +
                                ", writeVer=" + ver + ']');
                        }

                        assert ver != null : "Got null version for update request: " + req;

                        boolean sndPrevVal = !top.rebalanceFinished(req.topologyVersion());

                        dhtFut = createDhtFuture(ver, req);

                        expiry = expiryPolicy(req.expiry());

                        GridCacheReturn retVal = null;

                        if (req.size() > 1 &&                    // Several keys ...
                            writeThrough() && !req.skipStore() && // and store is enabled ...
                            !ctx.store().isLocal() &&             // and this is not local store ...
                            // (conflict resolver should be used for local store)
                            !ctx.dr().receiveEnabled()            // and no DR.
                            ) {
                            // This method can only be used when there are no replicated entries in the batch.
                            UpdateBatchResult updRes = updateWithBatch(node,
                                hasNear,
                                req,
                                res,
                                locked,
                                ver,
                                dhtFut,
                                ctx.isDrEnabled(),
                                taskName,
                                expiry,
                                sndPrevVal);

                            deleted = updRes.deleted();
                            dhtFut = updRes.dhtFuture();

                            if (req.operation() == TRANSFORM)
                                retVal = updRes.invokeResults();
                        }
                        else {
                            UpdateSingleResult updRes = updateSingle(node,
                                hasNear,
                                req,
                                res,
                                locked,
                                ver,
                                dhtFut,
                                ctx.isDrEnabled(),
                                taskName,
                                expiry,
                                sndPrevVal);

                            retVal = updRes.returnValue();
                            deleted = updRes.deleted();
                            dhtFut = updRes.dhtFuture();
                        }

                        if (retVal == null)
                            retVal = new GridCacheReturn(ctx, node.isLocal(), true, null, true);

                        res.returnValue(retVal);

                        if (dhtFut != null) {
                            if (req.writeSynchronizationMode() == PRIMARY_SYNC
                                // To avoid deadlock disable back-pressure for sender data node.
                                && !ctx.discovery().cacheAffinityNode(ctx.discovery().node(nodeId), ctx.name())
                                && !dhtFut.isDone()) {
                                final IgniteRunnable tracker = GridNioBackPressureControl.threadTracker();

                                if (tracker != null && tracker instanceof GridNioMessageTracker) {
                                    ((GridNioMessageTracker)tracker).onMessageReceived();

                                    dhtFut.listen(new IgniteInClosure<IgniteInternalFuture<Void>>() {
                                        @Override public void apply(IgniteInternalFuture<Void> fut) {
                                            ((GridNioMessageTracker)tracker).onMessageProcessed();
                                        }
                                    });
                                }
                            }

                            ctx.mvcc().addAtomicFuture(dhtFut.id(), dhtFut);
                        }
                    }
                    else {
                        // Should remap all keys.
                        remap = true;

                        res.remapTopologyVersion(top.topologyVersion());
                    }
                }
                finally {
                    top.readUnlock();
                }
            }
            catch (GridCacheEntryRemovedException e) {
                assert false : "Entry should not become obsolete while holding lock.";

                e.printStackTrace();
            }
            finally {
                if (locked != null)
                    unlockEntries(locked, req.topologyVersion());

                // Enqueue if necessary after locks release.
                if (deleted != null) {
                    assert !deleted.isEmpty();
                    assert ctx.deferredDelete() : this;

                    for (IgniteBiTuple<GridDhtCacheEntry, GridCacheVersion> e : deleted)
                        ctx.onDeferredDelete(e.get1(), e.get2());
                }

                // TODO handle failure: probably drop the node from topology
                // TODO fire events only after successful fsync
                if (ctx.shared().wal() != null)
                    ctx.shared().wal().fsync(null);
            }
        }
        catch (GridDhtInvalidPartitionException ignore) {
            if (log.isDebugEnabled())
                log.debug("Caught invalid partition exception for cache entry (will remap update request): " + req);

            remap = true;

            res.remapTopologyVersion(ctx.topology().topologyVersion());
        }
        catch (Throwable e) {
            // At least RuntimeException can be thrown by the code above when GridCacheContext is cleaned and there is
            // an attempt to use cleaned resources.
            U.error(log, "Unexpected exception during cache update", e);

            res.addFailedKeys(req.keys(), e);

            completionCb.apply(req, res);

            if (e instanceof Error)
                throw (Error)e;

            return;
        }
        finally {
            ctx.shared().database().checkpointReadUnlock();
        }

        if (remap) {
            assert dhtFut == null;

            completionCb.apply(req, res);
        }
        else
            if (dhtFut != null)
                dhtFut.map(node, res.returnValue(), res, completionCb);

        if (req.writeSynchronizationMode() != FULL_ASYNC)
            req.cleanup(!node.isLocal());

        sendTtlUpdateRequest(expiry);
    }

    /**
     * Updates locked entries using batched write-through.
     *
     * @param node Sender node.
     * @param hasNear {@code True} if originating node has near cache.
     * @param req Update request.
     * @param res Update response.
     * @param locked Locked entries.
     * @param ver Assigned version.
     * @param dhtFut Optional DHT future.
     * @param replicate Whether replication is enabled.
     * @param taskName Task name.
     * @param expiry Expiry policy.
     * @param sndPrevVal If {@code true} sends previous value to backups.
     * @return Deleted entries.
     * @throws GridCacheEntryRemovedException Should not be thrown.
     */
    @SuppressWarnings("unchecked")
    private UpdateBatchResult updateWithBatch(
        final ClusterNode node,
        final boolean hasNear,
        final GridNearAtomicAbstractUpdateRequest req,
        final GridNearAtomicUpdateResponse res,
        final List<GridDhtCacheEntry> locked,
        final GridCacheVersion ver,
        @Nullable GridDhtAtomicAbstractUpdateFuture dhtFut,
        final boolean replicate,
        final String taskName,
        @Nullable final IgniteCacheExpiryPolicy expiry,
        final boolean sndPrevVal
    ) throws GridCacheEntryRemovedException {
        assert !ctx.dr().receiveEnabled(); // Cannot update in batches during DR due to possible conflicts.
        assert !req.returnValue() || req.operation() == TRANSFORM; // Should not request return values for putAll.

        if (!F.isEmpty(req.filter()) && ctx.loadPreviousValue()) {
            try {
                reloadIfNeeded(locked);
            }
            catch (IgniteCheckedException e) {
                res.addFailedKeys(req.keys(), e);

                return new UpdateBatchResult();
            }
        }

        int size = req.size();

        Map<KeyCacheObject, CacheObject> putMap = null;

        Map<KeyCacheObject, EntryProcessor<Object, Object, Object>> entryProcessorMap = null;

        Collection<KeyCacheObject> rmvKeys = null;

        List<CacheObject> writeVals = null;

        UpdateBatchResult updRes = new UpdateBatchResult();

        List<GridDhtCacheEntry> filtered = new ArrayList<>(size);

        GridCacheOperation op = req.operation();

        GridCacheReturn invokeRes = null;

        int firstEntryIdx = 0;

        boolean intercept = ctx.config().getInterceptor() != null;

        for (int i = 0; i < locked.size(); i++) {
            GridDhtCacheEntry entry = locked.get(i);

            try {
                if (!checkFilter(entry, req, res)) {
                    if (expiry != null && entry.hasValue()) {
                        long ttl = expiry.forAccess();

                        if (ttl != CU.TTL_NOT_CHANGED) {
                            entry.updateTtl(null, ttl);

                            expiry.ttlUpdated(entry.key(),
                                entry.version(),
                                entry.readers());
                        }
                    }

                    if (log.isDebugEnabled())
                        log.debug("Entry did not pass the filter (will skip write) [entry=" + entry +
                            ", filter=" + Arrays.toString(req.filter()) + ", res=" + res + ']');

                    if (hasNear)
                        res.addSkippedIndex(i);

                    firstEntryIdx++;

                    continue;
                }

                if (op == TRANSFORM) {
                    EntryProcessor<Object, Object, Object> entryProcessor = req.entryProcessor(i);

                    CacheObject old = entry.innerGet(
                        ver,
                        null,
                        /*read through*/true,
                        /*metrics*/true,
                        /*event*/true,
                        req.subjectId(),
                        entryProcessor,
                        taskName,
                        null,
                        req.keepBinary());

                    Object oldVal = null;
                    Object updatedVal = null;

                    CacheInvokeEntry<Object, Object> invokeEntry = new CacheInvokeEntry(entry.key(), old,
                        entry.version(), req.keepBinary(), entry);

                    CacheObject updated;

                    try {
                        Object computed = entryProcessor.process(invokeEntry, req.invokeArguments());

                        if (computed != null) {
                            if (invokeRes == null)
                                invokeRes = new GridCacheReturn(node.isLocal());

                            computed = ctx.unwrapTemporary(computed);

                            invokeRes.addEntryProcessResult(ctx, entry.key(), invokeEntry.key(), computed, null,
                                req.keepBinary());
                        }

                        if (!invokeEntry.modified())
                            continue;

                        updatedVal = ctx.unwrapTemporary(invokeEntry.getValue());

                        updated = ctx.toCacheObject(updatedVal);
                    }
                    catch (Exception e) {
                        if (invokeRes == null)
                            invokeRes = new GridCacheReturn(node.isLocal());

                        invokeRes.addEntryProcessResult(ctx, entry.key(), invokeEntry.key(), null, e, req.keepBinary());

                        updated = old;
                    }

                    if (updated == null) {
                        if (intercept) {
                            CacheLazyEntry e = new CacheLazyEntry(ctx, entry.key(), invokeEntry.key(), old, oldVal, req.keepBinary());

                            IgniteBiTuple<Boolean, ?> interceptorRes = ctx.config().getInterceptor().onBeforeRemove(e);

                            if (ctx.cancelRemove(interceptorRes))
                                continue;
                        }

                        // Update previous batch.
                        if (putMap != null) {
                            dhtFut = updatePartialBatch(
                                hasNear,
                                firstEntryIdx,
                                filtered,
                                ver,
                                node,
                                writeVals,
                                putMap,
                                null,
                                entryProcessorMap,
                                dhtFut,
                                req,
                                res,
                                replicate,
                                updRes,
                                taskName,
                                expiry,
                                sndPrevVal);

                            firstEntryIdx = i;

                            putMap = null;
                            writeVals = null;
                            entryProcessorMap = null;

                            filtered = new ArrayList<>();
                        }

                        // Start collecting new batch.
                        if (rmvKeys == null)
                            rmvKeys = new ArrayList<>(size);

                        rmvKeys.add(entry.key());
                    }
                    else {
                        if (intercept) {
                            CacheLazyEntry e = new CacheLazyEntry(ctx, entry.key(), invokeEntry.key(), old, oldVal, req.keepBinary());

                            Object val = ctx.config().getInterceptor().onBeforePut(e, updatedVal);

                            if (val == null)
                                continue;

                            updated = ctx.toCacheObject(ctx.unwrapTemporary(val));
                        }

                        // Update previous batch.
                        if (rmvKeys != null) {
                            dhtFut = updatePartialBatch(
                                hasNear,
                                firstEntryIdx,
                                filtered,
                                ver,
                                node,
                                null,
                                null,
                                rmvKeys,
                                entryProcessorMap,
                                dhtFut,
                                req,
                                res,
                                replicate,
                                updRes,
                                taskName,
                                expiry,
                                sndPrevVal);

                            firstEntryIdx = i;

                            rmvKeys = null;
                            entryProcessorMap = null;

                            filtered = new ArrayList<>();
                        }

                        if (putMap == null) {
                            putMap = new LinkedHashMap<>(size, 1.0f);
                            writeVals = new ArrayList<>(size);
                        }

                        putMap.put(entry.key(), updated);
                        writeVals.add(updated);
                    }

                    if (entryProcessorMap == null)
                        entryProcessorMap = new HashMap<>();

                    entryProcessorMap.put(entry.key(), entryProcessor);
                }
                else if (op == UPDATE) {
                    CacheObject updated = req.value(i);

                    if (intercept) {
                        CacheObject old = entry.innerGet(
                            null,
                            null,
                            /*read through*/ctx.loadPreviousValue(),
                            /*metrics*/true,
                            /*event*/true,
                            req.subjectId(),
                            null,
                            taskName,
                            null,
                            req.keepBinary());

                        Object val = ctx.config().getInterceptor().onBeforePut(
                            new CacheLazyEntry(
                                ctx,
                                entry.key(),
                                old,
                                req.keepBinary()),
                            ctx.unwrapBinaryIfNeeded(
                                updated,
                                req.keepBinary(),
                                false));

                        if (val == null)
                            continue;

                        updated = ctx.toCacheObject(ctx.unwrapTemporary(val));
                    }

                    assert updated != null;

                    if (putMap == null) {
                        putMap = new LinkedHashMap<>(size, 1.0f);
                        writeVals = new ArrayList<>(size);
                    }

                    putMap.put(entry.key(), updated);
                    writeVals.add(updated);
                }
                else {
                    assert op == DELETE;

                    if (intercept) {
                        CacheObject old = entry.innerGet(
                            null,
                            null,
                            /*read through*/ctx.loadPreviousValue(),
                            /*metrics*/true,
                            /*event*/true,
                            req.subjectId(),
                            null,
                            taskName,
                            null,
                            req.keepBinary());

                        IgniteBiTuple<Boolean, ?> interceptorRes = ctx.config().getInterceptor()
                            .onBeforeRemove(new CacheLazyEntry(ctx, entry.key(), old, req.keepBinary()));

                        if (ctx.cancelRemove(interceptorRes))
                            continue;
                    }

                    if (rmvKeys == null)
                        rmvKeys = new ArrayList<>(size);

                    rmvKeys.add(entry.key());
                }

                filtered.add(entry);
            }
            catch (IgniteCheckedException e) {
                res.addFailedKey(entry.key(), e);
            }
        }

        // Store final batch.
        if (putMap != null || rmvKeys != null) {
            dhtFut = updatePartialBatch(
                hasNear,
                firstEntryIdx,
                filtered,
                ver,
                node,
                writeVals,
                putMap,
                rmvKeys,
                entryProcessorMap,
                dhtFut,
                req,
                res,
                replicate,
                updRes,
                taskName,
                expiry,
                sndPrevVal);
        }
        else
            assert filtered.isEmpty();

        updRes.dhtFuture(dhtFut);

        updRes.invokeResult(invokeRes);

        return updRes;
    }

    /**
     * @param entries Entries.
     * @throws IgniteCheckedException If failed.
     */
    private void reloadIfNeeded(final List<GridDhtCacheEntry> entries) throws IgniteCheckedException {
        Map<KeyCacheObject, Integer> needReload = null;

        for (int i = 0; i < entries.size(); i++) {
            GridDhtCacheEntry entry = entries.get(i);

            if (entry == null)
                continue;

            CacheObject val = entry.rawGet();

            if (val == null) {
                if (needReload == null)
                    needReload = new HashMap<>(entries.size(), 1.0f);

                needReload.put(entry.key(), i);
            }
        }

        if (needReload != null) {
            final Map<KeyCacheObject, Integer> idxMap = needReload;

            ctx.store().loadAll(null, needReload.keySet(), new CI2<KeyCacheObject, Object>() {
                @Override public void apply(KeyCacheObject k, Object v) {
                    Integer idx = idxMap.get(k);

                    if (idx != null) {
                        GridDhtCacheEntry entry = entries.get(idx);

                        try {
                            GridCacheVersion ver = entry.version();

                            entry.versionedValue(ctx.toCacheObject(v), null, ver, null, null);
                        }
                        catch (GridCacheEntryRemovedException e) {
                            assert false : "Entry should not get obsolete while holding lock [entry=" + entry +
                                ", e=" + e + ']';
                        }
                        catch (IgniteCheckedException e) {
                            throw new IgniteException(e);
                        }
                    }
                }
            });
        }
    }

    /**
     * Updates locked entries one-by-one.
     *
     * @param nearNode Originating node.
     * @param hasNear {@code True} if originating node has near cache.
     * @param req Update request.
     * @param res Update response.
     * @param locked Locked entries.
     * @param ver Assigned update version.
     * @param dhtFut Optional DHT future.
     * @param replicate Whether DR is enabled for that cache.
     * @param taskName Task name.
     * @param expiry Expiry policy.
     * @param sndPrevVal If {@code true} sends previous value to backups.
     * @return Return value.
     * @throws GridCacheEntryRemovedException Should be never thrown.
     */
    private UpdateSingleResult updateSingle(
        ClusterNode nearNode,
        boolean hasNear,
        GridNearAtomicAbstractUpdateRequest req,
        GridNearAtomicUpdateResponse res,
        List<GridDhtCacheEntry> locked,
        GridCacheVersion ver,
        @Nullable GridDhtAtomicAbstractUpdateFuture dhtFut,
        boolean replicate,
        String taskName,
        @Nullable IgniteCacheExpiryPolicy expiry,
        boolean sndPrevVal
    ) throws GridCacheEntryRemovedException {
        GridCacheReturn retVal = null;
        Collection<IgniteBiTuple<GridDhtCacheEntry, GridCacheVersion>> deleted = null;

        AffinityTopologyVersion topVer = req.topologyVersion();

        boolean checkReaders = hasNear || ctx.discovery().hasNearCache(ctx.cacheId(), topVer);

        boolean intercept = ctx.config().getInterceptor() != null;

        AffinityAssignment affAssignment = ctx.affinity().assignment(topVer);

        // Avoid iterator creation.
        for (int i = 0; i < req.size(); i++) {
            KeyCacheObject k = req.key(i);

            GridCacheOperation op = req.operation();

            // We are holding java-level locks on entries at this point.
            // No GridCacheEntryRemovedException can be thrown.
            try {
                GridDhtCacheEntry entry = locked.get(i);

                GridCacheVersion newConflictVer = req.conflictVersion(i);
                long newConflictTtl = req.conflictTtl(i);
                long newConflictExpireTime = req.conflictExpireTime(i);

                assert !(newConflictVer instanceof GridCacheVersionEx) : newConflictVer;

                Object writeVal = op == TRANSFORM ? req.entryProcessor(i) : req.writeValue(i);

                Collection<UUID> readers = null;
                Collection<UUID> filteredReaders = null;

                if (checkReaders) {
                    readers = entry.readers();
                    filteredReaders = F.view(entry.readers(), F.notEqualTo(nearNode.id()));
                }

                GridCacheUpdateAtomicResult updRes = entry.innerUpdate(
                    ver,
                    nearNode.id(),
                    locNodeId,
                    op,
                    writeVal,
                    req.invokeArguments(),
                    writeThrough() && !req.skipStore(),
                    !req.skipStore(),
                    sndPrevVal || req.returnValue(),
                    req.keepBinary(),
                    expiry,
                    /*event*/true,
                    /*metrics*/true,
                    /*primary*/true,
                    /*verCheck*/false,
                    topVer,
                    req.filter(),
                    replicate ? DR_PRIMARY : DR_NONE,
                    newConflictTtl,
                    newConflictExpireTime,
                    newConflictVer,
                    /*conflictResolve*/true,
                    intercept,
                    req.subjectId(),
                    taskName,
                    /*prevVal*/null,
                    /*updateCntr*/null,
                    dhtFut);

                if (dhtFut != null) {
                    if (updRes.sendToDht()) { // Send to backups even in case of remove-remove scenarios.
                        GridCacheVersionConflictContext<?, ?> conflictCtx = updRes.conflictResolveResult();

                        if (conflictCtx == null)
                            newConflictVer = null;
                        else if (conflictCtx.isMerge())
                            newConflictVer = null; // Conflict version is discarded in case of merge.

                        EntryProcessor<Object, Object, Object> entryProcessor = null;

                        dhtFut.addWriteEntry(
                            affAssignment,
                            entry,
                            updRes.newValue(),
                            entryProcessor,
                            updRes.newTtl(),
                            updRes.conflictExpireTime(),
                            newConflictVer,
                            sndPrevVal,
                            updRes.oldValue(),
                            updRes.updateCounter());

                        if (!F.isEmpty(filteredReaders))
                            dhtFut.addNearWriteEntries(
                                filteredReaders,
                                entry,
                                updRes.newValue(),
                                entryProcessor,
                                updRes.newTtl(),
                                updRes.conflictExpireTime());
                    }
                    else {
                        if (log.isDebugEnabled())
                            log.debug("Entry did not pass the filter or conflict resolution (will skip write) " +
                                "[entry=" + entry + ", filter=" + Arrays.toString(req.filter()) + ']');
                    }
                }

                if (hasNear) {
                    if (updRes.sendToDht()) {
                        if (!ctx.affinity().partitionBelongs(nearNode, entry.partition(), topVer)) {
                            // If put the same value as in request then do not need to send it back.
                            if (op == TRANSFORM || writeVal != updRes.newValue()) {
                                res.addNearValue(i,
                                    updRes.newValue(),
                                    updRes.newTtl(),
                                    updRes.conflictExpireTime());
                            }
                            else
                                res.addNearTtl(i, updRes.newTtl(), updRes.conflictExpireTime());

                            if (updRes.newValue() != null) {
                                IgniteInternalFuture<Boolean> f = entry.addReader(nearNode.id(), req.messageId(), topVer);

                                assert f == null : f;
                            }
                        }
                        else if (F.contains(readers, nearNode.id())) // Reader became primary or backup.
                            entry.removeReader(nearNode.id(), req.messageId());
                        else
                            res.addSkippedIndex(i);
                    }
                    else
                        res.addSkippedIndex(i);
                }

                if (updRes.removeVersion() != null) {
                    if (deleted == null)
                        deleted = new ArrayList<>(req.size());

                    deleted.add(F.t(entry, updRes.removeVersion()));
                }

                if (op == TRANSFORM) {
                    assert !req.returnValue();

                    IgniteBiTuple<Object, Exception> compRes = updRes.computedResult();

                    if (compRes != null && (compRes.get1() != null || compRes.get2() != null)) {
                        if (retVal == null)
                            retVal = new GridCacheReturn(nearNode.isLocal());

                        retVal.addEntryProcessResult(ctx,
                            k,
                            null,
                            compRes.get1(),
                            compRes.get2(),
                            req.keepBinary());
                    }
                }
                else {
                    // Create only once.
                    if (retVal == null) {
                        CacheObject ret = updRes.oldValue();

                        retVal = new GridCacheReturn(ctx,
                            nearNode.isLocal(),
                            req.keepBinary(),
                            req.returnValue() ? ret : null,
                            updRes.success());
                    }
                }
            }
            catch (IgniteCheckedException e) {
                res.addFailedKey(k, e);
            }
        }

        return new UpdateSingleResult(retVal, deleted, dhtFut);
    }

    /**
     * @param hasNear {@code True} if originating node has near cache.
     * @param firstEntryIdx Index of the first entry in the request keys collection.
     * @param entries Entries to update.
     * @param ver Version to set.
     * @param nearNode Originating node.
     * @param writeVals Write values.
     * @param putMap Values to put.
     * @param rmvKeys Keys to remove.
     * @param entryProcessorMap Entry processors.
     * @param dhtFut DHT update future if has backups.
     * @param req Request.
     * @param res Response.
     * @param replicate Whether replication is enabled.
     * @param batchRes Batch update result.
     * @param taskName Task name.
     * @param expiry Expiry policy.
     * @param sndPrevVal If {@code true} sends previous value to backups.
     * @return Deleted entries.
     */
    @SuppressWarnings("ForLoopReplaceableByForEach")
    @Nullable private GridDhtAtomicAbstractUpdateFuture updatePartialBatch(
        final boolean hasNear,
        final int firstEntryIdx,
        final List<GridDhtCacheEntry> entries,
        final GridCacheVersion ver,
        final ClusterNode nearNode,
        @Nullable final List<CacheObject> writeVals,
        @Nullable final Map<KeyCacheObject, CacheObject> putMap,
        @Nullable final Collection<KeyCacheObject> rmvKeys,
        @Nullable final Map<KeyCacheObject, EntryProcessor<Object, Object, Object>> entryProcessorMap,
        @Nullable GridDhtAtomicAbstractUpdateFuture dhtFut,
        final GridNearAtomicAbstractUpdateRequest req,
        final GridNearAtomicUpdateResponse res,
        final boolean replicate,
        final UpdateBatchResult batchRes,
        final String taskName,
        @Nullable final IgniteCacheExpiryPolicy expiry,
        final boolean sndPrevVal
    ) {
        assert putMap == null ^ rmvKeys == null;

        assert req.conflictVersions() == null : "Cannot be called when there are conflict entries in the batch.";

        AffinityTopologyVersion topVer = req.topologyVersion();

        boolean checkReaders = hasNear || ctx.discovery().hasNearCache(ctx.cacheId(), topVer);

        CacheStorePartialUpdateException storeErr = null;

        try {
            GridCacheOperation op;

            if (putMap != null) {
                try {
                    Map<? extends KeyCacheObject, IgniteBiTuple<? extends CacheObject, GridCacheVersion>> view = F.viewReadOnly(putMap,
                        new C1<CacheObject, IgniteBiTuple<? extends CacheObject, GridCacheVersion>>() {
                            @Override public IgniteBiTuple<? extends CacheObject, GridCacheVersion> apply(CacheObject val) {
                                return F.t(val, ver);
                            }
                        });

                    ctx.store().putAll(null, view);
                }
                catch (CacheStorePartialUpdateException e) {
                    storeErr = e;
                }

                op = UPDATE;
            }
            else {
                try {
                    ctx.store().removeAll(null, rmvKeys);
                }
                catch (CacheStorePartialUpdateException e) {
                    storeErr = e;
                }

                op = DELETE;
            }

            boolean intercept = ctx.config().getInterceptor() != null;

            AffinityAssignment affAssignment = ctx.affinity().assignment(topVer);

            // Avoid iterator creation.
            for (int i = 0; i < entries.size(); i++) {
                GridDhtCacheEntry entry = entries.get(i);

                assert Thread.holdsLock(entry);

                if (entry.obsolete()) {
                    assert req.operation() == DELETE : "Entry can become obsolete only after remove: " + entry;

                    continue;
                }

                if (storeErr != null &&
                    storeErr.failedKeys().contains(entry.key().value(ctx.cacheObjectContext(), false)))
                    continue;

                try {
                    // We are holding java-level locks on entries at this point.
                    CacheObject writeVal = op == UPDATE ? writeVals.get(i) : null;

                    assert writeVal != null || op == DELETE : "null write value found.";

                    Collection<UUID> readers = null;
                    Collection<UUID> filteredReaders = null;

                    if (checkReaders) {
                        readers = entry.readers();
                        filteredReaders = F.view(entry.readers(), F.notEqualTo(nearNode.id()));
                    }

                    GridCacheUpdateAtomicResult updRes = entry.innerUpdate(
                        ver,
                        nearNode.id(),
                        locNodeId,
                        op,
                        writeVal,
                        null,
                        /*write-through*/false,
                        /*read-through*/false,
                        /*retval*/sndPrevVal,
                        req.keepBinary(),
                        expiry,
                        /*event*/true,
                        /*metrics*/true,
                        /*primary*/true,
                        /*verCheck*/false,
                        topVer,
                        null,
                        replicate ? DR_PRIMARY : DR_NONE,
                        CU.TTL_NOT_CHANGED,
                        CU.EXPIRE_TIME_CALCULATE,
                        null,
                        /*conflict resolve*/false,
                        /*intercept*/false,
                        req.subjectId(),
                        taskName,
                        null,
                        null,
                        dhtFut);

                    assert !updRes.success() || updRes.newTtl() == CU.TTL_NOT_CHANGED || expiry != null :
                        "success=" + updRes.success() + ", newTtl=" + updRes.newTtl() + ", expiry=" + expiry;

                    if (intercept) {
                        if (op == UPDATE) {
                            ctx.config().getInterceptor().onAfterPut(new CacheLazyEntry(
                                ctx,
                                entry.key(),
                                updRes.newValue(),
                                req.keepBinary()));
                        }
                        else {
                            assert op == DELETE : op;

                            // Old value should be already loaded for 'CacheInterceptor.onBeforeRemove'.
                            ctx.config().getInterceptor().onAfterRemove(new CacheLazyEntry(ctx, entry.key(),
                                updRes.oldValue(), req.keepBinary()));
                        }
                    }

                    batchRes.addDeleted(entry, updRes, entries);

                    if (dhtFut != null) {
                        EntryProcessor<Object, Object, Object> entryProcessor =
                            entryProcessorMap == null ? null : entryProcessorMap.get(entry.key());

                        dhtFut.addWriteEntry(
                            affAssignment,
                            entry,
                            writeVal,
                            entryProcessor,
                            updRes.newTtl(),
                            CU.EXPIRE_TIME_CALCULATE,
                            null,
                            sndPrevVal,
                            updRes.oldValue(),
                            updRes.updateCounter());

                        if (!F.isEmpty(filteredReaders))
                            dhtFut.addNearWriteEntries(
                                filteredReaders,
                                entry,
                                writeVal,
                                entryProcessor,
                                updRes.newTtl(),
                                CU.EXPIRE_TIME_CALCULATE);
                    }

                    if (hasNear) {
                        if (!ctx.affinity().partitionBelongs(nearNode, entry.partition(), topVer)) {
                            int idx = firstEntryIdx + i;

                            if (req.operation() == TRANSFORM) {
                                res.addNearValue(idx,
                                    writeVal,
                                    updRes.newTtl(),
                                    CU.EXPIRE_TIME_CALCULATE);
                            }
                            else
                                res.addNearTtl(idx, updRes.newTtl(), CU.EXPIRE_TIME_CALCULATE);

                            if (writeVal != null || entry.hasValue()) {
                                IgniteInternalFuture<Boolean> f = entry.addReader(nearNode.id(), req.messageId(), topVer);

                                assert f == null : f;
                            }
                        }
                        else if (readers.contains(nearNode.id())) // Reader became primary or backup.
                            entry.removeReader(nearNode.id(), req.messageId());
                        else
                            res.addSkippedIndex(firstEntryIdx + i);
                    }
                }
                catch (GridCacheEntryRemovedException e) {
                    assert false : "Entry cannot become obsolete while holding lock.";

                    e.printStackTrace();
                }
            }
        }
        catch (IgniteCheckedException e) {
            res.addFailedKeys(putMap != null ? putMap.keySet() : rmvKeys, e);
        }

        if (storeErr != null) {
            ArrayList<KeyCacheObject> failed = new ArrayList<>(storeErr.failedKeys().size());

            for (Object failedKey : storeErr.failedKeys())
                failed.add(ctx.toCacheKeyObject(failedKey));

            res.addFailedKeys(failed, storeErr.getCause());
        }

        return dhtFut;
    }

    /**
     * Acquires java-level locks on cache entries. Returns collection of locked entries.
     *
     * @param req Request with keys to lock.
     * @param topVer Topology version to lock on.
     * @return Collection of locked entries.
     * @throws GridDhtInvalidPartitionException If entry does not belong to local node. If exception is thrown, locks
     * are released.
     */
    @SuppressWarnings("ForLoopReplaceableByForEach")
    private List<GridDhtCacheEntry> lockEntries(GridNearAtomicAbstractUpdateRequest req, AffinityTopologyVersion topVer)
        throws GridDhtInvalidPartitionException {
        if (req.size() == 1) {
            KeyCacheObject key = req.key(0);

            while (true) {
                GridDhtCacheEntry entry = entryExx(key, topVer);

                GridUnsafe.monitorEnter(entry);

                if (entry.obsolete())
                    GridUnsafe.monitorExit(entry);
                else
                    return Collections.singletonList(entry);
            }
        }
        else {
            List<GridDhtCacheEntry> locked = new ArrayList<>(req.size());

            while (true) {
                for (int i = 0; i < req.size(); i++) {
                    GridDhtCacheEntry entry = entryExx(req.key(i), topVer);

                    locked.add(entry);
                }

                boolean retry = false;

                for (int i = 0; i < locked.size(); i++) {
                    GridCacheMapEntry entry = locked.get(i);

                    if (entry == null)
                        continue;

                    GridUnsafe.monitorEnter(entry);

                    if (entry.obsolete()) {
                        // Unlock all locked.
                        for (int j = 0; j <= i; j++) {
                            if (locked.get(j) != null)
                                GridUnsafe.monitorExit(locked.get(j));
                        }

                        // Clear entries.
                        locked.clear();

                        // Retry.
                        retry = true;

                        break;
                    }
                }

                if (!retry)
                    return locked;
            }
        }
    }

    /**
     * Releases java-level locks on cache entries.
     *
     * @param locked Locked entries.
     * @param topVer Topology version.
     */
    private void unlockEntries(List<GridDhtCacheEntry> locked, AffinityTopologyVersion topVer) {
        // Process deleted entries before locks release.
        assert ctx.deferredDelete() : this;

        // Entries to skip eviction manager notification for.
        // Enqueue entries while holding locks.
        Collection<KeyCacheObject> skip = null;

        int size = locked.size();

        try {
            for (int i = 0; i < size; i++) {
                GridCacheMapEntry entry = locked.get(i);
                if (entry != null && entry.deleted()) {
                    if (skip == null)
                        skip = U.newHashSet(locked.size());

                    skip.add(entry.key());
                }
            }
        }
        finally {
            // At least RuntimeException can be thrown by the code above when GridCacheContext is cleaned and there is
            // an attempt to use cleaned resources.
            // That's why releasing locks in the finally block..
            for (int i = 0; i < size; i++) {
                GridCacheMapEntry entry = locked.get(i);
                if (entry != null)
                    GridUnsafe.monitorExit(entry);
            }
        }

        // Try evict partitions.
        for (int i = 0; i < size; i++) {
            GridDhtCacheEntry entry = locked.get(i);
            if (entry != null)
                entry.onUnlock();
        }

        if (skip != null && skip.size() == size)
            // Optimization.
            return;

        // Must touch all entries since update may have deleted entries.
        // Eviction manager will remove empty entries.
        for (int i = 0; i < size; i++) {
            GridCacheMapEntry entry = locked.get(i);
            if (entry != null && (skip == null || !skip.contains(entry.key())))
                ctx.evicts().touch(entry, topVer);
        }
    }

    /**
     * @param entry Entry to check.
     * @param req Update request.
     * @param res Update response. If filter evaluation failed, key will be added to failed keys and method will return
     * false.
     * @return {@code True} if filter evaluation succeeded.
     */
    private boolean checkFilter(GridCacheEntryEx entry, GridNearAtomicAbstractUpdateRequest req,
        GridNearAtomicUpdateResponse res) {
        try {
            return ctx.isAllLocked(entry, req.filter());
        }
        catch (IgniteCheckedException e) {
            res.addFailedKey(entry.key(), e);

            return false;
        }
    }

    /**
     * @param req Request to remap.
     */
    void remapToNewPrimary(GridNearAtomicAbstractUpdateRequest req) {
        assert req.writeSynchronizationMode() == FULL_ASYNC : req;

        if (log.isDebugEnabled())
            log.debug("Remapping near update request locally: " + req);

        Collection<?> vals;
        Collection<GridCacheDrInfo> drPutVals;
        Collection<GridCacheVersion> drRmvVals;

        if (req.conflictVersions() == null) {
            vals = req.values();

            drPutVals = null;
            drRmvVals = null;
        }
        else if (req.operation() == UPDATE) {
            int size = req.keys().size();

            drPutVals = new ArrayList<>(size);

            for (int i = 0; i < size; i++) {
                long ttl = req.conflictTtl(i);

                if (ttl == CU.TTL_NOT_CHANGED)
                    drPutVals.add(new GridCacheDrInfo(req.value(i), req.conflictVersion(i)));
                else
                    drPutVals.add(new GridCacheDrExpirationInfo(req.value(i), req.conflictVersion(i), ttl,
                        req.conflictExpireTime(i)));
            }

            vals = null;
            drRmvVals = null;
        }
        else {
            assert req.operation() == DELETE : req;

            drRmvVals = req.conflictVersions();

            vals = null;
            drPutVals = null;
        }

        GridNearAtomicUpdateFuture updateFut = new GridNearAtomicUpdateFuture(
            ctx,
            this,
            ctx.config().getWriteSynchronizationMode(),
            req.operation(),
            req.keys(),
            vals,
            req.invokeArguments(),
            drPutVals,
            drRmvVals,
            req.returnValue(),
            false,
            req.expiry(),
            req.filter(),
            req.subjectId(),
            req.taskNameHash(),
            req.skipStore(),
            req.keepBinary(),
            req.recovery(),
            MAX_RETRIES);

        updateFut.map();
    }

    /**
     * Creates backup update future if necessary.
     *
     * @param writeVer Write version.
     * @param updateReq Update request.
     * @return Backup update future.
     */
    private GridDhtAtomicAbstractUpdateFuture createDhtFuture(
        GridCacheVersion writeVer,
        GridNearAtomicAbstractUpdateRequest updateReq
    ) {
        if (updateReq.size() == 1)
            return new GridDhtAtomicSingleUpdateFuture(ctx, writeVer, updateReq);
        else
            return new GridDhtAtomicUpdateFuture(ctx, writeVer, updateReq);
    }

    /**
     * @param nodeId Sender node ID.
     * @param req Near atomic update request.
     */
    private void processNearAtomicUpdateRequest(UUID nodeId, GridNearAtomicAbstractUpdateRequest req) {
        if (msgLog.isDebugEnabled()) {
            msgLog.debug("Received near atomic update request [futId=" + req.futureId() +
                ", node=" + nodeId + ']');
        }

        updateAllAsyncInternal(nodeId, req, updateReplyClos);
    }

    /**
     * @param nodeId Sender node ID.
     * @param res Near atomic update response.
     */
    private void processNearAtomicUpdateResponse(UUID nodeId, GridNearAtomicUpdateResponse res) {
        if (msgLog.isDebugEnabled())
            msgLog.debug("Received near atomic update response [futId" + res.futureId() +
                ", node=" + nodeId + ']');

        res.nodeId(ctx.localNodeId());

        GridNearAtomicAbstractUpdateFuture fut =
            (GridNearAtomicAbstractUpdateFuture)ctx.mvcc().atomicFuture(res.futureId());

        if (fut != null)
            fut.onPrimaryResponse(nodeId, res, false);
        else
            U.warn(msgLog, "Failed to find near update future for update response (will ignore) " +
                "[futId=" + res.futureId() + ", node=" + nodeId + ", res=" + res + ']');
    }

    /**
     * @param nodeId Node ID.
     * @param checkReq Request.
     */
    private void processCheckUpdateRequest(UUID nodeId, GridNearAtomicCheckUpdateRequest checkReq) {
        /*
         * Message is processed in the same stripe, so primary already processed update request. It is possible
         * response was not sent if operation result was empty. Near node will get original response or this one.
         */
        GridNearAtomicUpdateResponse res = new GridNearAtomicUpdateResponse(ctx.cacheId(),
            nodeId,
            checkReq.futureId(),
            checkReq.partition(),
            false,
            false);

        GridCacheReturn ret = new GridCacheReturn(false, true);

        res.returnValue(ret);

        sendNearUpdateReply(nodeId, res);
    }

    /**
     * @param nodeId Sender node ID.
     * @param req Dht atomic update request.
     */
    private void processDhtAtomicUpdateRequest(UUID nodeId, GridDhtAtomicAbstractUpdateRequest req) {
        assert Thread.currentThread().getName().startsWith("sys-stripe-") : Thread.currentThread().getName();

        if (msgLog.isDebugEnabled()) {
            msgLog.debug("Received DHT atomic update request [futId=" + req.futureId() +
                ", writeVer=" + req.writeVersion() + ", node=" + nodeId + ']');
        }

        assert req.partition() >= 0 : req;

        GridCacheVersion ver = req.writeVersion();

        GridDhtAtomicNearResponse nearRes = null;

        if (req.nearNodeId() != null) {
            nearRes = new GridDhtAtomicNearResponse(ctx.cacheId(),
                req.partition(),
                req.nearFutureId(),
                nodeId,
                req.flags());
        }

        boolean replicate = ctx.isDrEnabled();

        boolean intercept = req.forceTransformBackups() && ctx.config().getInterceptor() != null;

        String taskName = ctx.kernalContext().task().resolveTaskName(req.taskNameHash());

        ctx.shared().database().checkpointReadLock();

        try {
            for (int i = 0; i < req.size(); i++) {
                KeyCacheObject key = req.key(i);

                try {
                    while (true) {
                        GridDhtCacheEntry entry = null;

                        try {
                            entry = entryExx(key);

                            CacheObject val = req.value(i);
                            CacheObject prevVal = req.previousValue(i);

                            EntryProcessor<Object, Object, Object> entryProcessor = req.entryProcessor(i);
                            Long updateIdx = req.updateCounter(i);

                            GridCacheOperation op = entryProcessor != null ? TRANSFORM :
                                (val != null) ? UPDATE : DELETE;

                            long ttl = req.ttl(i);
                            long expireTime = req.conflictExpireTime(i);

                            GridCacheUpdateAtomicResult updRes = entry.innerUpdate(
                                ver,
                                nodeId,
                                nodeId,
                                op,
                                op == TRANSFORM ? entryProcessor : val,
                                op == TRANSFORM ? req.invokeArguments() : null,
                                /*write-through*/(ctx.store().isLocal() && !ctx.shared().localStorePrimaryOnly())
                                    && writeThrough() && !req.skipStore(),
                                /*read-through*/false,
                                /*retval*/false,
                                req.keepBinary(),
                                /*expiry policy*/null,
                                /*event*/true,
                                /*metrics*/true,
                                /*primary*/false,
                                /*check version*/!req.forceTransformBackups(),
                                req.topologyVersion(),
                                CU.empty0(),
                                replicate ? DR_BACKUP : DR_NONE,
                                ttl,
                                expireTime,
                                req.conflictVersion(i),
                                false,
                                intercept,
                                req.subjectId(),
                                taskName,
                                prevVal,
                                updateIdx,
                                null);

                            if (updRes.removeVersion() != null)
                                ctx.onDeferredDelete(entry, updRes.removeVersion());

                            entry.onUnlock();

                            break; // While.
                        }
                        catch (GridCacheEntryRemovedException ignored) {
                            if (log.isDebugEnabled())
                                log.debug("Got removed entry while updating backup value (will retry): " + key);

                            entry = null;
                        }
                        finally {
                            if (entry != null)
                                ctx.evicts().touch(entry, req.topologyVersion());
                        }
                    }
                }
                catch (NodeStoppingException e){
                    U.error(log, "Failed to update key on backup (local node is stopping):" + key, e);

                    return;
                }
                catch (GridDhtInvalidPartitionException ignored) {
                    // Ignore.
                }
                catch (IgniteCheckedException e) {
                    IgniteCheckedException err = new IgniteCheckedException("Failed to update key on backup node: " + key, e);

                    if (nearRes != null)
                        nearRes.addFailedKey(key, err);

                    U.error(log, "Failed to update key on backup node: " + key, e);
                }
            }
        }
        finally {
            ctx.shared().database().checkpointReadUnlock();
        }

        GridDhtAtomicUpdateResponse dhtRes = null;

        if (isNearEnabled(cacheCfg)) {
            List<KeyCacheObject> nearEvicted =
                ((GridNearAtomicCache<K, V>)near()).processDhtAtomicUpdateRequest(nodeId, req, nearRes);

            if (nearEvicted != null) {
                dhtRes = new GridDhtAtomicUpdateResponse(ctx.cacheId(),
                    req.partition(),
                    req.futureId(),
                    ctx.deploymentEnabled());

                dhtRes.nearEvicted(nearEvicted);
            }
        }

        try {
            // TODO handle failure: probably drop the node from topology
            // TODO fire events only after successful fsync
            if (ctx.shared().wal() != null)
                ctx.shared().wal().fsync(null);
        }
        catch (StorageException e) {
            if (dhtRes != null)
                dhtRes.onError(new IgniteCheckedException(e));

            if (nearRes != null)
                nearRes.onClassError(e);
        }
        catch (IgniteCheckedException e) {
            if (dhtRes != null)
                dhtRes.onError(e);

            if (nearRes != null)
                nearRes.onClassError(e);
        }

        if (nearRes != null)
            sendDhtNearResponse(req, nearRes);

        if (dhtRes == null && req.replyWithoutDelay()) {
            dhtRes = new GridDhtAtomicUpdateResponse(ctx.cacheId(),
                req.partition(),
                req.futureId(),
                ctx.deploymentEnabled());
        }

        if (dhtRes != null)
            sendDhtPrimaryResponse(nodeId, req, dhtRes);
        else
            sendDeferredUpdateResponse(req.partition(), nodeId, req.futureId());
    }

    /**
     * @param nodeId Primary node ID.
     * @param req Request.
     * @param dhtRes Response to send.
     */
    private void sendDhtPrimaryResponse(UUID nodeId,
        GridDhtAtomicAbstractUpdateRequest req,
        GridDhtAtomicUpdateResponse dhtRes) {
        try {
            ctx.io().send(nodeId, dhtRes, ctx.ioPolicy());

            if (msgLog.isDebugEnabled()) {
                msgLog.debug("Sent DHT response [futId=" + req.futureId() +
                    ", nearFutId=" + req.nearFutureId() +
                    ", writeVer=" + req.writeVersion() +
                    ", node=" + nodeId + ']');
            }
        }
        catch (ClusterTopologyCheckedException ignored) {
            U.warn(msgLog, "Failed to send DHT response, node left [futId=" + req.futureId() +
                ", nearFutId=" + req.nearFutureId() +
                ", node=" + nodeId + ']');
        }
        catch (IgniteCheckedException e) {
            U.error(msgLog, "Failed to send DHT near response [futId=" + req.futureId() +
                ", nearFutId=" + req.nearFutureId() +
                ", node=" + nodeId +
                ", res=" + dhtRes + ']', e);
        }
    }

    /**
     * @param part Partition.
     * @param primaryId Primary ID.
     * @param futId Future ID.
     */
    private void sendDeferredUpdateResponse(int part, UUID primaryId, long futId) {
        Map<UUID, GridDhtAtomicDeferredUpdateResponse> resMap = defRes.get();

        GridDhtAtomicDeferredUpdateResponse msg = resMap.get(primaryId);

        if (msg == null) {
            msg = new GridDhtAtomicDeferredUpdateResponse(ctx.cacheId(),
                new GridLongList(DEFERRED_UPDATE_RESPONSE_BUFFER_SIZE));

            if (DEFERRED_UPDATE_RESPONSE_TIMEOUT > 0) {
                GridTimeoutObject timeoutSnd = new DeferredUpdateTimeout(part, primaryId);

                msg.timeoutSender(timeoutSnd);

                ctx.time().addTimeoutObject(timeoutSnd);
            }

            resMap.put(primaryId, msg);
        }

        GridLongList futIds = msg.futureIds();

        assert futIds.size() < DEFERRED_UPDATE_RESPONSE_BUFFER_SIZE : futIds.size();

        futIds.add(futId);

        if (futIds.size() >= DEFERRED_UPDATE_RESPONSE_BUFFER_SIZE) {
            resMap.remove(primaryId);

            sendDeferredUpdateResponse(primaryId, msg);
        }
    }

    /**
     * @param primaryId Primary ID.
     * @param msg Message.
     */
    private void sendDeferredUpdateResponse(UUID primaryId, GridDhtAtomicDeferredUpdateResponse msg) {
        try {
            GridTimeoutObject timeoutSnd = msg.timeoutSender();

            if (timeoutSnd != null)
                ctx.time().removeTimeoutObject(timeoutSnd);

            ctx.io().send(primaryId, msg, ctx.ioPolicy());

            if (msgLog.isDebugEnabled()) {
                msgLog.debug("Sent deferred DHT update response [futIds=" + msg.futureIds() +
                    ", node=" + primaryId + ']');
            }
        }
        catch (ClusterTopologyCheckedException ignored) {
            if (msgLog.isDebugEnabled()) {
                msgLog.debug("Failed to send deferred DHT update response, node left [" +
                    "futIds=" + msg.futureIds() + ", node=" + primaryId + ']');
            }
        }
        catch (IgniteCheckedException e) {
            U.error(log, "Failed to send deferredDHT  update response to remote node [" +
                "futIds=" + msg.futureIds() + ", node=" + primaryId + ']', e);
        }
    }

    /**
     * @param req Request.
     * @param nearRes Response to send.
     */
    private void sendDhtNearResponse(final GridDhtAtomicAbstractUpdateRequest req, GridDhtAtomicNearResponse nearRes) {
        try {
            ClusterNode node = ctx.discovery().node(req.nearNodeId());

            if (node == null)
                throw new ClusterTopologyCheckedException("Node failed: " + req.nearNodeId());

            if (node.isLocal())
                processDhtAtomicNearResponse(node.id(), nearRes);
            else
                ctx.io().send(node, nearRes, ctx.ioPolicy());

            if (msgLog.isDebugEnabled()) {
                msgLog.debug("Sent DHT near response [futId=" + req.futureId() +
                    ", nearFutId=" + req.nearFutureId() +
                    ", writeVer=" + req.writeVersion() +
                    ", node=" + req.nearNodeId() + ']');
            }
        }
        catch (ClusterTopologyCheckedException ignored) {
            if (msgLog.isDebugEnabled()) {
                msgLog.debug("Failed to send DHT near response, node left [futId=" + req.futureId() +
                    ", nearFutId=" + req.nearFutureId() +
                    ", node=" + req.nearNodeId() + ']');
            }
        }
        catch (IgniteCheckedException e) {
            U.error(msgLog, "Failed to send DHT near response [futId=" + req.futureId() +
                ", nearFutId=" + req.nearFutureId() +
                ", node=" + req.nearNodeId() +
                ", res=" + nearRes + ']', e);
        }
    }

    /**
     * @param nodeId Node ID.
     * @param res Response.
     */
    private void processDhtAtomicNearResponse(UUID nodeId, GridDhtAtomicNearResponse res) {
        GridNearAtomicAbstractUpdateFuture updateFut =
            (GridNearAtomicAbstractUpdateFuture)ctx.mvcc().atomicFuture(res.futureId());

        if (updateFut != null) {
            if (msgLog.isDebugEnabled()) {
                msgLog.debug("Received DHT atomic near response [futId=" + res.futureId() +
                    ", node=" + nodeId + ']');
            }

            updateFut.onDhtResponse(nodeId, res);
        }
        else {
            if (msgLog.isDebugEnabled()) {
                msgLog.debug("Failed to find future for DHT atomic near response [futId=" + res.futureId() +
                    ", node=" + nodeId +
                    ", res=" + res + ']');
            }
        }
    }

    /**
     * @param nodeId Sender node ID.
     * @param res Dht atomic update response.
     */
    @SuppressWarnings("unchecked")
    private void processDhtAtomicUpdateResponse(UUID nodeId, GridDhtAtomicUpdateResponse res) {
        GridDhtAtomicAbstractUpdateFuture updateFut =
            (GridDhtAtomicAbstractUpdateFuture)ctx.mvcc().atomicFuture(res.futureId());

        if (updateFut != null) {
            if (msgLog.isDebugEnabled()) {
                msgLog.debug("Received DHT atomic update response [futId=" + res.futureId() +
                        ", writeVer=" + updateFut.writeVersion() + ", node=" + nodeId + ']');
            }

            updateFut.onDhtResponse(nodeId, res);
        }
        else {
            U.warn(msgLog, "Failed to find DHT update future for update response [futId=" + res.futureId() +
                ", node=" + nodeId + ", res=" + res + ']');
        }
    }

    /**
     * @param nodeId Sender node ID.
     * @param res Deferred atomic update response.
     */
    @SuppressWarnings("unchecked")
    private void processDhtAtomicDeferredUpdateResponse(UUID nodeId, GridDhtAtomicDeferredUpdateResponse res) {
        GridLongList futIds = res.futureIds();

        assert futIds != null && futIds.size() > 0 : futIds;

        for (int i = 0; i < futIds.size(); i++) {
            Long id = futIds.get(i);

            GridDhtAtomicAbstractUpdateFuture updateFut = (GridDhtAtomicAbstractUpdateFuture)ctx.mvcc().atomicFuture(id);

            if (updateFut != null) {
                if (msgLog.isDebugEnabled()) {
                    msgLog.debug("Received DHT atomic deferred update response [futId=" + id +
                        ", writeVer=" + res + ", node=" + nodeId + ']');
                }

                updateFut.onDeferredResponse(nodeId);
            }
            else {
                U.warn(msgLog, "Failed to find DHT update future for deferred update response [futId=" + id +
                    ", nodeId=" + nodeId + ", res=" + res + ']');
            }
        }
    }

    /**
     * @param nodeId Originating node ID.
     * @param res Near update response.
     */
    private void sendNearUpdateReply(UUID nodeId, GridNearAtomicUpdateResponse res) {
        try {
            ctx.io().send(nodeId, res, ctx.ioPolicy());

            if (msgLog.isDebugEnabled())
                msgLog.debug("Sent near update response [futId=" + res.futureId() + ", node=" + nodeId + ']');
        }
        catch (ClusterTopologyCheckedException ignored) {
            if (msgLog.isDebugEnabled()) {
                msgLog.debug("Failed to send near update response [futId=" + res.futureId() +
                    ", node=" + nodeId + ']');
            }
        }
        catch (IgniteCheckedException e) {
            U.error(msgLog, "Failed to send near update response [futId=" + res.futureId() +
                ", node=" + nodeId + ", res=" + res + ']', e);
        }
    }

    /** {@inheritDoc} */
    @Override public String toString() {
        return S.toString(GridDhtAtomicCache.class, this, super.toString());
    }

    /**
     * Result of {@link GridDhtAtomicCache#updateSingle} execution.
     */
    private static class UpdateSingleResult {
        /** */
        private final GridCacheReturn retVal;

        /** */
        private final Collection<IgniteBiTuple<GridDhtCacheEntry, GridCacheVersion>> deleted;

        /** */
        private final GridDhtAtomicAbstractUpdateFuture dhtFut;

        /**
         * @param retVal Return value.
         * @param deleted Deleted entries.
         * @param dhtFut DHT future.
         */
        private UpdateSingleResult(GridCacheReturn retVal,
            Collection<IgniteBiTuple<GridDhtCacheEntry, GridCacheVersion>> deleted,
            GridDhtAtomicAbstractUpdateFuture dhtFut) {
            this.retVal = retVal;
            this.deleted = deleted;
            this.dhtFut = dhtFut;
        }

        /**
         * @return Return value.
         */
        private GridCacheReturn returnValue() {
            return retVal;
        }

        /**
         * @return Deleted entries.
         */
        private Collection<IgniteBiTuple<GridDhtCacheEntry, GridCacheVersion>> deleted() {
            return deleted;
        }

        /**
         * @return DHT future.
         */
        public GridDhtAtomicAbstractUpdateFuture dhtFuture() {
            return dhtFut;
        }
    }

    /**
     * Result of {@link GridDhtAtomicCache#updateWithBatch} execution.
     */
    private static class UpdateBatchResult {
        /** */
        private Collection<IgniteBiTuple<GridDhtCacheEntry, GridCacheVersion>> deleted;

        /** */
        private GridDhtAtomicAbstractUpdateFuture dhtFut;

        /** */
        private GridCacheReturn invokeRes;

        /**
         * @param entry Entry.
         * @param updRes Entry update result.
         * @param entries All entries.
         */
        private void addDeleted(GridDhtCacheEntry entry,
            GridCacheUpdateAtomicResult updRes,
            Collection<GridDhtCacheEntry> entries) {
            if (updRes.removeVersion() != null) {
                if (deleted == null)
                    deleted = new ArrayList<>(entries.size());

                deleted.add(F.t(entry, updRes.removeVersion()));
            }
        }

        /**
         * @return Deleted entries.
         */
        private Collection<IgniteBiTuple<GridDhtCacheEntry, GridCacheVersion>> deleted() {
            return deleted;
        }

        /**
         * @return DHT future.
         */
        public GridDhtAtomicAbstractUpdateFuture dhtFuture() {
            return dhtFut;
        }

        /**
         * @param invokeRes Result for invoke operation.
         */
        private void invokeResult(GridCacheReturn invokeRes) {
            this.invokeRes = invokeRes;
        }

        /**
         * @return Result for invoke operation.
         */
        GridCacheReturn invokeResults() {
            return invokeRes;
        }

        /**
         * @param dhtFut DHT future.
         */
        private void dhtFuture(@Nullable GridDhtAtomicAbstractUpdateFuture dhtFut) {
            this.dhtFut = dhtFut;
        }
    }

    /**
     *
     */
    private static class FinishedLockFuture extends GridFinishedFuture<Boolean> implements GridDhtFuture<Boolean> {
        /**
         * @param err Error.
         */
        private FinishedLockFuture(Throwable err) {
            super(err);
        }

        /** {@inheritDoc} */
        @Override public Collection<Integer> invalidPartitions() {
            return Collections.emptyList();
        }
    }

    /**
     *
     */
    interface UpdateReplyClosure extends CI2<GridNearAtomicAbstractUpdateRequest, GridNearAtomicUpdateResponse> {
        // No-op.
    }

    /**
     *
     */
    private class DeferredUpdateTimeout implements GridTimeoutObject, Runnable {
        /** */
        private final int part;

        /** */
        private final UUID primaryId;

        /** */
        private final IgniteUuid id;

        /** */
        private final long endTime;

        /**
         * @param part Partition.
         * @param primaryId Primary ID.
         */
        DeferredUpdateTimeout(int part, UUID primaryId) {
            this.part = part;
            this.primaryId = primaryId;

            endTime = U.currentTimeMillis() + DEFERRED_UPDATE_RESPONSE_TIMEOUT;

            id = IgniteUuid.fromUuid(primaryId);
        }

        /** {@inheritDoc} */
        @Override public IgniteUuid timeoutId() {
            return id;
        }

        /** {@inheritDoc} */
        @Override public long endTime() {
            return endTime;
        }

        /** {@inheritDoc} */
        @Override public void run() {
            Map<UUID, GridDhtAtomicDeferredUpdateResponse> resMap = defRes.get();

            GridDhtAtomicDeferredUpdateResponse msg = resMap.get(primaryId);

            if (msg != null && msg.timeoutSender() == this) {
                msg.timeoutSender(null);

                resMap.remove(primaryId);

                sendDeferredUpdateResponse(primaryId, msg);
            }
        }

        /** {@inheritDoc} */
        @Override public void onTimeout() {
            ctx.kernalContext().getStripedExecutorService().execute(part, this);
        }
    }
}<|MERGE_RESOLUTION|>--- conflicted
+++ resolved
@@ -194,16 +194,6 @@
     }
 
     /** {@inheritDoc} */
-<<<<<<< HEAD
-    @Override protected GridCacheMapEntryFactory entryFactory() {
-        assert false : ctx.name();
-
-        throw new UnsupportedOperationException();
-    }
-
-    /** {@inheritDoc} */
-=======
->>>>>>> f270533b
     @Override protected void init() {
         super.init();
 
@@ -237,12 +227,7 @@
 
         metrics = m;
 
-<<<<<<< HEAD
-        ctx.io().addHandler(
-            false,
-=======
         ctx.io().addCacheHandler(
->>>>>>> f270533b
             ctx.cacheId(),
             GridNearGetRequest.class,
             new CI2<UUID, GridNearGetRequest>() {
@@ -256,12 +241,7 @@
                 }
             });
 
-<<<<<<< HEAD
-        ctx.io().addHandler(
-            false,
-=======
         ctx.io().addCacheHandler(
->>>>>>> f270533b
             ctx.cacheId(),
             GridNearSingleGetRequest.class,
             new CI2<UUID, GridNearSingleGetRequest>() {
@@ -275,12 +255,7 @@
                 }
             });
 
-<<<<<<< HEAD
-        ctx.io().addHandler(
-            false,
-=======
         ctx.io().addCacheHandler(
->>>>>>> f270533b
             ctx.cacheId(),
             GridNearAtomicAbstractUpdateRequest.class,
             new CI2<UUID, GridNearAtomicAbstractUpdateRequest>() {
@@ -299,12 +274,7 @@
                 }
             });
 
-<<<<<<< HEAD
-        ctx.io().addHandler(
-            false,
-=======
         ctx.io().addCacheHandler(
->>>>>>> f270533b
             ctx.cacheId(),
             GridNearAtomicUpdateResponse.class,
             new CI2<UUID, GridNearAtomicUpdateResponse>() {
@@ -323,12 +293,7 @@
                 }
             });
 
-<<<<<<< HEAD
-        ctx.io().addHandler(
-            false,
-=======
         ctx.io().addCacheHandler(
->>>>>>> f270533b
             ctx.cacheId(),
             GridDhtAtomicAbstractUpdateRequest.class,
             new CI2<UUID, GridDhtAtomicAbstractUpdateRequest>() {
@@ -347,12 +312,7 @@
                 }
             });
 
-<<<<<<< HEAD
-        ctx.io().addHandler(
-            false,
-=======
         ctx.io().addCacheHandler(
->>>>>>> f270533b
             ctx.cacheId(),
             GridDhtAtomicUpdateResponse.class,
             new CI2<UUID, GridDhtAtomicUpdateResponse>() {
@@ -371,12 +331,7 @@
                 }
             });
 
-<<<<<<< HEAD
-        ctx.io().addHandler(
-            false,
-=======
         ctx.io().addCacheHandler(
->>>>>>> f270533b
             ctx.cacheId(),
             GridDhtAtomicDeferredUpdateResponse.class,
             new CI2<UUID, GridDhtAtomicDeferredUpdateResponse>() {
@@ -395,12 +350,7 @@
                 }
             });
 
-<<<<<<< HEAD
-        ctx.io().addHandler(
-            false,
-=======
         ctx.io().addCacheHandler(
->>>>>>> f270533b
             ctx.cacheId(),
             GridDhtAtomicNearResponse.class,
             new CI2<UUID, GridDhtAtomicNearResponse>() {
@@ -414,12 +364,7 @@
             }
         });
 
-<<<<<<< HEAD
-        ctx.io().addHandler(
-            false,
-=======
         ctx.io().addCacheHandler(
->>>>>>> f270533b
             ctx.cacheId(),
             GridNearAtomicCheckUpdateRequest.class,
             new CI2<UUID, GridNearAtomicCheckUpdateRequest>() {
@@ -433,26 +378,18 @@
                 }
             });
 
-<<<<<<< HEAD
-        ctx.io().addHandler(false, ctx.cacheId(), GridDhtForceKeysRequest.class,
-=======
         ctx.io().addCacheHandler(
             ctx.cacheId(),
             GridDhtForceKeysRequest.class,
->>>>>>> f270533b
             new MessageHandler<GridDhtForceKeysRequest>() {
                 @Override public void onMessage(ClusterNode node, GridDhtForceKeysRequest msg) {
                     processForceKeysRequest(node, msg);
                 }
             });
 
-<<<<<<< HEAD
-        ctx.io().addHandler(false, ctx.cacheId(), GridDhtForceKeysResponse.class,
-=======
         ctx.io().addCacheHandler(
             ctx.cacheId(),
             GridDhtForceKeysResponse.class,
->>>>>>> f270533b
             new MessageHandler<GridDhtForceKeysResponse>() {
                 @Override public void onMessage(ClusterNode node, GridDhtForceKeysResponse msg) {
                     processForceKeyResponse(node, msg);
@@ -460,12 +397,7 @@
             });
 
         if (near == null) {
-<<<<<<< HEAD
-            ctx.io().addHandler(
-                false,
-=======
             ctx.io().addCacheHandler(
->>>>>>> f270533b
                 ctx.cacheId(),
                 GridNearGetResponse.class,
                 new CI2<UUID, GridNearGetResponse>() {
@@ -479,12 +411,7 @@
                     }
                 });
 
-<<<<<<< HEAD
-            ctx.io().addHandler(
-                false,
-=======
             ctx.io().addCacheHandler(
->>>>>>> f270533b
                 ctx.cacheId(),
                 GridNearSingleGetResponse.class,
                 new CI2<UUID, GridNearSingleGetResponse>() {
