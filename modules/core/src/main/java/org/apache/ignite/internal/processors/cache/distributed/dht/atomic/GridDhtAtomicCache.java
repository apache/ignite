--- conflicted
+++ resolved
@@ -1057,46 +1057,21 @@
                 assert invokeMap != null : invokeMap;
 
                 conflictPutMap = F.viewReadOnly((Map)invokeMap,
-<<<<<<< HEAD
-                    entryProcessor -> new GridCacheDrInfo((EntryProcessor) entryProcessor, ctx.versions().next(opCtx.dataCenterId())));
-=======
-                    new IgniteClosure<EntryProcessor, GridCacheDrInfo>() {
-                        @Override public GridCacheDrInfo apply(EntryProcessor o) {
-                            return new GridCacheDrInfo(o, nextVersion(opCtx.dataCenterId()));
-                        }
-                    });
->>>>>>> 83de845a
+                     entryProcessor -> new GridCacheDrInfo(entryProcessor, nextVersion(opCtx.dataCenterId()));
 
                 invokeMap = null;
             }
             else if (op == GridCacheOperation.DELETE) {
                 assert map != null : map;
 
-<<<<<<< HEAD
-                conflictRmvMap = F.viewReadOnly((Map)map, o -> ctx.versions().next(opCtx.dataCenterId()));
-=======
-                conflictRmvMap = F.viewReadOnly((Map)map, new IgniteClosure<V, GridCacheVersion>() {
-                    @Override public GridCacheVersion apply(V o) {
-                        return nextVersion(opCtx.dataCenterId());
-                    }
-                });
->>>>>>> 83de845a
+                conflictRmvMap = F.viewReadOnly((Map)map, o -> nextVersion(opCtx.dataCenterId()));
 
                 map = null;
             }
             else {
                 assert map != null : map;
 
-<<<<<<< HEAD
-                conflictPutMap = F.viewReadOnly((Map)map, o ->
-                    new GridCacheDrInfo(ctx.toCacheObject(o), ctx.versions().next(opCtx.dataCenterId())));
-=======
-                conflictPutMap = F.viewReadOnly((Map)map, new IgniteClosure<V, GridCacheDrInfo>() {
-                    @Override public GridCacheDrInfo apply(V o) {
-                        return new GridCacheDrInfo(ctx.toCacheObject(o), nextVersion(opCtx.dataCenterId()));
-                    }
-                });
->>>>>>> 83de845a
+                conflictPutMap = F.viewReadOnly((Map)map, o -> new GridCacheDrInfo(ctx.toCacheObject(o), nextVersion(opCtx.dataCenterId())));
 
                 map = null;
             }
