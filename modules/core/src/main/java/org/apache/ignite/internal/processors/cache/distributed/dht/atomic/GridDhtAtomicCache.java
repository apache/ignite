--- conflicted
+++ resolved
@@ -174,13 +174,10 @@
     @Override public boolean isDhtAtomic() {
         return true;
     }
+
     /** {@inheritDoc} */
     @Override protected GridCacheMapEntryFactory entryFactory() {
         return new GridCacheMapEntryFactory() {
-<<<<<<< HEAD
-            /** {@inheritDoc} */
-=======
->>>>>>> 9e6d5c90
             @Override public GridCacheMapEntry create(
                 GridCacheContext ctx,
                 AffinityTopologyVersion topVer,
@@ -349,12 +346,8 @@
                 skipStore,
                 true,
                 needVer).get();
-<<<<<<< HEAD
-        } catch (IgniteException e) {
-=======
         }
         catch (IgniteException e) {
->>>>>>> 9e6d5c90
             if (e.getCause(IgniteCheckedException.class) != null)
                 throw e.getCause(IgniteCheckedException.class);
             else
@@ -828,19 +821,12 @@
             true,
             TRANSFORM);
 
-<<<<<<< HEAD
-        return resFut.chain(new CX1<IgniteInternalFuture<Map<K, EntryProcessorResult<T>>>, Map<K, EntryProcessorResult<T>>>() {
-            @Override public Map<K, EntryProcessorResult<T>> applyx(
-                IgniteInternalFuture<Map<K, EntryProcessorResult<T>>> fut) throws IgniteCheckedException {
-                Map<Object, EntryProcessorResult> resMap = (Map)fut.get();
-=======
         return resFut.chain(
             new CX1<IgniteInternalFuture<Map<K, EntryProcessorResult<T>>>, Map<K, EntryProcessorResult<T>>>() {
                 @Override public Map<K, EntryProcessorResult<T>> applyx(
                     IgniteInternalFuture<Map<K, EntryProcessorResult<T>>> fut
                 ) throws IgniteCheckedException {
                     Map<Object, EntryProcessorResult> resMap = (Map)fut.get();
->>>>>>> 9e6d5c90
 
                     return ctx.unwrapInvokeResult(resMap, keepBinary);
                 }
@@ -1944,11 +1930,6 @@
                             null,
                             req.keepBinary());
 
-<<<<<<< HEAD
-                        Object val = ctx.config().getInterceptor().onBeforePut(new CacheLazyEntry(ctx, entry.key(),
-                                old, req.keepBinary()),
-                            updated.value(ctx.cacheObjectContext(), false));
-=======
                         Object val = ctx.config().getInterceptor().onBeforePut(
                             new CacheLazyEntry(
                                 ctx,
@@ -1958,7 +1939,6 @@
                             updated.value(
                                 ctx.cacheObjectContext(),
                                 false));
->>>>>>> 9e6d5c90
 
                         if (val == null)
                             continue;
