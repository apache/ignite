/*
 * Licensed to the Apache Software Foundation (ASF) under one or more
 * contributor license agreements.  See the NOTICE file distributed with
 * this work for additional information regarding copyright ownership.
 * The ASF licenses this file to You under the Apache License, Version 2.0
 * (the "License"); you may not use this file except in compliance with
 * the License.  You may obtain a copy of the License at
 *
 *      http://www.apache.org/licenses/LICENSE-2.0
 *
 * Unless required by applicable law or agreed to in writing, software
 * distributed under the License is distributed on an "AS IS" BASIS,
 * WITHOUT WARRANTIES OR CONDITIONS OF ANY KIND, either express or implied.
 * See the License for the specific language governing permissions and
 * limitations under the License.
 */

package org.apache.ignite.internal.processors.cache.distributed.dht.atomic;

import java.io.Externalizable;
import java.util.ArrayList;
import java.util.Arrays;
import java.util.Collection;
import java.util.Collections;
import java.util.HashMap;
import java.util.HashSet;
import java.util.LinkedHashMap;
import java.util.List;
import java.util.Map;
import java.util.Set;
import java.util.UUID;
import java.util.concurrent.ConcurrentMap;
import java.util.concurrent.atomic.AtomicBoolean;
import java.util.concurrent.locks.ReentrantReadWriteLock;
import javax.cache.expiry.ExpiryPolicy;
import javax.cache.processor.EntryProcessor;
import javax.cache.processor.EntryProcessorResult;
import org.apache.ignite.IgniteCheckedException;
import org.apache.ignite.IgniteException;
import org.apache.ignite.cluster.ClusterNode;
import org.apache.ignite.internal.IgniteInternalFuture;
import org.apache.ignite.internal.cluster.ClusterTopologyCheckedException;
import org.apache.ignite.internal.processors.affinity.AffinityTopologyVersion;
import org.apache.ignite.internal.processors.cache.CacheEntryPredicate;
import org.apache.ignite.internal.processors.cache.CacheInvokeEntry;
import org.apache.ignite.internal.processors.cache.CacheInvokeResult;
import org.apache.ignite.internal.processors.cache.CacheLazyEntry;
import org.apache.ignite.internal.processors.cache.CacheMetricsImpl;
import org.apache.ignite.internal.processors.cache.CacheObject;
import org.apache.ignite.internal.processors.cache.CacheOperationContext;
import org.apache.ignite.internal.processors.cache.CacheStorePartialUpdateException;
import org.apache.ignite.internal.processors.cache.GridCacheConcurrentMap;
import org.apache.ignite.internal.processors.cache.GridCacheContext;
import org.apache.ignite.internal.processors.cache.GridCacheEntryEx;
import org.apache.ignite.internal.processors.cache.GridCacheEntryRemovedException;
import org.apache.ignite.internal.processors.cache.GridCacheMapEntry;
import org.apache.ignite.internal.processors.cache.GridCacheMapEntryFactory;
import org.apache.ignite.internal.processors.cache.GridCacheOperation;
import org.apache.ignite.internal.processors.cache.GridCacheReturn;
import org.apache.ignite.internal.processors.cache.GridCacheUpdateAtomicResult;
import org.apache.ignite.internal.processors.cache.IgniteCacheExpiryPolicy;
import org.apache.ignite.internal.processors.cache.KeyCacheObject;
import org.apache.ignite.internal.processors.cache.distributed.dht.GridDhtCacheAdapter;
import org.apache.ignite.internal.processors.cache.distributed.dht.GridDhtCacheEntry;
import org.apache.ignite.internal.processors.cache.distributed.dht.GridDhtFuture;
import org.apache.ignite.internal.processors.cache.distributed.dht.GridDhtInvalidPartitionException;
import org.apache.ignite.internal.processors.cache.distributed.dht.GridDhtPartitionTopology;
import org.apache.ignite.internal.processors.cache.distributed.dht.GridPartitionedGetFuture;
import org.apache.ignite.internal.processors.cache.distributed.dht.GridPartitionedSingleGetFuture;
import org.apache.ignite.internal.processors.cache.distributed.dht.preloader.GridDhtPreloader;
import org.apache.ignite.internal.processors.cache.distributed.near.GridNearAtomicCache;
import org.apache.ignite.internal.processors.cache.distributed.near.GridNearCacheAdapter;
import org.apache.ignite.internal.processors.cache.distributed.near.GridNearGetRequest;
import org.apache.ignite.internal.processors.cache.distributed.near.GridNearGetResponse;
import org.apache.ignite.internal.processors.cache.distributed.near.GridNearSingleGetRequest;
import org.apache.ignite.internal.processors.cache.distributed.near.GridNearSingleGetResponse;
import org.apache.ignite.internal.processors.cache.dr.GridCacheDrExpirationInfo;
import org.apache.ignite.internal.processors.cache.dr.GridCacheDrInfo;
import org.apache.ignite.internal.processors.cache.query.continuous.CacheContinuousQueryListener;
import org.apache.ignite.internal.processors.cache.transactions.IgniteTxLocalEx;
import org.apache.ignite.internal.processors.cache.version.GridCacheVersion;
import org.apache.ignite.internal.processors.cache.version.GridCacheVersionConflictContext;
import org.apache.ignite.internal.processors.cache.version.GridCacheVersionEx;
import org.apache.ignite.internal.processors.timeout.GridTimeoutObject;
import org.apache.ignite.internal.util.GridUnsafe;
import org.apache.ignite.internal.util.future.GridEmbeddedFuture;
import org.apache.ignite.internal.util.future.GridFinishedFuture;
import org.apache.ignite.internal.util.tostring.GridToStringExclude;
import org.apache.ignite.internal.util.typedef.C1;
import org.apache.ignite.internal.util.typedef.CI1;
import org.apache.ignite.internal.util.typedef.CI2;
import org.apache.ignite.internal.util.typedef.CO;
import org.apache.ignite.internal.util.typedef.CX1;
import org.apache.ignite.internal.util.typedef.F;
import org.apache.ignite.internal.util.typedef.P1;
import org.apache.ignite.internal.util.typedef.T2;
import org.apache.ignite.internal.util.typedef.internal.A;
import org.apache.ignite.internal.util.typedef.internal.CU;
import org.apache.ignite.internal.util.typedef.internal.S;
import org.apache.ignite.internal.util.typedef.internal.U;
import org.apache.ignite.lang.IgniteBiTuple;
import org.apache.ignite.lang.IgniteClosure;
import org.apache.ignite.lang.IgniteOutClosure;
import org.apache.ignite.lang.IgniteUuid;
import org.apache.ignite.plugin.security.SecurityPermission;
import org.apache.ignite.transactions.TransactionIsolation;
import org.jetbrains.annotations.Nullable;
import org.jsr166.ConcurrentHashMap8;
import org.jsr166.ConcurrentLinkedDeque8;

import static org.apache.ignite.IgniteSystemProperties.IGNITE_ATOMIC_DEFERRED_ACK_BUFFER_SIZE;
import static org.apache.ignite.IgniteSystemProperties.IGNITE_ATOMIC_DEFERRED_ACK_TIMEOUT;
import static org.apache.ignite.cache.CacheAtomicWriteOrderMode.CLOCK;
import static org.apache.ignite.cache.CacheWriteSynchronizationMode.FULL_ASYNC;
import static org.apache.ignite.cache.CacheWriteSynchronizationMode.FULL_SYNC;
import static org.apache.ignite.internal.processors.cache.GridCacheOperation.DELETE;
import static org.apache.ignite.internal.processors.cache.GridCacheOperation.TRANSFORM;
import static org.apache.ignite.internal.processors.cache.GridCacheOperation.UPDATE;
import static org.apache.ignite.internal.processors.cache.GridCacheUtils.isNearEnabled;
import static org.apache.ignite.internal.processors.dr.GridDrType.DR_BACKUP;
import static org.apache.ignite.internal.processors.dr.GridDrType.DR_NONE;
import static org.apache.ignite.internal.processors.dr.GridDrType.DR_PRIMARY;

/**
 * Non-transactional partitioned cache.
 */
@SuppressWarnings("unchecked")
@GridToStringExclude
public class GridDhtAtomicCache<K, V> extends GridDhtCacheAdapter<K, V> {
    /** */
    private static final long serialVersionUID = 0L;

    /** Deferred update response buffer size. */
    private static final int DEFERRED_UPDATE_RESPONSE_BUFFER_SIZE =
        Integer.getInteger(IGNITE_ATOMIC_DEFERRED_ACK_BUFFER_SIZE, 256);

    /** Deferred update response timeout. */
    private static final int DEFERRED_UPDATE_RESPONSE_TIMEOUT =
        Integer.getInteger(IGNITE_ATOMIC_DEFERRED_ACK_TIMEOUT, 500);

    /** Update reply closure. */
    @GridToStringExclude
    private CI2<GridNearAtomicUpdateRequest, GridNearAtomicUpdateResponse> updateReplyClos;

    /** Pending  */
    private ConcurrentMap<UUID, DeferredResponseBuffer> pendingResponses = new ConcurrentHashMap8<>();

    /** */
    private GridNearAtomicCache<K, V> near;

    /**
     * Empty constructor required by {@link Externalizable}.
     */
    public GridDhtAtomicCache() {
        // No-op.
    }

    /**
     * @param ctx Cache context.
     */
    public GridDhtAtomicCache(GridCacheContext<K, V> ctx) {
        super(ctx);
    }

    /**
     * @param ctx Cache context.
     * @param map Cache concurrent map.
     */
    public GridDhtAtomicCache(GridCacheContext<K, V> ctx, GridCacheConcurrentMap map) {
        super(ctx, map);
    }

    /** {@inheritDoc} */
    @Override public boolean isDhtAtomic() {
        return true;
    }
    /** {@inheritDoc} */
    @Override protected GridCacheMapEntryFactory entryFactory() {
        return new GridCacheMapEntryFactory() {
            /** {@inheritDoc} */
            @Override public GridCacheMapEntry create(
                GridCacheContext ctx,
                AffinityTopologyVersion topVer,
                KeyCacheObject key,
                int hash,
                CacheObject val
            ) {
                if (ctx.useOffheapEntry())
                    return new GridDhtAtomicOffHeapCacheEntry(ctx, topVer, key, hash, val);

                return new GridDhtAtomicCacheEntry(ctx, topVer, key, hash, val);
            }
        };
    }

    /** {@inheritDoc} */
    @Override protected void init() {
        super.init();

        updateReplyClos = new CI2<GridNearAtomicUpdateRequest, GridNearAtomicUpdateResponse>() {
            @SuppressWarnings("ThrowableResultOfMethodCallIgnored")
            @Override public void apply(GridNearAtomicUpdateRequest req, GridNearAtomicUpdateResponse res) {
                if (ctx.config().getAtomicWriteOrderMode() == CLOCK) {
                    assert req.writeSynchronizationMode() != FULL_ASYNC : req;

                    // Always send reply in CLOCK ordering mode.
                    sendNearUpdateReply(res.nodeId(), res);

                    return;
                }

                // Request should be for primary keys only in PRIMARY ordering mode.
                assert req.hasPrimary() : req;

                if (req.writeSynchronizationMode() != FULL_ASYNC)
                    sendNearUpdateReply(res.nodeId(), res);
                else {
                    if (!F.isEmpty(res.remapKeys()))
                        // Remap keys on primary node in FULL_ASYNC mode.
                        remapToNewPrimary(req);
                    else if (res.error() != null) {
                        U.error(log, "Failed to process write update request in FULL_ASYNC mode for keys: " +
                            res.failedKeys(), res.error());
                    }
                }
            }
        };
    }

    /** {@inheritDoc} */
    @SuppressWarnings({"IfMayBeConditional", "SimplifiableIfStatement"})
    @Override public void start() throws IgniteCheckedException {
        super.start();

        CacheMetricsImpl m = new CacheMetricsImpl(ctx);

        if (ctx.dht().near() != null)
            m.delegate(ctx.dht().near().metrics0());

        metrics = m;

        preldr = new GridDhtPreloader(ctx);

        preldr.start();

        ctx.io().addHandler(ctx.cacheId(), GridNearGetRequest.class, new CI2<UUID, GridNearGetRequest>() {
            @Override public void apply(UUID nodeId, GridNearGetRequest req) {
                processNearGetRequest(nodeId, req);
            }
        });

        ctx.io().addHandler(ctx.cacheId(), GridNearSingleGetRequest.class, new CI2<UUID, GridNearSingleGetRequest>() {
            @Override public void apply(UUID nodeId, GridNearSingleGetRequest req) {
                processNearSingleGetRequest(nodeId, req);
            }
        });

        ctx.io().addHandler(ctx.cacheId(), GridNearAtomicUpdateRequest.class, new CI2<UUID, GridNearAtomicUpdateRequest>() {
            @Override public void apply(UUID nodeId, GridNearAtomicUpdateRequest req) {
                processNearAtomicUpdateRequest(nodeId, req);
            }
        });

        ctx.io().addHandler(ctx.cacheId(), GridNearAtomicUpdateResponse.class, new CI2<UUID, GridNearAtomicUpdateResponse>() {
            @Override public void apply(UUID nodeId, GridNearAtomicUpdateResponse res) {
                processNearAtomicUpdateResponse(nodeId, res);
            }
        });

        ctx.io().addHandler(ctx.cacheId(), GridDhtAtomicUpdateRequest.class, new CI2<UUID, GridDhtAtomicUpdateRequest>() {
            @Override public void apply(UUID nodeId, GridDhtAtomicUpdateRequest req) {
                processDhtAtomicUpdateRequest(nodeId, req);
            }
        });

        ctx.io().addHandler(ctx.cacheId(), GridDhtAtomicUpdateResponse.class, new CI2<UUID, GridDhtAtomicUpdateResponse>() {
            @Override public void apply(UUID nodeId, GridDhtAtomicUpdateResponse res) {
                processDhtAtomicUpdateResponse(nodeId, res);
            }
        });

        ctx.io().addHandler(ctx.cacheId(), GridDhtAtomicDeferredUpdateResponse.class,
            new CI2<UUID, GridDhtAtomicDeferredUpdateResponse>() {
                @Override public void apply(UUID nodeId, GridDhtAtomicDeferredUpdateResponse res) {
                    processDhtAtomicDeferredUpdateResponse(nodeId, res);
                }
            });

        if (near == null) {
            ctx.io().addHandler(ctx.cacheId(), GridNearGetResponse.class, new CI2<UUID, GridNearGetResponse>() {
                @Override public void apply(UUID nodeId, GridNearGetResponse res) {
                    processNearGetResponse(nodeId, res);
                }
            });

            ctx.io().addHandler(ctx.cacheId(), GridNearSingleGetResponse.class, new CI2<UUID, GridNearSingleGetResponse>() {
                @Override public void apply(UUID nodeId, GridNearSingleGetResponse res) {
                    processNearSingleGetResponse(nodeId, res);
                }
            });
        }
    }

    /** {@inheritDoc} */
    @Override public void stop() {
        for (DeferredResponseBuffer buf : pendingResponses.values())
            buf.finish();
    }

    /**
     * @param near Near cache.
     */
    public void near(GridNearAtomicCache<K, V> near) {
        this.near = near;
    }

    /** {@inheritDoc} */
    @Override public GridNearCacheAdapter<K, V> near() {
        return near;
    }

    /** {@inheritDoc} */
    @Override protected V get(K key, String taskName, boolean deserializeBinary, boolean needVer)
        throws IgniteCheckedException {
        ctx.checkSecurity(SecurityPermission.CACHE_READ);

        if (keyCheck)
            validateCacheKey(key);

        CacheOperationContext opCtx = ctx.operationContextPerCall();

        UUID subjId = ctx.subjectIdPerCall(null, opCtx);

        final ExpiryPolicy expiryPlc = opCtx != null ? opCtx.expiry() : null;

        final boolean skipStore = opCtx != null && opCtx.skipStore();

        try {
<<<<<<< HEAD
            return getAsync0(ctx.toCacheKeyObject(key),
=======
            return getAsync0(ctx.toCacheKeyObject(key, true),
>>>>>>> e15c59c3
                !ctx.config().isReadFromBackup(),
                subjId,
                taskName,
                deserializeBinary,
                expiryPlc,
                false,
                skipStore,
                true,
                needVer).get();
        } catch (IgniteException e) {
            if (e.getCause(IgniteCheckedException.class) != null)
                throw e.getCause(IgniteCheckedException.class);
            else
                throw e;
        }
    }

    /** {@inheritDoc} */
    @Override protected IgniteInternalFuture<V> getAsync(final K key,
        final boolean forcePrimary,
        final boolean skipTx,
        @Nullable UUID subjId,
        final String taskName,
        final boolean deserializeBinary,
        final boolean skipVals,
        final boolean canRemap,
        final boolean needVer) {
        ctx.checkSecurity(SecurityPermission.CACHE_READ);

        if (keyCheck)
            validateCacheKey(key);

        CacheOperationContext opCtx = ctx.operationContextPerCall();

        subjId = ctx.subjectIdPerCall(null, opCtx);

        final UUID subjId0 = subjId;

        final ExpiryPolicy expiryPlc = skipVals ? null : opCtx != null ? opCtx.expiry() : null;

        final boolean skipStore = opCtx != null && opCtx.skipStore();

        return asyncOp(new CO<IgniteInternalFuture<V>>() {
            @Override public IgniteInternalFuture<V> apply() {
                return getAsync0(ctx.toCacheKeyObject(key, true),
                    forcePrimary,
                    subjId0,
                    taskName,
                    deserializeBinary,
                    expiryPlc,
                    skipVals,
                    skipStore,
                    canRemap,
                    needVer);
            }
        });
    }

    /** {@inheritDoc} */
    @Override public IgniteInternalFuture<Map<K, V>> getAllAsync(
        @Nullable final Collection<? extends K> keys,
        final boolean forcePrimary,
        boolean skipTx,
        @Nullable UUID subjId,
        final String taskName,
        final boolean deserializeBinary,
        final boolean skipVals,
        final boolean canRemap,
        final boolean needVer
    ) {
        ctx.checkSecurity(SecurityPermission.CACHE_READ);

        if (F.isEmpty(keys))
            return new GridFinishedFuture<>(Collections.<K, V>emptyMap());

        if (keyCheck)
            validateCacheKeys(keys);

        CacheOperationContext opCtx = ctx.operationContextPerCall();

        subjId = ctx.subjectIdPerCall(null, opCtx);

        final UUID subjId0 = subjId;

        final ExpiryPolicy expiryPlc = skipVals ? null : opCtx != null ? opCtx.expiry() : null;

        final boolean skipStore = opCtx != null && opCtx.skipStore();

        return asyncOp(new CO<IgniteInternalFuture<Map<K, V>>>() {
            @Override public IgniteInternalFuture<Map<K, V>> apply() {
                return getAllAsync0(ctx.cacheKeysView(keys, true),
                    forcePrimary,
                    subjId0,
                    taskName,
                    deserializeBinary,
                    expiryPlc,
                    skipVals,
                    skipStore,
                    canRemap,
                    needVer);
            }
        });
    }

    /** {@inheritDoc} */
    @Override public V getAndPut(K key, V val, @Nullable CacheEntryPredicate filter) throws IgniteCheckedException {
        return getAndPutAsync0(key, val, filter).get();
    }

    /** {@inheritDoc} */
    @Override public boolean put(K key, V val, CacheEntryPredicate filter) throws IgniteCheckedException {
        return putAsync(key, val, filter).get();
    }

    /** {@inheritDoc} */
    @SuppressWarnings("unchecked")
    @Override public IgniteInternalFuture<V> getAndPutAsync0(K key, V val, @Nullable CacheEntryPredicate filter) {
        A.notNull(key, "key", val, "val");

        return updateAsync0(
            key,
            val,
            null,
            null,
            true,
            filter,
            true);
    }

    /** {@inheritDoc} */
    @SuppressWarnings("unchecked")
    @Override public IgniteInternalFuture<Boolean> putAsync0(K key, V val, @Nullable CacheEntryPredicate filter) {
        A.notNull(key, "key", val, "val");

        return updateAsync0(
            key,
            val,
            null,
            null,
            false,
            filter,
            true);
    }

    /** {@inheritDoc} */
    @Override public V tryGetAndPut(K key, V val) throws IgniteCheckedException {
        A.notNull(key, "key", val, "val");

        return (V)updateAsync0(
            key,
            val,
            null,
            null,
            true,
            null,
            false).get();
    }

    /** {@inheritDoc} */
    @Override public V getAndPutIfAbsent(K key, V val) throws IgniteCheckedException {
        return getAndPutIfAbsentAsync(key, val).get();
    }

    /** {@inheritDoc} */
    @Override public IgniteInternalFuture<V> getAndPutIfAbsentAsync(K key, V val) {
        A.notNull(key, "key", val, "val");

        return getAndPutAsync(key, val, ctx.noVal());
    }

    /** {@inheritDoc} */
    @Override public boolean putIfAbsent(K key, V val) throws IgniteCheckedException {
        return putIfAbsentAsync(key, val).get();
    }

    /** {@inheritDoc} */
    @Override public IgniteInternalFuture<Boolean> putIfAbsentAsync(K key, V val) {
        A.notNull(key, "key", val, "val");

        return putAsync(key, val, ctx.noVal());
    }

    /** {@inheritDoc} */
    @Override public V getAndReplace(K key, V val) throws IgniteCheckedException {
        return getAndReplaceAsync(key, val).get();
    }

    /** {@inheritDoc} */
    @Override public IgniteInternalFuture<V> getAndReplaceAsync(K key, V val) {
        A.notNull(key, "key", val, "val");

        return getAndPutAsync(key, val, ctx.hasVal());
    }

    /** {@inheritDoc} */
    @Override public boolean replace(K key, V val) throws IgniteCheckedException {
        return replaceAsync(key, val).get();
    }

    /** {@inheritDoc} */
    @Override public IgniteInternalFuture<Boolean> replaceAsync(K key, V val) {
        A.notNull(key, "key", val, "val");

        return putAsync(key, val, ctx.hasVal());
    }

    /** {@inheritDoc} */
    @Override public boolean replace(K key, V oldVal, V newVal) throws IgniteCheckedException {
        return replaceAsync(key, oldVal, newVal).get();
    }

    /** {@inheritDoc} */
    @Override public IgniteInternalFuture<Boolean> replaceAsync(K key, V oldVal, V newVal) {
        A.notNull(key, "key", oldVal, "oldVal", newVal, "newVal");

        return putAsync(key, newVal, ctx.equalsVal(oldVal));
    }

    /** {@inheritDoc} */
    @Override public void putAll(Map<? extends K, ? extends V> m) throws IgniteCheckedException {
        putAllAsync(m).get();
    }

    /** {@inheritDoc} */
    @Override public IgniteInternalFuture<?> putAllAsync(Map<? extends K, ? extends V> m) {
        return updateAllAsync0(m,
            null,
            null,
            null,
            null,
            false,
            false,
            true,
            UPDATE).chain(RET2NULL);
    }

    /** {@inheritDoc} */
    @Override public void putAllConflict(Map<KeyCacheObject, GridCacheDrInfo> conflictMap)
        throws IgniteCheckedException {
        putAllConflictAsync(conflictMap).get();
    }

    /** {@inheritDoc} */
    @Override public IgniteInternalFuture<?> putAllConflictAsync(Map<KeyCacheObject, GridCacheDrInfo> conflictMap) {
        ctx.dr().onReceiveCacheEntriesReceived(conflictMap.size());

        return updateAllAsync0(null,
            null,
            null,
            conflictMap,
            null,
            false,
            false,
            true,
            UPDATE);
    }

    /** {@inheritDoc} */
    @Override public V getAndRemove(K key) throws IgniteCheckedException {
        return getAndRemoveAsync(key).get();
    }

    /** {@inheritDoc} */
    @SuppressWarnings("unchecked")
    @Override public IgniteInternalFuture<V> getAndRemoveAsync(K key) {
        A.notNull(key, "key");

        return removeAsync0(key, true, null);
    }

    /** {@inheritDoc} */
    @Override public void removeAll(Collection<? extends K> keys) throws IgniteCheckedException {
        removeAllAsync(keys).get();
    }

    /** {@inheritDoc} */
    @Override public IgniteInternalFuture<?> removeAllAsync(Collection<? extends K> keys) {
        A.notNull(keys, "keys");

        return removeAllAsync0(keys, null, false, false).chain(RET2NULL);
    }

    /** {@inheritDoc} */
    @Override public boolean remove(K key) throws IgniteCheckedException {
        return removeAsync(key, (CacheEntryPredicate)null).get();
    }

    /** {@inheritDoc} */
    @SuppressWarnings("unchecked")
    @Override public IgniteInternalFuture<Boolean> removeAsync(K key, @Nullable CacheEntryPredicate filter) {
        A.notNull(key, "key");

        return removeAsync0(key, false, filter);
    }

    /** {@inheritDoc} */
    @Override public boolean remove(K key, V val) throws IgniteCheckedException {
        return removeAsync(key, val).get();
    }

    /** {@inheritDoc} */
    @Override public IgniteInternalFuture<Boolean> removeAsync(K key, V val) {
        A.notNull(key, "key", val, "val");

        return removeAsync(key, ctx.equalsVal(val));
    }

    /** {@inheritDoc} */
    @Override public void removeAllConflict(Map<KeyCacheObject, GridCacheVersion> conflictMap)
        throws IgniteCheckedException {
        removeAllConflictAsync(conflictMap).get();
    }

    /** {@inheritDoc} */
    @Override public IgniteInternalFuture<?> removeAllConflictAsync(Map<KeyCacheObject, GridCacheVersion> conflictMap) {
        ctx.dr().onReceiveCacheEntriesReceived(conflictMap.size());

        return removeAllAsync0(null, conflictMap, false, false);
    }

    /**
     * @return {@code True} if store write-through enabled.
     */
    private boolean writeThrough() {
        return ctx.writeThrough() && ctx.store().configured();
    }

    /**
     * @param op Operation closure.
     * @return Future.
     */
    @SuppressWarnings("unchecked")
    protected <T> IgniteInternalFuture<T> asyncOp(final CO<IgniteInternalFuture<T>> op) {
        IgniteInternalFuture<T> fail = asyncOpAcquire();

        if (fail != null)
            return fail;

        FutureHolder holder = lastFut.get();

        holder.lock();

        try {
            IgniteInternalFuture fut = holder.future();

            if (fut != null && !fut.isDone()) {
                IgniteInternalFuture<T> f = new GridEmbeddedFuture(fut,
                    new IgniteOutClosure<IgniteInternalFuture>() {
                        @Override public IgniteInternalFuture<T> apply() {
                            if (ctx.kernalContext().isStopping())
                                return new GridFinishedFuture<>(
                                    new IgniteCheckedException("Operation has been cancelled (node is stopping)."));

                            return op.apply();
                        }
                    });

                saveFuture(holder, f);

                return f;
            }

            IgniteInternalFuture<T> f = op.apply();

            saveFuture(holder, f);

            return f;
        }
        finally {
            holder.unlock();
        }
    }

    /** {@inheritDoc} */
    @Override protected IgniteInternalFuture<Boolean> lockAllAsync(Collection<KeyCacheObject> keys,
        long timeout,
        @Nullable IgniteTxLocalEx tx,
        boolean isInvalidate,
        boolean isRead,
        boolean retval,
        @Nullable TransactionIsolation isolation,
        long accessTtl) {
        return new FinishedLockFuture(new UnsupportedOperationException("Locks are not supported for " +
            "CacheAtomicityMode.ATOMIC mode (use CacheAtomicityMode.TRANSACTIONAL instead)"));
    }

    /** {@inheritDoc} */
    @Override public <T> EntryProcessorResult<T> invoke(K key, EntryProcessor<K, V, T> entryProcessor, Object... args)
        throws IgniteCheckedException {
        IgniteInternalFuture<EntryProcessorResult<T>> invokeFut = invokeAsync(key, entryProcessor, args);

        EntryProcessorResult<T> res = invokeFut.get();

        return res != null ? res : new CacheInvokeResult<T>();
    }

    /** {@inheritDoc} */
    @Override public <T> Map<K, EntryProcessorResult<T>> invokeAll(Set<? extends K> keys,
        EntryProcessor<K, V, T> entryProcessor,
        Object... args)
        throws IgniteCheckedException {
        return invokeAllAsync(keys, entryProcessor, args).get();
    }

    /** {@inheritDoc} */
    @SuppressWarnings("unchecked")
    @Override public <T> IgniteInternalFuture<EntryProcessorResult<T>> invokeAsync(K key,
        EntryProcessor<K, V, T> entryProcessor,
        Object... args) {
        A.notNull(key, "key", entryProcessor, "entryProcessor");

        if (keyCheck)
            validateCacheKey(key);

        CacheOperationContext opCtx = ctx.operationContextPerCall();

        final boolean keepBinary = opCtx != null && opCtx.isKeepBinary();

        IgniteInternalFuture<Map<K, EntryProcessorResult<T>>> fut = updateAsync0(
            key,
            null,
            entryProcessor,
            args,
            false,
            null,
            true);

        return fut.chain(new CX1<IgniteInternalFuture<Map<K, EntryProcessorResult<T>>>, EntryProcessorResult<T>>() {
            @Override public EntryProcessorResult<T> applyx(IgniteInternalFuture<Map<K, EntryProcessorResult<T>>> fut)
                throws IgniteCheckedException {
                Map<K, EntryProcessorResult<T>> resMap = fut.get();

                if (resMap != null) {
                    assert resMap.isEmpty() || resMap.size() == 1 : resMap.size();

                    EntryProcessorResult<T> res = resMap.isEmpty() ? null : resMap.values().iterator().next();

                    if (res instanceof CacheInvokeResult) {
                        CacheInvokeResult invokeRes = (CacheInvokeResult)res;

                        if (invokeRes.result() != null)
                            res = CacheInvokeResult.fromResult((T)ctx.unwrapBinaryIfNeeded(invokeRes.result(),
                                keepBinary, false));
                    }

                    return res;
                }

                return null;
            }
        });
    }

    /** {@inheritDoc} */
    @SuppressWarnings("unchecked")
    @Override public <T> IgniteInternalFuture<Map<K, EntryProcessorResult<T>>> invokeAllAsync(Set<? extends K> keys,
        final EntryProcessor<K, V, T> entryProcessor,
        Object... args) {
        A.notNull(keys, "keys", entryProcessor, "entryProcessor");

        if (keyCheck)
            validateCacheKeys(keys);

        Map<? extends K, EntryProcessor> invokeMap = F.viewAsMap(keys, new C1<K, EntryProcessor>() {
            @Override public EntryProcessor apply(K k) {
                return entryProcessor;
            }
        });

        CacheOperationContext opCtx = ctx.operationContextPerCall();

        final boolean keepBinary = opCtx != null && opCtx.isKeepBinary();

        IgniteInternalFuture<Map<K, EntryProcessorResult<T>>> resFut = updateAllAsync0(null,
            invokeMap,
            args,
            null,
            null,
            false,
            false,
            true,
            TRANSFORM);

        return resFut.chain(new CX1<IgniteInternalFuture<Map<K, EntryProcessorResult<T>>>, Map<K, EntryProcessorResult<T>>>() {
            @Override public Map<K, EntryProcessorResult<T>> applyx(
                IgniteInternalFuture<Map<K, EntryProcessorResult<T>>> fut) throws IgniteCheckedException {
                Map<Object, EntryProcessorResult> resMap = (Map)fut.get();

                return ctx.unwrapInvokeResult(resMap, keepBinary);
            }
        });
    }

    /** {@inheritDoc} */
    @Override public <T> Map<K, EntryProcessorResult<T>> invokeAll(
        Map<? extends K, ? extends EntryProcessor<K, V, T>> map,
        Object... args) throws IgniteCheckedException {
        return invokeAllAsync(map, args).get();
    }

    /** {@inheritDoc} */
    @SuppressWarnings("unchecked")
    @Override public <T> IgniteInternalFuture<Map<K, EntryProcessorResult<T>>> invokeAllAsync(
        Map<? extends K, ? extends EntryProcessor<K, V, T>> map,
        Object... args) {
        A.notNull(map, "map");

        if (keyCheck)
            validateCacheKeys(map.keySet());

        return updateAllAsync0(null,
            map,
            args,
            null,
            null,
            false,
            false,
            true,
            TRANSFORM);
    }

    /**
     * Entry point for all public API put/transform methods.
     *
     * @param map Put map. Either {@code map}, {@code invokeMap} or {@code conflictPutMap} should be passed.
     * @param invokeMap Invoke map. Either {@code map}, {@code invokeMap} or {@code conflictPutMap} should be passed.
     * @param invokeArgs Optional arguments for EntryProcessor.
     * @param conflictPutMap Conflict put map.
     * @param conflictRmvMap Conflict remove map.
     * @param retval Return value required flag.
     * @param rawRetval Return {@code GridCacheReturn} instance.
     * @param waitTopFut Whether to wait for topology future.
     * @return Completion future.
     */
    @SuppressWarnings("ConstantConditions")
    private IgniteInternalFuture updateAllAsync0(
        @Nullable Map<? extends K, ? extends V> map,
        @Nullable Map<? extends K, ? extends EntryProcessor> invokeMap,
        @Nullable Object[] invokeArgs,
        @Nullable Map<KeyCacheObject, GridCacheDrInfo> conflictPutMap,
        @Nullable Map<KeyCacheObject, GridCacheVersion> conflictRmvMap,
        final boolean retval,
        final boolean rawRetval,
        final boolean waitTopFut,
        final GridCacheOperation op
    ) {
        assert ctx.updatesAllowed();

        if (map != null && keyCheck)
            validateCacheKeys(map.keySet());

        ctx.checkSecurity(SecurityPermission.CACHE_PUT);

        final CacheOperationContext opCtx = ctx.operationContextPerCall();

        if (opCtx != null && opCtx.hasDataCenterId()) {
            assert conflictPutMap == null : conflictPutMap;
            assert conflictRmvMap == null : conflictRmvMap;

            if (op == GridCacheOperation.TRANSFORM) {
                assert invokeMap != null : invokeMap;

                conflictPutMap = F.viewReadOnly((Map)invokeMap,
                    new IgniteClosure<EntryProcessor, GridCacheDrInfo>() {
                        @Override public GridCacheDrInfo apply(EntryProcessor o) {
                            return new GridCacheDrInfo(o, ctx.versions().next(opCtx.dataCenterId()));
                        }
                    });

                invokeMap = null;
            }
            else if (op == GridCacheOperation.DELETE) {
                assert map != null : map;

                conflictRmvMap = F.viewReadOnly((Map)map, new IgniteClosure<V, GridCacheVersion>() {
                    @Override public GridCacheVersion apply(V o) {
                        return ctx.versions().next(opCtx.dataCenterId());
                    }
                });

                map = null;
            }
            else {
                assert map != null : map;

                conflictPutMap = F.viewReadOnly((Map)map, new IgniteClosure<V, GridCacheDrInfo>() {
                    @Override public GridCacheDrInfo apply(V o) {
                        return new GridCacheDrInfo(ctx.toCacheObject(o), ctx.versions().next(opCtx.dataCenterId()));
                    }
                });

                map = null;
            }
        }

        UUID subjId = ctx.subjectIdPerCall(null, opCtx);

        int taskNameHash = ctx.kernalContext().job().currentTaskNameHash();

        final GridNearAtomicUpdateFuture updateFut = new GridNearAtomicUpdateFuture(
            ctx,
            this,
            ctx.config().getWriteSynchronizationMode(),
            op,
            map != null ? map.keySet() : invokeMap != null ? invokeMap.keySet() : conflictPutMap != null ?
                conflictPutMap.keySet() : conflictRmvMap.keySet(),
            map != null ? map.values() : invokeMap != null ? invokeMap.values() : null,
            invokeArgs,
            (Collection)(conflictPutMap != null ? conflictPutMap.values() : null),
            conflictRmvMap != null ? conflictRmvMap.values() : null,
            retval,
            rawRetval,
            opCtx != null ? opCtx.expiry() : null,
            CU.filterArray(null),
            subjId,
            taskNameHash,
            opCtx != null && opCtx.skipStore(),
            opCtx != null && opCtx.isKeepBinary(),
            opCtx != null && opCtx.noRetries() ? 1 : MAX_RETRIES,
            waitTopFut);

        return asyncOp(new CO<IgniteInternalFuture<Object>>() {
            @Override public IgniteInternalFuture<Object> apply() {
                updateFut.map();

                return updateFut;
            }
        });
    }

    /**
     * Entry point for update/invoke with a single key.
     *
     * @param key Key.
     * @param val Value.
     * @param proc Entry processor.
     * @param invokeArgs Invoke arguments.
     * @param retval Return value flag.
     * @param filter Filter.
     * @param waitTopFut Whether to wait for topology future.
     * @return Future.
     */
    private IgniteInternalFuture updateAsync0(
        K key,
        @Nullable V val,
        @Nullable EntryProcessor proc,
        @Nullable Object[] invokeArgs,
        final boolean retval,
        @Nullable final CacheEntryPredicate filter,
        final boolean waitTopFut
    ) {
        assert val == null || proc == null;

        assert ctx.updatesAllowed();

        validateCacheKey(key);

        ctx.checkSecurity(SecurityPermission.CACHE_PUT);

        final GridNearAtomicUpdateFuture updateFut =
            createSingleUpdateFuture(key, val, proc, invokeArgs, retval, filter, waitTopFut);

        return asyncOp(new CO<IgniteInternalFuture<Object>>() {
            @Override public IgniteInternalFuture<Object> apply() {
                updateFut.map();

                return updateFut;
            }
        });
    }

    /**
     * Entry point for remove with single key.
     *
     * @param key Key.
     * @param retval Whether to return
     * @param filter Filter.
     * @return Future.
     */
    private IgniteInternalFuture removeAsync0(K key, final boolean retval,
        @Nullable CacheEntryPredicate filter) {
        final boolean statsEnabled = ctx.config().isStatisticsEnabled();

        final long start = statsEnabled ? System.nanoTime() : 0L;

        assert ctx.updatesAllowed();

        validateCacheKey(key);

        ctx.checkSecurity(SecurityPermission.CACHE_REMOVE);

        final GridNearAtomicUpdateFuture updateFut =
            createSingleUpdateFuture(key, null, null, null, retval, filter, true);

        if (statsEnabled)
            updateFut.listen(new UpdateRemoveTimeStatClosure<>(metrics0(), start));

        return asyncOp(new CO<IgniteInternalFuture<Object>>() {
            @Override public IgniteInternalFuture<Object> apply() {
                updateFut.map();

                return updateFut;
            }
        });
    }

    /**
     * Craete future for single key-val pair update.
     *
     * @param key Key.
     * @param val Value.
     * @param proc Processor.
     * @param invokeArgs Invoke arguments.
     * @param retval Return value flag.
     * @param filter Filter.
     * @param waitTopFut Whether to wait for topology future.
     * @return Future.
     */
    private GridNearAtomicUpdateFuture createSingleUpdateFuture(
        K key,
        @Nullable V val,
        @Nullable EntryProcessor proc,
        @Nullable Object[] invokeArgs,
        boolean retval,
        @Nullable CacheEntryPredicate filter,
        boolean waitTopFut
    ) {
        CacheOperationContext opCtx = ctx.operationContextPerCall();

        GridCacheOperation op;
        Collection vals;

        if (val != null) {
            op = UPDATE;
            vals = Collections.singletonList(val);
        }
        else if (proc != null) {
            op = TRANSFORM;
            vals = Collections.singletonList(proc);
        }
        else {
            op = DELETE;
            vals = null;
        }

        GridCacheDrInfo conflictPutVal = null;
        GridCacheVersion conflictRmvVer = null;

        if (opCtx != null && opCtx.hasDataCenterId()) {
            Byte dcId = opCtx.dataCenterId();

            assert dcId != null;

            if (op == UPDATE) {
                conflictPutVal = new GridCacheDrInfo(ctx.toCacheObject(val), ctx.versions().next(dcId));

                vals = null;
            }
            else if (op == GridCacheOperation.TRANSFORM) {
                conflictPutVal = new GridCacheDrInfo(proc, ctx.versions().next(dcId));

                vals = null;
            }
            else
                conflictRmvVer = ctx.versions().next(dcId);
        }

        return new GridNearAtomicUpdateFuture(
            ctx,
            this,
            ctx.config().getWriteSynchronizationMode(),
            op,
            Collections.singletonList(key),
            vals,
            invokeArgs,
            conflictPutVal != null ? Collections.singleton(conflictPutVal) : null,
            conflictRmvVer != null ? Collections.singleton(conflictRmvVer) : null,
            retval,
            false,
            opCtx != null ? opCtx.expiry() : null,
            CU.filterArray(filter),
            ctx.subjectIdPerCall(null, opCtx),
            ctx.kernalContext().job().currentTaskNameHash(),
            opCtx != null && opCtx.skipStore(),
            opCtx != null && opCtx.isKeepBinary(),
            opCtx != null && opCtx.noRetries() ? 1 : MAX_RETRIES,
            waitTopFut);
    }

    /**
     * Entry point for all public API remove methods.
     *
     * @param keys Keys to remove.
     * @param conflictMap Conflict map.
     * @param retval Return value required flag.
     * @param rawRetval Return {@code GridCacheReturn} instance.
     * @return Completion future.
     */
    private IgniteInternalFuture removeAllAsync0(
        @Nullable Collection<? extends K> keys,
        @Nullable Map<KeyCacheObject, GridCacheVersion> conflictMap,
        final boolean retval,
        boolean rawRetval
    ) {
        assert ctx.updatesAllowed();

        final boolean statsEnabled = ctx.config().isStatisticsEnabled();

        final long start = statsEnabled ? System.nanoTime() : 0L;

        assert keys != null || conflictMap != null;

        if (keyCheck)
            validateCacheKeys(keys);

        ctx.checkSecurity(SecurityPermission.CACHE_REMOVE);

        final CacheOperationContext opCtx = ctx.operationContextPerCall();

        UUID subjId = ctx.subjectIdPerCall(null, opCtx);

        int taskNameHash = ctx.kernalContext().job().currentTaskNameHash();

        Collection<GridCacheVersion> drVers = null;

        if (opCtx != null && keys != null && opCtx.hasDataCenterId()) {
            assert conflictMap == null : conflictMap;

            drVers = F.transform(keys, new C1<K, GridCacheVersion>() {
                @Override public GridCacheVersion apply(K k) {
                    return ctx.versions().next(opCtx.dataCenterId());
                }
            });
        }

        final GridNearAtomicUpdateFuture updateFut = new GridNearAtomicUpdateFuture(
            ctx,
            this,
            ctx.config().getWriteSynchronizationMode(),
            DELETE,
            keys != null ? keys : conflictMap.keySet(),
            null,
            null,
            null,
            drVers != null ? drVers : (keys != null ? null : conflictMap.values()),
            retval,
            rawRetval,
            opCtx != null ? opCtx.expiry() : null,
            CU.filterArray(null),
            subjId,
            taskNameHash,
            opCtx != null && opCtx.skipStore(),
            opCtx != null && opCtx.isKeepBinary(),
            opCtx != null && opCtx.noRetries() ? 1 : MAX_RETRIES,
            true);

        if (statsEnabled)
            updateFut.listen(new UpdateRemoveTimeStatClosure<>(metrics0(), start));

        return asyncOp(new CO<IgniteInternalFuture<Object>>() {
            @Override public IgniteInternalFuture<Object> apply() {
                updateFut.map();

                return updateFut;
            }
        });
    }

    /**
     * Entry point to all public API single get methods.
     *
     * @param key Key.
     * @param forcePrimary Force primary flag.
     * @param subjId Subject ID.
     * @param taskName Task name.
     * @param deserializeBinary Deserialize binary flag.
     * @param expiryPlc Expiry policy.
     * @param skipVals Skip values flag.
     * @param skipStore Skip store flag.
     * @param canRemap Can remap flag.
     * @param needVer Need version.
     * @return Get future.
     */
    private IgniteInternalFuture<V> getAsync0(KeyCacheObject key,
        boolean forcePrimary,
        UUID subjId,
        String taskName,
        boolean deserializeBinary,
        @Nullable ExpiryPolicy expiryPlc,
        boolean skipVals,
        boolean skipStore,
        boolean canRemap,
        boolean needVer
    ) {
        AffinityTopologyVersion topVer = canRemap ? ctx.affinity().affinityTopologyVersion() :
            ctx.shared().exchange().readyAffinityVersion();

        IgniteCacheExpiryPolicy expiry = skipVals ? null : expiryPolicy(expiryPlc);

        GridPartitionedSingleGetFuture fut = new GridPartitionedSingleGetFuture(ctx,
            key,
            topVer,
            !skipStore,
            forcePrimary,
            subjId,
            taskName,
            deserializeBinary,
            expiry,
            skipVals,
            canRemap,
            needVer,
            false);

        fut.init();

        return (IgniteInternalFuture<V>)fut;
    }

    /**
     * Entry point to all public API get methods.
     *
     * @param keys Keys.
     * @param forcePrimary Force primary flag.
     * @param subjId Subject ID.
     * @param taskName Task name.
     * @param deserializeBinary Deserialize binary flag.
     * @param expiryPlc Expiry policy.
     * @param skipVals Skip values flag.
     * @param skipStore Skip store flag.
     * @param needVer Need version.
     * @return Get future.
     */
    private IgniteInternalFuture<Map<K, V>> getAllAsync0(@Nullable Collection<KeyCacheObject> keys,
        boolean forcePrimary,
        UUID subjId,
        String taskName,
        boolean deserializeBinary,
        @Nullable ExpiryPolicy expiryPlc,
        boolean skipVals,
        boolean skipStore,
        boolean canRemap,
        boolean needVer
    ) {
        AffinityTopologyVersion topVer = canRemap ? ctx.affinity().affinityTopologyVersion() :
            ctx.shared().exchange().readyAffinityVersion();

        final IgniteCacheExpiryPolicy expiry = skipVals ? null : expiryPolicy(expiryPlc);

        // Optimisation: try to resolve value locally and escape 'get future' creation.
        if (!forcePrimary && ctx.affinityNode()) {
            Map<K, V> locVals = U.newHashMap(keys.size());

            boolean success = true;

            // Optimistically expect that all keys are available locally (avoid creation of get future).
            for (KeyCacheObject key : keys) {
                GridCacheEntryEx entry = null;

                while (true) {
                    try {
                        entry = ctx.isSwapOrOffheapEnabled() ? entryEx(key) : peekEx(key);

                        // If our DHT cache do has value, then we peek it.
                        if (entry != null) {
                            boolean isNew = entry.isNewLocked();

                            CacheObject v = null;
                            GridCacheVersion ver = null;

                            if (needVer) {
                                T2<CacheObject, GridCacheVersion> res = entry.innerGetVersioned(
                                    null,
                                    null,
                                    /*swap*/true,
                                    /*unmarshal*/true,
                                    /**update-metrics*/false,
                                    /*event*/!skipVals,
                                    subjId,
                                    null,
                                    taskName,
                                    expiry,
                                    true);

                                if (res != null) {
                                    v = res.get1();
                                    ver = res.get2();
                                }
                            }
                            else {
                                v = entry.innerGet(null,
                                    null,
                                    /*swap*/true,
                                    /*read-through*/false,
                                    /*fail-fast*/true,
                                    /*unmarshal*/true,
                                    /**update-metrics*/false,
                                    /*event*/!skipVals,
                                    /*temporary*/false,
                                    subjId,
                                    null,
                                    taskName,
                                    expiry,
                                    !deserializeBinary);
                            }

                            // Entry was not in memory or in swap, so we remove it from cache.
                            if (v == null) {
                                GridCacheVersion obsoleteVer = context().versions().next();

                                if (isNew && entry.markObsoleteIfEmpty(obsoleteVer))
                                    removeEntry(entry);

                                success = false;
                            }
                            else
                                ctx.addResult(locVals, key, v, skipVals, false, deserializeBinary, true, ver);
                        }
                        else
                            success = false;

                        break; // While.
                    }
                    catch (GridCacheEntryRemovedException ignored) {
                        // No-op, retry.
                    }
                    catch (GridDhtInvalidPartitionException ignored) {
                        success = false;

                        break; // While.
                    }
                    catch (IgniteCheckedException e) {
                        return new GridFinishedFuture<>(e);
                    }
                    finally {
                        if (entry != null)
                            ctx.evicts().touch(entry, topVer);
                    }
                }

                if (!success)
                    break;
                else if (!skipVals && ctx.config().isStatisticsEnabled())
                    metrics0().onRead(true);
            }

            if (success) {
                sendTtlUpdateRequest(expiry);

                return new GridFinishedFuture<>(locVals);
            }
        }

        if (expiry != null)
            expiry.reset();

        // Either reload or not all values are available locally.
        GridPartitionedGetFuture<K, V> fut = new GridPartitionedGetFuture<>(ctx,
            keys,
            topVer,
            !skipStore,
            forcePrimary,
            subjId,
            taskName,
            deserializeBinary,
            expiry,
            skipVals,
            canRemap,
            needVer,
            false);

        fut.init();

        return fut;
    }

    /**
     * Executes local update.
     *
     * @param nodeId Node ID.
     * @param req Update request.
     * @param completionCb Completion callback.
     */
    public void updateAllAsyncInternal(
        final UUID nodeId,
        final GridNearAtomicUpdateRequest req,
        final CI2<GridNearAtomicUpdateRequest, GridNearAtomicUpdateResponse> completionCb
    ) {
        IgniteInternalFuture<Object> forceFut = preldr.request(req.keys(), req.topologyVersion());

        if (forceFut == null || forceFut.isDone())
            updateAllAsyncInternal0(nodeId, req, completionCb);
        else {
            forceFut.listen(new CI1<IgniteInternalFuture<Object>>() {
                @Override public void apply(IgniteInternalFuture<Object> t) {
                    updateAllAsyncInternal0(nodeId, req, completionCb);
                }
            });
        }
    }

    /**
     * Executes local update after preloader fetched values.
     *
     * @param nodeId Node ID.
     * @param req Update request.
     * @param completionCb Completion callback.
     */
    public void updateAllAsyncInternal0(
        UUID nodeId,
        GridNearAtomicUpdateRequest req,
        CI2<GridNearAtomicUpdateRequest, GridNearAtomicUpdateResponse> completionCb
    ) {
        GridNearAtomicUpdateResponse res = new GridNearAtomicUpdateResponse(ctx.cacheId(), nodeId, req.futureVersion(),
            ctx.deploymentEnabled());

        List<KeyCacheObject> keys = req.keys();

        assert !req.returnValue() || (req.operation() == TRANSFORM || keys.size() == 1);

        GridDhtAtomicUpdateFuture dhtFut = null;

        boolean remap = false;

        String taskName = ctx.kernalContext().task().resolveTaskName(req.taskNameHash());

        IgniteCacheExpiryPolicy expiry = null;

        try {
            // If batch store update is enabled, we need to lock all entries.
            // First, need to acquire locks on cache entries, then check filter.
            List<GridDhtCacheEntry> locked = lockEntries(keys, req.topologyVersion());

            Collection<IgniteBiTuple<GridDhtCacheEntry, GridCacheVersion>> deleted = null;

            try {
                GridDhtPartitionTopology top = topology();

                top.readLock();

                try {
                    if (top.stopping()) {
                        res.addFailedKeys(keys, new IgniteCheckedException("Failed to perform cache operation " +
                            "(cache is stopped): " + name()));

                        completionCb.apply(req, res);

                        return;
                    }

                    // Do not check topology version for CLOCK versioning since
                    // partition exchange will wait for near update future (if future is on server node).
                    // Also do not check topology version if topology was locked on near node by
                    // external transaction or explicit lock.
                    if ((req.fastMap() && !req.clientRequest()) || req.topologyLocked() ||
                        !needRemap(req.topologyVersion(), top.topologyVersion())) {
                        ClusterNode node = ctx.discovery().node(nodeId);

                        if (node == null) {
                            U.warn(log, "Node originated update request left grid: " + nodeId);

                            return;
                        }

                        boolean hasNear = ctx.discovery().cacheNearNode(node, name());

                        GridCacheVersion ver = req.updateVersion();

                        if (ver == null) {
                            // Assign next version for update inside entries lock.
                            ver = ctx.versions().next(top.topologyVersion());

                            if (hasNear)
                                res.nearVersion(ver);
                        }

                        assert ver != null : "Got null version for update request: " + req;

                        if (log.isDebugEnabled())
                            log.debug("Using cache version for update request on primary node [ver=" + ver +
                                ", req=" + req + ']');

                        boolean sndPrevVal = !top.rebalanceFinished(req.topologyVersion());

                        dhtFut = createDhtFuture(ver, req, res, completionCb, false);

                        expiry = expiryPolicy(req.expiry());

                        GridCacheReturn retVal = null;

                        if (keys.size() > 1 &&                             // Several keys ...
                            writeThrough() && !req.skipStore() &&          // and store is enabled ...
                            !ctx.store().isLocal() &&                      // and this is not local store ...
                            !ctx.dr().receiveEnabled()                     // and no DR.
                            ) {
                            // This method can only be used when there are no replicated entries in the batch.
                            UpdateBatchResult updRes = updateWithBatch(node,
                                hasNear,
                                req,
                                res,
                                locked,
                                ver,
                                dhtFut,
                                completionCb,
                                ctx.isDrEnabled(),
                                taskName,
                                expiry,
                                sndPrevVal);

                            deleted = updRes.deleted();
                            dhtFut = updRes.dhtFuture();

                            if (req.operation() == TRANSFORM)
                                retVal = updRes.invokeResults();
                        }
                        else {
                            UpdateSingleResult updRes = updateSingle(node,
                                hasNear,
                                req,
                                res,
                                locked,
                                ver,
                                dhtFut,
                                completionCb,
                                ctx.isDrEnabled(),
                                taskName,
                                expiry,
                                sndPrevVal);

                            retVal = updRes.returnValue();
                            deleted = updRes.deleted();
                            dhtFut = updRes.dhtFuture();
                        }

                        if (retVal == null)
                            retVal = new GridCacheReturn(ctx, node.isLocal(), true, null, true);

                        res.returnValue(retVal);

                        if (req.writeSynchronizationMode() != FULL_ASYNC)
                            req.cleanup(!node.isLocal());

                        if (dhtFut != null)
                            ctx.mvcc().addAtomicFuture(dhtFut.version(), dhtFut);
                    }
                    else
                        // Should remap all keys.
                        remap = true;
                }
                finally {
                    top.readUnlock();
                }
            }
            catch (GridCacheEntryRemovedException e) {
                assert false : "Entry should not become obsolete while holding lock.";

                e.printStackTrace();
            }
            finally {
                if (locked != null)
                    unlockEntries(locked, req.topologyVersion());

                // Enqueue if necessary after locks release.
                if (deleted != null) {
                    assert !deleted.isEmpty();
                    assert ctx.deferredDelete() : this;

                    for (IgniteBiTuple<GridDhtCacheEntry, GridCacheVersion> e : deleted)
                        ctx.onDeferredDelete(e.get1(), e.get2());
                }
            }
        }
        catch (GridDhtInvalidPartitionException ignore) {
            assert !req.fastMap() || req.clientRequest() : req;

            if (log.isDebugEnabled())
                log.debug("Caught invalid partition exception for cache entry (will remap update request): " + req);

            remap = true;
        }
        catch (Throwable e) {
            // At least RuntimeException can be thrown by the code above when GridCacheContext is cleaned and there is
            // an attempt to use cleaned resources.
            U.error(log, "Unexpected exception during cache update", e);

            res.addFailedKeys(keys, e);

            completionCb.apply(req, res);

            if (e instanceof Error)
                throw e;

            return;
        }

        if (remap) {
            assert dhtFut == null;

            res.remapKeys(keys);

            completionCb.apply(req, res);
        }
        else {
            // If there are backups, map backup update future.
            if (dhtFut != null)
                dhtFut.map();
                // Otherwise, complete the call.
            else
                completionCb.apply(req, res);
        }

        sendTtlUpdateRequest(expiry);
    }

    /**
     * Updates locked entries using batched write-through.
     *
     * @param node Sender node.
     * @param hasNear {@code True} if originating node has near cache.
     * @param req Update request.
     * @param res Update response.
     * @param locked Locked entries.
     * @param ver Assigned version.
     * @param dhtFut Optional DHT future.
     * @param completionCb Completion callback to invoke when DHT future is completed.
     * @param replicate Whether replication is enabled.
     * @param taskName Task name.
     * @param expiry Expiry policy.
     * @param sndPrevVal If {@code true} sends previous value to backups.
     * @return Deleted entries.
     * @throws GridCacheEntryRemovedException Should not be thrown.
     */
    @SuppressWarnings("unchecked")
    private UpdateBatchResult updateWithBatch(
        final ClusterNode node,
        final boolean hasNear,
        final GridNearAtomicUpdateRequest req,
        final GridNearAtomicUpdateResponse res,
        final List<GridDhtCacheEntry> locked,
        final GridCacheVersion ver,
        @Nullable GridDhtAtomicUpdateFuture dhtFut,
        final CI2<GridNearAtomicUpdateRequest, GridNearAtomicUpdateResponse> completionCb,
        final boolean replicate,
        final String taskName,
        @Nullable final IgniteCacheExpiryPolicy expiry,
        final boolean sndPrevVal
    ) throws GridCacheEntryRemovedException {
        assert !ctx.dr().receiveEnabled(); // Cannot update in batches during DR due to possible conflicts.
        assert !req.returnValue() || req.operation() == TRANSFORM; // Should not request return values for putAll.

        if (!F.isEmpty(req.filter()) && ctx.loadPreviousValue()) {
            try {
                reloadIfNeeded(locked);
            }
            catch (IgniteCheckedException e) {
                res.addFailedKeys(req.keys(), e);

                return new UpdateBatchResult();
            }
        }

        int size = req.keys().size();

        Map<KeyCacheObject, CacheObject> putMap = null;

        Map<KeyCacheObject, EntryProcessor<Object, Object, Object>> entryProcessorMap = null;

        Collection<KeyCacheObject> rmvKeys = null;

        List<CacheObject> writeVals = null;

        UpdateBatchResult updRes = new UpdateBatchResult();

        List<GridDhtCacheEntry> filtered = new ArrayList<>(size);

        GridCacheOperation op = req.operation();

        GridCacheReturn invokeRes = null;

        int firstEntryIdx = 0;

        boolean intercept = ctx.config().getInterceptor() != null;

        for (int i = 0; i < locked.size(); i++) {
            GridDhtCacheEntry entry = locked.get(i);

            if (entry == null)
                continue;

            try {
                if (!checkFilter(entry, req, res)) {
                    if (expiry != null && entry.hasValue()) {
                        long ttl = expiry.forAccess();

                        if (ttl != CU.TTL_NOT_CHANGED) {
                            entry.updateTtl(null, ttl);

                            expiry.ttlUpdated(entry.key(),
                                entry.version(),
                                entry.readers());
                        }
                    }

                    if (log.isDebugEnabled())
                        log.debug("Entry did not pass the filter (will skip write) [entry=" + entry +
                            ", filter=" + Arrays.toString(req.filter()) + ", res=" + res + ']');

                    if (hasNear)
                        res.addSkippedIndex(i);

                    firstEntryIdx++;

                    continue;
                }

                if (op == TRANSFORM) {
                    EntryProcessor<Object, Object, Object> entryProcessor = req.entryProcessor(i);

                    CacheObject old = entry.innerGet(
                        ver,
                        null,
                        /*read swap*/true,
                        /*read through*/true,
                        /*fail fast*/false,
                        /*unmarshal*/true,
                        /*metrics*/true,
                        /*event*/true,
                        /*temporary*/true,
                        req.subjectId(),
                        entryProcessor,
                        taskName,
                        null,
                        req.keepBinary());

                    Object oldVal = null;
                    Object updatedVal = null;

                    CacheInvokeEntry<Object, Object> invokeEntry = new CacheInvokeEntry(entry.key(), old,
                        entry.version(), req.keepBinary(), entry);

                    CacheObject updated;

                    try {
                        Object computed = entryProcessor.process(invokeEntry, req.invokeArguments());

                        if (computed != null) {
                            if (invokeRes == null)
                                invokeRes = new GridCacheReturn(node.isLocal());

                            invokeRes.addEntryProcessResult(ctx, entry.key(), invokeEntry.key(), computed, null);
                        }

                        if (!invokeEntry.modified())
                            continue;

                        updatedVal = ctx.unwrapTemporary(invokeEntry.getValue());

                        updated = ctx.toCacheObject(updatedVal);
                    }
                    catch (Exception e) {
                        if (invokeRes == null)
                            invokeRes = new GridCacheReturn(node.isLocal());

                        invokeRes.addEntryProcessResult(ctx, entry.key(), invokeEntry.key(), null, e);

                        updated = old;
                    }

                    if (updated == null) {
                        if (intercept) {
                            CacheLazyEntry e = new CacheLazyEntry(ctx, entry.key(), invokeEntry.key(), old, oldVal, req.keepBinary());

                            IgniteBiTuple<Boolean, ?> interceptorRes = ctx.config().getInterceptor().onBeforeRemove(e);

                            if (ctx.cancelRemove(interceptorRes))
                                continue;
                        }

                        // Update previous batch.
                        if (putMap != null) {
                            dhtFut = updatePartialBatch(
                                hasNear,
                                firstEntryIdx,
                                filtered,
                                ver,
                                node,
                                writeVals,
                                putMap,
                                null,
                                entryProcessorMap,
                                dhtFut,
                                completionCb,
                                req,
                                res,
                                replicate,
                                updRes,
                                taskName,
                                expiry,
                                sndPrevVal);

                            firstEntryIdx = i;

                            putMap = null;
                            writeVals = null;
                            entryProcessorMap = null;

                            filtered = new ArrayList<>();
                        }

                        // Start collecting new batch.
                        if (rmvKeys == null)
                            rmvKeys = new ArrayList<>(size);

                        rmvKeys.add(entry.key());
                    }
                    else {
                        if (intercept) {
                            CacheLazyEntry e = new CacheLazyEntry(ctx, entry.key(), invokeEntry.key(), old, oldVal, req.keepBinary());

                            Object val = ctx.config().getInterceptor().onBeforePut(e, updatedVal);

                            if (val == null)
                                continue;

                            updated = ctx.toCacheObject(ctx.unwrapTemporary(val));
                        }

                        // Update previous batch.
                        if (rmvKeys != null) {
                            dhtFut = updatePartialBatch(
                                hasNear,
                                firstEntryIdx,
                                filtered,
                                ver,
                                node,
                                null,
                                null,
                                rmvKeys,
                                entryProcessorMap,
                                dhtFut,
                                completionCb,
                                req,
                                res,
                                replicate,
                                updRes,
                                taskName,
                                expiry,
                                sndPrevVal);

                            firstEntryIdx = i;

                            rmvKeys = null;
                            entryProcessorMap = null;

                            filtered = new ArrayList<>();
                        }

                        if (putMap == null) {
                            putMap = new LinkedHashMap<>(size, 1.0f);
                            writeVals = new ArrayList<>(size);
                        }

                        putMap.put(entry.key(), updated);
                        writeVals.add(updated);
                    }

                    if (entryProcessorMap == null)
                        entryProcessorMap = new HashMap<>();

                    entryProcessorMap.put(entry.key(), entryProcessor);
                }
                else if (op == UPDATE) {
                    CacheObject updated = req.value(i);

                    if (intercept) {
                        CacheObject old = entry.innerGet(
                             null,
                             null,
                            /*read swap*/true,
                            /*read through*/ctx.loadPreviousValue(),
                            /*fail fast*/false,
                            /*unmarshal*/true,
                            /*metrics*/true,
                            /*event*/true,
                            /*temporary*/true,
                            req.subjectId(),
                            null,
                            taskName,
                            null,
                            req.keepBinary());

                        Object val = ctx.config().getInterceptor().onBeforePut(new CacheLazyEntry(ctx, entry.key(),
                                old, req.keepBinary()),
                            updated.value(ctx.cacheObjectContext(), false));

                        if (val == null)
                            continue;

                        updated = ctx.toCacheObject(ctx.unwrapTemporary(val));
                    }

                    assert updated != null;

                    if (putMap == null) {
                        putMap = new LinkedHashMap<>(size, 1.0f);
                        writeVals = new ArrayList<>(size);
                    }

                    putMap.put(entry.key(), updated);
                    writeVals.add(updated);
                }
                else {
                    assert op == DELETE;

                    if (intercept) {
                        CacheObject old = entry.innerGet(
                            null,
                            null,
                            /*read swap*/true,
                            /*read through*/ctx.loadPreviousValue(),
                            /*fail fast*/false,
                            /*unmarshal*/true,
                            /*metrics*/true,
                            /*event*/true,
                            /*temporary*/true,
                            req.subjectId(),
                            null,
                            taskName,
                            null,
                            req.keepBinary());

                        IgniteBiTuple<Boolean, ?> interceptorRes = ctx.config().getInterceptor()
                            .onBeforeRemove(new CacheLazyEntry(ctx, entry.key(), old, req.keepBinary()));

                        if (ctx.cancelRemove(interceptorRes))
                            continue;
                    }

                    if (rmvKeys == null)
                        rmvKeys = new ArrayList<>(size);

                    rmvKeys.add(entry.key());
                }

                filtered.add(entry);
            }
            catch (IgniteCheckedException e) {
                res.addFailedKey(entry.key(), e);
            }
        }

        // Store final batch.
        if (putMap != null || rmvKeys != null) {
            dhtFut = updatePartialBatch(
                hasNear,
                firstEntryIdx,
                filtered,
                ver,
                node,
                writeVals,
                putMap,
                rmvKeys,
                entryProcessorMap,
                dhtFut,
                completionCb,
                req,
                res,
                replicate,
                updRes,
                taskName,
                expiry,
                sndPrevVal);
        }
        else
            assert filtered.isEmpty();

        updRes.dhtFuture(dhtFut);

        updRes.invokeResult(invokeRes);

        return updRes;
    }

    /**
     * @param entries Entries.
     * @throws IgniteCheckedException If failed.
     */
    private void reloadIfNeeded(final List<GridDhtCacheEntry> entries) throws IgniteCheckedException {
        Map<KeyCacheObject, Integer> needReload = null;

        for (int i = 0; i < entries.size(); i++) {
            GridDhtCacheEntry entry = entries.get(i);

            if (entry == null)
                continue;

            CacheObject val = entry.rawGetOrUnmarshal(false);

            if (val == null) {
                if (needReload == null)
                    needReload = new HashMap<>(entries.size(), 1.0f);

                needReload.put(entry.key(), i);
            }
        }

        if (needReload != null) {
            final Map<KeyCacheObject, Integer> idxMap = needReload;

            ctx.store().loadAll(null, needReload.keySet(), new CI2<KeyCacheObject, Object>() {
                @Override public void apply(KeyCacheObject k, Object v) {
                    Integer idx = idxMap.get(k);

                    if (idx != null) {
                        GridDhtCacheEntry entry = entries.get(idx);

                        try {
                            GridCacheVersion ver = entry.version();

                            entry.versionedValue(ctx.toCacheObject(v), null, ver);
                        }
                        catch (GridCacheEntryRemovedException e) {
                            assert false : "Entry should not get obsolete while holding lock [entry=" + entry +
                                ", e=" + e + ']';
                        }
                        catch (IgniteCheckedException e) {
                            throw new IgniteException(e);
                        }
                    }
                }
            });
        }
    }

    /**
     * Updates locked entries one-by-one.
     *
     * @param node Originating node.
     * @param hasNear {@code True} if originating node has near cache.
     * @param req Update request.
     * @param res Update response.
     * @param locked Locked entries.
     * @param ver Assigned update version.
     * @param dhtFut Optional DHT future.
     * @param completionCb Completion callback to invoke when DHT future is completed.
     * @param replicate Whether DR is enabled for that cache.
     * @param taskName Task name.
     * @param expiry Expiry policy.
     * @param sndPrevVal If {@code true} sends previous value to backups.
     * @return Return value.
     * @throws GridCacheEntryRemovedException Should be never thrown.
     */
    private UpdateSingleResult updateSingle(
        ClusterNode node,
        boolean hasNear,
        GridNearAtomicUpdateRequest req,
        GridNearAtomicUpdateResponse res,
        List<GridDhtCacheEntry> locked,
        GridCacheVersion ver,
        @Nullable GridDhtAtomicUpdateFuture dhtFut,
        CI2<GridNearAtomicUpdateRequest, GridNearAtomicUpdateResponse> completionCb,
        boolean replicate,
        String taskName,
        @Nullable IgniteCacheExpiryPolicy expiry,
        boolean sndPrevVal
    ) throws GridCacheEntryRemovedException {
        GridCacheReturn retVal = null;
        Collection<IgniteBiTuple<GridDhtCacheEntry, GridCacheVersion>> deleted = null;

        List<KeyCacheObject> keys = req.keys();

        AffinityTopologyVersion topVer = req.topologyVersion();

        boolean checkReaders = hasNear || ctx.discovery().hasNearCache(name(), topVer);

        boolean readersOnly = false;

        boolean intercept = ctx.config().getInterceptor() != null;

        boolean initLsnrs = false;
        Map<UUID, CacheContinuousQueryListener> lsnrs = null;
        boolean internal = false;

        // Avoid iterator creation.
        for (int i = 0; i < keys.size(); i++) {
            KeyCacheObject k = keys.get(i);

            GridCacheOperation op = req.operation();

            // We are holding java-level locks on entries at this point.
            // No GridCacheEntryRemovedException can be thrown.
            try {
                GridDhtCacheEntry entry = locked.get(i);

                if (entry == null)
                    continue;

                if (!initLsnrs) {
                    internal = entry.isInternal() || !context().userCache();

                    lsnrs = ctx.continuousQueries().updateListeners(internal, false);

                    initLsnrs = true;
                }

                GridCacheVersion newConflictVer = req.conflictVersion(i);
                long newConflictTtl = req.conflictTtl(i);
                long newConflictExpireTime = req.conflictExpireTime(i);

                assert !(newConflictVer instanceof GridCacheVersionEx) : newConflictVer;

                boolean primary = !req.fastMap() || ctx.affinity().primary(ctx.localNode(), entry.key(),
                    req.topologyVersion());

                Object writeVal = op == TRANSFORM ? req.entryProcessor(i) : req.writeValue(i);

                Collection<UUID> readers = null;
                Collection<UUID> filteredReaders = null;

                if (checkReaders) {
                    readers = entry.readers();
                    filteredReaders = F.view(entry.readers(), F.notEqualTo(node.id()));
                }

                GridCacheUpdateAtomicResult updRes = entry.innerUpdate(
                    ver,
                    node.id(),
                    locNodeId,
                    op,
                    writeVal,
                    req.invokeArguments(),
                    primary && writeThrough() && !req.skipStore(),
                    !req.skipStore(),
                    lsnrs != null || sndPrevVal || req.returnValue(),
                    req.keepBinary(),
                    expiry,
                    true,
                    true,
                    primary,
                    ctx.config().getAtomicWriteOrderMode() == CLOCK, // Check version in CLOCK mode on primary node.
                    topVer,
                    req.filter(),
                    replicate ? primary ? DR_PRIMARY : DR_BACKUP : DR_NONE,
                    newConflictTtl,
                    newConflictExpireTime,
                    newConflictVer,
                    true,
                    intercept,
                    req.subjectId(),
                    taskName,
                    null,
                    null);

                if (dhtFut == null && !F.isEmpty(filteredReaders)) {
                    dhtFut = createDhtFuture(ver, req, res, completionCb, true);

                    readersOnly = true;
                }

                if (dhtFut != null) {
                    dhtFut.listeners(lsnrs);

                    if (updRes.sendToDht()) { // Send to backups even in case of remove-remove scenarios.
                        GridCacheVersionConflictContext<?, ?> conflictCtx = updRes.conflictResolveResult();

                        if (conflictCtx == null)
                            newConflictVer = null;
                        else if (conflictCtx.isMerge())
                            newConflictVer = null; // Conflict version is discarded in case of merge.

                        EntryProcessor<Object, Object, Object> entryProcessor = null;

                        if (!readersOnly) {
                            dhtFut.addWriteEntry(entry,
                                updRes.newValue(),
                                entryProcessor,
                                updRes.newTtl(),
                                updRes.conflictExpireTime(),
                                newConflictVer,
                                sndPrevVal,
                                updRes.oldValue(),
                                updRes.updateCounter());
                        }

                        if (!F.isEmpty(filteredReaders))
                            dhtFut.addNearWriteEntries(filteredReaders,
                                entry,
                                updRes.newValue(),
                                entryProcessor,
                                updRes.newTtl(),
                                updRes.conflictExpireTime());
                    }
                    else {
                        if (log.isDebugEnabled())
                            log.debug("Entry did not pass the filter or conflict resolution (will skip write) " +
                                "[entry=" + entry + ", filter=" + Arrays.toString(req.filter()) + ']');
                    }
                }
                else if (lsnrs != null && updRes.updateCounter() != 0) {
                    ctx.continuousQueries().onEntryUpdated(
                        lsnrs,
                        entry.key(),
                        updRes.newValue(),
                        updRes.oldValue(),
                        internal,
                        entry.partition(),
                        primary,
                        false,
                        updRes.updateCounter(),
                        topVer);
                }

                if (hasNear) {
                    if (primary && updRes.sendToDht()) {
                        if (!ctx.affinity().belongs(node, entry.partition(), topVer)) {
                            // If put the same value as in request then do not need to send it back.
                            if (op == TRANSFORM || writeVal != updRes.newValue()) {
                                res.addNearValue(i,
                                    updRes.newValue(),
                                    updRes.newTtl(),
                                    updRes.conflictExpireTime());
                            }
                            else
                                res.addNearTtl(i, updRes.newTtl(), updRes.conflictExpireTime());

                            if (updRes.newValue() != null) {
                                IgniteInternalFuture<Boolean> f = entry.addReader(node.id(), req.messageId(), topVer);

                                assert f == null : f;
                            }
                        }
                        else if (F.contains(readers, node.id())) // Reader became primary or backup.
                            entry.removeReader(node.id(), req.messageId());
                        else
                            res.addSkippedIndex(i);
                    }
                    else
                        res.addSkippedIndex(i);
                }

                if (updRes.removeVersion() != null) {
                    if (deleted == null)
                        deleted = new ArrayList<>(keys.size());

                    deleted.add(F.t(entry, updRes.removeVersion()));
                }

                if (op == TRANSFORM) {
                    assert !req.returnValue();

                    IgniteBiTuple<Object, Exception> compRes = updRes.computedResult();

                    if (compRes != null && (compRes.get1() != null || compRes.get2() != null)) {
                        if (retVal == null)
                            retVal = new GridCacheReturn(node.isLocal());

                        retVal.addEntryProcessResult(ctx,
                            k,
                            null,
                            compRes.get1(),
                            compRes.get2());
                    }
                }
                else {
                    // Create only once.
                    if (retVal == null) {
                        CacheObject ret = updRes.oldValue();

                        retVal = new GridCacheReturn(ctx,
                            node.isLocal(),
                            req.keepBinary(),
                            req.returnValue() ? ret : null,
                            updRes.success());
                    }
                }
            }
            catch (IgniteCheckedException e) {
                res.addFailedKey(k, e);
            }
        }

        return new UpdateSingleResult(retVal, deleted, dhtFut);
    }

    /**
     * @param hasNear {@code True} if originating node has near cache.
     * @param firstEntryIdx Index of the first entry in the request keys collection.
     * @param entries Entries to update.
     * @param ver Version to set.
     * @param node Originating node.
     * @param writeVals Write values.
     * @param putMap Values to put.
     * @param rmvKeys Keys to remove.
     * @param entryProcessorMap Entry processors.
     * @param dhtFut DHT update future if has backups.
     * @param completionCb Completion callback to invoke when DHT future is completed.
     * @param req Request.
     * @param res Response.
     * @param replicate Whether replication is enabled.
     * @param batchRes Batch update result.
     * @param taskName Task name.
     * @param expiry Expiry policy.
     * @param sndPrevVal If {@code true} sends previous value to backups.
     * @return Deleted entries.
     */
    @SuppressWarnings("ForLoopReplaceableByForEach")
    @Nullable private GridDhtAtomicUpdateFuture updatePartialBatch(
        final boolean hasNear,
        final int firstEntryIdx,
        final List<GridDhtCacheEntry> entries,
        final GridCacheVersion ver,
        final ClusterNode node,
        @Nullable final List<CacheObject> writeVals,
        @Nullable final Map<KeyCacheObject, CacheObject> putMap,
        @Nullable final Collection<KeyCacheObject> rmvKeys,
        @Nullable final Map<KeyCacheObject, EntryProcessor<Object, Object, Object>> entryProcessorMap,
        @Nullable GridDhtAtomicUpdateFuture dhtFut,
        final CI2<GridNearAtomicUpdateRequest, GridNearAtomicUpdateResponse> completionCb,
        final GridNearAtomicUpdateRequest req,
        final GridNearAtomicUpdateResponse res,
        final boolean replicate,
        final UpdateBatchResult batchRes,
        final String taskName,
        @Nullable final IgniteCacheExpiryPolicy expiry,
        final boolean sndPrevVal
    ) {
        assert putMap == null ^ rmvKeys == null;

        assert req.conflictVersions() == null : "Cannot be called when there are conflict entries in the batch.";

        AffinityTopologyVersion topVer = req.topologyVersion();

        boolean checkReaders = hasNear || ctx.discovery().hasNearCache(name(), topVer);

        CacheStorePartialUpdateException storeErr = null;

        try {
            GridCacheOperation op;

            if (putMap != null) {
                // If fast mapping, filter primary keys for write to store.
                Map<KeyCacheObject, CacheObject> storeMap = req.fastMap() ?
                    F.view(putMap, new P1<CacheObject>() {
                        @Override public boolean apply(CacheObject key) {
                            return ctx.affinity().primary(ctx.localNode(), key, req.topologyVersion());
                        }
                    }) :
                    putMap;

                try {
                    ctx.store().putAll(null, F.viewReadOnly(storeMap, new C1<CacheObject, IgniteBiTuple<CacheObject, GridCacheVersion>>() {
                        @Override public IgniteBiTuple<CacheObject, GridCacheVersion> apply(CacheObject v) {
                            return F.t(v, ver);
                        }
                    }));
                }
                catch (CacheStorePartialUpdateException e) {
                    storeErr = e;
                }

                op = UPDATE;
            }
            else {
                // If fast mapping, filter primary keys for write to store.
                Collection<KeyCacheObject> storeKeys = req.fastMap() ?
                    F.view(rmvKeys, new P1<Object>() {
                        @Override public boolean apply(Object key) {
                            return ctx.affinity().primary(ctx.localNode(), key, req.topologyVersion());
                        }
                    }) :
                    rmvKeys;

                try {
                    ctx.store().removeAll(null, storeKeys);
                }
                catch (CacheStorePartialUpdateException e) {
                    storeErr = e;
                }

                op = DELETE;
            }

            boolean intercept = ctx.config().getInterceptor() != null;

            boolean initLsnrs = false;
            Map<UUID, CacheContinuousQueryListener> lsnrs = null;

            // Avoid iterator creation.
            for (int i = 0; i < entries.size(); i++) {
                GridDhtCacheEntry entry = entries.get(i);

                assert Thread.holdsLock(entry);

                if (entry.obsolete()) {
                    assert req.operation() == DELETE : "Entry can become obsolete only after remove: " + entry;

                    continue;
                }

                if (storeErr != null &&
                    storeErr.failedKeys().contains(entry.key().value(ctx.cacheObjectContext(), false)))
                    continue;

                try {
                    // We are holding java-level locks on entries at this point.
                    CacheObject writeVal = op == UPDATE ? writeVals.get(i) : null;

                    assert writeVal != null || op == DELETE : "null write value found.";

                    boolean primary = !req.fastMap() || ctx.affinity().primary(ctx.localNode(), entry.key(),
                        req.topologyVersion());

                    Collection<UUID> readers = null;
                    Collection<UUID> filteredReaders = null;

                    if (checkReaders) {
                        readers = entry.readers();
                        filteredReaders = F.view(entry.readers(), F.notEqualTo(node.id()));
                    }

                    if (!initLsnrs) {
                        lsnrs = ctx.continuousQueries().updateListeners(
                            entry.isInternal() || !context().userCache(),
                            false);

                        initLsnrs = true;
                    }

                    GridCacheUpdateAtomicResult updRes = entry.innerUpdate(
                        ver,
                        node.id(),
                        locNodeId,
                        op,
                        writeVal,
                        null,
                        /*write-through*/false,
                        /*read-through*/false,
                        /*retval*/sndPrevVal || lsnrs != null,
                        req.keepBinary(),
                        expiry,
                        /*event*/true,
                        /*metrics*/true,
                        primary,
                        ctx.config().getAtomicWriteOrderMode() == CLOCK, // Check version in CLOCK mode on primary node.
                        topVer,
                        null,
                        replicate ? primary ? DR_PRIMARY : DR_BACKUP : DR_NONE,
                        CU.TTL_NOT_CHANGED,
                        CU.EXPIRE_TIME_CALCULATE,
                        null,
                        /*conflict resolve*/false,
                        /*intercept*/false,
                        req.subjectId(),
                        taskName,
                        null,
                        null);

                    assert !updRes.success() || updRes.newTtl() == CU.TTL_NOT_CHANGED || expiry != null :
                        "success=" + updRes.success() + ", newTtl=" + updRes.newTtl() + ", expiry=" + expiry;

                    if (intercept) {
                        if (op == UPDATE) {
                            ctx.config().getInterceptor().onAfterPut(new CacheLazyEntry(
                                ctx,
                                entry.key(),
                                updRes.newValue(),
                                req.keepBinary()));
                        }
                        else {
                            assert op == DELETE : op;

                            // Old value should be already loaded for 'CacheInterceptor.onBeforeRemove'.
                            ctx.config().getInterceptor().onAfterRemove(new CacheLazyEntry(ctx, entry.key(),
                                updRes.oldValue(), req.keepBinary()));
                        }
                    }

                    batchRes.addDeleted(entry, updRes, entries);

                    if (dhtFut == null && !F.isEmpty(filteredReaders)) {
                        dhtFut = createDhtFuture(ver, req, res, completionCb, true);

                        batchRes.readersOnly(true);
                    }

                    if (dhtFut != null) {
                        dhtFut.listeners(lsnrs);

                        EntryProcessor<Object, Object, Object> entryProcessor =
                            entryProcessorMap == null ? null : entryProcessorMap.get(entry.key());

                        if (!batchRes.readersOnly())
                            dhtFut.addWriteEntry(entry,
                                writeVal,
                                entryProcessor,
                                updRes.newTtl(),
                                CU.EXPIRE_TIME_CALCULATE,
                                null,
                                sndPrevVal,
                                updRes.oldValue(),
                                updRes.updateCounter());

                        if (!F.isEmpty(filteredReaders))
                            dhtFut.addNearWriteEntries(filteredReaders,
                                entry,
                                writeVal,
                                entryProcessor,
                                updRes.newTtl(),
                                CU.EXPIRE_TIME_CALCULATE);
                    }
                    else if (lsnrs != null && updRes.updateCounter() != 0) {
                        ctx.continuousQueries().onEntryUpdated(
                            lsnrs,
                            entry.key(),
                            updRes.newValue(),
                            updRes.oldValue(),
                            entry.isInternal() || !context().userCache(),
                            entry.partition(),
                            primary,
                            false,
                            updRes.updateCounter(),
                            topVer);
                    }

                    if (hasNear) {
                        if (primary) {
                            if (!ctx.affinity().belongs(node, entry.partition(), topVer)) {
                                int idx = firstEntryIdx + i;

                                if (req.operation() == TRANSFORM) {
                                    res.addNearValue(idx,
                                        writeVal,
                                        updRes.newTtl(),
                                        CU.EXPIRE_TIME_CALCULATE);
                                }
                                else
                                    res.addNearTtl(idx, updRes.newTtl(), CU.EXPIRE_TIME_CALCULATE);

                                if (writeVal != null || entry.hasValue()) {
                                    IgniteInternalFuture<Boolean> f = entry.addReader(node.id(), req.messageId(), topVer);

                                    assert f == null : f;
                                }
                            }
                            else if (readers.contains(node.id())) // Reader became primary or backup.
                                entry.removeReader(node.id(), req.messageId());
                            else
                                res.addSkippedIndex(firstEntryIdx + i);
                        }
                        else
                            res.addSkippedIndex(firstEntryIdx + i);
                    }
                }
                catch (GridCacheEntryRemovedException e) {
                    assert false : "Entry cannot become obsolete while holding lock.";

                    e.printStackTrace();
                }
            }
        }
        catch (IgniteCheckedException e) {
            res.addFailedKeys(putMap != null ? putMap.keySet() : rmvKeys, e, ctx);
        }

        if (storeErr != null) {
            ArrayList<KeyCacheObject> failed = new ArrayList<>(storeErr.failedKeys().size());

            for (Object failedKey : storeErr.failedKeys())
                failed.add(ctx.toCacheKeyObject(failedKey));

            res.addFailedKeys(failed, storeErr.getCause(), ctx);
        }

        return dhtFut;
    }

    /**
     * Acquires java-level locks on cache entries. Returns collection of locked entries.
     *
     * @param keys Keys to lock.
     * @param topVer Topology version to lock on.
     * @return Collection of locked entries.
     * @throws GridDhtInvalidPartitionException If entry does not belong to local node. If exception is thrown,
     *      locks are released.
     */
    @SuppressWarnings("ForLoopReplaceableByForEach")
    private List<GridDhtCacheEntry> lockEntries(List<KeyCacheObject> keys, AffinityTopologyVersion topVer)
        throws GridDhtInvalidPartitionException {
        if (keys.size() == 1) {
            KeyCacheObject key = keys.get(0);

            while (true) {
                try {
                    GridDhtCacheEntry entry = entryExx(key, topVer);

                    GridUnsafe.monitorEnter(entry);

                    if (entry.obsolete())
                        GridUnsafe.monitorExit(entry);
                    else
                        return Collections.singletonList(entry);
                }
                catch (GridDhtInvalidPartitionException e) {
                    // Ignore invalid partition exception in CLOCK ordering mode.
                    if (ctx.config().getAtomicWriteOrderMode() == CLOCK)
                        return Collections.singletonList(null);
                    else
                        throw e;
                }
            }
        }
        else {
            List<GridDhtCacheEntry> locked = new ArrayList<>(keys.size());

            while (true) {
                for (KeyCacheObject key : keys) {
                    try {
                        GridDhtCacheEntry entry = entryExx(key, topVer);

                        locked.add(entry);
                    }
                    catch (GridDhtInvalidPartitionException e) {
                        // Ignore invalid partition exception in CLOCK ordering mode.
                        if (ctx.config().getAtomicWriteOrderMode() == CLOCK)
                            locked.add(null);
                        else
                            throw e;
                    }
                }

                boolean retry = false;

                for (int i = 0; i < locked.size(); i++) {
                    GridCacheMapEntry entry = locked.get(i);

                    if (entry == null)
                        continue;

                    GridUnsafe.monitorEnter(entry);

                    if (entry.obsolete()) {
                        // Unlock all locked.
                        for (int j = 0; j <= i; j++) {
                            if (locked.get(j) != null)
                                GridUnsafe.monitorExit(locked.get(j));
                        }

                        // Clear entries.
                        locked.clear();

                        // Retry.
                        retry = true;

                        break;
                    }
                }

                if (!retry)
                    return locked;
            }
        }
    }

    /**
     * Releases java-level locks on cache entries.
     *
     * @param locked Locked entries.
     * @param topVer Topology version.
     */
    private void unlockEntries(Collection<GridDhtCacheEntry> locked, AffinityTopologyVersion topVer) {
        // Process deleted entries before locks release.
        assert ctx.deferredDelete() : this;

        // Entries to skip eviction manager notification for.
        // Enqueue entries while holding locks.
        Collection<KeyCacheObject> skip = null;

        try {
            for (GridCacheMapEntry entry : locked) {
                if (entry != null && entry.deleted()) {
                    if (skip == null)
                        skip = new HashSet<>(locked.size(), 1.0f);

                    skip.add(entry.key());
                }
            }
        }
        finally {
            // At least RuntimeException can be thrown by the code above when GridCacheContext is cleaned and there is
            // an attempt to use cleaned resources.
            // That's why releasing locks in the finally block..
            for (GridCacheMapEntry entry : locked) {
                if (entry != null)
                    GridUnsafe.monitorExit(entry);
            }
        }

        // Try evict partitions.
        for (GridDhtCacheEntry entry : locked) {
            if (entry != null)
                entry.onUnlock();
        }

        if (skip != null && skip.size() == locked.size())
            // Optimization.
            return;

        // Must touch all entries since update may have deleted entries.
        // Eviction manager will remove empty entries.
        for (GridCacheMapEntry entry : locked) {
            if (entry != null && (skip == null || !skip.contains(entry.key())))
                ctx.evicts().touch(entry, topVer);
        }
    }

    /**
     * @param entry Entry to check.
     * @param req Update request.
     * @param res Update response. If filter evaluation failed, key will be added to failed keys and method
     *      will return false.
     * @return {@code True} if filter evaluation succeeded.
     */
    private boolean checkFilter(GridCacheEntryEx entry, GridNearAtomicUpdateRequest req,
        GridNearAtomicUpdateResponse res) {
        try {
            return ctx.isAllLocked(entry, req.filter());
        }
        catch (IgniteCheckedException e) {
            res.addFailedKey(entry.key(), e);

            return false;
        }
    }

    /**
     * @param req Request to remap.
     */
    private void remapToNewPrimary(GridNearAtomicUpdateRequest req) {
        assert req.writeSynchronizationMode() == FULL_ASYNC : req;

        if (log.isDebugEnabled())
            log.debug("Remapping near update request locally: " + req);

        Collection<?> vals;
        Collection<GridCacheDrInfo> drPutVals;
        Collection<GridCacheVersion> drRmvVals;

        if (req.conflictVersions() == null) {
            vals = req.values();

            drPutVals = null;
            drRmvVals = null;
        }
        else if (req.operation() == UPDATE) {
            int size = req.keys().size();

            drPutVals = new ArrayList<>(size);

            for (int i = 0; i < size; i++) {
                long ttl = req.conflictTtl(i);

                if (ttl == CU.TTL_NOT_CHANGED)
                    drPutVals.add(new GridCacheDrInfo(req.value(i), req.conflictVersion(i)));
                else
                    drPutVals.add(new GridCacheDrExpirationInfo(req.value(i), req.conflictVersion(i), ttl,
                        req.conflictExpireTime(i)));
            }

            vals = null;
            drRmvVals = null;
        }
        else {
            assert req.operation() == DELETE : req;

            drRmvVals = req.conflictVersions();

            vals = null;
            drPutVals = null;
        }

        final GridNearAtomicUpdateFuture updateFut = new GridNearAtomicUpdateFuture(
            ctx,
            this,
            ctx.config().getWriteSynchronizationMode(),
            req.operation(),
            req.keys(),
            vals,
            req.invokeArguments(),
            drPutVals,
            drRmvVals,
            req.returnValue(),
            false,
            req.expiry(),
            req.filter(),
            req.subjectId(),
            req.taskNameHash(),
            req.skipStore(),
            req.keepBinary(),
            MAX_RETRIES,
            true);

        updateFut.map();
    }

    /**
     * Creates backup update future if necessary.
     *
     * @param writeVer Write version.
     * @param updateReq Update request.
     * @param updateRes Update response.
     * @param completionCb Completion callback to invoke when future is completed.
     * @param force If {@code true} then creates future without optimizations checks.
     * @return Backup update future or {@code null} if there are no backups.
     */
    @Nullable private GridDhtAtomicUpdateFuture createDhtFuture(
        GridCacheVersion writeVer,
        GridNearAtomicUpdateRequest updateReq,
        GridNearAtomicUpdateResponse updateRes,
        CI2<GridNearAtomicUpdateRequest, GridNearAtomicUpdateResponse> completionCb,
        boolean force
    ) {
        if (!force) {
            if (updateReq.fastMap())
                return null;

            AffinityTopologyVersion topVer = updateReq.topologyVersion();

            Collection<ClusterNode> nodes = ctx.kernalContext().discovery().cacheAffinityNodes(name(), topVer);

            // We are on primary node for some key.
            assert !nodes.isEmpty() : "Failed to find affinity nodes [name=" + name() + ", topVer=" + topVer +
                ctx.kernalContext().discovery().discoCache(topVer) + ']';

            if (nodes.size() == 1) {
                if (log.isDebugEnabled())
                    log.debug("Partitioned cache topology has only one node, will not create DHT atomic update future " +
                        "[topVer=" + topVer + ", updateReq=" + updateReq + ']');

                return null;
            }
        }

        return new GridDhtAtomicUpdateFuture(ctx, completionCb, writeVer, updateReq, updateRes);
    }

    /**
     * @param nodeId Sender node ID.
     * @param req Near atomic update request.
     */
    private void processNearAtomicUpdateRequest(UUID nodeId, GridNearAtomicUpdateRequest req) {
        if (log.isDebugEnabled())
            log.debug("Processing near atomic update request [nodeId=" + nodeId + ", req=" + req + ']');

        req.nodeId(ctx.localNodeId());

        updateAllAsyncInternal(nodeId, req, updateReplyClos);
    }

    /**
     * @param nodeId Sender node ID.
     * @param res Near atomic update response.
     */
    @SuppressWarnings("unchecked")
    private void processNearAtomicUpdateResponse(UUID nodeId, GridNearAtomicUpdateResponse res) {
        if (log.isDebugEnabled())
            log.debug("Processing near atomic update response [nodeId=" + nodeId + ", res=" + res + ']');

        res.nodeId(ctx.localNodeId());

        GridNearAtomicUpdateFuture fut = (GridNearAtomicUpdateFuture)ctx.mvcc().atomicFuture(res.futureVersion());

        if (fut != null)
            fut.onResult(nodeId, res, false);
        else
            U.warn(log, "Failed to find near update future for update response (will ignore) " +
                "[nodeId=" + nodeId + ", res=" + res + ']');
    }

    /**
     * @param nodeId Sender node ID.
     * @param req Dht atomic update request.
     */
    private void processDhtAtomicUpdateRequest(UUID nodeId, GridDhtAtomicUpdateRequest req) {
        if (log.isDebugEnabled())
            log.debug("Processing dht atomic update request [nodeId=" + nodeId + ", req=" + req + ']');

        GridCacheVersion ver = req.writeVersion();

        // Always send update reply.
        GridDhtAtomicUpdateResponse res = new GridDhtAtomicUpdateResponse(ctx.cacheId(), req.futureVersion(),
            ctx.deploymentEnabled());

        Boolean replicate = ctx.isDrEnabled();

        boolean intercept = req.forceTransformBackups() && ctx.config().getInterceptor() != null;

        String taskName = ctx.kernalContext().task().resolveTaskName(req.taskNameHash());

        boolean initLsnrs = false;
        Map<UUID, CacheContinuousQueryListener> lsnrs = null;
        boolean internal = false;

        for (int i = 0; i < req.size(); i++) {
            KeyCacheObject key = req.key(i);

            try {
                while (true) {
                    GridDhtCacheEntry entry = null;

                    try {
                        entry = entryExx(key);

                        CacheObject val = req.value(i);
                        CacheObject prevVal = req.previousValue(i);

                        EntryProcessor<Object, Object, Object> entryProcessor = req.entryProcessor(i);
                        Long updateIdx = req.updateCounter(i);

                        GridCacheOperation op = entryProcessor != null ? TRANSFORM :
                            (val != null) ? UPDATE : DELETE;

                        long ttl = req.ttl(i);
                        long expireTime = req.conflictExpireTime(i);

                        if (!initLsnrs) {
                            internal = entry.isInternal() || !context().userCache();

                            lsnrs = ctx.continuousQueries().updateListeners(internal, false);

                            initLsnrs = true;
                        }

                        GridCacheUpdateAtomicResult updRes = entry.innerUpdate(
                            ver,
                            nodeId,
                            nodeId,
                            op,
                            op == TRANSFORM ? entryProcessor : val,
                            op == TRANSFORM ? req.invokeArguments() : null,
                            /*write-through*/false,
                            /*read-through*/false,
                            /*retval*/lsnrs != null,
                            req.keepBinary(),
                            /*expiry policy*/null,
                            /*event*/true,
                            /*metrics*/true,
                            /*primary*/false,
                            /*check version*/!req.forceTransformBackups(),
                            req.topologyVersion(),
                            CU.empty0(),
                            replicate ? DR_BACKUP : DR_NONE,
                            ttl,
                            expireTime,
                            req.conflictVersion(i),
                            false,
                            intercept,
                            req.subjectId(),
                            taskName,
                            prevVal,
                            updateIdx);

                        if (updRes.removeVersion() != null)
                            ctx.onDeferredDelete(entry, updRes.removeVersion());

                        if (lsnrs != null && updRes.updateCounter() != 0) {
                            ctx.continuousQueries().onEntryUpdated(
                                lsnrs,
                                entry.key(),
                                updRes.newValue(),
                                updRes.oldValue(),
                                internal,
                                entry.partition(),
                                false,
                                false,
                                updRes.updateCounter(),
                                req.topologyVersion());
                        }

                        entry.onUnlock();

                        break; // While.
                    }
                    catch (GridCacheEntryRemovedException ignored) {
                        if (log.isDebugEnabled())
                            log.debug("Got removed entry while updating backup value (will retry): " + key);

                        entry = null;
                    }
                    finally {
                        if (entry != null)
                            ctx.evicts().touch(entry, req.topologyVersion());
                    }
                }
            }
            catch (GridDhtInvalidPartitionException ignored) {
                // Ignore.
            }
            catch (IgniteCheckedException e) {
                res.addFailedKey(key, new IgniteCheckedException("Failed to update key on backup node: " + key, e));
            }
        }

        if (isNearEnabled(cacheCfg))
            ((GridNearAtomicCache<K, V>)near()).processDhtAtomicUpdateRequest(nodeId, req, res);

        try {
            if (res.failedKeys() != null || res.nearEvicted() != null || req.writeSynchronizationMode() == FULL_SYNC)
                ctx.io().send(nodeId, res, ctx.ioPolicy());
            else {
                // No failed keys and sync mode is not FULL_SYNC, thus sending deferred response.
                sendDeferredUpdateResponse(nodeId, req.futureVersion());
            }
        }
        catch (ClusterTopologyCheckedException ignored) {
            U.warn(log, "Failed to send DHT atomic update response to node because it left grid: " +
                req.nodeId());
        }
        catch (IgniteCheckedException e) {
            U.error(log, "Failed to send DHT atomic update response (did node leave grid?) [nodeId=" + nodeId +
                ", req=" + req + ']', e);
        }
    }

    /**
     * @param nodeId Node ID to send message to.
     * @param ver Version to ack.
     */
    private void sendDeferredUpdateResponse(UUID nodeId, GridCacheVersion ver) {
        while (true) {
            DeferredResponseBuffer buf = pendingResponses.get(nodeId);

            if (buf == null) {
                buf = new DeferredResponseBuffer(nodeId);

                DeferredResponseBuffer old = pendingResponses.putIfAbsent(nodeId, buf);

                if (old == null) {
                    // We have successfully added buffer to map.
                    ctx.time().addTimeoutObject(buf);
                }
                else
                    buf = old;
            }

            if (!buf.addResponse(ver))
                // Some thread is sending filled up buffer, we can remove it.
                pendingResponses.remove(nodeId, buf);
            else
                break;
        }
    }

    /**
     * @param nodeId Sender node ID.
     * @param res Dht atomic update response.
     */
    @SuppressWarnings("unchecked")
    private void processDhtAtomicUpdateResponse(UUID nodeId, GridDhtAtomicUpdateResponse res) {
        if (log.isDebugEnabled())
            log.debug("Processing dht atomic update response [nodeId=" + nodeId + ", res=" + res + ']');

        GridDhtAtomicUpdateFuture updateFut = (GridDhtAtomicUpdateFuture)ctx.mvcc().atomicFuture(res.futureVersion());

        if (updateFut != null)
            updateFut.onResult(nodeId, res);
        else
            U.warn(log, "Failed to find DHT update future for update response [nodeId=" + nodeId +
                ", res=" + res + ']');
    }

    /**
     * @param nodeId Sender node ID.
     * @param res Deferred atomic update response.
     */
    @SuppressWarnings("unchecked")
    private void processDhtAtomicDeferredUpdateResponse(UUID nodeId, GridDhtAtomicDeferredUpdateResponse res) {
        if (log.isDebugEnabled())
            log.debug("Processing deferred dht atomic update response [nodeId=" + nodeId + ", res=" + res + ']');

        for (GridCacheVersion ver : res.futureVersions()) {
            GridDhtAtomicUpdateFuture updateFut = (GridDhtAtomicUpdateFuture)ctx.mvcc().atomicFuture(ver);

            if (updateFut != null)
                updateFut.onResult(nodeId);
            else
                U.warn(log, "Failed to find DHT update future for deferred update response [nodeId=" +
                    nodeId + ", ver=" + ver + ", res=" + res + ']');
        }
    }

    /**
     * @param nodeId Originating node ID.
     * @param res Near update response.
     */
    private void sendNearUpdateReply(UUID nodeId, GridNearAtomicUpdateResponse res) {
        try {
            ctx.io().send(nodeId, res, ctx.ioPolicy());
        }
        catch (ClusterTopologyCheckedException ignored) {
            U.warn(log, "Failed to send near update reply to node because it left grid: " +
                nodeId);
        }
        catch (IgniteCheckedException e) {
            U.error(log, "Failed to send near update reply (did node leave grid?) [nodeId=" + nodeId +
                ", res=" + res + ']', e);
        }
    }

    /** {@inheritDoc} */
    @Override public String toString() {
        return S.toString(GridDhtAtomicCache.class, this, super.toString());
    }

    /**
     * Result of {@link GridDhtAtomicCache#updateSingle} execution.
     */
    private static class UpdateSingleResult {
        /** */
        private final GridCacheReturn retVal;

        /** */
        private final Collection<IgniteBiTuple<GridDhtCacheEntry, GridCacheVersion>> deleted;

        /** */
        private final GridDhtAtomicUpdateFuture dhtFut;

        /**
         * @param retVal Return value.
         * @param deleted Deleted entries.
         * @param dhtFut DHT future.
         */
        private UpdateSingleResult(GridCacheReturn retVal,
            Collection<IgniteBiTuple<GridDhtCacheEntry, GridCacheVersion>> deleted,
            GridDhtAtomicUpdateFuture dhtFut) {
            this.retVal = retVal;
            this.deleted = deleted;
            this.dhtFut = dhtFut;
        }

        /**
         * @return Return value.
         */
        private GridCacheReturn returnValue() {
            return retVal;
        }

        /**
         * @return Deleted entries.
         */
        private Collection<IgniteBiTuple<GridDhtCacheEntry, GridCacheVersion>> deleted() {
            return deleted;
        }

        /**
         * @return DHT future.
         */
        public GridDhtAtomicUpdateFuture dhtFuture() {
            return dhtFut;
        }
    }

    /**
     * Result of {@link GridDhtAtomicCache#updateWithBatch} execution.
     */
    private static class UpdateBatchResult {
        /** */
        private Collection<IgniteBiTuple<GridDhtCacheEntry, GridCacheVersion>> deleted;

        /** */
        private GridDhtAtomicUpdateFuture dhtFut;

        /** */
        private boolean readersOnly;

        /** */
        private GridCacheReturn invokeRes;

        /**
         * @param entry Entry.
         * @param updRes Entry update result.
         * @param entries All entries.
         */
        private void addDeleted(GridDhtCacheEntry entry,
            GridCacheUpdateAtomicResult updRes,
            Collection<GridDhtCacheEntry> entries) {
            if (updRes.removeVersion() != null) {
                if (deleted == null)
                    deleted = new ArrayList<>(entries.size());

                deleted.add(F.t(entry, updRes.removeVersion()));
            }
        }

        /**
         * @return Deleted entries.
         */
        private Collection<IgniteBiTuple<GridDhtCacheEntry, GridCacheVersion>> deleted() {
            return deleted;
        }

        /**
         * @return DHT future.
         */
        public GridDhtAtomicUpdateFuture dhtFuture() {
            return dhtFut;
        }

        /**
         * @param invokeRes Result for invoke operation.
         */
        private void invokeResult(GridCacheReturn invokeRes) {
            this.invokeRes = invokeRes;
        }

        /**
         * @return Result for invoke operation.
         */
        GridCacheReturn invokeResults() {
            return invokeRes;
        }

        /**
         * @param dhtFut DHT future.
         */
        private void dhtFuture(@Nullable GridDhtAtomicUpdateFuture dhtFut) {
            this.dhtFut = dhtFut;
        }

        /**
         * @return {@code True} if only readers (not backups) should be updated.
         */
        private boolean readersOnly() {
            return readersOnly;
        }

        /**
         * @param readersOnly {@code True} if only readers (not backups) should be updated.
         */
        private void readersOnly(boolean readersOnly) {
            this.readersOnly = readersOnly;
        }
    }

    /**
     *
     */
    private static class FinishedLockFuture extends GridFinishedFuture<Boolean> implements GridDhtFuture<Boolean> {
        /**
         * @param err Error.
         */
        private FinishedLockFuture(Throwable err) {
            super(err);
        }

        /** {@inheritDoc} */
        @Override public Collection<Integer> invalidPartitions() {
            return Collections.emptyList();
        }
    }

    /**
     * Deferred response buffer.
     */
    private class DeferredResponseBuffer extends ReentrantReadWriteLock implements GridTimeoutObject {
        /** */
        private static final long serialVersionUID = 0L;

        /** Filled atomic flag. */
        private AtomicBoolean guard = new AtomicBoolean(false);

        /** Response versions. */
        private ConcurrentLinkedDeque8<GridCacheVersion> respVers = new ConcurrentLinkedDeque8<>();

        /** Node ID. */
        private final UUID nodeId;

        /** Timeout ID. */
        private final IgniteUuid timeoutId;

        /** End time. */
        private final long endTime;

        /**
         * @param nodeId Node ID to send message to.
         */
        private DeferredResponseBuffer(UUID nodeId) {
            this.nodeId = nodeId;

            timeoutId = IgniteUuid.fromUuid(nodeId);

            endTime = U.currentTimeMillis() + DEFERRED_UPDATE_RESPONSE_TIMEOUT;
        }

        /** {@inheritDoc} */
        @Override public IgniteUuid timeoutId() {
            return timeoutId;
        }

        /** {@inheritDoc} */
        @Override public long endTime() {
            return endTime;
        }

        /** {@inheritDoc} */
        @Override public void onTimeout() {
            if (guard.compareAndSet(false, true)) {
                ctx.closures().runLocalSafe(new Runnable() {
                    @Override public void run() {
                        writeLock().lock();

                        try {
                            finish();
                        }
                        finally {
                            writeLock().unlock();
                        }
                    }
                });
            }
        }

        /**
         * Adds deferred response to buffer.
         *
         * @param ver Version to send.
         * @return {@code True} if response was handled, {@code false} if this buffer is filled and cannot be used.
         */
        public boolean addResponse(GridCacheVersion ver) {
            readLock().lock();

            boolean snd = false;

            try {
                if (guard.get())
                    return false;

                respVers.add(ver);

                if (respVers.sizex() > DEFERRED_UPDATE_RESPONSE_BUFFER_SIZE && guard.compareAndSet(false, true))
                    snd = true;
            }
            finally {
                readLock().unlock();
            }

            if (snd) {
                // Wait all threads in read lock to finish.
                writeLock().lock();

                try {
                    finish();

                    ctx.time().removeTimeoutObject(this);
                }
                finally {
                    writeLock().unlock();
                }
            }

            return true;
        }

        /**
         * Sends deferred notification message and removes this buffer from pending responses map.
         */
        private void finish() {
            GridDhtAtomicDeferredUpdateResponse msg = new GridDhtAtomicDeferredUpdateResponse(ctx.cacheId(),
                respVers, ctx.deploymentEnabled());

            try {
                ctx.kernalContext().gateway().readLock();

                try {
                    ctx.io().send(nodeId, msg, ctx.ioPolicy());
                }
                finally {
                    ctx.kernalContext().gateway().readUnlock();
                }
            }
            catch (IllegalStateException ignored) {
                if (log.isDebugEnabled())
                    log.debug("Failed to send deferred dht update response to remote node (grid is stopping) " +
                        "[nodeId=" + nodeId + ", msg=" + msg + ']');
            }
            catch (ClusterTopologyCheckedException ignored) {
                if (log.isDebugEnabled())
                    log.debug("Failed to send deferred dht update response to remote node (did node leave grid?) " +
                        "[nodeId=" + nodeId + ", msg=" + msg + ']');
            }
            catch (IgniteCheckedException e) {
                U.error(log, "Failed to send deferred dht update response to remote node [nodeId="
                    + nodeId + ", msg=" + msg + ']', e);
            }

            pendingResponses.remove(nodeId, this);
        }
    }
}<|MERGE_RESOLUTION|>--- conflicted
+++ resolved
@@ -336,11 +336,7 @@
         final boolean skipStore = opCtx != null && opCtx.skipStore();
 
         try {
-<<<<<<< HEAD
-            return getAsync0(ctx.toCacheKeyObject(key),
-=======
             return getAsync0(ctx.toCacheKeyObject(key, true),
->>>>>>> e15c59c3
                 !ctx.config().isReadFromBackup(),
                 subjId,
                 taskName,
