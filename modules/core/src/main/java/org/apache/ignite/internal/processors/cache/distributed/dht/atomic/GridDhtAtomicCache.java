--- conflicted
+++ resolved
@@ -1908,13 +1908,8 @@
         final GridNearAtomicUpdateResponse res,
         final List<GridDhtCacheEntry> locked,
         final GridCacheVersion ver,
-<<<<<<< HEAD
         @Nullable GridDhtAtomicAbstractUpdateFuture dhtFut,
-        final CI2<GridNearAtomicUpdateRequest, GridNearAtomicUpdateResponse> completionCb,
-=======
-        @Nullable GridDhtAtomicUpdateFuture dhtFut,
         final CI2<GridNearAtomicAbstractUpdateRequest, GridNearAtomicUpdateResponse> completionCb,
->>>>>>> 44bf15e3
         final boolean replicate,
         final String taskName,
         @Nullable final IgniteCacheExpiryPolicy expiry,
@@ -2336,13 +2331,8 @@
         GridNearAtomicUpdateResponse res,
         List<GridDhtCacheEntry> locked,
         GridCacheVersion ver,
-<<<<<<< HEAD
         @Nullable GridDhtAtomicAbstractUpdateFuture dhtFut,
-        CI2<GridNearAtomicUpdateRequest, GridNearAtomicUpdateResponse> completionCb,
-=======
-        @Nullable GridDhtAtomicUpdateFuture dhtFut,
         CI2<GridNearAtomicAbstractUpdateRequest, GridNearAtomicUpdateResponse> completionCb,
->>>>>>> 44bf15e3
         boolean replicate,
         String taskName,
         @Nullable IgniteCacheExpiryPolicy expiry,
@@ -2572,15 +2562,9 @@
         @Nullable final Map<KeyCacheObject, CacheObject> putMap,
         @Nullable final Collection<KeyCacheObject> rmvKeys,
         @Nullable final Map<KeyCacheObject, EntryProcessor<Object, Object, Object>> entryProcessorMap,
-<<<<<<< HEAD
         @Nullable GridDhtAtomicAbstractUpdateFuture dhtFut,
-        final CI2<GridNearAtomicUpdateRequest, GridNearAtomicUpdateResponse> completionCb,
-        final GridNearAtomicUpdateRequest req,
-=======
-        @Nullable GridDhtAtomicUpdateFuture dhtFut,
         final CI2<GridNearAtomicAbstractUpdateRequest, GridNearAtomicUpdateResponse> completionCb,
         final GridNearAtomicAbstractUpdateRequest req,
->>>>>>> 44bf15e3
         final GridNearAtomicUpdateResponse res,
         final boolean replicate,
         final UpdateBatchResult batchRes,
