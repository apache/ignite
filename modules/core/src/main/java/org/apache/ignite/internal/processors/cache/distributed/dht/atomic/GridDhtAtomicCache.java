--- conflicted
+++ resolved
@@ -3456,17 +3456,6 @@
         if (nearRes != null)
             sendDhtNearResponse(req, nearRes);
 
-<<<<<<< HEAD
-        if (dhtRes == null && req.replyWithoutDelay()) {
-            dhtRes = new GridDhtAtomicUpdateResponse(
-                ctx.cacheId(),
-                req.partition(),
-                req.futureId()
-            );
-        }
-
-=======
->>>>>>> 05fa9b6f
         if (dhtRes != null)
             sendDhtPrimaryResponse(nodeId, req, dhtRes);
         else
