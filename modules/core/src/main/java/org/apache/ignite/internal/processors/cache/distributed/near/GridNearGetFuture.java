--- conflicted
+++ resolved
@@ -297,11 +297,7 @@
                 catch (IgniteCheckedException e) {
                     // Fail the whole thing.
                     if (e instanceof ClusterTopologyCheckedException)
-<<<<<<< HEAD
-                        miniFut.onNodeLeft((ClusterTopologyCheckedException)e);
-=======
                         miniFut.onNodeLeft();
->>>>>>> e70b66c5
                     else
                         miniFut.onResult(e);
                 }
