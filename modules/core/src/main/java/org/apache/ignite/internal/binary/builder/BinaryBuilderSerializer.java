--- conflicted
+++ resolved
@@ -48,10 +48,9 @@
     /**
      * @param writer Writer.
      * @param val Value.
-     * @return Field offset.
-     */
-    public int writeValue(BinaryWriterExImpl writer, Object val) {
-        return writeValue(writer, val, false, false);
+     */
+    public void writeValue(BinaryWriterExImpl writer, Object val) {
+        writeValue(writer, val, false, false);
     }
 
     /**
@@ -59,22 +58,18 @@
      * @param val Value.
      * @param forceCol Whether to force collection type.
      * @param forceMap Whether to force map type.
-     * @return Value offset.
-     */
-    public int writeValue(BinaryWriterExImpl writer, Object val, boolean forceCol, boolean forceMap) {
+     */
+    public void writeValue(BinaryWriterExImpl writer, Object val, boolean forceCol, boolean forceMap) {
         assert !(forceCol && forceMap);
 
         if (val == null)
-<<<<<<< HEAD
-            return BinaryUtils.NULL_4;
-=======
-            return;
->>>>>>> 25e5da6a
-
-        int off = writer.currentOffset();
-
-        if (val instanceof BinaryBuilderSerializationAware)
-            return ((BinaryBuilderSerializationAware)val).writeTo(writer, this);
+            return;
+
+        if (val instanceof BinaryBuilderSerializationAware) {
+            ((BinaryBuilderSerializationAware)val).writeTo(writer, this);
+
+            return;
+        }
 
         if (val instanceof BinaryObjectExImpl) {
             if (binaryObjToWrapper == null)
@@ -108,7 +103,7 @@
                 writer.writeInt(handle);
             }
 
-            return off;
+            return;
         }
 
         if (val.getClass().isEnum()) {
@@ -128,7 +123,7 @@
             writer.writeInt(typeId);
             writer.writeInt(((Enum)val).ordinal());
 
-            return off;
+            return;
         }
 
         if (forceCol || BinaryUtils.isSpecialCollection(val.getClass())) {
@@ -144,7 +139,7 @@
             for (Object obj : c)
                 writeValue(writer, obj);
 
-            return off;
+            return;
         }
 
         if (forceMap || BinaryUtils.isSpecialMap(val.getClass())) {
@@ -160,19 +155,14 @@
                 writeValue(writer, entry.getValue());
             }
 
-            return off;
-        }
-
-<<<<<<< HEAD
-        if (BinaryUtils.PLAIN_CLASS_TO_FLAG.get(val.getClass()) != null)
-            return BinaryUtils.writePlainObject(writer, val);
-=======
+            return;
+        }
+
         if (BinaryUtils.PLAIN_CLASS_TO_FLAG.get(val.getClass()) != null) {
             BinaryUtils.writePlainObject(writer, val);
 
             return;
         }
->>>>>>> 25e5da6a
 
         if (val instanceof Object[]) {
             int compTypeId = writer.context().typeId(((Object[])val).getClass().getComponentType().getName());
@@ -180,7 +170,7 @@
             if (val instanceof BinaryBuilderEnum[]) {
                 writeArray(writer, GridBinaryMarshaller.ENUM_ARR, (Object[])val, compTypeId);
 
-                return off;
+                return;
             }
 
             if (((Object[])val).getClass().getComponentType().isEnum()) {
@@ -193,17 +183,15 @@
                 for (Enum anEnum : enumArr)
                     writeValue(writer, anEnum);
 
-                return off;
+                return;
             }
 
             writeArray(writer, GridBinaryMarshaller.OBJ_ARR, (Object[])val, compTypeId);
 
-            return off;
+            return;
         }
 
         writer.doWriteObject(val);
-
-        return off;
     }
 
     /**
