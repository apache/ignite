--- conflicted
+++ resolved
@@ -111,11 +111,7 @@
      * @return Path to the {@code db} directory inside {@link #root()}.
      */
     public File db() {
-<<<<<<< HEAD
-        return new File(root, DB_DEFAULT_FOLDER);
-=======
         return new File(root, DB_DIR);
->>>>>>> 86d85f9c
     }
 
     /**
