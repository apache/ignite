--- conflicted
+++ resolved
@@ -547,12 +547,6 @@
     }
 
     /**
-<<<<<<< HEAD
-     * @return Connection URL.
-     */
-    public String url() {
-        return url;
-=======
      * Extract host.
      *
      * @param props Properties.
@@ -664,6 +658,12 @@
             throw new SQLException("Failed to parse int property [name=" + JdbcThinUtils.trimPrefix(propName) +
                 ", value=" + strVal + ']');
         }
->>>>>>> 1d0b0765
+    }
+
+    /**
+     * @return Connection URL.
+     */
+    public String url() {
+        return url;
     }
 }