/*
 * Licensed to the Apache Software Foundation (ASF) under one or more
 * contributor license agreements.  See the NOTICE file distributed with
 * this work for additional information regarding copyright ownership.
 * The ASF licenses this file to You under the Apache License, Version 2.0
 * (the "License"); you may not use this file except in compliance with
 * the License.  You may obtain a copy of the License at
 *
 *      http://www.apache.org/licenses/LICENSE-2.0
 *
 * Unless required by applicable law or agreed to in writing, software
 * distributed under the License is distributed on an "AS IS" BASIS,
 * WITHOUT WARRANTIES OR CONDITIONS OF ANY KIND, either express or implied.
 * See the License for the specific language governing permissions and
 * limitations under the License.
 */

package org.apache.ignite.internal.jdbc.thin;

import java.sql.Array;
import java.sql.Blob;
import java.sql.CallableStatement;
import java.sql.Clob;
import java.sql.Connection;
import java.sql.DatabaseMetaData;
import java.sql.NClob;
import java.sql.PreparedStatement;
import java.sql.SQLClientInfoException;
import java.sql.SQLException;
import java.sql.SQLFeatureNotSupportedException;
import java.sql.SQLWarning;
import java.sql.SQLXML;
import java.sql.Savepoint;
import java.sql.Statement;
import java.sql.Struct;
import java.util.Map;
import java.util.Properties;
import java.util.concurrent.Executor;
import java.util.logging.Logger;
import org.apache.ignite.internal.processors.cache.query.IgniteQueryErrorCode;
<<<<<<< HEAD
import org.apache.ignite.internal.processors.odbc.SqlListenerResponse;
=======
import org.apache.ignite.internal.processors.odbc.ClientListenerResponse;
>>>>>>> 64b4abe5
import org.apache.ignite.internal.processors.odbc.SqlStateCode;
import org.apache.ignite.internal.processors.odbc.jdbc.JdbcRequest;
import org.apache.ignite.internal.processors.odbc.jdbc.JdbcResponse;
import org.apache.ignite.internal.processors.odbc.jdbc.JdbcResult;
import org.apache.ignite.internal.util.typedef.F;
import org.apache.ignite.lang.IgniteProductVersion;

import static java.sql.ResultSet.CLOSE_CURSORS_AT_COMMIT;
import static java.sql.ResultSet.CONCUR_READ_ONLY;
import static java.sql.ResultSet.HOLD_CURSORS_OVER_COMMIT;
import static java.sql.ResultSet.TYPE_FORWARD_ONLY;
import static org.apache.ignite.internal.jdbc.thin.JdbcThinUtils.PROP_AUTO_CLOSE_SERVER_CURSORS;
import static org.apache.ignite.internal.jdbc.thin.JdbcThinUtils.PROP_COLLOCATED;
import static org.apache.ignite.internal.jdbc.thin.JdbcThinUtils.PROP_DISTRIBUTED_JOINS;
import static org.apache.ignite.internal.jdbc.thin.JdbcThinUtils.PROP_ENFORCE_JOIN_ORDER;
import static org.apache.ignite.internal.jdbc.thin.JdbcThinUtils.PROP_HOST;
import static org.apache.ignite.internal.jdbc.thin.JdbcThinUtils.PROP_LAZY;
import static org.apache.ignite.internal.jdbc.thin.JdbcThinUtils.PROP_PORT;
import static org.apache.ignite.internal.jdbc.thin.JdbcThinUtils.PROP_REPLICATED_ONLY;
import static org.apache.ignite.internal.jdbc.thin.JdbcThinUtils.PROP_SOCK_RCV_BUF;
import static org.apache.ignite.internal.jdbc.thin.JdbcThinUtils.PROP_SOCK_SND_BUF;
import static org.apache.ignite.internal.jdbc.thin.JdbcThinUtils.PROP_TCP_NO_DELAY;

/**
 * JDBC connection implementation.
 *
 * See documentation of {@link org.apache.ignite.IgniteJdbcThinDriver} for details.
 */
public class JdbcThinConnection implements Connection {
    /** Logger. */
    private static final Logger LOG = Logger.getLogger(JdbcThinConnection.class.getName());

    /** Connection URL. */
    private String url;

    /** Schema name. */
    private String schema;

    /** Closed flag. */
    private boolean closed;

    /** Current transaction isolation. */
    private int txIsolation;

    /** Auto-commit flag. */
    private boolean autoCommit;

    /** Read-only flag. */
    private boolean readOnly;

    /** Current transaction holdability. */
    private int holdability;

    /** Timeout. */
    private int timeout;

    /** Ignite endpoint. */
    private JdbcThinTcpIo cliIo;

    /** Jdbc metadata. Cache the JDBC object on the first access */
    private JdbcThinDatabaseMetadata metadata;

    /**
     * Creates new connection.
     *
     * @param url Connection URL.
     * @param props Additional properties.
     * @param schema Schema name.
     * @throws SQLException In case Ignite client failed to start.
     */
    public JdbcThinConnection(String url, Properties props, String schema) throws SQLException {
        assert url != null;
        assert props != null;

        this.url = url;

        holdability = HOLD_CURSORS_OVER_COMMIT;
        autoCommit = true;
        txIsolation = Connection.TRANSACTION_NONE;

        this.schema = schema == null ? "PUBLIC" : schema;

        String host = extractHost(props);
        int port = extractPort(props);

        boolean distributedJoins = extractBoolean(props, PROP_DISTRIBUTED_JOINS, false);
        boolean enforceJoinOrder = extractBoolean(props, PROP_ENFORCE_JOIN_ORDER, false);
        boolean collocated = extractBoolean(props, PROP_COLLOCATED, false);
        boolean replicatedOnly = extractBoolean(props, PROP_REPLICATED_ONLY, false);
        boolean autoCloseServerCursor = extractBoolean(props, PROP_AUTO_CLOSE_SERVER_CURSORS, false);
        boolean lazyExec = extractBoolean(props, PROP_LAZY, false);

        int sockSndBuf = extractIntNonNegative(props, PROP_SOCK_SND_BUF, 0);
        int sockRcvBuf = extractIntNonNegative(props, PROP_SOCK_RCV_BUF, 0);

        boolean tcpNoDelay  = extractBoolean(props, PROP_TCP_NO_DELAY, true);

        try {
            cliIo = new JdbcThinTcpIo(host, port, distributedJoins, enforceJoinOrder, collocated, replicatedOnly,
                autoCloseServerCursor, lazyExec, sockSndBuf, sockRcvBuf, tcpNoDelay);

            cliIo.start();
        }
        catch (Exception e) {
            cliIo.close();

            throw new SQLException("Failed to connect to Ignite cluster [host=" + host + ", port=" + port + ']',
                SqlStateCode.CLIENT_CONNECTION_FAILED, e);
        }
    }

    /** {@inheritDoc} */
    @Override public Statement createStatement() throws SQLException {
        return createStatement(TYPE_FORWARD_ONLY, CONCUR_READ_ONLY, HOLD_CURSORS_OVER_COMMIT);
    }

    /** {@inheritDoc} */
    @Override public Statement createStatement(int resSetType, int resSetConcurrency) throws SQLException {
        return createStatement(resSetType, resSetConcurrency, HOLD_CURSORS_OVER_COMMIT);
    }

    /** {@inheritDoc} */
    @Override public Statement createStatement(int resSetType, int resSetConcurrency,
        int resSetHoldability) throws SQLException {
        ensureNotClosed();

        checkCursorOptions(resSetType, resSetConcurrency, resSetHoldability);

        JdbcThinStatement stmt  = new JdbcThinStatement(this, resSetHoldability);

        if (timeout > 0)
            stmt.timeout(timeout);

        return stmt;
    }

    /** {@inheritDoc} */
    @Override public PreparedStatement prepareStatement(String sql) throws SQLException {
        return prepareStatement(sql, TYPE_FORWARD_ONLY, CONCUR_READ_ONLY, HOLD_CURSORS_OVER_COMMIT);
    }

    /** {@inheritDoc} */
    @Override public PreparedStatement prepareStatement(String sql, int resSetType,
        int resSetConcurrency) throws SQLException {
        return prepareStatement(sql, resSetType, resSetConcurrency, HOLD_CURSORS_OVER_COMMIT);
    }

    /** {@inheritDoc} */
    @Override public PreparedStatement prepareStatement(String sql, int resSetType, int resSetConcurrency,
        int resSetHoldability) throws SQLException {
        ensureNotClosed();

        checkCursorOptions(resSetType, resSetConcurrency, resSetHoldability);

        if (sql == null)
            throw new SQLException("SQL string cannot be null.");

        JdbcThinPreparedStatement stmt = new JdbcThinPreparedStatement(this, sql, resSetHoldability);

        if (timeout > 0)
            stmt.timeout(timeout);

        return stmt;
    }

    /**
     * @param resSetType Cursor option.
     * @param resSetConcurrency Cursor option.
     * @param resSetHoldability Cursor option.
     * @throws SQLException If options unsupported.
     */
    private void checkCursorOptions(int resSetType, int resSetConcurrency,
        int resSetHoldability) throws SQLException {
        if (resSetType != TYPE_FORWARD_ONLY)
            throw new SQLFeatureNotSupportedException("Invalid result set type (only forward is supported).");

        if (resSetConcurrency != CONCUR_READ_ONLY)
            throw new SQLFeatureNotSupportedException("Invalid concurrency (updates are not supported).");

        if (resSetHoldability != HOLD_CURSORS_OVER_COMMIT)
            LOG.warning("Transactions are not supported.");
    }

    /** {@inheritDoc} */
    @Override public CallableStatement prepareCall(String sql) throws SQLException {
        ensureNotClosed();

        throw new SQLFeatureNotSupportedException("Callable functions are not supported.");
    }

    /** {@inheritDoc} */
    @Override public CallableStatement prepareCall(String sql, int resSetType, int resSetConcurrency)
        throws SQLException {
        ensureNotClosed();

        throw new SQLFeatureNotSupportedException("Callable functions are not supported.");
    }

    /** {@inheritDoc} */
    @Override public String nativeSQL(String sql) throws SQLException {
        ensureNotClosed();

        if (sql == null)
            throw new SQLException("SQL string cannot be null.");

        return sql;
    }

    /** {@inheritDoc} */
    @Override public void setAutoCommit(boolean autoCommit) throws SQLException {
        ensureNotClosed();

        this.autoCommit = autoCommit;

        if (!autoCommit)
            LOG.warning("Transactions are not supported.");
    }

    /** {@inheritDoc} */
    @Override public boolean getAutoCommit() throws SQLException {
        ensureNotClosed();

        if (!autoCommit)
            LOG.warning("Transactions are not supported.");

        return autoCommit;
    }

    /** {@inheritDoc} */
    @Override public void commit() throws SQLException {
        ensureNotClosed();

        if (autoCommit)
            throw new SQLException("Transaction cannot be committed explicitly in auto-commit mode.");

        LOG.warning("Transactions are not supported.");
    }

    /** {@inheritDoc} */
    @Override public void rollback() throws SQLException {
        ensureNotClosed();

        if (autoCommit)
            throw new SQLException("Transaction cannot rollback in auto-commit mode.");

        LOG.warning("Transactions are not supported.");
    }

    /** {@inheritDoc} */
    @Override public void close() throws SQLException {
        if (isClosed())
            return;

        closed = true;

        cliIo.close();
    }

    /** {@inheritDoc} */
    @Override public boolean isClosed() throws SQLException {
        return closed;
    }

    /** {@inheritDoc} */
    @Override public DatabaseMetaData getMetaData() throws SQLException {
        ensureNotClosed();

        if (metadata == null)
            metadata = new JdbcThinDatabaseMetadata(this);

        return metadata;
    }

    /** {@inheritDoc} */
    @Override public void setReadOnly(boolean readOnly) throws SQLException {
        ensureNotClosed();

        this.readOnly = readOnly;
    }

    /** {@inheritDoc} */
    @Override public boolean isReadOnly() throws SQLException {
        ensureNotClosed();

        return readOnly;
    }

    /** {@inheritDoc} */
    @Override public void setCatalog(String catalog) throws SQLException {
        ensureNotClosed();
    }

    /** {@inheritDoc} */
    @Override public String getCatalog() throws SQLException {
        ensureNotClosed();

        return null;
    }

    /** {@inheritDoc} */
    @Override public void setTransactionIsolation(int level) throws SQLException {
        ensureNotClosed();

        switch (level) {
            case Connection.TRANSACTION_READ_UNCOMMITTED:
            case Connection.TRANSACTION_READ_COMMITTED:
            case Connection.TRANSACTION_REPEATABLE_READ:
            case Connection.TRANSACTION_SERIALIZABLE:
                LOG.warning("Transactions are not supported.");

                break;

            case Connection.TRANSACTION_NONE:
                break;

            default:
                throw new SQLException("Invalid transaction isolation level.", SqlStateCode.INVALID_TRANSACTION_LEVEL);
        }

        txIsolation = level;
    }

    /** {@inheritDoc} */
    @Override public int getTransactionIsolation() throws SQLException {
        ensureNotClosed();

        LOG.warning("Transactions are not supported.");

        return txIsolation;
    }

    /** {@inheritDoc} */
    @Override public SQLWarning getWarnings() throws SQLException {
        ensureNotClosed();

        return null;
    }

    /** {@inheritDoc} */
    @Override public void clearWarnings() throws SQLException {
        ensureNotClosed();
    }

    /** {@inheritDoc} */
    @Override public Map<String, Class<?>> getTypeMap() throws SQLException {
        ensureNotClosed();

        throw new SQLFeatureNotSupportedException("Types mapping is not supported.");
    }

    /** {@inheritDoc} */
    @Override public void setTypeMap(Map<String, Class<?>> map) throws SQLException {
        ensureNotClosed();

        throw new SQLFeatureNotSupportedException("Types mapping is not supported.");
    }

    /** {@inheritDoc} */
    @Override public void setHoldability(int holdability) throws SQLException {
        ensureNotClosed();

        if (holdability != HOLD_CURSORS_OVER_COMMIT)
            LOG.warning("Transactions are not supported.");

        if (holdability != HOLD_CURSORS_OVER_COMMIT && holdability != CLOSE_CURSORS_AT_COMMIT)
            throw new SQLException("Invalid result set holdability value.");

        this.holdability = holdability;
    }

    /** {@inheritDoc} */
    @Override public int getHoldability() throws SQLException {
        ensureNotClosed();

        return holdability;
    }

    /** {@inheritDoc} */
    @Override public Savepoint setSavepoint() throws SQLException {
        ensureNotClosed();

        if (autoCommit)
            throw new SQLException("Savepoint cannot be set in auto-commit mode.");

        throw new SQLFeatureNotSupportedException("Savepoints are not supported.");
    }

    /** {@inheritDoc} */
    @Override public Savepoint setSavepoint(String name) throws SQLException {
        ensureNotClosed();

        if (name == null)
            throw new SQLException("Savepoint name cannot be null.");

        if (autoCommit)
            throw new SQLException("Savepoint cannot be set in auto-commit mode.");

        throw new SQLFeatureNotSupportedException("Savepoints are not supported.");
    }

    /** {@inheritDoc} */
    @Override public void rollback(Savepoint savepoint) throws SQLException {
        ensureNotClosed();

        if (savepoint == null)
            throw new SQLException("Invalid savepoint.");

        if (autoCommit)
            throw new SQLException("Auto-commit mode.");

        throw new SQLFeatureNotSupportedException("Savepoints are not supported.");
    }

    /** {@inheritDoc} */
    @Override public void releaseSavepoint(Savepoint savepoint) throws SQLException {
        ensureNotClosed();

        if (savepoint == null)
            throw new SQLException("Savepoint cannot be null.");

        throw new SQLFeatureNotSupportedException("Savepoints are not supported.");
    }

    /** {@inheritDoc} */
    @Override public CallableStatement prepareCall(String sql, int resSetType, int resSetConcurrency,
        int resSetHoldability) throws SQLException {
        ensureNotClosed();

        throw new SQLFeatureNotSupportedException("Callable functions are not supported.");
    }

    /** {@inheritDoc} */
    @Override public PreparedStatement prepareStatement(String sql, int autoGeneratedKeys) throws SQLException {
        ensureNotClosed();

        throw new SQLFeatureNotSupportedException("Auto generated keys are not supported.");
    }

    /** {@inheritDoc} */
    @Override public PreparedStatement prepareStatement(String sql, int[] colIndexes) throws SQLException {
        ensureNotClosed();

        throw new SQLFeatureNotSupportedException("Auto generated keys are not supported.");
    }

    /** {@inheritDoc} */
    @Override public PreparedStatement prepareStatement(String sql, String[] colNames) throws SQLException {
        ensureNotClosed();

        throw new SQLFeatureNotSupportedException("Auto generated keys are not supported.");
    }

    /** {@inheritDoc} */
    @Override public Clob createClob() throws SQLException {
        ensureNotClosed();

        throw new SQLFeatureNotSupportedException("SQL-specific types are not supported.");
    }

    /** {@inheritDoc} */
    @Override public Blob createBlob() throws SQLException {
        ensureNotClosed();

        throw new SQLFeatureNotSupportedException("SQL-specific types are not supported.");
    }

    /** {@inheritDoc} */
    @Override public NClob createNClob() throws SQLException {
        ensureNotClosed();

        throw new SQLFeatureNotSupportedException("SQL-specific types are not supported.");
    }

    /** {@inheritDoc} */
    @Override public SQLXML createSQLXML() throws SQLException {
        ensureNotClosed();

        throw new SQLFeatureNotSupportedException("SQL-specific types are not supported.");
    }

    /** {@inheritDoc} */
    @Override public boolean isValid(int timeout) throws SQLException {
        if (timeout < 0)
            throw new SQLException("Invalid timeout: " + timeout);

        return !closed;
    }

    /** {@inheritDoc} */
    @Override public void setClientInfo(String name, String val) throws SQLClientInfoException {
        if (closed)
            throw new SQLClientInfoException("Connection is closed.", null);
    }

    /** {@inheritDoc} */
    @Override public void setClientInfo(Properties props) throws SQLClientInfoException {
        if (closed)
            throw new SQLClientInfoException("Connection is closed.", null);
    }

    /** {@inheritDoc} */
    @Override public String getClientInfo(String name) throws SQLException {
        ensureNotClosed();

        return null;
    }

    /** {@inheritDoc} */
    @Override public Properties getClientInfo() throws SQLException {
        ensureNotClosed();

        return new Properties();
    }

    /** {@inheritDoc} */
    @Override public Array createArrayOf(String typeName, Object[] elements) throws SQLException {
        ensureNotClosed();

        if (typeName == null)
            throw new SQLException("Type name cannot be null.");

        throw new SQLFeatureNotSupportedException("SQL-specific types are not supported.");
    }

    /** {@inheritDoc} */
    @Override public Struct createStruct(String typeName, Object[] attrs) throws SQLException {
        ensureNotClosed();

        if (typeName == null)
            throw new SQLException("Type name cannot be null.");

        throw new SQLFeatureNotSupportedException("SQL-specific types are not supported.");
    }

    /** {@inheritDoc} */
    @SuppressWarnings("unchecked")
    @Override public <T> T unwrap(Class<T> iface) throws SQLException {
        if (!isWrapperFor(iface))
            throw new SQLException("Connection is not a wrapper for " + iface.getName());

        return (T)this;
    }

    /** {@inheritDoc} */
    @Override public boolean isWrapperFor(Class<?> iface) throws SQLException {
        return iface != null && iface.isAssignableFrom(JdbcThinConnection.class);
    }

    /** {@inheritDoc} */
    @Override public void setSchema(String schema) throws SQLException {
        ensureNotClosed();

        this.schema = schema;
    }

    /** {@inheritDoc} */
    @Override public String getSchema() throws SQLException {
        ensureNotClosed();

        return schema;
    }

    /** {@inheritDoc} */
    @Override public void abort(Executor executor) throws SQLException {
        if (executor == null)
            throw new SQLException("Executor cannot be null.");

        close();
    }

    /** {@inheritDoc} */
    @Override public void setNetworkTimeout(Executor executor, int ms) throws SQLException {
        ensureNotClosed();

        if (executor == null)
            throw new SQLException("Executor cannot be null.");

        if (ms < 0)
            throw new SQLException("Network timeout cannot be negative.");

        timeout = ms;
    }

    /** {@inheritDoc} */
    @Override public int getNetworkTimeout() throws SQLException {
        ensureNotClosed();

        return timeout;
    }

    /**
     * Ensures that connection is not closed.
     *
     * @throws SQLException If connection is closed.
     */
    public void ensureNotClosed() throws SQLException {
        if (closed)
            throw new SQLException("Connection is closed.", SqlStateCode.CONNECTION_CLOSED);
    }

    /**
     * @return Ignite server version.
     */
    IgniteProductVersion igniteVersion() {
        return cliIo.igniteVersion();
    }

    /**
     * @return Auto close server cursors flag.
     */
    boolean autoCloseServerCursor() {
        return cliIo.autoCloseServerCursor();
    }

    /**
     * Send request for execution via {@link #cliIo}.
     * @param req Request.
     * @return Server response.
     * @throws SQLException On any error.
     */
    @SuppressWarnings("unchecked")
    <R extends JdbcResult> R sendRequest(JdbcRequest req) throws SQLException {
        try {
            JdbcResponse res = cliIo.sendRequest(req);

<<<<<<< HEAD
            if (res.status() != SqlListenerResponse.STATUS_SUCCESS)
=======
            if (res.status() != ClientListenerResponse.STATUS_SUCCESS)
>>>>>>> 64b4abe5
                throw new SQLException(res.error(), IgniteQueryErrorCode.codeToSqlState(res.status()));

            return (R)res.response();
        }
        catch (SQLException e) {
            throw e;
        }
        catch (Exception e) {
            close();

            throw new SQLException("Failed to communicate with Ignite cluster.", SqlStateCode.CONNECTION_FAILURE, e);
        }
    }

    /**
     * Extract host.
     *
     * @param props Properties.
     * @return Host.
     * @throws SQLException If failed.
     */
    private static String extractHost(Properties props) throws SQLException {
        String host = props.getProperty(PROP_HOST);

        if (host != null)
            host = host.trim();

        if (F.isEmpty(host))
            throw new SQLException("Host name is empty.", SqlStateCode.CLIENT_CONNECTION_FAILED);

        return host;
    }

    /**
     * Extract port.
     *
     * @param props Properties.
     * @return Port.
     * @throws SQLException If failed.
     */
    private static int extractPort(Properties props) throws SQLException {
        String portStr = props.getProperty(PROP_PORT);

        if (portStr == null)
            return JdbcThinUtils.DFLT_PORT;

        int port;

        try {
            port = Integer.parseInt(portStr);

            if (port <= 0 || port > 0xFFFF)
                throw new SQLException("Invalid port: " + portStr, SqlStateCode.CLIENT_CONNECTION_FAILED);
        }
        catch (NumberFormatException e) {
            throw new SQLException("Invalid port: " + portStr, SqlStateCode.CLIENT_CONNECTION_FAILED);
        }

        return port;
    }

    /**
     * Extract boolean property.
     *
     * @param props Properties.
     * @param propName Property name.
     * @param dfltVal Default value.
     * @return Value.
     * @throws SQLException If failed.
     */
    private static boolean extractBoolean(Properties props, String propName, boolean dfltVal) throws SQLException {
        String strVal = props.getProperty(propName);

        if (strVal == null)
            return dfltVal;

        if (Boolean.TRUE.toString().equalsIgnoreCase(strVal))
            return true;
        else if (Boolean.FALSE.toString().equalsIgnoreCase(strVal))
            return false;
        else
            throw new SQLException("Failed to parse boolean property [name=" + JdbcThinUtils.trimPrefix(propName) +
                ", value=" + strVal + ']', SqlStateCode.CLIENT_CONNECTION_FAILED);
    }

    /**
     * Extract non-negative int property.
     *
     * @param props Properties.
     * @param propName Property name.
     * @param dfltVal Default value.
     * @return Value.
     * @throws SQLException If failed.
     */
    private static int extractIntNonNegative(Properties props, String propName, int dfltVal) throws SQLException {
        int res = extractInt(props, propName, dfltVal);

        if (res < 0)
            throw new SQLException("Property cannot be negative [name=" + JdbcThinUtils.trimPrefix(propName) +
                ", value=" + res + ']', SqlStateCode.CLIENT_CONNECTION_FAILED);

        return res;
    }

    /**
     * Extract int property.
     *
     * @param props Properties.
     * @param propName Property name.
     * @param dfltVal Default value.
     * @return Value.
     * @throws SQLException If failed.
     */
    private static int extractInt(Properties props, String propName, int dfltVal) throws SQLException {
        String strVal = props.getProperty(propName);

        if (strVal == null)
            return dfltVal;

        try {
            return Integer.parseInt(strVal);
        }
        catch (NumberFormatException e) {
            throw new SQLException("Failed to parse int property [name=" + JdbcThinUtils.trimPrefix(propName) +
                ", value=" + strVal + ']', SqlStateCode.CLIENT_CONNECTION_FAILED);
        }
    }

    /**
     * @return Connection URL.
     */
    public String url() {
        return url;
    }
}<|MERGE_RESOLUTION|>--- conflicted
+++ resolved
@@ -38,11 +38,7 @@
 import java.util.concurrent.Executor;
 import java.util.logging.Logger;
 import org.apache.ignite.internal.processors.cache.query.IgniteQueryErrorCode;
-<<<<<<< HEAD
-import org.apache.ignite.internal.processors.odbc.SqlListenerResponse;
-=======
 import org.apache.ignite.internal.processors.odbc.ClientListenerResponse;
->>>>>>> 64b4abe5
 import org.apache.ignite.internal.processors.odbc.SqlStateCode;
 import org.apache.ignite.internal.processors.odbc.jdbc.JdbcRequest;
 import org.apache.ignite.internal.processors.odbc.jdbc.JdbcResponse;
@@ -668,11 +664,7 @@
         try {
             JdbcResponse res = cliIo.sendRequest(req);
 
-<<<<<<< HEAD
-            if (res.status() != SqlListenerResponse.STATUS_SUCCESS)
-=======
             if (res.status() != ClientListenerResponse.STATUS_SUCCESS)
->>>>>>> 64b4abe5
                 throw new SQLException(res.error(), IgniteQueryErrorCode.codeToSqlState(res.status()));
 
             return (R)res.response();
