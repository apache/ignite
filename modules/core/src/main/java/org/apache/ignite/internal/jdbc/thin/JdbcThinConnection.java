/*
 * Licensed to the Apache Software Foundation (ASF) under one or more
 * contributor license agreements.  See the NOTICE file distributed with
 * this work for additional information regarding copyright ownership.
 * The ASF licenses this file to You under the Apache License, Version 2.0
 * (the "License"); you may not use this file except in compliance with
 * the License.  You may obtain a copy of the License at
 *
 *      http://www.apache.org/licenses/LICENSE-2.0
 *
 * Unless required by applicable law or agreed to in writing, software
 * distributed under the License is distributed on an "AS IS" BASIS,
 * WITHOUT WARRANTIES OR CONDITIONS OF ANY KIND, either express or implied.
 * See the License for the specific language governing permissions and
 * limitations under the License.
 */

package org.apache.ignite.internal.jdbc.thin;

import java.sql.Array;
import java.sql.BatchUpdateException;
import java.sql.Blob;
import java.sql.CallableStatement;
import java.sql.Clob;
import java.sql.Connection;
import java.sql.DatabaseMetaData;
import java.sql.NClob;
import java.sql.PreparedStatement;
import java.sql.SQLClientInfoException;
import java.sql.SQLException;
import java.sql.SQLFeatureNotSupportedException;
import java.sql.SQLWarning;
import java.sql.SQLXML;
import java.sql.Savepoint;
import java.sql.Statement;
import java.sql.Struct;
import java.util.ArrayList;
import java.util.List;
import java.util.Map;
import java.util.Properties;
import java.util.concurrent.Executor;
import java.util.concurrent.Semaphore;
import java.util.logging.Level;
import java.util.logging.Logger;
import org.apache.ignite.IgniteCheckedException;
import org.apache.ignite.internal.processors.cache.query.IgniteQueryErrorCode;
import org.apache.ignite.internal.processors.odbc.ClientListenerResponse;
import org.apache.ignite.internal.processors.odbc.SqlStateCode;
import org.apache.ignite.internal.processors.odbc.jdbc.JdbcOrderedBatchExecuteRequest;
import org.apache.ignite.internal.processors.odbc.jdbc.JdbcOrderedBatchExecuteResult;
import org.apache.ignite.internal.processors.odbc.jdbc.JdbcQuery;
import org.apache.ignite.internal.processors.odbc.jdbc.JdbcQueryCancelRequest;
import org.apache.ignite.internal.processors.odbc.jdbc.JdbcQueryExecuteRequest;
import org.apache.ignite.internal.processors.odbc.jdbc.JdbcRequest;
import org.apache.ignite.internal.processors.odbc.jdbc.JdbcResponse;
import org.apache.ignite.internal.processors.odbc.jdbc.JdbcResult;
import org.apache.ignite.internal.processors.odbc.jdbc.JdbcStatementType;
import org.apache.ignite.internal.processors.query.QueryUtils;
import org.apache.ignite.internal.sql.command.SqlCommand;
import org.apache.ignite.internal.sql.command.SqlSetStreamingCommand;
import org.apache.ignite.internal.util.future.GridFutureAdapter;
import org.apache.ignite.internal.util.typedef.F;
import org.apache.ignite.lang.IgniteProductVersion;

import static java.sql.ResultSet.CLOSE_CURSORS_AT_COMMIT;
import static java.sql.ResultSet.CONCUR_READ_ONLY;
import static java.sql.ResultSet.HOLD_CURSORS_OVER_COMMIT;
import static java.sql.ResultSet.TYPE_FORWARD_ONLY;

/**
 * JDBC connection implementation.
 *
 * See documentation of {@link org.apache.ignite.IgniteJdbcThinDriver} for details.
 */
public class JdbcThinConnection implements Connection {
    /** Logger. */
    private static final Logger LOG = Logger.getLogger(JdbcThinConnection.class.getName());

    /** Statements modification mutex. */
    private final Object stmtsMux = new Object();

    /** Schema name. */
    private String schema;

    /** Closed flag. */
    private volatile boolean closed;

    /** Current transaction isolation. */
    private int txIsolation;

    /** Auto-commit flag. */
    private boolean autoCommit;

    /** Read-only flag. */
    private boolean readOnly;

    /** Streaming flag. */
    private volatile StreamState streamState;

    /** Current transaction holdability. */
    private int holdability;

    /** Timeout. */
    private int timeout;

    /** Ignite endpoint. */
    private JdbcThinTcpIo cliIo;

    /** Jdbc metadata. Cache the JDBC object on the first access */
    private JdbcThinDatabaseMetadata metadata;

    /** Connection properties. */
    private ConnectionProperties connProps;

    /** Connected. */
    private boolean connected;

    /** Tracked statements to close on disconnect. */
    private final ArrayList<JdbcThinStatement> stmts = new ArrayList<>();

    /**
     * Creates new connection.
     *
     * @param connProps Connection properties.
     * @throws SQLException In case Ignite client failed to start.
     */
    public JdbcThinConnection(ConnectionProperties connProps) throws SQLException {
        this.connProps = connProps;

        holdability = HOLD_CURSORS_OVER_COMMIT;
        autoCommit = true;
        txIsolation = Connection.TRANSACTION_NONE;

        schema = normalizeSchema(connProps.getSchema());

        cliIo = new JdbcThinTcpIo(connProps);

        ensureConnected();
    }

    /**
     * @throws SQLException On connection error.
     */
    private synchronized void ensureConnected() throws SQLException {
        try {
            if (connected)
                return;

            assert !closed;

            cliIo.start();

            connected = true;
        }
        catch (SQLException e) {
            close();

            throw e;
        }
        catch (Exception e) {
            close();

            throw new SQLException("Failed to connect to Ignite cluster [url=" + connProps.getUrl() + ']',
                SqlStateCode.CLIENT_CONNECTION_FAILED, e);
        }
    }

    /**
     * @return Whether this connection is streamed or not.
     */
    boolean isStream() {
        return streamState != null;
    }

    /**
     * @param sql Statement.
     * @param cmd Parsed form of {@code sql}.
     * @throws SQLException if failed.
     */
    void executeNative(String sql, SqlCommand cmd) throws SQLException {
        if (cmd instanceof SqlSetStreamingCommand) {
            SqlSetStreamingCommand cmd0 = (SqlSetStreamingCommand)cmd;

            // If streaming is already on, we have to close it first.
            if (streamState != null) {
                streamState.close();

                streamState = null;
            }

            boolean newVal = ((SqlSetStreamingCommand)cmd).isTurnOn();

            // Actual ON, if needed.
            if (newVal) {
                if (!cmd0.isOrdered()  && !cliIo.isUnorderedStreamSupported()) {
                    throw new SQLException("Streaming without order doesn't supported by server [remoteNodeVer="
                        + cliIo.igniteVersion() + ']', SqlStateCode.INTERNAL_ERROR);
                }

                streamState = new StreamState((SqlSetStreamingCommand)cmd);

                sendRequest(new JdbcQueryExecuteRequest(JdbcStatementType.ANY_STATEMENT_TYPE,
                    schema, 1, 1, autoCommit, sql, null));

                streamState.start();
            }
        }
        else
            throw IgniteQueryErrorCode.createJdbcSqlException("Unsupported native statement: " + sql,
                IgniteQueryErrorCode.UNSUPPORTED_OPERATION);
    }

    /**
     * Add another query for batched execution.
     * @param sql Query.
     * @param args Arguments.
     * @throws SQLException On error.
     */
    void addBatch(String sql, List<Object> args) throws SQLException {
        assert isStream();

        streamState.addBatch(sql, args);
    }

    /** {@inheritDoc} */
    @Override public Statement createStatement() throws SQLException {
        return createStatement(TYPE_FORWARD_ONLY, CONCUR_READ_ONLY, HOLD_CURSORS_OVER_COMMIT);
    }

    /** {@inheritDoc} */
    @Override public Statement createStatement(int resSetType, int resSetConcurrency) throws SQLException {
        return createStatement(resSetType, resSetConcurrency, HOLD_CURSORS_OVER_COMMIT);
    }

    /** {@inheritDoc} */
    @Override public Statement createStatement(int resSetType, int resSetConcurrency,
        int resSetHoldability) throws SQLException {
        ensureNotClosed();

        checkCursorOptions(resSetType, resSetConcurrency);

        JdbcThinStatement stmt  = new JdbcThinStatement(this, resSetHoldability, schema);

        if (timeout > 0)
            stmt.timeout(timeout);

        synchronized (stmtsMux) {
            stmts.add(stmt);
        }

        return stmt;
    }

    /** {@inheritDoc} */
    @Override public PreparedStatement prepareStatement(String sql) throws SQLException {
        return prepareStatement(sql, TYPE_FORWARD_ONLY, CONCUR_READ_ONLY, HOLD_CURSORS_OVER_COMMIT);
    }

    /** {@inheritDoc} */
    @Override public PreparedStatement prepareStatement(String sql, int resSetType,
        int resSetConcurrency) throws SQLException {
        return prepareStatement(sql, resSetType, resSetConcurrency, HOLD_CURSORS_OVER_COMMIT);
    }

    /** {@inheritDoc} */
    @Override public PreparedStatement prepareStatement(String sql, int resSetType, int resSetConcurrency,
        int resSetHoldability) throws SQLException {
        ensureNotClosed();

        checkCursorOptions(resSetType, resSetConcurrency);

        if (sql == null)
            throw new SQLException("SQL string cannot be null.");

        JdbcThinPreparedStatement stmt = new JdbcThinPreparedStatement(this, sql, resSetHoldability, schema);

        if (timeout > 0)
            stmt.timeout(timeout);

        synchronized (stmtsMux) {
            stmts.add(stmt);
        }

        return stmt;
    }

    /**
     * @param resSetType Cursor option.
     * @param resSetConcurrency Cursor option.
     * @throws SQLException If options unsupported.
     */
    private void checkCursorOptions(int resSetType, int resSetConcurrency) throws SQLException {
        if (resSetType != TYPE_FORWARD_ONLY)
            throw new SQLFeatureNotSupportedException("Invalid result set type (only forward is supported).");

        if (resSetConcurrency != CONCUR_READ_ONLY)
            throw new SQLFeatureNotSupportedException("Invalid concurrency (updates are not supported).");
    }

    /** {@inheritDoc} */
    @Override public CallableStatement prepareCall(String sql) throws SQLException {
        ensureNotClosed();

        throw new SQLFeatureNotSupportedException("Callable functions are not supported.");
    }

    /** {@inheritDoc} */
    @Override public CallableStatement prepareCall(String sql, int resSetType, int resSetConcurrency)
        throws SQLException {
        ensureNotClosed();

        throw new SQLFeatureNotSupportedException("Callable functions are not supported.");
    }

    /** {@inheritDoc} */
    @Override public String nativeSQL(String sql) throws SQLException {
        ensureNotClosed();

        if (sql == null)
            throw new SQLException("SQL string cannot be null.");

        return sql;
    }

    /** {@inheritDoc} */
    @Override public void setAutoCommit(boolean autoCommit) throws SQLException {
        ensureNotClosed();

        // Do nothing if resulting value doesn't actually change.
        if (autoCommit != this.autoCommit) {
            doCommit();

            this.autoCommit = autoCommit;
        }
    }

    /** {@inheritDoc} */
    @Override public boolean getAutoCommit() throws SQLException {
        ensureNotClosed();

        return autoCommit;
    }

    /** {@inheritDoc} */
    @Override public void commit() throws SQLException {
        ensureNotClosed();

        if (autoCommit)
            throw new SQLException("Transaction cannot be committed explicitly in auto-commit mode.");

        doCommit();
    }

    /** {@inheritDoc} */
    @Override public void rollback() throws SQLException {
        ensureNotClosed();

        if (autoCommit)
            throw new SQLException("Transaction cannot be rolled back explicitly in auto-commit mode.");

        try (Statement s = createStatement()) {
            s.execute("ROLLBACK");
        }
    }

    /**
     * Send to the server {@code COMMIT} command.
     * @throws SQLException if failed.
     */
    private void doCommit() throws SQLException {
        try (Statement s = createStatement()) {
            s.execute("COMMIT");
        }
    }

    /** {@inheritDoc} */
    @Override public void close() throws SQLException {
        if (isClosed())
            return;

        if (streamState != null) {
            streamState.close();

            streamState = null;
        }

        closed = true;

        cliIo.close();
    }

    /** {@inheritDoc} */
    @Override public boolean isClosed() throws SQLException {
        return closed;
    }

    /** {@inheritDoc} */
    @Override public DatabaseMetaData getMetaData() throws SQLException {
        ensureNotClosed();

        if (metadata == null)
            metadata = new JdbcThinDatabaseMetadata(this);

        return metadata;
    }

    /** {@inheritDoc} */
    @Override public void setReadOnly(boolean readOnly) throws SQLException {
        ensureNotClosed();

        this.readOnly = readOnly;
    }

    /** {@inheritDoc} */
    @Override public boolean isReadOnly() throws SQLException {
        ensureNotClosed();

        return readOnly;
    }

    /** {@inheritDoc} */
    @Override public void setCatalog(String catalog) throws SQLException {
        ensureNotClosed();
    }

    /** {@inheritDoc} */
    @Override public String getCatalog() throws SQLException {
        ensureNotClosed();

        return null;
    }

    /** {@inheritDoc} */
    @Override public void setTransactionIsolation(int level) throws SQLException {
        ensureNotClosed();

        switch (level) {
            case Connection.TRANSACTION_READ_UNCOMMITTED:
            case Connection.TRANSACTION_READ_COMMITTED:
            case Connection.TRANSACTION_REPEATABLE_READ:
            case Connection.TRANSACTION_SERIALIZABLE:
            case Connection.TRANSACTION_NONE:
                break;

            default:
                throw new SQLException("Invalid transaction isolation level.", SqlStateCode.INVALID_TRANSACTION_LEVEL);
        }

        txIsolation = level;
    }

    /** {@inheritDoc} */
    @Override public int getTransactionIsolation() throws SQLException {
        ensureNotClosed();

        return txIsolation;
    }

    /** {@inheritDoc} */
    @Override public SQLWarning getWarnings() throws SQLException {
        ensureNotClosed();

        return null;
    }

    /** {@inheritDoc} */
    @Override public void clearWarnings() throws SQLException {
        ensureNotClosed();
    }

    /** {@inheritDoc} */
    @Override public Map<String, Class<?>> getTypeMap() throws SQLException {
        ensureNotClosed();

        throw new SQLFeatureNotSupportedException("Types mapping is not supported.");
    }

    /** {@inheritDoc} */
    @Override public void setTypeMap(Map<String, Class<?>> map) throws SQLException {
        ensureNotClosed();

        throw new SQLFeatureNotSupportedException("Types mapping is not supported.");
    }

    /** {@inheritDoc} */
    @Override public void setHoldability(int holdability) throws SQLException {
        ensureNotClosed();

        if (holdability != HOLD_CURSORS_OVER_COMMIT && holdability != CLOSE_CURSORS_AT_COMMIT)
            throw new SQLException("Invalid result set holdability value.");

        this.holdability = holdability;
    }

    /** {@inheritDoc} */
    @Override public int getHoldability() throws SQLException {
        ensureNotClosed();

        return holdability;
    }

    /** {@inheritDoc} */
    @Override public Savepoint setSavepoint() throws SQLException {
        ensureNotClosed();

        if (autoCommit)
            throw new SQLException("Savepoint cannot be set in auto-commit mode.");

        throw new SQLFeatureNotSupportedException("Savepoints are not supported.");
    }

    /** {@inheritDoc} */
    @Override public Savepoint setSavepoint(String name) throws SQLException {
        ensureNotClosed();

        if (name == null)
            throw new SQLException("Savepoint name cannot be null.");

        if (autoCommit)
            throw new SQLException("Savepoint cannot be set in auto-commit mode.");

        throw new SQLFeatureNotSupportedException("Savepoints are not supported.");
    }

    /** {@inheritDoc} */
    @Override public void rollback(Savepoint savepoint) throws SQLException {
        ensureNotClosed();

        if (savepoint == null)
            throw new SQLException("Invalid savepoint.");

        if (autoCommit)
            throw new SQLException("Auto-commit mode.");

        throw new SQLFeatureNotSupportedException("Savepoints are not supported.");
    }

    /** {@inheritDoc} */
    @Override public void releaseSavepoint(Savepoint savepoint) throws SQLException {
        ensureNotClosed();

        if (savepoint == null)
            throw new SQLException("Savepoint cannot be null.");

        throw new SQLFeatureNotSupportedException("Savepoints are not supported.");
    }

    /** {@inheritDoc} */
    @Override public CallableStatement prepareCall(String sql, int resSetType, int resSetConcurrency,
        int resSetHoldability) throws SQLException {
        ensureNotClosed();

        throw new SQLFeatureNotSupportedException("Callable functions are not supported.");
    }

    /** {@inheritDoc} */
    @Override public PreparedStatement prepareStatement(String sql, int autoGeneratedKeys) throws SQLException {
        ensureNotClosed();

        throw new SQLFeatureNotSupportedException("Auto generated keys are not supported.");
    }

    /** {@inheritDoc} */
    @Override public PreparedStatement prepareStatement(String sql, int[] colIndexes) throws SQLException {
        ensureNotClosed();

        throw new SQLFeatureNotSupportedException("Auto generated keys are not supported.");
    }

    /** {@inheritDoc} */
    @Override public PreparedStatement prepareStatement(String sql, String[] colNames) throws SQLException {
        ensureNotClosed();

        throw new SQLFeatureNotSupportedException("Auto generated keys are not supported.");
    }

    /** {@inheritDoc} */
    @Override public Clob createClob() throws SQLException {
        ensureNotClosed();

        throw new SQLFeatureNotSupportedException("SQL-specific types are not supported.");
    }

    /** {@inheritDoc} */
    @Override public Blob createBlob() throws SQLException {
        ensureNotClosed();

        throw new SQLFeatureNotSupportedException("SQL-specific types are not supported.");
    }

    /** {@inheritDoc} */
    @Override public NClob createNClob() throws SQLException {
        ensureNotClosed();

        throw new SQLFeatureNotSupportedException("SQL-specific types are not supported.");
    }

    /** {@inheritDoc} */
    @Override public SQLXML createSQLXML() throws SQLException {
        ensureNotClosed();

        throw new SQLFeatureNotSupportedException("SQL-specific types are not supported.");
    }

    /** {@inheritDoc} */
    @Override public boolean isValid(int timeout) throws SQLException {
        if (timeout < 0)
            throw new SQLException("Invalid timeout: " + timeout);

        return !closed;
    }

    /** {@inheritDoc} */
    @Override public void setClientInfo(String name, String val) throws SQLClientInfoException {
        if (closed)
            throw new SQLClientInfoException("Connection is closed.", null);
    }

    /** {@inheritDoc} */
    @Override public void setClientInfo(Properties props) throws SQLClientInfoException {
        if (closed)
            throw new SQLClientInfoException("Connection is closed.", null);
    }

    /** {@inheritDoc} */
    @Override public String getClientInfo(String name) throws SQLException {
        ensureNotClosed();

        return null;
    }

    /** {@inheritDoc} */
    @Override public Properties getClientInfo() throws SQLException {
        ensureNotClosed();

        return new Properties();
    }

    /** {@inheritDoc} */
    @Override public Array createArrayOf(String typeName, Object[] elements) throws SQLException {
        ensureNotClosed();

        if (typeName == null)
            throw new SQLException("Type name cannot be null.");

        throw new SQLFeatureNotSupportedException("SQL-specific types are not supported.");
    }

    /** {@inheritDoc} */
    @Override public Struct createStruct(String typeName, Object[] attrs) throws SQLException {
        ensureNotClosed();

        if (typeName == null)
            throw new SQLException("Type name cannot be null.");

        throw new SQLFeatureNotSupportedException("SQL-specific types are not supported.");
    }

    /** {@inheritDoc} */
    @SuppressWarnings("unchecked")
    @Override public <T> T unwrap(Class<T> iface) throws SQLException {
        if (!isWrapperFor(iface))
            throw new SQLException("Connection is not a wrapper for " + iface.getName());

        return (T)this;
    }

    /** {@inheritDoc} */
    @Override public boolean isWrapperFor(Class<?> iface) throws SQLException {
        return iface != null && iface.isAssignableFrom(JdbcThinConnection.class);
    }

    /** {@inheritDoc} */
    @Override public void setSchema(String schema) throws SQLException {
        ensureNotClosed();

        this.schema = normalizeSchema(schema);
    }

    /** {@inheritDoc} */
    @Override public String getSchema() throws SQLException {
        ensureNotClosed();

        return schema;
    }

    /** {@inheritDoc} */
    @Override public void abort(Executor executor) throws SQLException {
        if (executor == null)
            throw new SQLException("Executor cannot be null.");

        close();
    }

    /** {@inheritDoc} */
    @Override public void setNetworkTimeout(Executor executor, int ms) throws SQLException {
        ensureNotClosed();

        if (executor == null)
            throw new SQLException("Executor cannot be null.");

        if (ms < 0)
            throw new SQLException("Network timeout cannot be negative.");

        timeout = ms;
    }

    /** {@inheritDoc} */
    @Override public int getNetworkTimeout() throws SQLException {
        ensureNotClosed();

        return timeout;
    }

    /**
     * Ensures that connection is not closed.
     *
     * @throws SQLException If connection is closed.
     */
    public void ensureNotClosed() throws SQLException {
        if (closed)
            throw new SQLException("Connection is closed.", SqlStateCode.CONNECTION_CLOSED);
    }

    /**
     * @return Ignite server version.
     */
    IgniteProductVersion igniteVersion() {
        return cliIo.igniteVersion();
    }

    /**
     * @return Auto close server cursors flag.
     */
    boolean autoCloseServerCursor() {
        return connProps.isAutoCloseServerCursor();
    }

    /**
     * Send request for execution via {@link #cliIo}.
     * @param req Request.
     * @return Server response.
     * @throws SQLException On any error.
     */
    @SuppressWarnings("unchecked")
    <R extends JdbcResult> R sendRequest(JdbcRequest req) throws SQLException {
        ensureConnected();

        try {
            JdbcResponse res = cliIo.sendRequest(req);

            if (res.status() != ClientListenerResponse.STATUS_SUCCESS)
                throw new SQLException(res.error(), IgniteQueryErrorCode.codeToSqlState(res.status()), res.status());

            return (R)res.response();
        }
        catch (SQLException e) {
            throw e;
        }
        catch (Exception e) {
            onDisconnect();

            throw new SQLException("Failed to communicate with Ignite cluster.", SqlStateCode.CONNECTION_FAILURE, e);
        }
    }

    /**
     * Send request for execution via {@link #cliIo}. Response is waited at the separate thread
     *     (see {@link StreamState#asyncRespReaderThread}).
     * @param req Request.
     * @throws SQLException On any error.
     */
    void sendQueryCancelRequest(JdbcQueryCancelRequest req) throws SQLException {
        ensureConnected();

        try {
            cliIo.sendCancelRequest(req);
        }
        catch (Exception e) {
            onDisconnect();

            throw new SQLException("Failed to communicate with Ignite cluster.", SqlStateCode.CONNECTION_FAILURE, e);
        }
    }

    /**
     * Send request for execution via {@link #cliIo}. Response is waited at the separate thread
     *     (see {@link StreamState#asyncRespReaderThread}).
     * @param req Request.
     * @throws SQLException On any error.
     */
    private void sendRequestNotWaitResponse(JdbcOrderedBatchExecuteRequest req) throws SQLException {
        ensureConnected();

        try {
            cliIo.sendBatchRequestNoWaitResponse(req);
        }
        catch (SQLException e) {
            throw e;
        }
        catch (Exception e) {
            onDisconnect();

            throw new SQLException("Failed to communicate with Ignite cluster.", SqlStateCode.CONNECTION_FAILURE, e);
        }
    }

    /**
     * @return Connection URL.
     */
    public String url() {
        return connProps.getUrl();
    }

    /**
     * Called on IO disconnect: close the client IO and opened statements.
     */
    private void onDisconnect() {
        if (!connected)
            return;

        cliIo.close();

        connected = false;

        if (streamState != null) {
            streamState.close0();

            streamState = null;
        }

        synchronized (stmtsMux) {
            for (JdbcThinStatement s : stmts)
                s.closeOnDisconnect();

            stmts.clear();
        }
    }

    /**
     * Normalize schema name. If it is quoted - unquote and leave as is, otherwise - convert to upper case.
     *
     * @param schemaName Schema name.
     * @return Normalized schema name.
     */
    private static String normalizeSchema(String schemaName) {
        if (F.isEmpty(schemaName))
            return QueryUtils.DFLT_SCHEMA;

        String res;

        if (schemaName.startsWith("\"") && schemaName.endsWith("\""))
            res = schemaName.substring(1, schemaName.length() - 1);
        else
            res = schemaName.toUpperCase();

        return res;
    }

    /**
     * Streamer state and
     */
    private class StreamState {
        /** Maximum requests count that may be sent before any responses. */
        private static final int MAX_REQUESTS_BEFORE_RESPONSE = 10;

        /** Wait timeout. */
        private static final long WAIT_TIMEOUT = 1;

        /** Batch size for streaming. */
        private int streamBatchSize;

        /** Batch for streaming. */
        private List<JdbcQuery> streamBatch;

        /** Last added query to recognize batches. */
        private String lastStreamQry;

        /** Keep request order on execution. */
        private long order;

        /** Async response reader thread. */
        private Thread asyncRespReaderThread;

        /** Async response error. */
        private volatile Exception err;

        /** The order of the last batch request at the stream. */
        private long lastRespOrder = -1;

        /** Last response future. */
        private final GridFutureAdapter<Void> lastRespFut = new GridFutureAdapter<>();

        /** Response semaphore sem. */
        private Semaphore respSem = new Semaphore(MAX_REQUESTS_BEFORE_RESPONSE);

        /**
         * @param cmd Stream cmd.
         */
        StreamState(SqlSetStreamingCommand cmd) {
            streamBatchSize = cmd.batchSize();

            asyncRespReaderThread = new Thread(this::readResponses);
        }

<<<<<<< HEAD

        }

=======
>>>>>>> bf263782
        /**
         * Start reader.
         */
        void start() {
            asyncRespReaderThread.start();
        }

        /**
         * Add another query for batched execution.
         * @param sql Query.
         * @param args Arguments.
         * @throws SQLException On error.
         */
        void addBatch(String sql, List<Object> args) throws SQLException {
            checkError();

            boolean newQry = (args == null || !F.eq(lastStreamQry, sql));

            // Providing null as SQL here allows for recognizing subbatches on server and handling them more efficiently.
            JdbcQuery q  = new JdbcQuery(newQry ? sql : null, args != null ? args.toArray() : null);

            if (streamBatch == null)
                streamBatch = new ArrayList<>(streamBatchSize);

            streamBatch.add(q);

            // Null args means "addBatch(String)" was called on non-prepared Statement,
            // we don't want to remember its query string.
            lastStreamQry = (args != null ? sql : null);

            if (streamBatch.size() == streamBatchSize)
                executeBatch(false);
        }

        /**
         * @param lastBatch Whether open data streamers must be flushed and closed after this batch.
         * @throws SQLException if failed.
         */
        private void executeBatch(boolean lastBatch) throws SQLException {
            checkError();

            if (lastBatch)
                lastRespOrder = order;

            try {
                respSem.acquire();

                sendRequestNotWaitResponse(
                    new JdbcOrderedBatchExecuteRequest(schema, streamBatch, autoCommit, lastBatch, order));

                streamBatch = null;

                lastStreamQry = null;

                if (lastBatch) {
                    try {
                        lastRespFut.get();
                    }
                    catch (IgniteCheckedException e) {
                        // No-op.
                        // No exceptions are expected here.
                    }

                    checkError();
                }
                else
                    order++;
            }
            catch (InterruptedException e) {
                throw new SQLException("Streaming operation was interrupted", SqlStateCode.INTERNAL_ERROR, e);
            }
        }

        /**
         * Throws at the user thread exception that was thrown at the {@link #asyncRespReaderThread} thread.
         * @throws SQLException Saved exception.
         */
        void checkError() throws SQLException {
            if (err != null) {
                Exception err0 = err;

                err = null;

                if (err0 instanceof SQLException)
                    throw (SQLException)err0;
                else {
                    onDisconnect();

                    throw new SQLException("Failed to communicate with Ignite cluster on JDBC streaming.",
                        SqlStateCode.CONNECTION_FAILURE, err0);
                }
            }
        }

        /**
         * @throws SQLException On error.
         */
        void close() throws SQLException {
            close0();

            checkError();
        }

        /**
         */
        void close0() {
            if (connected) {
                try {
                    executeBatch(true);
                }
                catch (SQLException e) {
                    err = e;

                    LOG.log(Level.WARNING, "Exception during batch send on streamed connection close", e);
                }
            }

            if (asyncRespReaderThread != null)
                asyncRespReaderThread.interrupt();
        }

        /**
         *
         */
        void readResponses () {
            try {
                while (true) {
                    JdbcResponse resp = cliIo.readResponse();

                    if (resp.response() instanceof JdbcOrderedBatchExecuteResult) {
                        JdbcOrderedBatchExecuteResult res = (JdbcOrderedBatchExecuteResult)resp.response();

                        respSem.release();

                        if (res.errorCode() != ClientListenerResponse.STATUS_SUCCESS) {
                            err = new BatchUpdateException(res.errorMessage(),
                                IgniteQueryErrorCode.codeToSqlState(res.errorCode()),
                                res.errorCode(), res.updateCounts());
                        }

                        // Receive the response for the last request.
                        if (res.order() == lastRespOrder) {
                            lastRespFut.onDone();

                            break;
                        }
                    }

                    if (resp.status() != ClientListenerResponse.STATUS_SUCCESS)
                        err = new SQLException(resp.error(), IgniteQueryErrorCode.codeToSqlState(resp.status()));
                }
            }
            catch (Exception e) {
                err = e;
            }
        }
    }
}<|MERGE_RESOLUTION|>--- conflicted
+++ resolved
@@ -903,12 +903,6 @@
             asyncRespReaderThread = new Thread(this::readResponses);
         }
 
-<<<<<<< HEAD
-
-        }
-
-=======
->>>>>>> bf263782
         /**
          * Start reader.
          */
