--- conflicted
+++ resolved
@@ -313,11 +313,6 @@
 
         holdability = isTxAwareQueriesSupported ? CLOSE_CURSORS_AT_COMMIT : HOLD_CURSORS_OVER_COMMIT;
         txIsolation = defaultTransactionIsolation();
-<<<<<<< HEAD
-
-        updateTransactionParameters();
-=======
->>>>>>> db4930e1
     }
 
     /** Create new binary context. */
@@ -378,11 +373,7 @@
 
     /** @return Default isolation level. */
     int defaultTransactionIsolation() {
-<<<<<<< HEAD
-        return isTxAwareQueriesSupported ? TRANSACTION_READ_COMMITTED : TRANSACTION_NONE;
-=======
         return isTxAwareQueriesSupported ? DFLT_ISOLATION : TRANSACTION_NONE;
->>>>>>> db4930e1
     }
 
     /** @return Default io to make a request. */
@@ -725,11 +716,8 @@
                 if (isTxAwareQueriesSupported)
                     throw new SQLException("Requested isolation level not supported by the server: " + level);
 
-<<<<<<< HEAD
-=======
                 break;
 
->>>>>>> db4930e1
             case Connection.TRANSACTION_READ_COMMITTED:
             case Connection.TRANSACTION_REPEATABLE_READ:
             case Connection.TRANSACTION_SERIALIZABLE:
@@ -742,17 +730,11 @@
                 throw new SQLException("Invalid transaction isolation level.", SqlStateCode.INVALID_TRANSACTION_LEVEL);
         }
 
-<<<<<<< HEAD
-        txIsolation = level;
-
-        updateTransactionParameters();
-=======
         if (txIsolation != level) {
             txIsolation = level;
 
             updateTransactionParameters();
         }
->>>>>>> db4930e1
     }
 
     /** {@inheritDoc} */
@@ -2687,11 +2669,7 @@
     }
 
     /** */
-<<<<<<< HEAD
-    private TransactionIsolation isolation(int jdbcIsolation) throws SQLException {
-=======
     public static TransactionIsolation isolation(int jdbcIsolation) throws SQLException {
->>>>>>> db4930e1
         switch (jdbcIsolation) {
             case TRANSACTION_READ_COMMITTED:
                 return TransactionIsolation.READ_COMMITTED;
