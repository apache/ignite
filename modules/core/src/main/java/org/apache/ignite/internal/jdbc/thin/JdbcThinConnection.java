/*
 * Licensed to the Apache Software Foundation (ASF) under one or more
 * contributor license agreements.  See the NOTICE file distributed with
 * this work for additional information regarding copyright ownership.
 * The ASF licenses this file to You under the Apache License, Version 2.0
 * (the "License"); you may not use this file except in compliance with
 * the License.  You may obtain a copy of the License at
 *
 *      http://www.apache.org/licenses/LICENSE-2.0
 *
 * Unless required by applicable law or agreed to in writing, software
 * distributed under the License is distributed on an "AS IS" BASIS,
 * WITHOUT WARRANTIES OR CONDITIONS OF ANY KIND, either express or implied.
 * See the License for the specific language governing permissions and
 * limitations under the License.
 */

package org.apache.ignite.internal.jdbc.thin;

import java.io.IOException;
import java.net.InetAddress;
import java.net.InetSocketAddress;
import java.net.SocketTimeoutException;
import java.sql.Array;
import java.sql.BatchUpdateException;
import java.sql.Blob;
import java.sql.CallableStatement;
import java.sql.Clob;
import java.sql.Connection;
import java.sql.DatabaseMetaData;
import java.sql.NClob;
import java.sql.PreparedStatement;
import java.sql.SQLClientInfoException;
import java.sql.SQLException;
import java.sql.SQLFeatureNotSupportedException;
import java.sql.SQLPermission;
import java.sql.SQLTimeoutException;
import java.sql.SQLWarning;
import java.sql.SQLXML;
import java.sql.Savepoint;
import java.sql.Statement;
import java.sql.Struct;
import java.util.ArrayList;
import java.util.Collection;
import java.util.Collections;
import java.util.HashMap;
<<<<<<< HEAD
=======
import java.util.HashSet;
>>>>>>> 1e84d448
import java.util.IdentityHashMap;
import java.util.List;
import java.util.Map;
import java.util.Properties;
import java.util.Random;
import java.util.Set;
import java.util.UUID;
<<<<<<< HEAD
import java.util.concurrent.ConcurrentSkipListMap;
=======
import java.util.concurrent.CompletableFuture;
import java.util.concurrent.ConcurrentHashMap;
import java.util.concurrent.ConcurrentSkipListMap;
import java.util.concurrent.ExecutionException;
>>>>>>> 1e84d448
import java.util.concurrent.Executor;
import java.util.concurrent.Executors;
import java.util.concurrent.ScheduledExecutorService;
import java.util.concurrent.ScheduledFuture;
import java.util.concurrent.Semaphore;
import java.util.concurrent.TimeUnit;
import java.util.concurrent.atomic.AtomicBoolean;
import java.util.concurrent.atomic.AtomicInteger;
import java.util.concurrent.atomic.AtomicLong;
import java.util.logging.Level;
import java.util.logging.Logger;
import java.util.stream.Collectors;
import org.apache.ignite.IgniteCheckedException;
import org.apache.ignite.IgniteException;
import org.apache.ignite.binary.BinaryObjectException;
import org.apache.ignite.binary.BinaryType;
import org.apache.ignite.cache.query.QueryCancelledException;
import org.apache.ignite.client.ClientException;
import org.apache.ignite.configuration.BinaryConfiguration;
import org.apache.ignite.configuration.IgniteConfiguration;
import org.apache.ignite.internal.MarshallerPlatformIds;
import org.apache.ignite.internal.binary.BinaryCachingMetadataHandler;
import org.apache.ignite.internal.binary.BinaryContext;
import org.apache.ignite.internal.binary.BinaryMarshaller;
import org.apache.ignite.internal.binary.BinaryMetadata;
import org.apache.ignite.internal.binary.BinaryMetadataHandler;
import org.apache.ignite.internal.binary.BinaryTypeImpl;
import org.apache.ignite.internal.jdbc2.JdbcUtils;
import org.apache.ignite.internal.processors.affinity.AffinityTopologyVersion;
import org.apache.ignite.internal.processors.cache.GridCacheUtils;
import org.apache.ignite.internal.processors.cache.query.IgniteQueryErrorCode;
import org.apache.ignite.internal.processors.odbc.ClientListenerResponse;
import org.apache.ignite.internal.processors.odbc.SqlStateCode;
import org.apache.ignite.internal.processors.odbc.jdbc.JdbcBinaryTypeGetRequest;
import org.apache.ignite.internal.processors.odbc.jdbc.JdbcBinaryTypeGetResult;
import org.apache.ignite.internal.processors.odbc.jdbc.JdbcBinaryTypeNameGetRequest;
import org.apache.ignite.internal.processors.odbc.jdbc.JdbcBinaryTypeNameGetResult;
import org.apache.ignite.internal.processors.odbc.jdbc.JdbcBinaryTypeNamePutRequest;
import org.apache.ignite.internal.processors.odbc.jdbc.JdbcBinaryTypePutRequest;
import org.apache.ignite.internal.processors.odbc.jdbc.JdbcBulkLoadBatchRequest;
import org.apache.ignite.internal.processors.odbc.jdbc.JdbcCachePartitionsRequest;
import org.apache.ignite.internal.processors.odbc.jdbc.JdbcCachePartitionsResult;
import org.apache.ignite.internal.processors.odbc.jdbc.JdbcOrderedBatchExecuteRequest;
import org.apache.ignite.internal.processors.odbc.jdbc.JdbcOrderedBatchExecuteResult;
import org.apache.ignite.internal.processors.odbc.jdbc.JdbcQuery;
import org.apache.ignite.internal.processors.odbc.jdbc.JdbcQueryCancelRequest;
import org.apache.ignite.internal.processors.odbc.jdbc.JdbcQueryExecuteRequest;
import org.apache.ignite.internal.processors.odbc.jdbc.JdbcQueryExecuteResult;
import org.apache.ignite.internal.processors.odbc.jdbc.JdbcRequest;
import org.apache.ignite.internal.processors.odbc.jdbc.JdbcResponse;
import org.apache.ignite.internal.processors.odbc.jdbc.JdbcResult;
import org.apache.ignite.internal.processors.odbc.jdbc.JdbcResultWithIo;
import org.apache.ignite.internal.processors.odbc.jdbc.JdbcStatementType;
import org.apache.ignite.internal.processors.odbc.jdbc.JdbcUpdateBinarySchemaResult;
import org.apache.ignite.internal.sql.command.SqlCommand;
import org.apache.ignite.internal.sql.command.SqlSetStreamingCommand;
import org.apache.ignite.internal.sql.optimizer.affinity.PartitionClientContext;
import org.apache.ignite.internal.sql.optimizer.affinity.PartitionResult;
import org.apache.ignite.internal.util.HostAndPortRange;
import org.apache.ignite.internal.util.future.GridFutureAdapter;
import org.apache.ignite.internal.util.typedef.F;
import org.apache.ignite.internal.util.typedef.internal.U;
import org.apache.ignite.lang.IgnitePredicate;
import org.apache.ignite.lang.IgniteProductVersion;
import org.apache.ignite.logger.NullLogger;
import org.apache.ignite.marshaller.MarshallerContext;
import org.apache.ignite.marshaller.jdk.JdkMarshaller;
import org.jetbrains.annotations.Nullable;

import static java.sql.ResultSet.CLOSE_CURSORS_AT_COMMIT;
import static java.sql.ResultSet.CONCUR_READ_ONLY;
import static java.sql.ResultSet.HOLD_CURSORS_OVER_COMMIT;
import static java.sql.ResultSet.TYPE_FORWARD_ONLY;
import static org.apache.ignite.internal.processors.odbc.SqlStateCode.CLIENT_CONNECTION_FAILED;
import static org.apache.ignite.internal.processors.odbc.SqlStateCode.CONNECTION_CLOSED;
import static org.apache.ignite.internal.processors.odbc.SqlStateCode.CONNECTION_FAILURE;
import static org.apache.ignite.internal.processors.odbc.SqlStateCode.INTERNAL_ERROR;
<<<<<<< HEAD
=======
import static org.apache.ignite.marshaller.MarshallerUtils.processSystemClasses;
>>>>>>> 1e84d448

/**
 * JDBC connection implementation.
 *
 * See documentation of {@link org.apache.ignite.IgniteJdbcThinDriver} for details.
 */
public class JdbcThinConnection implements Connection {
    /** Logger. */
    private static final Logger LOG = Logger.getLogger(JdbcThinConnection.class.getName());

    /** Request timeout period. */
    private static final int REQUEST_TIMEOUT_PERIOD = 1_000;

    /** Reconnection period. */
    public static final int RECONNECTION_DELAY = 200;

    /** Reconnection maximum period. */
    private static final int RECONNECTION_MAX_DELAY = 300_000;

    /** Network timeout permission */
    private static final String SET_NETWORK_TIMEOUT_PERM = "setNetworkTimeout";

    /** Zero timeout as query timeout means no timeout. */
    static final int NO_TIMEOUT = 0;

    /** Index generator. */
    private static final AtomicLong IDX_GEN = new AtomicLong();

    /** Default retires count. */
    public static final int DFLT_RETRIES_CNT = 4;

    /** No retries. */
    public static final int NO_RETRIES = 0;

    /** Partition awareness enabled flag. */
    private final boolean partitionAwareness;

    /** Statements modification mutex. */
    private final Object stmtsMux = new Object();

    /** Schema name. */
    private String schema;

    /** Closed flag. */
    private volatile boolean closed;

    /** Current transaction isolation. */
    private int txIsolation;

    /** Auto-commit flag. */
    private boolean autoCommit;

    /** Read-only flag. */
    private boolean readOnly;

    /** Streaming flag. */
    private volatile StreamState streamState;

    /** Current transaction holdability. */
    private int holdability;

    /** Jdbc metadata. Cache the JDBC object on the first access */
    private JdbcThinDatabaseMetadata metadata;

    /** Connection properties. */
    private final ConnectionProperties connProps;

    /** The amount of potentially alive {@code JdbcThinTcpIo} instances - connections to server nodes. */
    private final AtomicInteger connCnt = new AtomicInteger();

    /** Tracked statements to close on disconnect. */
    private final Set<JdbcThinStatement> stmts = Collections.newSetFromMap(new IdentityHashMap<>());

    /** Affinity cache. */
    private AffinityCache affinityCache;

    /** Ignite endpoint. */
    private volatile JdbcThinTcpIo singleIo;

    /** Node Ids tp ignite endpoints. */
    private final ConcurrentSkipListMap<UUID, JdbcThinTcpIo> ios = new ConcurrentSkipListMap<>();

    /** Server index. */
    private int srvIdx;

    /** Ignite server version. */
    private Thread ownThread;

    /** Mutex. */
    private final Object mux = new Object();

    /** Ignite endpoint to use within transactional context. */
    private volatile JdbcThinTcpIo txIo;

    /** Random generator. */
    private static final Random RND = new Random(System.currentTimeMillis());

    /** Network timeout. */
    private int netTimeout;

    /** Query timeout. */
    private int qryTimeout;

    /** Background periodical maintenance: query timeouts and reconnection handler. */
    private final ScheduledExecutorService maintenanceExecutor = Executors.newScheduledThreadPool(2);

    /** Cancelable future for query timeout task. */
    private ScheduledFuture<?> qryTimeoutScheduledFut;

    /** Cancelable future for connections handler task. */
    private ScheduledFuture<?> connectionsHndScheduledFut;

    /** Connections handler timer. */
    private final IgniteProductVersion baseEndpointVer;

<<<<<<< HEAD
=======
    /** Binary context. */
    private final BinaryContext ctx;

    /** Binary metadata handler. */
    private final JdbcBinaryMetadataHandler metaHnd;

    /** Marshaller context. */
    private final JdbcMarshallerContext marshCtx;

>>>>>>> 1e84d448
    /**
     * Creates new connection.
     *
     * @param connProps Connection properties.
     * @throws SQLException In case Ignite client failed to start.
     */
    public JdbcThinConnection(ConnectionProperties connProps) throws SQLException {
        this.connProps = connProps;

        metaHnd = new JdbcBinaryMetadataHandler();
        marshCtx = new JdbcMarshallerContext();
        ctx = createBinaryCtx(metaHnd, marshCtx);
        holdability = HOLD_CURSORS_OVER_COMMIT;
        autoCommit = true;
        txIsolation = Connection.TRANSACTION_NONE;
        netTimeout = connProps.getConnectionTimeout();
        qryTimeout = connProps.getQueryTimeout();

        schema = JdbcUtils.normalizeSchema(connProps.getSchema());

        partitionAwareness = connProps.isPartitionAwareness();

        if (partitionAwareness) {
            baseEndpointVer = connectInBestEffortAffinityMode(null);

            connectionsHndScheduledFut = maintenanceExecutor.scheduleWithFixedDelay(new ConnectionHandlerTask(),
                0, RECONNECTION_DELAY, TimeUnit.MILLISECONDS);
        }
        else {
            connectInCommonMode();

            baseEndpointVer = null;
        }
<<<<<<< HEAD
=======
    }

    /** Create new binary context. */
    private BinaryContext createBinaryCtx(JdbcBinaryMetadataHandler metaHnd, JdbcMarshallerContext marshCtx) {
        BinaryMarshaller marsh = new BinaryMarshaller();
        marsh.setContext(marshCtx);

        BinaryConfiguration binCfg = new BinaryConfiguration().setCompactFooter(true);
        
        BinaryContext ctx = new BinaryContext(metaHnd, new IgniteConfiguration(), new NullLogger());

        ctx.configure(marsh, binCfg);

        ctx.registerUserTypesSchema();

        return ctx;
>>>>>>> 1e84d448
    }

    /**
     * @throws SQLException On connection error.
     */
    private void ensureConnected() throws SQLException {
        if (connCnt.get() > 0)
            return;

        assert !closed;

        assert ios.isEmpty();

        if (partitionAwareness)
            connectInBestEffortAffinityMode(baseEndpointVer);
        else
            connectInCommonMode();
    }

    /**
     * @return Whether this connection is streamed or not.
     */
    boolean isStream() {
        return streamState != null;
    }

    /**
     * @param sql Statement.
     * @param cmd Parsed form of {@code sql}.
     * @param stmt Jdbc thin statement.
     * @throws SQLException if failed.
     */
    void executeNative(String sql, SqlCommand cmd, JdbcThinStatement stmt) throws SQLException {
        if (cmd instanceof SqlSetStreamingCommand) {
            SqlSetStreamingCommand cmd0 = (SqlSetStreamingCommand)cmd;

            // If streaming is already on, we have to close it first.
            if (streamState != null) {
                streamState.close();

                streamState = null;
            }

            boolean newVal = ((SqlSetStreamingCommand)cmd).isTurnOn();

            ensureConnected();

            JdbcThinTcpIo cliIo = cliIo(null);

            // Actual ON, if needed.
            if (newVal) {
                if (!cmd0.isOrdered() && !cliIo.isUnorderedStreamSupported()) {
                    throw new SQLException("Streaming without order doesn't supported by server [remoteNodeVer="
                        + cliIo.igniteVersion() + ']', INTERNAL_ERROR);
                }

                streamState = new StreamState((SqlSetStreamingCommand)cmd, cliIo);

                sendRequest(new JdbcQueryExecuteRequest(JdbcStatementType.ANY_STATEMENT_TYPE,
                    schema, 1, 1, autoCommit, sql, null), stmt, cliIo);

                streamState.start();
            }
        }
        else
            throw IgniteQueryErrorCode.createJdbcSqlException("Unsupported native statement: " + sql,
                IgniteQueryErrorCode.UNSUPPORTED_OPERATION);
    }

    /**
     * Add another query for batched execution.
     *
     * @param sql Query.
     * @param args Arguments.
     * @throws SQLException On error.
     */
    void addBatch(String sql, List<Object> args) throws SQLException {
        assert isStream();

        streamState.addBatch(sql, args);
    }

    /** {@inheritDoc} */
    @Override public Statement createStatement() throws SQLException {
        return createStatement(TYPE_FORWARD_ONLY, CONCUR_READ_ONLY, HOLD_CURSORS_OVER_COMMIT);
    }

    /** {@inheritDoc} */
    @Override public Statement createStatement(int resSetType, int resSetConcurrency) throws SQLException {
        return createStatement(resSetType, resSetConcurrency, HOLD_CURSORS_OVER_COMMIT);
    }

    /** {@inheritDoc} */
    @Override public Statement createStatement(int resSetType, int resSetConcurrency,
        int resSetHoldability) throws SQLException {
        ensureNotClosed();

        checkCursorOptions(resSetType, resSetConcurrency);

        JdbcThinStatement stmt = new JdbcThinStatement(this, resSetHoldability, schema);

        stmt.setQueryTimeout(qryTimeout);

        synchronized (stmtsMux) {
            stmts.add(stmt);
        }

        return stmt;
    }

    /** {@inheritDoc} */
    @Override public PreparedStatement prepareStatement(String sql) throws SQLException {
        return prepareStatement(sql, TYPE_FORWARD_ONLY, CONCUR_READ_ONLY, HOLD_CURSORS_OVER_COMMIT);
    }

    /** {@inheritDoc} */
    @Override public PreparedStatement prepareStatement(String sql, int resSetType,
        int resSetConcurrency) throws SQLException {
        return prepareStatement(sql, resSetType, resSetConcurrency, HOLD_CURSORS_OVER_COMMIT);
    }

    /** {@inheritDoc} */
    @Override public PreparedStatement prepareStatement(String sql, int resSetType, int resSetConcurrency,
        int resSetHoldability) throws SQLException {
        ensureNotClosed();

        checkCursorOptions(resSetType, resSetConcurrency);

        if (sql == null)
            throw new SQLException("SQL string cannot be null.");

        JdbcThinPreparedStatement stmt = new JdbcThinPreparedStatement(this, sql, resSetHoldability, schema);

        synchronized (stmtsMux) {
            stmts.add(stmt);
        }

        return stmt;
    }

    /**
     * @param resSetType Cursor option.
     * @param resSetConcurrency Cursor option.
     * @throws SQLException If options unsupported.
     */
    private void checkCursorOptions(int resSetType, int resSetConcurrency) throws SQLException {
        if (resSetType != TYPE_FORWARD_ONLY)
            throw new SQLFeatureNotSupportedException("Invalid result set type (only forward is supported).");

        if (resSetConcurrency != CONCUR_READ_ONLY)
            throw new SQLFeatureNotSupportedException("Invalid concurrency (updates are not supported).");
    }

    /** {@inheritDoc} */
    @Override public CallableStatement prepareCall(String sql) throws SQLException {
        ensureNotClosed();

        throw new SQLFeatureNotSupportedException("Callable functions are not supported.");
    }

    /** {@inheritDoc} */
    @Override public CallableStatement prepareCall(String sql, int resSetType, int resSetConcurrency)
        throws SQLException {
        ensureNotClosed();

        throw new SQLFeatureNotSupportedException("Callable functions are not supported.");
    }

    /** {@inheritDoc} */
    @Override public String nativeSQL(String sql) throws SQLException {
        ensureNotClosed();

        if (sql == null)
            throw new SQLException("SQL string cannot be null.");

        return sql;
    }

    /** {@inheritDoc} */
    @Override public void setAutoCommit(boolean autoCommit) throws SQLException {
        ensureNotClosed();

        // Do nothing if resulting value doesn't actually change.
        if (autoCommit != this.autoCommit) {
            doCommit();

            this.autoCommit = autoCommit;
        }
    }

    /** {@inheritDoc} */
    @Override public boolean getAutoCommit() throws SQLException {
        ensureNotClosed();

        return autoCommit;
    }

    /** {@inheritDoc} */
    @Override public void commit() throws SQLException {
        ensureNotClosed();

        if (autoCommit)
            throw new SQLException("Transaction cannot be committed explicitly in auto-commit mode.");

        doCommit();
    }

    /** {@inheritDoc} */
    @Override public void rollback() throws SQLException {
        ensureNotClosed();

        if (autoCommit)
            throw new SQLException("Transaction cannot be rolled back explicitly in auto-commit mode.");

        try (Statement s = createStatement()) {
            s.execute("ROLLBACK");
        }
    }

    /**
     * Send to the server {@code COMMIT} command.
     *
     * @throws SQLException if failed.
     */
    private void doCommit() throws SQLException {
        try (Statement s = createStatement()) {
            s.execute("COMMIT");
        }
    }

    /** {@inheritDoc} */
    @Override public void close() throws SQLException {
        if (isClosed())
            return;

        closed = true;

        maintenanceExecutor.shutdown();

        if (streamState != null) {
            streamState.close();

            streamState = null;
        }

        synchronized (stmtsMux) {
            stmts.clear();
        }

        SQLException err = null;

        if (partitionAwareness) {
            for (JdbcThinTcpIo clioIo : ios.values())
                clioIo.close();

            ios.clear();
        }
        else {
            if (singleIo != null)
                singleIo.close();
        }

        if (err != null)
            throw err;
    }

    /** {@inheritDoc} */
    @Override public boolean isClosed() {
        return closed;
    }

    /** {@inheritDoc} */
    @Override public DatabaseMetaData getMetaData() throws SQLException {
        ensureNotClosed();

        if (metadata == null)
            metadata = new JdbcThinDatabaseMetadata(this);

        return metadata;
    }

    /** {@inheritDoc} */
    @Override public void setReadOnly(boolean readOnly) throws SQLException {
        ensureNotClosed();

        this.readOnly = readOnly;
    }

    /** {@inheritDoc} */
    @Override public boolean isReadOnly() throws SQLException {
        ensureNotClosed();

        return readOnly;
    }

    /** {@inheritDoc} */
    @Override public void setCatalog(String catalog) throws SQLException {
        ensureNotClosed();
    }

    /** {@inheritDoc} */
    @Override public String getCatalog() throws SQLException {
        ensureNotClosed();

        return null;
    }

    /** {@inheritDoc} */
    @Override public void setTransactionIsolation(int level) throws SQLException {
        ensureNotClosed();

        switch (level) {
            case Connection.TRANSACTION_READ_UNCOMMITTED:
            case Connection.TRANSACTION_READ_COMMITTED:
            case Connection.TRANSACTION_REPEATABLE_READ:
            case Connection.TRANSACTION_SERIALIZABLE:
            case Connection.TRANSACTION_NONE:
                break;

            default:
                throw new SQLException("Invalid transaction isolation level.", SqlStateCode.INVALID_TRANSACTION_LEVEL);
        }

        txIsolation = level;
    }

    /** {@inheritDoc} */
    @Override public int getTransactionIsolation() throws SQLException {
        ensureNotClosed();

        return txIsolation;
    }

    /** {@inheritDoc} */
    @Override public SQLWarning getWarnings() throws SQLException {
        ensureNotClosed();

        return null;
    }

    /** {@inheritDoc} */
    @Override public void clearWarnings() throws SQLException {
        ensureNotClosed();
    }

    /** {@inheritDoc} */
    @Override public Map<String, Class<?>> getTypeMap() throws SQLException {
        ensureNotClosed();

        throw new SQLFeatureNotSupportedException("Types mapping is not supported.");
    }

    /** {@inheritDoc} */
    @Override public void setTypeMap(Map<String, Class<?>> map) throws SQLException {
        ensureNotClosed();

        throw new SQLFeatureNotSupportedException("Types mapping is not supported.");
    }

    /** {@inheritDoc} */
    @Override public void setHoldability(int holdability) throws SQLException {
        ensureNotClosed();

        if (holdability != HOLD_CURSORS_OVER_COMMIT && holdability != CLOSE_CURSORS_AT_COMMIT)
            throw new SQLException("Invalid result set holdability value.");

        this.holdability = holdability;
    }

    /** {@inheritDoc} */
    @Override public int getHoldability() throws SQLException {
        ensureNotClosed();

        return holdability;
    }

    /** {@inheritDoc} */
    @Override public Savepoint setSavepoint() throws SQLException {
        ensureNotClosed();

        if (autoCommit)
            throw new SQLException("Savepoint cannot be set in auto-commit mode.");

        throw new SQLFeatureNotSupportedException("Savepoints are not supported.");
    }

    /** {@inheritDoc} */
    @Override public Savepoint setSavepoint(String name) throws SQLException {
        ensureNotClosed();

        if (name == null)
            throw new SQLException("Savepoint name cannot be null.");

        if (autoCommit)
            throw new SQLException("Savepoint cannot be set in auto-commit mode.");

        throw new SQLFeatureNotSupportedException("Savepoints are not supported.");
    }

    /** {@inheritDoc} */
    @Override public void rollback(Savepoint savepoint) throws SQLException {
        ensureNotClosed();

        if (savepoint == null)
            throw new SQLException("Invalid savepoint.");

        if (autoCommit)
            throw new SQLException("Auto-commit mode.");

        throw new SQLFeatureNotSupportedException("Savepoints are not supported.");
    }

    /** {@inheritDoc} */
    @Override public void releaseSavepoint(Savepoint savepoint) throws SQLException {
        ensureNotClosed();

        if (savepoint == null)
            throw new SQLException("Savepoint cannot be null.");

        throw new SQLFeatureNotSupportedException("Savepoints are not supported.");
    }

    /** {@inheritDoc} */
    @Override public CallableStatement prepareCall(String sql, int resSetType, int resSetConcurrency,
        int resSetHoldability) throws SQLException {
        ensureNotClosed();

        throw new SQLFeatureNotSupportedException("Callable functions are not supported.");
    }

    /** {@inheritDoc} */
    @Override public PreparedStatement prepareStatement(String sql, int autoGeneratedKeys) throws SQLException {
        ensureNotClosed();

        throw new SQLFeatureNotSupportedException("Auto generated keys are not supported.");
    }

    /** {@inheritDoc} */
    @Override public PreparedStatement prepareStatement(String sql, int[] colIndexes) throws SQLException {
        ensureNotClosed();

        throw new SQLFeatureNotSupportedException("Auto generated keys are not supported.");
    }

    /** {@inheritDoc} */
    @Override public PreparedStatement prepareStatement(String sql, String[] colNames) throws SQLException {
        ensureNotClosed();

        throw new SQLFeatureNotSupportedException("Auto generated keys are not supported.");
    }

    /** {@inheritDoc} */
    @Override public Clob createClob() throws SQLException {
        ensureNotClosed();

        throw new SQLFeatureNotSupportedException("SQL-specific types are not supported.");
    }

    /** {@inheritDoc} */
    @Override public Blob createBlob() throws SQLException {
        ensureNotClosed();

        throw new SQLFeatureNotSupportedException("SQL-specific types are not supported.");
    }

    /** {@inheritDoc} */
    @Override public NClob createNClob() throws SQLException {
        ensureNotClosed();

        throw new SQLFeatureNotSupportedException("SQL-specific types are not supported.");
    }

    /** {@inheritDoc} */
    @Override public SQLXML createSQLXML() throws SQLException {
        ensureNotClosed();

        throw new SQLFeatureNotSupportedException("SQL-specific types are not supported.");
    }

    /** {@inheritDoc} */
    @Override public boolean isValid(int timeout) throws SQLException {
        if (timeout < 0)
            throw new SQLException("Invalid timeout: " + timeout);

        return !closed;
    }

    /** {@inheritDoc} */
    @Override public void setClientInfo(String name, String val) throws SQLClientInfoException {
        if (closed)
            throw new SQLClientInfoException("Connection is closed.", null);
    }

    /** {@inheritDoc} */
    @Override public void setClientInfo(Properties props) throws SQLClientInfoException {
        if (closed)
            throw new SQLClientInfoException("Connection is closed.", null);
    }

    /** {@inheritDoc} */
    @Override public String getClientInfo(String name) throws SQLException {
        ensureNotClosed();

        return null;
    }

    /** {@inheritDoc} */
    @Override public Properties getClientInfo() throws SQLException {
        ensureNotClosed();

        return new Properties();
    }

    /** {@inheritDoc} */
    @Override public Array createArrayOf(String typeName, Object[] elements) throws SQLException {
        ensureNotClosed();

        if (typeName == null)
            throw new SQLException("Type name cannot be null.");

        throw new SQLFeatureNotSupportedException("SQL-specific types are not supported.");
    }

    /** {@inheritDoc} */
    @Override public Struct createStruct(String typeName, Object[] attrs) throws SQLException {
        ensureNotClosed();

        if (typeName == null)
            throw new SQLException("Type name cannot be null.");

        throw new SQLFeatureNotSupportedException("SQL-specific types are not supported.");
    }

    /** {@inheritDoc} */
    @Override public <T> T unwrap(Class<T> iface) throws SQLException {
        if (!isWrapperFor(iface))
            throw new SQLException("Connection is not a wrapper for " + iface.getName());

        return (T)this;
    }

    /** {@inheritDoc} */
    @Override public boolean isWrapperFor(Class<?> iface) throws SQLException {
        return iface != null && iface.isAssignableFrom(JdbcThinConnection.class);
    }

    /** {@inheritDoc} */
    @Override public void setSchema(String schema) throws SQLException {
        ensureNotClosed();

        this.schema = JdbcUtils.normalizeSchema(schema);
    }

    /** {@inheritDoc} */
    @Override public String getSchema() throws SQLException {
        ensureNotClosed();

        return schema;
    }

    /** {@inheritDoc} */
    @Override public void abort(Executor executor) throws SQLException {
        if (executor == null)
            throw new SQLException("Executor cannot be null.");

        close();
    }

    /** {@inheritDoc} */
    @Override public void setNetworkTimeout(Executor executor, int ms) throws SQLException {
        ensureNotClosed();

        if (ms < 0)
            throw new SQLException("Network timeout cannot be negative.");

        SecurityManager secMgr = System.getSecurityManager();

        if (secMgr != null)
            secMgr.checkPermission(new SQLPermission(SET_NETWORK_TIMEOUT_PERM));

        netTimeout = ms;

        if (partitionAwareness) {
            for (JdbcThinTcpIo clioIo : ios.values())
                clioIo.timeout(ms);
        }
        else
            singleIo.timeout(ms);
    }

    /** {@inheritDoc} */
    @Override public int getNetworkTimeout() throws SQLException {
        ensureNotClosed();

        return netTimeout;
    }

    /**
     * Ensures that connection is not closed.
     *
     * @throws SQLException If connection is closed.
     */
    public void ensureNotClosed() throws SQLException {
        if (closed)
            throw new SQLException("Connection is closed.", CONNECTION_CLOSED);
    }

    /**
     * @return Ignite server version.
     */
    IgniteProductVersion igniteVersion() {
        if (partitionAwareness) {
            return ios.values().stream().map(JdbcThinTcpIo::igniteVersion).min(IgniteProductVersion::compareTo).
                orElse(baseEndpointVer);
        }
        else
            return singleIo.igniteVersion();
    }

    /**
     * @return Auto close server cursors flag.
     */
    boolean autoCloseServerCursor() {
        return connProps.isAutoCloseServerCursor();
    }

    /**
     * Send request for execution via corresponding singleIo from {@link #ios}.
     *
     * @param req Request.
     * @return Server response.
     * @throws SQLException On any error.
     */
    JdbcResultWithIo sendRequest(JdbcRequest req) throws SQLException {
        return sendRequest(req, null, null);
    }

    /**
     * Send request for execution via corresponding singleIo from {@link #ios} or sticky singleIo.
     *
     * @param req Request.
     * @param stmt Jdbc thin statement.
     * @param stickyIo Sticky ignite endpoint.
     * @return Server response.
     * @throws SQLException On any error.
     */
    JdbcResultWithIo sendRequest(JdbcRequest req, JdbcThinStatement stmt, @Nullable JdbcThinTcpIo stickyIo)
        throws SQLException {

        RequestTimeoutTask reqTimeoutTask = null;

<<<<<<< HEAD
        synchronized (mux) {
            if (ownThread != null) {
                throw new SQLException("Concurrent access to JDBC connection is not allowed"
                    + " [ownThread=" + ownThread.getName()
                    + ", curThread=" + Thread.currentThread().getName(), CONNECTION_FAILURE);
            }
=======
        acquireMutex();
>>>>>>> 1e84d448

        try {
<<<<<<< HEAD
            try {
                int retryAttemptsLeft = 1;

                Exception lastE = null;

                while (retryAttemptsLeft > 0) {
                    JdbcThinTcpIo cliIo = null;

                    ensureConnected();

                    try {
                        cliIo = (stickyIo == null || !stickyIo.connected()) ? cliIo(calculateNodeIds(req)) : stickyIo;

                        if (stmt != null && stmt.requestTimeout() != NO_TIMEOUT) {
                            reqTimeoutTask = new RequestTimeoutTask(
                                req instanceof JdbcBulkLoadBatchRequest ? stmt.currentRequestId() : req.requestId(),
                                cliIo,
                                stmt.requestTimeout());

                            qryTimeoutScheduledFut = maintenanceExecutor.scheduleAtFixedRate(reqTimeoutTask, 0,
                                REQUEST_TIMEOUT_PERIOD, TimeUnit.MILLISECONDS);
                        }

                        JdbcQueryExecuteRequest qryReq = null;

                        if (req instanceof JdbcQueryExecuteRequest)
                            qryReq = (JdbcQueryExecuteRequest)req;

                        JdbcResponse res = cliIo.sendRequest(req, stmt);

                        txIo = res.activeTransaction() ? cliIo : null;

                        if (res.status() == IgniteQueryErrorCode.QUERY_CANCELED && stmt != null &&
                            stmt.requestTimeout() != NO_TIMEOUT && reqTimeoutTask != null &&
                            reqTimeoutTask.expired.get()) {

                            throw new SQLTimeoutException(QueryCancelledException.ERR_MSG, SqlStateCode.QUERY_CANCELLED,
                                IgniteQueryErrorCode.QUERY_CANCELED);
                        }
                        else if (res.status() != ClientListenerResponse.STATUS_SUCCESS)
                            throw new SQLException(res.error(), IgniteQueryErrorCode.codeToSqlState(res.status()),
                                res.status());

                        updateAffinityCache(qryReq, res);

                        return new JdbcResultWithIo(res.response(), cliIo);
                    }
                    catch (SQLException e) {
                        if (LOG.isLoggable(Level.FINE))
                            LOG.log(Level.FINE, "Exception during sending an sql request.", e);

                        throw e;
                    }
                    catch (Exception e) {
                        if (LOG.isLoggable(Level.FINE))
                            LOG.log(Level.FINE, "Exception during sending an sql request.", e);

                        onDisconnect(cliIo);

                        if (e instanceof SocketTimeoutException)
                            throw new SQLException("Connection timed out.", CONNECTION_FAILURE, e);
                        else {
                            if (lastE == null) {
                                retryAttemptsLeft = calculateRetryAttemptsCount(stickyIo, req);
                                lastE = e;
                            }
                            else
                                retryAttemptsLeft--;
                        }
                    }
                }

                throw new SQLException("Failed to communicate with Ignite cluster.", CONNECTION_FAILURE, lastE);
            }
            finally {
                if (stmt != null && stmt.requestTimeout() != NO_TIMEOUT && reqTimeoutTask != null)
                    qryTimeoutScheduledFut.cancel(false);
=======
            int retryAttemptsLeft = 1;

            Exception lastE = null;

            while (retryAttemptsLeft > 0) {
                JdbcThinTcpIo cliIo = null;

                ensureConnected();

                try {
                    cliIo = (stickyIo == null || !stickyIo.connected()) ? cliIo(calculateNodeIds(req)) : stickyIo;

                    if (stmt != null && stmt.requestTimeout() != NO_TIMEOUT) {
                        reqTimeoutTask = new RequestTimeoutTask(
                            req instanceof JdbcBulkLoadBatchRequest ? stmt.currentRequestId() : req.requestId(),
                            cliIo,
                            stmt.requestTimeout());

                        qryTimeoutScheduledFut = maintenanceExecutor.scheduleAtFixedRate(reqTimeoutTask, 0,
                            REQUEST_TIMEOUT_PERIOD, TimeUnit.MILLISECONDS);
                    }

                    JdbcQueryExecuteRequest qryReq = null;

                    if (req instanceof JdbcQueryExecuteRequest)
                        qryReq = (JdbcQueryExecuteRequest)req;

                    JdbcResponse res = cliIo.sendRequest(req, stmt);

                    txIo = res.activeTransaction() ? cliIo : null;

                    if (res.status() == IgniteQueryErrorCode.QUERY_CANCELED && stmt != null &&
                        stmt.requestTimeout() != NO_TIMEOUT && reqTimeoutTask != null &&
                        reqTimeoutTask.expired.get()) {

                        throw new SQLTimeoutException(QueryCancelledException.ERR_MSG, SqlStateCode.QUERY_CANCELLED,
                            IgniteQueryErrorCode.QUERY_CANCELED);
                    }
                    else if (res.status() != ClientListenerResponse.STATUS_SUCCESS)
                        throw new SQLException(res.error(), IgniteQueryErrorCode.codeToSqlState(res.status()),
                            res.status());

                    updateAffinityCache(qryReq, res);

                    return new JdbcResultWithIo(res.response(), cliIo);
                }
                catch (SQLException e) {
                    if (LOG.isLoggable(Level.FINE))
                        LOG.log(Level.FINE, "Exception during sending an sql request.", e);

                    throw e;
                }
                catch (Exception e) {
                    if (LOG.isLoggable(Level.FINE))
                        LOG.log(Level.FINE, "Exception during sending an sql request.", e);

                    // We reuse the same connection when deals with binary objects to synchronize the binary schema,
                    // so if any error occurred during synchronization, we close the underlying IO when handling problem
                    // for the first time and should skip it during next processing
                    if (cliIo != null && cliIo.connected())
                        onDisconnect(cliIo);

                    if (e instanceof SocketTimeoutException)
                        throw new SQLException("Connection timed out.", CONNECTION_FAILURE, e);
                    else {
                        if (lastE == null) {
                            retryAttemptsLeft = calculateRetryAttemptsCount(stickyIo, req);
                            lastE = e;
                        }
                        else
                            retryAttemptsLeft--;
                    }
                }
>>>>>>> 1e84d448
            }

            throw new SQLException("Failed to communicate with Ignite cluster.", CONNECTION_FAILURE, lastE);
        }
        finally {
            if (stmt != null && stmt.requestTimeout() != NO_TIMEOUT && reqTimeoutTask != null)
                qryTimeoutScheduledFut.cancel(false);

            releaseMutex();
        }
    }

    /**
     * Calculate node UUIDs.
     *
     * @param req Jdbc request for which we'll try to calculate node id.
     * @return node UUID or null if failed to calculate.
     * @throws IOException If Exception occurred during the network partition distribution retrieval.
     * @throws SQLException If Failed to calculate derived partitions.
     */
    @Nullable private List<UUID> calculateNodeIds(JdbcRequest req) throws IOException, SQLException {
        if (!partitionAwareness || !(req instanceof JdbcQueryExecuteRequest))
            return null;

        JdbcQueryExecuteRequest qry = (JdbcQueryExecuteRequest)req;

        if (affinityCache == null) {
            qry.partitionResponseRequest(true);

            return null;
        }

        JdbcThinPartitionResultDescriptor partResDesc = affinityCache.partitionResult(
            new QualifiedSQLQuery(qry.schemaName(), qry.sqlQuery()));

        // Value is empty.
        if (partResDesc == JdbcThinPartitionResultDescriptor.EMPTY_DESCRIPTOR)
            return null;

        // Key is missing.
        if (partResDesc == null) {
            qry.partitionResponseRequest(true);

            return null;
        }

        Collection<Integer> parts = calculatePartitions(partResDesc, qry.arguments());

        if (parts == null || parts.isEmpty())
            return null;

        UUID[] cacheDistr = retrieveCacheDistribution(partResDesc.cacheId(),
            partResDesc.partitionResult().partitionsCount());

        if (parts.size() == 1)
            return Collections.singletonList(cacheDistr[parts.iterator().next()]);
        else {
            List<UUID> partitionAwarenessNodeIds = new ArrayList<>();

            for (int part : parts)
                partitionAwarenessNodeIds.add(cacheDistr[part]);

            return partitionAwarenessNodeIds;
        }
    }

    /**
     * Retrieve cache distribution for specified cache Id.
     *
     * @param cacheId Cache Id.
     * @param partCnt Partitions count.
     * @return Partitions cache distribution.
     * @throws IOException If Exception occurred during the network partition distribution retrieval.
     */
    private UUID[] retrieveCacheDistribution(int cacheId, int partCnt) throws IOException {
        UUID[] cacheDistr = affinityCache.cacheDistribution(cacheId);

        if (cacheDistr != null)
            return cacheDistr;

        JdbcResponse res;

        res = cliIo(null).sendRequest(new JdbcCachePartitionsRequest(Collections.singleton(cacheId)),
            null);

        assert res.status() == ClientListenerResponse.STATUS_SUCCESS;

        AffinityTopologyVersion resAffinityVer = res.affinityVersion();

        if (affinityCache.version().compareTo(resAffinityVer) < 0) {
            affinityCache = new AffinityCache(
                resAffinityVer,
                connProps.getPartitionAwarenessPartitionDistributionsCacheSize(),
                connProps.getPartitionAwarenessSqlCacheSize());
        }
        else if (affinityCache.version().compareTo(resAffinityVer) > 0) {
            // Jdbc thin affinity cache is binded to the newer affinity topology version, so we should ignore retrieved
            // partition distribution. Given situation might occur in case of concurrent race and is not
            // possible in single-threaded jdbc thin client, so it's a reserve for the future.
            return null;
        }

        List<JdbcThinPartitionAwarenessMappingGroup> mappings =
            ((JdbcCachePartitionsResult)res.response()).getMappings();

        // Despite the fact that, at this moment, we request partition distribution only for one cache,
        // we might retrieve multiple caches but exactly with same distribution.
        assert mappings.size() == 1;

        JdbcThinPartitionAwarenessMappingGroup mappingGrp = mappings.get(0);

        cacheDistr = mappingGrp.revertMappings(partCnt);

        for (int mpCacheId : mappingGrp.cacheIds())
            affinityCache.addCacheDistribution(mpCacheId, cacheDistr);

        return cacheDistr;
    }

    /**
     * Calculate partitions for the query.
     *
     * @param partResDesc Partition result descriptor.
     * @param args Arguments.
     * @return Calculated partitions or {@code null} if failed to calculate and there should be a broadcast.
     * @throws SQLException If Failed to calculate derived partitions.
     */
    public static Collection<Integer> calculatePartitions(JdbcThinPartitionResultDescriptor partResDesc, Object[] args)
        throws SQLException {
        PartitionResult derivedParts = partResDesc.partitionResult();

        if (derivedParts != null) {
            try {
                return derivedParts.tree().apply(partResDesc.partitionClientContext(), args);
            }
            catch (IgniteCheckedException e) {
                throw new SQLException("Failed to calculate derived partitions for query.",
                    INTERNAL_ERROR);
            }
        }

        return null;
    }

    /**
     * Send request for execution via corresponding singleIo from {@link #ios} or sticky singleIo.
     * Response is waited at the separate thread (see {@link StreamState#asyncRespReaderThread}).
     *
     * @param req Request.
     * @throws SQLException On any error.
     */
    void sendQueryCancelRequest(JdbcQueryCancelRequest req, JdbcThinTcpIo cliIo) throws SQLException {
        if (connCnt.get() == 0)
            throw new SQLException("Failed to communicate with Ignite cluster.", CONNECTION_FAILURE);

        assert cliIo != null;

        try {
            cliIo.sendCancelRequest(req);
        }
        catch (Exception e) {
            throw new SQLException("Failed to communicate with Ignite cluster.", CONNECTION_FAILURE, e);
        }
    }

    /**
     * Send request for execution via corresponding singleIo from {@link #ios} or sticky singleIo.
     * Response is waited at the separate thread (see {@link StreamState#asyncRespReaderThread}).
     *
     * @param req Request.
     * @param stickyIO Sticky ignite endpoint.
     * @throws SQLException On any error.
     */
<<<<<<< HEAD
    private void sendRequestNotWaitResponse(JdbcOrderedBatchExecuteRequest req, JdbcThinTcpIo stickyIO)
        throws SQLException {
        ensureConnected();

        synchronized (mux) {
            if (ownThread != null) {
                throw new SQLException("Concurrent access to JDBC connection is not allowed"
                    + " [ownThread=" + ownThread.getName()
                    + ", curThread=" + Thread.currentThread().getName(), CONNECTION_FAILURE);
            }

            ownThread = Thread.currentThread();
        }
=======
    private void sendRequestNotWaitResponse(JdbcRequest req, JdbcThinTcpIo stickyIO)
        throws SQLException {
        ensureConnected();

        acquireMutex();
>>>>>>> 1e84d448

        try {
            stickyIO.sendRequestNoWaitResponse(req);
        }
        catch (SQLException e) {
            throw e;
        }
        catch (Exception e) {
            onDisconnect(stickyIO);

            if (e instanceof SocketTimeoutException)
                throw new SQLException("Connection timed out.", CONNECTION_FAILURE, e);
            else
                throw new SQLException("Failed to communicate with Ignite cluster.",
                    CONNECTION_FAILURE, e);
        }
        finally {
            releaseMutex();
        }
    }

    /**
     * Acquire mutex. Allows subsequent acquire by the same thread.
     * <p>
     * How to use:
     * <pre>
     *     acquireMutex();
     *
     *     try {
     *         // do some work here
     *     }
     *     finally {
     *         releaseMutex();
     *     }
     *
     * </pre>
     *
     * @throws SQLException If mutex already acquired by another thread.
     * @see JdbcThinConnection#releaseMutex()
     */
    private void acquireMutex() throws SQLException {
        synchronized (mux) {
            Thread curr = Thread.currentThread();

            if (ownThread != null && ownThread != curr) {
                throw new SQLException("Concurrent access to JDBC connection is not allowed"
                    + " [ownThread=" + ownThread.getName()
                    + ", curThread=" + curr.getName(), CONNECTION_FAILURE);
            }

            ownThread = curr;
        }
    }

    /**
     * Release mutex. Does nothing if nobody own the mutex.
     * <p>
     * How to use:
     * <pre>
     *     acquireMutex();
     *
     *     try {
     *         // do some work here
     *     }
     *     finally {
     *         releaseMutex();
     *     }
     *
     * </pre>
     *
     * @throws IllegalStateException If mutex is owned by another thread.
     * @see JdbcThinConnection#acquireMutex()
     */
    private void releaseMutex() {
        synchronized (mux) {
            Thread curr = Thread.currentThread();

            if (ownThread != null && ownThread != curr)
                throw new IllegalStateException("Mutex is owned by another thread");

            ownThread = null;
        }
    }

    /**
     * @return Connection URL.
     */
    public String url() {
        return connProps.getUrl();
    }

    /**
     * Called on IO disconnect: close the client IO and opened statements.
     */
    private void onDisconnect(JdbcThinTcpIo cliIo) {
        assert connCnt.get() > 0;

        if (partitionAwareness) {
            cliIo.close();

            ios.remove(cliIo.nodeId());
        }
        else {
            if (singleIo != null)
                singleIo.close();
        }

        connCnt.decrementAndGet();

        if (streamState != null) {
            streamState.close0();

            streamState = null;
        }

        synchronized (stmtsMux) {
            for (JdbcThinStatement s : stmts)
                s.closeOnDisconnect();

            stmts.clear();
        }
    }

    /**
     * @param stmt Statement to close.
     */
    void closeStatement(JdbcThinStatement stmt) {
        synchronized (stmtsMux) {
            stmts.remove(stmt);
        }
    }

    /**
     * Streamer state and
     */
    private class StreamState {
        /** Maximum requests count that may be sent before any responses. */
        private static final int MAX_REQUESTS_BEFORE_RESPONSE = 10;

        /** Batch size for streaming. */
        private int streamBatchSize;

        /** Batch for streaming. */
        private List<JdbcQuery> streamBatch;

        /** Last added query to recognize batches. */
        private String lastStreamQry;

        /** Keep request order on execution. */
        private long order;

        /** Async response reader thread. */
        private Thread asyncRespReaderThread;

        /** Async response error. */
        private volatile Exception err;

        /** The order of the last batch request at the stream. */
        private long lastRespOrder = -1;

        /** Last response future. */
        private final GridFutureAdapter<Void> lastRespFut = new GridFutureAdapter<>();

        /** Response semaphore sem. */
        private Semaphore respSem = new Semaphore(MAX_REQUESTS_BEFORE_RESPONSE);

        /** Streaming sticky ignite endpoint. */
        private final JdbcThinTcpIo streamingStickyIo;

        /**
         * @param cmd Stream cmd.
         * @param stickyIo Sticky ignite endpoint.
         */
        StreamState(SqlSetStreamingCommand cmd, JdbcThinTcpIo stickyIo) {
            streamBatchSize = cmd.batchSize();

            asyncRespReaderThread = new Thread(this::readResponses);

            streamingStickyIo = stickyIo;
        }

        /**
         * Start reader.
         */
        void start() {
            asyncRespReaderThread.start();
        }

        /**
         * Add another query for batched execution.
         *
         * @param sql Query.
         * @param args Arguments.
         * @throws SQLException On error.
         */
        void addBatch(String sql, List<Object> args) throws SQLException {
            checkError();

            boolean newQry = (args == null || !F.eq(lastStreamQry, sql));

            // Providing null as SQL here allows for recognizing subbatches on server and handling them more efficiently.
            JdbcQuery q = new JdbcQuery(newQry ? sql : null, args != null ? args.toArray() : null);

            if (streamBatch == null)
                streamBatch = new ArrayList<>(streamBatchSize);

            streamBatch.add(q);

            // Null args means "addBatch(String)" was called on non-prepared Statement,
            // we don't want to remember its query string.
            lastStreamQry = (args != null ? sql : null);

            if (streamBatch.size() == streamBatchSize)
                executeBatch(false);
        }

        /**
         * @param lastBatch Whether open data streamers must be flushed and closed after this batch.
         * @throws SQLException if failed.
         */
        private void executeBatch(boolean lastBatch) throws SQLException {
            checkError();

            if (lastBatch)
                lastRespOrder = order;

            try {
                respSem.acquire();

                sendRequestNotWaitResponse(
                    new JdbcOrderedBatchExecuteRequest(schema, streamBatch, autoCommit, lastBatch, order),
                    streamingStickyIo);

                streamBatch = null;

                lastStreamQry = null;

                if (lastBatch) {
                    try {
                        lastRespFut.get();
                    }
                    catch (IgniteCheckedException ignored) {
                        // No-op.
                        // No exceptions are expected here.
                    }

                    checkError();
                }
                else
                    order++;
            }
            catch (InterruptedException e) {
                throw new SQLException("Streaming operation was interrupted", INTERNAL_ERROR, e);
            }
        }

        /**
         * Throws at the user thread exception that was thrown at the {@link #asyncRespReaderThread} thread.
         *
         * @throws SQLException Saved exception.
         */
        void checkError() throws SQLException {
            if (err != null) {
                Exception err0 = err;

                err = null;

                if (err0 instanceof SQLException)
                    throw (SQLException)err0;
                else {
                    onDisconnect(streamingStickyIo);

                    if (err0 instanceof SocketTimeoutException)
                        throw new SQLException("Connection timed out.", CONNECTION_FAILURE, err0);
                    throw new SQLException("Failed to communicate with Ignite cluster on JDBC streaming.",
                        CONNECTION_FAILURE, err0);
                }
            }
        }

        /**
         * @throws SQLException On error.
         */
        void close() throws SQLException {
            close0();

            checkError();
        }

        /** */
        void close0() {
            if (connCnt.get() > 0) {
                try {
                    executeBatch(true);
                }
                catch (SQLException e) {
                    err = e;

                    LOG.log(Level.WARNING, "Exception during batch send on streamed connection close", e);
                }
            }

            if (asyncRespReaderThread != null)
                asyncRespReaderThread.interrupt();
        }

        /** */
        void readResponses() {
            try {
                while (true) {
                    JdbcResponse resp = streamingStickyIo.readResponse();

                    if (resp.response() instanceof JdbcOrderedBatchExecuteResult) {
                        JdbcOrderedBatchExecuteResult res = (JdbcOrderedBatchExecuteResult)resp.response();

                        respSem.release();

                        if (res.errorCode() != ClientListenerResponse.STATUS_SUCCESS) {
                            err = new BatchUpdateException(res.errorMessage(),
                                IgniteQueryErrorCode.codeToSqlState(res.errorCode()),
                                res.errorCode(), res.updateCounts());
                        }

                        // Receive the response for the last request.
                        if (res.order() == lastRespOrder) {
                            lastRespFut.onDone();

                            break;
                        }
                    }
                    else if (resp.response() instanceof JdbcBinaryTypeGetResult)
                        metaHnd.handleResult((JdbcBinaryTypeGetResult)resp.response());

                    else if (resp.response() instanceof JdbcBinaryTypeNameGetResult)
                        marshCtx.handleResult((JdbcBinaryTypeNameGetResult)resp.response());

                    else if (resp.response() instanceof JdbcUpdateBinarySchemaResult) {
                        JdbcUpdateBinarySchemaResult binarySchemaRes = (JdbcUpdateBinarySchemaResult)resp.response();

                        if (!marshCtx.handleResult(binarySchemaRes) && !metaHnd.handleResult(binarySchemaRes))
                            LOG.log(Level.WARNING, "Neither marshaller context nor metadata handler" +
                                " wait for update binary schema result (req=" + binarySchemaRes + ")");
                    }
                    else if (resp.status() != ClientListenerResponse.STATUS_SUCCESS)
                        err = new SQLException(resp.error(), IgniteQueryErrorCode.codeToSqlState(resp.status()));
                    else
                        assert false : "Invalid response: " + resp;
                }
            }
            catch (Exception e) {
                err = e;
            }
        }
    }

    /**
     * @return True if query cancellation supported, false otherwise.
     */
    boolean isQueryCancellationSupported() {
        return partitionAwareness || singleIo.isQueryCancellationSupported();
<<<<<<< HEAD
=======
    }

    /**
     * Whether custom objects are supported or not.
     *
     * @return True if custom objects are supported, false otherwise.
     */
    boolean isCustomObjectSupported() {
        return singleIo.isCustomObjectSupported();
>>>>>>> 1e84d448
    }

    /**
     * @param nodeIds Set of node's UUIDs.
     * @return Ignite endpoint to use for request/response transferring.
     */
    private JdbcThinTcpIo cliIo(List<UUID> nodeIds) {
        if (!partitionAwareness)
            return singleIo;

        if (txIo != null)
            return txIo;

        if (nodeIds == null || nodeIds.isEmpty())
            return randomIo();

        JdbcThinTcpIo io = null;

        if (nodeIds.size() == 1)
            io = ios.get(nodeIds.get(0));
        else {
            int initNodeId = RND.nextInt(nodeIds.size());

            int iterCnt = 0;

            while (io == null) {
                io = ios.get(nodeIds.get(initNodeId));

                initNodeId = initNodeId == nodeIds.size() ? 0 : initNodeId + 1;

                iterCnt++;

                if (iterCnt == nodeIds.size())
                    break;
            }
        }

        return io != null ? io : randomIo();
    }

    /**
<<<<<<< HEAD
     * Returns random tcpIo, based on random UUID, generated in a custom way with the help of {@code Random}
     * instead of {@code SecureRandom}. It's valid, cause cryptographically strong pseudo
     * random number generator is not required in this particular case. {@code Random} is much faster
=======
     * Returns random tcpIo, based on random UUID, generated in a custom way
     * with the help of {@code Random} instead of {@code SecureRandom}. It's
     * valid, cause cryptographically strong pseudo random number generator is
     * not required in this particular case. {@code Random} is much faster
>>>>>>> 1e84d448
     * than {@code SecureRandom}.
     *
     * @return random tcpIo
     */
    private JdbcThinTcpIo randomIo() {
        byte[] randomBytes = new byte[16];

        RND.nextBytes(randomBytes);

<<<<<<< HEAD
        randomBytes[6]  &= 0x0f;  /* clear version        */
        randomBytes[6]  |= 0x40;  /* set to version 4     */
        randomBytes[8]  &= 0x3f;  /* clear variant        */
        randomBytes[8]  |= 0x80;  /* set to IETF variant  */
=======
        randomBytes[6] &= 0x0f;  /* clear version        */
        randomBytes[6] |= 0x40;  /* set to version 4     */
        randomBytes[8] &= 0x3f;  /* clear variant        */
        randomBytes[8] |= 0x80;  /* set to IETF variant  */
>>>>>>> 1e84d448

        long msb = 0;

        long lsb = 0;

<<<<<<< HEAD
        for (int i=0; i<8; i++)
            msb = (msb << 8) | (randomBytes[i] & 0xff);

        for (int i=8; i<16; i++)
            lsb = (lsb << 8) | (randomBytes[i] & 0xff);

        UUID randomUUID =  new UUID(msb, lsb);
=======
        for (int i = 0; i < 8; i++)
            msb = (msb << 8) | (randomBytes[i] & 0xff);

        for (int i = 8; i < 16; i++)
            lsb = (lsb << 8) | (randomBytes[i] & 0xff);

        UUID randomUUID = new UUID(msb, lsb);
>>>>>>> 1e84d448

        Map.Entry<UUID, JdbcThinTcpIo> entry = ios.ceilingEntry(randomUUID);

        return entry != null ? entry.getValue() : ios.floorEntry(randomUUID).getValue();
    }

    /**
     * @return Current server index.
     */
    public int serverIndex() {
        return srvIdx;
    }

    /**
     * Get next server index.
     *
     * @param len Number of servers.
     * @return Index of the next server to connect to.
     */
    private static int nextServerIndex(int len) {
        if (len == 1)
            return 0;
        else {
            long nextIdx = IDX_GEN.getAndIncrement();

            return (int)(nextIdx % len);
        }
    }

    /**
     * Establishes a connection to ignite endpoint, trying all specified hosts and ports one by one.
     * Stops as soon as any connection is established.
     *
     * @throws SQLException If failed to connect to ignite cluster.
     */
    private void connectInCommonMode() throws SQLException {
        HostAndPortRange[] srvs = connProps.getAddresses();

        List<Exception> exceptions = null;

        for (int i = 0; i < srvs.length; i++) {
            srvIdx = nextServerIndex(srvs.length);

            HostAndPortRange srv = srvs[srvIdx];

            try {
                InetAddress[] addrs = InetAddress.getAllByName(srv.host());

                for (InetAddress addr : addrs) {
                    for (int port = srv.portFrom(); port <= srv.portTo(); ++port) {
                        try {
                            JdbcThinTcpIo cliIo = new JdbcThinTcpIo(connProps, new InetSocketAddress(addr, port), ctx, 0);

                            cliIo.timeout(netTimeout);

                            singleIo = cliIo;

                            connCnt.incrementAndGet();

                            return;
                        }
                        catch (Exception exception) {
                            if (exceptions == null)
                                exceptions = new ArrayList<>();

                            exceptions.add(exception);
                        }

                    }
                }
            }
            catch (Exception exception) {
                if (exceptions == null)
                    exceptions = new ArrayList<>();

                exceptions.add(exception);
            }
        }

        handleConnectExceptions(exceptions);
    }

    /**
     * Prepare and throw general {@code SQLException} with all specified exceptions as suppressed items.
     *
     * @param exceptions Exceptions list.
     * @throws SQLException Umbrella exception.
     */
    private void handleConnectExceptions(List<Exception> exceptions) throws SQLException {
        if (connCnt.get() == 0 && exceptions != null) {
            close();

            if (exceptions.size() == 1) {
                Exception ex = exceptions.get(0);

                if (ex instanceof SQLException)
                    throw (SQLException)ex;
                else if (ex instanceof IOException)
                    throw new SQLException("Failed to connect to Ignite cluster [url=" + connProps.getUrl() + ']',
                        CLIENT_CONNECTION_FAILED, ex);
            }

            SQLException e = new SQLException("Failed to connect to server [url=" + connProps.getUrl() + ']',
                CLIENT_CONNECTION_FAILED);

            for (Exception ex : exceptions)
                e.addSuppressed(ex);

            throw e;
        }
    }

    /**
     * Establishes a connection to ignite endpoint, trying all specified hosts
     * and ports one by one.
     *
     * Stops as soon as all iosArr are established.
     *
     * @param baseEndpointVer Base endpoint version.
     * @return last connected endpoint version.
<<<<<<< HEAD
     * @throws SQLException If failed to connect to at least one ignite endpoint,
     * or if endpoints versions are less than base endpoint version.
     */
    private IgniteProductVersion connectInBestEffortAffinityMode(IgniteProductVersion baseEndpointVer) throws SQLException {
=======
     * @throws SQLException If failed to connect to at least one ignite
     * endpoint, or if endpoints versions are less than base endpoint version.
     */
    private IgniteProductVersion connectInBestEffortAffinityMode(
        IgniteProductVersion baseEndpointVer) throws SQLException {
>>>>>>> 1e84d448
        List<Exception> exceptions = null;

        for (int i = 0; i < connProps.getAddresses().length; i++) {
            HostAndPortRange srv = connProps.getAddresses()[i];

            try {
                InetAddress[] addrs = InetAddress.getAllByName(srv.host());

                for (InetAddress addr : addrs) {
                    for (int port = srv.portFrom(); port <= srv.portTo(); ++port) {
                        try {
                            JdbcThinTcpIo cliIo =
                                new JdbcThinTcpIo(connProps, new InetSocketAddress(addr, port), ctx, 0);

                            if (!cliIo.isPartitionAwarenessSupported()) {
                                cliIo.close();

<<<<<<< HEAD
                            if (!cliIo.isPartitionAwarenessSupported()) {
                                cliIo.close();

=======
>>>>>>> 1e84d448
                                throw new SQLException("Failed to connect to Ignite node [url=" +
                                    connProps.getUrl() + "]. address = [" + addr + ':' + port + "]." +
                                    "Node doesn't support partition awareness mode.",
                                    INTERNAL_ERROR);
                            }

                            IgniteProductVersion endpointVer = cliIo.igniteVersion();

                            if (baseEndpointVer != null && baseEndpointVer.compareTo(endpointVer) > 0) {
                                cliIo.close();

                                throw new SQLException("Failed to connect to Ignite node [url=" +
                                    connProps.getUrl() + "], address = [" + addr + ':' + port + "]," +
                                    "the node version [" + endpointVer + "] " +
                                    "is smaller than the base one [" + baseEndpointVer + "].",
                                    INTERNAL_ERROR);
                            }

                            cliIo.timeout(netTimeout);

                            JdbcThinTcpIo ioToSameNode = ios.putIfAbsent(cliIo.nodeId(), cliIo);

                            // This can happen if the same node has several IPs or if connection manager background
                            // timer task runs concurrently.
                            if (ioToSameNode != null)
                                cliIo.close();
                            else
                                connCnt.incrementAndGet();

                            return cliIo.igniteVersion();
                        }
                        catch (Exception exception) {
                            if (exceptions == null)
                                exceptions = new ArrayList<>();

                            exceptions.add(exception);
                        }
                    }
                }
            }
            catch (Exception exception) {
                if (exceptions == null)
                    exceptions = new ArrayList<>();

                exceptions.add(exception);
            }
        }

        handleConnectExceptions(exceptions);

        return null;
    }

    /**
     * Recreates affinity cache if affinity topology version was changed and adds partition result to sql cache.
     *
     * @param qryReq Query request.
     * @param res Jdbc Response.
     */
    private void updateAffinityCache(JdbcQueryExecuteRequest qryReq, JdbcResponse res) {
        if (partitionAwareness) {
            AffinityTopologyVersion resAffVer = res.affinityVersion();

            if (resAffVer != null && (affinityCache == null || affinityCache.version().compareTo(resAffVer) < 0)) {
                affinityCache = new AffinityCache(
                    resAffVer,
                    connProps.getPartitionAwarenessPartitionDistributionsCacheSize(),
                    connProps.getPartitionAwarenessSqlCacheSize());
            }

            // Partition result was requested.
            if (res.response() instanceof JdbcQueryExecuteResult && qryReq.partitionResponseRequest()) {
                PartitionResult partRes = ((JdbcQueryExecuteResult)res.response()).partitionResult();

                if (partRes == null || affinityCache.version().equals(partRes.topologyVersion())) {
                    int cacheId = (partRes != null && partRes.tree() != null) ?
                        GridCacheUtils.cacheId(partRes.cacheName()) :
                        -1;

                    PartitionClientContext partClientCtx = partRes != null ?
                        new PartitionClientContext(partRes.partitionsCount()) :
                        null;

                    QualifiedSQLQuery qry = new QualifiedSQLQuery(qryReq.schemaName(), qryReq.sqlQuery());

                    JdbcThinPartitionResultDescriptor partResDescr =
                        new JdbcThinPartitionResultDescriptor(partRes, cacheId, partClientCtx);

                    affinityCache.addSqlQuery(qry, partResDescr);
                }
            }
        }
    }

    /**
     * Calculates query retries count for given {@param req}.
     *
     * @param stickyIo sticky connection, if any.
     * @param req Jdbc request.
<<<<<<< HEAD
     *
=======
>>>>>>> 1e84d448
     * @return retries count.
     */
    private int calculateRetryAttemptsCount(JdbcThinTcpIo stickyIo, JdbcRequest req) {
        if (!partitionAwareness)
            return NO_RETRIES;

        if (stickyIo != null)
            return NO_RETRIES;

        if (req.type() == JdbcRequest.META_TABLES ||
            req.type() == JdbcRequest.META_COLUMNS ||
            req.type() == JdbcRequest.META_INDEXES ||
            req.type() == JdbcRequest.META_PARAMS ||
            req.type() == JdbcRequest.META_PRIMARY_KEYS ||
            req.type() == JdbcRequest.META_SCHEMAS ||
            req.type() == JdbcRequest.CACHE_PARTITIONS)
            return DFLT_RETRIES_CNT;

        if (req.type() == JdbcRequest.QRY_EXEC) {
            JdbcQueryExecuteRequest qryExecReq = (JdbcQueryExecuteRequest)req;

            String trimmedQry = qryExecReq.sqlQuery().trim();

            // Last symbol is ignored.
            for (int i = 0; i < trimmedQry.length() - 1; i++) {
                if (trimmedQry.charAt(i) == ';')
                    return NO_RETRIES;
            }

            return trimmedQry.toUpperCase().startsWith("SELECT") ? DFLT_RETRIES_CNT : NO_RETRIES;
        }

        return NO_RETRIES;
    }

    /**
     * Request Timeout Task
     */
    private class RequestTimeoutTask implements Runnable {
        /** Request id. */
        private final long reqId;

        /** Sticky singleIo. */
        private final JdbcThinTcpIo stickyIO;

        /** Remaining query timeout. */
        private int remainingQryTimeout;

        /** Flag that shows whether TimerTask was expired or not. */
        private AtomicBoolean expired;

        /**
         * @param reqId Request Id to cancel in case of timeout
         * @param initReqTimeout Initial request timeout
         */
        RequestTimeoutTask(long reqId, JdbcThinTcpIo stickyIO, int initReqTimeout) {
            this.reqId = reqId;

            this.stickyIO = stickyIO;

            remainingQryTimeout = initReqTimeout;

            expired = new AtomicBoolean(false);
        }

        /** {@inheritDoc} */
        @Override public void run() {
            try {
                if (remainingQryTimeout <= 0) {
                    expired.set(true);

                    sendQueryCancelRequest(new JdbcQueryCancelRequest(reqId), stickyIO);

                    qryTimeoutScheduledFut.cancel(false);

                    return;
                }

                remainingQryTimeout -= REQUEST_TIMEOUT_PERIOD;
            }
            catch (SQLException e) {
                LOG.log(Level.WARNING,
                    "Request timeout processing failure: unable to cancel request [reqId=" + reqId + ']', e);

                qryTimeoutScheduledFut.cancel(false);
            }
        }
    }

    /**
     * Connection Handler Task
     */
<<<<<<< HEAD
    private class ConnectionHandlerTask  implements Runnable {
=======
    private class ConnectionHandlerTask implements Runnable {
>>>>>>> 1e84d448
        /** Map with reconnection delays. */
        private Map<InetSocketAddress, Integer> reconnectionDelays = new HashMap<>();

        /** Map with reconnection delays remainder. */
        private Map<InetSocketAddress, Integer> reconnectionDelaysRemainder = new HashMap<>();

        /** {@inheritDoc} */
        @Override public void run() {
            try {
                for (Map.Entry<InetSocketAddress, Integer> delayEntry : reconnectionDelaysRemainder.entrySet())
                    reconnectionDelaysRemainder.put(delayEntry.getKey(), delayEntry.getValue() - RECONNECTION_DELAY);

                Set<InetSocketAddress> aliveSockAddrs =
                    ios.values().stream().map(JdbcThinTcpIo::socketAddress).collect(Collectors.toSet());

                IgniteProductVersion prevIgniteEndpointVer = null;

                for (int i = 0; i < connProps.getAddresses().length; i++) {
                    HostAndPortRange srv = connProps.getAddresses()[i];

                    try {
                        InetAddress[] addrs = InetAddress.getAllByName(srv.host());

                        for (InetAddress addr : addrs) {
                            for (int port = srv.portFrom(); port <= srv.portTo(); ++port) {
                                InetSocketAddress sockAddr = null;

                                try {
                                    sockAddr = new InetSocketAddress(addr, port);

                                    if (aliveSockAddrs.contains(sockAddr)) {
                                        reconnectionDelaysRemainder.remove(sockAddr);
                                        reconnectionDelays.remove(sockAddr);

                                        continue;
                                    }

                                    Integer delayRemainder = reconnectionDelaysRemainder.get(sockAddr);

                                    if (delayRemainder != null && delayRemainder != 0)
                                        continue;

                                    if (closed) {
                                        maintenanceExecutor.shutdown();

                                        return;
                                    }

                                    JdbcThinTcpIo cliIo =
<<<<<<< HEAD
                                        new JdbcThinTcpIo(connProps, new InetSocketAddress(addr, port), 0);
=======
                                        new JdbcThinTcpIo(connProps, new InetSocketAddress(addr, port), ctx, 0);
>>>>>>> 1e84d448

                                    if (!cliIo.isPartitionAwarenessSupported()) {
                                        processDelay(sockAddr);

                                        LOG.log(Level.WARNING, "Failed to connect to Ignite node [url=" +
                                            connProps.getUrl() + "]. address = [" + addr + ':' + port + "]." +
                                            "Node doesn't support best effort affinity mode.");

                                        cliIo.close();

                                        continue;
                                    }

                                    if (prevIgniteEndpointVer != null &&
                                        !prevIgniteEndpointVer.equals(cliIo.igniteVersion())) {
                                        processDelay(sockAddr);

                                        LOG.log(Level.WARNING, "Failed to connect to Ignite node [url=" +
                                            connProps.getUrl() + "]. address = [" + addr + ':' + port + "]." +
                                            "Different versions of nodes are not supported in best " +
                                            "effort affinity mode.");

                                        cliIo.close();

                                        continue;
                                    }

                                    cliIo.timeout(netTimeout);

                                    JdbcThinTcpIo ioToSameNode = ios.putIfAbsent(cliIo.nodeId(), cliIo);

                                    // This can happen if the same node has several IPs or if ensureConnected() runs
                                    // concurrently
                                    if (ioToSameNode != null)
                                        cliIo.close();
                                    else
                                        connCnt.incrementAndGet();

                                    prevIgniteEndpointVer = cliIo.igniteVersion();

                                    if (closed) {
                                        maintenanceExecutor.shutdown();

                                        cliIo.close();

                                        ios.remove(cliIo.nodeId());

                                        return;
                                    }
                                }
                                catch (Exception exception) {
                                    if (sockAddr != null)
                                        processDelay(sockAddr);

                                    LOG.log(Level.WARNING, "Failed to connect to Ignite node [url=" +
                                        connProps.getUrl() + "]. address = [" + addr + ':' + port + "].");
                                }
                            }
                        }
                    }
                    catch (Exception exception) {
                        LOG.log(Level.WARNING, "Failed to connect to Ignite node [url=" +
                            connProps.getUrl() + "]. server = [" + srv + "].");
                    }
                }
            }
            catch (Exception e) {
<<<<<<< HEAD
                LOG.log(Level.WARNING, "Connection handler processing failure. Reconnection processes was stopped."
                    , e);
=======
                LOG.log(Level.WARNING, "Connection handler processing failure. Reconnection processes was stopped.", e);
>>>>>>> 1e84d448

                connectionsHndScheduledFut.cancel(false);
            }
        }

        /**
         * Increase reconnection delay if needed and store it to corresponding maps.
         *
         * @param sockAddr Socket address.
         */
        private void processDelay(InetSocketAddress sockAddr) {
            Integer delay = reconnectionDelays.get(sockAddr);

            delay = delay == null ? RECONNECTION_DELAY : delay * 2;

            if (delay > RECONNECTION_MAX_DELAY)
                delay = RECONNECTION_MAX_DELAY;

            reconnectionDelays.put(sockAddr, delay);

            reconnectionDelaysRemainder.put(sockAddr, delay);
<<<<<<< HEAD
=======
        }
    }

    /**
     * JDBC implementation of {@link MarshallerContext}.
     */
    private class JdbcMarshallerContext extends BlockingJdbcChannel implements MarshallerContext {
        /** Type ID -> class name map. */
        private final Map<Integer, String> cache = new ConcurrentHashMap<>();

        /** */
        private final Set<String> sysTypes = new HashSet<>();

        /**
         * Default constructor.
         */
        public JdbcMarshallerContext() {
            try {
                processSystemClasses(U.gridClassLoader(), null, sysTypes::add);
            }
            catch (IOException e) {
                throw new IgniteException("Unable to initialize marshaller context", e);
            }
        }

        /** {@inheritDoc} */
        @Override public boolean registerClassName(
            byte platformId,
            int typeId,
            String clsName,
            boolean failIfUnregistered
        ) throws IgniteCheckedException {
            assert platformId == MarshallerPlatformIds.JAVA_ID
                : String.format("Only Java platform is supported [expPlatformId=%d, actualPlatformId=%d].",
                MarshallerPlatformIds.JAVA_ID, platformId);

            boolean res = true;

            if (!cache.containsKey(typeId)) {
                try {
                    JdbcUpdateBinarySchemaResult updateRes = doRequest(
                        new JdbcBinaryTypeNamePutRequest(typeId, platformId, clsName));

                    res = updateRes.success();
                }
                catch (ExecutionException | InterruptedException | ClientException | SQLException e) {
                    throw new IgniteCheckedException(e);
                }

                if (res)
                    cache.put(typeId, clsName);
            }

            return res;
        }

        /** {@inheritDoc} */
        @Deprecated
        @Override public boolean registerClassName(byte platformId, int typeId,
            String clsName) throws IgniteCheckedException {
            return registerClassName(platformId, typeId, clsName, false);
        }

        /** {@inheritDoc} */
        @Override public boolean registerClassNameLocally(byte platformId, int typeId, String clsName) {
            throw new UnsupportedOperationException("registerClassNameLocally not supported by " + this.getClass().getSimpleName());
        }

        /** {@inheritDoc} */
        @Override public Class getClass(int typeId, ClassLoader ldr)
            throws ClassNotFoundException, IgniteCheckedException {

            return U.forName(getClassName(MarshallerPlatformIds.JAVA_ID, typeId), ldr, null);
        }

        /** {@inheritDoc} */
        @Override public String getClassName(byte platformId, int typeId) throws ClassNotFoundException, IgniteCheckedException {
            assert platformId == MarshallerPlatformIds.JAVA_ID
                : String.format("Only Java platform is supported [expPlatformId=%d, actualPlatformId=%d].", MarshallerPlatformIds.JAVA_ID, platformId);

            String clsName = cache.get(typeId);
            if (clsName == null) {
                try {
                    JdbcBinaryTypeNameGetResult res = doRequest(new JdbcBinaryTypeNameGetRequest(typeId, platformId));
                    clsName = res.typeName();
                }
                catch (ExecutionException | InterruptedException | ClientException | SQLException e) {
                    throw new IgniteCheckedException(e);
                }
            }

            if (clsName == null)
                throw new ClassNotFoundException(String.format("Unknown type id [%s]", typeId));

            return clsName;
        }

        /**
         * Handle update binary schema result.
         *
         * @param res Result.
         * @return {@code true} if marshaller was waiting for result with given request ID.
         */
        public boolean handleResult(JdbcUpdateBinarySchemaResult res) {
            return handleResult(res.reqId(), res);
        }

        /**
         * Handle binary type name result.
         *
         * @param res Result.
         * @return {@code true} if marshaller was waiting for result with given request ID.
         */
        public boolean handleResult(JdbcBinaryTypeNameGetResult res) {
            return handleResult(res.reqId(), res);
        }

        /** {@inheritDoc} */
        @Override public boolean isSystemType(String typeName) {
            return sysTypes.contains(typeName);
        }

        /** {@inheritDoc} */
        @Override public IgnitePredicate<String> classNameFilter() {
            return null;
        }

        /** {@inheritDoc} */
        @Override public JdkMarshaller jdkMarshaller() {
            return new JdkMarshaller();
        }
    }

    /**
     * JDBC implementation of {@link BinaryMetadataHandler}.
     */
    private class JdbcBinaryMetadataHandler extends BlockingJdbcChannel implements BinaryMetadataHandler {
        /** In-memory metadata cache. */
        private final BinaryMetadataHandler cache = BinaryCachingMetadataHandler.create();

        /** {@inheritDoc} */
        @Override public void addMeta(int typeId, BinaryType meta, boolean failIfUnregistered)
            throws BinaryObjectException {
            try {
                doRequest(new JdbcBinaryTypePutRequest(((BinaryTypeImpl)meta).metadata()));
            }
            catch (ExecutionException | InterruptedException | ClientException | SQLException e) {
                throw new BinaryObjectException(e);
            }

            cache.addMeta(typeId, meta, failIfUnregistered); // merge
        }

        /** {@inheritDoc} */
        @Override public void addMetaLocally(int typeId, BinaryType meta,
            boolean failIfUnregistered) throws BinaryObjectException {
            throw new UnsupportedOperationException("Can't register metadata locally for thin client.");
        }

        /** {@inheritDoc} */
        @Override public BinaryType metadata(int typeId) throws BinaryObjectException {
            BinaryType meta = cache.metadata(typeId);

            if (meta == null)
                meta = getBinaryType(typeId);

            return meta;
        }

        /** {@inheritDoc} */
        @Override public BinaryMetadata metadata0(int typeId) throws BinaryObjectException {
            BinaryMetadata meta = cache.metadata0(typeId);

            if (meta == null) {
                BinaryTypeImpl binType = (BinaryTypeImpl)getBinaryType(typeId);

                if (binType != null)
                    meta = binType.metadata();
            }

            return meta;
        }

        /**
         * Request binary type from grid.
         *
         * @param typeId Type ID.
         * @return Binary type.
         */
        private @Nullable BinaryType getBinaryType(int typeId) throws BinaryObjectException {
            BinaryType binType = null;
            try {
                JdbcBinaryTypeGetResult res = doRequest(new JdbcBinaryTypeGetRequest(typeId));

                BinaryMetadata meta = res.meta();

                if (meta != null) {
                    binType = new BinaryTypeImpl(ctx, meta);

                    cache.addMeta(typeId, binType, false);
                }
            }
            catch (ExecutionException | InterruptedException | ClientException | SQLException e) {
                throw new BinaryObjectException(e);
            }

            return binType;
        }

        /**
         * Handle update binary schema result.
         *
         * @param res Result.
         * @return {@code true} if handler was waiting for result with given
         * request ID.
         */
        public boolean handleResult(JdbcUpdateBinarySchemaResult res) {
            return handleResult(res.reqId(), res);
        }

        /**
         * Handle binary type schema result.
         *
         * @param res Result.
         * @return {@code true} if handler was waiting for result with given
         * request ID.
         */
        public boolean handleResult(JdbcBinaryTypeGetResult res) {
            return handleResult(res.reqId(), res);
        }

        /** {@inheritDoc} */
        @Override public BinaryType metadata(int typeId, int schemaId) throws BinaryObjectException {
            BinaryType type = metadata(typeId);

            return type != null && ((BinaryTypeImpl)type).metadata().hasSchema(schemaId) ? type : null;
        }

        /** {@inheritDoc} */
        @Override public Collection<BinaryType> metadata() throws BinaryObjectException {
            return cache.metadata();
        }
    }

    /**
     * Jdbc channel to communicate in blocking style, regardless of whether
     * streaming mode is enabled or not.
     */
    private abstract class BlockingJdbcChannel {
        /** Request ID -> Jdbc result map. */
        private Map<Long, CompletableFuture<JdbcResult>> results = new ConcurrentHashMap<>();

        /**
         * Do request in blocking style. It just call
         * {@link JdbcThinConnection#sendRequest(JdbcRequest)} for non-streaming
         * mode and creates future and waits it completion when streaming is
         * enabled.
         *
         * @param req Request.
         * @return Result for given request.
         */
        <R extends JdbcResult> R doRequest(JdbcRequest req) throws SQLException, InterruptedException, ExecutionException {
            R res;

            if (isStream()) {
                CompletableFuture<JdbcResult> resFut = new CompletableFuture<>();

                CompletableFuture<JdbcResult> oldFut = results.put(req.requestId(), resFut);

                assert oldFut == null : "Another request with the same id is waiting for result.";

                sendRequestNotWaitResponse(req, streamState.streamingStickyIo);

                res = (R)resFut.get();
            }
            else
                res = sendRequest(req).response();

            return res;
        }

        /**
         * Handles result for specified request ID.
         *
         * @param reqId Request id.
         * @param res Result.
         */
        boolean handleResult(long reqId, JdbcResult res) {
            boolean handled = false;

            CompletableFuture<JdbcResult> fut = results.remove(reqId);

            if (fut != null) {
                fut.complete(res);

                handled = true;
            }

            return handled;
>>>>>>> 1e84d448
        }
    }
}<|MERGE_RESOLUTION|>--- conflicted
+++ resolved
@@ -44,10 +44,7 @@
 import java.util.Collection;
 import java.util.Collections;
 import java.util.HashMap;
-<<<<<<< HEAD
-=======
 import java.util.HashSet;
->>>>>>> 1e84d448
 import java.util.IdentityHashMap;
 import java.util.List;
 import java.util.Map;
@@ -55,14 +52,10 @@
 import java.util.Random;
 import java.util.Set;
 import java.util.UUID;
-<<<<<<< HEAD
-import java.util.concurrent.ConcurrentSkipListMap;
-=======
 import java.util.concurrent.CompletableFuture;
 import java.util.concurrent.ConcurrentHashMap;
 import java.util.concurrent.ConcurrentSkipListMap;
 import java.util.concurrent.ExecutionException;
->>>>>>> 1e84d448
 import java.util.concurrent.Executor;
 import java.util.concurrent.Executors;
 import java.util.concurrent.ScheduledExecutorService;
@@ -140,10 +133,7 @@
 import static org.apache.ignite.internal.processors.odbc.SqlStateCode.CONNECTION_CLOSED;
 import static org.apache.ignite.internal.processors.odbc.SqlStateCode.CONNECTION_FAILURE;
 import static org.apache.ignite.internal.processors.odbc.SqlStateCode.INTERNAL_ERROR;
-<<<<<<< HEAD
-=======
 import static org.apache.ignite.marshaller.MarshallerUtils.processSystemClasses;
->>>>>>> 1e84d448
 
 /**
  * JDBC connection implementation.
@@ -259,8 +249,6 @@
     /** Connections handler timer. */
     private final IgniteProductVersion baseEndpointVer;
 
-<<<<<<< HEAD
-=======
     /** Binary context. */
     private final BinaryContext ctx;
 
@@ -270,7 +258,6 @@
     /** Marshaller context. */
     private final JdbcMarshallerContext marshCtx;
 
->>>>>>> 1e84d448
     /**
      * Creates new connection.
      *
@@ -304,8 +291,6 @@
 
             baseEndpointVer = null;
         }
-<<<<<<< HEAD
-=======
     }
 
     /** Create new binary context. */
@@ -322,7 +307,6 @@
         ctx.registerUserTypesSchema();
 
         return ctx;
->>>>>>> 1e84d448
     }
 
     /**
@@ -974,97 +958,9 @@
 
         RequestTimeoutTask reqTimeoutTask = null;
 
-<<<<<<< HEAD
-        synchronized (mux) {
-            if (ownThread != null) {
-                throw new SQLException("Concurrent access to JDBC connection is not allowed"
-                    + " [ownThread=" + ownThread.getName()
-                    + ", curThread=" + Thread.currentThread().getName(), CONNECTION_FAILURE);
-            }
-=======
         acquireMutex();
->>>>>>> 1e84d448
 
         try {
-<<<<<<< HEAD
-            try {
-                int retryAttemptsLeft = 1;
-
-                Exception lastE = null;
-
-                while (retryAttemptsLeft > 0) {
-                    JdbcThinTcpIo cliIo = null;
-
-                    ensureConnected();
-
-                    try {
-                        cliIo = (stickyIo == null || !stickyIo.connected()) ? cliIo(calculateNodeIds(req)) : stickyIo;
-
-                        if (stmt != null && stmt.requestTimeout() != NO_TIMEOUT) {
-                            reqTimeoutTask = new RequestTimeoutTask(
-                                req instanceof JdbcBulkLoadBatchRequest ? stmt.currentRequestId() : req.requestId(),
-                                cliIo,
-                                stmt.requestTimeout());
-
-                            qryTimeoutScheduledFut = maintenanceExecutor.scheduleAtFixedRate(reqTimeoutTask, 0,
-                                REQUEST_TIMEOUT_PERIOD, TimeUnit.MILLISECONDS);
-                        }
-
-                        JdbcQueryExecuteRequest qryReq = null;
-
-                        if (req instanceof JdbcQueryExecuteRequest)
-                            qryReq = (JdbcQueryExecuteRequest)req;
-
-                        JdbcResponse res = cliIo.sendRequest(req, stmt);
-
-                        txIo = res.activeTransaction() ? cliIo : null;
-
-                        if (res.status() == IgniteQueryErrorCode.QUERY_CANCELED && stmt != null &&
-                            stmt.requestTimeout() != NO_TIMEOUT && reqTimeoutTask != null &&
-                            reqTimeoutTask.expired.get()) {
-
-                            throw new SQLTimeoutException(QueryCancelledException.ERR_MSG, SqlStateCode.QUERY_CANCELLED,
-                                IgniteQueryErrorCode.QUERY_CANCELED);
-                        }
-                        else if (res.status() != ClientListenerResponse.STATUS_SUCCESS)
-                            throw new SQLException(res.error(), IgniteQueryErrorCode.codeToSqlState(res.status()),
-                                res.status());
-
-                        updateAffinityCache(qryReq, res);
-
-                        return new JdbcResultWithIo(res.response(), cliIo);
-                    }
-                    catch (SQLException e) {
-                        if (LOG.isLoggable(Level.FINE))
-                            LOG.log(Level.FINE, "Exception during sending an sql request.", e);
-
-                        throw e;
-                    }
-                    catch (Exception e) {
-                        if (LOG.isLoggable(Level.FINE))
-                            LOG.log(Level.FINE, "Exception during sending an sql request.", e);
-
-                        onDisconnect(cliIo);
-
-                        if (e instanceof SocketTimeoutException)
-                            throw new SQLException("Connection timed out.", CONNECTION_FAILURE, e);
-                        else {
-                            if (lastE == null) {
-                                retryAttemptsLeft = calculateRetryAttemptsCount(stickyIo, req);
-                                lastE = e;
-                            }
-                            else
-                                retryAttemptsLeft--;
-                        }
-                    }
-                }
-
-                throw new SQLException("Failed to communicate with Ignite cluster.", CONNECTION_FAILURE, lastE);
-            }
-            finally {
-                if (stmt != null && stmt.requestTimeout() != NO_TIMEOUT && reqTimeoutTask != null)
-                    qryTimeoutScheduledFut.cancel(false);
-=======
             int retryAttemptsLeft = 1;
 
             Exception lastE = null;
@@ -1138,7 +1034,6 @@
                             retryAttemptsLeft--;
                     }
                 }
->>>>>>> 1e84d448
             }
 
             throw new SQLException("Failed to communicate with Ignite cluster.", CONNECTION_FAILURE, lastE);
@@ -1312,27 +1207,11 @@
      * @param stickyIO Sticky ignite endpoint.
      * @throws SQLException On any error.
      */
-<<<<<<< HEAD
-    private void sendRequestNotWaitResponse(JdbcOrderedBatchExecuteRequest req, JdbcThinTcpIo stickyIO)
-        throws SQLException {
-        ensureConnected();
-
-        synchronized (mux) {
-            if (ownThread != null) {
-                throw new SQLException("Concurrent access to JDBC connection is not allowed"
-                    + " [ownThread=" + ownThread.getName()
-                    + ", curThread=" + Thread.currentThread().getName(), CONNECTION_FAILURE);
-            }
-
-            ownThread = Thread.currentThread();
-        }
-=======
     private void sendRequestNotWaitResponse(JdbcRequest req, JdbcThinTcpIo stickyIO)
         throws SQLException {
         ensureConnected();
 
         acquireMutex();
->>>>>>> 1e84d448
 
         try {
             stickyIO.sendRequestNoWaitResponse(req);
@@ -1693,8 +1572,6 @@
      */
     boolean isQueryCancellationSupported() {
         return partitionAwareness || singleIo.isQueryCancellationSupported();
-<<<<<<< HEAD
-=======
     }
 
     /**
@@ -1704,7 +1581,6 @@
      */
     boolean isCustomObjectSupported() {
         return singleIo.isCustomObjectSupported();
->>>>>>> 1e84d448
     }
 
     /**
@@ -1746,16 +1622,10 @@
     }
 
     /**
-<<<<<<< HEAD
-     * Returns random tcpIo, based on random UUID, generated in a custom way with the help of {@code Random}
-     * instead of {@code SecureRandom}. It's valid, cause cryptographically strong pseudo
-     * random number generator is not required in this particular case. {@code Random} is much faster
-=======
      * Returns random tcpIo, based on random UUID, generated in a custom way
      * with the help of {@code Random} instead of {@code SecureRandom}. It's
      * valid, cause cryptographically strong pseudo random number generator is
      * not required in this particular case. {@code Random} is much faster
->>>>>>> 1e84d448
      * than {@code SecureRandom}.
      *
      * @return random tcpIo
@@ -1765,31 +1635,15 @@
 
         RND.nextBytes(randomBytes);
 
-<<<<<<< HEAD
-        randomBytes[6]  &= 0x0f;  /* clear version        */
-        randomBytes[6]  |= 0x40;  /* set to version 4     */
-        randomBytes[8]  &= 0x3f;  /* clear variant        */
-        randomBytes[8]  |= 0x80;  /* set to IETF variant  */
-=======
         randomBytes[6] &= 0x0f;  /* clear version        */
         randomBytes[6] |= 0x40;  /* set to version 4     */
         randomBytes[8] &= 0x3f;  /* clear variant        */
         randomBytes[8] |= 0x80;  /* set to IETF variant  */
->>>>>>> 1e84d448
 
         long msb = 0;
 
         long lsb = 0;
 
-<<<<<<< HEAD
-        for (int i=0; i<8; i++)
-            msb = (msb << 8) | (randomBytes[i] & 0xff);
-
-        for (int i=8; i<16; i++)
-            lsb = (lsb << 8) | (randomBytes[i] & 0xff);
-
-        UUID randomUUID =  new UUID(msb, lsb);
-=======
         for (int i = 0; i < 8; i++)
             msb = (msb << 8) | (randomBytes[i] & 0xff);
 
@@ -1797,7 +1651,6 @@
             lsb = (lsb << 8) | (randomBytes[i] & 0xff);
 
         UUID randomUUID = new UUID(msb, lsb);
->>>>>>> 1e84d448
 
         Map.Entry<UUID, JdbcThinTcpIo> entry = ios.ceilingEntry(randomUUID);
 
@@ -1918,18 +1771,11 @@
      *
      * @param baseEndpointVer Base endpoint version.
      * @return last connected endpoint version.
-<<<<<<< HEAD
-     * @throws SQLException If failed to connect to at least one ignite endpoint,
-     * or if endpoints versions are less than base endpoint version.
-     */
-    private IgniteProductVersion connectInBestEffortAffinityMode(IgniteProductVersion baseEndpointVer) throws SQLException {
-=======
      * @throws SQLException If failed to connect to at least one ignite
      * endpoint, or if endpoints versions are less than base endpoint version.
      */
     private IgniteProductVersion connectInBestEffortAffinityMode(
         IgniteProductVersion baseEndpointVer) throws SQLException {
->>>>>>> 1e84d448
         List<Exception> exceptions = null;
 
         for (int i = 0; i < connProps.getAddresses().length; i++) {
@@ -1947,12 +1793,6 @@
                             if (!cliIo.isPartitionAwarenessSupported()) {
                                 cliIo.close();
 
-<<<<<<< HEAD
-                            if (!cliIo.isPartitionAwarenessSupported()) {
-                                cliIo.close();
-
-=======
->>>>>>> 1e84d448
                                 throw new SQLException("Failed to connect to Ignite node [url=" +
                                     connProps.getUrl() + "]. address = [" + addr + ':' + port + "]." +
                                     "Node doesn't support partition awareness mode.",
@@ -2052,10 +1892,6 @@
      *
      * @param stickyIo sticky connection, if any.
      * @param req Jdbc request.
-<<<<<<< HEAD
-     *
-=======
->>>>>>> 1e84d448
      * @return retries count.
      */
     private int calculateRetryAttemptsCount(JdbcThinTcpIo stickyIo, JdbcRequest req) {
@@ -2148,11 +1984,7 @@
     /**
      * Connection Handler Task
      */
-<<<<<<< HEAD
-    private class ConnectionHandlerTask  implements Runnable {
-=======
     private class ConnectionHandlerTask implements Runnable {
->>>>>>> 1e84d448
         /** Map with reconnection delays. */
         private Map<InetSocketAddress, Integer> reconnectionDelays = new HashMap<>();
 
@@ -2202,11 +2034,7 @@
                                     }
 
                                     JdbcThinTcpIo cliIo =
-<<<<<<< HEAD
-                                        new JdbcThinTcpIo(connProps, new InetSocketAddress(addr, port), 0);
-=======
                                         new JdbcThinTcpIo(connProps, new InetSocketAddress(addr, port), ctx, 0);
->>>>>>> 1e84d448
 
                                     if (!cliIo.isPartitionAwarenessSupported()) {
                                         processDelay(sockAddr);
@@ -2274,12 +2102,7 @@
                 }
             }
             catch (Exception e) {
-<<<<<<< HEAD
-                LOG.log(Level.WARNING, "Connection handler processing failure. Reconnection processes was stopped."
-                    , e);
-=======
                 LOG.log(Level.WARNING, "Connection handler processing failure. Reconnection processes was stopped.", e);
->>>>>>> 1e84d448
 
                 connectionsHndScheduledFut.cancel(false);
             }
@@ -2301,8 +2124,6 @@
             reconnectionDelays.put(sockAddr, delay);
 
             reconnectionDelaysRemainder.put(sockAddr, delay);
-<<<<<<< HEAD
-=======
         }
     }
 
@@ -2602,7 +2423,6 @@
             }
 
             return handled;
->>>>>>> 1e84d448
         }
     }
 }