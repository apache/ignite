/*
 * Licensed to the Apache Software Foundation (ASF) under one or more
 * contributor license agreements.  See the NOTICE file distributed with
 * this work for additional information regarding copyright ownership.
 * The ASF licenses this file to You under the Apache License, Version 2.0
 * (the "License"); you may not use this file except in compliance with
 * the License.  You may obtain a copy of the License at
 *
 *      http://www.apache.org/licenses/LICENSE-2.0
 *
 * Unless required by applicable law or agreed to in writing, software
 * distributed under the License is distributed on an "AS IS" BASIS,
 * WITHOUT WARRANTIES OR CONDITIONS OF ANY KIND, either express or implied.
 * See the License for the specific language governing permissions and
 * limitations under the License.
 */

package org.apache.ignite.internal.processors.cache.persistence.freelist;

import java.util.concurrent.atomic.AtomicReferenceArray;
import org.apache.ignite.IgniteCheckedException;
import org.apache.ignite.IgniteLogger;
import org.apache.ignite.internal.pagemem.PageIdAllocator;
import org.apache.ignite.internal.pagemem.PageIdUtils;
import org.apache.ignite.internal.pagemem.PageUtils;
import org.apache.ignite.internal.pagemem.wal.IgniteWriteAheadLogManager;
import org.apache.ignite.internal.pagemem.wal.record.delta.DataPageInsertFragmentRecord;
import org.apache.ignite.internal.pagemem.wal.record.delta.DataPageInsertRecord;
import org.apache.ignite.internal.pagemem.wal.record.delta.DataPageRemoveRecord;
import org.apache.ignite.internal.pagemem.wal.record.delta.DataPageUpdateRecord;
import org.apache.ignite.internal.processors.cache.persistence.DataRegion;
import org.apache.ignite.internal.processors.cache.persistence.DataRegionMetricsImpl;
import org.apache.ignite.internal.processors.cache.persistence.Storable;
import org.apache.ignite.internal.processors.cache.persistence.evict.PageEvictionTracker;
import org.apache.ignite.internal.processors.cache.persistence.tree.io.AbstractDataPageIO;
import org.apache.ignite.internal.processors.cache.persistence.tree.io.DataPagePayload;
import org.apache.ignite.internal.processors.cache.persistence.tree.io.IOVersions;
import org.apache.ignite.internal.processors.cache.persistence.tree.io.PageIO;
import org.apache.ignite.internal.processors.cache.persistence.tree.reuse.ReuseBag;
import org.apache.ignite.internal.processors.cache.persistence.tree.reuse.ReuseList;
import org.apache.ignite.internal.processors.cache.persistence.tree.util.PageHandler;
import org.apache.ignite.internal.processors.cache.persistence.tree.util.PageLockListener;
<<<<<<< HEAD
=======
import org.apache.ignite.internal.stat.IoStatisticsHolder;
import org.apache.ignite.internal.stat.IoStatisticsHolderNoOp;
>>>>>>> 4f1b6b4e
import org.apache.ignite.internal.util.typedef.internal.U;

/**
 */
public abstract class AbstractFreeList<T extends Storable> extends PagesList implements FreeList<T>, ReuseList {
    /** */
    private static final int BUCKETS = 256; // Must be power of 2.

    /** */
    private static final int REUSE_BUCKET = BUCKETS - 1;

    /** */
    private static final Integer COMPLETE = Integer.MAX_VALUE;

    /** */
    private static final Integer FAIL_I = Integer.MIN_VALUE;

    /** */
    private static final Long FAIL_L = Long.MAX_VALUE;

    /** */
    private static final int MIN_PAGE_FREE_SPACE = 8;

    /**
     * Step between buckets in free list, measured in powers of two.
     * For example, for page size 4096 and 256 buckets, shift is 4 and step is 16 bytes.
     */
    private final int shift;

    /** */
    private final AtomicReferenceArray<Stripe[]> buckets = new AtomicReferenceArray<>(BUCKETS);

    /** */
    private final int MIN_SIZE_FOR_DATA_PAGE;

    /** */
    private final int emptyDataPagesBucket;

    /** */
    private final PageHandler<T, Boolean> updateRow = new UpdateRowHandler();

    /** */
    private final DataRegionMetricsImpl memMetrics;

    /** */
    private final PageEvictionTracker evictionTracker;

    /**
     *
     */
    private final class UpdateRowHandler extends PageHandler<T, Boolean> {
        @Override public Boolean run(
            int cacheId,
            long pageId,
            long page,
            long pageAddr,
            PageIO iox,
            Boolean walPlc,
            T row,
            int itemId,
            IoStatisticsHolder statHolder)
            throws IgniteCheckedException {
            AbstractDataPageIO<T> io = (AbstractDataPageIO<T>)iox;

            int rowSize = row.size();

            boolean updated = io.updateRow(pageAddr, itemId, pageSize(), null, row, rowSize);

            evictionTracker.touchPage(pageId);

            if (updated && needWalDeltaRecord(pageId, page, walPlc)) {
                // TODO This record must contain only a reference to a logical WAL record with the actual data.
                byte[] payload = new byte[rowSize];

                DataPagePayload data = io.readPayload(pageAddr, itemId, pageSize());

                assert data.payloadSize() == rowSize;

                PageUtils.getBytes(pageAddr, data.offset(), payload, 0, rowSize);

                wal.log(new DataPageUpdateRecord(
                    cacheId,
                    pageId,
                    itemId,
                    payload));
            }

            return updated;
        }
    }

    /** */
    private final PageHandler<T, Integer> writeRow = new WriteRowHandler();

    /**
     *
     */
    private final class WriteRowHandler extends PageHandler<T, Integer> {
        @Override public Integer run(
            int cacheId,
            long pageId,
            long page,
            long pageAddr,
            PageIO iox,
            Boolean walPlc,
            T row,
            int written,
            IoStatisticsHolder statHolder)
            throws IgniteCheckedException {
            AbstractDataPageIO<T> io = (AbstractDataPageIO<T>)iox;

            int rowSize = row.size();
            int oldFreeSpace = io.getFreeSpace(pageAddr);

            assert oldFreeSpace > 0 : oldFreeSpace;

            // If the full row does not fit into this page write only a fragment.
            written = (written == 0 && oldFreeSpace >= rowSize) ? addRow(pageId, page, pageAddr, io, row, rowSize) :
                addRowFragment(pageId, page, pageAddr, io, row, written, rowSize);

            // Reread free space after update.
            int newFreeSpace = io.getFreeSpace(pageAddr);

            if (newFreeSpace > MIN_PAGE_FREE_SPACE) {
                int bucket = bucket(newFreeSpace, false);

                put(null, pageId, page, pageAddr, bucket, statHolder);
            }

            if (written == rowSize)
                evictionTracker.touchPage(pageId);

            // Avoid boxing with garbage generation for usual case.
            return written == rowSize ? COMPLETE : written;
        }

        /**
         * @param pageId Page ID.
         * @param page Page pointer.
         * @param pageAddr Page address.
         * @param io IO.
         * @param row Row.
         * @param rowSize Row size.
         * @return Written size which is always equal to row size here.
         * @throws IgniteCheckedException If failed.
         */
        private int addRow(
            long pageId,
            long page,
            long pageAddr,
            AbstractDataPageIO<T> io,
            T row,
            int rowSize
        ) throws IgniteCheckedException {
            io.addRow(pageId, pageAddr, row, rowSize, pageSize());

            if (needWalDeltaRecord(pageId, page, null)) {
                // TODO IGNITE-5829 This record must contain only a reference to a logical WAL record with the actual data.
                byte[] payload = new byte[rowSize];

                DataPagePayload data = io.readPayload(pageAddr, PageIdUtils.itemId(row.link()), pageSize());

                assert data.payloadSize() == rowSize;

                PageUtils.getBytes(pageAddr, data.offset(), payload, 0, rowSize);

                wal.log(new DataPageInsertRecord(
                    grpId,
                    pageId,
                    payload));
            }

            return rowSize;
        }

        /**
         * @param pageId Page ID.
         * @param page Page pointer.
         * @param pageAddr Page address.
         * @param io IO.
         * @param row Row.
         * @param written Written size.
         * @param rowSize Row size.
         * @return Updated written size.
         * @throws IgniteCheckedException If failed.
         */
        private int addRowFragment(
            long pageId,
            long page,
            long pageAddr,
            AbstractDataPageIO<T> io,
            T row,
            int written,
            int rowSize
        ) throws IgniteCheckedException {
            // Read last link before the fragment write, because it will be updated there.
            long lastLink = row.link();

            int payloadSize = io.addRowFragment(pageMem, pageId, pageAddr, row, written, rowSize, pageSize());

            assert payloadSize > 0 : payloadSize;

            if (needWalDeltaRecord(pageId, page, null)) {
                // TODO IGNITE-5829 This record must contain only a reference to a logical WAL record with the actual data.
                byte[] payload = new byte[payloadSize];

                DataPagePayload data = io.readPayload(pageAddr, PageIdUtils.itemId(row.link()), pageSize());

                PageUtils.getBytes(pageAddr, data.offset(), payload, 0, payloadSize);

                wal.log(new DataPageInsertFragmentRecord(grpId, pageId, payload, lastLink));
            }

            return written + payloadSize;
        }
    }

    /** */
    private final PageHandler<Void, Long> rmvRow;

    /**
     *
     */
    private final class RemoveRowHandler extends PageHandler<Void, Long> {
        /** Indicates whether partition ID should be masked from page ID. */
        private final boolean maskPartId;

        /** */
        RemoveRowHandler(boolean maskPartId) {
            this.maskPartId = maskPartId;
        }

        @Override public Long run(
            int cacheId,
            long pageId,
            long page,
            long pageAddr,
            PageIO iox,
            Boolean walPlc,
            Void ignored,
            int itemId,
            IoStatisticsHolder statHolder)
            throws IgniteCheckedException {
            AbstractDataPageIO<T> io = (AbstractDataPageIO<T>)iox;

            int oldFreeSpace = io.getFreeSpace(pageAddr);

            assert oldFreeSpace >= 0 : oldFreeSpace;

            long nextLink = io.removeRow(pageAddr, itemId, pageSize());

            if (needWalDeltaRecord(pageId, page, walPlc))
                wal.log(new DataPageRemoveRecord(cacheId, pageId, itemId));

            int newFreeSpace = io.getFreeSpace(pageAddr);

            if (newFreeSpace > MIN_PAGE_FREE_SPACE) {
                int newBucket = bucket(newFreeSpace, false);

                if (oldFreeSpace > MIN_PAGE_FREE_SPACE) {
                    int oldBucket = bucket(oldFreeSpace, false);

                    if (oldBucket != newBucket) {
                        // It is possible that page was concurrently taken for put, in this case put will handle bucket change.
                        pageId = maskPartId ? PageIdUtils.maskPartitionId(pageId) : pageId;
                        if (removeDataPage(pageId, page, pageAddr, io, oldBucket, statHolder))
                            put(null, pageId, page, pageAddr, newBucket, statHolder);
                    }
                }
                else
                    put(null, pageId, page, pageAddr, newBucket, statHolder);

                if (io.isEmpty(pageAddr))
                    evictionTracker.forgetPage(pageId);
            }

            // For common case boxed 0L will be cached inside of Long, so no garbage will be produced.
            return nextLink;
        }
    }

    /**
     * @param cacheId Cache ID.
     * @param name Name (for debug purpose).
     * @param memMetrics Memory metrics.
     * @param memPlc Data region.
     * @param reuseList Reuse list or {@code null} if this free list will be a reuse list for itself.
     * @param wal Write ahead log manager.
     * @param metaPageId Metadata page ID.
     * @param initNew {@code True} if new metadata should be initialized.
     * @throws IgniteCheckedException If failed.
     */
    public AbstractFreeList(
        int cacheId,
        String name,
        DataRegionMetricsImpl memMetrics,
        DataRegion memPlc,
        ReuseList reuseList,
        IgniteWriteAheadLogManager wal,
        long metaPageId,
        boolean initNew,
        PageLockListener lockLsnr
    ) throws IgniteCheckedException {
        super(cacheId, name, memPlc.pageMemory(), BUCKETS, wal, metaPageId, lockLsnr);

        rmvRow = new RemoveRowHandler(cacheId == 0);

        this.evictionTracker = memPlc.evictionTracker();
        this.reuseList = reuseList == null ? this : reuseList;
        int pageSize = pageMem.pageSize();

        assert U.isPow2(pageSize) : "Page size must be a power of 2: " + pageSize;
        assert U.isPow2(BUCKETS);
        assert BUCKETS <= pageSize : pageSize;

        // TODO this constant is used because currently we cannot reuse data pages as index pages
        // TODO and vice-versa. It should be removed when data storage format is finalized.
        MIN_SIZE_FOR_DATA_PAGE = pageSize - AbstractDataPageIO.MIN_DATA_PAGE_OVERHEAD;

        int shift = 0;

        while (pageSize > BUCKETS) {
            shift++;
            pageSize >>>= 1;
        }

        this.shift = shift;

        this.memMetrics = memMetrics;

        emptyDataPagesBucket = bucket(MIN_SIZE_FOR_DATA_PAGE, false);

        init(metaPageId, initNew);
    }

    /**
     * Calculates free space tracked by this FreeListImpl instance.
     *
     * @return Free space available for use, in bytes.
     */
    public long freeSpace() {
        long freeSpace = 0;

        for (int b = BUCKETS - 2; b > 0; b--) {
            long perPageFreeSpace = b << shift;

            long pages = bucketsSize[b].longValue();

            freeSpace += pages * perPageFreeSpace;
        }

        return freeSpace;
    }

    /** {@inheritDoc} */
    @Override public void dumpStatistics(IgniteLogger log) {
        long dataPages = 0;

        final boolean dumpBucketsInfo = false;

        for (int b = 0; b < BUCKETS; b++) {
            long size = bucketsSize[b].longValue();

            if (!isReuseBucket(b))
                dataPages += size;

            if (dumpBucketsInfo) {
                Stripe[] stripes = getBucket(b);

                boolean empty = true;

                if (stripes != null) {
                    for (Stripe stripe : stripes) {
                        if (!stripe.empty) {
                            empty = false;

                            break;
                        }
                    }
                }

                if (log.isInfoEnabled())
                    log.info("Bucket [b=" + b +
                        ", size=" + size +
                        ", stripes=" + (stripes != null ? stripes.length : 0) +
                        ", stripesEmpty=" + empty + ']');
            }
        }

        if (dataPages > 0) {
            if (log.isInfoEnabled())
                log.info("FreeList [name=" + name +
                    ", buckets=" + BUCKETS +
                    ", dataPages=" + dataPages +
                    ", reusePages=" + bucketsSize[REUSE_BUCKET].longValue() + "]");
        }
    }

    /**
     * @param freeSpace Page free space.
     * @param allowReuse {@code True} if it is allowed to get reuse bucket.
     * @return Bucket.
     */
    private int bucket(int freeSpace, boolean allowReuse) {
        assert freeSpace > 0 : freeSpace;

        int bucket = freeSpace >>> shift;

        assert bucket >= 0 && bucket < BUCKETS : bucket;

        if (!allowReuse && isReuseBucket(bucket))
            bucket--;

        return bucket;
    }

    /**
     * @param part Partition.
     * @return Page ID.
     * @throws IgniteCheckedException If failed.
     */
    private long allocateDataPage(int part) throws IgniteCheckedException {
        assert part <= PageIdAllocator.MAX_PARTITION_ID;
        assert part != PageIdAllocator.INDEX_PARTITION;

        return pageMem.allocatePage(grpId, part, PageIdAllocator.FLAG_DATA);
    }

    /** {@inheritDoc} */
<<<<<<< HEAD
    @Override public void insertDataRow(T row) throws IgniteCheckedException {
        int rowSize = row.size();
=======
    @Override public void insertDataRow(T row, IoStatisticsHolder statHolder) throws IgniteCheckedException {
        int rowSize = ioVersions().latest().getRowSize(row);
>>>>>>> 4f1b6b4e

        int written = 0;

        try {
            do {
                IOVersions ioVersions = row.ioVersions();

                if (written != 0)
                    memMetrics.incrementLargeEntriesPages();

                int freeSpace = Math.min(MIN_SIZE_FOR_DATA_PAGE, rowSize - written);

                long pageId = 0L;

                if (freeSpace == MIN_SIZE_FOR_DATA_PAGE)
<<<<<<< HEAD
                    pageId = takeEmptyPage(emptyDataPagesBucket, ioVersions);
=======
                    pageId = takeEmptyPage(emptyDataPagesBucket, ioVersions(), statHolder);
>>>>>>> 4f1b6b4e

                boolean reuseBucket = false;

                // TODO: properly handle reuse bucket.
                if (pageId == 0L) {
                    for (int b = bucket(freeSpace, false) + 1; b < BUCKETS - 1; b++) {
<<<<<<< HEAD
                        pageId = takeEmptyPage(b, ioVersions);
=======
                        pageId = takeEmptyPage(b, ioVersions(), statHolder);
>>>>>>> 4f1b6b4e

                        if (pageId != 0L) {
                            reuseBucket = isReuseBucket(b);

                            break;
                        }
                    }
                }

                boolean allocated = pageId == 0L;

                if (allocated)
                    pageId = allocateDataPage(row.partition());
                else
                    pageId = PageIdUtils.changePartitionId(pageId, (row.partition()));

                PageIO init = reuseBucket || allocated ? ioVersions.latest() : null;

                written = write(pageId, writeRow, init, row, written, FAIL_I, statHolder);

                assert written != FAIL_I; // We can't fail here.
            }
            while (written != COMPLETE);
        }
        catch (IgniteCheckedException | Error e) {
            throw e;
        }
        catch (Throwable t) {
            throw new CorruptedFreeListException("Failed to insert data row", t);
        }
    }

    /** {@inheritDoc} */
    @Override public boolean updateDataRow(long link, T row,
        IoStatisticsHolder statHolder) throws IgniteCheckedException {
        assert link != 0;

        long pageId = PageIdUtils.pageId(link);
        int itemId = PageIdUtils.itemId(link);

<<<<<<< HEAD
        Boolean updated = write(pageId, updateRow, row, itemId, null);
=======
            Boolean updated = write(pageId, updateRow, row, itemId, null, statHolder);
>>>>>>> 4f1b6b4e

        assert updated != null; // Can't fail here.

        return updated;
    }

    /** {@inheritDoc} */
    @Override public void removeDataRowByLink(long link, IoStatisticsHolder statHolder) throws IgniteCheckedException {
        assert link != 0;

        try {
            long pageId = PageIdUtils.pageId(link);
            int itemId = PageIdUtils.itemId(link);

            long nextLink = write(pageId, rmvRow, itemId, FAIL_L, statHolder);

            assert nextLink != FAIL_L; // Can't fail here.

            while (nextLink != 0L) {
                memMetrics.decrementLargeEntriesPages();

                itemId = PageIdUtils.itemId(nextLink);
                pageId = PageIdUtils.pageId(nextLink);

                nextLink = write(pageId, rmvRow, itemId, FAIL_L, statHolder);

                assert nextLink != FAIL_L; // Can't fail here.
            }
        }
        catch (IgniteCheckedException | Error e) {
            throw e;
        }
        catch (Throwable t) {
            throw new CorruptedFreeListException("Failed to remove data by link", t);
        }
    }

    /** {@inheritDoc} */
    @Override protected Stripe[] getBucket(int bucket) {
        return buckets.get(bucket);
    }

    /** {@inheritDoc} */
    @Override protected boolean casBucket(int bucket, Stripe[] exp, Stripe[] upd) {
        return buckets.compareAndSet(bucket, exp, upd);
    }

    /** {@inheritDoc} */
    @Override protected boolean isReuseBucket(int bucket) {
        return bucket == REUSE_BUCKET;
    }

    /**
     * @return Number of empty data pages in free list.
     */
    public int emptyDataPages() {
        return bucketsSize[emptyDataPagesBucket].intValue();
    }

    /** {@inheritDoc} */
    @Override public void addForRecycle(ReuseBag bag) throws IgniteCheckedException {
        assert reuseList == this : "not allowed to be a reuse list";

        try {
            put(bag, 0, 0, 0L, REUSE_BUCKET, IoStatisticsHolderNoOp.INSTANCE);
        }
        catch (IgniteCheckedException | Error e) {
            throw e;
        }
        catch (Throwable t) {
            throw new CorruptedFreeListException("Failed to add page for recycle", t);
        }
    }

    /** {@inheritDoc} */
    @Override public long takeRecycledPage() throws IgniteCheckedException {
        assert reuseList == this : "not allowed to be a reuse list";

        try {
            return takeEmptyPage(REUSE_BUCKET, null, IoStatisticsHolderNoOp.INSTANCE);
        }
        catch (IgniteCheckedException | Error e) {
            throw e;
        }
        catch (Throwable t) {
            throw new CorruptedFreeListException("Failed to take recycled page", t);
        }
    }

    /** {@inheritDoc} */
    @Override public long recycledPagesCount() throws IgniteCheckedException {
        assert reuseList == this : "not allowed to be a reuse list";

        try {
            return storedPagesCount(REUSE_BUCKET);
        }
        catch (IgniteCheckedException | Error e) {
            throw e;
        }
        catch (Throwable t) {
            throw new CorruptedFreeListException("Failed to count recycled pages", t);
        }
    }

    /** {@inheritDoc} */
    @Override public String toString() {
        return "FreeList [name=" + name + ']';
    }
}<|MERGE_RESOLUTION|>--- conflicted
+++ resolved
@@ -40,11 +40,8 @@
 import org.apache.ignite.internal.processors.cache.persistence.tree.reuse.ReuseList;
 import org.apache.ignite.internal.processors.cache.persistence.tree.util.PageHandler;
 import org.apache.ignite.internal.processors.cache.persistence.tree.util.PageLockListener;
-<<<<<<< HEAD
-=======
 import org.apache.ignite.internal.stat.IoStatisticsHolder;
 import org.apache.ignite.internal.stat.IoStatisticsHolderNoOp;
->>>>>>> 4f1b6b4e
 import org.apache.ignite.internal.util.typedef.internal.U;
 
 /**
@@ -474,13 +471,8 @@
     }
 
     /** {@inheritDoc} */
-<<<<<<< HEAD
-    @Override public void insertDataRow(T row) throws IgniteCheckedException {
+    @Override public void insertDataRow(T row, IoStatisticsHolder statHolder) throws IgniteCheckedException {
         int rowSize = row.size();
-=======
-    @Override public void insertDataRow(T row, IoStatisticsHolder statHolder) throws IgniteCheckedException {
-        int rowSize = ioVersions().latest().getRowSize(row);
->>>>>>> 4f1b6b4e
 
         int written = 0;
 
@@ -496,22 +488,14 @@
                 long pageId = 0L;
 
                 if (freeSpace == MIN_SIZE_FOR_DATA_PAGE)
-<<<<<<< HEAD
-                    pageId = takeEmptyPage(emptyDataPagesBucket, ioVersions);
-=======
                     pageId = takeEmptyPage(emptyDataPagesBucket, ioVersions(), statHolder);
->>>>>>> 4f1b6b4e
 
                 boolean reuseBucket = false;
 
                 // TODO: properly handle reuse bucket.
                 if (pageId == 0L) {
                     for (int b = bucket(freeSpace, false) + 1; b < BUCKETS - 1; b++) {
-<<<<<<< HEAD
-                        pageId = takeEmptyPage(b, ioVersions);
-=======
                         pageId = takeEmptyPage(b, ioVersions(), statHolder);
->>>>>>> 4f1b6b4e
 
                         if (pageId != 0L) {
                             reuseBucket = isReuseBucket(b);
@@ -549,28 +533,32 @@
         IoStatisticsHolder statHolder) throws IgniteCheckedException {
         assert link != 0;
 
-        long pageId = PageIdUtils.pageId(link);
-        int itemId = PageIdUtils.itemId(link);
-
-<<<<<<< HEAD
-        Boolean updated = write(pageId, updateRow, row, itemId, null);
-=======
-            Boolean updated = write(pageId, updateRow, row, itemId, null, statHolder);
->>>>>>> 4f1b6b4e
-
-        assert updated != null; // Can't fail here.
-
-        return updated;
-    }
-
-    /** {@inheritDoc} */
-    @Override public void removeDataRowByLink(long link, IoStatisticsHolder statHolder) throws IgniteCheckedException {
-        assert link != 0;
-
         try {
             long pageId = PageIdUtils.pageId(link);
             int itemId = PageIdUtils.itemId(link);
 
+            Boolean updated = write(pageId, updateRow, row, itemId, null, statHolder);
+
+            assert updated != null; // Can't fail here.
+            
+            return updated;
+        }
+        catch (IgniteCheckedException | Error e) {
+            throw e;
+        }
+        catch (Throwable t) {
+            throw new CorruptedFreeListException("Failed to update data row", t);
+        }
+    }
+
+    /** {@inheritDoc} */
+    @Override public void removeDataRowByLink(long link, IoStatisticsHolder statHolder) throws IgniteCheckedException {
+        assert link != 0;
+
+        try {
+            long pageId = PageIdUtils.pageId(link);
+            int itemId = PageIdUtils.itemId(link);
+
             long nextLink = write(pageId, rmvRow, itemId, FAIL_L, statHolder);
 
             assert nextLink != FAIL_L; // Can't fail here.
