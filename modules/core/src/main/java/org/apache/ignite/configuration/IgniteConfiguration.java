--- conflicted
+++ resolved
@@ -568,11 +568,8 @@
         segResolvers = cfg.getSegmentationResolvers();
         sndRetryCnt = cfg.getNetworkSendRetryCount();
         sndRetryDelay = cfg.getNetworkSendRetryDelay();
-<<<<<<< HEAD
         sqlConnCfg = cfg.getSqlConnectorConfiguration();
-=======
         sqlResultsReuse = cfg.isSqlResultsReuse();
->>>>>>> 02908eb0
         sslCtxFactory = cfg.getSslContextFactory();
         storeSesLsnrs = cfg.getCacheStoreSessionListenerFactories();
         stripedPoolSize = cfg.getStripedPoolSize();
