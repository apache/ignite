--- conflicted
+++ resolved
@@ -2882,7 +2882,6 @@
     }
 
     /**
-<<<<<<< HEAD
      * Sets string encoding.
      *
      * @param encoding canonical encoding name, in terms of {@code java.nio} package.
@@ -2896,7 +2895,18 @@
             this.encoding = ENC_WINDOWS_1251;
         else
             throw new UnsupportedEncodingException();
-=======
+
+        return this;
+    }
+
+    /**
+     * @return encoding code.
+     */
+    @Nullable public Byte getEncoding() {
+        return encoding;
+    }
+    
+    /**
      * Sets client connector configuration.
      *
      * @param cliConnCfg Client connector configuration.
@@ -2904,25 +2914,17 @@
      */
     public IgniteConfiguration setClientConnectorConfiguration(@Nullable ClientConnectorConfiguration cliConnCfg) {
         this.cliConnCfg = cliConnCfg;
->>>>>>> 325f5a9d
-
-        return this;
-    }
-
-    /**
-<<<<<<< HEAD
-     * @return encoding code.
-     */
-    @Nullable public Byte getEncoding() {
-        return encoding;
-=======
+
+        return this;
+    }
+
+    /**
      * Gets client connector configuration.
      *
      * @return Client connector configuration.
      */
     @Nullable public ClientConnectorConfiguration getClientConnectorConfiguration() {
         return cliConnCfg;
->>>>>>> 325f5a9d
     }
 
     /** {@inheritDoc} */
