/*
 * Licensed to the Apache Software Foundation (ASF) under one or more
 * contributor license agreements.  See the NOTICE file distributed with
 * this work for additional information regarding copyright ownership.
 * The ASF licenses this file to You under the Apache License, Version 2.0
 * (the "License"); you may not use this file except in compliance with
 * the License.  You may obtain a copy of the License at
 *
 *      http://www.apache.org/licenses/LICENSE-2.0
 *
 * Unless required by applicable law or agreed to in writing, software
 * distributed under the License is distributed on an "AS IS" BASIS,
 * WITHOUT WARRANTIES OR CONDITIONS OF ANY KIND, either express or implied.
 * See the License for the specific language governing permissions and
 * limitations under the License.
 */

package org.apache.ignite.configuration;

import java.io.Serializable;
import java.lang.management.ManagementFactory;
import java.util.Map;
import java.util.UUID;
import java.util.concurrent.Executor;
import java.util.concurrent.ForkJoinPool;
import java.util.zip.Deflater;
import javax.cache.configuration.Factory;
import javax.cache.event.CacheEntryListener;
import javax.cache.expiry.ExpiryPolicy;
import javax.cache.integration.CacheLoader;
import javax.cache.processor.EntryProcessor;
import javax.management.MBeanServer;
import javax.net.ssl.SSLContext;
import org.apache.ignite.IgniteCompute;
import org.apache.ignite.IgniteLogger;
import org.apache.ignite.IgniteSystemProperties;
import org.apache.ignite.Ignition;
import org.apache.ignite.ShutdownPolicy;
import org.apache.ignite.cache.CacheKeyConfiguration;
import org.apache.ignite.cache.affinity.Affinity;
import org.apache.ignite.cache.affinity.AffinityFunction;
import org.apache.ignite.cache.store.CacheStoreSessionListener;
import org.apache.ignite.cluster.ClusterGroup;
import org.apache.ignite.cluster.ClusterNode;
import org.apache.ignite.cluster.ClusterState;
import org.apache.ignite.compute.ComputeJob;
import org.apache.ignite.compute.ComputeTask;
import org.apache.ignite.events.Event;
import org.apache.ignite.events.EventType;
import org.apache.ignite.failure.FailureHandler;
import org.apache.ignite.internal.managers.eventstorage.GridEventStorageManager;
import org.apache.ignite.internal.processors.odbc.ClientListenerProcessor;
import org.apache.ignite.internal.util.typedef.internal.A;
import org.apache.ignite.internal.util.typedef.internal.S;
import org.apache.ignite.internal.util.typedef.internal.U;
import org.apache.ignite.lang.IgniteAsyncCallback;
import org.apache.ignite.lang.IgniteExperimental;
import org.apache.ignite.lang.IgniteInClosure;
import org.apache.ignite.lang.IgnitePredicate;
import org.apache.ignite.lifecycle.LifecycleBean;
import org.apache.ignite.lifecycle.LifecycleEventType;
import org.apache.ignite.marshaller.Marshaller;
import org.apache.ignite.plugin.PluginConfiguration;
import org.apache.ignite.plugin.PluginProvider;
import org.apache.ignite.plugin.segmentation.SegmentationPolicy;
import org.apache.ignite.plugin.segmentation.SegmentationResolver;
import org.apache.ignite.services.Service;
import org.apache.ignite.services.ServiceConfiguration;
import org.apache.ignite.spi.checkpoint.CheckpointSpi;
import org.apache.ignite.spi.checkpoint.noop.NoopCheckpointSpi;
import org.apache.ignite.spi.collision.CollisionSpi;
import org.apache.ignite.spi.collision.noop.NoopCollisionSpi;
import org.apache.ignite.spi.communication.CommunicationSpi;
import org.apache.ignite.spi.communication.tcp.TcpCommunicationSpi;
import org.apache.ignite.spi.deployment.DeploymentSpi;
import org.apache.ignite.spi.deployment.local.LocalDeploymentSpi;
import org.apache.ignite.spi.discovery.DiscoverySpi;
import org.apache.ignite.spi.discovery.tcp.TcpDiscoverySpi;
import org.apache.ignite.spi.encryption.EncryptionSpi;
import org.apache.ignite.spi.eventstorage.EventStorageSpi;
import org.apache.ignite.spi.eventstorage.NoopEventStorageSpi;
import org.apache.ignite.spi.failover.FailoverSpi;
import org.apache.ignite.spi.failover.always.AlwaysFailoverSpi;
import org.apache.ignite.spi.indexing.IndexingSpi;
import org.apache.ignite.spi.loadbalancing.LoadBalancingSpi;
import org.apache.ignite.spi.loadbalancing.roundrobin.RoundRobinLoadBalancingSpi;
import org.apache.ignite.spi.metric.MetricExporterSpi;
import org.apache.ignite.spi.systemview.SystemViewExporterSpi;
import org.apache.ignite.spi.tracing.TracingSpi;
import org.apache.ignite.ssl.SslContextFactory;
import org.jetbrains.annotations.Nullable;

import static java.lang.Math.max;
import static java.lang.Math.min;
import static org.apache.ignite.plugin.segmentation.SegmentationPolicy.STOP;

/**
 * This class defines grid runtime configuration. This configuration is passed to
 * {@link Ignition#start(IgniteConfiguration)} method. It defines all configuration
 * parameters required to start a grid instance. Usually, a special
 * class called "loader" will create an instance of this interface and apply
 * {@link Ignition#start(IgniteConfiguration)} method to initialize Ignite instance.
 * <p>
 * Note that you should only set values that differ from defaults, as grid
 * will automatically pick default values for all values that are not set.
 * <p>
 * For more information about grid configuration and startup refer to {@link Ignition}
 * documentation.
 */
public class IgniteConfiguration {
    /** Courtesy notice log category. */
    public static final String COURTESY_LOGGER_NAME = "org.apache.ignite.CourtesyConfigNotice";

    /**
     * Default flag for peer class loading. By default the value is {@code false}
     * which means that peer class loading is disabled.
     */
    public static final boolean DFLT_P2P_ENABLED = false;

    /** Default metrics history size (value is {@code 10000}). */
    public static final int DFLT_METRICS_HISTORY_SIZE = 10000;

    /** Default metrics update frequency. */
    public static final long DFLT_METRICS_UPDATE_FREQ = 2000;

    /**
     * Default metrics expire time. The value is {@link Long#MAX_VALUE} which
     * means that metrics never expire.
     */
    public static final long DFLT_METRICS_EXPIRE_TIME = Long.MAX_VALUE;

    /** Default maximum timeout to wait for network responses in milliseconds (value is {@code 5,000ms}). */
    public static final long DFLT_NETWORK_TIMEOUT = 5000;

    /** Default compression level for network messages (value is Deflater.BEST_SPEED. */
    public static final int DFLT_NETWORK_COMPRESSION = Deflater.BEST_SPEED;

    /** Default interval between message send retries. */
    public static final long DFLT_SEND_RETRY_DELAY = 1000;

    /** Default message send retries count. */
    public static final int DFLT_SEND_RETRY_CNT = 3;

    /** Default discovery startup delay in milliseconds (value is {@code 60,000ms}). */
    public static final long DFLT_DISCOVERY_STARTUP_DELAY = 60000;

    /** Default deployment mode (value is {@link DeploymentMode#SHARED}). */
    public static final DeploymentMode DFLT_DEPLOYMENT_MODE = DeploymentMode.SHARED;

    /** Default cache size for missed resources. */
    public static final int DFLT_P2P_MISSED_RESOURCES_CACHE_SIZE = 100;

    /** Default time server port base. */
    public static final int DFLT_TIME_SERVER_PORT_BASE = 31100;

    /** Default time server port range. */
    public static final int DFLT_TIME_SERVER_PORT_RANGE = 100;

    /** Default core size of public thread pool. */
    public static final int AVAILABLE_PROC_CNT = Runtime.getRuntime().availableProcessors();

    /** Default core size of public thread pool. */
    public static final int DFLT_PUBLIC_THREAD_CNT = max(8, AVAILABLE_PROC_CNT);

    /** Default size of data streamer thread pool. */
    public static final int DFLT_DATA_STREAMER_POOL_SIZE = DFLT_PUBLIC_THREAD_CNT;

    /** Default limit of threads used for rebalance. */
    public static final int DFLT_REBALANCE_THREAD_POOL_SIZE = min(4, max(1, AVAILABLE_PROC_CNT / 4));

    /** Default rebalance message timeout in milliseconds (value is {@code 10000}). */
    public static final long DFLT_REBALANCE_TIMEOUT = 10000;

    /** Default rebalance batches prefetch count (value is {@code 3}). */
    public static final long DFLT_REBALANCE_BATCHES_PREFETCH_COUNT = 3;

    /** Time to wait between rebalance messages in milliseconds to avoid overloading CPU (value is {@code 0}). */
    public static final long DFLT_REBALANCE_THROTTLE = 0;

    /** Default rebalance batch size in bytes (value is {@code 512Kb}). */
    public static final int DFLT_REBALANCE_BATCH_SIZE = 512 * 1024; // 512K

    /** Default size of system thread pool. */
    public static final int DFLT_SYSTEM_CORE_THREAD_CNT = DFLT_PUBLIC_THREAD_CNT;

    /** Default size of query thread pool. */
    public static final int DFLT_QUERY_THREAD_POOL_SIZE = DFLT_PUBLIC_THREAD_CNT;

    /** Default size of index create/rebuild thread pool. */
    public static final int DFLT_BUILD_IDX_THREAD_POOL_SIZE = min(4, max(1, AVAILABLE_PROC_CNT / 4));

    /** Default Ignite thread keep alive time. */
    public static final long DFLT_THREAD_KEEP_ALIVE_TIME = 60_000L;

    /** Default size of peer class loading thread pool. */
    public static final int DFLT_P2P_THREAD_CNT = 2;

    /** Default size of management thread pool. */
    public static final int DFLT_MGMT_THREAD_CNT = 4;

    /** Default segmentation policy. */
    public static final SegmentationPolicy DFLT_SEG_PLC = STOP;

    /** Default value for wait for segment on startup flag. */
    public static final boolean DFLT_WAIT_FOR_SEG_ON_START = true;

    /** Default value for all segmentation resolvers pass required. */
    public static final boolean DFLT_ALL_SEG_RESOLVERS_PASS_REQ = true;

    /** Default value segmentation resolve attempts count. */
    public static final int DFLT_SEG_RESOLVE_ATTEMPTS = 2;

    /** Default segment check frequency in discovery manager. */
    public static final long DFLT_SEG_CHK_FREQ = 10000;

    /** Default frequency of metrics log print out. */
    public static final long DFLT_METRICS_LOG_FREQ = 60000;

    /** Default TCP server port. */
    public static final int DFLT_TCP_PORT = 11211;

    /** Default marshal local jobs flag. */
    public static final boolean DFLT_MARSHAL_LOCAL_JOBS = false;

    /** Default value for cache sanity check enabled flag. */
    public static final boolean DFLT_CACHE_SANITY_CHECK_ENABLED = true;

    /** Default relative working directory path for snapshot operation result. The default directory is <tt>snapshots</tt>. */
    public static final String DFLT_SNAPSHOT_DIRECTORY = "snapshots";

    /** Default number of threads to perform snapshot operations. The default value is <tt>4</tt>. */
    public static final int DFLT_SNAPSHOT_THREAD_POOL_SIZE = 4;

    /** Default value for late affinity assignment flag. */
    @Deprecated
    public static final boolean DFLT_LATE_AFF_ASSIGNMENT = true;

    /** Default value for cluster state on start. */
    public static final ClusterState DFLT_STATE_ON_START = ClusterState.ACTIVE;

    /** Default value for active on start flag. */
    @Deprecated
    public static final boolean DFLT_ACTIVE_ON_START = true;

    /** Default value for auto-activation flag. */
    @Deprecated
    public static final boolean DFLT_AUTO_ACTIVATION = true;

    /** Default failure detection timeout in millis. */
    @SuppressWarnings("UnnecessaryBoxing")
    public static final Long DFLT_FAILURE_DETECTION_TIMEOUT = new Long(10_000);

    /** Default failure detection timeout for client nodes in millis. */
    @SuppressWarnings("UnnecessaryBoxing")
    public static final Long DFLT_CLIENT_FAILURE_DETECTION_TIMEOUT = new Long(30_000);

    /** Default policy for node shutdown. */
    public static final ShutdownPolicy DFLT_SHUTDOWN_POLICY = ShutdownPolicy.IMMEDIATE;
<<<<<<< HEAD
=======

    /**
     *  Default timeout after which long query warning will be printed.
     *
     * @deprecated Please use {@link SqlConfiguration#DFLT_LONG_QRY_WARN_TIMEOUT}.
     */
    @Deprecated
    public static final long DFLT_LONG_QRY_WARN_TIMEOUT = SqlConfiguration.DFLT_LONG_QRY_WARN_TIMEOUT;
>>>>>>> 9cf06362

    
    /** Default number of MVCC vacuum threads.. */
    public static final int DFLT_MVCC_VACUUM_THREAD_CNT = 2;

    /** Default time interval between MVCC vacuum runs in milliseconds. */
    public static final long DFLT_MVCC_VACUUM_FREQUENCY = 5000;

   
    /** Optional local Ignite instance name. */
    private String igniteInstanceName;

    /** User attributes. */
    private Map<String, ?> userAttrs;

    /** Logger. */
    private IgniteLogger log;

    /** Public pool size. */
    private int pubPoolSize = DFLT_PUBLIC_THREAD_CNT;

    /** Service pool size. */
    private Integer svcPoolSize;

    /** Async Callback pool size. */
    private int callbackPoolSize = DFLT_PUBLIC_THREAD_CNT;

    /**
     * Use striped pool for internal requests processing when possible
     * (e.g. cache requests per-partition striping).
     */
    private int stripedPoolSize = DFLT_PUBLIC_THREAD_CNT;

    /** System pool size. */
    private int sysPoolSize = DFLT_SYSTEM_CORE_THREAD_CNT;

    /** Management pool size. */
    private int mgmtPoolSize = DFLT_MGMT_THREAD_CNT;

    /** Data stream pool size. */
    private int dataStreamerPoolSize = DFLT_DATA_STREAMER_POOL_SIZE;

    /** Utility cache pool size. */
    private int utilityCachePoolSize = DFLT_SYSTEM_CORE_THREAD_CNT;

    /** Utility cache pool keep alive time. */
    private long utilityCacheKeepAliveTime = DFLT_THREAD_KEEP_ALIVE_TIME;

    /** P2P pool size. */
    private int p2pPoolSize = DFLT_P2P_THREAD_CNT;

    /** Query pool size. */
    private int qryPoolSize = DFLT_QUERY_THREAD_POOL_SIZE;

    /** Index create/rebuild pool size. */
    private int buildIdxPoolSize = DFLT_BUILD_IDX_THREAD_POOL_SIZE;

    /** Ignite installation folder. */
    private String igniteHome;

    /** Ignite work folder. */
    private String igniteWorkDir;

    /** MBean server. */
    private MBeanServer mbeanSrv;

    /** Local node ID. */
    private UUID nodeId;

    /** Marshaller. */
    private Marshaller marsh;

    /** Marshal local jobs. */
    private boolean marshLocJobs = DFLT_MARSHAL_LOCAL_JOBS;

    /** Daemon flag. */
    private boolean daemon;

    /** Whether or not peer class loading is enabled. */
    private boolean p2pEnabled = DFLT_P2P_ENABLED;

    /** List of package prefixes from the system class path that should be P2P loaded. */
    private String[] p2pLocClsPathExcl;

    /** Events of these types should be recorded. */
    private int[] inclEvtTypes;

    /** Maximum network requests timeout. */
    private long netTimeout = DFLT_NETWORK_TIMEOUT;

    /** Compression level for network binary messages. */
    private int netCompressionLevel = DFLT_NETWORK_COMPRESSION;

    /** Interval between message send retries. */
    private long sndRetryDelay = DFLT_SEND_RETRY_DELAY;

    /** Message send retries delay. */
    private int sndRetryCnt = DFLT_SEND_RETRY_CNT;

    /** Metrics history time. */
    private int metricsHistSize = DFLT_METRICS_HISTORY_SIZE;

    /** Full metrics enabled flag. */
    private long metricsUpdateFreq = DFLT_METRICS_UPDATE_FREQ;

    /** Metrics expire time. */
    private long metricsExpTime = DFLT_METRICS_EXPIRE_TIME;

    /** Collection of life-cycle beans. */
    private LifecycleBean[] lifecycleBeans;

    /** Discovery SPI. */
    private DiscoverySpi discoSpi;

    /** Segmentation policy. */
    private SegmentationPolicy segPlc = DFLT_SEG_PLC;

    /** Segmentation resolvers. */
    private SegmentationResolver[] segResolvers;

    /** Segmentation resolve attempts count. */
    private int segResolveAttempts = DFLT_SEG_RESOLVE_ATTEMPTS;

    /** Wait for segment on startup flag. */
    private boolean waitForSegOnStart = DFLT_WAIT_FOR_SEG_ON_START;

    /** All segmentation resolvers pass required flag. */
    private boolean allResolversPassReq = DFLT_ALL_SEG_RESOLVERS_PASS_REQ;

    /** Segment check frequency. */
    private long segChkFreq = DFLT_SEG_CHK_FREQ;

    /** Communication SPI. */
    private CommunicationSpi commSpi;

    /** Event storage SPI. */
    private EventStorageSpi evtSpi;

    /** Collision SPI. */
    private CollisionSpi colSpi;

    /** Deployment SPI. */
    private DeploymentSpi deploySpi;

    /** Checkpoint SPI. */
    private CheckpointSpi[] cpSpi;

    /** Failover SPI. */
    private FailoverSpi[] failSpi;

    /** Load balancing SPI. */
    private LoadBalancingSpi[] loadBalancingSpi;

    /** Indexing SPI. */
    private IndexingSpi indexingSpi;

    /** Address resolver. */
    private AddressResolver addrRslvr;

    /** Encryption SPI. */
    private EncryptionSpi encryptionSpi;

    /** Metric exporter SPI. */
    private MetricExporterSpi[] metricExporterSpi;

    /** System view exporter SPI. */
    private SystemViewExporterSpi[] sysViewExporterSpi;

    /** Tracing SPI. */
    private TracingSpi tracingSpi;

    /** Cache configurations. */
    private CacheConfiguration[] cacheCfg;

    /** Client mode flag. */
    private Boolean clientMode;

    /** Rebalance thread pool size. */
    private int rebalanceThreadPoolSize = DFLT_REBALANCE_THREAD_POOL_SIZE;

    /** Rrebalance messages timeout in milliseconds. */
    private long rebalanceTimeout = DFLT_REBALANCE_TIMEOUT;

    /** Rebalance batches prefetch count. */
    private long rebalanceBatchesPrefetchCnt = DFLT_REBALANCE_BATCHES_PREFETCH_COUNT;

    /** Time to wait between rebalance messages in milliseconds. */
    private long rebalanceThrottle = DFLT_REBALANCE_THROTTLE;

    /** Rebalance batch size in bytes. */
    private int rebalanceBatchSize = DFLT_REBALANCE_BATCH_SIZE;

    /** Transactions configuration. */
    private TransactionConfiguration txCfg = new TransactionConfiguration();

    /** */
    @Deprecated
    private PluginConfiguration[] pluginCfgs;

    /** Flag indicating whether cache sanity check is enabled. */
    private boolean cacheSanityCheckEnabled = DFLT_CACHE_SANITY_CHECK_ENABLED;

    

    /** Tasks classes sharing mode. */
    private DeploymentMode deployMode = DFLT_DEPLOYMENT_MODE;

    /** Cache size of missed resources. */
    private int p2pMissedCacheSize = DFLT_P2P_MISSED_RESOURCES_CACHE_SIZE;

    /** Local host. */
    private String locHost;

    /** Base port number for time server. */
    private int timeSrvPortBase = DFLT_TIME_SERVER_PORT_BASE;

    /** Port number range for time server. */
    private int timeSrvPortRange = DFLT_TIME_SERVER_PORT_RANGE;

    /** Failure detection timeout. */
    private Long failureDetectionTimeout = DFLT_FAILURE_DETECTION_TIMEOUT;

    /** Timeout for blocked system workers detection. */
    private Long sysWorkerBlockedTimeout;

    /** Failure detection timeout for client nodes. */
    private Long clientFailureDetectionTimeout = DFLT_CLIENT_FAILURE_DETECTION_TIMEOUT;

    /** Property names to include into node attributes. */
    private String[] includeProps;

    /** Frequency of metrics log print out. */
    private long metricsLogFreq = DFLT_METRICS_LOG_FREQ;

    /** Local event listeners. */
    private Map<IgnitePredicate<? extends Event>, int[]> lsnrs;

    /** Service configuration. */
    private ServiceConfiguration[] svcCfgs;

    /** Client access configuration. */
    private ConnectorConfiguration connectorCfg = new ConnectorConfiguration();
    
    /** Warmup closure. Will be invoked before actual grid start. */
    private IgniteInClosure<IgniteConfiguration> warmupClos;

    /** */
    private AtomicConfiguration atomicCfg = new AtomicConfiguration();

    /** User's class loader. */
    private ClassLoader classLdr;

    /** Cache store session listeners. */
    private Factory<CacheStoreSessionListener>[] storeSesLsnrs;

    /** Consistent globally unique node ID which survives node restarts. */
    private Serializable consistentId;

    /** SSL connection factory. */
    private Factory<SSLContext> sslCtxFactory;

    /** Platform configuration. */
    private PlatformConfiguration platformCfg;

    /** Cache key configuration. */
    private CacheKeyConfiguration[] cacheKeyCfg;

    /** */
    private BinaryConfiguration binaryCfg;

    /** Custom executor configurations. */
    private ExecutorConfiguration[] execCfgs;

    /** Page memory configuration. */
    private DataStorageConfiguration dsCfg;

    /**
     * Directory where will be stored all results of snapshot operations. The internal
     * {@link U#resolveWorkDirectory(String, String, boolean)} is used to configure
     * snapshot working directory.
     */
    private String snapshotPath = DFLT_SNAPSHOT_DIRECTORY;

    /** Total number of threads to perform snapshot operation. By default, the {@link #DFLT_SNAPSHOT_THREAD_POOL_SIZE} is used. */
    private int snapshotThreadPoolSize = DFLT_SNAPSHOT_THREAD_POOL_SIZE;

    /** Active on start flag. */
    @Deprecated
    private boolean activeOnStart = DFLT_ACTIVE_ON_START;

    /** Indicates that activeOnStart property was set explicitly. */
    private boolean activeOnStartPropSetFlag;

    /** Auto-activation flag. */
    @Deprecated
    private boolean autoActivation = DFLT_AUTO_ACTIVATION;

    /** Indicates that autoActivation property was set explicitly. */
    private boolean autoActivationPropSetFlag;

    /** Cluster state on start. */
    private ClusterState clusterStateOnStart;
   

    /** Client connector configuration. */
    private ClientConnectorConfiguration cliConnCfg = ClientListenerProcessor.DFLT_CLI_CFG;

    /** Size of MVCC vacuum thread pool. */
    private int mvccVacuumThreadCnt = DFLT_MVCC_VACUUM_THREAD_CNT;

    /** Time interval between vacuum runs (ms). */
    private long mvccVacuumFreq = DFLT_MVCC_VACUUM_FREQUENCY;

    /** User authentication enabled. */
    private boolean authEnabled;

    /** Failure handler. */
    private FailureHandler failureHnd;

    /** Communication failure resolver */
    private CommunicationFailureResolver commFailureRslvr;

    /** Plugin providers. */
    private PluginProvider[] pluginProvs;

    /** SQL configuration. */
    private SqlConfiguration sqlCfg = new SqlConfiguration();

    /** Executor for async operations continuations. */
    private Executor asyncContinuationExecutor;

    /** Shutdown policy for cluster. */
    public ShutdownPolicy shutdown = DFLT_SHUTDOWN_POLICY;

    /**
     * Creates valid grid configuration with all default values.
     */
    public IgniteConfiguration() {
        // No-op.
    }

    /**
     * Creates grid configuration by coping all configuration properties from
     * given configuration.
     *
     * @param cfg Grid configuration to copy from.
     */
    public IgniteConfiguration(IgniteConfiguration cfg) {
        assert cfg != null;

        // SPIs.
        discoSpi = cfg.getDiscoverySpi();
        commSpi = cfg.getCommunicationSpi();
        deploySpi = cfg.getDeploymentSpi();
        evtSpi = cfg.getEventStorageSpi();
        cpSpi = cfg.getCheckpointSpi();
        colSpi = cfg.getCollisionSpi();
        failSpi = cfg.getFailoverSpi();
        loadBalancingSpi = cfg.getLoadBalancingSpi();
        indexingSpi = cfg.getIndexingSpi();
        encryptionSpi = cfg.getEncryptionSpi();
        metricExporterSpi = cfg.getMetricExporterSpi();
        sysViewExporterSpi = cfg.getSystemViewExporterSpi();
        tracingSpi = cfg.getTracingSpi();

        commFailureRslvr = cfg.getCommunicationFailureResolver();

        /*
         * Order alphabetically for maintenance purposes.
         */
        activeOnStart = cfg.isActiveOnStart();
        activeOnStartPropSetFlag = cfg.activeOnStartPropSetFlag;
        addrRslvr = cfg.getAddressResolver();
        allResolversPassReq = cfg.isAllSegmentationResolversPassRequired();
        atomicCfg = cfg.getAtomicConfiguration();
        authEnabled = cfg.isAuthenticationEnabled();
        autoActivation = cfg.isAutoActivationEnabled();
        autoActivationPropSetFlag = cfg.autoActivationPropSetFlag;
        binaryCfg = cfg.getBinaryConfiguration();
        clusterStateOnStart = cfg.getClusterStateOnStart();
        dsCfg = cfg.getDataStorageConfiguration();
       
        cacheCfg = cfg.getCacheConfiguration();
        cacheKeyCfg = cfg.getCacheKeyConfiguration();
        cacheSanityCheckEnabled = cfg.isCacheSanityCheckEnabled();
        callbackPoolSize = cfg.getAsyncCallbackPoolSize();
        classLdr = cfg.getClassLoader();
        clientFailureDetectionTimeout = cfg.getClientFailureDetectionTimeout();
        clientMode = cfg.isClientMode();
        cliConnCfg = cfg.getClientConnectorConfiguration();
        connectorCfg = cfg.getConnectorConfiguration();
        consistentId = cfg.getConsistentId();
        daemon = cfg.isDaemon();
        dataStreamerPoolSize = cfg.getDataStreamerThreadPoolSize();
        deployMode = cfg.getDeploymentMode();
        
        execCfgs = cfg.getExecutorConfiguration();
        failureDetectionTimeout = cfg.getFailureDetectionTimeout();
<<<<<<< HEAD
       
        igfsCfg = cfg.getFileSystemConfiguration();
        igfsPoolSize = cfg.getIgfsThreadPoolSize();
=======
>>>>>>> 9cf06362
        failureHnd = cfg.getFailureHandler();
        igniteHome = cfg.getIgniteHome();
        igniteInstanceName = cfg.getIgniteInstanceName();
        igniteWorkDir = cfg.getWorkDirectory();
        inclEvtTypes = cfg.getIncludeEventTypes();
        includeProps = cfg.getIncludeProperties();
        lifecycleBeans = cfg.getLifecycleBeans();
        locHost = cfg.getLocalHost();
        log = cfg.getGridLogger();
        lsnrs = cfg.getLocalEventListeners();
        marsh = cfg.getMarshaller();
        marshLocJobs = cfg.isMarshalLocalJobs();
        mbeanSrv = cfg.getMBeanServer();
        metricsExpTime = cfg.getMetricsExpireTime();
        metricsHistSize = cfg.getMetricsHistorySize();
        metricsLogFreq = cfg.getMetricsLogFrequency();
        metricsUpdateFreq = cfg.getMetricsUpdateFrequency();
        mgmtPoolSize = cfg.getManagementThreadPoolSize();
        mvccVacuumThreadCnt = cfg.getMvccVacuumThreadCount();
        mvccVacuumFreq = cfg.getMvccVacuumFrequency();
        netTimeout = cfg.getNetworkTimeout();
        nodeId = cfg.getNodeId();
        
        p2pEnabled = cfg.isPeerClassLoadingEnabled();
        p2pLocClsPathExcl = cfg.getPeerClassLoadingLocalClassPathExclude();
        p2pMissedCacheSize = cfg.getPeerClassLoadingMissedResourcesCacheSize();
        p2pPoolSize = cfg.getPeerClassLoadingThreadPoolSize();
        platformCfg = cfg.getPlatformConfiguration();
        pluginCfgs = cfg.getPluginConfigurations();
        pluginProvs = cfg.getPluginProviders();
        pubPoolSize = cfg.getPublicThreadPoolSize();
        qryPoolSize = cfg.getQueryThreadPoolSize();
        buildIdxPoolSize = cfg.getBuildIndexThreadPoolSize();
        rebalanceThreadPoolSize = cfg.getRebalanceThreadPoolSize();
        rebalanceTimeout = cfg.getRebalanceTimeout();
        rebalanceBatchesPrefetchCnt = cfg.getRebalanceBatchesPrefetchCount();
        rebalanceThrottle = cfg.getRebalanceThrottle();
        rebalanceBatchSize = cfg.getRebalanceBatchSize();
        segChkFreq = cfg.getSegmentCheckFrequency();
        segPlc = cfg.getSegmentationPolicy();
        segResolveAttempts = cfg.getSegmentationResolveAttempts();
        segResolvers = cfg.getSegmentationResolvers();
        snapshotPath = cfg.getSnapshotPath();
        snapshotThreadPoolSize = cfg.getSnapshotThreadPoolSize();
        sndRetryCnt = cfg.getNetworkSendRetryCount();
        sndRetryDelay = cfg.getNetworkSendRetryDelay();
        
        sslCtxFactory = cfg.getSslContextFactory();
        storeSesLsnrs = cfg.getCacheStoreSessionListenerFactories();
        stripedPoolSize = cfg.getStripedPoolSize();
        svcCfgs = cfg.getServiceConfiguration();
        svcPoolSize = cfg.getServiceThreadPoolSize();
        sysPoolSize = cfg.getSystemThreadPoolSize();
        sysWorkerBlockedTimeout = cfg.getSystemWorkerBlockedTimeout();
        timeSrvPortBase = cfg.getTimeServerPortBase();
        timeSrvPortRange = cfg.getTimeServerPortRange();
        txCfg = cfg.getTransactionConfiguration();
        userAttrs = cfg.getUserAttributes();
        utilityCacheKeepAliveTime = cfg.getUtilityCacheKeepAliveTime();
        utilityCachePoolSize = cfg.getUtilityCacheThreadPoolSize();
        waitForSegOnStart = cfg.isWaitForSegmentOnStart();
        warmupClos = cfg.getWarmupClosure();
        sqlCfg = cfg.getSqlConfiguration();
        shutdown = cfg.getShutdownPolicy();
        asyncContinuationExecutor = cfg.getAsyncContinuationExecutor();
    }

    /**
     * @return Communication failure resovler.
     */
    public CommunicationFailureResolver getCommunicationFailureResolver() {
        return commFailureRslvr;
    }

    /**
     * @param commFailureRslvr Communication failure resovler.
     * @return {@code this} instance.
     */
    public IgniteConfiguration setCommunicationFailureResolver(CommunicationFailureResolver commFailureRslvr) {
        this.commFailureRslvr = commFailureRslvr;

        return this;
    }

    /**
     * Gets optional grid name. Returns {@code null} if non-default grid name was not
     * provided.
     * <p>The name only works locally and has no effect on topology</p>
     *
     * @return Optional grid name. Can be {@code null}, which is default grid name, if
     *      non-default grid name was not provided.
     * @deprecated Use {@link #getIgniteInstanceName()} instead.
     */
    @Deprecated
    public String getGridName() {
        return getIgniteInstanceName();
    }

    /**
     * Gets optional local instance name. Returns {@code null} if non-default local instance
     * name was not provided.
     * <p>The name only works locally and has no effect on topology</p>
     *
     * @return Optional local instance name. Can be {@code null}, which is default local
     * instance name, if non-default local instance name was not provided.
     */
    public String getIgniteInstanceName() {
        return igniteInstanceName;
    }

    /**
     * Whether or not this node should be a daemon node.
     * <p>
     * Daemon nodes are the usual grid nodes that participate in topology but not
     * visible on the main APIs, i.e. they are not part of any cluster groups. The only
     * way to see daemon nodes is to use {@link ClusterGroup#forDaemons()} method.
     * <p>
     * Daemon nodes are used primarily for management and monitoring functionality that
     * is build on Ignite and needs to participate in the topology, but also needs to be
     * excluded from the "normal" topology, so that it won't participate in the task execution
     * or in-memory data grid storage.
     *
     * @return {@code True} if this node should be a daemon node, {@code false} otherwise.
     * @see ClusterGroup#forDaemons()
     */
    public boolean isDaemon() {
        return daemon;
    }

    /**
     * Sets daemon flag.
     * <p>
     * Daemon nodes are the usual grid nodes that participate in topology but not
     * visible on the main APIs, i.e. they are not part of any cluster group. The only
     * way to see daemon nodes is to use {@link ClusterGroup#forDaemons()} method.
     * <p>
     * Daemon nodes are used primarily for management and monitoring functionality that
     * is build on Ignite and needs to participate in the topology, but also needs to be
     * excluded from the "normal" topology, so that it won't participate in the task execution
     * or in-memory data grid storage.
     *
     * @param daemon Daemon flag.
     * @return {@code this} for chaining.
     */
    public IgniteConfiguration setDaemon(boolean daemon) {
        this.daemon = daemon;

        return this;
    }

    /**
     * Sets grid name. Note that {@code null} is a default grid name.
     *
     * @param gridName Grid name to set. Can be {@code null}, which is default
     *      grid name.
     * @return {@code this} for chaining.
     * @deprecated Use {@link #setIgniteInstanceName(String)} instead.
     */
    @Deprecated
    public IgniteConfiguration setGridName(String gridName) {
        return setIgniteInstanceName(gridName);
    }

    /**
     * Sets of local instance name. Note that {@code null} is a default local instance name.
     *
     * @param instanceName Local instance name to set. Can be {@code null}. which is default
     * local instance name.
     * @return {@code this} for chaining.
     */
    public IgniteConfiguration setIgniteInstanceName(String instanceName) {
        this.igniteInstanceName = instanceName;

        return this;
    }

    /**
     * Sets consistent globally unique node ID which survives node restarts.
     *
     * @param consistentId Node consistent ID.
     * @return {@code this} for chaining.
     */
    public IgniteConfiguration setConsistentId(Serializable consistentId) {
        this.consistentId = consistentId;

        return this;
    }

    /**
     * Gets consistent globally unique node ID which survives node restarts.
     *
     * @return Node consistent ID.
     */
    public Serializable getConsistentId() {
        return consistentId;
    }

    /**
     * Should return any user-defined attributes to be added to this node. These attributes can
     * then be accessed on nodes by calling {@link ClusterNode#attribute(String)} or
     * {@link ClusterNode#attributes()} methods.
     * <p>
     * Note that system adds the following (among others) attributes automatically:
     * <ul>
     * <li>{@code {@link System#getProperties()}} - All system properties.</li>
     * <li>{@code {@link System#getenv(String)}} - All environment properties.</li>
     * </ul>
     * <p>
     * Note that grid will add all System properties and environment properties
     * to grid node attributes also. SPIs may also add node attributes that are
     * used for SPI implementation.
     * <p>
     * <b>NOTE:</b> attributes names starting with {@code org.apache.ignite} are reserved
     * for internal use.
     *
     * @return User defined attributes for this node.
     */
    public Map<String, ?> getUserAttributes() {
        return userAttrs;
    }

    /**
     * Sets user attributes for this node.
     *
     * @param userAttrs User attributes for this node.
     * @see IgniteConfiguration#getUserAttributes()
     * @return {@code this} for chaining.
     */
    public IgniteConfiguration setUserAttributes(Map<String, ?> userAttrs) {
        this.userAttrs = userAttrs;

        return this;
    }

    /**
     * Should return an instance of logger to use in grid. If not provided,
     * {@ignitelink org.apache.ignite.logger.log4j.Log4JLogger}
     * will be used.
     *
     * @return Logger to use in grid.
     */
    public IgniteLogger getGridLogger() {
        return log;
    }

    /**
     * Sets logger to use within grid.
     *
     * @param log Logger to use within grid.
     * @see IgniteConfiguration#getGridLogger()
     * @return {@code this} for chaining.
     */
    public IgniteConfiguration setGridLogger(IgniteLogger log) {
        this.log = log;

        return this;
    }

    /**
     * Returns striped pool size that should be used for cache requests
     * processing.
     * <p>
     * Striped pool is better for typical cache operations.
     *
     * @return The number of threads (stripes) to be used for requests processing.
     *
     * @see #getPublicThreadPoolSize()
     * @see #getSystemThreadPoolSize()
     */
    public int getStripedPoolSize() {
        return stripedPoolSize;
    }

    /**
     * Sets striped pool size that should be used for cache requests
     * processing.
     * <p>
     * Striped pool is better for typical cache operations.
     *
     * @param stripedPoolSize The number of threads (stripes) to be used for requests processing.
     * @return {@code this} for chaining.
     *
     * @see #getPublicThreadPoolSize()
     * @see #getSystemThreadPoolSize()
     */
    public IgniteConfiguration setStripedPoolSize(int stripedPoolSize) {
        this.stripedPoolSize = stripedPoolSize;

        return this;
    }

    /**
     * Should return a thread pool size to be used in grid.
     * This executor service will be in charge of processing {@link ComputeJob GridJobs}
     * and user messages sent to node.
     * <p>
     * If not provided, executor service will have size {@link #DFLT_PUBLIC_THREAD_CNT}.
     *
     * @return Thread pool size to be used in grid to process job execution
     *      requests and user messages sent to the node.
     */
    public int getPublicThreadPoolSize() {
        return pubPoolSize;
    }

    /**
     * Should return a thread pool size to be used in grid.
     * This executor service will be in charge of processing {@link Service} proxy invocations.
     * <p>
     * If not provided, executor service will have size {@link #DFLT_PUBLIC_THREAD_CNT}.
     *
     * @return Thread pool size to be used in grid to process service proxy invocations.
     */
    public int getServiceThreadPoolSize() {
        return svcPoolSize != null ? svcPoolSize : getPublicThreadPoolSize();
    }

    /**
     * Size of thread pool that is in charge of processing internal system messages.
     * <p>
     * If not provided, executor service will have size {@link #DFLT_SYSTEM_CORE_THREAD_CNT}.
     *
     * @return Thread pool size to be used in grid for internal system messages.
     */
    public int getSystemThreadPoolSize() {
        return sysPoolSize;
    }

    /**
     * Size of thread pool that is in charge of processing asynchronous callbacks.
     * <p>
     * This pool is used for callbacks annotated with {@link IgniteAsyncCallback}.
     * <p>
     * If not provided, executor service will have size {@link #DFLT_PUBLIC_THREAD_CNT}.
     *
     * @return Thread pool size to be used.
     * @see IgniteAsyncCallback
     */
    public int getAsyncCallbackPoolSize() {
        return callbackPoolSize;
    }

    /**
     * Size of thread pool that is in charge of processing internal and Visor
     * {@link ComputeJob GridJobs}.
     * <p>
     * If not provided, executor service will have size {@link #DFLT_MGMT_THREAD_CNT}
     *
     * @return Thread pool size to be used in grid for internal and Visor
     *      jobs processing.
     */
    public int getManagementThreadPoolSize() {
        return mgmtPoolSize;
    }

    /**
     * Size of thread pool which  is in charge of peer class loading requests/responses. If you don't use
     * peer class loading and use GAR deployment only we would recommend to decrease
     * the value of total threads to {@code 1}.
     * <p>
     * If not provided, executor service will have size {@link #DFLT_P2P_THREAD_CNT}.
     *
     * @return Thread pool size to be used for peer class loading
     *      requests handling.
     */
    public int getPeerClassLoadingThreadPoolSize() {
        return p2pPoolSize;
    }

    /**
<<<<<<< HEAD
     * Size of thread pool that is in charge of processing outgoing IGFS messages.
     * <p>
     * If not provided, executor service will have size equals number of processors available in system.
     *
     * @return Thread pool size to be used for IGFS outgoing message sending.
     */
    public int getIgfsThreadPoolSize() {
        return igfsPoolSize;
    }
    /**
=======
>>>>>>> 9cf06362
     * Size of thread pool that is in charge of processing data stream messages.
     * <p>
     * If not provided, executor service will have size {@link #DFLT_DATA_STREAMER_POOL_SIZE}.
     *
     * @return Thread pool size to be used for data stream messages.
     */
    public int getDataStreamerThreadPoolSize() {
        return dataStreamerPoolSize;
    }

    /**
     * Default size of thread pool that is in charge of processing utility cache messages.
     * <p>
     * If not provided, executor service will have size {@link #DFLT_SYSTEM_CORE_THREAD_CNT}.
     *
     * @return Default thread pool size to be used in grid for utility cache messages.
     */
    public int getUtilityCacheThreadPoolSize() {
        return utilityCachePoolSize;
    }

    /**
     * Keep alive time of thread pool that is in charge of processing utility cache messages.
     * <p>
     * If not provided, executor service will have keep alive time {@link #DFLT_THREAD_KEEP_ALIVE_TIME}.
     *
     * @return Thread pool keep alive time (in milliseconds) to be used in grid for utility cache messages.
     */
    public long getUtilityCacheKeepAliveTime() {
        return utilityCacheKeepAliveTime;
    }

    /**
     * Size of thread pool that is in charge of processing query messages.
     * <p>
     * If not provided, executor service will have size {@link #DFLT_QUERY_THREAD_POOL_SIZE}.
     *
     * @return Thread pool size to be used in grid for query messages.
     */
    public int getQueryThreadPoolSize() {
        return qryPoolSize;
    }

    /**
     * Size of thread pool for create/rebuild index.
     * <p>
     * If not provided, executor service will have size
     * {@link #DFLT_BUILD_IDX_THREAD_POOL_SIZE}.
     *
     * @return Thread pool size for create/rebuild index.
     */
    public int getBuildIndexThreadPoolSize() {
        return buildIdxPoolSize;
    }

    /**
     * Sets index create/rebuild thread pool size to use within grid.
     *
     * @param poolSize Thread pool size to use within grid.
     * @return {@code this} for chaining.
     * @see IgniteConfiguration#getBuildIndexThreadPoolSize()
     */
    public IgniteConfiguration setBuildIndexThreadPoolSize(int poolSize) {
        buildIdxPoolSize = poolSize;

        return this;
    }

    /**
     * Number of SQL query history elements to keep in memory. If not provided, then default value {@link
     * SqlConfiguration#DFLT_SQL_QUERY_HISTORY_SIZE} is used. If provided value is less or equals 0, then gathering SQL query history
     * will be switched off.
     *
     * @return SQL query history size.
     *
     * @deprecated Use {@link SqlConfiguration#setSqlQueryHistorySize(int)} instead.
     */
    @Deprecated
    public int getSqlQueryHistorySize() {
        return sqlCfg.getSqlQueryHistorySize();
    }

    /**
     * Sets number of SQL query history elements kept in memory. If not explicitly set, then default value is {@link
     * SqlConfiguration#DFLT_SQL_QUERY_HISTORY_SIZE}.
     *
     * @param size Number of SQL query history elements kept in memory.
     * @return {@code this} for chaining.
     *
     * @deprecated Use {@link SqlConfiguration#getSqlQueryHistorySize()} instead.
     */
    @Deprecated
    public IgniteConfiguration setSqlQueryHistorySize(int size) {
        sqlCfg.setSqlQueryHistorySize(size);

        return this;
    }

    /**
     * Gets shutdown policy.
     * If policy was not set default policy will be return {@code IgniteCluster.DEFAULT_SHUTDOWN_POLICY}.
     *
     * @return Shutdown policy.
     */
    public ShutdownPolicy getShutdownPolicy() {
        return shutdown;
    }

    /**
     * Sets shutdown policy.
     * If {@code null} is passed as a parameter, policy will be set as default.
     *
     * @param shutdownPolicy Shutdown policy.
     * @return {@code this} for chaining.
     */
    public IgniteConfiguration setShutdownPolicy(ShutdownPolicy shutdownPolicy) {
        this.shutdown = shutdownPolicy != null ? shutdownPolicy : DFLT_SHUTDOWN_POLICY;

        return this;
    }

    /**
     * Defines the default query timeout.
     *
     * Defaults to {@link SqlConfiguration#DFLT_QRY_TIMEOUT}.
     * {@code 0} means there is no timeout (this
     * is a default value)
     *
     * @return Default query timeout.
     *
     * @deprecated Use {@link SqlConfiguration#getDefaultQueryTimeout()} instead.
     */
    @Deprecated
    public long getDefaultQueryTimeout() {
        return sqlCfg.getDefaultQueryTimeout();
    }

    /**
     * Sets timeout in milliseconds for default query timeout.
     * {@code 0} means there is no timeout (this
     * is a default value)
     *
     * @param dfltQryTimeout Timeout in milliseconds.
     * @return {@code this} for chaining.
     *
     * @deprecated Use {@link SqlConfiguration#setDefaultQueryTimeout(long)} instead.
     */
    @Deprecated
    public IgniteConfiguration setDefaultQueryTimeout(long dfltQryTimeout) {
        sqlCfg.setDefaultQueryTimeout(dfltQryTimeout);

        return this;
    }

    /**
     * Sets thread pool size to use within grid.
     *
     * @param poolSize Thread pool size to use within grid.
     * @see IgniteConfiguration#getPublicThreadPoolSize()
     * @return {@code this} for chaining.
     */
    public IgniteConfiguration setPublicThreadPoolSize(int poolSize) {
        pubPoolSize = poolSize;

        return this;
    }

    /**
     * Sets thread pool size to use within grid.
     *
     * @param poolSize Thread pool size to use within grid.
     * @see IgniteConfiguration#getServiceThreadPoolSize()
     * @return {@code this} for chaining.
     */
    public IgniteConfiguration setServiceThreadPoolSize(int poolSize) {
        svcPoolSize = poolSize;

        return this;
    }

    /**
     * Sets system thread pool size to use within grid.
     *
     * @param poolSize Thread pool size to use within grid.
     * @see IgniteConfiguration#getSystemThreadPoolSize()
     * @return {@code this} for chaining.
     */
    public IgniteConfiguration setSystemThreadPoolSize(int poolSize) {
        sysPoolSize = poolSize;

        return this;
    }

    /**
     * Sets async callback thread pool size to use within grid.
     *
     * @param poolSize Thread pool size to use within grid.
     * @return {@code this} for chaining.
     * @see IgniteConfiguration#getAsyncCallbackPoolSize()
     * @see IgniteAsyncCallback
     */
    public IgniteConfiguration setAsyncCallbackPoolSize(int poolSize) {
        this.callbackPoolSize = poolSize;

        return this;
    }

    /**
     * Sets management thread pool size to use within grid.
     *
     * @param poolSize Thread pool size to use within grid.
     * @see IgniteConfiguration#getManagementThreadPoolSize()
     * @return {@code this} for chaining.
     */
    public IgniteConfiguration setManagementThreadPoolSize(int poolSize) {
        mgmtPoolSize = poolSize;

        return this;
    }

    /**
     * Sets thread pool size to use for peer class loading.
     *
     * @param poolSize Thread pool size to use within grid.
     * @see IgniteConfiguration#getPeerClassLoadingThreadPoolSize()
     * @return {@code this} for chaining.
     */
    public IgniteConfiguration setPeerClassLoadingThreadPoolSize(int poolSize) {
        p2pPoolSize = poolSize;

        return this;
    }


    /**
<<<<<<< HEAD
     * Set thread pool size that will be used to process outgoing IGFS messages.
     *
     * @param poolSize Executor service to use for outgoing IGFS messages.
     * @see IgniteConfiguration#getIgfsThreadPoolSize()
     * @return {@code this} for chaining.
     */
    public IgniteConfiguration setIgfsThreadPoolSize(int poolSize) {
        igfsPoolSize = poolSize;

        return this;
    }
	
    /**
=======
>>>>>>> 9cf06362
     * Set thread pool size that will be used to process data stream messages.
     *
     * @param poolSize Executor service to use for data stream messages.
     * @see IgniteConfiguration#getDataStreamerThreadPoolSize()
     * @return {@code this} for chaining.
     */
    public IgniteConfiguration setDataStreamerThreadPoolSize(int poolSize) {
        dataStreamerPoolSize = poolSize;

        return this;
    }

    /**
     * Sets default thread pool size that will be used to process utility cache messages.
     *
     * @param poolSize Default executor service size to use for utility cache messages.
     * @see IgniteConfiguration#getUtilityCacheThreadPoolSize()
     * @see IgniteConfiguration#getUtilityCacheKeepAliveTime()
     * @return {@code this} for chaining.
     */
    public IgniteConfiguration setUtilityCachePoolSize(int poolSize) {
        utilityCachePoolSize = poolSize;

        return this;
    }

    /**
     * Sets query thread pool size to use within grid.
     *
     * @param poolSize Thread pool size to use within grid.
     * @see IgniteConfiguration#getQueryThreadPoolSize()
     * @return {@code this} for chaining.
     */
    public IgniteConfiguration setQueryThreadPoolSize(int poolSize) {
        qryPoolSize = poolSize;

        return this;
    }

    /**
     * Sets keep alive time of thread pool size that will be used to process utility cache messages.
     *
     * @param keepAliveTime Keep alive time of executor service to use for utility cache messages.
     * @see IgniteConfiguration#getUtilityCacheThreadPoolSize()
     * @see IgniteConfiguration#getUtilityCacheKeepAliveTime()
     * @return {@code this} for chaining.
     */
    public IgniteConfiguration setUtilityCacheKeepAliveTime(long keepAliveTime) {
        utilityCacheKeepAliveTime = keepAliveTime;

        return this;
    }

    /**
     * Should return Ignite installation home folder. If not provided, the system will check
     * {@code IGNITE_HOME} system property and environment variable in that order. If
     * {@code IGNITE_HOME} still could not be obtained, then grid will not start and exception
     * will be thrown.
     *
     * @return Ignite installation home or {@code null} to make the system attempt to
     *      infer it automatically.
     * @see IgniteSystemProperties#IGNITE_HOME
     */
    public String getIgniteHome() {
        return igniteHome;
    }

    /**
     * Sets Ignite installation folder.
     *
     * @param igniteHome {@code Ignition} installation folder.
     * @see IgniteConfiguration#getIgniteHome()
     * @see IgniteSystemProperties#IGNITE_HOME
     * @return {@code this} for chaining.
     */
    public IgniteConfiguration setIgniteHome(String igniteHome) {
        this.igniteHome = igniteHome;

        return this;
    }

    /**
     * Gets Ignite work directory. If not provided, the method will use work directory under
     * {@code IGNITE_HOME} specified by {@link IgniteConfiguration#setIgniteHome(String)} or
     * {@code IGNITE_HOME} environment variable or system property.
     * <p>
     * If {@code IGNITE_HOME} is not provided, then system temp directory is used.
     *
     * @return Ignite work directory or {@code null} to make the system attempt to infer it automatically.
     * @see IgniteConfiguration#getIgniteHome()
     * @see IgniteSystemProperties#IGNITE_HOME
     */
    public String getWorkDirectory() {
        return igniteWorkDir;
    }

    /**
     * Sets Ignite work folder.
     *
     * @param igniteWorkDir {@code Ignite} work directory.
     * @see IgniteConfiguration#getWorkDirectory()
     * @return {@code this} for chaining.
     */
    public IgniteConfiguration setWorkDirectory(String igniteWorkDir) {
        this.igniteWorkDir = igniteWorkDir;

        return this;
    }

    /**
     * Should return MBean server instance. If not provided, the system will use default
     * platform MBean server.
     *
     * @return MBean server instance or {@code null} to make the system create a default one.
     * @see ManagementFactory#getPlatformMBeanServer()
     */
    public MBeanServer getMBeanServer() {
        return mbeanSrv;
    }

    /**
     * Sets initialized and started MBean server.
     *
     * @param mbeanSrv Initialized and started MBean server.
     * @return {@code this} for chaining.
     */
    public IgniteConfiguration setMBeanServer(MBeanServer mbeanSrv) {
        this.mbeanSrv = mbeanSrv;

        return this;
    }

    /**
     * Unique identifier for this node within grid.
     *
     * @return Unique identifier for this node within grid.
     */
    @Deprecated
    public UUID getNodeId() {
        return nodeId;
    }

    /**
     * Sets unique identifier for local node.
     *
     * @param nodeId Unique identifier for local node.
     * @see IgniteConfiguration#getNodeId()
     * @return {@code this} for chaining.
     * @deprecated Use {@link #setConsistentId(Serializable)} instead.
     */
    @Deprecated
    public IgniteConfiguration setNodeId(UUID nodeId) {
        this.nodeId = nodeId;

        return this;
    }

    /**
     * Should return an instance of marshaller to use in grid. If not provided,
     * default marshaller implementation that allows to read object field values
     * without deserialization will be used.
     *
     * @return Marshaller to use in grid.
     * @deprecated Since 2.1. Some Ignite features will not work if non-null marshaller is set
     *     (IgniteCache.withKeepBinary(), .NET, CPP, ODBC)
     */
    @Deprecated
    public Marshaller getMarshaller() {
        return marsh;
    }

    /**
     * Sets marshaller to use within grid.
     *
     * @param marsh Marshaller to use within grid.
     * @see IgniteConfiguration#getMarshaller()
     * @return {@code this} for chaining.
     * @deprecated Since 2.1. Some Ignite features will not work if non-null marshaller is set
     *     (IgniteCache.withKeepBinary(), .NET, CPP, ODBC)
     */
    @Deprecated
    public IgniteConfiguration setMarshaller(Marshaller marsh) {
        this.marsh = marsh;

        return this;
    }

    /**
     * Returns {@code true} if peer class loading is enabled, {@code false}
     * otherwise. Default value is {@code false} specified by {@link #DFLT_P2P_ENABLED}.
     * <p>
     * When peer class loading is enabled and task is not deployed on local node,
     * local node will try to load classes from the node that initiated task
     * execution. This way, a task can be physically deployed only on one node
     * and then internally penetrate to all other nodes.
     * <p>
     * See {@link ComputeTask} documentation for more information about task deployment.
     *
     * @return {@code true} if peer class loading is enabled, {@code false}
     *      otherwise.
     */
    public boolean isPeerClassLoadingEnabled() {
        return p2pEnabled;
    }

    /**
     * If this flag is set to {@code true}, jobs mapped to local node will be
     * marshalled as if it was remote node.
     * <p>
     * If not provided, default value is defined by {@link #DFLT_MARSHAL_LOCAL_JOBS}.
     *
     * @return {@code True} if local jobs should be marshalled.
     */
    public boolean isMarshalLocalJobs() {
        return marshLocJobs;
    }

    /**
     * Sets marshal local jobs flag.
     *
     * @param marshLocJobs {@code True} if local jobs should be marshalled.
     * @return {@code this} for chaining.
     */
    public IgniteConfiguration setMarshalLocalJobs(boolean marshLocJobs) {
        this.marshLocJobs = marshLocJobs;

        return this;
    }

    /**
     * Enables/disables peer class loading.
     *
     * @param p2pEnabled {@code true} if peer class loading is
     *      enabled, {@code false} otherwise.
     * @return {@code this} for chaining.
     */
    public IgniteConfiguration setPeerClassLoadingEnabled(boolean p2pEnabled) {
        this.p2pEnabled = p2pEnabled;

        return this;
    }

    /**
     * Should return list of packages from the system classpath that need to
     * be peer-to-peer loaded from task originating node.
     * '*' is supported at the end of the package name which means
     * that all sub-packages and their classes are included like in Java
     * package import clause.
     *
     * @return List of peer-to-peer loaded package names.
     */
    public String[] getPeerClassLoadingLocalClassPathExclude() {
        return p2pLocClsPathExcl;
    }

    /**
     * Sets list of packages in a system class path that should be P2P
     * loaded even if they exist locally.
     *
     * @param p2pLocClsPathExcl List of P2P loaded packages. Package
     *      name supports '*' at the end like in package import clause.
     * @return {@code this} for chaining.
     */
    public IgniteConfiguration setPeerClassLoadingLocalClassPathExclude(String... p2pLocClsPathExcl) {
        this.p2pLocClsPathExcl = p2pLocClsPathExcl;

        return this;
    }

    /**
     * Number of node metrics to keep in memory to calculate totals and averages.
     * If not provided (value is {@code 0}), then default value
     * {@link #DFLT_METRICS_HISTORY_SIZE} is used.
     *
     * @return Metrics history size.
     * @see #DFLT_METRICS_HISTORY_SIZE
     */
    public int getMetricsHistorySize() {
        return metricsHistSize;
    }

    /**
     * Sets number of metrics kept in history to compute totals and averages.
     * If not explicitly set, then default value is {@code 10,000}.
     *
     * @param metricsHistSize Number of metrics kept in history to use for
     *      metric totals and averages calculations.
     * @see #DFLT_METRICS_HISTORY_SIZE
     * @return {@code this} for chaining.
     */
    public IgniteConfiguration setMetricsHistorySize(int metricsHistSize) {
        this.metricsHistSize = metricsHistSize;

        return this;
    }

    /**
     * Gets Ignite metrics update frequency in milliseconds.
     * <p>
     * Updating metrics too frequently may have negative performance impact.
     * <p>
     * If not provided, then default value {@link #DFLT_METRICS_UPDATE_FREQ} is used.
     *
     * @return Metrics update frequency in milliseconds.
     * @see #DFLT_METRICS_UPDATE_FREQ
     */
    public long getMetricsUpdateFrequency() {
        return metricsUpdateFreq;
    }

    /**
     * Sets Ignite metrics update frequency in milliseconds.
     * <p>
     * Positive value defines the actual update frequency.
     * If not provided, then default value
     * {@link #DFLT_METRICS_UPDATE_FREQ} is used.
     *
     * @param metricsUpdateFreq Metrics update frequency in milliseconds.
     * @return {@code this} for chaining.
     */
    public IgniteConfiguration setMetricsUpdateFrequency(long metricsUpdateFreq) {
        this.metricsUpdateFreq = metricsUpdateFreq;

        return this;
    }

    /**
     * Elapsed time in milliseconds after which node metrics are considered expired.
     * If not provided, then default value
     * {@link #DFLT_METRICS_EXPIRE_TIME} is used.
     *
     * @return Metrics expire time.
     * @see #DFLT_METRICS_EXPIRE_TIME
     */
    public long getMetricsExpireTime() {
        return metricsExpTime;
    }

    /**
     * Sets time in milliseconds after which a certain metric value is considered expired.
     * If not set explicitly, then default value is {@code 600,000} milliseconds (10 minutes).
     *
     * @param metricsExpTime The metricsExpTime to set.
     * @see #DFLT_METRICS_EXPIRE_TIME
     * @return {@code this} for chaining.
     */
    public IgniteConfiguration setMetricsExpireTime(long metricsExpTime) {
        this.metricsExpTime = metricsExpTime;

        return this;
    }

    /**
     * Maximum timeout in milliseconds for network requests.
     * <p>
     * If not provided, then default value
     * {@link #DFLT_NETWORK_TIMEOUT} is used.
     *
     * @return Maximum timeout for network requests.
     * @see #DFLT_NETWORK_TIMEOUT
     */
    public long getNetworkTimeout() {
        return netTimeout;
    }

    /**
     * Maximum timeout in milliseconds for network requests.
     * <p>
     * If not provided (value is {@code 0}), then default value
     * {@link #DFLT_NETWORK_TIMEOUT} is used.
     *
     * @param netTimeout Maximum timeout for network requests.
     * @see #DFLT_NETWORK_TIMEOUT
     * @return {@code this} for chaining.
     */
    public IgniteConfiguration setNetworkTimeout(long netTimeout) {
        this.netTimeout = netTimeout;

        return this;
    }

    /**
     * Compression level of internal network messages.
     * <p>
     * If not provided, then default value
     * Deflater.BEST_SPEED is used.
     *
     * @return Network messages default compression level.
     */
    public int getNetworkCompressionLevel() {
        return netCompressionLevel;
    }

    /**
     * Sets compression level for internal network messages.
     * @param netCompressionLevel Compression level for internal network messages.
     * <p>
     * If not provided, then default value
     * {@link Deflater#BEST_SPEED} is used.
     *
     */
    public void setNetworkCompressionLevel(int netCompressionLevel) {
        this.netCompressionLevel = netCompressionLevel;
    }

    /**
     * Interval in milliseconds between message send retries.
     * <p>
     * If not provided, then default value
     * {@link #DFLT_SEND_RETRY_DELAY} is used.
     *
     * @return Interval between message send retries.
     * @see #getNetworkSendRetryCount()
     * @see #DFLT_SEND_RETRY_DELAY
     */
    public long getNetworkSendRetryDelay() {
        return sndRetryDelay;
    }

    /**
     * Sets interval in milliseconds between message send retries.
     * <p>
     * If not provided, then default value
     * {@link #DFLT_SEND_RETRY_DELAY} is used.
     *
     * @param sndRetryDelay Interval between message send retries.
     * @return {@code this} for chaining.
     */
    public IgniteConfiguration setNetworkSendRetryDelay(long sndRetryDelay) {
        this.sndRetryDelay = sndRetryDelay;

        return this;
    }

    /**
     * Message send retries count.
     * <p>
     * If not provided, then default value
     * {@link #DFLT_SEND_RETRY_CNT} is used.
     *
     * @return Message send retries count.
     * @see #getNetworkSendRetryDelay()
     * @see #DFLT_SEND_RETRY_CNT
     */
    public int getNetworkSendRetryCount() {
        return sndRetryCnt;
    }

    /**
     * Sets message send retries count.
     * <p>
     * If not provided, then default value
     * {@link #DFLT_SEND_RETRY_CNT} is used.
     *
     * @param sndRetryCnt Message send retries count.
     * @return {@code this} for chaining.
     */
    public IgniteConfiguration setNetworkSendRetryCount(int sndRetryCnt) {
        this.sndRetryCnt = sndRetryCnt;

        return this;
    }

    /**
     * @return Total number of threads to perform snapshot operation. By default,
     * the {@link #DFLT_SNAPSHOT_THREAD_POOL_SIZE} is used.
     */
    public int getSnapshotThreadPoolSize() {
        return snapshotThreadPoolSize;
    }

    /**
     * @param snapshotThreadPoolSize Total number of threads to perform snapshot operation. By default,
     * the {@link #DFLT_SNAPSHOT_THREAD_POOL_SIZE} is used.
     * @return {@code this} for chaining.
     */
    public IgniteConfiguration setSnapshotThreadPoolSize(int snapshotThreadPoolSize) {
        this.snapshotThreadPoolSize = snapshotThreadPoolSize;

        return this;
    }

    /**
     * Gets Max count of threads can be used at rebalancing.
     * Minimum is 1.
     * @return count.
     */
    public int getRebalanceThreadPoolSize() {
        return rebalanceThreadPoolSize;
    }

    /**
     * Sets Max count of threads can be used at rebalancing.
     *
     * Default is {@code 1} which has minimal impact on the operation of the grid.
     *
     * @param rebalanceThreadPoolSize Number of system threads that will be assigned for partition transfer during
     *      rebalancing.
     * @return {@code this} for chaining.
     */
    public IgniteConfiguration setRebalanceThreadPoolSize(int rebalanceThreadPoolSize) {
        this.rebalanceThreadPoolSize = rebalanceThreadPoolSize;

        return this;
    }

    /**
     * Rebalance timeout for supply and demand messages in milliseconds. The {@code rebalanceTimeout} parameter
     * specifies how long a message will stay in a receiving queue, waiting for other ordered messages that are
     * ordered ahead of it to arrive will be processed. If timeout expires, then all messages that have not arrived
     * before this message will be skipped. If an expired supply (demand) message actually does arrive, it will be
     * ignored.
     * <p>
     * Default value is defined by {@link IgniteConfiguration#DFLT_REBALANCE_TIMEOUT}, if {@code 0} than the
     * {@link IgniteConfiguration#getNetworkTimeout()} will be used instead.
     *
     * @return Rebalance message timeout in milliseconds.
     */
    public long getRebalanceTimeout() {
        return rebalanceTimeout;
    }

    /**
     * Rebalance timeout for supply and demand messages in milliseconds. The {@code rebalanceTimeout} parameter
     * specifies how long a message will stay in a receiving queue, waiting for other ordered messages that are
     * ordered ahead of it to arrive will be processed. If timeout expires, then all messages that have not arrived
     * before this message will be skipped. If an expired supply (demand) message actually does arrive, it will be
     * ignored.
     * <p>
     * Default value is defined by {@link IgniteConfiguration#DFLT_REBALANCE_TIMEOUT}, if {@code 0} than the
     * {@link IgniteConfiguration#getNetworkTimeout()} will be used instead.
     *
     * @param rebalanceTimeout Rebalance message timeout in milliseconds.
     * @return {@code this} for chaining.
     */
    public IgniteConfiguration setRebalanceTimeout(long rebalanceTimeout) {
        this.rebalanceTimeout = rebalanceTimeout;

        return this;
    }

    /**
     * The number of batches generated by supply node at rebalancing procedure start. To gain better rebalancing
     * performance supplier node can provide more than one batch at rebalancing start and provide one new to each
     * next demand request.
     * <p>
     * Default value is defined by {@link IgniteConfiguration#DFLT_REBALANCE_BATCHES_PREFETCH_COUNT}, minimum value is {@code 1}.
     *
     * @return The number of batches prefetch count.
     */
    public long getRebalanceBatchesPrefetchCount() {
        return rebalanceBatchesPrefetchCnt;
    }

    /**
     * The number of batches generated by supply node at rebalancing procedure start. To gain better rebalancing
     * performance supplier node can provide more than one batch at rebalancing start and provide one new to each
     * next demand request.
     * <p>
     * Default value is defined by {@link IgniteConfiguration#DFLT_REBALANCE_BATCHES_PREFETCH_COUNT}, minimum value is {@code 1}.
     *
     * @param rebalanceBatchesCnt The number of batches prefetch count.
     * @return {@code this} for chaining.
     */
    public IgniteConfiguration setRebalanceBatchesPrefetchCount(long rebalanceBatchesCnt) {
        this.rebalanceBatchesPrefetchCnt = rebalanceBatchesCnt;

        return this;
    }

    /**
     * Time in milliseconds to wait between rebalance messages to avoid overloading of CPU or network.
     * When rebalancing large data sets, the CPU or network can get over-consumed with rebalancing messages,
     * which consecutively may slow down the application performance. This parameter helps tune
     * the amount of time to wait between rebalance messages to make sure that rebalancing process
     * does not have any negative performance impact. Note that application will continue to work
     * properly while rebalancing is still in progress.
     * <p>
     * Value of {@code 0} means that throttling is disabled. By default throttling is disabled -
     * the default is defined by {@link IgniteConfiguration#DFLT_REBALANCE_THROTTLE} constant.
     *
     * @return Time in milliseconds to wait between rebalance messages, {@code 0} to disable throttling.
     */
    public long getRebalanceThrottle() {
        return rebalanceThrottle;
    }

    /**
     * Time in milliseconds to wait between rebalance messages to avoid overloading of CPU or network. When rebalancing
     * large data sets, the CPU or network can get over-consumed with rebalancing messages, which consecutively may slow
     * down the application performance. This parameter helps tune the amount of time to wait between rebalance messages
     * to make sure that rebalancing process does not have any negative performance impact. Note that application will
     * continue to work properly while rebalancing is still in progress.
     * <p>
     * Value of {@code 0} means that throttling is disabled. By default throttling is disabled -
     * the default is defined by {@link IgniteConfiguration#DFLT_REBALANCE_THROTTLE} constant.
     *
     * @param rebalanceThrottle Time in milliseconds to wait between rebalance messages, {@code 0} to disable throttling.
     * @return {@code this} for chaining.
     */
    public IgniteConfiguration setRebalanceThrottle(long rebalanceThrottle) {
        this.rebalanceThrottle = rebalanceThrottle;

        return this;
    }

    /**
     * The supply message size in bytes to be loaded within a single rebalance batch. The data balancing algorithm
     * splits all the cache data entries on supply node into multiple batches prior to sending them to the demand node.
     * <p>
     * Default value is defined by {@link IgniteConfiguration#DFLT_REBALANCE_BATCH_SIZE}.
     *
     * @return Rebalance message size in bytes.
     */
    public int getRebalanceBatchSize() {
        return rebalanceBatchSize;
    }

    /**
     * The supply message size in bytes to be loaded within a single rebalance batch. The data balancing algorithm
     * splits all the cache data entries on supply node into multiple batches prior to sending them to the demand node.
     * <p>
     * Default value is defined by {@link IgniteConfiguration#DFLT_REBALANCE_BATCH_SIZE}.
     *
     * @param rebalanceBatchSize Rebalance message size in bytes.
     * @return {@code this} for chaining.
     */
    public IgniteConfiguration setRebalanceBatchSize(int rebalanceBatchSize) {
        this.rebalanceBatchSize = rebalanceBatchSize;

        return this;
    }

    /**
     * Returns a collection of life-cycle beans. These beans will be automatically
     * notified of grid life-cycle events. Use life-cycle beans whenever you
     * want to perform certain logic before and after grid startup and stopping
     * routines.
     *
     * @return Collection of life-cycle beans.
     * @see LifecycleBean
     * @see LifecycleEventType
     */
    public LifecycleBean[] getLifecycleBeans() {
        return lifecycleBeans;
    }

    /**
     * Sets a collection of lifecycle beans. These beans will be automatically
     * notified of grid lifecycle events. Use lifecycle beans whenever you
     * want to perform certain logic before and after grid startup and stopping
     * routines.
     *
     * @param lifecycleBeans Collection of lifecycle beans.
     * @see LifecycleEventType
     * @return {@code this} for chaining.
     */
    public IgniteConfiguration setLifecycleBeans(LifecycleBean... lifecycleBeans) {
        this.lifecycleBeans = lifecycleBeans;

        return this;
    }

    /**
     * Sets SSL context factory that will be used for creating a secure socket  layer.
     *
     * @param sslCtxFactory Ssl context factory.
     * @return {@code this} for chaining.
     * @see SslContextFactory
     */
    public IgniteConfiguration setSslContextFactory(Factory<SSLContext> sslCtxFactory) {
        this.sslCtxFactory = sslCtxFactory;

        return this;
    }

    /**
     * Returns SSL context factory that will be used for creating a secure socket layer.
     *
     * @return SSL connection factory.
     * @see SslContextFactory
     */
    public Factory<SSLContext> getSslContextFactory() {
        return sslCtxFactory;
    }

    /**
     * Should return fully configured event SPI implementation. If not provided,
     * {@link NoopEventStorageSpi} will be used.
     *
     * @return Grid event SPI implementation or {@code null} to use default implementation.
     */
    public EventStorageSpi getEventStorageSpi() {
        return evtSpi;
    }

    /**
     * Sets fully configured instance of {@link EventStorageSpi}.
     *
     * @param evtSpi Fully configured instance of {@link EventStorageSpi}.
     * @see IgniteConfiguration#getEventStorageSpi()
     * @return {@code this} for chaining.
     */
    public IgniteConfiguration setEventStorageSpi(EventStorageSpi evtSpi) {
        this.evtSpi = evtSpi;

        return this;
    }

    /**
     * Should return fully configured discovery SPI implementation. If not provided,
     * {@link TcpDiscoverySpi} will be used by default.
     *
     * @return Grid discovery SPI implementation or {@code null} to use default implementation.
     */
    public DiscoverySpi getDiscoverySpi() {
        return discoSpi;
    }

    /**
     * Sets fully configured instance of {@link DiscoverySpi}.
     *
     * @param discoSpi Fully configured instance of {@link DiscoverySpi}.
     * @see IgniteConfiguration#getDiscoverySpi()
     * @return {@code this} for chaining.
     */
    public IgniteConfiguration setDiscoverySpi(DiscoverySpi discoSpi) {
        this.discoSpi = discoSpi;

        return this;
    }

    /**
     * Returns segmentation policy. Default is {@link #DFLT_SEG_PLC}.
     *
     * @return Segmentation policy.
     */
    public SegmentationPolicy getSegmentationPolicy() {
        return segPlc;
    }

    /**
     * Sets segmentation policy.
     *
     * @param segPlc Segmentation policy.
     * @return {@code this} for chaining.
     */
    public IgniteConfiguration setSegmentationPolicy(SegmentationPolicy segPlc) {
        this.segPlc = segPlc;

        return this;
    }

    /**
     * Gets wait for segment on startup flag. Default is {@link #DFLT_WAIT_FOR_SEG_ON_START}.
     * <p>
     * Returns {@code true} if node should wait for correct segment on start.
     * If node detects that segment is incorrect on startup and this method
     * returns {@code true}, node waits until segment becomes correct.
     * If segment is incorrect on startup and this method returns {@code false},
     * exception is thrown.
     *
     * @return {@code True} to wait for segment on startup, {@code false} otherwise.
     */
    public boolean isWaitForSegmentOnStart() {
        return waitForSegOnStart;
    }

    /**
     * Sets wait for segment on start flag.
     *
     * @param waitForSegOnStart {@code True} to wait for segment on start.
     * @return {@code this} for chaining.
     */
    public IgniteConfiguration setWaitForSegmentOnStart(boolean waitForSegOnStart) {
        this.waitForSegOnStart = waitForSegOnStart;

        return this;
    }

    /**
     * Gets all segmentation resolvers pass required flag.
     * <p>
     * Returns {@code true} if all segmentation resolvers should succeed
     * for node to be in correct segment.
     * Returns {@code false} if at least one segmentation resolver should succeed
     * for node to be in correct segment.
     * <p>
     * Default is {@link #DFLT_ALL_SEG_RESOLVERS_PASS_REQ}.
     *
     * @return {@code True} if all segmentation resolvers should succeed,
     *      {@code false} if only one is enough.
     */
    public boolean isAllSegmentationResolversPassRequired() {
        return allResolversPassReq;
    }

    /**
     * Sets all segmentation resolvers pass required flag.
     *
     * @param allResolversPassReq {@code True} if all segmentation resolvers should
     *      succeed for node to be in the correct segment.
     * @return {@code this} for chaining.
     */
    public IgniteConfiguration setAllSegmentationResolversPassRequired(boolean allResolversPassReq) {
        this.allResolversPassReq = allResolversPassReq;

        return this;
    }

    /**
     * Gets segmentation resolve attempts. Each configured resolver will have
     * this attempts number to pass segmentation check prior to check failure.
     *
     * Default is {@link #DFLT_SEG_RESOLVE_ATTEMPTS}.
     *
     * @return Segmentation resolve attempts.
     */
    public int getSegmentationResolveAttempts() {
        return segResolveAttempts;
    }

    /**
     * Sets segmentation resolve attempts count.
     *
     * @param segResolveAttempts Segmentation resolve attempts.
     * @return {@code this} for chaining.
     */
    public IgniteConfiguration setSegmentationResolveAttempts(int segResolveAttempts) {
        this.segResolveAttempts = segResolveAttempts;

        return this;
    }

    /**
     * Returns a collection of segmentation resolvers.
     * <p>
     * If array is {@code null} or empty, periodical and on-start network
     * segment checks do not happen.
     *
     * @return Segmentation resolvers.
     */
    public SegmentationResolver[] getSegmentationResolvers() {
        return segResolvers;
    }

    /**
     * Sets segmentation resolvers.
     *
     * @param segResolvers Segmentation resolvers.
     * @return {@code this} for chaining.
     */
    public IgniteConfiguration setSegmentationResolvers(SegmentationResolver... segResolvers) {
        this.segResolvers = segResolvers;

        return this;
    }

    /**
     * Returns frequency of network segment check by discovery manager.
     * <p>
     * if 0, periodic segment check is disabled and segment is checked only
     * on topology changes (if segmentation resolvers are configured).
     * <p>
     * Default is {@link #DFLT_SEG_CHK_FREQ}.
     *
     * @return Segment check frequency.
     */
    public long getSegmentCheckFrequency() {
        return segChkFreq;
    }

    /**
     * Sets network segment check frequency.
     *
     * @param segChkFreq Segment check frequency.
     * @return {@code this} for chaining.
     */
    public IgniteConfiguration setSegmentCheckFrequency(long segChkFreq) {
        this.segChkFreq = segChkFreq;

        return this;
    }

    /**
     * Should return fully configured SPI communication  implementation. If not provided,
     * {@link TcpCommunicationSpi} will be used by default.
     *
     * @return Grid communication SPI implementation or {@code null} to use default implementation.
     */
    public CommunicationSpi getCommunicationSpi() {
        return commSpi;
    }

    /**
     * Sets fully configured instance of {@link CommunicationSpi}.
     *
     * @param commSpi Fully configured instance of {@link CommunicationSpi}.
     * @see IgniteConfiguration#getCommunicationSpi()
     * @return {@code this} for chaining.
     */
    public IgniteConfiguration setCommunicationSpi(CommunicationSpi commSpi) {
        this.commSpi = commSpi;

        return this;
    }

    /**
     * Should return fully configured collision SPI implementation. If not provided,
     * {@link NoopCollisionSpi} is used and jobs get activated immediately
     * on arrive to mapped node. This approach suits well for large amount of small
     * jobs (which is a wide-spread use case). User still can control the number
     * of concurrent jobs by setting maximum thread pool size defined by
     * {@link IgniteConfiguration#getPublicThreadPoolSize()} configuration property.
     *
     * @return Grid collision SPI implementation or {@code null} to use default implementation.
     */
    public CollisionSpi getCollisionSpi() {
        return colSpi;
    }

    /**
     * Sets fully configured instance of {@link CollisionSpi}.
     *
     * @param colSpi Fully configured instance of {@link CollisionSpi} or
     *      {@code null} if no SPI provided.
     * @see IgniteConfiguration#getCollisionSpi()
     * @return {@code this} for chaining.
     */
    public IgniteConfiguration setCollisionSpi(CollisionSpi colSpi) {
        this.colSpi = colSpi;

        return this;
    }

    /**
     * Should return fully configured deployment SPI implementation. If not provided,
     * {@link LocalDeploymentSpi} will be used.
     *
     * @return Grid deployment SPI implementation or {@code null} to use default implementation.
     */
    public DeploymentSpi getDeploymentSpi() {
        return deploySpi;
    }

    /**
     * Sets fully configured instance of {@link DeploymentSpi}.
     *
     * @param deploySpi Fully configured instance of {@link DeploymentSpi}.
     * @see IgniteConfiguration#getDeploymentSpi()
     * @return {@code this} for chaining.
     */
    public IgniteConfiguration setDeploymentSpi(DeploymentSpi deploySpi) {
        this.deploySpi = deploySpi;

        return this;
    }

    /**
     * Should return fully configured checkpoint SPI implementation. If not provided,
     * {@link NoopCheckpointSpi} will be used.
     *
     * @return Grid checkpoint SPI implementation or {@code null} to use default implementation.
     */
    public CheckpointSpi[] getCheckpointSpi() {
        return cpSpi;
    }

    /**
     * Sets fully configured instance of {@link CheckpointSpi}.
     *
     * @param cpSpi Fully configured instance of {@link CheckpointSpi}.
     * @see IgniteConfiguration#getCheckpointSpi()
     * @return {@code this} for chaining.
     */
    public IgniteConfiguration setCheckpointSpi(CheckpointSpi... cpSpi) {
        this.cpSpi = cpSpi;

        return this;
    }

    /**
     * Should return fully configured failover SPI implementation. If not provided,
     * {@link AlwaysFailoverSpi} will be used.
     *
     * @return Grid failover SPI implementation or {@code null} to use default implementation.
     */
    public FailoverSpi[] getFailoverSpi() {
        return failSpi;
    }

    /**
     * Sets fully configured instance of {@link FailoverSpi}.
     *
     * @param failSpi Fully configured instance of {@link FailoverSpi} or
     *      {@code null} if no SPI provided.
     * @see IgniteConfiguration#getFailoverSpi()
     * @return {@code this} for chaining.
     */
    public IgniteConfiguration setFailoverSpi(FailoverSpi... failSpi) {
        this.failSpi = failSpi;

        return this;
    }

    /**
     * Returns failure detection timeout for client nodes used by {@link TcpDiscoverySpi} and {@link TcpCommunicationSpi}.
     * <p>
     * Default is {@link #DFLT_CLIENT_FAILURE_DETECTION_TIMEOUT}.
     *
     * @see #setClientFailureDetectionTimeout(long)
     * @return Failure detection timeout for client nodes in milliseconds.
     */
    public Long getClientFailureDetectionTimeout() {
        return clientFailureDetectionTimeout;
    }

    /**
     * Sets failure detection timeout to use in {@link TcpDiscoverySpi} and {@link TcpCommunicationSpi}.
     * <p>
     * Failure detection timeout is used to determine how long the communication or discovery SPIs should wait before
     * considering a remote connection failed.
     *
     * @param clientFailureDetectionTimeout Failure detection timeout in milliseconds.
     * @return {@code this} for chaining.
     */
    public IgniteConfiguration setClientFailureDetectionTimeout(long clientFailureDetectionTimeout) {
        this.clientFailureDetectionTimeout = clientFailureDetectionTimeout;

        return this;
    }

    /**
     * Returns failure detection timeout used by {@link TcpDiscoverySpi} and {@link TcpCommunicationSpi}.
     * <p>
     * Default is {@link #DFLT_FAILURE_DETECTION_TIMEOUT}.
     *
     * @see #setFailureDetectionTimeout(long)
     * @return Failure detection timeout in milliseconds.
     */
    public Long getFailureDetectionTimeout() {
        return failureDetectionTimeout;
    }

    /**
     * Sets failure detection timeout to use in {@link TcpDiscoverySpi} and {@link TcpCommunicationSpi}.
     * <p>
     * Failure detection timeout is used to determine how long the communication or discovery SPIs should wait before
     * considering a remote connection failed.
     *
     * @param failureDetectionTimeout Failure detection timeout in milliseconds.
     * @return {@code this} for chaining.
     */
    public IgniteConfiguration setFailureDetectionTimeout(long failureDetectionTimeout) {
        this.failureDetectionTimeout = failureDetectionTimeout;

        return this;
    }

    /**
     * Returns maximum inactivity period for system worker. When this value is exceeded, worker is considered blocked
     * with consequent critical failure handler invocation.
     *
     * @see #setSystemWorkerBlockedTimeout(long)
     * @return Maximum inactivity period for system worker in milliseconds.
     */
    public Long getSystemWorkerBlockedTimeout() {
        return sysWorkerBlockedTimeout;
    }

    /**
     * Sets maximum inactivity period for system worker. When this value is exceeded, worker is considered blocked
     * with consequent critical failure handler invocation.
     *
     * @see #setFailureHandler(FailureHandler)
     * @param sysWorkerBlockedTimeout Maximum inactivity period for system worker in milliseconds.
     * @return {@code this} for chaining.
     */
    public IgniteConfiguration setSystemWorkerBlockedTimeout(long sysWorkerBlockedTimeout) {
        this.sysWorkerBlockedTimeout = sysWorkerBlockedTimeout;

        return this;
    }

    /**
     * Should return fully configured load balancing SPI implementation. If not provided,
     * {@link RoundRobinLoadBalancingSpi} will be used.
     *
     * @return Grid load balancing SPI implementation or {@code null} to use default implementation.
     */
    public LoadBalancingSpi[] getLoadBalancingSpi() {
        return loadBalancingSpi;
    }
    
    /**
     * Sets fully configured instance of {@link LoadBalancingSpi}.
     *
     * @param loadBalancingSpi Fully configured instance of {@link LoadBalancingSpi} or
     *      {@code null} if no SPI provided.
     * @see IgniteConfiguration#getLoadBalancingSpi()
     * @return {@code this} for chaining.
     */
    public IgniteConfiguration setLoadBalancingSpi(LoadBalancingSpi... loadBalancingSpi) {
        this.loadBalancingSpi = loadBalancingSpi;

        return this;
    }

    /**
     * Sets fully configured instances of {@link IndexingSpi}.
     *
     * @param indexingSpi Fully configured instance of {@link IndexingSpi}.
     * @see IgniteConfiguration#getIndexingSpi()
     * @return {@code this} for chaining.
     */
    public IgniteConfiguration setIndexingSpi(IndexingSpi indexingSpi) {
        this.indexingSpi = indexingSpi;

        return this;
    }

    /**
     * Should return fully configured indexing SPI implementations.
     *
     * @return Indexing SPI implementation.
     */
    public IndexingSpi getIndexingSpi() {
        return indexingSpi;
    }

    /**
     * Sets fully configured instances of {@link EncryptionSpi}.
     *
     * @param encryptionSpi Fully configured instance of {@link EncryptionSpi}.
     * @see IgniteConfiguration#getEncryptionSpi()
     * @return {@code this} for chaining.
     */
    public IgniteConfiguration setEncryptionSpi(EncryptionSpi encryptionSpi) {
        this.encryptionSpi = encryptionSpi;

        return this;
    }

    /**
     * Gets fully configured encryption SPI implementations.
     *
     * @return Encryption SPI implementation.
     */
    public EncryptionSpi getEncryptionSpi() {
        return encryptionSpi;
    }

    /**
     * Sets fully configured instances of {@link MetricExporterSpi}.
     *
     * @param metricExporterSpi Fully configured instances of {@link MetricExporterSpi}.
     * @return {@code this} for chaining.
     * @see IgniteConfiguration#getMetricExporterSpi()
     */
    public IgniteConfiguration setMetricExporterSpi(MetricExporterSpi... metricExporterSpi) {
        this.metricExporterSpi = metricExporterSpi;

        return this;
    }

    /**
     * Sets fully configured instances of {@link SystemViewExporterSpi}.
     *
     * @param sysViewExporterSpi Fully configured instances of {@link SystemViewExporterSpi}.
     * @return {@code this} for chaining.
     * @see IgniteConfiguration#getSystemViewExporterSpi()
     */
    public IgniteConfiguration setSystemViewExporterSpi(SystemViewExporterSpi... sysViewExporterSpi) {
        this.sysViewExporterSpi = sysViewExporterSpi;

        return this;
    }

    /**
     * Gets fully configured metric SPI implementations.
     *
     * @return Metric exporter SPI implementations.
     */
    public MetricExporterSpi[] getMetricExporterSpi() {
        return metricExporterSpi;
    }

    /**
     * Gets fully configured system view SPI implementations.
     *
     * @return System view exporter SPI implementations.
     */
    public SystemViewExporterSpi[] getSystemViewExporterSpi() {
        return sysViewExporterSpi;
    }

    /**
     * Set fully configured instance of {@link TracingSpi}.
     *
     * @param tracingSpi Fully configured instance of {@link TracingSpi}.
     * @return {@code this} for chaining.
     */
    public IgniteConfiguration setTracingSpi(TracingSpi tracingSpi) {
        this.tracingSpi = tracingSpi;

        return this;
    }

    /**
     * Gets fully configured tracing SPI implementation.
     *
     * @return Tracing SPI implementation.
     */
    public TracingSpi getTracingSpi() {
        return tracingSpi;
    }

    /**
     * Gets address resolver for addresses mapping determination.
     *
     * @return Address resolver.
     */
    public AddressResolver getAddressResolver() {
        return addrRslvr;
    }

    /**
     * Sets address resolver for addresses mapping determination.
     *
     * @param addrRslvr Address resolver.
     * @return {@code this} for chaining.
     */
    public IgniteConfiguration setAddressResolver(AddressResolver addrRslvr) {
        this.addrRslvr = addrRslvr;

        return this;
    }

    /**
     * Sets task classes and resources sharing mode.
     *
     * @param deployMode Task classes and resources sharing mode.
     * @return {@code this} for chaining.
     */
    public IgniteConfiguration setDeploymentMode(DeploymentMode deployMode) {
        this.deployMode = deployMode;

        return this;
    }

    /**
     * Gets deployment mode for deploying tasks and other classes on this node.
     * Refer to {@link DeploymentMode} documentation for more information.
     *
     * @return Deployment mode.
     */
    public DeploymentMode getDeploymentMode() {
        return deployMode;
    }

    /**
     * Sets size of missed resources cache. Set 0 to avoid
     * missed resources caching.
     *
     * @param p2pMissedCacheSize Size of missed resources cache.
     * @return {@code this} for chaining.
     */
    public IgniteConfiguration setPeerClassLoadingMissedResourcesCacheSize(int p2pMissedCacheSize) {
        this.p2pMissedCacheSize = p2pMissedCacheSize;

        return this;
    }

    /**
     * Returns missed resources cache size. If size greater than {@code 0}, missed
     * resources will be cached and next resource request ignored. If size is {@code 0},
     * then request for the resource will be sent to the remote node every time this
     * resource is requested.
     *
     * @return Missed resources cache size.
     */
    public int getPeerClassLoadingMissedResourcesCacheSize() {
        return p2pMissedCacheSize;
    }

    /**
     * Gets configuration (descriptors) for all caches.
     *
     * @return Array of fully initialized cache descriptors.
     */
    public CacheConfiguration[] getCacheConfiguration() {
        return cacheCfg;
    }

    /**
     * Sets cache configurations.
     *
     * @param cacheCfg Cache configurations.
     * @return {@code this} for chaining.
     */
    @SuppressWarnings({"ZeroLengthArrayAllocation"})
    public IgniteConfiguration setCacheConfiguration(CacheConfiguration... cacheCfg) {
        this.cacheCfg = cacheCfg == null ? new CacheConfiguration[0] : cacheCfg;

        return this;
    }

    /**
     * Gets client mode flag. Client node cannot hold data in the caches. It's recommended to use
     * {@link DiscoverySpi} in client mode if this property is {@code true}.
     *
     * @return Client mode flag.
     * @see TcpDiscoverySpi#setForceServerMode(boolean)
     */
    public Boolean isClientMode() {
        return clientMode;
    }

    /**
     * Sets client mode flag.
     *
     * @param clientMode Client mode flag.
     * @return {@code this} for chaining.
     */
    public IgniteConfiguration setClientMode(boolean clientMode) {
        this.clientMode = clientMode;

        return this;
    }

    /**
     * Gets cache key configuration.
     *
     * @return Cache key configuration.
     */
    public CacheKeyConfiguration[] getCacheKeyConfiguration() {
        return cacheKeyCfg;
    }

    /**
     * Sets cache key configuration.
     * Cache key configuration defines
     *
     * @param cacheKeyCfg Cache key configuration.
     * @return {@code this} for chaining.
     */
    public IgniteConfiguration setCacheKeyConfiguration(CacheKeyConfiguration... cacheKeyCfg) {
        this.cacheKeyCfg = cacheKeyCfg;

        return this;
    }

    /**
     * Gets configuration for Ignite Binary objects.
     *
     * @return Binary configuration object.
     */
    public BinaryConfiguration getBinaryConfiguration() {
        return binaryCfg;
    }

    /**
     * Sets configuration for Ignite Binary objects.
     *
     * @param binaryCfg Binary configuration object.
     * @return {@code this} for chaining.
     */
    public IgniteConfiguration setBinaryConfiguration(BinaryConfiguration binaryCfg) {
        this.binaryCfg = binaryCfg;

        return this;
    }

    /**
     * Gets page memory configuration.
     *
     * @return Memory configuration.
     */
    public DataStorageConfiguration getDataStorageConfiguration() {
        return dsCfg;
    }

    /**
     * Sets durable memory configuration.
     *
     * @param dsCfg Data storage configuration.
     * @return {@code this} for chaining.
     */
    public IgniteConfiguration setDataStorageConfiguration(DataStorageConfiguration dsCfg) {
        this.dsCfg = dsCfg;

        return this;
    }    

    /**
     * Gets flag indicating whether the cluster will be active on start. If cluster is not active on start,
     * there will be no cache partition map exchanges performed until the cluster is activated. This should
     * significantly speed up large topology startup time.
     * <p>
     * Default value is {@link #DFLT_ACTIVE_ON_START}.
     * <p>
     * This flag is ignored when Ignite Persistence is enabled see {@link DataStorageConfiguration}.
     * Cluster is always inactive on start when Ignite Persistence is enabled.
     *
     * @return Active on start flag value.
     * @deprecated Use {@link #getClusterStateOnStart()} instead.
     */
    @Deprecated
    public boolean isActiveOnStart() {
        return activeOnStart;
    }

    /**
     * Sets flag indicating whether the cluster will be active on start. This value should be the same on all
     * nodes in the cluster.
     * <p>
     * This flag is ignored when {@link DataStorageConfiguration} has at least one configured persistent region:
     * cluster is always inactive on start when Ignite Persistence is enabled.
     *
     * @param activeOnStart Active on start flag value.
     * @return {@code this} instance.
     * @see #isActiveOnStart()
     * @deprecated Use {@link #setClusterStateOnStart(ClusterState)} instead.
     */
    @Deprecated
    public IgniteConfiguration setActiveOnStart(boolean activeOnStart) {
        U.warn(log, "Property activeOnStart deprecated. Use clusterStateOnStart instead.");

        this.activeOnStart = activeOnStart;

        activeOnStartPropSetFlag = true;

        return this;
    }

    /**
     * Get the flag indicating that cluster is enabled to activate automatically.
     *
     * If it is set to {@code true} and BaselineTopology is set as well than cluster activates automatically
     * when all nodes from the BaselineTopology join the cluster.
     *
     * <p>
     * Default value is {@link #DFLT_AUTO_ACTIVATION}.
     * <p>
     *
     * @return Auto activation enabled flag value.
     * @deprecated Use {@link IgniteConfiguration#getClusterStateOnStart()} instead.
     */
    @Deprecated
    public boolean isAutoActivationEnabled() {
        return autoActivation;
    }

    /**
     * Sets flag indicating whether the cluster is enabled to activate automatically.
     * This value should be the same on all nodes in the cluster.
     *
     * @param autoActivation Auto activation enabled flag value.
     * @return {@code this} instance.
     * @see #isAutoActivationEnabled()
     * @deprecated Use {@link IgniteConfiguration#setClusterStateOnStart(ClusterState)} instead.
     */
    @Deprecated
    public IgniteConfiguration setAutoActivationEnabled(boolean autoActivation) {
        U.warn(log, "Property autoActivation deprecated. Use clusterStateOnStart instead.");

        this.autoActivation = autoActivation;

        autoActivationPropSetFlag = true;

        return this;
    }
    
    private FileSystemConfiguration[] igfsCfg;

    /**
     * Gets IGFS (Ignite In-Memory File System) configurations.
     *
     * @return IGFS configurations.
     */
    public FileSystemConfiguration[] getFileSystemConfiguration() {
        return igfsCfg;
    }

    /**
     * Sets IGFS (Ignite In-Memory File System) configurations.
     *
     * @param igfsCfg IGFS configurations.
     * @return {@code this} for chaining.
     */
    public IgniteConfiguration setFileSystemConfiguration(FileSystemConfiguration... igfsCfg) {
        this.igfsCfg = igfsCfg;

        return this;
    }


    /**
     * Gets state of cluster on start.
     * <br/>
     * For <b>in-memory cluster</b> this state will be applied to the first started node. If
     * cluster state on start is {@link ClusterState#INACTIVE}, further hode joins will be handled by cluster faster and
     * manual cluster activation should be performed in order to start working the cluster and caches.
     * <br/>
     * For <b>persistent cluster</b> If state is different from {@link ClusterState#INACTIVE} and BaselineTopology is
     * set (cluster was activated before, for example before cluster restart) as well then cluster moves to given
     * cluster state when all nodes from the BaselineTopology join the cluster, i.e. manual activation isn't required
     * in that case.
     * <p>
     * Default value is {@link #DFLT_STATE_ON_START}.
     * <p>
     *
     * @return State of cluster on start or {@code null}, if property wasn't set. {@code Null} means that default
     * value will be used.
     */
    public @Nullable ClusterState getClusterStateOnStart() {
        return clusterStateOnStart;
    }

    /**
     * Sets state of cluster on start.
     *
     * @param state New cluster state on start.
     * @return {@code this} for chaining.
     * @see #getClusterStateOnStart()
     */
    public IgniteConfiguration setClusterStateOnStart(ClusterState state) {
        this.clusterStateOnStart = state;

        return this;
    }

    /**
     * Gets flag indicating whether cache sanity check is enabled. If enabled, then Ignite
     * will perform the following checks and throw an exception if check fails:
     * <ul>
     *     <li>Cache entry is not externally locked with {@code lock(...)} or {@code lockAsync(...)}
     *     methods when entry is enlisted to transaction.</li>
     *     <li>Each entry in affinity group-lock transaction has the same affinity key as was specified on
     *     affinity transaction start.</li>
     *     <li>Each entry in partition group-lock transaction belongs to the same partition as was specified
     *     on partition transaction start.</li>
     * </ul>
     * <p>
     * These checks are not required for cache operation, but help to find subtle bugs. Disabling of this checks
     * usually yields a noticeable performance gain.
     * <p>
     * If not provided, default value is {@link #DFLT_CACHE_SANITY_CHECK_ENABLED}.
     *
     * @return {@code True} if group lock sanity check is enabled.
     */
    public boolean isCacheSanityCheckEnabled() {
        return cacheSanityCheckEnabled;
    }

    /**
     * Sets cache sanity check flag.
     *
     * @param cacheSanityCheckEnabled {@code True} if cache sanity check is enabled.
     * @see #isCacheSanityCheckEnabled()
     * @return {@code this} for chaining.
     */
    public IgniteConfiguration setCacheSanityCheckEnabled(boolean cacheSanityCheckEnabled) {
        this.cacheSanityCheckEnabled = cacheSanityCheckEnabled;

        return this;
    }

    /**
     * Gets array of event types, which will be recorded.
     * <p>
     * Note that by default all events in Ignite are disabled. Ignite can and often does generate thousands
     * events per seconds under the load and therefore it creates a significant additional load on the system.
     * If these events are not needed by the application this load is unnecessary and leads to significant
     * performance degradation. So it is <b>highly recommended</b> to enable only those events that your
     * application logic requires. Note that certain events are required for Ignite's internal operations
     * and such events will still be generated but not stored by event storage SPI if they are disabled
     * in Ignite configuration.
     *
     * @return Include event types.
     */
    public int[] getIncludeEventTypes() {
        return inclEvtTypes;
    }

    /**
     * Sets array of event types, which will be recorded by {@link GridEventStorageManager#record(Event)}.
     * Note, that either the include event types or the exclude event types can be established.
     *
     * @param inclEvtTypes Include event types.
     * @return {@code this} for chaining.
     */
    public IgniteConfiguration setIncludeEventTypes(int... inclEvtTypes) {
        this.inclEvtTypes = inclEvtTypes;

        return this;
    }

    /**
     * Sets system-wide local address or host for all Ignite components to bind to. If provided it will
     * override all default local bind settings within Ignite or any of its SPIs.
     *
     * @param locHost Local IP address or host to bind to.
     * @return {@code this} for chaining.
     */
    public IgniteConfiguration setLocalHost(String locHost) {
        this.locHost = locHost;

        return this;
    }

    /**
     * Gets system-wide local address or host for all Ignite components to bind to. If provided it will
     * override all default local bind settings within Ignite or any of its SPIs.
     * <p>
     * If {@code null} then Ignite tries to use local wildcard address. That means that
     * all services will be available on all network interfaces of the host machine.
     * <p>
     * It is strongly recommended to set this parameter for all production environments.
     * <p>
     * If not provided, default is {@code null}.
     *
     * @return Local address or host to bind to.
     */
    public String getLocalHost() {
        return locHost;
    }

    /**
     * Gets base UPD port number for grid time server. Time server will be started on one of free ports in range
     * {@code [timeServerPortBase, timeServerPortBase + timeServerPortRange - 1]}.
     * <p>
     * Time server provides clock synchronization between nodes.
     *
     * @return Time
     */
    public int getTimeServerPortBase() {
        return timeSrvPortBase;
    }

    /**
     * Sets time server port base.
     *
     * @param timeSrvPortBase Time server port base.
     * @return {@code this} for chaining.
     */
    public IgniteConfiguration setTimeServerPortBase(int timeSrvPortBase) {
        this.timeSrvPortBase = timeSrvPortBase;

        return this;
    }

    /**
     * Defines port range to try for time server start.
     *
     * If port range value is <tt>0</tt>, then implementation will try bind only to the port provided by
     * {@link #setTimeServerPortBase(int)} method and fail if binding to this port did not succeed.
     *
     * @return Number of ports to try before server initialization fails.
     */
    public int getTimeServerPortRange() {
        return timeSrvPortRange;
    }

    /**
     * Sets time server port range.
     *
     * @param timeSrvPortRange Time server port range.
     * @return {@code this} for chaining.
     */
    public IgniteConfiguration setTimeServerPortRange(int timeSrvPortRange) {
        this.timeSrvPortRange = timeSrvPortRange;

        return this;
    }

    /**
     * Gets array of system or environment properties to include into node attributes.
     * If this array is {@code null}, which is default, then all system and environment
     * properties will be included. If this array is empty, then none will be included.
     * Otherwise, for every name provided, first a system property will be looked up,
     * and then, if it is not found, environment property will be looked up.
     *
     * @return Array of system or environment properties to include into node attributes.
     */
    public String[] getIncludeProperties() {
        return includeProps;
    }

    /**
     * Sets array of system or environment property names to include into node attributes.
     * See {@link #getIncludeProperties()} for more info.
     *
     * @param includeProps Array of system or environment property names to include into node attributes.
     * @return {@code this} for chaining.
     */
    public IgniteConfiguration setIncludeProperties(String... includeProps) {
        this.includeProps = includeProps;

        return this;
    }

    /**
     * Gets frequency of metrics log print out.
     * <p>
     * If {@code 0}, metrics print out is disabled.
     * <p>
     * If not provided, then default value {@link #DFLT_METRICS_LOG_FREQ} is used.
     *
     * @return Frequency of metrics log print out.
     */
    public long getMetricsLogFrequency() {
        return metricsLogFreq;
    }

    /**
     * Sets frequency of metrics log print out.
     * <p>
     * If {@code 0}, metrics print out is disabled.
     * <p>
     * If not provided, then default value {@link #DFLT_METRICS_LOG_FREQ} is used.
     *
     * @param metricsLogFreq Frequency of metrics log print out.
     * @return {@code this} for chaining.
     */
    public IgniteConfiguration setMetricsLogFrequency(long metricsLogFreq) {
        this.metricsLogFreq = metricsLogFreq;

        return this;
    }

    /**
     * @return Connector configuration.
     */
    public ConnectorConfiguration getConnectorConfiguration() {
        return connectorCfg;
    }

    /**
     * @param connectorCfg Connector configuration.
     * @return {@code this} for chaining.
     */
    public IgniteConfiguration setConnectorConfiguration(ConnectorConfiguration connectorCfg) {
        this.connectorCfg = connectorCfg;

        return this;
    }

    

    /**
     * Gets configurations for services to be deployed on the grid.
     *
     * @return Configurations for services to be deployed on the grid.
     */
    public ServiceConfiguration[] getServiceConfiguration() {
        return svcCfgs;
    }

    /**
     * Sets configurations for services to be deployed on the grid.
     *
     * @param svcCfgs Configurations for services to be deployed on the grid.
     * @return {@code this} for chaining.
     */
    public IgniteConfiguration setServiceConfiguration(ServiceConfiguration... svcCfgs) {
        this.svcCfgs = svcCfgs;

        return this;
    }

    /**
     * Gets map of pre-configured local event listeners.
     * Each listener is mapped to array of event types.
     *
     * @return Pre-configured event listeners map.
     * @see EventType
     */
    public Map<IgnitePredicate<? extends Event>, int[]> getLocalEventListeners() {
        return lsnrs;
    }

    /**
     * Sets map of pre-configured local event listeners.
     * Each listener is mapped to array of event types.
     *
     * @param lsnrs Pre-configured event listeners map.
     * @return {@code this} for chaining.
     */
    public IgniteConfiguration setLocalEventListeners(Map<IgnitePredicate<? extends Event>, int[]> lsnrs) {
        this.lsnrs = lsnrs;

        return this;
    }

    /**
     * @return By default, the relative {@link #DFLT_SNAPSHOT_DIRECTORY} is used. The value can be
     * configured as relative path starting from the Ignites {@link #getWorkDirectory()} or
     * the value can be represented as an absolute snapshot working path.
     */
    public String getSnapshotPath() {
        return snapshotPath;
    }

    /**
     * @param snapshotPath By default, the relative {@link #DFLT_SNAPSHOT_DIRECTORY} is used.
     * The value can be configured as relative path starting from the Ignites {@link #getWorkDirectory()}
     * or the value can be represented as an absolute snapshot working path instead.
     * @return {@code this} for chaining.
     */
    public IgniteConfiguration setSnapshotPath(String snapshotPath) {
        this.snapshotPath = snapshotPath;

        return this;
    }

    /**
     * Gets grid warmup closure. This closure will be executed before actual grid instance start. Configuration of
     * a starting instance will be passed to the closure so it can decide what operations to warm up.
     *
     * @return Warmup closure to execute.
     */
    public IgniteInClosure<IgniteConfiguration> getWarmupClosure() {
        return warmupClos;
    }

    /**
     * Sets warmup closure to execute before grid startup.
     *
     * @param warmupClos Warmup closure to execute.
     * @see #getWarmupClosure()
     * @return {@code this} for chaining.
     */
    public IgniteConfiguration setWarmupClosure(IgniteInClosure<IgniteConfiguration> warmupClos) {
        this.warmupClos = warmupClos;

        return this;
    }

    /**
     * Gets transactions configuration.
     *
     * @return Transactions configuration.
     */
    public TransactionConfiguration getTransactionConfiguration() {
        return txCfg;
    }

    /**
     * Sets transactions configuration.
     *
     * @param txCfg Transactions configuration.
     * @return {@code this} for chaining.
     */
    public IgniteConfiguration setTransactionConfiguration(TransactionConfiguration txCfg) {
        this.txCfg = txCfg;

        return this;
    }

    /**
     * Gets plugin configurations.
     *
     * @return Plugin configurations.
     * @see PluginProvider
     */
    @Deprecated
    public PluginConfiguration[] getPluginConfigurations() {
        return pluginCfgs;
    }

    /**
     * Sets plugin configurations.
     *
     * @param pluginCfgs Plugin configurations.
     * @return {@code this} for chaining.
     * @see PluginProvider
     * @deprecated Since {@link PluginProvider}s can be set explicitly via {@link #setPluginProviders(PluginProvider[])}
     * it's preferable to store {@link PluginConfiguration} as a part of {@link PluginProvider}.
     */
    @Deprecated
    public IgniteConfiguration setPluginConfigurations(PluginConfiguration... pluginCfgs) {
        this.pluginCfgs = pluginCfgs;

        return this;
    }

    /**
     * @return Atomic data structures configuration.
     */
    public AtomicConfiguration getAtomicConfiguration() {
        return atomicCfg;
    }

    /**
     * @param atomicCfg Atomic data structures configuration.
     * @return {@code this} for chaining.
     */
    public IgniteConfiguration setAtomicConfiguration(AtomicConfiguration atomicCfg) {
        this.atomicCfg = atomicCfg;

        return this;
    }

    /**
     * Sets loader which will be used for instantiating execution context ({@link EntryProcessor EntryProcessors},
     * {@link CacheEntryListener CacheEntryListeners}, {@link CacheLoader CacheLoaders} and
     * {@link ExpiryPolicy ExpiryPolicys}).
     *
     * @param classLdr Class loader.
     * @return {@code this} for chaining.
     */
    public IgniteConfiguration setClassLoader(ClassLoader classLdr) {
        this.classLdr = classLdr;

        return this;
    }

    /**
     * @return User's class loader.
     */
    public ClassLoader getClassLoader() {
        return classLdr;
    }

    /**
     * Gets cache store session listener factories.
     *
     * @return Cache store session listener factories.
     * @see CacheStoreSessionListener
     */
    public Factory<CacheStoreSessionListener>[] getCacheStoreSessionListenerFactories() {
        return storeSesLsnrs;
    }

    /**
     * Cache store session listener factories.
     * <p>
     * These are global store session listeners, so they are applied to
     * all caches. If you need to override listeners for a
     * particular cache, use {@link CacheConfiguration#setCacheStoreSessionListenerFactories(Factory[])}
     * configuration property.
     *
     * @param storeSesLsnrs Cache store session listener factories.
     * @return {@code this} for chaining.
     * @see CacheStoreSessionListener
     */
    public IgniteConfiguration setCacheStoreSessionListenerFactories(
        Factory<CacheStoreSessionListener>... storeSesLsnrs) {
        this.storeSesLsnrs = storeSesLsnrs;

        return this;
    }

    /**
     * Gets platform configuration.
     *
     * @return Platform configuration.
     */
    public PlatformConfiguration getPlatformConfiguration() {
        return platformCfg;
    }

    /**
     * Sets platform configuration.
     *
     * @param platformCfg Platform configuration.
     * @return  {@code this} for chaining.
     */
    public IgniteConfiguration setPlatformConfiguration(PlatformConfiguration platformCfg) {
        this.platformCfg = platformCfg;

        return this;
    }

    /**
     * Whether or not late affinity assignment mode should be used.
     * <p>
     * On each topology change, for each started cache partition-to-node mapping is
     * calculated using {@link AffinityFunction} configured for cache. When late
     * affinity assignment mode is disabled then new affinity mapping is applied immediately.
     * <p>
     * With late affinity assignment mode if primary node was changed for some partition, but data for this
     * partition is not rebalanced yet on this node, then current primary is not changed and new primary is temporary
     * assigned as backup. This nodes becomes primary only when rebalancing for all assigned primary partitions is
     * finished. This mode can show better performance for cache operations, since when cache primary node
     * executes some operation and data is not rebalanced yet, then it sends additional message to force rebalancing
     * from other nodes.
     * <p>
     * Note, that {@link Affinity} interface provides assignment information taking into account late assignment,
     * so while rebalancing for new primary nodes is not finished it can return assignment which differs
     * from assignment calculated by {@link AffinityFunction#assignPartitions}.
     * <p>
     * This property should have the same value for all nodes in cluster.
     *
     * @return Late affinity assignment flag.
     * @see AffinityFunction
     * @deprecated Starting from Ignite 2.1 late affinity assignment is always enabled.
     */
    @Deprecated
    public boolean isLateAffinityAssignment() {
        return true;
    }

    /**
     * Sets late affinity assignment flag.
     *
     * @param lateAffAssignment Late affinity assignment flag.
     * @return {@code this} for chaining.
     * @deprecated Starting from Ignite 2.1 late affinity assignment is always enabled.
     */
    @Deprecated
    public IgniteConfiguration setLateAffinityAssignment(boolean lateAffAssignment) {
        return this;
    }

    /**
     * Gets custom executors for user compute tasks.
     * <p>
     * See {@link #setExecutorConfiguration(ExecutorConfiguration...)} for more information.
     *
     * @return Executor configurations.
     */
    public ExecutorConfiguration[] getExecutorConfiguration() {
        return execCfgs;
    }

    /**
     * Sets custom executors for user compute tasks.
     * <p>
     * See {@link IgniteCompute#withExecutor(String)} for more information.
     *
     * @param execCfgs Executor configurations.
     * @return {@code this} for chaining.
     */
    public IgniteConfiguration setExecutorConfiguration(ExecutorConfiguration... execCfgs) {
        this.execCfgs = execCfgs;

        return this;
    }

    /**
     * Sets client connector configuration.
     *
     * @param cliConnCfg Client connector configuration.
     * @return {@code this} for chaining.
     */
    public IgniteConfiguration setClientConnectorConfiguration(@Nullable ClientConnectorConfiguration cliConnCfg) {
        this.cliConnCfg = cliConnCfg;

        return this;
    }

    /**
     * Gets failure handler.
     *
     * @return Failure handler.
     */
    public FailureHandler getFailureHandler() {
        return failureHnd;
    }

    /**
     * Sets failure handler.
     *
     * @param failureHnd Failure handler.
     * @return {@code This} for chaining.
     */
    public IgniteConfiguration setFailureHandler(FailureHandler failureHnd) {
        this.failureHnd = failureHnd;

        return this;
    }

    /**
     * Gets client connector configuration.
     *
     * @return Client connector configuration.
     */
    @Nullable public ClientConnectorConfiguration getClientConnectorConfiguration() {
        return cliConnCfg;
    }

    /**
     * <b>This is an experimental feature. Transactional SQL is currently in a beta status.</b>
     * <p>
     * Returns number of MVCC vacuum threads.
     *
     * @return Number of MVCC vacuum threads.
     */
    @IgniteExperimental
    public int getMvccVacuumThreadCount() {
        return mvccVacuumThreadCnt;
    }

    /**
     * <b>This is an experimental feature. Transactional SQL is currently in a beta status.</b>
     * <p>
     * Sets number of MVCC vacuum threads.
     *
     * @param mvccVacuumThreadCnt Number of MVCC vacuum threads.
     * @return {@code this} for chaining.
     */
    @IgniteExperimental
    public IgniteConfiguration setMvccVacuumThreadCount(int mvccVacuumThreadCnt) {
        this.mvccVacuumThreadCnt = mvccVacuumThreadCnt;

        return this;
    }

    /**
     * <b>This is an experimental feature. Transactional SQL is currently in a beta status.</b>
     * <p>
     * Returns time interval between MVCC vacuum runs in milliseconds.
     *
     * @return Time interval between MVCC vacuum runs in milliseconds.
     */
    @IgniteExperimental
    public long getMvccVacuumFrequency() {
        return mvccVacuumFreq;
    }

    /**
     * <b>This is an experimental feature. Transactional SQL is currently in a beta status.</b>
     * <p>
     * Sets time interval between MVCC vacuum runs in milliseconds.
     *
     * @param mvccVacuumFreq Time interval between MVCC vacuum runs in milliseconds.
     * @return {@code this} for chaining.
     */
    @IgniteExperimental
    public IgniteConfiguration setMvccVacuumFrequency(long mvccVacuumFreq) {
        this.mvccVacuumFreq = mvccVacuumFreq;

        return this;
    }

    /**
     * Returns {@code true} if user authentication is enabled for cluster. Otherwise returns {@code false}.
     * Default value is false; authentication is disabled.
     *
     * @return {@code true} if user authentication is enabled for cluster. Otherwise returns {@code false}.
     */
    public boolean isAuthenticationEnabled() {
        return authEnabled;
    }

    /**
     * Sets flag indicating whether the user authentication is enabled for cluster.
     *
     * @param authEnabled User authentication enabled flag. {@code true} enab
     * @return {@code this} for chaining.
     */
    public IgniteConfiguration setAuthenticationEnabled(boolean authEnabled) {
        this.authEnabled = authEnabled;

        return this;
    }

    /**
     * Gets SQL schemas to be created on node startup.
     * <p>
     * See {@link #setSqlSchemas(String...)} for more information.
     *
     * @return SQL schemas to be created on node startup.
     *
     * @deprecated Use {@link SqlConfiguration#getSqlSchemas()} instead.
     */
    @Deprecated
    public String[] getSqlSchemas() {
        return sqlCfg.getSqlSchemas();
    }

    /**
     * Sets SQL schemas to be created on node startup. Schemas are created on local node only and are not propagated
     * to other cluster nodes. Created schemas cannot be dropped.
     * <p>
     * By default schema names are case-insensitive, i.e. {@code my_schema} and {@code My_Schema} represents the same
     * object. Use quotes to enforce case sensitivity (e.g. {@code "My_Schema"}).
     * <p>
     * Property is ignored if {@code ignite-indexing} module is not in classpath.
     *
     * @param sqlSchemas SQL schemas to be created on node startup.
     * @return {@code this} for chaining.
     *
     * @deprecated Use {@link SqlConfiguration#setSqlSchemas(String...)} instead.
     */
    @Deprecated
    public IgniteConfiguration setSqlSchemas(String... sqlSchemas) {
        sqlCfg.setSqlSchemas(sqlSchemas);

        return this;
    }

    /**
     * Gets plugin providers.
     *
     * @return Plugin providers.
     */
    public PluginProvider[] getPluginProviders() {
        return pluginProvs;
    }

    /**
     * Sets plugin providers.
     *
     * @param pluginProvs Plugin providers.
     * @return {@code this} for chaining.
     */
    public IgniteConfiguration setPluginProviders(PluginProvider... pluginProvs) {
        this.pluginProvs = pluginProvs;

        return this;
    }

    /**
     * Gets Configuration of the SQL subsystem.
     *
     * @return SQL configuration.
     */
    public SqlConfiguration getSqlConfiguration() {
        return sqlCfg;
    }

    /**
     * @param sqlCfg Configuration of the SQL subsystem.
     *
     * @return {@code this} for chaining.
     */
    public IgniteConfiguration setSqlConfiguration(SqlConfiguration sqlCfg) {
        A.ensure(sqlCfg != null, "SQL configuration cannot be null");

        this.sqlCfg = sqlCfg;

        return this;
    }

    /**
     * Gets the continuation executor for cache async APIs.
     * <p />
     * When <code>null</code> (default), {@link ForkJoinPool#commonPool()} is used.
     * <p />
     * When async operation completes, corresponding {@link org.apache.ignite.lang.IgniteFuture} listeners
     * will be invoked using this executor.
     *
     * @return Executor for async continuations.
     */
    public Executor getAsyncContinuationExecutor() {
        return asyncContinuationExecutor;
    }

    /**
     * Sets the continuation executor for cache async APIs.
     * <p />
     * When <code>null</code> (default), {@link ForkJoinPool#commonPool()} is used.
     * <p />
     * When async operation completes, corresponding {@link org.apache.ignite.lang.IgniteFuture} listeners
     * will be invoked using this executor.
     *
     * @param asyncContinuationExecutor Executor for async continuations.
     * @return {@code this} for chaining.
     */
    public IgniteConfiguration setAsyncContinuationExecutor(Executor asyncContinuationExecutor) {
        this.asyncContinuationExecutor = asyncContinuationExecutor;

        return this;
    }

    /** {@inheritDoc} */
    @Override public String toString() {
        return S.toString(IgniteConfiguration.class, this);
    }
}<|MERGE_RESOLUTION|>--- conflicted
+++ resolved
@@ -256,8 +256,6 @@
 
     /** Default policy for node shutdown. */
     public static final ShutdownPolicy DFLT_SHUTDOWN_POLICY = ShutdownPolicy.IMMEDIATE;
-<<<<<<< HEAD
-=======
 
     /**
      *  Default timeout after which long query warning will be printed.
@@ -266,16 +264,21 @@
      */
     @Deprecated
     public static final long DFLT_LONG_QRY_WARN_TIMEOUT = SqlConfiguration.DFLT_LONG_QRY_WARN_TIMEOUT;
->>>>>>> 9cf06362
-
-    
+
     /** Default number of MVCC vacuum threads.. */
     public static final int DFLT_MVCC_VACUUM_THREAD_CNT = 2;
 
     /** Default time interval between MVCC vacuum runs in milliseconds. */
     public static final long DFLT_MVCC_VACUUM_FREQUENCY = 5000;
 
-   
+    /**
+     * Default SQL query history size.
+     *
+     * @deprecated Please use {@link SqlConfiguration#DFLT_SQL_QUERY_HISTORY_SIZE}.
+     */
+    @Deprecated
+    public static final int DFLT_SQL_QUERY_HISTORY_SIZE = SqlConfiguration.DFLT_SQL_QUERY_HISTORY_SIZE;
+
     /** Optional local Ignite instance name. */
     private String igniteInstanceName;
 
@@ -305,6 +308,9 @@
 
     /** Management pool size. */
     private int mgmtPoolSize = DFLT_MGMT_THREAD_CNT;
+
+    /** IGFS pool size. */
+    private int igfsPoolSize = AVAILABLE_PROC_CNT;
 
     /** Data stream pool size. */
     private int dataStreamerPoolSize = DFLT_DATA_STREAMER_POOL_SIZE;
@@ -469,7 +475,9 @@
     /** Flag indicating whether cache sanity check is enabled. */
     private boolean cacheSanityCheckEnabled = DFLT_CACHE_SANITY_CHECK_ENABLED;
 
-    
+    /** Discovery startup delay. */
+    @Deprecated
+    private long discoStartupDelay = DFLT_DISCOVERY_STARTUP_DELAY;
 
     /** Tasks classes sharing mode. */
     private DeploymentMode deployMode = DFLT_DEPLOYMENT_MODE;
@@ -662,15 +670,12 @@
         daemon = cfg.isDaemon();
         dataStreamerPoolSize = cfg.getDataStreamerThreadPoolSize();
         deployMode = cfg.getDeploymentMode();
-        
+        discoStartupDelay = cfg.getDiscoveryStartupDelay();
         execCfgs = cfg.getExecutorConfiguration();
         failureDetectionTimeout = cfg.getFailureDetectionTimeout();
-<<<<<<< HEAD
        
         igfsCfg = cfg.getFileSystemConfiguration();
         igfsPoolSize = cfg.getIgfsThreadPoolSize();
-=======
->>>>>>> 9cf06362
         failureHnd = cfg.getFailureHandler();
         igniteHome = cfg.getIgniteHome();
         igniteInstanceName = cfg.getIgniteInstanceName();
@@ -1041,7 +1046,6 @@
     }
 
     /**
-<<<<<<< HEAD
      * Size of thread pool that is in charge of processing outgoing IGFS messages.
      * <p>
      * If not provided, executor service will have size equals number of processors available in system.
@@ -1052,8 +1056,6 @@
         return igfsPoolSize;
     }
     /**
-=======
->>>>>>> 9cf06362
      * Size of thread pool that is in charge of processing data stream messages.
      * <p>
      * If not provided, executor service will have size {@link #DFLT_DATA_STREAMER_POOL_SIZE}.
@@ -1289,7 +1291,6 @@
 
 
     /**
-<<<<<<< HEAD
      * Set thread pool size that will be used to process outgoing IGFS messages.
      *
      * @param poolSize Executor service to use for outgoing IGFS messages.
@@ -1303,8 +1304,6 @@
     }
 	
     /**
-=======
->>>>>>> 9cf06362
      * Set thread pool size that will be used to process data stream messages.
      *
      * @param poolSize Executor service to use for data stream messages.
@@ -2400,6 +2399,45 @@
     }
     
     /**
+     * This value is used to expire messages from waiting list whenever node
+     * discovery discrepancies happen.
+     * <p>
+     * During startup, it is possible for some SPIs to have a small time window when
+     * <tt>Node A</tt> has discovered <tt>Node B</tt>, but <tt>Node B</tt>
+     * has not discovered <tt>Node A</tt> yet. Such time window is usually very small,
+     * a matter of milliseconds, but certain JMS providers, for example, may be very slow
+     * and hence have larger discovery delay window.
+     * <p>
+     * The default value of this property is {@code 60,000} specified by
+     * {@link #DFLT_DISCOVERY_STARTUP_DELAY}. This should be good enough for vast
+     * majority of configurations. However, if you do anticipate an even larger
+     * delay, you should increase this value.
+     *
+     * @return Time in milliseconds for when nodes can be out-of-sync.
+     * @deprecated Not used any more.
+     */
+    @Deprecated
+    public long getDiscoveryStartupDelay() {
+        return discoStartupDelay;
+    }
+
+    /**
+     * Sets time in milliseconds after which a certain metric value is considered expired.
+     * If not set explicitly, then default value is {@code 600,000} milliseconds (10 minutes).
+     *
+     * @param discoStartupDelay Time in milliseconds for when nodes
+     *      can be out-of-sync during startup.
+     * @return {@code this} for chaining.
+     * @deprecated Not used any more.
+     */
+    @Deprecated
+    public IgniteConfiguration setDiscoveryStartupDelay(long discoStartupDelay) {
+        this.discoStartupDelay = discoStartupDelay;
+
+        return this;
+    }
+
+    /**
      * Sets fully configured instance of {@link LoadBalancingSpi}.
      *
      * @param loadBalancingSpi Fully configured instance of {@link LoadBalancingSpi} or
@@ -2697,7 +2735,7 @@
         this.dsCfg = dsCfg;
 
         return this;
-    }    
+    }
 
     /**
      * Gets flag indicating whether the cluster will be active on start. If cluster is not active on start,
