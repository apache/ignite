/*
 * Licensed to the Apache Software Foundation (ASF) under one or more
 * contributor license agreements.  See the NOTICE file distributed with
 * this work for additional information regarding copyright ownership.
 * The ASF licenses this file to You under the Apache License, Version 2.0
 * (the "License"); you may not use this file except in compliance with
 * the License.  You may obtain a copy of the License at
 *
 *      http://www.apache.org/licenses/LICENSE-2.0
 *
 * Unless required by applicable law or agreed to in writing, software
 * distributed under the License is distributed on an "AS IS" BASIS,
 * WITHOUT WARRANTIES OR CONDITIONS OF ANY KIND, either express or implied.
 * See the License for the specific language governing permissions and
 * limitations under the License.
 */

package org.apache.ignite.configuration;

import java.io.Serializable;
import java.lang.management.ManagementFactory;
import java.util.Map;
import java.util.UUID;
import javax.cache.configuration.Factory;
import javax.cache.event.CacheEntryListener;
import javax.cache.expiry.ExpiryPolicy;
import javax.cache.integration.CacheLoader;
import javax.cache.processor.EntryProcessor;
import javax.management.MBeanServer;
import javax.net.ssl.SSLContext;
import org.apache.ignite.IgniteCompute;
import org.apache.ignite.IgniteLogger;
import org.apache.ignite.IgniteSystemProperties;
import org.apache.ignite.Ignition;
import org.apache.ignite.cache.CacheKeyConfiguration;
import org.apache.ignite.cache.affinity.Affinity;
import org.apache.ignite.cache.affinity.AffinityFunction;
import org.apache.ignite.cache.store.CacheStoreSessionListener;
import org.apache.ignite.cluster.ClusterGroup;
import org.apache.ignite.cluster.ClusterNode;
import org.apache.ignite.compute.ComputeJob;
import org.apache.ignite.compute.ComputeTask;
import org.apache.ignite.events.Event;
import org.apache.ignite.events.EventType;
import org.apache.ignite.failure.FailureHandler;
import org.apache.ignite.internal.managers.eventstorage.GridEventStorageManager;
import org.apache.ignite.internal.processors.odbc.ClientListenerProcessor;
import org.apache.ignite.internal.util.typedef.internal.S;
import org.apache.ignite.lang.IgniteAsyncCallback;
import org.apache.ignite.lang.IgniteInClosure;
import org.apache.ignite.lang.IgnitePredicate;
import org.apache.ignite.lifecycle.LifecycleBean;
import org.apache.ignite.lifecycle.LifecycleEventType;
import org.apache.ignite.marshaller.Marshaller;
import org.apache.ignite.plugin.PluginConfiguration;
import org.apache.ignite.plugin.PluginProvider;
import org.apache.ignite.plugin.segmentation.SegmentationPolicy;
import org.apache.ignite.plugin.segmentation.SegmentationResolver;
import org.apache.ignite.services.Service;
import org.apache.ignite.services.ServiceConfiguration;
import org.apache.ignite.spi.checkpoint.CheckpointSpi;
import org.apache.ignite.spi.checkpoint.noop.NoopCheckpointSpi;
import org.apache.ignite.spi.collision.CollisionSpi;
import org.apache.ignite.spi.collision.noop.NoopCollisionSpi;
import org.apache.ignite.spi.communication.CommunicationSpi;
import org.apache.ignite.spi.communication.tcp.TcpCommunicationSpi;
import org.apache.ignite.spi.deployment.DeploymentSpi;
import org.apache.ignite.spi.deployment.local.LocalDeploymentSpi;
import org.apache.ignite.spi.discovery.DiscoverySpi;
import org.apache.ignite.spi.discovery.tcp.TcpDiscoverySpi;
import org.apache.ignite.spi.eventstorage.EventStorageSpi;
import org.apache.ignite.spi.eventstorage.NoopEventStorageSpi;
import org.apache.ignite.spi.failover.FailoverSpi;
import org.apache.ignite.spi.failover.always.AlwaysFailoverSpi;
import org.apache.ignite.spi.indexing.IndexingSpi;
import org.apache.ignite.spi.loadbalancing.LoadBalancingSpi;
import org.apache.ignite.spi.loadbalancing.roundrobin.RoundRobinLoadBalancingSpi;
import org.apache.ignite.ssl.SslContextFactory;
import org.jetbrains.annotations.Nullable;

import static org.apache.ignite.plugin.segmentation.SegmentationPolicy.STOP;

/**
 * This class defines grid runtime configuration. This configuration is passed to
 * {@link Ignition#start(IgniteConfiguration)} method. It defines all configuration
 * parameters required to start a grid instance. Usually, a special
 * class called "loader" will create an instance of this interface and apply
 * {@link Ignition#start(IgniteConfiguration)} method to initialize Ignite instance.
 * <p>
 * Note that you should only set values that differ from defaults, as grid
 * will automatically pick default values for all values that are not set.
 * <p>
 * For more information about grid configuration and startup refer to {@link Ignition}
 * documentation.
 */
public class IgniteConfiguration {
    /** Courtesy notice log category. */
    public static final String COURTESY_LOGGER_NAME = "org.apache.ignite.CourtesyConfigNotice";

    /**
     * Default flag for peer class loading. By default the value is {@code false}
     * which means that peer class loading is disabled.
     */
    public static final boolean DFLT_P2P_ENABLED = false;

    /** Default metrics history size (value is {@code 10000}). */
    public static final int DFLT_METRICS_HISTORY_SIZE = 10000;

    /** Default metrics update frequency. */
    public static final long DFLT_METRICS_UPDATE_FREQ = 2000;

    /**
     * Default metrics expire time. The value is {@link Long#MAX_VALUE} which
     * means that metrics never expire.
     */
    public static final long DFLT_METRICS_EXPIRE_TIME = Long.MAX_VALUE;

    /** Default maximum timeout to wait for network responses in milliseconds (value is {@code 5,000ms}). */
    public static final long DFLT_NETWORK_TIMEOUT = 5000;

    /** Default interval between message send retries. */
    public static final long DFLT_SEND_RETRY_DELAY = 1000;

    /** Default message send retries count. */
    public static final int DFLT_SEND_RETRY_CNT = 3;

    /** Default discovery startup delay in milliseconds (value is {@code 60,000ms}). */
    public static final long DFLT_DISCOVERY_STARTUP_DELAY = 60000;

    /** Default deployment mode (value is {@link DeploymentMode#SHARED}). */
    public static final DeploymentMode DFLT_DEPLOYMENT_MODE = DeploymentMode.SHARED;

    /** Default cache size for missed resources. */
    public static final int DFLT_P2P_MISSED_RESOURCES_CACHE_SIZE = 100;

    /** Default time server port base. */
    public static final int DFLT_TIME_SERVER_PORT_BASE = 31100;

    /** Default time server port range. */
    public static final int DFLT_TIME_SERVER_PORT_RANGE = 100;

    /** Default core size of public thread pool. */
    public static final int AVAILABLE_PROC_CNT = Runtime.getRuntime().availableProcessors();

    /** Default core size of public thread pool. */
    public static final int DFLT_PUBLIC_THREAD_CNT = Math.max(8, AVAILABLE_PROC_CNT);

    /** Default size of data streamer thread pool. */
    public static final int DFLT_DATA_STREAMER_POOL_SIZE = DFLT_PUBLIC_THREAD_CNT;

    /** Default limit of threads used for rebalance. */
    public static final int DFLT_REBALANCE_THREAD_POOL_SIZE = 1;

    /** Default size of system thread pool. */
    public static final int DFLT_SYSTEM_CORE_THREAD_CNT = DFLT_PUBLIC_THREAD_CNT;

    /** Default size of query thread pool. */
    public static final int DFLT_QUERY_THREAD_POOL_SIZE = DFLT_PUBLIC_THREAD_CNT;

    /** Default Ignite thread keep alive time. */
    public static final long DFLT_THREAD_KEEP_ALIVE_TIME = 60_000L;

    /** Default size of peer class loading thread pool. */
    public static final int DFLT_P2P_THREAD_CNT = 2;

    /** Default size of management thread pool. */
    public static final int DFLT_MGMT_THREAD_CNT = 4;

    /** Default segmentation policy. */
    public static final SegmentationPolicy DFLT_SEG_PLC = STOP;

    /** Default value for wait for segment on startup flag. */
    public static final boolean DFLT_WAIT_FOR_SEG_ON_START = true;

    /** Default value for all segmentation resolvers pass required. */
    public static final boolean DFLT_ALL_SEG_RESOLVERS_PASS_REQ = true;

    /** Default value segmentation resolve attempts count. */
    public static final int DFLT_SEG_RESOLVE_ATTEMPTS = 2;

    /** Default segment check frequency in discovery manager. */
    public static final long DFLT_SEG_CHK_FREQ = 10000;

    /** Default frequency of metrics log print out. */
    public static final long DFLT_METRICS_LOG_FREQ = 60000;

    /** Default TCP server port. */
    public static final int DFLT_TCP_PORT = 11211;

    /** Default marshal local jobs flag. */
    public static final boolean DFLT_MARSHAL_LOCAL_JOBS = false;

    /** Default value for cache sanity check enabled flag. */
    public static final boolean DFLT_CACHE_SANITY_CHECK_ENABLED = true;

    /** Default value for late affinity assignment flag. */
    @Deprecated
    public static final boolean DFLT_LATE_AFF_ASSIGNMENT = true;

    /** Default value for active on start flag. */
    public static final boolean DFLT_ACTIVE_ON_START = true;

    /** Default value for auto-activation flag. */
    public static final boolean DFLT_AUTO_ACTIVATION = true;

    /** Default failure detection timeout in millis. */
    @SuppressWarnings("UnnecessaryBoxing")
    public static final Long DFLT_FAILURE_DETECTION_TIMEOUT = new Long(10_000);

    /** Default failure detection timeout for client nodes in millis. */
    @SuppressWarnings("UnnecessaryBoxing")
    public static final Long DFLT_CLIENT_FAILURE_DETECTION_TIMEOUT = new Long(30_000);

    /** Default timeout after which long query warning will be printed. */
    public static final long DFLT_LONG_QRY_WARN_TIMEOUT = 3000;

    /** Optional local Ignite instance name. */
    private String igniteInstanceName;

    /** User attributes. */
    private Map<String, ?> userAttrs;

    /** Logger. */
    private IgniteLogger log;

    /** Public pool size. */
    private int pubPoolSize = DFLT_PUBLIC_THREAD_CNT;

    /** Service pool size. */
    private Integer svcPoolSize;

    /** Async Callback pool size. */
    private int callbackPoolSize = DFLT_PUBLIC_THREAD_CNT;

    /**
     * Use striped pool for internal requests processing when possible
     * (e.g. cache requests per-partition striping).
     */
    private int stripedPoolSize = DFLT_PUBLIC_THREAD_CNT;

    /** System pool size. */
    private int sysPoolSize = DFLT_SYSTEM_CORE_THREAD_CNT;

    /** Management pool size. */
    private int mgmtPoolSize = DFLT_MGMT_THREAD_CNT;

    /** IGFS pool size. */
    private int igfsPoolSize = AVAILABLE_PROC_CNT;

    /** Data stream pool size. */
    private int dataStreamerPoolSize = DFLT_DATA_STREAMER_POOL_SIZE;

    /** Utility cache pool size. */
    private int utilityCachePoolSize = DFLT_SYSTEM_CORE_THREAD_CNT;

    /** Utility cache pool keep alive time. */
    private long utilityCacheKeepAliveTime = DFLT_THREAD_KEEP_ALIVE_TIME;

    /** P2P pool size. */
    private int p2pPoolSize = DFLT_P2P_THREAD_CNT;

    /** Query pool size. */
    private int qryPoolSize = DFLT_QUERY_THREAD_POOL_SIZE;

    /** Ignite installation folder. */
    private String igniteHome;

    /** Ignite work folder. */
    private String igniteWorkDir;

    /** MBean server. */
    private MBeanServer mbeanSrv;

    /** Local node ID. */
    private UUID nodeId;

    /** Marshaller. */
    private Marshaller marsh;

    /** Marshal local jobs. */
    private boolean marshLocJobs = DFLT_MARSHAL_LOCAL_JOBS;

    /** Daemon flag. */
    private boolean daemon;

    /** Whether or not peer class loading is enabled. */
    private boolean p2pEnabled = DFLT_P2P_ENABLED;

    /** List of package prefixes from the system class path that should be P2P loaded. */
    private String[] p2pLocClsPathExcl;

    /** Events of these types should be recorded. */
    private int[] inclEvtTypes;

    /** Maximum network requests timeout. */
    private long netTimeout = DFLT_NETWORK_TIMEOUT;

    /** Interval between message send retries. */
    private long sndRetryDelay = DFLT_SEND_RETRY_DELAY;

    /** Message send retries delay. */
    private int sndRetryCnt = DFLT_SEND_RETRY_CNT;

    /** Metrics history time. */
    private int metricsHistSize = DFLT_METRICS_HISTORY_SIZE;

    /** Full metrics enabled flag. */
    private long metricsUpdateFreq = DFLT_METRICS_UPDATE_FREQ;

    /** Metrics expire time. */
    private long metricsExpTime = DFLT_METRICS_EXPIRE_TIME;

    /** Collection of life-cycle beans. */
    private LifecycleBean[] lifecycleBeans;

    /** Discovery SPI. */
    private DiscoverySpi discoSpi;

    /** Segmentation policy. */
    private SegmentationPolicy segPlc = DFLT_SEG_PLC;

    /** Segmentation resolvers. */
    private SegmentationResolver[] segResolvers;

    /** Segmentation resolve attempts count. */
    private int segResolveAttempts = DFLT_SEG_RESOLVE_ATTEMPTS;

    /** Wait for segment on startup flag. */
    private boolean waitForSegOnStart = DFLT_WAIT_FOR_SEG_ON_START;

    /** All segmentation resolvers pass required flag. */
    private boolean allResolversPassReq = DFLT_ALL_SEG_RESOLVERS_PASS_REQ;

    /** Segment check frequency. */
    private long segChkFreq = DFLT_SEG_CHK_FREQ;

    /** Communication SPI. */
    private CommunicationSpi commSpi;

    /** Event storage SPI. */
    private EventStorageSpi evtSpi;

    /** Collision SPI. */
    private CollisionSpi colSpi;

    /** Deployment SPI. */
    private DeploymentSpi deploySpi;

    /** Checkpoint SPI. */
    private CheckpointSpi[] cpSpi;

    /** Failover SPI. */
    private FailoverSpi[] failSpi;

    /** Load balancing SPI. */
    private LoadBalancingSpi[] loadBalancingSpi;

    /** Indexing SPI. */
    private IndexingSpi indexingSpi;

    /** Address resolver. */
    private AddressResolver addrRslvr;

    /** Cache configurations. */
    private CacheConfiguration[] cacheCfg;

    /** Client mode flag. */
    private Boolean clientMode;

    /** Rebalance thread pool size. */
    private int rebalanceThreadPoolSize = DFLT_REBALANCE_THREAD_POOL_SIZE;

    /** Transactions configuration. */
    private TransactionConfiguration txCfg = new TransactionConfiguration();

    /** */
    private PluginConfiguration[] pluginCfgs;

    /** Flag indicating whether cache sanity check is enabled. */
    private boolean cacheSanityCheckEnabled = DFLT_CACHE_SANITY_CHECK_ENABLED;

    /** Discovery startup delay. */
    @Deprecated
    private long discoStartupDelay = DFLT_DISCOVERY_STARTUP_DELAY;

    /** Tasks classes sharing mode. */
    private DeploymentMode deployMode = DFLT_DEPLOYMENT_MODE;

    /** Cache size of missed resources. */
    private int p2pMissedCacheSize = DFLT_P2P_MISSED_RESOURCES_CACHE_SIZE;

    /** Local host. */
    private String locHost;

    /** Base port number for time server. */
    private int timeSrvPortBase = DFLT_TIME_SERVER_PORT_BASE;

    /** Port number range for time server. */
    private int timeSrvPortRange = DFLT_TIME_SERVER_PORT_RANGE;

    /** Failure detection timeout. */
    private Long failureDetectionTimeout = DFLT_FAILURE_DETECTION_TIMEOUT;

    /** Failure detection timeout for client nodes. */
    private Long clientFailureDetectionTimeout = DFLT_CLIENT_FAILURE_DETECTION_TIMEOUT;

    /** Property names to include into node attributes. */
    private String[] includeProps;

    /** Frequency of metrics log print out. */
    @SuppressWarnings("RedundantFieldInitialization")
    private long metricsLogFreq = DFLT_METRICS_LOG_FREQ;

    /** Local event listeners. */
    private Map<IgnitePredicate<? extends Event>, int[]> lsnrs;

    /** IGFS configuration. */
    private FileSystemConfiguration[] igfsCfg;

    /** Service configuration. */
    private ServiceConfiguration[] svcCfgs;

    /** Hadoop configuration. */
    private HadoopConfiguration hadoopCfg;

    /** Client access configuration. */
    private ConnectorConfiguration connectorCfg = new ConnectorConfiguration();

    /** ODBC configuration. */
    @Deprecated
    private OdbcConfiguration odbcCfg;

    /** Warmup closure. Will be invoked before actual grid start. */
    private IgniteInClosure<IgniteConfiguration> warmupClos;

    /** */
    private AtomicConfiguration atomicCfg = new AtomicConfiguration();

    /** User's class loader. */
    private ClassLoader classLdr;

    /** Cache store session listeners. */
    private Factory<CacheStoreSessionListener>[] storeSesLsnrs;

    /** Consistent globally unique node ID which survives node restarts. */
    private Serializable consistentId;

    /** SSL connection factory. */
    private Factory<SSLContext> sslCtxFactory;

    /** Platform configuration. */
    private PlatformConfiguration platformCfg;

    /** Cache key configuration. */
    private CacheKeyConfiguration[] cacheKeyCfg;

    /** */
    private BinaryConfiguration binaryCfg;

    /** Custom executor configurations. */
    private ExecutorConfiguration[] execCfgs;

    /** Page memory configuration. */
    @Deprecated
    private MemoryConfiguration memCfg;

    /** Persistence store configuration. */
    @Deprecated
    private PersistentStoreConfiguration pstCfg;

    /** Page memory configuration. */
    private DataStorageConfiguration dsCfg;

    /** Active on start flag. */
    private boolean activeOnStart = DFLT_ACTIVE_ON_START;

    /** Auto-activation flag. */
    private boolean autoActivation = DFLT_AUTO_ACTIVATION;

    /** */
    private long longQryWarnTimeout = DFLT_LONG_QRY_WARN_TIMEOUT;

    /** SQL connector configuration. */
    @Deprecated
    private SqlConnectorConfiguration sqlConnCfg;

    /** Client connector configuration. */
    private ClientConnectorConfiguration cliConnCfg = ClientListenerProcessor.DFLT_CLI_CFG;

<<<<<<< HEAD
    /** */
    private CommunicationFailureResolver commFailureRslvr;
=======
    /** User authentication enabled. */
    private boolean authEnabled;

    /** Failure handler. */
    private FailureHandler failureHnd;
>>>>>>> 61c9ffb7

    /**
     * Creates valid grid configuration with all default values.
     */
    public IgniteConfiguration() {
        // No-op.
    }

    /**
     * Creates grid configuration by coping all configuration properties from
     * given configuration.
     *
     * @param cfg Grid configuration to copy from.
     */
    public IgniteConfiguration(IgniteConfiguration cfg) {
        assert cfg != null;

        // SPIs.
        discoSpi = cfg.getDiscoverySpi();
        commSpi = cfg.getCommunicationSpi();
        deploySpi = cfg.getDeploymentSpi();
        evtSpi = cfg.getEventStorageSpi();
        cpSpi = cfg.getCheckpointSpi();
        colSpi = cfg.getCollisionSpi();
        failSpi = cfg.getFailoverSpi();
        loadBalancingSpi = cfg.getLoadBalancingSpi();
        indexingSpi = cfg.getIndexingSpi();

        commFailureRslvr = cfg.getCommunicationFailureResolver();

        /*
         * Order alphabetically for maintenance purposes.
         */
        activeOnStart = cfg.isActiveOnStart();
        addrRslvr = cfg.getAddressResolver();
        allResolversPassReq = cfg.isAllSegmentationResolversPassRequired();
        atomicCfg = cfg.getAtomicConfiguration();
        autoActivation = cfg.isAutoActivationEnabled();
        binaryCfg = cfg.getBinaryConfiguration();
        dsCfg = cfg.getDataStorageConfiguration();
        memCfg = cfg.getMemoryConfiguration();
        pstCfg = cfg.getPersistentStoreConfiguration();
        cacheCfg = cfg.getCacheConfiguration();
        cacheKeyCfg = cfg.getCacheKeyConfiguration();
        cacheSanityCheckEnabled = cfg.isCacheSanityCheckEnabled();
        callbackPoolSize = cfg.getAsyncCallbackPoolSize();
        classLdr = cfg.getClassLoader();
        clientFailureDetectionTimeout = cfg.getClientFailureDetectionTimeout();
        clientMode = cfg.isClientMode();
        cliConnCfg = cfg.getClientConnectorConfiguration();
        connectorCfg = cfg.getConnectorConfiguration();
        consistentId = cfg.getConsistentId();
        daemon = cfg.isDaemon();
        dataStreamerPoolSize = cfg.getDataStreamerThreadPoolSize();
        deployMode = cfg.getDeploymentMode();
        discoStartupDelay = cfg.getDiscoveryStartupDelay();
        execCfgs = cfg.getExecutorConfiguration();
        failureDetectionTimeout = cfg.getFailureDetectionTimeout();
        hadoopCfg = cfg.getHadoopConfiguration();
        igfsCfg = cfg.getFileSystemConfiguration();
        igfsPoolSize = cfg.getIgfsThreadPoolSize();
        failureHnd = cfg.getFailureHandler();
        igniteHome = cfg.getIgniteHome();
        igniteInstanceName = cfg.getIgniteInstanceName();
        igniteWorkDir = cfg.getWorkDirectory();
        inclEvtTypes = cfg.getIncludeEventTypes();
        includeProps = cfg.getIncludeProperties();
        lifecycleBeans = cfg.getLifecycleBeans();
        locHost = cfg.getLocalHost();
        log = cfg.getGridLogger();
        longQryWarnTimeout = cfg.getLongQueryWarningTimeout();
        lsnrs = cfg.getLocalEventListeners();
        marsh = cfg.getMarshaller();
        marshLocJobs = cfg.isMarshalLocalJobs();
        mbeanSrv = cfg.getMBeanServer();
        metricsExpTime = cfg.getMetricsExpireTime();
        metricsHistSize = cfg.getMetricsHistorySize();
        metricsLogFreq = cfg.getMetricsLogFrequency();
        metricsUpdateFreq = cfg.getMetricsUpdateFrequency();
        mgmtPoolSize = cfg.getManagementThreadPoolSize();
        netTimeout = cfg.getNetworkTimeout();
        nodeId = cfg.getNodeId();
        odbcCfg = cfg.getOdbcConfiguration();
        p2pEnabled = cfg.isPeerClassLoadingEnabled();
        p2pLocClsPathExcl = cfg.getPeerClassLoadingLocalClassPathExclude();
        p2pMissedCacheSize = cfg.getPeerClassLoadingMissedResourcesCacheSize();
        p2pPoolSize = cfg.getPeerClassLoadingThreadPoolSize();
        platformCfg = cfg.getPlatformConfiguration();
        pluginCfgs = cfg.getPluginConfigurations();
        pubPoolSize = cfg.getPublicThreadPoolSize();
        qryPoolSize = cfg.getQueryThreadPoolSize();
        rebalanceThreadPoolSize = cfg.getRebalanceThreadPoolSize();
        segChkFreq = cfg.getSegmentCheckFrequency();
        segPlc = cfg.getSegmentationPolicy();
        segResolveAttempts = cfg.getSegmentationResolveAttempts();
        segResolvers = cfg.getSegmentationResolvers();
        sndRetryCnt = cfg.getNetworkSendRetryCount();
        sndRetryDelay = cfg.getNetworkSendRetryDelay();
        sqlConnCfg = cfg.getSqlConnectorConfiguration();
        sslCtxFactory = cfg.getSslContextFactory();
        storeSesLsnrs = cfg.getCacheStoreSessionListenerFactories();
        stripedPoolSize = cfg.getStripedPoolSize();
        svcCfgs = cfg.getServiceConfiguration();
        svcPoolSize = cfg.getServiceThreadPoolSize();
        sysPoolSize = cfg.getSystemThreadPoolSize();
        timeSrvPortBase = cfg.getTimeServerPortBase();
        timeSrvPortRange = cfg.getTimeServerPortRange();
        txCfg = cfg.getTransactionConfiguration();
        userAttrs = cfg.getUserAttributes();
        utilityCacheKeepAliveTime = cfg.getUtilityCacheKeepAliveTime();
        utilityCachePoolSize = cfg.getUtilityCacheThreadPoolSize();
        waitForSegOnStart = cfg.isWaitForSegmentOnStart();
        warmupClos = cfg.getWarmupClosure();
        authEnabled = cfg.isAuthenticationEnabled();
    }

    /**
     * @return Communication failure resovler.
     */
    public CommunicationFailureResolver getCommunicationFailureResolver() {
        return commFailureRslvr;
    }

    /**
     * @param commFailureRslvr Communication failure resovler.
     * @return {@code this} instance.
     */
    public IgniteConfiguration setCommunicationFailureResolver(CommunicationFailureResolver commFailureRslvr) {
        this.commFailureRslvr = commFailureRslvr;

        return this;
    }

    /**
     * Gets optional grid name. Returns {@code null} if non-default grid name was not
     * provided.
     * <p>The name only works locally and has no effect on topology</p>
     *
     * @return Optional grid name. Can be {@code null}, which is default grid name, if
     *      non-default grid name was not provided.
     * @deprecated Use {@link #getIgniteInstanceName()} instead.
     */
    @Deprecated
    public String getGridName() {
        return getIgniteInstanceName();
    }

    /**
     * Gets optional local instance name. Returns {@code null} if non-default local instance
     * name was not provided.
     * <p>The name only works locally and has no effect on topology</p>
     *
     * @return Optional local instance name. Can be {@code null}, which is default local
     * instance name, if non-default local instance name was not provided.
     */
    public String getIgniteInstanceName() {
        return igniteInstanceName;
    }

    /**
     * Whether or not this node should be a daemon node.
     * <p>
     * Daemon nodes are the usual grid nodes that participate in topology but not
     * visible on the main APIs, i.e. they are not part of any cluster groups. The only
     * way to see daemon nodes is to use {@link ClusterGroup#forDaemons()} method.
     * <p>
     * Daemon nodes are used primarily for management and monitoring functionality that
     * is build on Ignite and needs to participate in the topology, but also needs to be
     * excluded from the "normal" topology, so that it won't participate in the task execution
     * or in-memory data grid storage.
     *
     * @return {@code True} if this node should be a daemon node, {@code false} otherwise.
     * @see ClusterGroup#forDaemons()
     */
    public boolean isDaemon() {
        return daemon;
    }

    /**
     * Sets daemon flag.
     * <p>
     * Daemon nodes are the usual grid nodes that participate in topology but not
     * visible on the main APIs, i.e. they are not part of any cluster group. The only
     * way to see daemon nodes is to use {@link ClusterGroup#forDaemons()} method.
     * <p>
     * Daemon nodes are used primarily for management and monitoring functionality that
     * is build on Ignite and needs to participate in the topology, but also needs to be
     * excluded from the "normal" topology, so that it won't participate in the task execution
     * or in-memory data grid storage.
     *
     * @param daemon Daemon flag.
     * @return {@code this} for chaining.
     */
    public IgniteConfiguration setDaemon(boolean daemon) {
        this.daemon = daemon;

        return this;
    }

    /**
     * Sets grid name. Note that {@code null} is a default grid name.
     *
     * @param gridName Grid name to set. Can be {@code null}, which is default
     *      grid name.
     * @return {@code this} for chaining.
     * @deprecated Use {@link #setIgniteInstanceName(String)} instead.
     */
    @Deprecated
    public IgniteConfiguration setGridName(String gridName) {
        return setIgniteInstanceName(gridName);
    }

    /**
     * Sets of local instance name. Note that {@code null} is a default local instance name.
     *
     * @param instanceName Local instance name to set. Can be {@code null}. which is default
     * local instance name.
     * @return {@code this} for chaining.
     */
    public IgniteConfiguration setIgniteInstanceName(String instanceName) {
        this.igniteInstanceName = instanceName;

        return this;
    }

    /**
     * Sets consistent globally unique node ID which survives node restarts.
     *
     * @param consistentId Node consistent ID.
     * @return {@code this} for chaining.
     */
    public IgniteConfiguration setConsistentId(Serializable consistentId) {
        this.consistentId = consistentId;

        return this;
    }

    /**
     * Gets consistent globally unique node ID which survives node restarts.
     *
     * @return Node consistent ID.
     */
    public Serializable getConsistentId() {
        return consistentId;
    }

    /**
     * Should return any user-defined attributes to be added to this node. These attributes can
     * then be accessed on nodes by calling {@link ClusterNode#attribute(String)} or
     * {@link ClusterNode#attributes()} methods.
     * <p>
     * Note that system adds the following (among others) attributes automatically:
     * <ul>
     * <li>{@code {@link System#getProperties()}} - All system properties.</li>
     * <li>{@code {@link System#getenv(String)}} - All environment properties.</li>
     * </ul>
     * <p>
     * Note that grid will add all System properties and environment properties
     * to grid node attributes also. SPIs may also add node attributes that are
     * used for SPI implementation.
     * <p>
     * <b>NOTE:</b> attributes names starting with {@code org.apache.ignite} are reserved
     * for internal use.
     *
     * @return User defined attributes for this node.
     */
    public Map<String, ?> getUserAttributes() {
        return userAttrs;
    }

    /**
     * Sets user attributes for this node.
     *
     * @param userAttrs User attributes for this node.
     * @see IgniteConfiguration#getUserAttributes()
     * @return {@code this} for chaining.
     */
    public IgniteConfiguration setUserAttributes(Map<String, ?> userAttrs) {
        this.userAttrs = userAttrs;

        return this;
    }

    /**
     * Should return an instance of logger to use in grid. If not provided,
     * {@ignitelink org.apache.ignite.logger.log4j.Log4JLogger}
     * will be used.
     *
     * @return Logger to use in grid.
     */
    public IgniteLogger getGridLogger() {
        return log;
    }

    /**
     * Sets logger to use within grid.
     *
     * @param log Logger to use within grid.
     * @see IgniteConfiguration#getGridLogger()
     * @return {@code this} for chaining.
     */
    public IgniteConfiguration setGridLogger(IgniteLogger log) {
        this.log = log;

        return this;
    }

    /**
     * Returns striped pool size that should be used for cache requests
     * processing.
     * <p>
     * If set to non-positive value then requests get processed in system pool.
     * <p>
     * Striped pool is better for typical cache operations.
     *
     * @return Positive value if striped pool should be initialized
     *      with configured number of threads (stripes) and used for requests processing
     *      or non-positive value to process requests in system pool.
     *
     * @see #getPublicThreadPoolSize()
     * @see #getSystemThreadPoolSize()
     */
    public int getStripedPoolSize() {
        return stripedPoolSize;
    }

    /**
     * Sets striped pool size that should be used for cache requests
     * processing.
     * <p>
     * If set to non-positive value then requests get processed in system pool.
     * <p>
     * Striped pool is better for typical cache operations.
     *
     * @param stripedPoolSize Positive value if striped pool should be initialized
     *      with passed in number of threads (stripes) and used for requests processing
     *      or non-positive value to process requests in system pool.
     * @return {@code this} for chaining.
     *
     * @see #getPublicThreadPoolSize()
     * @see #getSystemThreadPoolSize()
     */
    public IgniteConfiguration setStripedPoolSize(int stripedPoolSize) {
        this.stripedPoolSize = stripedPoolSize;

        return this;
    }

    /**
     * Should return a thread pool size to be used in grid.
     * This executor service will be in charge of processing {@link ComputeJob GridJobs}
     * and user messages sent to node.
     * <p>
     * If not provided, executor service will have size {@link #DFLT_PUBLIC_THREAD_CNT}.
     *
     * @return Thread pool size to be used in grid to process job execution
     *      requests and user messages sent to the node.
     */
    public int getPublicThreadPoolSize() {
        return pubPoolSize;
    }

    /**
     * Should return a thread pool size to be used in grid.
     * This executor service will be in charge of processing {@link Service} proxy invocations.
     * <p>
     * If not provided, executor service will have size {@link #DFLT_PUBLIC_THREAD_CNT}.
     *
     * @return Thread pool size to be used in grid to process service proxy invocations.
     */
    public int getServiceThreadPoolSize() {
        return svcPoolSize != null ? svcPoolSize : getPublicThreadPoolSize();
    }

    /**
     * Size of thread pool that is in charge of processing internal system messages.
     * <p>
     * If not provided, executor service will have size {@link #DFLT_SYSTEM_CORE_THREAD_CNT}.
     *
     * @return Thread pool size to be used in grid for internal system messages.
     */
    public int getSystemThreadPoolSize() {
        return sysPoolSize;
    }

    /**
     * Size of thread pool that is in charge of processing asynchronous callbacks.
     * <p>
     * This pool is used for callbacks annotated with {@link IgniteAsyncCallback}.
     * <p>
     * If not provided, executor service will have size {@link #DFLT_PUBLIC_THREAD_CNT}.
     *
     * @return Thread pool size to be used.
     * @see IgniteAsyncCallback
     */
    public int getAsyncCallbackPoolSize() {
        return callbackPoolSize;
    }

    /**
     * Size of thread pool that is in charge of processing internal and Visor
     * {@link ComputeJob GridJobs}.
     * <p>
     * If not provided, executor service will have size {@link #DFLT_MGMT_THREAD_CNT}
     *
     * @return Thread pool size to be used in grid for internal and Visor
     *      jobs processing.
     */
    public int getManagementThreadPoolSize() {
        return mgmtPoolSize;
    }

    /**
     * Size of thread pool which  is in charge of peer class loading requests/responses. If you don't use
     * peer class loading and use GAR deployment only we would recommend to decrease
     * the value of total threads to {@code 1}.
     * <p>
     * If not provided, executor service will have size {@link #DFLT_P2P_THREAD_CNT}.
     *
     * @return Thread pool size to be used for peer class loading
     *      requests handling.
     */
    public int getPeerClassLoadingThreadPoolSize() {
        return p2pPoolSize;
    }

    /**
     * Size of thread pool that is in charge of processing outgoing IGFS messages.
     * <p>
     * If not provided, executor service will have size equals number of processors available in system.
     *
     * @return Thread pool size to be used for IGFS outgoing message sending.
     */
    public int getIgfsThreadPoolSize() {
        return igfsPoolSize;
    }

    /**
     * Size of thread pool that is in charge of processing data stream messages.
     * <p>
     * If not provided, executor service will have size {@link #DFLT_DATA_STREAMER_POOL_SIZE}.
     *
     * @return Thread pool size to be used for data stream messages.
     */
    public int getDataStreamerThreadPoolSize() {
        return dataStreamerPoolSize;
    }

    /**
     * Default size of thread pool that is in charge of processing utility cache messages.
     * <p>
     * If not provided, executor service will have size {@link #DFLT_SYSTEM_CORE_THREAD_CNT}.
     *
     * @return Default thread pool size to be used in grid for utility cache messages.
     */
    public int getUtilityCacheThreadPoolSize() {
        return utilityCachePoolSize;
    }

    /**
     * Keep alive time of thread pool that is in charge of processing utility cache messages.
     * <p>
     * If not provided, executor service will have keep alive time {@link #DFLT_THREAD_KEEP_ALIVE_TIME}.
     *
     * @return Thread pool keep alive time (in milliseconds) to be used in grid for utility cache messages.
     */
    public long getUtilityCacheKeepAliveTime() {
        return utilityCacheKeepAliveTime;
    }

    /**
     * Size of thread pool that is in charge of processing query messages.
     * <p>
     * If not provided, executor service will have size {@link #DFLT_QUERY_THREAD_POOL_SIZE}.
     *
     * @return Thread pool size to be used in grid for query messages.
     */
    public int getQueryThreadPoolSize() {
        return qryPoolSize;
    }

    /**
     * Sets thread pool size to use within grid.
     *
     * @param poolSize Thread pool size to use within grid.
     * @see IgniteConfiguration#getPublicThreadPoolSize()
     * @return {@code this} for chaining.
     */
    public IgniteConfiguration setPublicThreadPoolSize(int poolSize) {
        pubPoolSize = poolSize;

        return this;
    }

    /**
     * Sets thread pool size to use within grid.
     *
     * @param poolSize Thread pool size to use within grid.
     * @see IgniteConfiguration#getServiceThreadPoolSize()
     * @return {@code this} for chaining.
     */
    public IgniteConfiguration setServiceThreadPoolSize(int poolSize) {
        svcPoolSize = poolSize;

        return this;
    }

    /**
     * Sets system thread pool size to use within grid.
     *
     * @param poolSize Thread pool size to use within grid.
     * @see IgniteConfiguration#getSystemThreadPoolSize()
     * @return {@code this} for chaining.
     */
    public IgniteConfiguration setSystemThreadPoolSize(int poolSize) {
        sysPoolSize = poolSize;

        return this;
    }

    /**
     * Sets async callback thread pool size to use within grid.
     *
     * @param poolSize Thread pool size to use within grid.
     * @return {@code this} for chaining.
     * @see IgniteConfiguration#getAsyncCallbackPoolSize()
     * @see IgniteAsyncCallback
     */
    public IgniteConfiguration setAsyncCallbackPoolSize(int poolSize) {
        this.callbackPoolSize = poolSize;

        return this;
    }

    /**
     * Sets management thread pool size to use within grid.
     *
     * @param poolSize Thread pool size to use within grid.
     * @see IgniteConfiguration#getManagementThreadPoolSize()
     * @return {@code this} for chaining.
     */
    public IgniteConfiguration setManagementThreadPoolSize(int poolSize) {
        mgmtPoolSize = poolSize;

        return this;
    }

    /**
     * Sets thread pool size to use for peer class loading.
     *
     * @param poolSize Thread pool size to use within grid.
     * @see IgniteConfiguration#getPeerClassLoadingThreadPoolSize()
     * @return {@code this} for chaining.
     */
    public IgniteConfiguration setPeerClassLoadingThreadPoolSize(int poolSize) {
        p2pPoolSize = poolSize;

        return this;
    }

    /**
     * Set thread pool size that will be used to process outgoing IGFS messages.
     *
     * @param poolSize Executor service to use for outgoing IGFS messages.
     * @see IgniteConfiguration#getIgfsThreadPoolSize()
     * @return {@code this} for chaining.
     */
    public IgniteConfiguration setIgfsThreadPoolSize(int poolSize) {
        igfsPoolSize = poolSize;

        return this;
    }

    /**
     * Set thread pool size that will be used to process data stream messages.
     *
     * @param poolSize Executor service to use for data stream messages.
     * @see IgniteConfiguration#getDataStreamerThreadPoolSize()
     * @return {@code this} for chaining.
     */
    public IgniteConfiguration setDataStreamerThreadPoolSize(int poolSize) {
        dataStreamerPoolSize = poolSize;

        return this;
    }

    /**
     * Sets default thread pool size that will be used to process utility cache messages.
     *
     * @param poolSize Default executor service size to use for utility cache messages.
     * @see IgniteConfiguration#getUtilityCacheThreadPoolSize()
     * @see IgniteConfiguration#getUtilityCacheKeepAliveTime()
     * @return {@code this} for chaining.
     */
    public IgniteConfiguration setUtilityCachePoolSize(int poolSize) {
        utilityCachePoolSize = poolSize;

        return this;
    }

    /**
     * Sets query thread pool size to use within grid.
     *
     * @param poolSize Thread pool size to use within grid.
     * @see IgniteConfiguration#getQueryThreadPoolSize()
     * @return {@code this} for chaining.
     */
    public IgniteConfiguration setQueryThreadPoolSize(int poolSize) {
        qryPoolSize = poolSize;

        return this;
    }

    /**
     * Sets keep alive time of thread pool size that will be used to process utility cache messages.
     *
     * @param keepAliveTime Keep alive time of executor service to use for utility cache messages.
     * @see IgniteConfiguration#getUtilityCacheThreadPoolSize()
     * @see IgniteConfiguration#getUtilityCacheKeepAliveTime()
     * @return {@code this} for chaining.
     */
    public IgniteConfiguration setUtilityCacheKeepAliveTime(long keepAliveTime) {
        utilityCacheKeepAliveTime = keepAliveTime;

        return this;
    }

    /**
     * Should return Ignite installation home folder. If not provided, the system will check
     * {@code IGNITE_HOME} system property and environment variable in that order. If
     * {@code IGNITE_HOME} still could not be obtained, then grid will not start and exception
     * will be thrown.
     *
     * @return Ignite installation home or {@code null} to make the system attempt to
     *      infer it automatically.
     * @see IgniteSystemProperties#IGNITE_HOME
     */
    public String getIgniteHome() {
        return igniteHome;
    }

    /**
     * Sets Ignite installation folder.
     *
     * @param igniteHome {@code Ignition} installation folder.
     * @see IgniteConfiguration#getIgniteHome()
     * @see IgniteSystemProperties#IGNITE_HOME
     * @return {@code this} for chaining.
     */
    public IgniteConfiguration setIgniteHome(String igniteHome) {
        this.igniteHome = igniteHome;

        return this;
    }

    /**
     * Gets Ignite work directory. If not provided, the method will use work directory under
     * {@code IGNITE_HOME} specified by {@link IgniteConfiguration#setIgniteHome(String)} or
     * {@code IGNITE_HOME} environment variable or system property.
     * <p>
     * If {@code IGNITE_HOME} is not provided, then system temp directory is used.
     *
     * @return Ignite work directory or {@code null} to make the system attempt to infer it automatically.
     * @see IgniteConfiguration#getIgniteHome()
     * @see IgniteSystemProperties#IGNITE_HOME
     */
    public String getWorkDirectory() {
        return igniteWorkDir;
    }

    /**
     * Sets Ignite work folder.
     *
     * @param igniteWorkDir {@code Ignite} work directory.
     * @see IgniteConfiguration#getWorkDirectory()
     * @return {@code this} for chaining.
     */
    public IgniteConfiguration setWorkDirectory(String igniteWorkDir) {
        this.igniteWorkDir = igniteWorkDir;

        return this;
    }

    /**
     * Should return MBean server instance. If not provided, the system will use default
     * platform MBean server.
     *
     * @return MBean server instance or {@code null} to make the system create a default one.
     * @see ManagementFactory#getPlatformMBeanServer()
     */
    public MBeanServer getMBeanServer() {
        return mbeanSrv;
    }

    /**
     * Sets initialized and started MBean server.
     *
     * @param mbeanSrv Initialized and started MBean server.
     * @return {@code this} for chaining.
     */
    public IgniteConfiguration setMBeanServer(MBeanServer mbeanSrv) {
        this.mbeanSrv = mbeanSrv;

        return this;
    }

    /**
     * Unique identifier for this node within grid.
     *
     * @return Unique identifier for this node within grid.
     */
    @Deprecated
    public UUID getNodeId() {
        return nodeId;
    }

    /**
     * Sets unique identifier for local node.
     *
     * @param nodeId Unique identifier for local node.
     * @see IgniteConfiguration#getNodeId()
     * @return {@code this} for chaining.
     * @deprecated Use {@link #setConsistentId(Serializable)} instead.
     */
    @Deprecated
    public IgniteConfiguration setNodeId(UUID nodeId) {
        this.nodeId = nodeId;

        return this;
    }

    /**
     * Should return an instance of marshaller to use in grid. If not provided,
     * default marshaller implementation that allows to read object field values
     * without deserialization will be used.
     *
     * @return Marshaller to use in grid.
     * @deprecated Since 2.1. Some Ignite features will not work if non-null marshaller is set
     *     (IgniteCache.withKeepBinary(), .NET, CPP, ODBC)
     */
    @Deprecated
    public Marshaller getMarshaller() {
        return marsh;
    }

    /**
     * Sets marshaller to use within grid.
     *
     * @param marsh Marshaller to use within grid.
     * @see IgniteConfiguration#getMarshaller()
     * @return {@code this} for chaining.
     * @deprecated Since 2.1. Some Ignite features will not work if non-null marshaller is set
     *     (IgniteCache.withKeepBinary(), .NET, CPP, ODBC)
     */
    @Deprecated
    public IgniteConfiguration setMarshaller(Marshaller marsh) {
        this.marsh = marsh;

        return this;
    }


    /**
     * Returns {@code true} if peer class loading is enabled, {@code false}
     * otherwise. Default value is {@code false} specified by {@link #DFLT_P2P_ENABLED}.
     * <p>
     * When peer class loading is enabled and task is not deployed on local node,
     * local node will try to load classes from the node that initiated task
     * execution. This way, a task can be physically deployed only on one node
     * and then internally penetrate to all other nodes.
     * <p>
     * See {@link ComputeTask} documentation for more information about task deployment.
     *
     * @return {@code true} if peer class loading is enabled, {@code false}
     *      otherwise.
     */
    public boolean isPeerClassLoadingEnabled() {
        return p2pEnabled;
    }

    /**
     * If this flag is set to {@code true}, jobs mapped to local node will be
     * marshalled as if it was remote node.
     * <p>
     * If not provided, default value is defined by {@link #DFLT_MARSHAL_LOCAL_JOBS}.
     *
     * @return {@code True} if local jobs should be marshalled.
     */
    public boolean isMarshalLocalJobs() {
        return marshLocJobs;
    }

    /**
     * Sets marshal local jobs flag.
     *
     * @param marshLocJobs {@code True} if local jobs should be marshalled.
     * @return {@code this} for chaining.
     */
    public IgniteConfiguration setMarshalLocalJobs(boolean marshLocJobs) {
        this.marshLocJobs = marshLocJobs;

        return this;
    }

    /**
     * Enables/disables peer class loading.
     *
     * @param p2pEnabled {@code true} if peer class loading is
     *      enabled, {@code false} otherwise.
     * @return {@code this} for chaining.
     */
    public IgniteConfiguration setPeerClassLoadingEnabled(boolean p2pEnabled) {
        this.p2pEnabled = p2pEnabled;

        return this;
    }

    /**
     * Should return list of packages from the system classpath that need to
     * be peer-to-peer loaded from task originating node.
     * '*' is supported at the end of the package name which means
     * that all sub-packages and their classes are included like in Java
     * package import clause.
     *
     * @return List of peer-to-peer loaded package names.
     */
    public String[] getPeerClassLoadingLocalClassPathExclude() {
        return p2pLocClsPathExcl;
    }

    /**
     * Sets list of packages in a system class path that should be P2P
     * loaded even if they exist locally.
     *
     * @param p2pLocClsPathExcl List of P2P loaded packages. Package
     *      name supports '*' at the end like in package import clause.
     * @return {@code this} for chaining.
     */
    public IgniteConfiguration setPeerClassLoadingLocalClassPathExclude(String... p2pLocClsPathExcl) {
        this.p2pLocClsPathExcl = p2pLocClsPathExcl;

        return this;
    }

    /**
     * Number of node metrics to keep in memory to calculate totals and averages.
     * If not provided (value is {@code 0}), then default value
     * {@link #DFLT_METRICS_HISTORY_SIZE} is used.
     *
     * @return Metrics history size.
     * @see #DFLT_METRICS_HISTORY_SIZE
     */
    public int getMetricsHistorySize() {
        return metricsHistSize;
    }

    /**
     * Sets number of metrics kept in history to compute totals and averages.
     * If not explicitly set, then default value is {@code 10,000}.
     *
     * @param metricsHistSize Number of metrics kept in history to use for
     *      metric totals and averages calculations.
     * @see #DFLT_METRICS_HISTORY_SIZE
     * @return {@code this} for chaining.
     */
    public IgniteConfiguration setMetricsHistorySize(int metricsHistSize) {
        this.metricsHistSize = metricsHistSize;

        return this;
    }

    /**
     * Gets Ignite metrics update frequency in milliseconds.
     * <p>
     * Updating metrics too frequently may have negative performance impact.
     * <p>
     * If not provided, then default value {@link #DFLT_METRICS_UPDATE_FREQ} is used.
     *
     * @return Metrics update frequency in milliseconds.
     * @see #DFLT_METRICS_UPDATE_FREQ
     */
    public long getMetricsUpdateFrequency() {
        return metricsUpdateFreq;
    }

    /**
     * Sets Ignite metrics update frequency in milliseconds.
     * <p>
     * Positive value defines the actual update frequency.
     * If not provided, then default value
     * {@link #DFLT_METRICS_UPDATE_FREQ} is used.
     *
     * @param metricsUpdateFreq Metrics update frequency in milliseconds.
     * @return {@code this} for chaining.
     */
    public IgniteConfiguration setMetricsUpdateFrequency(long metricsUpdateFreq) {
        this.metricsUpdateFreq = metricsUpdateFreq;

        return this;
    }

    /**
     * Elapsed time in milliseconds after which node metrics are considered expired.
     * If not provided, then default value
     * {@link #DFLT_METRICS_EXPIRE_TIME} is used.
     *
     * @return Metrics expire time.
     * @see #DFLT_METRICS_EXPIRE_TIME
     */
    public long getMetricsExpireTime() {
        return metricsExpTime;
    }

    /**
     * Sets time in milliseconds after which a certain metric value is considered expired.
     * If not set explicitly, then default value is {@code 600,000} milliseconds (10 minutes).
     *
     * @param metricsExpTime The metricsExpTime to set.
     * @see #DFLT_METRICS_EXPIRE_TIME
     * @return {@code this} for chaining.
     */
    public IgniteConfiguration setMetricsExpireTime(long metricsExpTime) {
        this.metricsExpTime = metricsExpTime;

        return this;
    }

    /**
     * Maximum timeout in milliseconds for network requests.
     * <p>
     * If not provided, then default value
     * {@link #DFLT_NETWORK_TIMEOUT} is used.
     *
     * @return Maximum timeout for network requests.
     * @see #DFLT_NETWORK_TIMEOUT
     */
    public long getNetworkTimeout() {
        return netTimeout;
    }

    /**
     * Maximum timeout in milliseconds for network requests.
     * <p>
     * If not provided (value is {@code 0}), then default value
     * {@link #DFLT_NETWORK_TIMEOUT} is used.
     *
     * @param netTimeout Maximum timeout for network requests.
     * @see #DFLT_NETWORK_TIMEOUT
     * @return {@code this} for chaining.
     */
    public IgniteConfiguration setNetworkTimeout(long netTimeout) {
        this.netTimeout = netTimeout;

        return this;
    }

    /**
     * Interval in milliseconds between message send retries.
     * <p>
     * If not provided, then default value
     * {@link #DFLT_SEND_RETRY_DELAY} is used.
     *
     * @return Interval between message send retries.
     * @see #getNetworkSendRetryCount()
     * @see #DFLT_SEND_RETRY_DELAY
     */
    public long getNetworkSendRetryDelay() {
        return sndRetryDelay;
    }

    /**
     * Sets interval in milliseconds between message send retries.
     * <p>
     * If not provided, then default value
     * {@link #DFLT_SEND_RETRY_DELAY} is used.
     *
     * @param sndRetryDelay Interval between message send retries.
     * @return {@code this} for chaining.
     */
    public IgniteConfiguration setNetworkSendRetryDelay(long sndRetryDelay) {
        this.sndRetryDelay = sndRetryDelay;

        return this;
    }

    /**
     * Message send retries count.
     * <p>
     * If not provided, then default value
     * {@link #DFLT_SEND_RETRY_CNT} is used.
     *
     * @return Message send retries count.
     * @see #getNetworkSendRetryDelay()
     * @see #DFLT_SEND_RETRY_CNT
     */
    public int getNetworkSendRetryCount() {
        return sndRetryCnt;
    }

    /**
     * Sets message send retries count.
     * <p>
     * If not provided, then default value
     * {@link #DFLT_SEND_RETRY_CNT} is used.
     *
     * @param sndRetryCnt Message send retries count.
     * @return {@code this} for chaining.
     */
    public IgniteConfiguration setNetworkSendRetryCount(int sndRetryCnt) {
        this.sndRetryCnt = sndRetryCnt;

        return this;
    }

    /**
     * Gets Max count of threads can be used at rebalancing.
     * Minimum is 1.
     * @return count.
     */
    public int getRebalanceThreadPoolSize() {
        return rebalanceThreadPoolSize;
    }

    /**
     * Sets Max count of threads can be used at rebalancing.
     *
     * Default is {@code 1} which has minimal impact on the operation of the grid.
     *
     * @param rebalanceThreadPoolSize Number of system threads that will be assigned for partition transfer during
     *      rebalancing.
     * @return {@code this} for chaining.
     */
    public IgniteConfiguration setRebalanceThreadPoolSize(int rebalanceThreadPoolSize) {
        this.rebalanceThreadPoolSize = rebalanceThreadPoolSize;

        return this;
    }

    /**
     * Returns a collection of life-cycle beans. These beans will be automatically
     * notified of grid life-cycle events. Use life-cycle beans whenever you
     * want to perform certain logic before and after grid startup and stopping
     * routines.
     *
     * @return Collection of life-cycle beans.
     * @see LifecycleBean
     * @see LifecycleEventType
     */
    public LifecycleBean[] getLifecycleBeans() {
        return lifecycleBeans;
    }

    /**
     * Sets a collection of lifecycle beans. These beans will be automatically
     * notified of grid lifecycle events. Use lifecycle beans whenever you
     * want to perform certain logic before and after grid startup and stopping
     * routines.
     *
     * @param lifecycleBeans Collection of lifecycle beans.
     * @see LifecycleEventType
     * @return {@code this} for chaining.
     */
    public IgniteConfiguration setLifecycleBeans(LifecycleBean... lifecycleBeans) {
        this.lifecycleBeans = lifecycleBeans;

        return this;
    }

    /**
     * Sets SSL context factory that will be used for creating a secure socket  layer.
     *
     * @param sslCtxFactory Ssl context factory.
     * @see SslContextFactory
     */
    public IgniteConfiguration setSslContextFactory(Factory<SSLContext> sslCtxFactory) {
        this.sslCtxFactory = sslCtxFactory;

        return this;
    }

    /**
     * Returns SSL context factory that will be used for creating a secure socket layer.
     *
     * @return SSL connection factory.
     * @see SslContextFactory
     */
    public Factory<SSLContext> getSslContextFactory() {
        return sslCtxFactory;
    }

    /**
     * Should return fully configured event SPI implementation. If not provided,
     * {@link NoopEventStorageSpi} will be used.
     *
     * @return Grid event SPI implementation or {@code null} to use default implementation.
     */
    public EventStorageSpi getEventStorageSpi() {
        return evtSpi;
    }

    /**
     * Sets fully configured instance of {@link EventStorageSpi}.
     *
     * @param evtSpi Fully configured instance of {@link EventStorageSpi}.
     * @see IgniteConfiguration#getEventStorageSpi()
     * @return {@code this} for chaining.
     */
    public IgniteConfiguration setEventStorageSpi(EventStorageSpi evtSpi) {
        this.evtSpi = evtSpi;

        return this;
    }

    /**
     * Should return fully configured discovery SPI implementation. If not provided,
     * {@link TcpDiscoverySpi} will be used by default.
     *
     * @return Grid discovery SPI implementation or {@code null} to use default implementation.
     */
    public DiscoverySpi getDiscoverySpi() {
        return discoSpi;
    }

    /**
     * Sets fully configured instance of {@link DiscoverySpi}.
     *
     * @param discoSpi Fully configured instance of {@link DiscoverySpi}.
     * @see IgniteConfiguration#getDiscoverySpi()
     * @return {@code this} for chaining.
     */
    public IgniteConfiguration setDiscoverySpi(DiscoverySpi discoSpi) {
        this.discoSpi = discoSpi;

        return this;
    }

    /**
     * Returns segmentation policy. Default is {@link #DFLT_SEG_PLC}.
     *
     * @return Segmentation policy.
     */
    public SegmentationPolicy getSegmentationPolicy() {
        return segPlc;
    }

    /**
     * Sets segmentation policy.
     *
     * @param segPlc Segmentation policy.
     * @return {@code this} for chaining.
     */
    public IgniteConfiguration setSegmentationPolicy(SegmentationPolicy segPlc) {
        this.segPlc = segPlc;

        return this;
    }

    /**
     * Gets wait for segment on startup flag. Default is {@link #DFLT_WAIT_FOR_SEG_ON_START}.
     * <p>
     * Returns {@code true} if node should wait for correct segment on start.
     * If node detects that segment is incorrect on startup and this method
     * returns {@code true}, node waits until segment becomes correct.
     * If segment is incorrect on startup and this method returns {@code false},
     * exception is thrown.
     *
     * @return {@code True} to wait for segment on startup, {@code false} otherwise.
     */
    public boolean isWaitForSegmentOnStart() {
        return waitForSegOnStart;
    }

    /**
     * Sets wait for segment on start flag.
     *
     * @param waitForSegOnStart {@code True} to wait for segment on start.
     * @return {@code this} for chaining.
     */
    public IgniteConfiguration setWaitForSegmentOnStart(boolean waitForSegOnStart) {
        this.waitForSegOnStart = waitForSegOnStart;

        return this;
    }

    /**
     * Gets all segmentation resolvers pass required flag.
     * <p>
     * Returns {@code true} if all segmentation resolvers should succeed
     * for node to be in correct segment.
     * Returns {@code false} if at least one segmentation resolver should succeed
     * for node to be in correct segment.
     * <p>
     * Default is {@link #DFLT_ALL_SEG_RESOLVERS_PASS_REQ}.
     *
     * @return {@code True} if all segmentation resolvers should succeed,
     *      {@code false} if only one is enough.
     */
    public boolean isAllSegmentationResolversPassRequired() {
        return allResolversPassReq;
    }

    /**
     * Sets all segmentation resolvers pass required flag.
     *
     * @param allResolversPassReq {@code True} if all segmentation resolvers should
     *      succeed for node to be in the correct segment.
     * @return {@code this} for chaining.
     */
    public IgniteConfiguration setAllSegmentationResolversPassRequired(boolean allResolversPassReq) {
        this.allResolversPassReq = allResolversPassReq;

        return this;
    }

    /**
     * Gets segmentation resolve attempts. Each configured resolver will have
     * this attempts number to pass segmentation check prior to check failure.
     *
     * Default is {@link #DFLT_SEG_RESOLVE_ATTEMPTS}.
     *
     * @return Segmentation resolve attempts.
     */
    public int getSegmentationResolveAttempts() {
        return segResolveAttempts;
    }

    /**
     * Sets segmentation resolve attempts count.
     *
     * @param segResolveAttempts Segmentation resolve attempts.
     * @return {@code this} for chaining.
     */
    public IgniteConfiguration setSegmentationResolveAttempts(int segResolveAttempts) {
        this.segResolveAttempts = segResolveAttempts;

        return this;
    }

    /**
     * Returns a collection of segmentation resolvers.
     * <p>
     * If array is {@code null} or empty, periodical and on-start network
     * segment checks do not happen.
     *
     * @return Segmentation resolvers.
     */
    public SegmentationResolver[] getSegmentationResolvers() {
        return segResolvers;
    }

    /**
     * Sets segmentation resolvers.
     *
     * @param segResolvers Segmentation resolvers.
     * @return {@code this} for chaining.
     */
    public IgniteConfiguration setSegmentationResolvers(SegmentationResolver... segResolvers) {
        this.segResolvers = segResolvers;

        return this;
    }

    /**
     * Returns frequency of network segment check by discovery manager.
     * <p>
     * if 0, periodic segment check is disabled and segment is checked only
     * on topology changes (if segmentation resolvers are configured).
     * <p>
     * Default is {@link #DFLT_SEG_CHK_FREQ}.
     *
     * @return Segment check frequency.
     */
    public long getSegmentCheckFrequency() {
        return segChkFreq;
    }

    /**
     * Sets network segment check frequency.
     *
     * @param segChkFreq Segment check frequency.
     * @return {@code this} for chaining.
     */
    public IgniteConfiguration setSegmentCheckFrequency(long segChkFreq) {
        this.segChkFreq = segChkFreq;

        return this;
    }

    /**
     * Should return fully configured SPI communication  implementation. If not provided,
     * {@link TcpCommunicationSpi} will be used by default.
     *
     * @return Grid communication SPI implementation or {@code null} to use default implementation.
     */
    public CommunicationSpi getCommunicationSpi() {
        return commSpi;
    }

    /**
     * Sets fully configured instance of {@link CommunicationSpi}.
     *
     * @param commSpi Fully configured instance of {@link CommunicationSpi}.
     * @see IgniteConfiguration#getCommunicationSpi()
     * @return {@code this} for chaining.
     */
    public IgniteConfiguration setCommunicationSpi(CommunicationSpi commSpi) {
        this.commSpi = commSpi;

        return this;
    }

    /**
     * Should return fully configured collision SPI implementation. If not provided,
     * {@link NoopCollisionSpi} is used and jobs get activated immediately
     * on arrive to mapped node. This approach suits well for large amount of small
     * jobs (which is a wide-spread use case). User still can control the number
     * of concurrent jobs by setting maximum thread pool size defined by
     * IgniteConfiguration.getPublicThreadPoolSize() configuration property.
     *
     * @return Grid collision SPI implementation or {@code null} to use default implementation.
     */
    public CollisionSpi getCollisionSpi() {
        return colSpi;
    }

    /**
     * Sets fully configured instance of {@link CollisionSpi}.
     *
     * @param colSpi Fully configured instance of {@link CollisionSpi} or
     *      {@code null} if no SPI provided.
     * @see IgniteConfiguration#getCollisionSpi()
     * @return {@code this} for chaining.
     */
    public IgniteConfiguration setCollisionSpi(CollisionSpi colSpi) {
        this.colSpi = colSpi;

        return this;
    }

    /**
     * Should return fully configured deployment SPI implementation. If not provided,
     * {@link LocalDeploymentSpi} will be used.
     *
     * @return Grid deployment SPI implementation or {@code null} to use default implementation.
     */
    public DeploymentSpi getDeploymentSpi() {
        return deploySpi;
    }

    /**
     * Sets fully configured instance of {@link DeploymentSpi}.
     *
     * @param deploySpi Fully configured instance of {@link DeploymentSpi}.
     * @see IgniteConfiguration#getDeploymentSpi()
     * @return {@code this} for chaining.
     */
    public IgniteConfiguration setDeploymentSpi(DeploymentSpi deploySpi) {
        this.deploySpi = deploySpi;

        return this;
    }

    /**
     * Should return fully configured checkpoint SPI implementation. If not provided,
     * {@link NoopCheckpointSpi} will be used.
     *
     * @return Grid checkpoint SPI implementation or {@code null} to use default implementation.
     */
    public CheckpointSpi[] getCheckpointSpi() {
        return cpSpi;
    }

    /**
     * Sets fully configured instance of {@link CheckpointSpi}.
     *
     * @param cpSpi Fully configured instance of {@link CheckpointSpi}.
     * @see IgniteConfiguration#getCheckpointSpi()
     * @return {@code this} for chaining.
     */
    public IgniteConfiguration setCheckpointSpi(CheckpointSpi... cpSpi) {
        this.cpSpi = cpSpi;

        return this;
    }

    /**
     * Should return fully configured failover SPI implementation. If not provided,
     * {@link AlwaysFailoverSpi} will be used.
     *
     * @return Grid failover SPI implementation or {@code null} to use default implementation.
     */
    public FailoverSpi[] getFailoverSpi() {
        return failSpi;
    }

    /**
     * Sets fully configured instance of {@link FailoverSpi}.
     *
     * @param failSpi Fully configured instance of {@link FailoverSpi} or
     *      {@code null} if no SPI provided.
     * @see IgniteConfiguration#getFailoverSpi()
     * @return {@code this} for chaining.
     */
    public IgniteConfiguration setFailoverSpi(FailoverSpi... failSpi) {
        this.failSpi = failSpi;

        return this;
    }

    /**
     * Returns failure detection timeout for client nodes used by {@link TcpDiscoverySpi} and {@link TcpCommunicationSpi}.
     * <p>
     * Default is {@link #DFLT_CLIENT_FAILURE_DETECTION_TIMEOUT}.
     *
     * @see #setClientFailureDetectionTimeout(long)
     * @return Failure detection timeout for client nodes in milliseconds.
     */
    public Long getClientFailureDetectionTimeout() {
        return clientFailureDetectionTimeout;
    }

    /**
     * Sets failure detection timeout to use in {@link TcpDiscoverySpi} and {@link TcpCommunicationSpi}.
     * <p>
     * Failure detection timeout is used to determine how long the communication or discovery SPIs should wait before
     * considering a remote connection failed.
     *
     * @param clientFailureDetectionTimeout Failure detection timeout in milliseconds.
     * @return {@code this} for chaining.
     */
    public IgniteConfiguration setClientFailureDetectionTimeout(long clientFailureDetectionTimeout) {
        this.clientFailureDetectionTimeout = clientFailureDetectionTimeout;

        return this;
    }

    /**
     * Returns failure detection timeout used by {@link TcpDiscoverySpi} and {@link TcpCommunicationSpi}.
     * <p>
     * Default is {@link #DFLT_FAILURE_DETECTION_TIMEOUT}.
     *
     * @see #setFailureDetectionTimeout(long)
     * @return Failure detection timeout in milliseconds.
     */
    public Long getFailureDetectionTimeout() {
        return failureDetectionTimeout;
    }

    /**
     * Sets failure detection timeout to use in {@link TcpDiscoverySpi} and {@link TcpCommunicationSpi}.
     * <p>
     * Failure detection timeout is used to determine how long the communication or discovery SPIs should wait before
     * considering a remote connection failed.
     *
     * @param failureDetectionTimeout Failure detection timeout in milliseconds.
     * @return {@code this} for chaining.
     */
    public IgniteConfiguration setFailureDetectionTimeout(long failureDetectionTimeout) {
        this.failureDetectionTimeout = failureDetectionTimeout;

        return this;
    }

    /**
     * Should return fully configured load balancing SPI implementation. If not provided,
     * {@link RoundRobinLoadBalancingSpi} will be used.
     *
     * @return Grid load balancing SPI implementation or {@code null} to use default implementation.
     */
    public LoadBalancingSpi[] getLoadBalancingSpi() {
        return loadBalancingSpi;
    }

    /**
     * This value is used to expire messages from waiting list whenever node
     * discovery discrepancies happen.
     * <p>
     * During startup, it is possible for some SPIs to have a small time window when
     * <tt>Node A</tt> has discovered <tt>Node B</tt>, but <tt>Node B</tt>
     * has not discovered <tt>Node A</tt> yet. Such time window is usually very small,
     * a matter of milliseconds, but certain JMS providers, for example, may be very slow
     * and hence have larger discovery delay window.
     * <p>
     * The default value of this property is {@code 60,000} specified by
     * {@link #DFLT_DISCOVERY_STARTUP_DELAY}. This should be good enough for vast
     * majority of configurations. However, if you do anticipate an even larger
     * delay, you should increase this value.
     *
     * @return Time in milliseconds for when nodes can be out-of-sync.
     * @deprecated Not used any more.
     */
    @Deprecated
    public long getDiscoveryStartupDelay() {
        return discoStartupDelay;
    }

    /**
     * Sets time in milliseconds after which a certain metric value is considered expired.
     * If not set explicitly, then default value is {@code 600,000} milliseconds (10 minutes).
     *
     * @param discoStartupDelay Time in milliseconds for when nodes
     *      can be out-of-sync during startup.
     * @return {@code this} for chaining.
     * @deprecated Not used any more.
     */
    @Deprecated
    public IgniteConfiguration setDiscoveryStartupDelay(long discoStartupDelay) {
        this.discoStartupDelay = discoStartupDelay;

        return this;
    }

    /**
     * Sets fully configured instance of {@link LoadBalancingSpi}.
     *
     * @param loadBalancingSpi Fully configured instance of {@link LoadBalancingSpi} or
     *      {@code null} if no SPI provided.
     * @see IgniteConfiguration#getLoadBalancingSpi()
     * @return {@code this} for chaining.
     */
    public IgniteConfiguration setLoadBalancingSpi(LoadBalancingSpi... loadBalancingSpi) {
        this.loadBalancingSpi = loadBalancingSpi;

        return this;
    }

    /**
     * Sets fully configured instances of {@link IndexingSpi}.
     *
     * @param indexingSpi Fully configured instance of {@link IndexingSpi}.
     * @see IgniteConfiguration#getIndexingSpi()
     * @return {@code this} for chaining.
     */
    public IgniteConfiguration setIndexingSpi(IndexingSpi indexingSpi) {
        this.indexingSpi = indexingSpi;

        return this;
    }

    /**
     * Should return fully configured indexing SPI implementations.
     *
     * @return Indexing SPI implementation.
     */
    public IndexingSpi getIndexingSpi() {
        return indexingSpi;
    }

    /**
     * Gets address resolver for addresses mapping determination.
     *
     * @return Address resolver.
     */
    public AddressResolver getAddressResolver() {
        return addrRslvr;
    }

    /**
     * Sets address resolver for addresses mapping determination.
     *
     * @param addrRslvr Address resolver.
     * @return {@code this} for chaining.
     */
    public IgniteConfiguration setAddressResolver(AddressResolver addrRslvr) {
        this.addrRslvr = addrRslvr;

        return this;
    }

    /**
     * Sets task classes and resources sharing mode.
     *
     * @param deployMode Task classes and resources sharing mode.
     * @return {@code this} for chaining.
     */
    public IgniteConfiguration setDeploymentMode(DeploymentMode deployMode) {
        this.deployMode = deployMode;

        return this;
    }

    /**
     * Gets deployment mode for deploying tasks and other classes on this node.
     * Refer to {@link DeploymentMode} documentation for more information.
     *
     * @return Deployment mode.
     */
    public DeploymentMode getDeploymentMode() {
        return deployMode;
    }

    /**
     * Sets size of missed resources cache. Set 0 to avoid
     * missed resources caching.
     *
     * @param p2pMissedCacheSize Size of missed resources cache.
     * @return {@code this} for chaining.
     */
    public IgniteConfiguration setPeerClassLoadingMissedResourcesCacheSize(int p2pMissedCacheSize) {
        this.p2pMissedCacheSize = p2pMissedCacheSize;

        return this;
    }

    /**
     * Returns missed resources cache size. If size greater than {@code 0}, missed
     * resources will be cached and next resource request ignored. If size is {@code 0},
     * then request for the resource will be sent to the remote node every time this
     * resource is requested.
     *
     * @return Missed resources cache size.
     */
    public int getPeerClassLoadingMissedResourcesCacheSize() {
        return p2pMissedCacheSize;
    }

    /**
     * Gets configuration (descriptors) for all caches.
     *
     * @return Array of fully initialized cache descriptors.
     */
    public CacheConfiguration[] getCacheConfiguration() {
        return cacheCfg;
    }

    /**
     * Sets cache configurations.
     *
     * @param cacheCfg Cache configurations.
     */
    @SuppressWarnings({"ZeroLengthArrayAllocation"})
    public IgniteConfiguration setCacheConfiguration(CacheConfiguration... cacheCfg) {
        this.cacheCfg = cacheCfg == null ? new CacheConfiguration[0] : cacheCfg;

        return this;
    }

    /**
     * Gets client mode flag. Client node cannot hold data in the caches. It's recommended to use
     * {@link DiscoverySpi} in client mode if this property is {@code true}.
     *
     * @return Client mode flag.
     * @see TcpDiscoverySpi#setForceServerMode(boolean)
     */
    public Boolean isClientMode() {
        return clientMode;
    }

    /**
     * Sets client mode flag.
     *
     * @param clientMode Client mode flag.
     * @return {@code this} for chaining.
     */
    public IgniteConfiguration setClientMode(boolean clientMode) {
        this.clientMode = clientMode;

        return this;
    }

    /**
     * Gets cache key configuration.
     *
     * @return Cache key configuration.
     */
    public CacheKeyConfiguration[] getCacheKeyConfiguration() {
        return cacheKeyCfg;
    }

    /**
     * Sets cache key configuration.
     * Cache key configuration defines
     *
     * @param cacheKeyCfg Cache key configuration.
     */
    public IgniteConfiguration setCacheKeyConfiguration(CacheKeyConfiguration... cacheKeyCfg) {
        this.cacheKeyCfg = cacheKeyCfg;

        return this;
    }

    /**
     * Gets configuration for Ignite Binary objects.
     *
     * @return Binary configuration object.
     */
    public BinaryConfiguration getBinaryConfiguration() {
        return binaryCfg;
    }

    /**
     * Sets configuration for Ignite Binary objects.
     *
     * @param binaryCfg Binary configuration object.
     */
    public IgniteConfiguration setBinaryConfiguration(BinaryConfiguration binaryCfg) {
        this.binaryCfg = binaryCfg;

        return this;
    }

    /**
     * Gets page memory configuration.
     *
     * @return Memory configuration.
     */
    public DataStorageConfiguration getDataStorageConfiguration() {
        return dsCfg;
    }

    /**
     * Sets durable memory configuration.
     *
     * @param dsCfg Data storage configuration.
     * @return {@code this} for chaining.
     */
    public IgniteConfiguration setDataStorageConfiguration(DataStorageConfiguration dsCfg) {
        this.dsCfg = dsCfg;

        return this;
    }

    /**
     * Gets page memory configuration.
     *
     * @return Memory configuration.
     * @deprecated Use {@link DataStorageConfiguration} instead.
     */
    @Deprecated
    public MemoryConfiguration getMemoryConfiguration() {
        return memCfg;
    }

    /**
     * Sets page memory configuration.
     *
     * @param memCfg Memory configuration.
     * @return {@code this} for chaining.
     * @deprecated Use {@link DataStorageConfiguration} instead.
     */
    @Deprecated
    public IgniteConfiguration setMemoryConfiguration(MemoryConfiguration memCfg) {
        this.memCfg = memCfg;

        return this;
    }

    /**
     * Gets persistence configuration used by Apache Ignite Persistent Store.
     *
     * @return Persistence configuration.
     *
     * @deprecated Part of old API. Use {@link DataStorageConfiguration} for configuring persistence instead.
     */
    @Deprecated
    public PersistentStoreConfiguration getPersistentStoreConfiguration() {
        return pstCfg;
    }

    /**
     * @return Flag {@code true} if persistence is enabled, {@code false} if disabled.
     *
     * @deprecated Part of legacy configuration API. Doesn't work if new configuration API is used.
     */
    @Deprecated
    public boolean isPersistentStoreEnabled() {
        return pstCfg != null;
    }

    /**
     * Sets persistence configuration activating Apache Ignite Persistent Store.
     *
     * @param pstCfg Persistence configuration.
     * @return {@code this} for chaining.
     *
     * @deprecated Part of old API. Use {@link DataStorageConfiguration} for configuring persistence instead.
     */
    @Deprecated
    public IgniteConfiguration setPersistentStoreConfiguration(PersistentStoreConfiguration pstCfg) {
        this.pstCfg = pstCfg;

        return this;
    }

    /**
     * Gets flag indicating whether the cluster will be active on start. If cluster is not active on start,
     * there will be no cache partition map exchanges performed until the cluster is activated. This should
     * significantly speed up large topology startup time.
     * <p>
     * Default value is {@link #DFLT_ACTIVE_ON_START}.
     * <p>
     * This flag is ignored when {@link DataStorageConfiguration} is present:
     * cluster is always inactive on start when Ignite Persistence is enabled.
     *
     * @return Active on start flag value.
     */
    public boolean isActiveOnStart() {
        return activeOnStart;
    }

    /**
     * Sets flag indicating whether the cluster will be active on start. This value should be the same on all
     * nodes in the cluster.
     * <p>
     * This flag is ignored when {@link DataStorageConfiguration} is present:
     * cluster is always inactive on start when Ignite Persistence is enabled.
     *
     * @param activeOnStart Active on start flag value.
     * @return {@code this} instance.
     * @see #isActiveOnStart()
     */
    public IgniteConfiguration setActiveOnStart(boolean activeOnStart) {
        this.activeOnStart = activeOnStart;

        return this;
    }

    /**
     * Get the flag indicating that cluster is enabled to activate automatically.
     *
     * If it is set to {@code true} and BaselineTopology is set as well than cluster activates automatically
     * when all nodes from the BaselineTopology join the cluster.
     *
     * <p>
     * Default value is {@link #DFLT_AUTO_ACTIVATION}.
     * <p>
     *
     * @return Auto activation enabled flag value.
     */
    public boolean isAutoActivationEnabled() {
        return autoActivation;
    }

    /**
     * Sets flag indicating whether the cluster is enabled to activate automatically.
     * This value should be the same on all nodes in the cluster.
     *
     * @param autoActivation Auto activation enabled flag value.
     * @return {@code this} instance.
     * @see #isAutoActivationEnabled()
     */
    public IgniteConfiguration setAutoActivationEnabled(boolean autoActivation) {
        this.autoActivation = autoActivation;

        return this;
    }

    /**
     * Gets flag indicating whether cache sanity check is enabled. If enabled, then Ignite
     * will perform the following checks and throw an exception if check fails:
     * <ul>
     *     <li>Cache entry is not externally locked with {@code lock(...)} or {@code lockAsync(...)}
     *     methods when entry is enlisted to transaction.</li>
     *     <li>Each entry in affinity group-lock transaction has the same affinity key as was specified on
     *     affinity transaction start.</li>
     *     <li>Each entry in partition group-lock transaction belongs to the same partition as was specified
     *     on partition transaction start.</li>
     * </ul>
     * <p>
     * These checks are not required for cache operation, but help to find subtle bugs. Disabling of this checks
     * usually yields a noticeable performance gain.
     * <p>
     * If not provided, default value is {@link #DFLT_CACHE_SANITY_CHECK_ENABLED}.
     *
     * @return {@code True} if group lock sanity check is enabled.
     */
    public boolean isCacheSanityCheckEnabled() {
        return cacheSanityCheckEnabled;
    }

    /**
     * Sets cache sanity check flag.
     *
     * @param cacheSanityCheckEnabled {@code True} if cache sanity check is enabled.
     * @see #isCacheSanityCheckEnabled()
     * @return {@code this} for chaining.
     */
    public IgniteConfiguration setCacheSanityCheckEnabled(boolean cacheSanityCheckEnabled) {
        this.cacheSanityCheckEnabled = cacheSanityCheckEnabled;

        return this;
    }

    /**
     * Gets array of event types, which will be recorded.
     * <p>
     * Note that by default all events in Ignite are disabled. Ignite can and often does generate thousands
     * events per seconds under the load and therefore it creates a significant additional load on the system.
     * If these events are not needed by the application this load is unnecessary and leads to significant
     * performance degradation. So it is <b>highly recommended</b> to enable only those events that your
     * application logic requires. Note that certain events are required for Ignite's internal operations
     * and such events will still be generated but not stored by event storage SPI if they are disabled
     * in Ignite configuration.
     *
     * @return Include event types.
     */
    public int[] getIncludeEventTypes() {
        return inclEvtTypes;
    }

    /**
     * Sets array of event types, which will be recorded by {@link GridEventStorageManager#record(Event)}.
     * Note, that either the include event types or the exclude event types can be established.
     *
     * @param inclEvtTypes Include event types.
     * @return {@code this} for chaining.
     */
    public IgniteConfiguration setIncludeEventTypes(int... inclEvtTypes) {
        this.inclEvtTypes = inclEvtTypes;

        return this;
    }

    /**
     * Sets system-wide local address or host for all Ignite components to bind to. If provided it will
     * override all default local bind settings within Ignite or any of its SPIs.
     *
     * @param locHost Local IP address or host to bind to.
     * @return {@code this} for chaining.
     */
    public IgniteConfiguration setLocalHost(String locHost) {
        this.locHost = locHost;

        return this;
    }

    /**
     * Gets system-wide local address or host for all Ignite components to bind to. If provided it will
     * override all default local bind settings within Ignite or any of its SPIs.
     * <p>
     * If {@code null} then Ignite tries to use local wildcard address. That means that
     * all services will be available on all network interfaces of the host machine.
     * <p>
     * It is strongly recommended to set this parameter for all production environments.
     * <p>
     * If not provided, default is {@code null}.
     *
     * @return Local address or host to bind to.
     */
    public String getLocalHost() {
        return locHost;
    }

    /**
     * Gets base UPD port number for grid time server. Time server will be started on one of free ports in range
     * {@code [timeServerPortBase, timeServerPortBase + timeServerPortRange - 1]}.
     * <p>
     * Time server provides clock synchronization between nodes.
     *
     * @return Time
     */
    public int getTimeServerPortBase() {
        return timeSrvPortBase;
    }

    /**
     * Sets time server port base.
     *
     * @param timeSrvPortBase Time server port base.
     * @return {@code this} for chaining.
     */
    public IgniteConfiguration setTimeServerPortBase(int timeSrvPortBase) {
        this.timeSrvPortBase = timeSrvPortBase;

        return this;
    }

    /**
     * Defines port range to try for time server start.
     *
     * If port range value is <tt>0</tt>, then implementation will try bind only to the port provided by
     * {@link #setTimeServerPortBase(int)} method and fail if binding to this port did not succeed.
     *
     * @return Number of ports to try before server initialization fails.
     */
    public int getTimeServerPortRange() {
        return timeSrvPortRange;
    }

    /**
     * Sets time server port range.
     *
     * @param timeSrvPortRange Time server port range.
     * @return {@code this} for chaining.
     */
    public IgniteConfiguration setTimeServerPortRange(int timeSrvPortRange) {
        this.timeSrvPortRange = timeSrvPortRange;

        return this;
    }

    /**
     * Gets array of system or environment properties to include into node attributes.
     * If this array is {@code null}, which is default, then all system and environment
     * properties will be included. If this array is empty, then none will be included.
     * Otherwise, for every name provided, first a system property will be looked up,
     * and then, if it is not found, environment property will be looked up.
     *
     * @return Array of system or environment properties to include into node attributes.
     */
    public String[] getIncludeProperties() {
        return includeProps;
    }

    /**
     * Sets array of system or environment property names to include into node attributes.
     * See {@link #getIncludeProperties()} for more info.
     *
     * @param includeProps Array of system or environment property names to include into node attributes.
     * @return {@code this} for chaining.
     */
    public IgniteConfiguration setIncludeProperties(String... includeProps) {
        this.includeProps = includeProps;

        return this;
    }

    /**
     * Gets frequency of metrics log print out.
     * <p>
     * If {@code 0}, metrics print out is disabled.
     * <p>
     * If not provided, then default value {@link #DFLT_METRICS_LOG_FREQ} is used.
     *
     * @return Frequency of metrics log print out.
     */
    public long getMetricsLogFrequency() {
        return metricsLogFreq;
    }

    /**
     * Sets frequency of metrics log print out.
     * <p>
     * If {@code 0}, metrics print out is disabled.
     * <p>
     * If not provided, then default value {@link #DFLT_METRICS_LOG_FREQ} is used.
     *
     * @param metricsLogFreq Frequency of metrics log print out.
     * @return {@code this} for chaining.
     */
    public IgniteConfiguration setMetricsLogFrequency(long metricsLogFreq) {
        this.metricsLogFreq = metricsLogFreq;

        return this;
    }

    /**
     * Gets IGFS (Ignite In-Memory File System) configurations.
     *
     * @return IGFS configurations.
     */
    public FileSystemConfiguration[] getFileSystemConfiguration() {
        return igfsCfg;
    }

    /**
     * Sets IGFS (Ignite In-Memory File System) configurations.
     *
     * @param igfsCfg IGFS configurations.
     * @return {@code this} for chaining.
     */
    public IgniteConfiguration setFileSystemConfiguration(FileSystemConfiguration... igfsCfg) {
        this.igfsCfg = igfsCfg;

        return this;
    }

    /**
     * Gets hadoop configuration.
     *
     * @return Hadoop configuration.
     */
    public HadoopConfiguration getHadoopConfiguration() {
        return hadoopCfg;
    }

    /**
     * Sets hadoop configuration.
     *
     * @param hadoopCfg Hadoop configuration.
     * @return {@code this} for chaining.
     */
    public IgniteConfiguration setHadoopConfiguration(HadoopConfiguration hadoopCfg) {
        this.hadoopCfg = hadoopCfg;

        return this;
    }

    /**
     * @return Connector configuration.
     */
    public ConnectorConfiguration getConnectorConfiguration() {
        return connectorCfg;
    }

    /**
     * @param connectorCfg Connector configuration.
     * @return {@code this} for chaining.
     */
    public IgniteConfiguration setConnectorConfiguration(ConnectorConfiguration connectorCfg) {
        this.connectorCfg = connectorCfg;

        return this;
    }

    /**
     * Gets configuration for ODBC.
     *
     * @return ODBC configuration.
     * @deprecated Use {@link #getClientConnectorConfiguration()} ()} instead.
     */
    @Deprecated
    public OdbcConfiguration getOdbcConfiguration() {
        return odbcCfg;
    }

    /**
     * Sets configuration for ODBC.
     *
     * @param odbcCfg ODBC configuration.
     * @return {@code this} for chaining.
     * @deprecated Use {@link #setClientConnectorConfiguration(ClientConnectorConfiguration)} instead.
     */
    @Deprecated
    public IgniteConfiguration setOdbcConfiguration(OdbcConfiguration odbcCfg) {
        this.odbcCfg = odbcCfg;

        return this;
    }

    /**
     * Gets configurations for services to be deployed on the grid.
     *
     * @return Configurations for services to be deployed on the grid.
     */
    public ServiceConfiguration[] getServiceConfiguration() {
        return svcCfgs;
    }

    /**
     * Sets configurations for services to be deployed on the grid.
     *
     * @param svcCfgs Configurations for services to be deployed on the grid.
     * @return {@code this} for chaining.
     */
    public IgniteConfiguration setServiceConfiguration(ServiceConfiguration... svcCfgs) {
        this.svcCfgs = svcCfgs;

        return this;
    }

    /**
     * Gets map of pre-configured local event listeners.
     * Each listener is mapped to array of event types.
     *
     * @return Pre-configured event listeners map.
     * @see EventType
     */
    public Map<IgnitePredicate<? extends Event>, int[]> getLocalEventListeners() {
        return lsnrs;
    }

    /**
     * Sets map of pre-configured local event listeners.
     * Each listener is mapped to array of event types.
     *
     * @param lsnrs Pre-configured event listeners map.
     * @return {@code this} for chaining.
     */
    public IgniteConfiguration setLocalEventListeners(Map<IgnitePredicate<? extends Event>, int[]> lsnrs) {
        this.lsnrs = lsnrs;

        return this;
    }

    /**
     * Gets grid warmup closure. This closure will be executed before actual grid instance start. Configuration of
     * a starting instance will be passed to the closure so it can decide what operations to warm up.
     *
     * @return Warmup closure to execute.
     */
    public IgniteInClosure<IgniteConfiguration> getWarmupClosure() {
        return warmupClos;
    }

    /**
     * Sets warmup closure to execute before grid startup.
     *
     * @param warmupClos Warmup closure to execute.
     * @see #getWarmupClosure()
     * @return {@code this} for chaining.
     */
    public IgniteConfiguration setWarmupClosure(IgniteInClosure<IgniteConfiguration> warmupClos) {
        this.warmupClos = warmupClos;

        return this;
    }

    /**
     * Gets transactions configuration.
     *
     * @return Transactions configuration.
     */
    public TransactionConfiguration getTransactionConfiguration() {
        return txCfg;
    }

    /**
     * Sets transactions configuration.
     *
     * @param txCfg Transactions configuration.
     * @return {@code this} for chaining.
     */
    public IgniteConfiguration setTransactionConfiguration(TransactionConfiguration txCfg) {
        this.txCfg = txCfg;

        return this;
    }

    /**
     * Gets plugin configurations.
     *
     * @return Plugin configurations.
     * @see PluginProvider
     */
    public PluginConfiguration[] getPluginConfigurations() {
        return pluginCfgs;
    }

    /**
     * Sets plugin configurations.
     *
     * @param pluginCfgs Plugin configurations.
     * @return {@code this} for chaining.
     * @see PluginProvider
     */
    public IgniteConfiguration setPluginConfigurations(PluginConfiguration... pluginCfgs) {
        this.pluginCfgs = pluginCfgs;

        return this;
    }

    /**
     * @return Atomic data structures configuration.
     */
    public AtomicConfiguration getAtomicConfiguration() {
        return atomicCfg;
    }

    /**
     * @param atomicCfg Atomic data structures configuration.
     * @return {@code this} for chaining.
     */
    public IgniteConfiguration setAtomicConfiguration(AtomicConfiguration atomicCfg) {
        this.atomicCfg = atomicCfg;

        return this;
    }

    /**
     * Sets loader which will be used for instantiating execution context ({@link EntryProcessor EntryProcessors},
     * {@link CacheEntryListener CacheEntryListeners}, {@link CacheLoader CacheLoaders} and
     * {@link ExpiryPolicy ExpiryPolicys}).
     *
     * @param classLdr Class loader.
     * @return {@code this} for chaining.
     */
    public IgniteConfiguration setClassLoader(ClassLoader classLdr) {
        this.classLdr = classLdr;

        return this;
    }

    /**
     * @return User's class loader.
     */
    public ClassLoader getClassLoader() {
        return classLdr;
    }

    /**
     * Gets cache store session listener factories.
     *
     * @return Cache store session listener factories.
     * @see CacheStoreSessionListener
     */
    public Factory<CacheStoreSessionListener>[] getCacheStoreSessionListenerFactories() {
        return storeSesLsnrs;
    }

    /**
     * Cache store session listener factories.
     * <p>
     * These are global store session listeners, so they are applied to
     * all caches. If you need to override listeners for a
     * particular cache, use {@link CacheConfiguration#setCacheStoreSessionListenerFactories(Factory[])}
     * configuration property.
     *
     * @param storeSesLsnrs Cache store session listener factories.
     * @return {@code this} for chaining.
     * @see CacheStoreSessionListener
     */
    public IgniteConfiguration setCacheStoreSessionListenerFactories(
        Factory<CacheStoreSessionListener>... storeSesLsnrs) {
        this.storeSesLsnrs = storeSesLsnrs;

        return this;
    }

    /**
     * Gets platform configuration.
     *
     * @return Platform configuration.
     */
    public PlatformConfiguration getPlatformConfiguration() {
        return platformCfg;
    }

    /**
     * Sets platform configuration.
     *
     * @param platformCfg Platform configuration.
     * @return  {@code this} for chaining.
     */
    public IgniteConfiguration setPlatformConfiguration(PlatformConfiguration platformCfg) {
        this.platformCfg = platformCfg;

        return this;
    }

    /**
     * Whether or not late affinity assignment mode should be used.
     * <p>
     * On each topology change, for each started cache partition-to-node mapping is
     * calculated using {@link AffinityFunction} configured for cache. When late
     * affinity assignment mode is disabled then new affinity mapping is applied immediately.
     * <p>
     * With late affinity assignment mode if primary node was changed for some partition, but data for this
     * partition is not rebalanced yet on this node, then current primary is not changed and new primary is temporary
     * assigned as backup. This nodes becomes primary only when rebalancing for all assigned primary partitions is
     * finished. This mode can show better performance for cache operations, since when cache primary node
     * executes some operation and data is not rebalanced yet, then it sends additional message to force rebalancing
     * from other nodes.
     * <p>
     * Note, that {@link Affinity} interface provides assignment information taking into account late assignment,
     * so while rebalancing for new primary nodes is not finished it can return assignment which differs
     * from assignment calculated by {@link AffinityFunction#assignPartitions}.
     * <p>
     * This property should have the same value for all nodes in cluster.
     *
     * @return Late affinity assignment flag.
     * @see AffinityFunction
     * @deprecated Starting from Ignite 2.1 late affinity assignment is always enabled.
     */
    @Deprecated
    public boolean isLateAffinityAssignment() {
        return true;
    }

    /**
     * Sets late affinity assignment flag.
     *
     * @param lateAffAssignment Late affinity assignment flag.
     * @return {@code this} for chaining.
     * @deprecated Starting from Ignite 2.1 late affinity assignment is always enabled.
     */
    @Deprecated
    public IgniteConfiguration setLateAffinityAssignment(boolean lateAffAssignment) {
        return this;
    }

    /**
     * Gets custom executors for user compute tasks.
     * <p>
     * See {@link #setExecutorConfiguration(ExecutorConfiguration...)} for more information.
     *
     * @return Executor configurations.
     */
    public ExecutorConfiguration[] getExecutorConfiguration() {
        return execCfgs;
    }

    /**
     * Sets custom executors for user compute tasks.
     * <p>
     * See {@link IgniteCompute#withExecutor(String)} for more information.
     *
     * @param execCfgs Executor configurations.
     * @return {@code this} for chaining.
     */
    public IgniteConfiguration setExecutorConfiguration(ExecutorConfiguration... execCfgs) {
        this.execCfgs = execCfgs;

        return this;
    }

    /**
     * Gets timeout in milliseconds after which long query warning will be printed.
     *
     * @return Timeout in milliseconds.
     */
    public long getLongQueryWarningTimeout() {
        return longQryWarnTimeout;
    }

    /**
     * Sets timeout in milliseconds after which long query warning will be printed.
     *
     * @param longQryWarnTimeout Timeout in milliseconds.
     * @return {@code this} for chaining.
     */
    public IgniteConfiguration setLongQueryWarningTimeout(long longQryWarnTimeout) {
        this.longQryWarnTimeout = longQryWarnTimeout;

        return this;
    }

    /**
     * Sets SQL connector configuration.
     *
     * @param sqlConnCfg SQL connector configuration.
     * @return {@code this} for chaining.
     * @deprecated Use {@link #setClientConnectorConfiguration(ClientConnectorConfiguration)} instead.
     */
    @Deprecated
    public IgniteConfiguration setSqlConnectorConfiguration(SqlConnectorConfiguration sqlConnCfg) {
        this.sqlConnCfg = sqlConnCfg;

        return this;
    }

    /**
     * Gets SQL connector configuration.
     *
     * @return SQL connector configuration.
     * @deprecated Use {@link #getClientConnectorConfiguration()} instead.
     */
    @Deprecated
    public SqlConnectorConfiguration getSqlConnectorConfiguration() {
        return sqlConnCfg;
    }

    /**
     * Sets client connector configuration.
     *
     * @param cliConnCfg Client connector configuration.
     * @return {@code this} for chaining.
     */
    public IgniteConfiguration setClientConnectorConfiguration(@Nullable ClientConnectorConfiguration cliConnCfg) {
        this.cliConnCfg = cliConnCfg;

        return this;
    }

    /**
     * Gets failure handler.
     *
     * @return Failure handler.
     */
    public FailureHandler getFailureHandler() {
        return failureHnd;
    }

    /**
     * Sets failure handler.
     *
     * @param failureHnd Failure handler.
     * @return {@code This} for chaining.
     */
    public IgniteConfiguration setFailureHandler(FailureHandler failureHnd) {
        this.failureHnd = failureHnd;

        return this;
    }

    /**
     * Gets client connector configuration.
     *
     * @return Client connector configuration.
     */
    @Nullable public ClientConnectorConfiguration getClientConnectorConfiguration() {
        return cliConnCfg;
    }

    /**
     * Returns {@code true} if user authentication is enabled for cluster. Otherwise returns {@code false}.
     * Default value is false; authentication is disabled.
     *
     * @return {@code true} if user authentication is enabled for cluster. Otherwise returns {@code false}.
     */
    public boolean isAuthenticationEnabled() {
        return authEnabled;
    }

    /**
     * Sets flag indicating whether the user authentication is enabled for cluster.
     *
     * @param authEnabled User authentication enabled flag. {@code true} enab
     * @return {@code this} for chaining.
     */
    public IgniteConfiguration setAuthenticationEnabled(boolean authEnabled) {
        this.authEnabled = authEnabled;

        return this;
    }

    /** {@inheritDoc} */
    @Override public String toString() {
        return S.toString(IgniteConfiguration.class, this);
    }
}<|MERGE_RESOLUTION|>--- conflicted
+++ resolved
@@ -487,16 +487,14 @@
     /** Client connector configuration. */
     private ClientConnectorConfiguration cliConnCfg = ClientListenerProcessor.DFLT_CLI_CFG;
 
-<<<<<<< HEAD
-    /** */
-    private CommunicationFailureResolver commFailureRslvr;
-=======
     /** User authentication enabled. */
     private boolean authEnabled;
 
     /** Failure handler. */
     private FailureHandler failureHnd;
->>>>>>> 61c9ffb7
+
+    /** Communication failure resolver */
+    private CommunicationFailureResolver commFailureRslvr;
 
     /**
      * Creates valid grid configuration with all default values.
