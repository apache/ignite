--- conflicted
+++ resolved
@@ -62,13 +62,11 @@
     /** Handle OP_HEARTBEAT and OP_GET_IDLE_TIMEOUT. */
     HEARTBEAT(11),
 
-<<<<<<< HEAD
+    /** Data replication operations: {@link TcpClientCache#putAllConflict}, {@link TcpClientCache#removeAllConflict}. */
+    DATA_REPLICATION_OPERATIONS(12),
+
     /** Send all mappings to the client including non-default affinity functions. */
     ALL_AFFINITY_MAPPINGS(12);
-=======
-    /** Data replication operations: {@link TcpClientCache#putAllConflict}, {@link TcpClientCache#removeAllConflict}. */
-    DATA_REPLICATION_OPERATIONS(12);
->>>>>>> 4beb0b68
 
     /** */
     private static final EnumSet<ClientBitmaskFeature> ALL_FEATURES_AS_ENUM_SET =
