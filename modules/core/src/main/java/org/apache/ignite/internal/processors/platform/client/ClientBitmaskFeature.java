--- conflicted
+++ resolved
@@ -50,9 +50,6 @@
     QRY_PARTITIONS_BATCH_SIZE(7),
 
     /** Binary configuration retrieval. */
-<<<<<<< HEAD
-    BINARY_CONFIGURATION(8);
-=======
     BINARY_CONFIGURATION(8),
 
     /** Handle of {@link ClientServices#serviceDescriptors()}. */
@@ -63,7 +60,6 @@
 
     /** Handle OP_HEARTBEAT and OP_GET_IDLE_TIMEOUT. */
     HEARTBEAT(11);
->>>>>>> 9cf06362
 
     /** */
     private static final EnumSet<ClientBitmaskFeature> ALL_FEATURES_AS_ENUM_SET =
