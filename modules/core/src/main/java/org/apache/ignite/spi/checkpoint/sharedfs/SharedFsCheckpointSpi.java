/*
 * Licensed to the Apache Software Foundation (ASF) under one or more
 * contributor license agreements.  See the NOTICE file distributed with
 * this work for additional information regarding copyright ownership.
 * The ASF licenses this file to You under the Apache License, Version 2.0
 * (the "License"); you may not use this file except in compliance with
 * the License.  You may obtain a copy of the License at
 *
 *      http://www.apache.org/licenses/LICENSE-2.0
 *
 * Unless required by applicable law or agreed to in writing, software
 * distributed under the License is distributed on an "AS IS" BASIS,
 * WITHOUT WARRANTIES OR CONDITIONS OF ANY KIND, either express or implied.
 * See the License for the specific language governing permissions and
 * limitations under the License.
 */

package org.apache.ignite.spi.checkpoint.sharedfs;

import java.io.File;
import java.io.FileFilter;
import java.io.IOException;
import java.util.Collection;
import java.util.HashMap;
import java.util.LinkedList;
import java.util.Map;
import java.util.Queue;
import org.apache.ignite.Ignite;
import org.apache.ignite.IgniteCheckedException;
import org.apache.ignite.IgniteLogger;
import org.apache.ignite.internal.binary.BinaryMarshaller;
import org.apache.ignite.internal.util.typedef.F;
import org.apache.ignite.internal.util.typedef.internal.A;
import org.apache.ignite.internal.util.typedef.internal.S;
import org.apache.ignite.internal.util.typedef.internal.SB;
import org.apache.ignite.internal.util.typedef.internal.U;
import org.apache.ignite.marshaller.Marshaller;
import org.apache.ignite.marshaller.MarshallerUtils;
import org.apache.ignite.resources.IgniteInstanceResource;
import org.apache.ignite.resources.LoggerResource;
import org.apache.ignite.spi.IgniteSpiAdapter;
import org.apache.ignite.spi.IgniteSpiConfiguration;
import org.apache.ignite.spi.IgniteSpiConsistencyChecked;
import org.apache.ignite.spi.IgniteSpiException;
import org.apache.ignite.spi.IgniteSpiMBeanAdapter;
import org.apache.ignite.spi.IgniteSpiMultipleInstancesSupport;
import org.apache.ignite.spi.checkpoint.CheckpointListener;
import org.apache.ignite.spi.checkpoint.CheckpointSpi;
import org.jetbrains.annotations.Nullable;

/**
 * This class defines shared file system {@link org.apache.ignite.spi.checkpoint.CheckpointSpi} implementation for
 * checkpoint SPI. All checkpoints are stored on shared storage and available for all
 * nodes in the grid. Note that every node must have access to the shared directory. The
 * reason the directory needs to be {@code shared} is because a job state
 * can be saved on one node and loaded on another (e.g. if a job gets
 * preempted on a different node after node failure). When started, this SPI tracks
 * all checkpoints saved by localhost for expiration. Note that this SPI does not
 * cache data stored in checkpoints - all the data is loaded from file system
 * on demand.
 * <p>
 * Directory paths for shared checkpoints should either be empty or contain previously
 * stored checkpoint files.
 * <p>
 * <h1 class="header">Configuration</h1>
 * <h2 class="header">Mandatory</h2>
 * This SPI has no mandatory configuration parameters.
 * <h2 class="header">Optional</h2>
 * This SPI has following optional configuration parameters:
 * <ul>
 * <li>Directory paths (see {@link #setDirectoryPaths(Collection)})</li>
 * </ul>
 * <h2 class="header">Java Example</h2>
 * {@link SharedFsCheckpointSpi} can be configured as follows:
 * <pre name="code" class="java">
 * IgniteConfiguration cfg = new IgniteConfiguration();
 *
 * SharedFsCheckpointSpi checkpointSpi = new SharedFsCheckpointSpi();
 *
 * // List of checkpoint directories where all files are stored.
 * Collection<String> dirPaths = new ArrayList<String>();
 *
 * dirPaths.add("/my/directory/path");
 * dirPaths.add("/other/directory/path");
 *
 * // Override default directory path.
 * checkpointSpi.setDirectoryPaths(dirPaths);
 *
 * // Override default checkpoint SPI.
 * cfg.setCheckpointSpi(checkpointSpi);
 *
 * // Starts grid.
 * G.start(cfg);
 * </pre>
 * <h2 class="header">Spring Example</h2>
 * {@link SharedFsCheckpointSpi} can be configured from Spring XML configuration file:
 * <pre name="code" class="xml">
 * &lt;bean id="grid.custom.cfg" class="org.apache.ignite.configuration.IgniteConfiguration" singleton="true"&gt;
 *     ...
 *     &lt;property name="checkpointSpi"&gt;
 *         &lt;bean class="org.apache.ignite.spi.checkpoint.sharedfs.GridSharedFsCheckpointSpi"&gt;
 *             &lt;!-- Change to shared directory path in your environment. --&gt;
 *             &lt;property name="directoryPaths"&gt;
 *                 &lt;list&gt;
 *                     &lt;value&gt;/my/directory/path&lt;/value&gt;
 *                     &lt;value&gt;/other/directory/path&lt;/value&gt;
 *                 &lt;/list&gt;
 *             &lt;/property&gt;
 *         &lt;/bean&gt;
 *     &lt;/property&gt;
 *     ...
 * &lt;/bean&gt;
 * </pre>
 * <p>
 * <img src="http://ignite.apache.org/images/spring-small.png">
 * <br>
 * For information about Spring framework visit <a href="http://www.springframework.org/">www.springframework.org</a>
 * @see org.apache.ignite.spi.checkpoint.CheckpointSpi
 */
@IgniteSpiMultipleInstancesSupport(true)
@IgniteSpiConsistencyChecked(optional = false)
public class SharedFsCheckpointSpi extends IgniteSpiAdapter implements CheckpointSpi {
    /**
     * Default checkpoint directory. Note that this path is relative to {@code IGNITE_HOME/work} folder
     * if {@code IGNITE_HOME} system or environment variable specified, otherwise it is relative to
     * {@code work} folder under system {@code java.io.tmpdir} folder.
     *
     * @see org.apache.ignite.configuration.IgniteConfiguration#getWorkDirectory()
     */
    public static final String DFLT_DIR_PATH = "cp/sharedfs";

    /** */
    private static final String CODES = "0123456789QWERTYUIOPASDFGHJKLZXCVBNM";

    /** */
    private static final int CODES_LEN = CODES.length();

    /** Grid logger. */
    @LoggerResource
    private IgniteLogger log;

    /** Ignite instance. */
    @IgniteInstanceResource
    private Ignite ignite;

    /** List of checkpoint directories where all files are stored. */
    private Queue<String> dirPaths = new LinkedList<>();

    /** Current folder where all checkpoints are saved. */
    private String curDirPath = DFLT_DIR_PATH;

    /**
     * Either {@link #curDirPath} value if it is absolute
     * path or @{GRID_GAIN_HOME}/{@link #curDirPath} if one above was not found.
     */
    private File folder;

    /** Local host name. */
    private String host;

    /** Ignite instance name. */
    private String igniteInstanceName;

    /** Task that takes care about outdated files. */
    private SharedFsTimeoutTask timeoutTask;

    /** Listener. */
    private CheckpointListener lsnr;

    /** Marshaller. */
    private Marshaller marsh;

    /**
     * Initializes default directory paths.
     */
    public SharedFsCheckpointSpi() {
        dirPaths.offer(DFLT_DIR_PATH);
    }

    /**
     * Gets collection of all configured paths where checkpoints can be saved.
     *
     * @return Collection of all configured paths.
     */
    public Collection<String> getDirectoryPaths() {
        return dirPaths;
    }

    /**
     * Gets path to the directory where all checkpoints are saved.
     *
     * @return Path to the checkpoints directory.
     */
    public String getCurrentDirectoryPath() {
        return curDirPath;
    }

    /**
     * Sets path to a shared directory where checkpoints will be stored. The
     * path can either be absolute or relative to {@code IGNITE_HOME} system
     * or environment variable.
     * <p>
     * If not provided, default value is {@link #DFLT_DIR_PATH}.
     *
     * @param dirPaths Absolute or Ignite installation home folder relative path where checkpoints
     * will be stored.
     * @return {@code this} for chaining.
     */
    @IgniteSpiConfiguration(optional = true)
    public SharedFsCheckpointSpi setDirectoryPaths(Collection<String> dirPaths) {
        A.ensure(!F.isEmpty(dirPaths), "!F.isEmpty(dirPaths)");

        this.dirPaths.clear();
        this.dirPaths.addAll(dirPaths);

        return this;
    }

    /** {@inheritDoc} */
    @Override public void spiStart(String igniteInstanceName) throws IgniteSpiException {
        // Start SPI start stopwatch.
        startStopwatch();

        assertParameter(!F.isEmpty(dirPaths), "!F.isEmpty(dirPaths)");

        this.igniteInstanceName = igniteInstanceName;

        if (ignite.configuration().getMarshaller() instanceof BinaryMarshaller)
            marsh = MarshallerUtils.jdkMarshaller(ignite.name());
        else
            marsh = ignite.configuration().getMarshaller();

        folder = getNextSharedPath();

        if (folder == null)
            throw new IgniteSpiException("Failed to create checkpoint directory.");

        if (!folder.isDirectory())
            throw new IgniteSpiException("Checkpoint directory path is not a valid directory: " + curDirPath);

<<<<<<< HEAD
        registerMBean(gridName, new SharedFsCheckpointSpiMBeanImpl(this), SharedFsCheckpointSpiMBean.class);
=======
        registerMBean(igniteInstanceName, this, SharedFsCheckpointSpiMBean.class);
>>>>>>> 87477e08

        // Ack parameters.
        if (log.isDebugEnabled()) {
            log.debug(configInfo("folder", folder));
            log.debug(configInfo("dirPaths", dirPaths));
        }

        try {
            host = U.getLocalHost().getHostName();
        }
        catch (IOException e) {
            throw new IgniteSpiException("Failed to get localhost address.", e);
        }

        // Ack ok start.
        if (log.isDebugEnabled())
            log.debug(startInfo());
    }

    /** {@inheritDoc} */
    @Override public void spiStop() throws IgniteSpiException {
        if (timeoutTask != null) {
            U.interrupt(timeoutTask);
            U.join(timeoutTask, log);
        }

        unregisterMBean();

        // Clean resources.
        folder = null;
        host = null;

        // Ack ok stop.
        if (log.isDebugEnabled())
            log.debug(stopInfo());
    }

    /**
     * Gets next available shared path if possible or {@code null}.
     *
     * @return File object represented shared directory.
     * @throws org.apache.ignite.spi.IgniteSpiException Throws if initializing has filed.
     */
    @Nullable private File getNextSharedPath() throws IgniteSpiException {
        if (folder != null) {
            folder = null;

            dirPaths.poll();
        }

        if (timeoutTask != null) {
            U.interrupt(timeoutTask);
            U.join(timeoutTask, log);
        }

        while (!dirPaths.isEmpty()) {
            curDirPath = dirPaths.peek();

            if (new File(curDirPath).exists())
                folder = new File(curDirPath);
            else {
                try {
                    folder = U.resolveWorkDirectory(ignite.configuration().getWorkDirectory(), curDirPath, false);
                }
                catch (IgniteCheckedException e) {
                    if (log.isDebugEnabled())
                        log.debug("Failed to resolve directory [path=" + curDirPath +
                            ", exception=" + e.getMessage() + ']');

                    // Remove failed directory.
                    dirPaths.poll();

                    // Select next shared directory if exists, otherwise throw exception.
                    if (!dirPaths.isEmpty())
                        continue;
                    else
                        throw new IgniteSpiException("Failed to resolve directory: " + curDirPath + ']', e);
                }

                if (log.isDebugEnabled())
                    log.debug("Created shared filesystem checkpoint directory: " + folder.getAbsolutePath());
            }

            break;
        }

        if (folder != null) {
            Map<File, SharedFsTimeData> files = new HashMap<>();

            // Track expiration for only those files that are made by this node
            // to avoid file access conflicts.
            for (File file : getFiles()) {
                if (file.exists()) {
                    if (log.isDebugEnabled())
                        log.debug("Checking checkpoint file: " + file.getAbsolutePath());

                    try {
                        SharedFsCheckpointData data = SharedFsUtils.read(file, marsh, log);

                        if (data.getHost().equals(host)) {
                            files.put(file, new SharedFsTimeData(data.getExpireTime(), file.lastModified(),
                                data.getKey()));

                            if (log.isDebugEnabled())
                                log.debug("Registered existing checkpoint from: " + file.getAbsolutePath());
                        }
                    }
                    catch (IgniteCheckedException e) {
                        U.error(log, "Failed to unmarshal objects in checkpoint file (ignoring): " +
                            file.getAbsolutePath(), e);
                    }
                    catch (IOException e) {
                        U.error(log, "IO error reading checkpoint file (ignoring): " + file.getAbsolutePath(), e);
                    }
                }
            }

            timeoutTask = new SharedFsTimeoutTask(igniteInstanceName, marsh, log);

            timeoutTask.setCheckpointListener(lsnr);

            timeoutTask.add(files);

            timeoutTask.start();
        }

        return folder;
    }

    /**
     * Returns new file name for the given key. Since fine name is based on the key,
     * the key must be unique. This method converts string key into hexadecimal-based
     * string to avoid conflicts of special characters in file names.
     *
     * @param key Unique checkpoint key.
     * @return Unique checkpoint file name.
     */
    private String getUniqueFileName(CharSequence key) {
        assert key != null;

        SB sb = new SB();

        // To be overly safe we'll limit file name size
        // to 128 characters (124 characters name + 4 character extension).
        // We also limit file name to upper case only to avoid surprising
        // behavior between Windows and Unix file systems.
        for (int i = 0; i < key.length() && i < 124; i++)
            sb.a(CODES.charAt(key.charAt(i) % CODES_LEN));

        return sb.a(".gcp").toString();
    }

    /** {@inheritDoc} */
    @Override public byte[] loadCheckpoint(String key) throws IgniteSpiException {
        assert key != null;

        File file = new File(folder, getUniqueFileName(key));

        if (file.exists())
            try {
                SharedFsCheckpointData data = SharedFsUtils.read(file, marsh, log);

                return data != null ?
                    data.getExpireTime() == 0 || data.getExpireTime() > U.currentTimeMillis() ?
                        data.getState() :
                        null
                    : null;
            }
            catch (IgniteCheckedException e) {
                throw new IgniteSpiException("Failed to unmarshal objects in checkpoint file: " +
                    file.getAbsolutePath(), e);
            }
            catch (IOException e) {
                throw new IgniteSpiException("Failed to read checkpoint file: " + file.getAbsolutePath(), e);
            }

        return null;
    }

    /** {@inheritDoc} */
    @Override public boolean saveCheckpoint(String key, byte[] state, long timeout, boolean overwrite)
        throws IgniteSpiException {
        assert key != null;

        long expireTime = 0;

        if (timeout > 0) {
            expireTime = U.currentTimeMillis() + timeout;

            if (expireTime < 0)
                expireTime = Long.MAX_VALUE;
        }

        boolean saved = false;

        while (!saved) {
            File file = new File(folder, getUniqueFileName(key));

            if (file.exists()) {
                if (!overwrite)
                    return false;

                if (log.isDebugEnabled())
                    log.debug("Overriding existing file: " + file.getAbsolutePath());
            }

            try {
                SharedFsUtils.write(file, new SharedFsCheckpointData(state, expireTime, host, key),
                    marsh, log);
            }
            catch (IOException e) {
                // Select next shared directory if exists, otherwise throw exception
                if (getNextSharedPath() != null)
                    continue;
                else
                    throw new IgniteSpiException("Failed to write checkpoint data into file: " +
                        file.getAbsolutePath(), e);
            }
            catch (IgniteCheckedException e) {
                throw new IgniteSpiException("Failed to marshal checkpoint data into file: " +
                    file.getAbsolutePath(), e);
            }

            if (timeout > 0)
                timeoutTask.add(file, new SharedFsTimeData(expireTime, file.lastModified(), key));

            saved = true;
        }

        return true;
    }

    /**
     * Returns list of files in checkpoint directory.
     * All sub-directories and their files are skipped.
     *
     * @return Array of open file descriptors.
     */
    private File[] getFiles() {
        assert folder != null;

        return folder.listFiles(new FileFilter() {
            @Override public boolean accept(File pathName) {
                return !pathName.isDirectory();
            }
        });
    }

    /** {@inheritDoc} */
    @Override public boolean removeCheckpoint(String key) {
        assert key != null;

        File file = new File(folder, getUniqueFileName(key));

        if (timeoutTask != null)
            timeoutTask.remove(file);

        boolean rmv = file.delete();

        if (rmv) {
            CheckpointListener lsnr = this.lsnr;

            if (lsnr != null)
                lsnr.onCheckpointRemoved(key);
        }

        return rmv;
    }

    /** {@inheritDoc} */
    @Override public void setCheckpointListener(CheckpointListener lsnr) {
        this.lsnr = lsnr;

        if (timeoutTask != null)
            timeoutTask.setCheckpointListener(lsnr);
    }

    /** {@inheritDoc} */
    @Override
    public SharedFsCheckpointSpi setName(String name) {
        super.setName(name);

        return this;
    }

    /** {@inheritDoc} */
    @Override public String toString() {
        return S.toString(SharedFsCheckpointSpi.class, this);
    }

    /**
     * MBean implementation for SharedFsCheckpointSpi.
     */
    private class SharedFsCheckpointSpiMBeanImpl extends IgniteSpiMBeanAdapter implements SharedFsCheckpointSpiMBean {
        /** {@inheritDoc} */
        SharedFsCheckpointSpiMBeanImpl(IgniteSpiAdapter spiAdapter) {
            super(spiAdapter);
        }

        /** {@inheritDoc} */
        @Override public Collection<String> getDirectoryPaths() {
            return SharedFsCheckpointSpi.this.getDirectoryPaths();
        }

        /** {@inheritDoc} */
        @Override public String getCurrentDirectoryPath() {
            return SharedFsCheckpointSpi.this.getCurrentDirectoryPath();
        }
    }
}<|MERGE_RESOLUTION|>--- conflicted
+++ resolved
@@ -238,11 +238,7 @@
         if (!folder.isDirectory())
             throw new IgniteSpiException("Checkpoint directory path is not a valid directory: " + curDirPath);
 
-<<<<<<< HEAD
-        registerMBean(gridName, new SharedFsCheckpointSpiMBeanImpl(this), SharedFsCheckpointSpiMBean.class);
-=======
-        registerMBean(igniteInstanceName, this, SharedFsCheckpointSpiMBean.class);
->>>>>>> 87477e08
+        registerMBean(igniteInstanceName, new SharedFsCheckpointSpiMBeanImpl(this), SharedFsCheckpointSpiMBean.class);
 
         // Ack parameters.
         if (log.isDebugEnabled()) {
