/*
 * Licensed to the Apache Software Foundation (ASF) under one or more
 * contributor license agreements.  See the NOTICE file distributed with
 * this work for additional information regarding copyright ownership.
 * The ASF licenses this file to You under the Apache License, Version 2.0
 * (the "License"); you may not use this file except in compliance with
 * the License.  You may obtain a copy of the License at
 *
 *      http://www.apache.org/licenses/LICENSE-2.0
 *
 * Unless required by applicable law or agreed to in writing, software
 * distributed under the License is distributed on an "AS IS" BASIS,
 * WITHOUT WARRANTIES OR CONDITIONS OF ANY KIND, either express or implied.
 * See the License for the specific language governing permissions and
 * limitations under the License.
 */

package org.apache.ignite.internal.processors.cache.persistence.wal.serializer;

import java.io.DataInput;
import java.io.IOException;
import java.nio.ByteBuffer;
import java.util.ArrayList;
import java.util.Collections;
import java.util.HashMap;
import java.util.List;
import java.util.Map;
import java.util.UUID;
import org.apache.ignite.IgniteCheckedException;
import org.apache.ignite.internal.pagemem.wal.record.BaselineTopologyRecord;
import org.apache.ignite.internal.pagemem.wal.record.CacheState;
import org.apache.ignite.internal.pagemem.wal.record.CheckpointRecord;
import org.apache.ignite.internal.pagemem.wal.record.DataEntry;
import org.apache.ignite.internal.pagemem.wal.record.DataRecord;
import org.apache.ignite.internal.pagemem.wal.record.ExchangeRecord;
import org.apache.ignite.internal.pagemem.wal.record.SnapshotRecord;
import org.apache.ignite.internal.pagemem.wal.record.TxRecord;
import org.apache.ignite.internal.pagemem.wal.record.WALRecord;
import org.apache.ignite.internal.processors.cache.persistence.wal.ByteBufferBackedDataInput;
import org.apache.ignite.internal.processors.cache.persistence.wal.FileWALPointer;
import org.apache.ignite.internal.processors.cache.persistence.wal.record.HeaderRecord;

/**
 * Record data V2 serializer.
 */
public class RecordDataV2Serializer implements RecordDataSerializer {
    /** Length of HEADER record data. */
    static final int HEADER_RECORD_DATA_SIZE = /*Magic*/8 + /*Version*/4;

    /** V1 data serializer delegate. */
    private final RecordDataV1Serializer delegateSerializer;

    /** Serializer of {@link TxRecord} records. */
    private final TxRecordSerializer txRecordSerializer;

    /** Serializer of {@link BaselineTopologyRecord} records. */
    private final BaselineTopologyRecordSerializer bltRecSerializer;

    /**
     * Create an instance of V2 data serializer.
     *
     * @param delegateSerializer V1 data serializer.
     */
    public RecordDataV2Serializer(RecordDataV1Serializer delegateSerializer) {
        this.delegateSerializer = delegateSerializer;
        this.txRecordSerializer = new TxRecordSerializer();
        this.bltRecSerializer = new BaselineTopologyRecordSerializer(delegateSerializer.cctx());
    }

    /** {@inheritDoc} */
<<<<<<< HEAD
    @Override public int size(WALRecord rec) throws IgniteCheckedException {
        if (rec instanceof HeaderRecord)
            throw new UnsupportedOperationException("Getting size of header records is forbidden since version 2 of serializer");

        switch (rec.type()) {
            case CHECKPOINT_RECORD:
                CheckpointRecord cpRec = (CheckpointRecord)rec;

                assert cpRec.checkpointMark() == null || cpRec.checkpointMark() instanceof FileWALPointer :
                    "Invalid WAL record: " + cpRec;

                int cacheStatesSize = cacheStatesSize(cpRec.cacheGroupStates());

                FileWALPointer walPtr = (FileWALPointer)cpRec.checkpointMark();

                return 18 + cacheStatesSize + (walPtr == null ? 0 : 16);
=======
    @Override public int size(WALRecord record) throws IgniteCheckedException {
        switch (record.type()) {
            case HEADER_RECORD:
                return HEADER_RECORD_DATA_SIZE;
>>>>>>> 1a939b0a

            case DATA_RECORD:
                return delegateSerializer.size(rec) + 8/*timestamp*/;

            case SNAPSHOT:
                return 8 + 1;

            case EXCHANGE:
               return 4 /*type*/ + 8 /*timestamp*/ + 2 /*constId*/;

            case TX_RECORD:
                return txRecordSerializer.size((TxRecord)rec);

            case BASELINE_TOP_RECORD:
                return bltRecSerializer.size((BaselineTopologyRecord)rec);

            default:
                return delegateSerializer.size(rec);
        }
    }

    /** {@inheritDoc} */
    @Override public WALRecord readRecord(
        WALRecord.RecordType type,
        ByteBufferBackedDataInput in
    ) throws IOException, IgniteCheckedException {
        switch (type) {
            case CHECKPOINT_RECORD:
                long msb = in.readLong();
                long lsb = in.readLong();
                boolean hasPtr = in.readByte() != 0;
                int idx0 = hasPtr ? in.readInt() : 0;
                int off = hasPtr ? in.readInt() : 0;
                int len = hasPtr ? in.readInt() : 0;

                Map<Integer, CacheState> states = readPartitionStates(in);

                boolean end = in.readByte() != 0;

                FileWALPointer walPtr = hasPtr ? new FileWALPointer(idx0, off, len) : null;

                CheckpointRecord cpRec = new CheckpointRecord(new UUID(msb, lsb), walPtr, end);

                cpRec.cacheGroupStates(states);

                return cpRec;

            case DATA_RECORD:
                int entryCnt = in.readInt();
                long timeStamp = in.readLong();

                List<DataEntry> entries = new ArrayList<>(entryCnt);

                for (int i = 0; i < entryCnt; i++)
                    entries.add(delegateSerializer.readDataEntry(in));

                return new DataRecord(entries, timeStamp);
            case SNAPSHOT:
                long snpId = in.readLong();
                byte full = in.readByte();

                return new SnapshotRecord(snpId, full == 1);

            case EXCHANGE:
                int idx = in.readInt();
                short constId = in.readShort();
                long ts = in.readLong();

                return new ExchangeRecord(constId, ExchangeRecord.Type.values()[idx], ts);

            case TX_RECORD:
                return txRecordSerializer.read(in);

            case BASELINE_TOP_RECORD:
                return bltRecSerializer.read(in);

            default:
                return delegateSerializer.readRecord(type, in);
        }

    }

    /** {@inheritDoc} */
    @Override public void writeRecord(WALRecord rec, ByteBuffer buf) throws IgniteCheckedException {
        if (rec instanceof HeaderRecord)
            throw new UnsupportedOperationException("Writing header records is forbidden since version 2 of serializer");

        switch (rec.type()) {
            case CHECKPOINT_RECORD:
                CheckpointRecord cpRec = (CheckpointRecord)rec;

                assert cpRec.checkpointMark() == null || cpRec.checkpointMark() instanceof FileWALPointer :
                    "Invalid WAL record: " + cpRec;

                FileWALPointer walPtr = (FileWALPointer)cpRec.checkpointMark();
                UUID cpId = cpRec.checkpointId();

                buf.putLong(cpId.getMostSignificantBits());
                buf.putLong(cpId.getLeastSignificantBits());

                buf.put(walPtr == null ? (byte)0 : 1);

                if (walPtr != null) {
                    buf.putLong(walPtr.index());
                    buf.putInt(walPtr.fileOffset());
                    buf.putInt(walPtr.length());
                }

                putCacheStates(buf, cpRec.cacheGroupStates());

                buf.put(cpRec.end() ? (byte)1 : 0);

                break;

            case DATA_RECORD:
                DataRecord dataRec = (DataRecord)rec;

                buf.putInt(dataRec.writeEntries().size());
                buf.putLong(dataRec.timestamp());

                for (DataEntry dataEntry : dataRec.writeEntries())
                    RecordDataV1Serializer.putDataEntry(buf, dataEntry);

                break;

            case SNAPSHOT:
                SnapshotRecord snpRec = (SnapshotRecord)rec;

                buf.putLong(snpRec.getSnapshotId());
                buf.put(snpRec.isFull() ? (byte)1 : 0);

                break;

            case EXCHANGE:
                ExchangeRecord r = (ExchangeRecord)rec;

                buf.putInt(r.getType().ordinal());
                buf.putShort(r.getConstId());
                buf.putLong(r.timestamp());

                break;

            case TX_RECORD:
                txRecordSerializer.write((TxRecord)rec, buf);

                break;

            case BASELINE_TOP_RECORD:
                bltRecSerializer.write((BaselineTopologyRecord)rec, buf);

                break;

            default:
                delegateSerializer.writeRecord(rec, buf);
        }
    }

    /**
     * @param buf Buffer to read from.
     * @return Read map.
     */
    private Map<Integer, CacheState> readPartitionStates(DataInput buf) throws IOException {
        int caches = buf.readShort() & 0xFFFF;

        if (caches == 0)
            return Collections.emptyMap();

        Map<Integer, CacheState> states = new HashMap<>(caches, 1.0f);

        for (int i = 0; i < caches; i++) {
            int cacheId = buf.readInt();

            int parts = buf.readShort() & 0xFFFF;

            CacheState state = new CacheState(parts);

            for (int p = 0; p < parts; p++) {
                int partId = buf.readShort() & 0xFFFF;
                long size = buf.readLong();
                long partCntr = buf.readLong();
                byte partState = buf.readByte();

                state.addPartitionState(partId, size, partCntr, partState);
            }

            states.put(cacheId, state);
        }

        return states;
    }

    /**
     * @param states Cache states.
     */
    private static void putCacheStates(ByteBuffer buf, Map<Integer, CacheState> states) {
        buf.putShort((short)states.size());

        for (Map.Entry<Integer, CacheState> entry : states.entrySet()) {
            buf.putInt(entry.getKey());

            CacheState state = entry.getValue();

            // Need 2 bytes for the number of partitions.
            buf.putShort((short)state.size());

            for (int i = 0; i < state.size(); i++) {
                short partIdx = (short)state.partitionByIndex(i);

                buf.putShort(partIdx);

                buf.putLong(state.partitionSizeByIndex(i));
                buf.putLong(state.partitionCounterByIndex(i));
                buf.put(state.stateByIndex(i));
            }
        }
    }

    /**
     * @param states Partition states.
     * @return Size required to write partition states.
     */
    private int cacheStatesSize(Map<Integer, CacheState> states) {
        // Need 4 bytes for the number of caches.
        int size = 2;

        for (Map.Entry<Integer, CacheState> entry : states.entrySet()) {
            // Cache ID.
            size += 4;

            // Need 2 bytes for the number of partitions.
            size += 2;

            CacheState state = entry.getValue();

            // 2 bytes partition ID, size and counter per partition, part state.
            size += 19 * state.size();
        }

        return size;
    }
}<|MERGE_RESOLUTION|>--- conflicted
+++ resolved
@@ -68,12 +68,11 @@
     }
 
     /** {@inheritDoc} */
-<<<<<<< HEAD
     @Override public int size(WALRecord rec) throws IgniteCheckedException {
-        if (rec instanceof HeaderRecord)
-            throw new UnsupportedOperationException("Getting size of header records is forbidden since version 2 of serializer");
-
         switch (rec.type()) {
+            case HEADER_RECORD:
+                return HEADER_RECORD_DATA_SIZE;
+
             case CHECKPOINT_RECORD:
                 CheckpointRecord cpRec = (CheckpointRecord)rec;
 
@@ -85,12 +84,6 @@
                 FileWALPointer walPtr = (FileWALPointer)cpRec.checkpointMark();
 
                 return 18 + cacheStatesSize + (walPtr == null ? 0 : 16);
-=======
-    @Override public int size(WALRecord record) throws IgniteCheckedException {
-        switch (record.type()) {
-            case HEADER_RECORD:
-                return HEADER_RECORD_DATA_SIZE;
->>>>>>> 1a939b0a
 
             case DATA_RECORD:
                 return delegateSerializer.size(rec) + 8/*timestamp*/;
