/*
 * Licensed to the Apache Software Foundation (ASF) under one or more
 * contributor license agreements.  See the NOTICE file distributed with
 * this work for additional information regarding copyright ownership.
 * The ASF licenses this file to You under the Apache License, Version 2.0
 * (the "License"); you may not use this file except in compliance with
 * the License.  You may obtain a copy of the License at
 *
 *      http://www.apache.org/licenses/LICENSE-2.0
 *
 * Unless required by applicable law or agreed to in writing, software
 * distributed under the License is distributed on an "AS IS" BASIS,
 * WITHOUT WARRANTIES OR CONDITIONS OF ANY KIND, either express or implied.
 * See the License for the specific language governing permissions and
 * limitations under the License.
 */

package org.apache.ignite.internal.processors.cache.persistence.wal.serializer;

import java.io.DataInput;
import java.io.IOException;
import java.nio.ByteBuffer;
import java.util.ArrayList;
import java.util.Collections;
import java.util.HashMap;
import java.util.List;
import java.util.Map;
import java.util.UUID;
import org.apache.ignite.IgniteCheckedException;
import org.apache.ignite.internal.pagemem.wal.record.CacheState;
import org.apache.ignite.internal.pagemem.wal.record.CheckpointRecord;
import org.apache.ignite.internal.pagemem.wal.record.ConsistentCutRecord;
import org.apache.ignite.internal.pagemem.wal.record.DataEntry;
import org.apache.ignite.internal.pagemem.wal.record.DataRecord;
import org.apache.ignite.internal.pagemem.wal.record.ExchangeRecord;
import org.apache.ignite.internal.pagemem.wal.record.LazyMvccDataEntry;
import org.apache.ignite.internal.pagemem.wal.record.MvccDataEntry;
import org.apache.ignite.internal.pagemem.wal.record.MvccDataRecord;
import org.apache.ignite.internal.pagemem.wal.record.MvccTxRecord;
import org.apache.ignite.internal.pagemem.wal.record.SnapshotRecord;
import org.apache.ignite.internal.pagemem.wal.record.TxRecord;
import org.apache.ignite.internal.pagemem.wal.record.WALRecord;
import org.apache.ignite.internal.pagemem.wal.record.WALRecord.RecordType;
import org.apache.ignite.internal.processors.cache.CacheObject;
import org.apache.ignite.internal.processors.cache.CacheObjectContext;
import org.apache.ignite.internal.processors.cache.GridCacheContext;
import org.apache.ignite.internal.processors.cache.GridCacheOperation;
import org.apache.ignite.internal.processors.cache.GridCacheSharedContext;
import org.apache.ignite.internal.processors.cache.KeyCacheObject;
import org.apache.ignite.internal.processors.cache.mvcc.MvccVersion;
import org.apache.ignite.internal.processors.cache.persistence.wal.ByteBufferBackedDataInput;
import org.apache.ignite.internal.processors.cache.persistence.wal.FileWALPointer;
import org.apache.ignite.internal.processors.cache.persistence.wal.record.HeaderRecord;
import org.apache.ignite.internal.processors.cache.version.GridCacheVersion;

/**
 * Record data V2 serializer.
 */
public class RecordDataV2Serializer extends RecordDataV1Serializer implements RecordDataSerializer {
    /** Length of HEADER record data. */
    private static final int HEADER_RECORD_DATA_SIZE = /*Magic*/8 + /*Version*/4;

    /** Serializer of {@link TxRecord} records. */
    private final TxRecordSerializer txRecordSerializer;

    /**
     * Create an instance of V2 data serializer.
     *
     * @param cctx Cache shared context.
     */
    public RecordDataV2Serializer(GridCacheSharedContext cctx) {
        super(cctx);

        this.txRecordSerializer = new TxRecordSerializer();
    }

    /** {@inheritDoc} */
    @Override protected int plainSize(WALRecord rec) throws IgniteCheckedException {
        switch (rec.type()) {
            case HEADER_RECORD:
                return HEADER_RECORD_DATA_SIZE;

            case CHECKPOINT_RECORD:
                CheckpointRecord cpRec = (CheckpointRecord)rec;

                assert cpRec.checkpointMark() == null || cpRec.checkpointMark() instanceof FileWALPointer :
                    "Invalid WAL record: " + cpRec;

                int cacheStatesSize = cacheStatesSize(cpRec.cacheGroupStates());

                FileWALPointer walPtr = (FileWALPointer)cpRec.checkpointMark();

                return 18 + cacheStatesSize + (walPtr == null ? 0 : 16);

            case MVCC_DATA_RECORD:
                return 4/*entry count*/ + 8/*timestamp*/ + dataSize((DataRecord)rec);

            case DATA_RECORD:
                return super.plainSize(rec) + 8/*timestamp*/;

            case SNAPSHOT:
                return 8 + 1;

            case EXCHANGE:
                return 4 /*type*/ + 8 /*timestamp*/ + 2 /*constId*/;

            case TX_RECORD:
                return txRecordSerializer.size((TxRecord)rec);

<<<<<<< HEAD
            case CONSISTENT_CUT:
                return 0;
=======
            case MVCC_TX_RECORD:
                return txRecordSerializer.size((MvccTxRecord)rec);
>>>>>>> 3c54f389

            default:
                return super.plainSize(rec);
        }
    }

    /** {@inheritDoc} */
    @Override WALRecord readPlainRecord(
        RecordType type,
        ByteBufferBackedDataInput in,
        boolean encrypted
    ) throws IOException, IgniteCheckedException {
        switch (type) {
            case CHECKPOINT_RECORD:
                long msb = in.readLong();
                long lsb = in.readLong();
                boolean hasPtr = in.readByte() != 0;
                int idx0 = hasPtr ? in.readInt() : 0;
                int off = hasPtr ? in.readInt() : 0;
                int len = hasPtr ? in.readInt() : 0;

                Map<Integer, CacheState> states = readPartitionStates(in);

                boolean end = in.readByte() != 0;

                FileWALPointer walPtr = hasPtr ? new FileWALPointer(idx0, off, len) : null;

                CheckpointRecord cpRec = new CheckpointRecord(new UUID(msb, lsb), walPtr, end);

                cpRec.cacheGroupStates(states);

                return cpRec;

            case DATA_RECORD:
                int entryCnt = in.readInt();
                long timeStamp = in.readLong();

                List<DataEntry> entries = new ArrayList<>(entryCnt);

                for (int i = 0; i < entryCnt; i++)
                    entries.add(readPlainDataEntry(in));

                return new DataRecord(entries, timeStamp);

            case MVCC_DATA_RECORD:
                entryCnt = in.readInt();
                timeStamp = in.readLong();

                entries = new ArrayList<>(entryCnt);

                for (int i = 0; i < entryCnt; i++)
                    entries.add(readMvccDataEntry(in));

                return new MvccDataRecord(entries, timeStamp);

            case ENCRYPTED_DATA_RECORD:
                entryCnt = in.readInt();
                timeStamp = in.readLong();

                entries = new ArrayList<>(entryCnt);

                for (int i = 0; i < entryCnt; i++)
                    entries.add(readEncryptedDataEntry(in));

                return new DataRecord(entries, timeStamp);

            case SNAPSHOT:
                long snpId = in.readLong();
                byte full = in.readByte();

                return new SnapshotRecord(snpId, full == 1);

            case EXCHANGE:
                int idx = in.readInt();
                short constId = in.readShort();
                long ts = in.readLong();

                return new ExchangeRecord(constId, ExchangeRecord.Type.values()[idx], ts);

            case TX_RECORD:
                return txRecordSerializer.readTx(in);

            case MVCC_TX_RECORD:
                return txRecordSerializer.readMvccTx(in);

            case CONSISTENT_CUT:
                return new ConsistentCutRecord();

            default:
                return super.readPlainRecord(type, in, encrypted);
        }
    }

    /** {@inheritDoc} */
    @Override protected void writePlainRecord(WALRecord rec, ByteBuffer buf) throws IgniteCheckedException {
        if (rec instanceof HeaderRecord)
            throw new UnsupportedOperationException("Writing header records is forbidden since version 2 of serializer");

        switch (rec.type()) {
            case CHECKPOINT_RECORD:
                CheckpointRecord cpRec = (CheckpointRecord)rec;

                assert cpRec.checkpointMark() == null || cpRec.checkpointMark() instanceof FileWALPointer :
                    "Invalid WAL record: " + cpRec;

                FileWALPointer walPtr = (FileWALPointer)cpRec.checkpointMark();
                UUID cpId = cpRec.checkpointId();

                buf.putLong(cpId.getMostSignificantBits());
                buf.putLong(cpId.getLeastSignificantBits());

                buf.put(walPtr == null ? (byte)0 : 1);

                if (walPtr != null) {
                    buf.putLong(walPtr.index());
                    buf.putInt(walPtr.fileOffset());
                    buf.putInt(walPtr.length());
                }

                putCacheStates(buf, cpRec.cacheGroupStates());

                buf.put(cpRec.end() ? (byte)1 : 0);

                break;

            case MVCC_DATA_RECORD:
            case DATA_RECORD:
                DataRecord dataRec = (DataRecord)rec;

                buf.putInt(dataRec.writeEntries().size());
                buf.putLong(dataRec.timestamp());

                boolean encrypted = isDataRecordEncrypted(dataRec);

                for (DataEntry dataEntry : dataRec.writeEntries()) {
                    if (encrypted)
                        putEncryptedDataEntry(buf, dataEntry);
                    else
                        putPlainDataEntry(buf, dataEntry);
                }

                break;

            case SNAPSHOT:
                SnapshotRecord snpRec = (SnapshotRecord)rec;

                buf.putLong(snpRec.getSnapshotId());
                buf.put(snpRec.isFull() ? (byte)1 : 0);

                break;

            case EXCHANGE:
                ExchangeRecord r = (ExchangeRecord)rec;

                buf.putInt(r.getType().ordinal());
                buf.putShort(r.getConstId());
                buf.putLong(r.timestamp());

                break;

            case TX_RECORD:
                txRecordSerializer.write((TxRecord)rec, buf);

                break;

<<<<<<< HEAD
            case CONSISTENT_CUT:
=======
            case MVCC_TX_RECORD:
                txRecordSerializer.write((MvccTxRecord)rec, buf);

>>>>>>> 3c54f389
                break;

            default:
                super.writePlainRecord(rec, buf);
        }
    }

    /** {@inheritDoc} */
    @Override void putPlainDataEntry(ByteBuffer buf, DataEntry entry) throws IgniteCheckedException {
        if (entry instanceof MvccDataEntry)
            putMvccDataEntry(buf, (MvccDataEntry)entry);
        else
            super.putPlainDataEntry(buf, entry);
    }

    /**
     * @param buf Buffer to write to.
     * @param entry Data entry.
     */
    private void putMvccDataEntry(ByteBuffer buf, MvccDataEntry entry) throws IgniteCheckedException {
        super.putPlainDataEntry(buf, entry);

        txRecordSerializer.putMvccVersion(buf, entry.mvccVer());
    }

    /**
     * @param in Input to read from.
     * @return Read entry.
     */
    private MvccDataEntry readMvccDataEntry(ByteBufferBackedDataInput in) throws IOException, IgniteCheckedException {
        int cacheId = in.readInt();

        int keySize = in.readInt();
        byte keyType = in.readByte();
        byte[] keyBytes = new byte[keySize];
        in.readFully(keyBytes);

        int valSize = in.readInt();

        byte valType = 0;
        byte[] valBytes = null;

        if (valSize >= 0) {
            valType = in.readByte();
            valBytes = new byte[valSize];
            in.readFully(valBytes);
        }

        byte ord = in.readByte();

        GridCacheOperation op = GridCacheOperation.fromOrdinal(ord & 0xFF);

        GridCacheVersion nearXidVer = readVersion(in, true);
        GridCacheVersion writeVer = readVersion(in, false);

        int partId = in.readInt();
        long partCntr = in.readLong();
        long expireTime = in.readLong();

        MvccVersion mvccVer = txRecordSerializer.readMvccVersion(in);

        GridCacheContext cacheCtx = cctx.cacheContext(cacheId);

        if (cacheCtx != null) {
            CacheObjectContext coCtx = cacheCtx.cacheObjectContext();

            KeyCacheObject key = co.toKeyCacheObject(coCtx, keyType, keyBytes);

            if (key.partition() == -1)
                key.partition(partId);

            CacheObject val = valBytes != null ? co.toCacheObject(coCtx, valType, valBytes) : null;

            return new MvccDataEntry(
                cacheId,
                key,
                val,
                op,
                nearXidVer,
                writeVer,
                expireTime,
                partId,
                partCntr,
                mvccVer
            );
        }
        else
            return new LazyMvccDataEntry(
                cctx,
                cacheId,
                keyType,
                keyBytes,
                valType,
                valBytes,
                op,
                nearXidVer,
                writeVer,
                expireTime,
                partId,
                partCntr,
                mvccVer);
    }

    /** {@inheritDoc} */
    @Override protected int entrySize(DataEntry entry) throws IgniteCheckedException {
        return super.entrySize(entry) +
            /*mvcc version*/ ((entry instanceof MvccDataEntry) ? (8 + 8 + 4) : 0);
    }

    /**
     * @param buf Buffer to read from.
     * @return Read map.
     */
    private Map<Integer, CacheState> readPartitionStates(DataInput buf) throws IOException {
        int caches = buf.readShort() & 0xFFFF;

        if (caches == 0)
            return Collections.emptyMap();

        Map<Integer, CacheState> states = new HashMap<>(caches, 1.0f);

        for (int i = 0; i < caches; i++) {
            int cacheId = buf.readInt();

            int parts = buf.readShort() & 0xFFFF;

            CacheState state = new CacheState(parts);

            for (int p = 0; p < parts; p++) {
                int partId = buf.readShort() & 0xFFFF;
                long size = buf.readLong();
                long partCntr = buf.readLong();
                byte partState = buf.readByte();

                state.addPartitionState(partId, size, partCntr, partState);
            }

            states.put(cacheId, state);
        }

        return states;
    }

    /**
     * @param states Cache states.
     */
    private static void putCacheStates(ByteBuffer buf, Map<Integer, CacheState> states) {
        buf.putShort((short)states.size());

        for (Map.Entry<Integer, CacheState> entry : states.entrySet()) {
            buf.putInt(entry.getKey());

            CacheState state = entry.getValue();

            // Need 2 bytes for the number of partitions.
            buf.putShort((short)state.size());

            for (int i = 0; i < state.size(); i++) {
                short partIdx = (short)state.partitionByIndex(i);

                buf.putShort(partIdx);

                buf.putLong(state.partitionSizeByIndex(i));
                buf.putLong(state.partitionCounterByIndex(i));
                buf.put(state.stateByIndex(i));
            }
        }
    }

    /**
     * @param states Partition states.
     * @return Size required to write partition states.
     */
    private int cacheStatesSize(Map<Integer, CacheState> states) {
        // Need 4 bytes for the number of caches.
        int size = 2;

        for (Map.Entry<Integer, CacheState> entry : states.entrySet()) {
            // Cache ID.
            size += 4;

            // Need 2 bytes for the number of partitions.
            size += 2;

            CacheState state = entry.getValue();

            // 2 bytes partition ID, size and counter per partition, part state.
            size += 19 * state.size();
        }

        return size;
    }
}<|MERGE_RESOLUTION|>--- conflicted
+++ resolved
@@ -107,13 +107,11 @@
             case TX_RECORD:
                 return txRecordSerializer.size((TxRecord)rec);
 
-<<<<<<< HEAD
+            case MVCC_TX_RECORD:
+                return txRecordSerializer.size((MvccTxRecord)rec);
+
             case CONSISTENT_CUT:
                 return 0;
-=======
-            case MVCC_TX_RECORD:
-                return txRecordSerializer.size((MvccTxRecord)rec);
->>>>>>> 3c54f389
 
             default:
                 return super.plainSize(rec);
@@ -279,13 +277,12 @@
 
                 break;
 
-<<<<<<< HEAD
-            case CONSISTENT_CUT:
-=======
             case MVCC_TX_RECORD:
                 txRecordSerializer.write((MvccTxRecord)rec, buf);
 
->>>>>>> 3c54f389
+                break;
+
+            case CONSISTENT_CUT:
                 break;
 
             default:
