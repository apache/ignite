/*
 * Licensed to the Apache Software Foundation (ASF) under one or more
 * contributor license agreements.  See the NOTICE file distributed with
 * this work for additional information regarding copyright ownership.
 * The ASF licenses this file to You under the Apache License, Version 2.0
 * (the "License"); you may not use this file except in compliance with
 * the License.  You may obtain a copy of the License at
 *
 *      http://www.apache.org/licenses/LICENSE-2.0
 *
 * Unless required by applicable law or agreed to in writing, software
 * distributed under the License is distributed on an "AS IS" BASIS,
 * WITHOUT WARRANTIES OR CONDITIONS OF ANY KIND, either express or implied.
 * See the License for the specific language governing permissions and
 * limitations under the License.
 */

package org.apache.ignite.internal.processors.cache.persistence.wal.serializer;

import java.io.DataInput;
import java.io.IOException;
import java.nio.ByteBuffer;
import java.util.ArrayList;
import java.util.Collections;
import java.util.HashMap;
import java.util.List;
import java.util.Map;
import java.util.UUID;
import org.apache.ignite.IgniteCheckedException;
import org.apache.ignite.internal.pagemem.FullPageId;
import org.apache.ignite.internal.pagemem.wal.record.CacheState;
import org.apache.ignite.internal.pagemem.wal.record.CheckpointRecord;
import org.apache.ignite.internal.pagemem.wal.record.DataEntry;
import org.apache.ignite.internal.pagemem.wal.record.DataRecord;
import org.apache.ignite.internal.pagemem.wal.record.ExchangeRecord;
import org.apache.ignite.internal.pagemem.wal.record.LazyMvccDataEntry;
import org.apache.ignite.internal.pagemem.wal.record.MvccDataEntry;
import org.apache.ignite.internal.pagemem.wal.record.MvccDataRecord;
import org.apache.ignite.internal.pagemem.wal.record.MvccTxRecord;
import org.apache.ignite.internal.pagemem.wal.record.PageSnapshot;
import org.apache.ignite.internal.pagemem.wal.record.RollbackRecord;
import org.apache.ignite.internal.pagemem.wal.record.SnapshotRecord;
import org.apache.ignite.internal.pagemem.wal.record.TxRecord;
import org.apache.ignite.internal.pagemem.wal.record.WALRecord;
import org.apache.ignite.internal.pagemem.wal.record.WALRecord.RecordType;
import org.apache.ignite.internal.pagemem.wal.record.delta.TrackingPageRepairDeltaRecord;
import org.apache.ignite.internal.processors.cache.CacheObject;
import org.apache.ignite.internal.processors.cache.CacheObjectContext;
import org.apache.ignite.internal.processors.cache.GridCacheContext;
import org.apache.ignite.internal.processors.cache.GridCacheOperation;
import org.apache.ignite.internal.processors.cache.GridCacheSharedContext;
import org.apache.ignite.internal.processors.cache.KeyCacheObject;
import org.apache.ignite.internal.processors.cache.mvcc.MvccVersion;
import org.apache.ignite.internal.processors.cache.persistence.wal.ByteBufferBackedDataInput;
import org.apache.ignite.internal.processors.cache.persistence.wal.WALPointer;
import org.apache.ignite.internal.processors.cache.persistence.wal.record.HeaderRecord;
import org.apache.ignite.internal.processors.cache.version.GridCacheVersion;

/**
 * Record data V2 serializer.
 */
public class RecordDataV2Serializer extends RecordDataV1Serializer {
    /** Length of HEADER record data. */
    private static final int HEADER_RECORD_DATA_SIZE = /*Magic*/8 + /*Version*/4;

    /** Serializer of {@link TxRecord} records. */
    private final TxRecordSerializer txRecordSerializer;

    /**
     * Create an instance of V2 data serializer.
     *
     * @param cctx Cache shared context.
     */
    public RecordDataV2Serializer(GridCacheSharedContext cctx) {
        super(cctx);

        this.txRecordSerializer = new TxRecordSerializer();
    }

    /** {@inheritDoc} */
    @Override protected int plainSize(WALRecord rec) throws IgniteCheckedException {
        switch (rec.type()) {
            case HEADER_RECORD:
                return HEADER_RECORD_DATA_SIZE;

            case CHECKPOINT_RECORD:
                CheckpointRecord cpRec = (CheckpointRecord)rec;
                int cacheStatesSize = cacheStatesSize(cpRec.cacheGroupStates());
                WALPointer walPtr = cpRec.checkpointMark();

                return 18 + cacheStatesSize + (walPtr == null ? 0 : 16);

            case MVCC_DATA_RECORD:
                return 4/*entry count*/ + 8/*timestamp*/ + dataSize((DataRecord)rec);

            case DATA_RECORD_V2:
                return super.plainSize(rec) + 8/*timestamp*/;

            case SNAPSHOT:
                return 8 + 1;

            case EXCHANGE:
                return 4 /*type*/ + 8 /*timestamp*/ + 2 /*constId*/;

            case TX_RECORD:
                return txRecordSerializer.size((TxRecord)rec);

            case MVCC_TX_RECORD:
                return txRecordSerializer.size((MvccTxRecord)rec);

            case ROLLBACK_TX_RECORD:
                return 4 + 4 + 8 + 8;

            case TRACKING_PAGE_REPAIR_DELTA:
                return 4 + 8;

            case PARTITION_CLEARING_START_RECORD:
                return 4 + 4 + 8;

            default:
                return super.plainSize(rec);
        }
    }

    /** {@inheritDoc} */
    @Override WALRecord readPlainRecord(
        RecordType type,
        ByteBufferBackedDataInput in,
        boolean encrypted,
        int recordSize
    ) throws IOException, IgniteCheckedException {
        switch (type) {
            case PAGE_RECORD:
                int cacheId = in.readInt();
                long pageId = in.readLong();

                byte[] arr = new byte[recordSize - 4 /* cacheId */ - 8 /* pageId */];

                in.readFully(arr);

                return new PageSnapshot(new FullPageId(pageId, cacheId), arr, encrypted ? realPageSize : pageSize);

            case CHECKPOINT_RECORD:
                long msb = in.readLong();
                long lsb = in.readLong();
                boolean hasPtr = in.readByte() != 0;
                long idx0 = hasPtr ? in.readLong() : 0;
                int off = hasPtr ? in.readInt() : 0;
                int len = hasPtr ? in.readInt() : 0;

                Map<Integer, CacheState> states = readPartitionStates(in);

                boolean end = in.readByte() != 0;

                WALPointer walPtr = hasPtr ? new WALPointer(idx0, off, len) : null;

                CheckpointRecord cpRec = new CheckpointRecord(new UUID(msb, lsb), walPtr, end);

                cpRec.cacheGroupStates(states);

                return cpRec;

            case DATA_RECORD:
            case DATA_RECORD_V2:
                int entryCnt = in.readInt();
                long timeStamp = in.readLong();

                if (entryCnt == 1)
                    return new DataRecord(readPlainDataEntry(in, type), timeStamp);
                else {
                    List<DataEntry> entries = new ArrayList<>(entryCnt);

<<<<<<< HEAD
                for (int i = 0; i < entryCnt; i++)
                    entries.add(readPlainDataEntry(in, type));
=======
                    for (int i = 0; i < entryCnt; i++)
                        entries.add(readPlainDataEntry(in, type));
>>>>>>> 9cf06362

                    return new DataRecord(entries, timeStamp);
                }

            case MVCC_DATA_RECORD:
                entryCnt = in.readInt();
                timeStamp = in.readLong();

                List<DataEntry> entries = new ArrayList<>(entryCnt);

                for (int i = 0; i < entryCnt; i++)
                    entries.add(readMvccDataEntry(in));

                return new MvccDataRecord(entries, timeStamp);

            case ENCRYPTED_DATA_RECORD:
            case ENCRYPTED_DATA_RECORD_V2:
            case ENCRYPTED_DATA_RECORD_V3:
                entryCnt = in.readInt();
                timeStamp = in.readLong();

                if (entryCnt == 1)
                    return new DataRecord(readEncryptedDataEntry(in, type), timeStamp);
                else {
                    entries = new ArrayList<>(entryCnt);

<<<<<<< HEAD
                for (int i = 0; i < entryCnt; i++)
                    entries.add(readEncryptedDataEntry(in, type));
=======
                    for (int i = 0; i < entryCnt; i++)
                        entries.add(readEncryptedDataEntry(in, type));
>>>>>>> 9cf06362

                    return new DataRecord(entries, timeStamp);
                }

            case SNAPSHOT:
                long snpId = in.readLong();
                byte full = in.readByte();

                return new SnapshotRecord(snpId, full == 1);

            case EXCHANGE:
                int idx = in.readInt();
                short constId = in.readShort();
                long ts = in.readLong();

                return new ExchangeRecord(constId, ExchangeRecord.Type.values()[idx], ts);

            case TX_RECORD:
                return txRecordSerializer.readTx(in);

            case MVCC_TX_RECORD:
                return txRecordSerializer.readMvccTx(in);

            case ROLLBACK_TX_RECORD:
                int grpId = in.readInt();
                int partId = in.readInt();
                long start = in.readLong();
                long range = in.readLong();

                return new RollbackRecord(grpId, partId, start, range);

            case TRACKING_PAGE_REPAIR_DELTA:
                cacheId = in.readInt();
                pageId = in.readLong();

                return new TrackingPageRepairDeltaRecord(cacheId, pageId);

            default:
                return super.readPlainRecord(type, in, encrypted, recordSize);
        }
    }

    /** {@inheritDoc} */
    @Override protected void writePlainRecord(WALRecord rec, ByteBuffer buf) throws IgniteCheckedException {
        if (rec instanceof HeaderRecord)
            throw new UnsupportedOperationException("Writing header records is forbidden since version 2 of serializer");

        switch (rec.type()) {
            case CHECKPOINT_RECORD:
                CheckpointRecord cpRec = (CheckpointRecord)rec;
                WALPointer walPtr = cpRec.checkpointMark();
                UUID cpId = cpRec.checkpointId();

                buf.putLong(cpId.getMostSignificantBits());
                buf.putLong(cpId.getLeastSignificantBits());

                buf.put(walPtr == null ? (byte)0 : 1);

                if (walPtr != null) {
                    buf.putLong(walPtr.index());
                    buf.putInt(walPtr.fileOffset());
                    buf.putInt(walPtr.length());
                }

                putCacheStates(buf, cpRec.cacheGroupStates());

                buf.put(cpRec.end() ? (byte)1 : 0);

                break;

            case MVCC_DATA_RECORD:
            case DATA_RECORD_V2:
                DataRecord dataRec = (DataRecord)rec;

                int entryCnt = dataRec.entryCount();

                buf.putInt(entryCnt);
                buf.putLong(dataRec.timestamp());

                boolean encrypted = isDataRecordEncrypted(dataRec);

                for (int i = 0; i < entryCnt; i++) {
                    DataEntry dataEntry = dataRec.get(i);

                    if (encrypted)
                        putEncryptedDataEntry(buf, dataEntry);
                    else
                        putPlainDataEntry(buf, dataEntry);
                }

                break;

            case SNAPSHOT:
                SnapshotRecord snpRec = (SnapshotRecord)rec;

                buf.putLong(snpRec.getSnapshotId());
                buf.put(snpRec.isFull() ? (byte)1 : 0);

                break;

            case EXCHANGE:
                ExchangeRecord r = (ExchangeRecord)rec;

                buf.putInt(r.getType().ordinal());
                buf.putShort(r.getConstId());
                buf.putLong(r.timestamp());

                break;

            case TX_RECORD:
                txRecordSerializer.write((TxRecord)rec, buf);

                break;

            case MVCC_TX_RECORD:
                txRecordSerializer.write((MvccTxRecord)rec, buf);

                break;

            case ROLLBACK_TX_RECORD:
                RollbackRecord rb = (RollbackRecord)rec;

                buf.putInt(rb.groupId());
                buf.putInt(rb.partitionId());
                buf.putLong(rb.start());
                buf.putLong(rb.range());

                break;

            case TRACKING_PAGE_REPAIR_DELTA:
                TrackingPageRepairDeltaRecord tprDelta = (TrackingPageRepairDeltaRecord)rec;

                buf.putInt(tprDelta.groupId());
                buf.putLong(tprDelta.pageId());

                break;

            default:
                super.writePlainRecord(rec, buf);
        }
    }

    /** {@inheritDoc} */
    @Override void putPlainDataEntry(ByteBuffer buf, DataEntry entry) throws IgniteCheckedException {
        if (entry instanceof MvccDataEntry)
            putMvccDataEntry(buf, (MvccDataEntry)entry);
        else
            super.putPlainDataEntry(buf, entry);
    }

    /**
     * @param buf Buffer to write to.
     * @param entry Data entry.
     */
    private void putMvccDataEntry(ByteBuffer buf, MvccDataEntry entry) throws IgniteCheckedException {
        super.putPlainDataEntry(buf, entry);

        txRecordSerializer.putMvccVersion(buf, entry.mvccVer());
    }

    /**
     * @param in Input to read from.
     * @return Read entry.
     */
    private MvccDataEntry readMvccDataEntry(ByteBufferBackedDataInput in) throws IOException, IgniteCheckedException {
        int cacheId = in.readInt();

        int keySize = in.readInt();
        byte keyType = in.readByte();
        byte[] keyBytes = new byte[keySize];
        in.readFully(keyBytes);

        int valSize = in.readInt();

        byte valType = 0;
        byte[] valBytes = null;

        if (valSize >= 0) {
            valType = in.readByte();
            valBytes = new byte[valSize];
            in.readFully(valBytes);
        }

        byte ord = in.readByte();

        GridCacheOperation op = GridCacheOperation.fromOrdinal(ord & 0xFF);

        GridCacheVersion nearXidVer = readVersion(in, true);
        GridCacheVersion writeVer = readVersion(in, false);

        int partId = in.readInt();
        long partCntr = in.readLong();
        long expireTime = in.readLong();

        MvccVersion mvccVer = txRecordSerializer.readMvccVersion(in);

        GridCacheContext cacheCtx = cctx.cacheContext(cacheId);

        if (cacheCtx != null) {
            CacheObjectContext coCtx = cacheCtx.cacheObjectContext();

            KeyCacheObject key = co.toKeyCacheObject(coCtx, keyType, keyBytes);

            if (key.partition() == -1)
                key.partition(partId);

            CacheObject val = valBytes != null ? co.toCacheObject(coCtx, valType, valBytes) : null;

            return new MvccDataEntry(
                cacheId,
                key,
                val,
                op,
                nearXidVer,
                writeVer,
                expireTime,
                partId,
                partCntr,
                mvccVer
            );
        }
        else
            return new LazyMvccDataEntry(
                cctx,
                cacheId,
                keyType,
                keyBytes,
                valType,
                valBytes,
                op,
                nearXidVer,
                writeVer,
                expireTime,
                partId,
                partCntr,
                mvccVer);
    }

    /** {@inheritDoc} */
    @Override protected int entrySize(DataEntry entry) throws IgniteCheckedException {
        return super.entrySize(entry) +
            /*mvcc version*/ ((entry instanceof MvccDataEntry) ? (8 + 8 + 4) : 0);
    }

    /**
     * @param buf Buffer to read from.
     * @return Read map.
     */
    private Map<Integer, CacheState> readPartitionStates(DataInput buf) throws IOException {
        int caches = buf.readShort() & 0xFFFF;

        if (caches == 0)
            return Collections.emptyMap();

        Map<Integer, CacheState> states = new HashMap<>(caches, 1.0f);

        for (int i = 0; i < caches; i++) {
            int cacheId = buf.readInt();

            int parts = buf.readShort() & 0xFFFF;

            CacheState state = new CacheState(parts);

            for (int p = 0; p < parts; p++) {
                int partId = buf.readShort() & 0xFFFF;
                long size = buf.readLong();
                long partCntr = buf.readLong();
                byte partState = buf.readByte();

                state.addPartitionState(partId, size, partCntr, partState);
            }

            states.put(cacheId, state);
        }

        return states;
    }

    /**
     * @param states Cache states.
     */
    private static void putCacheStates(ByteBuffer buf, Map<Integer, CacheState> states) {
        buf.putShort((short)states.size());

        for (Map.Entry<Integer, CacheState> entry : states.entrySet()) {
            buf.putInt(entry.getKey());

            CacheState state = entry.getValue();

            // Need 2 bytes for the number of partitions.
            buf.putShort((short)state.size());

            for (int i = 0; i < state.size(); i++) {
                short partIdx = (short)state.partitionByIndex(i);

                buf.putShort(partIdx);

                buf.putLong(state.partitionSizeByIndex(i));
                buf.putLong(state.partitionCounterByIndex(i));
                buf.put(state.stateByIndex(i));
            }
        }
    }

    /**
     * @param states Partition states.
     * @return Size required to write partition states.
     */
    private int cacheStatesSize(Map<Integer, CacheState> states) {
        // Need 4 bytes for the number of caches.
        int size = 2;

        for (Map.Entry<Integer, CacheState> entry : states.entrySet()) {
            // Cache ID.
            size += 4;

            // Need 2 bytes for the number of partitions.
            size += 2;

            CacheState state = entry.getValue();

            // 2 bytes partition ID, size and counter per partition, part state.
            size += 19 * state.size();
        }

        return size;
    }
}<|MERGE_RESOLUTION|>--- conflicted
+++ resolved
@@ -170,13 +170,8 @@
                 else {
                     List<DataEntry> entries = new ArrayList<>(entryCnt);
 
-<<<<<<< HEAD
-                for (int i = 0; i < entryCnt; i++)
-                    entries.add(readPlainDataEntry(in, type));
-=======
                     for (int i = 0; i < entryCnt; i++)
                         entries.add(readPlainDataEntry(in, type));
->>>>>>> 9cf06362
 
                     return new DataRecord(entries, timeStamp);
                 }
@@ -203,13 +198,8 @@
                 else {
                     entries = new ArrayList<>(entryCnt);
 
-<<<<<<< HEAD
-                for (int i = 0; i < entryCnt; i++)
-                    entries.add(readEncryptedDataEntry(in, type));
-=======
                     for (int i = 0; i < entryCnt; i++)
                         entries.add(readEncryptedDataEntry(in, type));
->>>>>>> 9cf06362
 
                     return new DataRecord(entries, timeStamp);
                 }
