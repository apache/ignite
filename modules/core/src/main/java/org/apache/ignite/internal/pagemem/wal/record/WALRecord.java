/*
 * Licensed to the Apache Software Foundation (ASF) under one or more
 * contributor license agreements.  See the NOTICE file distributed with
 * this work for additional information regarding copyright ownership.
 * The ASF licenses this file to You under the Apache License, Version 2.0
 * (the "License"); you may not use this file except in compliance with
 * the License.  You may obtain a copy of the License at
 *
 *      http://www.apache.org/licenses/LICENSE-2.0
 *
 * Unless required by applicable law or agreed to in writing, software
 * distributed under the License is distributed on an "AS IS" BASIS,
 * WITHOUT WARRANTIES OR CONDITIONS OF ANY KIND, either express or implied.
 * See the License for the specific language governing permissions and
 * limitations under the License.
 */

package org.apache.ignite.internal.pagemem.wal.record;

import org.apache.ignite.configuration.WALMode;
import org.apache.ignite.internal.pagemem.wal.WALPointer;
import org.apache.ignite.internal.util.tostring.GridToStringExclude;
import org.apache.ignite.internal.util.typedef.internal.S;

/**
 * Log entry abstract class.
 */
public abstract class WALRecord {
    /**
     * Record type. Ordinal of this record will be written to file. <br>
     * <b>Note:</b> Do not change order of elements <br>
     */
    public enum RecordType {
        /** */
        TX_RECORD,

        /** */
        PAGE_RECORD,

        /** */
        DATA_RECORD,

        /** Checkpoint (begin) record */
        CHECKPOINT_RECORD,

        /** WAL segment header record. */
        HEADER_RECORD,

        // Delta records.

        /** */
        INIT_NEW_PAGE_RECORD,

        /** */
        DATA_PAGE_INSERT_RECORD,

        /** */
        DATA_PAGE_INSERT_FRAGMENT_RECORD,

        /** */
        DATA_PAGE_REMOVE_RECORD,

        /** */
        DATA_PAGE_SET_FREE_LIST_PAGE,

        /** */
        BTREE_META_PAGE_INIT_ROOT,

        /** */
        BTREE_META_PAGE_ADD_ROOT,

        /** */
        BTREE_META_PAGE_CUT_ROOT,

        /** */
        BTREE_INIT_NEW_ROOT,

        /** */
        BTREE_PAGE_RECYCLE,

        /** */
        BTREE_PAGE_INSERT,

        /** */
        BTREE_FIX_LEFTMOST_CHILD,

        /** */
        BTREE_FIX_COUNT,

        /** */
        BTREE_PAGE_REPLACE,

        /** */
        BTREE_PAGE_REMOVE,

        /** */
        BTREE_PAGE_INNER_REPLACE,

        /** */
        BTREE_FIX_REMOVE_ID,

        /** */
        BTREE_FORWARD_PAGE_SPLIT,

        /** */
        BTREE_EXISTING_PAGE_SPLIT,

        /** */
        BTREE_PAGE_MERGE,

        /** */
        PAGES_LIST_SET_NEXT,

        /** */
        PAGES_LIST_SET_PREVIOUS,

        /** */
        PAGES_LIST_INIT_NEW_PAGE,

        /** */
        PAGES_LIST_ADD_PAGE,

        /** */
        PAGES_LIST_REMOVE_PAGE,

        /** */
        META_PAGE_INIT,

        /** */
        PARTITION_META_PAGE_UPDATE_COUNTERS,

        /** Memory recovering start marker */
        MEMORY_RECOVERY,

        /** */
        TRACKING_PAGE_DELTA,

        /** Meta page update last successful snapshot id. */
        META_PAGE_UPDATE_LAST_SUCCESSFUL_SNAPSHOT_ID,

        /** Meta page update last successful full snapshot id. */
        META_PAGE_UPDATE_LAST_SUCCESSFUL_FULL_SNAPSHOT_ID,

        /** Meta page update next snapshot id. */
        META_PAGE_UPDATE_NEXT_SNAPSHOT_ID,

        /** Meta page update last allocated index. */
        META_PAGE_UPDATE_LAST_ALLOCATED_INDEX,

        /** Partition meta update state. */
        PART_META_UPDATE_STATE,

        /** Page list meta reset count record. */
        PAGE_LIST_META_RESET_COUNT_RECORD,

        /** Switch segment record.
         *  Marker record for indicate end of segment.
         *  If the next one record is written down exactly at the end of segment,
         *  SWITCH_SEGMENT_RECORD will not be written, if not then it means that we have more
         *  that one byte in the end,then we write SWITCH_SEGMENT_RECORD as marker end of segment.
         *  No need write CRC or WAL pointer for this record. It is byte marker record.
         *  */
        SWITCH_SEGMENT_RECORD,

        /** */
        DATA_PAGE_UPDATE_RECORD,

        /** init */
        BTREE_META_PAGE_INIT_ROOT2,

        /** Partition destroy. */
        PARTITION_DESTROY,

        /** Snapshot record. */
        SNAPSHOT,

        /** Metastore data record. */
        METASTORE_DATA_RECORD,

        /** Exchange record. */
        EXCHANGE,

        /** Reserved for future record. */
        RESERVED,

        /** Rotated id part record. */
        ROTATED_ID_PART_RECORD,

        /** */
        MVCC_DATA_PAGE_MARK_UPDATED_RECORD,

        /** */
        MVCC_DATA_PAGE_TX_STATE_HINT_UPDATED_RECORD,

        /** */
        MVCC_DATA_PAGE_NEW_TX_STATE_HINT_UPDATED_RECORD,

        /** Encrypted WAL-record. */
        ENCRYPTED_RECORD,

<<<<<<< HEAD
        /** Ecnrypted data record */
        ENCRYPTED_DATA_RECORD,

        /** Consistent cut record. */
        CONSISTENT_CUT;
=======
        /** Ecnrypted data record. */
        ENCRYPTED_DATA_RECORD,

        /** Mvcc data record. */
        MVCC_DATA_RECORD,

        /** Mvcc Tx state change record. */
        MVCC_TX_RECORD;
>>>>>>> 56f51631

        /** */
        private static final RecordType[] VALS = RecordType.values();

        /** */
        public static RecordType fromOrdinal(int ord) {
            return ord < 0 || ord >= VALS.length ? null : VALS[ord];
        }

        /**
         * Fake record type, causes stop iterating and indicates segment EOF
         * <b>Note:</b> regular record type is incremented by 1 and minimal value written to file is also 1
         * For {@link WALMode#FSYNC} this value is at least came from padding
         */
        public static final int STOP_ITERATION_RECORD_TYPE = 0;
    }

    /** */
    private int size;

    /** */
    private int chainSize;

    /** */
    @GridToStringExclude
    private WALRecord prev;

    /** */
    private WALPointer pos;

    /**
     * @param chainSize Chain size in bytes.
     */
    public void chainSize(int chainSize) {
        this.chainSize = chainSize;
    }

    /**
     * @return Get chain size in bytes.
     */
    public int chainSize() {
        return chainSize;
    }

    /**
     * @return Previous record in chain.
     */
    public WALRecord previous() {
        return prev;
    }

    /**
     * @param prev Previous record in chain.
     */
    public void previous(WALRecord prev) {
        this.prev = prev;
    }

    /**
     * @return Position in file.
     */
    public WALPointer position() {
        return pos;
    }

    /**
     * @param pos Position in file.
     */
    public void position(WALPointer pos) {
        assert pos != null;

        this.pos = pos;
    }

    /**
     * @return Size of this record in bytes.
     */
    public int size() {
        return size;
    }

    /**
     * @param size Size of this record in bytes.
     */
    public void size(int size) {
        assert size >= 0: size;

        this.size = size;
    }

    /**
     * @return Entry type.
     */
    public abstract RecordType type();

    /** {@inheritDoc} */
    @Override public String toString() {
        return S.toString(WALRecord.class, this, "type", type());
    }
}<|MERGE_RESOLUTION|>--- conflicted
+++ resolved
@@ -198,22 +198,17 @@
         /** Encrypted WAL-record. */
         ENCRYPTED_RECORD,
 
-<<<<<<< HEAD
-        /** Ecnrypted data record */
+        /** Ecnrypted data record. */
         ENCRYPTED_DATA_RECORD,
+
+        /** Mvcc data record. */
+        MVCC_DATA_RECORD,
+
+        /** Mvcc Tx state change record. */
+        MVCC_TX_RECORD,
 
         /** Consistent cut record. */
         CONSISTENT_CUT;
-=======
-        /** Ecnrypted data record. */
-        ENCRYPTED_DATA_RECORD,
-
-        /** Mvcc data record. */
-        MVCC_DATA_RECORD,
-
-        /** Mvcc Tx state change record. */
-        MVCC_TX_RECORD;
->>>>>>> 56f51631
 
         /** */
         private static final RecordType[] VALS = RecordType.values();
