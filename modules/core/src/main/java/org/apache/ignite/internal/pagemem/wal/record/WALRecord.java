/*
 * Licensed to the Apache Software Foundation (ASF) under one or more
 * contributor license agreements.  See the NOTICE file distributed with
 * this work for additional information regarding copyright ownership.
 * The ASF licenses this file to You under the Apache License, Version 2.0
 * (the "License"); you may not use this file except in compliance with
 * the License.  You may obtain a copy of the License at
 *
 *      http://www.apache.org/licenses/LICENSE-2.0
 *
 * Unless required by applicable law or agreed to in writing, software
 * distributed under the License is distributed on an "AS IS" BASIS,
 * WITHOUT WARRANTIES OR CONDITIONS OF ANY KIND, either express or implied.
 * See the License for the specific language governing permissions and
 * limitations under the License.
 */

package org.apache.ignite.internal.pagemem.wal.record;

import org.apache.ignite.configuration.WALMode;
import org.apache.ignite.internal.pagemem.wal.WALPointer;
import org.apache.ignite.internal.processors.cache.persistence.GridCacheDatabaseSharedManager;
import org.apache.ignite.internal.util.tostring.GridToStringExclude;
import org.apache.ignite.internal.util.typedef.internal.S;

import static org.apache.ignite.internal.pagemem.wal.record.WALRecord.RecordPurpose.CUSTOM;
import static org.apache.ignite.internal.pagemem.wal.record.WALRecord.RecordPurpose.INTERNAL;
import static org.apache.ignite.internal.pagemem.wal.record.WALRecord.RecordPurpose.LOGICAL;
import static org.apache.ignite.internal.pagemem.wal.record.WALRecord.RecordPurpose.MIXED;
import static org.apache.ignite.internal.pagemem.wal.record.WALRecord.RecordPurpose.PHYSICAL;

/**
 * Log entry abstract class.
 */
public abstract class WALRecord {
    /**
     * Record type. Ordinal of this record will be written to file. <br>
     * <b>Note:</b> Do not change order of elements <br>
     */
    public enum RecordType {
        /** */
<<<<<<< HEAD
        TX_RECORD (0, LOGICAL),

        /** */
        PAGE_RECORD (1, PHYSICAL),

        /** */
        DATA_RECORD (2, LOGICAL),

        /** Checkpoint (begin) record */
        CHECKPOINT_RECORD (3, PHYSICAL),

        /** WAL segment header record. */
        HEADER_RECORD (4, INTERNAL),
=======
        TX_RECORD(0, LOGICAL),

        /** */
        PAGE_RECORD(1, PHYSICAL),

        /** */
        DATA_RECORD(2, LOGICAL),

        /** Checkpoint (begin) record */
        CHECKPOINT_RECORD(3, PHYSICAL),

        /** WAL segment header record. */
        HEADER_RECORD(4, INTERNAL),
>>>>>>> 1e84d448

        // Delta records.

        /** */
<<<<<<< HEAD
        INIT_NEW_PAGE_RECORD (5, PHYSICAL),

        /** */
        DATA_PAGE_INSERT_RECORD (6, PHYSICAL),

        /** */
        DATA_PAGE_INSERT_FRAGMENT_RECORD (7, PHYSICAL),

        /** */
        DATA_PAGE_REMOVE_RECORD (8, PHYSICAL),

        /** */
        DATA_PAGE_SET_FREE_LIST_PAGE (9, PHYSICAL),

        /** */
        BTREE_META_PAGE_INIT_ROOT (10, PHYSICAL),

        /** */
        BTREE_META_PAGE_ADD_ROOT (11, PHYSICAL),

        /** */
        BTREE_META_PAGE_CUT_ROOT (12, PHYSICAL),

        /** */
        BTREE_INIT_NEW_ROOT (13, PHYSICAL),

        /** */
        BTREE_PAGE_RECYCLE (14, PHYSICAL),

        /** */
        BTREE_PAGE_INSERT (15, PHYSICAL),

        /** */
        BTREE_FIX_LEFTMOST_CHILD (16, PHYSICAL),

        /** */
        BTREE_FIX_COUNT (17, PHYSICAL),

        /** */
        BTREE_PAGE_REPLACE (18, PHYSICAL),

        /** */
        BTREE_PAGE_REMOVE (19, PHYSICAL),

        /** */
        BTREE_PAGE_INNER_REPLACE (20, PHYSICAL),

        /** */
        BTREE_FIX_REMOVE_ID (21, PHYSICAL),

        /** */
        BTREE_FORWARD_PAGE_SPLIT (22, PHYSICAL),

        /** */
        BTREE_EXISTING_PAGE_SPLIT (23, PHYSICAL),

        /** */
        BTREE_PAGE_MERGE (24, PHYSICAL),

        /** */
        PAGES_LIST_SET_NEXT (25, PHYSICAL),

        /** */
        PAGES_LIST_SET_PREVIOUS (26, PHYSICAL),

        /** */
        PAGES_LIST_INIT_NEW_PAGE (27, PHYSICAL),

        /** */
        PAGES_LIST_ADD_PAGE (28, PHYSICAL),

        /** */
        PAGES_LIST_REMOVE_PAGE (29, PHYSICAL),

        /** */
        META_PAGE_INIT (30, PHYSICAL),

        /** */
        PARTITION_META_PAGE_UPDATE_COUNTERS (31, PHYSICAL),

        /** Memory recovering start marker */
        MEMORY_RECOVERY (32),

        /** */
        TRACKING_PAGE_DELTA (33, PHYSICAL),

        /** Meta page update last successful snapshot id. */
        META_PAGE_UPDATE_LAST_SUCCESSFUL_SNAPSHOT_ID (34, MIXED),

        /** Meta page update last successful full snapshot id. */
        META_PAGE_UPDATE_LAST_SUCCESSFUL_FULL_SNAPSHOT_ID (35, MIXED),

        /** Meta page update next snapshot id. */
        META_PAGE_UPDATE_NEXT_SNAPSHOT_ID (36, MIXED),

        /** Meta page update last allocated index. */
        META_PAGE_UPDATE_LAST_ALLOCATED_INDEX (37, MIXED),

        /** Partition meta update state. */
        PART_META_UPDATE_STATE (38, MIXED),

        /** Page list meta reset count record. */
        PAGE_LIST_META_RESET_COUNT_RECORD (39, PHYSICAL),
=======
        INIT_NEW_PAGE_RECORD(5, PHYSICAL),

        /** */
        DATA_PAGE_INSERT_RECORD(6, PHYSICAL),

        /** */
        DATA_PAGE_INSERT_FRAGMENT_RECORD(7, PHYSICAL),

        /** */
        DATA_PAGE_REMOVE_RECORD(8, PHYSICAL),

        /** */
        DATA_PAGE_SET_FREE_LIST_PAGE(9, PHYSICAL),

        /** */
        BTREE_META_PAGE_INIT_ROOT(10, PHYSICAL),

        /** */
        BTREE_META_PAGE_ADD_ROOT(11, PHYSICAL),

        /** */
        BTREE_META_PAGE_CUT_ROOT(12, PHYSICAL),

        /** */
        BTREE_INIT_NEW_ROOT(13, PHYSICAL),

        /** */
        BTREE_PAGE_RECYCLE(14, PHYSICAL),

        /** */
        BTREE_PAGE_INSERT(15, PHYSICAL),

        /** */
        BTREE_FIX_LEFTMOST_CHILD(16, PHYSICAL),

        /** */
        BTREE_FIX_COUNT(17, PHYSICAL),

        /** */
        BTREE_PAGE_REPLACE(18, PHYSICAL),

        /** */
        BTREE_PAGE_REMOVE(19, PHYSICAL),

        /** */
        BTREE_PAGE_INNER_REPLACE(20, PHYSICAL),

        /** */
        BTREE_FIX_REMOVE_ID(21, PHYSICAL),

        /** */
        BTREE_FORWARD_PAGE_SPLIT(22, PHYSICAL),

        /** */
        BTREE_EXISTING_PAGE_SPLIT(23, PHYSICAL),

        /** */
        BTREE_PAGE_MERGE(24, PHYSICAL),

        /** */
        PAGES_LIST_SET_NEXT(25, PHYSICAL),

        /** */
        PAGES_LIST_SET_PREVIOUS(26, PHYSICAL),

        /** */
        PAGES_LIST_INIT_NEW_PAGE(27, PHYSICAL),

        /** */
        PAGES_LIST_ADD_PAGE(28, PHYSICAL),

        /** */
        PAGES_LIST_REMOVE_PAGE(29, PHYSICAL),

        /** */
        META_PAGE_INIT(30, PHYSICAL),

        /** */
        PARTITION_META_PAGE_UPDATE_COUNTERS(31, PHYSICAL),

        /** Memory recovering start marker */
        MEMORY_RECOVERY(32),

        /** */
        TRACKING_PAGE_DELTA(33, PHYSICAL),

        /** Meta page update last successful snapshot id. */
        META_PAGE_UPDATE_LAST_SUCCESSFUL_SNAPSHOT_ID(34, MIXED),

        /** Meta page update last successful full snapshot id. */
        META_PAGE_UPDATE_LAST_SUCCESSFUL_FULL_SNAPSHOT_ID(35, MIXED),

        /** Meta page update next snapshot id. */
        META_PAGE_UPDATE_NEXT_SNAPSHOT_ID(36, MIXED),

        /** Meta page update last allocated index. */
        META_PAGE_UPDATE_LAST_ALLOCATED_INDEX(37, MIXED),

        /** Partition meta update state. */
        PART_META_UPDATE_STATE(38, MIXED),

        /** Page list meta reset count record. */
        PAGE_LIST_META_RESET_COUNT_RECORD(39, PHYSICAL),
>>>>>>> 1e84d448

        /** Switch segment record.
         *  Marker record for indicate end of segment.
         *  If the next one record is written down exactly at the end of segment,
         *  SWITCH_SEGMENT_RECORD will not be written, if not then it means that we have more
         *  that one byte in the end,then we write SWITCH_SEGMENT_RECORD as marker end of segment.
         *  No need write CRC or WAL pointer for this record. It is byte marker record.
         *  */
<<<<<<< HEAD
        SWITCH_SEGMENT_RECORD (40, INTERNAL),

        /** */
        DATA_PAGE_UPDATE_RECORD (41, PHYSICAL),

        /** init */
        BTREE_META_PAGE_INIT_ROOT2 (42, PHYSICAL),

        /** Partition destroy. */
        PARTITION_DESTROY (43, PHYSICAL),

        /** Snapshot record. */
        SNAPSHOT (44),

        /** Metastore data record. */
        METASTORE_DATA_RECORD (45, LOGICAL),

        /** Exchange record. */
        EXCHANGE (46),

        /** Reserved for future record. */
        RESERVED (47),

        /** Rotated id part record. */
        ROTATED_ID_PART_RECORD (48, PHYSICAL),

        /** */
        MVCC_DATA_PAGE_MARK_UPDATED_RECORD (49, PHYSICAL),

        /** */
        MVCC_DATA_PAGE_TX_STATE_HINT_UPDATED_RECORD (50, PHYSICAL),

        /** */
        MVCC_DATA_PAGE_NEW_TX_STATE_HINT_UPDATED_RECORD (51, PHYSICAL),

        /** Encrypted WAL-record. */
        ENCRYPTED_RECORD (52, PHYSICAL),

        /** Ecnrypted data record. */
        ENCRYPTED_DATA_RECORD (53, LOGICAL),

        /** Mvcc data record. */
        MVCC_DATA_RECORD (54, LOGICAL),

        /** Mvcc Tx state change record. */
        MVCC_TX_RECORD (55, LOGICAL),

        /** Consistent cut record. */
        CONSISTENT_CUT (56),

        /** Rollback tx record. */
        ROLLBACK_TX_RECORD (57, LOGICAL),

        /** Partition meta page containing update counter gaps. */
        PARTITION_META_PAGE_UPDATE_COUNTERS_V2 (58, PHYSICAL),
=======
        SWITCH_SEGMENT_RECORD(40, INTERNAL),

        /** */
        DATA_PAGE_UPDATE_RECORD(41, PHYSICAL),

        /** init */
        BTREE_META_PAGE_INIT_ROOT2(42, PHYSICAL),

        /** Partition destroy. */
        PARTITION_DESTROY(43, PHYSICAL),

        /** Snapshot record. */
        SNAPSHOT(44),

        /** Metastore data record. */
        METASTORE_DATA_RECORD(45, LOGICAL),

        /** Exchange record. */
        EXCHANGE(46),

        /** Reserved for future record. */
        RESERVED(47),

        /** Rotated id part record. */
        ROTATED_ID_PART_RECORD(48, PHYSICAL),

        /** */
        MVCC_DATA_PAGE_MARK_UPDATED_RECORD(49, PHYSICAL),

        /** */
        MVCC_DATA_PAGE_TX_STATE_HINT_UPDATED_RECORD(50, PHYSICAL),

        /** */
        MVCC_DATA_PAGE_NEW_TX_STATE_HINT_UPDATED_RECORD(51, PHYSICAL),

        /** Encrypted WAL-record. */
        ENCRYPTED_RECORD(52, PHYSICAL),

        /** Ecnrypted data record. */
        ENCRYPTED_DATA_RECORD(53, LOGICAL),

        /** Mvcc data record. */
        MVCC_DATA_RECORD(54, LOGICAL),

        /** Mvcc Tx state change record. */
        MVCC_TX_RECORD(55, LOGICAL),

        /** Consistent cut record. */
        CONSISTENT_CUT(56),

        /** Rollback tx record. */
        ROLLBACK_TX_RECORD(57, LOGICAL),

        /** Partition meta page containing update counter gaps. */
        PARTITION_META_PAGE_UPDATE_COUNTERS_V2(58, PHYSICAL),
>>>>>>> 1e84d448

        /** Init root meta page (with flags and created version) */
        BTREE_META_PAGE_INIT_ROOT_V3(59, PHYSICAL),

        /** Master key change record. */
<<<<<<< HEAD
        MASTER_KEY_CHANGE_RECORD(60, LOGICAL);
=======
        MASTER_KEY_CHANGE_RECORD(60, LOGICAL),

        /** Record that indicates that "corrupted" flag should be removed from tracking page. */
        TRACKING_PAGE_REPAIR_DELTA(61, PHYSICAL);
>>>>>>> 1e84d448

        /** Index for serialization. Should be consistent throughout all versions. */
        private final int idx;

        /**
         * When you're adding a new record don't forget to choose record purpose explicitly
         * if record is needed for physical or logical recovery.
         * By default the purpose of record is {@link RecordPurpose#CUSTOM} and this record will not be used in recovery process.
         * For more information read description of {@link RecordPurpose}.
         */
        private final RecordPurpose purpose;

        /**
         * @param idx Index for serialization.
         * @param purpose Purpose.
         */
        RecordType(int idx, RecordPurpose purpose) {
            assert idx >= 0 : idx;

            this.idx = idx;
            this.purpose = purpose;
        }

        /**
         * @param idx Index for serialization.
<<<<<<< HEAD
         */
        RecordType(int idx) {
            this(idx, CUSTOM);
        }

        /**
         * @return Index for serialization.
         */
=======
         */
        RecordType(int idx) {
            this(idx, CUSTOM);
        }

        /**
         * @return Index for serialization.
         */
>>>>>>> 1e84d448
        public int index() {
            return idx;
        }

        /**
         * @return Purpose of record.
         */
        public RecordPurpose purpose() {
            return purpose;
        }

        /** */
        private static final RecordType[] VALS;

        static {
            RecordType[] recordTypes = RecordType.values();

            int maxIdx = 0;
            for (RecordType recordType : recordTypes)
                maxIdx = Math.max(maxIdx, recordType.idx);

            VALS = new RecordType[maxIdx + 1];

            for (RecordType recordType : recordTypes)
                VALS[recordType.idx] = recordType;
        }

        /** */
        public static RecordType fromIndex(int idx) {
            return idx < 0 || idx >= VALS.length ? null : VALS[idx];
        }

        /**
         * Fake record type, causes stop iterating and indicates segment EOF
         * <b>Note:</b> regular record type is incremented by 1 and minimal value written to file is also 1
         * For {@link WALMode#FSYNC} this value is at least came from padding
         */
        public static final int STOP_ITERATION_RECORD_TYPE = 0;
    }

    /**
     * Record purposes set.
     */
    public enum RecordPurpose {
        /**
         * Internal records are needed for correct iterating over WAL structure.
         * These records will never be returned to user during WAL iteration.
         */
        INTERNAL,
        /**
         * Physical records are needed for correct recovering physical state of {@link org.apache.ignite.internal.pagemem.PageMemory}.
         * {@link org.apache.ignite.internal.processors.cache.persistence.GridCacheDatabaseSharedManager#restoreBinaryMemory(org.apache.ignite.lang.IgnitePredicate, org.apache.ignite.lang.IgniteBiPredicate)}.
         */
        PHYSICAL,
        /**
         * Logical records are needed to replay logical updates since last checkpoint.
         * {@link GridCacheDatabaseSharedManager#applyLogicalUpdates(org.apache.ignite.internal.processors.cache.persistence.GridCacheDatabaseSharedManager.CheckpointStatus, org.apache.ignite.lang.IgnitePredicate, org.apache.ignite.lang.IgniteBiPredicate, boolean)}
         */
        LOGICAL,
        /**
         * Physical-logical records are used both for physical and logical recovery.
         * Usually these records contain meta-information about partitions.
         * NOTE: Not recommend to use this type without strong reason.
         */
        MIXED,
        /**
         * Custom records are needed for any custom iterations over WAL in various components.
         */
        CUSTOM
    }

    /** */
    private int size;

    /** */
    private int chainSize;

    /** */
    @GridToStringExclude
    private WALRecord prev;

    /** */
    private WALPointer pos;

    /**
     * @param chainSize Chain size in bytes.
     */
    public void chainSize(int chainSize) {
        this.chainSize = chainSize;
    }

    /**
     * @return Get chain size in bytes.
     */
    public int chainSize() {
        return chainSize;
    }

    /**
     * @return Previous record in chain.
     */
    public WALRecord previous() {
        return prev;
    }

    /**
     * @param prev Previous record in chain.
     */
    public void previous(WALRecord prev) {
        this.prev = prev;
    }

    /**
     * @return Position in file.
     */
    public WALPointer position() {
        return pos;
    }

    /**
     * @param pos Position in file.
     */
    public void position(WALPointer pos) {
        assert pos != null;

        this.pos = pos;
    }

    /**
     * @return Size of this record in bytes.
     */
    public int size() {
        return size;
    }

    /**
     * @param size Size of this record in bytes.
     */
    public void size(int size) {
        assert size >= 0 : size;

        this.size = size;
    }

    /**
     * @return Entry type.
     */
    public abstract RecordType type();

    /** {@inheritDoc} */
    @Override public String toString() {
        return S.toString(WALRecord.class, this, "type", type());
    }
}<|MERGE_RESOLUTION|>--- conflicted
+++ resolved
@@ -39,21 +39,6 @@
      */
     public enum RecordType {
         /** */
-<<<<<<< HEAD
-        TX_RECORD (0, LOGICAL),
-
-        /** */
-        PAGE_RECORD (1, PHYSICAL),
-
-        /** */
-        DATA_RECORD (2, LOGICAL),
-
-        /** Checkpoint (begin) record */
-        CHECKPOINT_RECORD (3, PHYSICAL),
-
-        /** WAL segment header record. */
-        HEADER_RECORD (4, INTERNAL),
-=======
         TX_RECORD(0, LOGICAL),
 
         /** */
@@ -67,116 +52,10 @@
 
         /** WAL segment header record. */
         HEADER_RECORD(4, INTERNAL),
->>>>>>> 1e84d448
 
         // Delta records.
 
         /** */
-<<<<<<< HEAD
-        INIT_NEW_PAGE_RECORD (5, PHYSICAL),
-
-        /** */
-        DATA_PAGE_INSERT_RECORD (6, PHYSICAL),
-
-        /** */
-        DATA_PAGE_INSERT_FRAGMENT_RECORD (7, PHYSICAL),
-
-        /** */
-        DATA_PAGE_REMOVE_RECORD (8, PHYSICAL),
-
-        /** */
-        DATA_PAGE_SET_FREE_LIST_PAGE (9, PHYSICAL),
-
-        /** */
-        BTREE_META_PAGE_INIT_ROOT (10, PHYSICAL),
-
-        /** */
-        BTREE_META_PAGE_ADD_ROOT (11, PHYSICAL),
-
-        /** */
-        BTREE_META_PAGE_CUT_ROOT (12, PHYSICAL),
-
-        /** */
-        BTREE_INIT_NEW_ROOT (13, PHYSICAL),
-
-        /** */
-        BTREE_PAGE_RECYCLE (14, PHYSICAL),
-
-        /** */
-        BTREE_PAGE_INSERT (15, PHYSICAL),
-
-        /** */
-        BTREE_FIX_LEFTMOST_CHILD (16, PHYSICAL),
-
-        /** */
-        BTREE_FIX_COUNT (17, PHYSICAL),
-
-        /** */
-        BTREE_PAGE_REPLACE (18, PHYSICAL),
-
-        /** */
-        BTREE_PAGE_REMOVE (19, PHYSICAL),
-
-        /** */
-        BTREE_PAGE_INNER_REPLACE (20, PHYSICAL),
-
-        /** */
-        BTREE_FIX_REMOVE_ID (21, PHYSICAL),
-
-        /** */
-        BTREE_FORWARD_PAGE_SPLIT (22, PHYSICAL),
-
-        /** */
-        BTREE_EXISTING_PAGE_SPLIT (23, PHYSICAL),
-
-        /** */
-        BTREE_PAGE_MERGE (24, PHYSICAL),
-
-        /** */
-        PAGES_LIST_SET_NEXT (25, PHYSICAL),
-
-        /** */
-        PAGES_LIST_SET_PREVIOUS (26, PHYSICAL),
-
-        /** */
-        PAGES_LIST_INIT_NEW_PAGE (27, PHYSICAL),
-
-        /** */
-        PAGES_LIST_ADD_PAGE (28, PHYSICAL),
-
-        /** */
-        PAGES_LIST_REMOVE_PAGE (29, PHYSICAL),
-
-        /** */
-        META_PAGE_INIT (30, PHYSICAL),
-
-        /** */
-        PARTITION_META_PAGE_UPDATE_COUNTERS (31, PHYSICAL),
-
-        /** Memory recovering start marker */
-        MEMORY_RECOVERY (32),
-
-        /** */
-        TRACKING_PAGE_DELTA (33, PHYSICAL),
-
-        /** Meta page update last successful snapshot id. */
-        META_PAGE_UPDATE_LAST_SUCCESSFUL_SNAPSHOT_ID (34, MIXED),
-
-        /** Meta page update last successful full snapshot id. */
-        META_PAGE_UPDATE_LAST_SUCCESSFUL_FULL_SNAPSHOT_ID (35, MIXED),
-
-        /** Meta page update next snapshot id. */
-        META_PAGE_UPDATE_NEXT_SNAPSHOT_ID (36, MIXED),
-
-        /** Meta page update last allocated index. */
-        META_PAGE_UPDATE_LAST_ALLOCATED_INDEX (37, MIXED),
-
-        /** Partition meta update state. */
-        PART_META_UPDATE_STATE (38, MIXED),
-
-        /** Page list meta reset count record. */
-        PAGE_LIST_META_RESET_COUNT_RECORD (39, PHYSICAL),
-=======
         INIT_NEW_PAGE_RECORD(5, PHYSICAL),
 
         /** */
@@ -280,7 +159,6 @@
 
         /** Page list meta reset count record. */
         PAGE_LIST_META_RESET_COUNT_RECORD(39, PHYSICAL),
->>>>>>> 1e84d448
 
         /** Switch segment record.
          *  Marker record for indicate end of segment.
@@ -289,63 +167,6 @@
          *  that one byte in the end,then we write SWITCH_SEGMENT_RECORD as marker end of segment.
          *  No need write CRC or WAL pointer for this record. It is byte marker record.
          *  */
-<<<<<<< HEAD
-        SWITCH_SEGMENT_RECORD (40, INTERNAL),
-
-        /** */
-        DATA_PAGE_UPDATE_RECORD (41, PHYSICAL),
-
-        /** init */
-        BTREE_META_PAGE_INIT_ROOT2 (42, PHYSICAL),
-
-        /** Partition destroy. */
-        PARTITION_DESTROY (43, PHYSICAL),
-
-        /** Snapshot record. */
-        SNAPSHOT (44),
-
-        /** Metastore data record. */
-        METASTORE_DATA_RECORD (45, LOGICAL),
-
-        /** Exchange record. */
-        EXCHANGE (46),
-
-        /** Reserved for future record. */
-        RESERVED (47),
-
-        /** Rotated id part record. */
-        ROTATED_ID_PART_RECORD (48, PHYSICAL),
-
-        /** */
-        MVCC_DATA_PAGE_MARK_UPDATED_RECORD (49, PHYSICAL),
-
-        /** */
-        MVCC_DATA_PAGE_TX_STATE_HINT_UPDATED_RECORD (50, PHYSICAL),
-
-        /** */
-        MVCC_DATA_PAGE_NEW_TX_STATE_HINT_UPDATED_RECORD (51, PHYSICAL),
-
-        /** Encrypted WAL-record. */
-        ENCRYPTED_RECORD (52, PHYSICAL),
-
-        /** Ecnrypted data record. */
-        ENCRYPTED_DATA_RECORD (53, LOGICAL),
-
-        /** Mvcc data record. */
-        MVCC_DATA_RECORD (54, LOGICAL),
-
-        /** Mvcc Tx state change record. */
-        MVCC_TX_RECORD (55, LOGICAL),
-
-        /** Consistent cut record. */
-        CONSISTENT_CUT (56),
-
-        /** Rollback tx record. */
-        ROLLBACK_TX_RECORD (57, LOGICAL),
-
-        /** Partition meta page containing update counter gaps. */
-        PARTITION_META_PAGE_UPDATE_COUNTERS_V2 (58, PHYSICAL),
-=======
         SWITCH_SEGMENT_RECORD(40, INTERNAL),
 
         /** */
@@ -401,20 +222,15 @@
 
         /** Partition meta page containing update counter gaps. */
         PARTITION_META_PAGE_UPDATE_COUNTERS_V2(58, PHYSICAL),
->>>>>>> 1e84d448
 
         /** Init root meta page (with flags and created version) */
         BTREE_META_PAGE_INIT_ROOT_V3(59, PHYSICAL),
 
         /** Master key change record. */
-<<<<<<< HEAD
-        MASTER_KEY_CHANGE_RECORD(60, LOGICAL);
-=======
         MASTER_KEY_CHANGE_RECORD(60, LOGICAL),
 
         /** Record that indicates that "corrupted" flag should be removed from tracking page. */
         TRACKING_PAGE_REPAIR_DELTA(61, PHYSICAL);
->>>>>>> 1e84d448
 
         /** Index for serialization. Should be consistent throughout all versions. */
         private final int idx;
@@ -440,7 +256,6 @@
 
         /**
          * @param idx Index for serialization.
-<<<<<<< HEAD
          */
         RecordType(int idx) {
             this(idx, CUSTOM);
@@ -449,16 +264,6 @@
         /**
          * @return Index for serialization.
          */
-=======
-         */
-        RecordType(int idx) {
-            this(idx, CUSTOM);
-        }
-
-        /**
-         * @return Index for serialization.
-         */
->>>>>>> 1e84d448
         public int index() {
             return idx;
         }
