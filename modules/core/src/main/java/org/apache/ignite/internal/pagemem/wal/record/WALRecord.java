/*
 * Licensed to the Apache Software Foundation (ASF) under one or more
 * contributor license agreements.  See the NOTICE file distributed with
 * this work for additional information regarding copyright ownership.
 * The ASF licenses this file to You under the Apache License, Version 2.0
 * (the "License"); you may not use this file except in compliance with
 * the License.  You may obtain a copy of the License at
 *
 *      http://www.apache.org/licenses/LICENSE-2.0
 *
 * Unless required by applicable law or agreed to in writing, software
 * distributed under the License is distributed on an "AS IS" BASIS,
 * WITHOUT WARRANTIES OR CONDITIONS OF ANY KIND, either express or implied.
 * See the License for the specific language governing permissions and
 * limitations under the License.
 */

package org.apache.ignite.internal.pagemem.wal.record;

import org.apache.ignite.configuration.WALMode;
import org.apache.ignite.internal.pagemem.wal.WALPointer;
import org.apache.ignite.internal.util.tostring.GridToStringExclude;
import org.apache.ignite.internal.util.typedef.internal.S;

/**
 * Log entry abstract class.
 */
public abstract class WALRecord {
    /**
     * Record type. Ordinal of this record will be written to file. <br>
     * <b>Note:</b> Do not change order of elements <br>
     */
    public enum RecordType {
        /** */
        TX_RECORD,

        /** */
        PAGE_RECORD,

        /** */
        DATA_RECORD,

        /** Checkpoint (begin) record */
        CHECKPOINT_RECORD,

        /** WAL segment header record. */
        HEADER_RECORD,

        // Delta records.

        /** */
        INIT_NEW_PAGE_RECORD,

        /** */
        DATA_PAGE_INSERT_RECORD,

        /** */
        DATA_PAGE_INSERT_FRAGMENT_RECORD,

        /** */
        DATA_PAGE_REMOVE_RECORD,

        /** */
        DATA_PAGE_SET_FREE_LIST_PAGE,

        /** */
        BTREE_META_PAGE_INIT_ROOT,

        /** */
        BTREE_META_PAGE_ADD_ROOT,

        /** */
        BTREE_META_PAGE_CUT_ROOT,

        /** */
        BTREE_INIT_NEW_ROOT,

        /** */
        BTREE_PAGE_RECYCLE,

        /** */
        BTREE_PAGE_INSERT,

        /** */
        BTREE_FIX_LEFTMOST_CHILD,

        /** */
        BTREE_FIX_COUNT,

        /** */
        BTREE_PAGE_REPLACE,

        /** */
        BTREE_PAGE_REMOVE,

        /** */
        BTREE_PAGE_INNER_REPLACE,

        /** */
        BTREE_FIX_REMOVE_ID,

        /** */
        BTREE_FORWARD_PAGE_SPLIT,

        /** */
        BTREE_EXISTING_PAGE_SPLIT,

        /** */
        BTREE_PAGE_MERGE,

        /** */
        PAGES_LIST_SET_NEXT,

        /** */
        PAGES_LIST_SET_PREVIOUS,

        /** */
        PAGES_LIST_INIT_NEW_PAGE,

        /** */
        PAGES_LIST_ADD_PAGE,

        /** */
        PAGES_LIST_REMOVE_PAGE,

        /** */
        META_PAGE_INIT,

        /** */
        PARTITION_META_PAGE_UPDATE_COUNTERS,

        /** Memory recovering start marker */
        MEMORY_RECOVERY,

        /** */
        TRACKING_PAGE_DELTA,

        /** Meta page update last successful snapshot id. */
        META_PAGE_UPDATE_LAST_SUCCESSFUL_SNAPSHOT_ID,

        /** Meta page update last successful full snapshot id. */
        META_PAGE_UPDATE_LAST_SUCCESSFUL_FULL_SNAPSHOT_ID,

        /** Meta page update next snapshot id. */
        META_PAGE_UPDATE_NEXT_SNAPSHOT_ID,

        /** Meta page update last allocated index. */
        META_PAGE_UPDATE_LAST_ALLOCATED_INDEX,

        /** Partition meta update state. */
        PART_META_UPDATE_STATE,

        /** Page list meta reset count record. */
        PAGE_LIST_META_RESET_COUNT_RECORD,

        /** Switch segment record.
         *  Marker record for indicate end of segment.
         *  If the next one record is written down exactly at the end of segment,
         *  SWITCH_SEGMENT_RECORD will not be written, if not then it means that we have more
         *  that one byte in the end,then we write SWITCH_SEGMENT_RECORD as marker end of segment.
         *  No need write CRC or WAL pointer for this record. It is byte marker record.
         *  */
        SWITCH_SEGMENT_RECORD,

        /** */
        DATA_PAGE_UPDATE_RECORD,

        /** init */
        BTREE_META_PAGE_INIT_ROOT2,

        /** Partition destroy. */
        PARTITION_DESTROY,

        /** Snapshot record. */
        SNAPSHOT,

        /** Metastore data record. */
        METASTORE_DATA_RECORD,

        /** Exchange record. */
        EXCHANGE,

<<<<<<< HEAD
        /** Baseline topology record. */
        BASELINE_TOP_RECORD,

        /** */
        MVCC_DATA_PAGE_MARK_UPDATED_RECORD,

        /** */
        MVCC_DATA_PAGE_TX_STATE_HINT_UPDATED_RECORD,

        /** */
        MVCC_DATA_PAGE_NEW_TX_STATE_HINT_UPDATED_RECORD;
=======
        /** Reserved for future record. */
        RESERVED,

        /** Rotated id part record. */
        ROTATED_ID_PART_RECORD;
>>>>>>> dc87cda5

        /** */
        private static final RecordType[] VALS = RecordType.values();

        /** */
        public static RecordType fromOrdinal(int ord) {
            return ord < 0 || ord >= VALS.length ? null : VALS[ord];
        }

        /**
         * Fake record type, causes stop iterating and indicates segment EOF
         * <b>Note:</b> regular record type is incremented by 1 and minimal value written to file is also 1
         * For {@link WALMode#FSYNC} this value is at least came from padding
         */
        public static final int STOP_ITERATION_RECORD_TYPE = 0;
    }

    /** */
    private int size;

    /** */
    private int chainSize;

    /** */
    @GridToStringExclude
    private WALRecord prev;

    /** */
    private WALPointer pos;

    /**
     * @param chainSize Chain size in bytes.
     */
    public void chainSize(int chainSize) {
        this.chainSize = chainSize;
    }

    /**
     * @return Get chain size in bytes.
     */
    public int chainSize() {
        return chainSize;
    }

    /**
     * @return Previous record in chain.
     */
    public WALRecord previous() {
        return prev;
    }

    /**
     * @param prev Previous record in chain.
     */
    public void previous(WALRecord prev) {
        this.prev = prev;
    }

    /**
     * @return Position in file.
     */
    public WALPointer position() {
        return pos;
    }

    /**
     * @param pos Position in file.
     */
    public void position(WALPointer pos) {
        assert pos != null;

        this.pos = pos;
    }

    /**
     * @return Size of this record in bytes.
     */
    public int size() {
        return size;
    }

    /**
     * @param size Size of this record in bytes.
     */
    public void size(int size) {
        assert size >= 0: size;

        this.size = size;
    }

    /**
     * @return Need wal rollOver.
     */
    public boolean rollOver(){
        return false;
    }

    /**
     * @return Entry type.
     */
    public abstract RecordType type();

    /** {@inheritDoc} */
    @Override public String toString() {
        return S.toString(WALRecord.class, this, "type", type());
    }
}<|MERGE_RESOLUTION|>--- conflicted
+++ resolved
@@ -180,25 +180,20 @@
         /** Exchange record. */
         EXCHANGE,
 
-<<<<<<< HEAD
-        /** Baseline topology record. */
-        BASELINE_TOP_RECORD,
-
-        /** */
-        MVCC_DATA_PAGE_MARK_UPDATED_RECORD,
-
-        /** */
-        MVCC_DATA_PAGE_TX_STATE_HINT_UPDATED_RECORD,
-
-        /** */
-        MVCC_DATA_PAGE_NEW_TX_STATE_HINT_UPDATED_RECORD;
-=======
         /** Reserved for future record. */
         RESERVED,
 
         /** Rotated id part record. */
-        ROTATED_ID_PART_RECORD;
->>>>>>> dc87cda5
+        ROTATED_ID_PART_RECORD,
+
+        /** */
+        MVCC_DATA_PAGE_MARK_UPDATED_RECORD,
+
+        /** */
+        MVCC_DATA_PAGE_TX_STATE_HINT_UPDATED_RECORD,
+
+        /** */
+        MVCC_DATA_PAGE_NEW_TX_STATE_HINT_UPDATED_RECORD;
 
         /** */
         private static final RecordType[] VALS = RecordType.values();
