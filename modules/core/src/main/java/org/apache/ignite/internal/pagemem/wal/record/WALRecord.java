--- conflicted
+++ resolved
@@ -195,16 +195,14 @@
         /** */
         MVCC_DATA_PAGE_NEW_TX_STATE_HINT_UPDATED_RECORD,
 
-<<<<<<< HEAD
+        /** Encrypted WAL-record. */
+        ENCRYPTED_RECORD,
+
+        /** Ecnrypted data record */
+        ENCRYPTED_DATA_RECORD,
+
         /** Consistent cut record. */
         CONSISTENT_CUT;
-=======
-        /** Encrypted WAL-record. */
-        ENCRYPTED_RECORD,
-
-        /** Ecnrypted data record */
-        ENCRYPTED_DATA_RECORD;
->>>>>>> b50a9dc1
 
         /** */
         private static final RecordType[] VALS = RecordType.values();
