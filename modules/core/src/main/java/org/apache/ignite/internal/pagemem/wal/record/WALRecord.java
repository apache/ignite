/*
 * Licensed to the Apache Software Foundation (ASF) under one or more
 * contributor license agreements.  See the NOTICE file distributed with
 * this work for additional information regarding copyright ownership.
 * The ASF licenses this file to You under the Apache License, Version 2.0
 * (the "License"); you may not use this file except in compliance with
 * the License.  You may obtain a copy of the License at
 *
 *      http://www.apache.org/licenses/LICENSE-2.0
 *
 * Unless required by applicable law or agreed to in writing, software
 * distributed under the License is distributed on an "AS IS" BASIS,
 * WITHOUT WARRANTIES OR CONDITIONS OF ANY KIND, either express or implied.
 * See the License for the specific language governing permissions and
 * limitations under the License.
 */

package org.apache.ignite.internal.pagemem.wal.record;

import org.apache.ignite.configuration.WALMode;
import org.apache.ignite.internal.pagemem.wal.WALPointer;
import org.apache.ignite.internal.util.tostring.GridToStringExclude;
import org.apache.ignite.internal.util.typedef.internal.S;

/**
 * Log entry abstract class.
 */
public abstract class WALRecord {
    /**
     * Record type. Ordinal of this record will be written to file. <br>
     * <b>Note:</b> Do not change order of elements <br>
     */
    public enum RecordType {
        /** */
        TX_RECORD (0),

        /** */
        PAGE_RECORD (1),

        /** */
        DATA_RECORD (2),

        /** Checkpoint (begin) record */
        CHECKPOINT_RECORD (3),

        /** WAL segment header record. */
        HEADER_RECORD (4),

        // Delta records.

        /** */
        INIT_NEW_PAGE_RECORD (5),

        /** */
        DATA_PAGE_INSERT_RECORD (6),

        /** */
        DATA_PAGE_INSERT_FRAGMENT_RECORD (7),

        /** */
        DATA_PAGE_REMOVE_RECORD (8),

        /** */
        DATA_PAGE_SET_FREE_LIST_PAGE (9),

        /** */
        BTREE_META_PAGE_INIT_ROOT (10),

        /** */
        BTREE_META_PAGE_ADD_ROOT (11),

        /** */
        BTREE_META_PAGE_CUT_ROOT (12),

        /** */
        BTREE_INIT_NEW_ROOT (13),

        /** */
        BTREE_PAGE_RECYCLE (14),

        /** */
        BTREE_PAGE_INSERT (15),

        /** */
        BTREE_FIX_LEFTMOST_CHILD (16),

        /** */
        BTREE_FIX_COUNT (17),

        /** */
        BTREE_PAGE_REPLACE (18),

        /** */
        BTREE_PAGE_REMOVE (19),

        /** */
        BTREE_PAGE_INNER_REPLACE (20),

        /** */
        BTREE_FIX_REMOVE_ID (21),

        /** */
        BTREE_FORWARD_PAGE_SPLIT (22),

        /** */
        BTREE_EXISTING_PAGE_SPLIT (23),

        /** */
        BTREE_PAGE_MERGE (24),

        /** */
        PAGES_LIST_SET_NEXT (25),

        /** */
        PAGES_LIST_SET_PREVIOUS (26),

        /** */
        PAGES_LIST_INIT_NEW_PAGE (27),

        /** */
        PAGES_LIST_ADD_PAGE (28),

        /** */
        PAGES_LIST_REMOVE_PAGE (29),

        /** */
        META_PAGE_INIT (30),

        /** */
        PARTITION_META_PAGE_UPDATE_COUNTERS (31),

        /** Memory recovering start marker */
        MEMORY_RECOVERY (32),

        /** */
        TRACKING_PAGE_DELTA (33),

        /** Meta page update last successful snapshot id. */
        META_PAGE_UPDATE_LAST_SUCCESSFUL_SNAPSHOT_ID (34),

        /** Meta page update last successful full snapshot id. */
        META_PAGE_UPDATE_LAST_SUCCESSFUL_FULL_SNAPSHOT_ID (35),

        /** Meta page update next snapshot id. */
        META_PAGE_UPDATE_NEXT_SNAPSHOT_ID (36),

        /** Meta page update last allocated index. */
        META_PAGE_UPDATE_LAST_ALLOCATED_INDEX (37),

        /** Partition meta update state. */
        PART_META_UPDATE_STATE (38),

        /** Page list meta reset count record. */
        PAGE_LIST_META_RESET_COUNT_RECORD (39),

        /** Switch segment record.
         *  Marker record for indicate end of segment.
         *  If the next one record is written down exactly at the end of segment,
         *  SWITCH_SEGMENT_RECORD will not be written, if not then it means that we have more
         *  that one byte in the end,then we write SWITCH_SEGMENT_RECORD as marker end of segment.
         *  No need write CRC or WAL pointer for this record. It is byte marker record.
         *  */
        SWITCH_SEGMENT_RECORD (40),

        /** */
        DATA_PAGE_UPDATE_RECORD (41),

        /** init */
        BTREE_META_PAGE_INIT_ROOT2 (42),

        /** Partition destroy. */
        PARTITION_DESTROY (43),

        /** Snapshot record. */
        SNAPSHOT (44),

        /** Metastore data record. */
        METASTORE_DATA_RECORD (45),

        /** Exchange record. */
        EXCHANGE (46),

        /** Reserved for future record. */
        RESERVED (47),

        /** Rollback tx record. */
        ROLLBACK_TX_RECORD (57),

        /** */
<<<<<<< HEAD
        PARTITION_META_PAGE_UPDATE_COUNTERS_V2,

        /** Init root meta page (with flags and created version) */
        BTREE_META_PAGE_INIT_ROOT_V3;
=======
        PARTITION_META_PAGE_UPDATE_COUNTERS_V2 (58);

        /** Index for serialization. Should be consistent throughout all versions. */
        private final int idx;

        /**
         * @param idx Index for serialization.
         */
        RecordType(int idx) {
            this.idx = idx;
        }

        /**
         * @return Index for serialization.
         */
        public int index() {
            return idx;
        }
>>>>>>> ca61a704

        /** */
        private static final RecordType[] VALS;

        static {
            RecordType[] recordTypes = RecordType.values();

            int maxIdx = 0;
            for (RecordType recordType : recordTypes)
                maxIdx = Math.max(maxIdx, recordType.idx);

            VALS = new RecordType[maxIdx + 1];

            for (RecordType recordType : recordTypes)
                VALS[recordType.idx] = recordType;
        }

        /** */
        public static RecordType fromIndex(int idx) {
            return idx < 0 || idx >= VALS.length ? null : VALS[idx];
        }

        /**
         * Fake record type, causes stop iterating and indicates segment EOF
         * <b>Note:</b> regular record type is incremented by 1 and minimal value written to file is also 1
         * For {@link WALMode#FSYNC} this value is at least came from padding
         */
        public static final int STOP_ITERATION_RECORD_TYPE = 0;
    }

    /** */
    private int size;

    /** */
    private int chainSize;

    /** */
    @GridToStringExclude
    private WALRecord prev;

    /** */
    private WALPointer pos;

    /**
     * @param chainSize Chain size in bytes.
     */
    public void chainSize(int chainSize) {
        this.chainSize = chainSize;
    }

    /**
     * @return Get chain size in bytes.
     */
    public int chainSize() {
        return chainSize;
    }

    /**
     * @return Previous record in chain.
     */
    public WALRecord previous() {
        return prev;
    }

    /**
     * @param prev Previous record in chain.
     */
    public void previous(WALRecord prev) {
        this.prev = prev;
    }

    /**
     * @return Position in file.
     */
    public WALPointer position() {
        return pos;
    }

    /**
     * @param pos Position in file.
     */
    public void position(WALPointer pos) {
        assert pos != null;

        this.pos = pos;
    }

    /**
     * @return Size of this record in bytes.
     */
    public int size() {
        return size;
    }

    /**
     * @param size Size of this record in bytes.
     */
    public void size(int size) {
        assert size >= 0: size;

        this.size = size;
    }

    /**
     * @return Need wal rollOver.
     */
    public boolean rollOver(){
        return false;
    }

    /**
     * @return Entry type.
     */
    public abstract RecordType type();

    /** {@inheritDoc} */
    @Override public String toString() {
        return S.toString(WALRecord.class, this, "type", type());
    }
}<|MERGE_RESOLUTION|>--- conflicted
+++ resolved
@@ -187,13 +187,10 @@
         ROLLBACK_TX_RECORD (57),
 
         /** */
-<<<<<<< HEAD
-        PARTITION_META_PAGE_UPDATE_COUNTERS_V2,
+        PARTITION_META_PAGE_UPDATE_COUNTERS_V2 (58),
 
         /** Init root meta page (with flags and created version) */
-        BTREE_META_PAGE_INIT_ROOT_V3;
-=======
-        PARTITION_META_PAGE_UPDATE_COUNTERS_V2 (58);
+        BTREE_META_PAGE_INIT_ROOT_V3 (59);
 
         /** Index for serialization. Should be consistent throughout all versions. */
         private final int idx;
@@ -211,7 +208,6 @@
         public int index() {
             return idx;
         }
->>>>>>> ca61a704
 
         /** */
         private static final RecordType[] VALS;
