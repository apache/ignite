--- conflicted
+++ resolved
@@ -284,16 +284,14 @@
         /** ClusterSnapshot start. */
         CLUSTER_SNAPSHOT(75, LOGICAL),
 
-<<<<<<< HEAD
-        /** CDC data record. */
-        CDC_DATA_RECORD(76, CUSTOM);
-=======
         /** Incremental snapshot start record. */
         INCREMENTAL_SNAPSHOT_START_RECORD(76, LOGICAL),
 
         /** Incremental snapshot finish record. */
-        INCREMENTAL_SNAPSHOT_FINISH_RECORD(77, LOGICAL);
->>>>>>> 95d5262d
+        INCREMENTAL_SNAPSHOT_FINISH_RECORD(77, LOGICAL),
+
+        /** CDC data record. */
+        CDC_DATA_RECORD(78, CUSTOM);
 
         /** Index for serialization. Should be consistent throughout all versions. */
         private final int idx;
