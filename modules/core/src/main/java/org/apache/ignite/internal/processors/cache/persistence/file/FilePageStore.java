--- conflicted
+++ resolved
@@ -34,11 +34,7 @@
 import org.apache.ignite.configuration.DataStorageConfiguration;
 import org.apache.ignite.internal.pagemem.PageIdUtils;
 import org.apache.ignite.internal.pagemem.store.PageStore;
-<<<<<<< HEAD
 import org.apache.ignite.internal.pagemem.store.PageStoreListener;
-import org.apache.ignite.internal.processors.cache.persistence.AllocatedPageTracker;
-=======
->>>>>>> ac3714ef
 import org.apache.ignite.internal.processors.cache.persistence.StorageException;
 import org.apache.ignite.internal.processors.cache.persistence.tree.io.PageIO;
 import org.apache.ignite.internal.processors.cache.persistence.wal.crc.FastCrc;
@@ -119,12 +115,8 @@
         IgniteOutClosure<Path> pathProvider,
         FileIOFactory factory,
         DataStorageConfiguration cfg,
-<<<<<<< HEAD
-        AllocatedPageTracker allocatedTracker,
+        LongAdderMetric allocatedTracker,
         PageStoreListener lsnr
-=======
-        LongAdderMetric allocatedTracker
->>>>>>> ac3714ef
     ) {
         assert lsnr != null;
 
@@ -512,8 +504,10 @@
         }
     }
 
-    /** {@inheritDoc} */
-    @Override public void init() throws StorageException {
+    /**
+     * @throws StorageException If failed to initialize store file.
+     */
+    private void init() throws StorageException {
         if (!inited) {
             lock.writeLock().lock();
 
