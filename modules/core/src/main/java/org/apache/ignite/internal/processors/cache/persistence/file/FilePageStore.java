/*
 * Licensed to the Apache Software Foundation (ASF) under one or more
 * contributor license agreements.  See the NOTICE file distributed with
 * this work for additional information regarding copyright ownership.
 * The ASF licenses this file to You under the Apache License, Version 2.0
 * (the "License"); you may not use this file except in compliance with
 * the License.  You may obtain a copy of the License at
 *
 *      http://www.apache.org/licenses/LICENSE-2.0
 *
 * Unless required by applicable law or agreed to in writing, software
 * distributed under the License is distributed on an "AS IS" BASIS,
 * WITHOUT WARRANTIES OR CONDITIONS OF ANY KIND, either express or implied.
 * See the License for the specific language governing permissions and
 * limitations under the License.
 */

package org.apache.ignite.internal.processors.cache.persistence.file;

import java.io.File;
import java.io.IOException;
import java.nio.ByteBuffer;
import java.nio.ByteOrder;
import java.util.concurrent.atomic.AtomicLong;
import java.util.concurrent.locks.ReadWriteLock;
import java.util.concurrent.locks.ReentrantReadWriteLock;
import org.apache.ignite.IgniteCheckedException;
import org.apache.ignite.IgniteException;
import org.apache.ignite.IgniteSystemProperties;
import org.apache.ignite.configuration.DataStorageConfiguration;
import org.apache.ignite.internal.pagemem.PageIdUtils;
import org.apache.ignite.internal.pagemem.store.PageStore;
import org.apache.ignite.internal.processors.cache.persistence.tree.io.PageIO;
import org.apache.ignite.internal.processors.cache.persistence.wal.crc.IgniteDataIntegrityViolationException;
import org.apache.ignite.internal.processors.cache.persistence.wal.crc.PureJavaCrc32;
import org.apache.ignite.internal.util.typedef.internal.U;

import static java.nio.file.StandardOpenOption.CREATE;
import static java.nio.file.StandardOpenOption.READ;
import static java.nio.file.StandardOpenOption.WRITE;
import static org.apache.ignite.IgniteSystemProperties.IGNITE_PDS_SKIP_CRC;

/**
 * File page store.
 */
public class FilePageStore implements PageStore {
    /** Page store file signature. */
    private static final long SIGNATURE = 0xF19AC4FE60C530B8L;

    /** File version. */
    public static final int VERSION = 1;

    /** Allocated field offset. */
    public static final int HEADER_SIZE = 8/*SIGNATURE*/ + 4/*VERSION*/ + 1/*type*/ + 4/*page size*/;

    /** */
    private final File cfgFile;

    /** */
    private final byte type;

    /** Database configuration. */
    protected final DataStorageConfiguration dbCfg;

    /** Factory to provide I/O interfaces for read/write operations with files */
    private final FileIOFactory ioFactory;

    /** I/O interface for read/write operations with file */
    private FileIO fileIO;

    /** */
    private final AtomicLong allocated;

    /** */
    private final int pageSize;

    /** */
    private volatile boolean inited;

    /** */
    private volatile boolean recover;

    /** Partition file version, 1-based incrementing counter. For outdated pages tag has low value, and write does nothing */
    private volatile int tag;

    /** */
    private boolean skipCrc = IgniteSystemProperties.getBoolean(IGNITE_PDS_SKIP_CRC, false);

    /** */
    private final ReadWriteLock lock = new ReentrantReadWriteLock();

    /**
     * @param file File.
     */
    public FilePageStore(byte type, File file, FileIOFactory factory, DataStorageConfiguration cfg) {
        this.type = type;

        cfgFile = file;
        dbCfg = cfg;
        ioFactory = factory;

        allocated = new AtomicLong();

        pageSize = dbCfg.getPageSize();
    }

    /** {@inheritDoc} */
    @Override public boolean exists() {
        return cfgFile.exists() && cfgFile.length() > headerSize();
    }

    /**
     * Size of page store header.
     */
    public int headerSize() {
        return HEADER_SIZE;
    }

    /**
     * Page store version.
     */
    public int version() {
        return VERSION;
    }

    /**
     * Creates header for current version file store. Doesn't init the store.
     *
     * @param type Type.
     * @param pageSize Page size.
     * @return Byte buffer instance.
     */
    public ByteBuffer header(byte type, int pageSize) {
        ByteBuffer hdr = ByteBuffer.allocate(headerSize()).order(ByteOrder.LITTLE_ENDIAN);

        hdr.putLong(SIGNATURE);

        hdr.putInt(version());

        hdr.put(type);

        hdr.putInt(pageSize);

        hdr.rewind();

        return hdr;
    }

    /**
     *
     */
    private long initFile() {
        try {
            ByteBuffer hdr = header(type, dbCfg.getPageSize());

            while (hdr.remaining() > 0)
                fileIO.write(hdr);
        }
        catch (IOException e) {
            throw new IgniteException("Check file failed.", e);
        }

        //there is 'super' page in every file
        return headerSize() + dbCfg.getPageSize();
    }

    /**
     *
     */
    private long checkFile() throws IgniteCheckedException {
        try {
            ByteBuffer hdr = ByteBuffer.allocate(headerSize()).order(ByteOrder.LITTLE_ENDIAN);

            while (hdr.remaining() > 0)
                fileIO.read(hdr);

            hdr.rewind();

            long signature = hdr.getLong();

            if (SIGNATURE != signature)
                throw new IgniteCheckedException("Failed to verify store file (invalid file signature)" +
                    " [expectedSignature=" + U.hexLong(SIGNATURE) +
                    ", actualSignature=" + U.hexLong(signature) + ']');

            int ver = hdr.getInt();

            if (version() != ver)
                throw new IgniteCheckedException("Failed to verify store file (invalid file version)" +
                    " [expectedVersion=" + version() +
                    ", fileVersion=" + ver + "]");

            byte type = hdr.get();

            if (this.type != type)
                throw new IgniteCheckedException("Failed to verify store file (invalid file type)" +
                    " [expectedFileType=" + this.type +
                    ", actualFileType=" + type + "]");

            int pageSize = hdr.getInt();

            if (dbCfg.getPageSize() != pageSize)
                throw new IgniteCheckedException("Failed to verify store file (invalid page size)" +
                    " [expectedPageSize=" + dbCfg.getPageSize() +
                    ", filePageSize=" + pageSize + "]");

            long fileSize = cfgFile.length();

            if (fileSize == headerSize()) // Every file has a special meta page.
                fileSize = pageSize + headerSize();

            if ((fileSize - headerSize()) % pageSize != 0)
                throw new IgniteCheckedException("Failed to verify store file (invalid file size)" +
                    " [fileSize=" + U.hexLong(fileSize) +
                    ", pageSize=" + U.hexLong(pageSize) + ']');

            return fileSize;
        }
        catch (IOException e) {
            throw new IgniteCheckedException("File check failed", e);
        }
    }

    /**
     * @param cleanFile {@code True} to delete file.
     * @throws IgniteCheckedException If failed.
     */
    public void stop(boolean cleanFile) throws IgniteCheckedException {
        lock.writeLock().lock();

        try {
            if (!inited)
                return;

            fileIO.force();

            fileIO.close();

            if (cleanFile)
                cfgFile.delete();
        }
        catch (IOException e) {
            throw new IgniteCheckedException(e);
        }
        finally {
            lock.writeLock().unlock();
        }
    }

    /**
     *
     */
    public void truncate(int tag) throws IgniteCheckedException {
        lock.writeLock().lock();

        try {
            if (!inited)
                return;

            this.tag = tag;

            fileIO.clear();

            allocated.set(initFile());
        }
        catch (IOException e) {
            throw new IgniteCheckedException(e);
        }
        finally {
            lock.writeLock().unlock();
        }
    }

    /**
     *
     */
    public void beginRecover() {
        lock.writeLock().lock();

        try {
            recover = true;
        }
        finally {
            lock.writeLock().unlock();
        }
    }

    /**
     *
     */
    public void finishRecover() {
        lock.writeLock().lock();

        try {
            if (inited)
                allocated.set(fileIO.size());

            recover = false;
        }
        catch (IOException e) {
            throw new RuntimeException(e);
        }
        finally {
            lock.writeLock().unlock();
        }
    }

    /** {@inheritDoc} */
    @Override public void read(long pageId, ByteBuffer pageBuf, boolean keepCrc) throws IgniteCheckedException {
        init();

        try {
            long off = pageOffset(pageId);

            assert pageBuf.capacity() == pageSize;
            assert pageBuf.position() == 0;
            assert pageBuf.order() == ByteOrder.nativeOrder();

            int len = pageSize;

            do {
                int n = fileIO.read(pageBuf, off);

                // If page was not written yet, nothing to read.
                if (n < 0) {
                    pageBuf.put(new byte[pageBuf.remaining()]);

                    return;
                }

                off += n;

                len -= n;
            }
            while (len > 0);

            int savedCrc32 = PageIO.getCrc(pageBuf);

            PageIO.setCrc(pageBuf, 0);

            pageBuf.position(0);

            if (!skipCrc) {
                int curCrc32 = PureJavaCrc32.calcCrc32(pageBuf, pageSize);

                if ((savedCrc32 ^ curCrc32) != 0)
                    throw new IgniteDataIntegrityViolationException("Failed to read page (CRC validation failed) " +
                        "[id=" + U.hexLong(pageId) + ", off=" + (off - pageSize) +
                        ", file=" + cfgFile.getAbsolutePath() + ", fileSize=" + fileIO.size() +
                        ", savedCrc=" + U.hexInt(savedCrc32) + ", curCrc=" + U.hexInt(curCrc32) + "]");
            }

            assert PageIO.getCrc(pageBuf) == 0;

            if (keepCrc)
                PageIO.setCrc(pageBuf, savedCrc32);
        }
        catch (IOException e) {
            throw new IgniteCheckedException("Read error", e);
        }
    }

    /** {@inheritDoc} */
    @Override public void readHeader(ByteBuffer buf) throws IgniteCheckedException {
        init();

        try {
            assert buf.remaining() == headerSize();

            int len = headerSize();

            long off = 0;

            do {
                int n = fileIO.read(buf, off);

                // If page was not written yet, nothing to read.
                if (n < 0)
                    return;

                off += n;

                len -= n;
            }
            while (len > 0);
        }
        catch (IOException e) {
            throw new IgniteCheckedException("Read error", e);
        }
    }

    /**
     * @throws IgniteCheckedException If failed to initialize store file.
     */
    private void init() throws IgniteCheckedException {
        if (!inited) {
            lock.writeLock().lock();

            try {
                if (!inited) {
                    FileIO fileIO = null;

                    IgniteCheckedException err = null;

                    try {
                        this.fileIO = fileIO = ioFactory.create(cfgFile, CREATE, READ, WRITE);

                        if (cfgFile.length() == 0)
                            allocated.set(initFile());
                        else
                            allocated.set(checkFile());

                        inited = true;
                    }
                    catch (IOException e) {
                        throw err = new IgniteCheckedException("Can't open file: " + cfgFile.getName(), e);
                    }
                    finally {
                        if (err != null && fileIO != null)
                            try {
                                fileIO.close();
                            }
                            catch (IOException e) {
                                err.addSuppressed(e);
                            }
                    }
                }
            }
            finally {
                lock.writeLock().unlock();
            }
        }
    }

    /** {@inheritDoc} */
    @Override public void write(long pageId, ByteBuffer pageBuf, int tag, boolean calculateCrc) throws IgniteCheckedException {
        init();

        lock.readLock().lock();

        try {
            if (tag < this.tag)
                return;

            long off = pageOffset(pageId);

            assert (off >= 0 && off + pageSize <= allocated.get() + headerSize()) || recover :
                "off=" + U.hexLong(off) + ", allocated=" + U.hexLong(allocated.get()) + ", pageId=" + U.hexLong(pageId);

            assert pageBuf.capacity() == pageSize;
            assert pageBuf.position() == 0;
<<<<<<< HEAD
            assert pageBuf.order() == ByteOrder.nativeOrder() : "Page buffer order " + pageBuf.order()
                + " should be same with " + ByteOrder.nativeOrder();
            assert PageIO.getCrc(pageBuf) == 0 : U.hexLong(pageId);
=======
            assert pageBuf.order() == ByteOrder.nativeOrder();
            assert PageIO.getType(pageBuf) != 0 : "Invalid state. Type is 0! pageId = " + U.hexLong(pageId);
            assert PageIO.getVersion(pageBuf) != 0 : "Invalid state. Version is 0! pageId = " + U.hexLong(pageId);
>>>>>>> 802a1668

            if (calculateCrc && !skipCrc) {
                assert PageIO.getCrc(pageBuf) == 0 : U.hexLong(pageId);

                PageIO.setCrc(pageBuf, calcCrc32(pageBuf, pageSize));
            }

            // Check whether crc was calculated somewhere above the stack if it is forcibly skipped.
            assert skipCrc || PageIO.getCrc(pageBuf) != 0 || calcCrc32(pageBuf, pageSize) == 0 :
                    "CRC hasn't been calculated, crc=0";

            assert pageBuf.position() == 0 : pageBuf.position();

            int len = pageSize;

            do {
                int n = fileIO.write(pageBuf, off);

                off += n;

                len -= n;
            }
            while (len > 0);

            PageIO.setCrc(pageBuf, 0);
        }
        catch (IOException e) {
            throw new IgniteCheckedException("Failed to write the page to the file store [pageId=" + pageId +
                ", file=" + cfgFile.getAbsolutePath() + ']', e);
        }
        finally {
            lock.readLock().unlock();
        }
    }

    /**
     * @param pageBuf Page buffer.
     * @param pageSize Page size.
     */
    private static int calcCrc32(ByteBuffer pageBuf, int pageSize) {
        try {
            pageBuf.position(0);

            return PureJavaCrc32.calcCrc32(pageBuf, pageSize);
        }
        finally {
            pageBuf.position(0);
        }
    }

    /** {@inheritDoc} */
    @Override public long pageOffset(long pageId) {
        return (long) PageIdUtils.pageIndex(pageId) * pageSize + headerSize();
    }

    /** {@inheritDoc} */
    @Override public void sync() throws IgniteCheckedException {
        lock.writeLock().lock();

        try {
            init();

            fileIO.force();
        }
        catch (IOException e) {
            throw new IgniteCheckedException("Sync error", e);
        }
        finally {
            lock.writeLock().unlock();
        }
    }

    /** {@inheritDoc} */
    @Override public synchronized void ensure() throws IgniteCheckedException {
        init();
    }

    /** {@inheritDoc} */
    @Override public long allocatePage() throws IgniteCheckedException {
        init();

        long off = allocPage();

        return (off - headerSize()) / pageSize;
    }

    /**
     *
     */
    private long allocPage() {
        long off;

        do {
            off = allocated.get();

            if (allocated.compareAndSet(off, off + pageSize))
                break;
        }
        while (true);

        return off;
    }

    /** {@inheritDoc} */
    @Override public int pages() {
        if (!inited)
            return 0;

        return (int)((allocated.get() - headerSize()) / pageSize);
    }
}<|MERGE_RESOLUTION|>--- conflicted
+++ resolved
@@ -449,15 +449,10 @@
 
             assert pageBuf.capacity() == pageSize;
             assert pageBuf.position() == 0;
-<<<<<<< HEAD
             assert pageBuf.order() == ByteOrder.nativeOrder() : "Page buffer order " + pageBuf.order()
                 + " should be same with " + ByteOrder.nativeOrder();
-            assert PageIO.getCrc(pageBuf) == 0 : U.hexLong(pageId);
-=======
-            assert pageBuf.order() == ByteOrder.nativeOrder();
             assert PageIO.getType(pageBuf) != 0 : "Invalid state. Type is 0! pageId = " + U.hexLong(pageId);
             assert PageIO.getVersion(pageBuf) != 0 : "Invalid state. Version is 0! pageId = " + U.hexLong(pageId);
->>>>>>> 802a1668
 
             if (calculateCrc && !skipCrc) {
                 assert PageIO.getCrc(pageBuf) == 0 : U.hexLong(pageId);
