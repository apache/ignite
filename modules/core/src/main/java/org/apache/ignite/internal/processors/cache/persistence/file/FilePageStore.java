--- conflicted
+++ resolved
@@ -171,8 +171,6 @@
                 if (fileExists == null) {
                     File file = pathProvider.apply().toFile();
 
-//                    System.out.println("file (exists="+file.exists()+"): " + file);
-
                     fileExists = file.exists() && file.length() > headerSize();
                 }
             }
@@ -366,8 +364,6 @@
 
         Path filePath = pathProvider.apply();
 
-        U.dumpStack(">xxx> truncate " + filePath);
-
         lock.writeLock().lock();
 
         try {
@@ -446,40 +442,6 @@
         catch (IOException e) {
             throw new StorageException("Failed to update partition file allocated pages " +
                 "[file=" + getFileAbsolutePath() + "]", e);
-<<<<<<< HEAD
-        }
-    }
-
-    /**
-     * @param serialStrg Serial page storage to reover current storage with.
-     * @throws IgniteCheckedException If fails.
-     */
-    public void doRecover(FileSerialPageStore serialStrg) throws IgniteCheckedException {
-        lock.writeLock().lock();
-
-        try {
-            recover = true;
-
-            ByteBuffer pageBuf = ByteBuffer.allocate(pageSize)
-                .order(ByteOrder.nativeOrder());
-            long pages = serialStrg.pages();
-
-            for (int seq = 0; seq < pages; seq++) {
-                serialStrg.readPage(pageBuf, seq);
-
-                write(PageIO.getPageId(pageBuf), pageBuf, 0, false);
-
-                pageBuf.clear();
-            }
-
-            updateAllocatedPages();
-
-            recover = false;
-        }
-        finally {
-            lock.writeLock().unlock();
-=======
->>>>>>> 3e204b95
         }
     }
 
