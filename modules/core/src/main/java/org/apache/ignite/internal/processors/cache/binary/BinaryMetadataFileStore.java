--- conflicted
+++ resolved
@@ -174,11 +174,7 @@
      * @param typeId Type identifier.
      */
     private void removeMeta(int typeId) {
-<<<<<<< HEAD
-        if (!isPersistenceEnabled)
-=======
-        if (!enabled)
->>>>>>> 9cf06362
+        if (!enabled)
             return;
 
         File file = new File(metadataDir, typeId + ".bin");
@@ -283,11 +279,7 @@
      * @param typeId Type ID.
      */
     public void removeMetadataAsync(int typeId) {
-<<<<<<< HEAD
-        if (!isPersistenceEnabled)
-=======
-        if (!enabled)
->>>>>>> 9cf06362
+        if (!enabled)
             return;
 
         writer.startTaskAsync(typeId, BinaryMetadataTransport.REMOVED_VERSION);
@@ -364,11 +356,7 @@
      * @param typeId Type ID.
      */
     void prepareMetadataRemove(int typeId) {
-<<<<<<< HEAD
-        if (!isPersistenceEnabled)
-=======
-        if (!enabled)
->>>>>>> 9cf06362
+        if (!enabled)
             return;
 
         writer.cancelTasksForType(typeId);
