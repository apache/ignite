/*
 * Licensed to the Apache Software Foundation (ASF) under one or more
 * contributor license agreements.  See the NOTICE file distributed with
 * this work for additional information regarding copyright ownership.
 * The ASF licenses this file to You under the Apache License, Version 2.0
 * (the "License"); you may not use this file except in compliance with
 * the License.  You may obtain a copy of the License at
 *
 *      http://www.apache.org/licenses/LICENSE-2.0
 *
 * Unless required by applicable law or agreed to in writing, software
 * distributed under the License is distributed on an "AS IS" BASIS,
 * WITHOUT WARRANTIES OR CONDITIONS OF ANY KIND, either express or implied.
 * See the License for the specific language governing permissions and
 * limitations under the License.
 */
package org.apache.ignite.internal.processors.cache.binary;

import java.io.File;
import java.io.FileInputStream;
<<<<<<< HEAD
import java.util.function.BiConsumer;
=======
import java.util.Map;
import java.util.concurrent.BlockingQueue;
import java.util.concurrent.ConcurrentHashMap;
import java.util.concurrent.ConcurrentMap;
import java.util.concurrent.LinkedBlockingQueue;
>>>>>>> 0f6be581
import org.apache.ignite.IgniteCheckedException;
import org.apache.ignite.IgniteException;
import org.apache.ignite.IgniteLogger;
import org.apache.ignite.binary.BinaryType;
import org.apache.ignite.failure.FailureContext;
import org.apache.ignite.failure.FailureType;
import org.apache.ignite.internal.GridKernalContext;
import org.apache.ignite.internal.IgniteInterruptedCheckedException;
import org.apache.ignite.internal.binary.BinaryMetadata;
import org.apache.ignite.internal.binary.BinaryTypeImpl;
import org.apache.ignite.internal.binary.BinaryUtils;
import org.apache.ignite.internal.processors.cache.persistence.file.FileIO;
import org.apache.ignite.internal.processors.cache.persistence.file.FileIOFactory;
<<<<<<< HEAD
import org.apache.ignite.internal.processors.cacheobject.BinaryTypeWriter;
=======
import org.apache.ignite.internal.util.future.GridFutureAdapter;
>>>>>>> 0f6be581
import org.apache.ignite.internal.util.typedef.internal.CU;
import org.apache.ignite.internal.util.typedef.internal.S;
import org.apache.ignite.internal.util.typedef.internal.U;
import org.apache.ignite.internal.util.worker.GridWorker;
import org.apache.ignite.thread.IgniteThread;
import org.jetbrains.annotations.Nullable;

/**
 * Class handles saving/restoring binary metadata to/from disk.
 *
 * Current implementation needs to be rewritten as it issues IO operations from discovery thread which may lead to
 * segmentation of nodes from cluster.
 */
class BinaryMetadataFileStore implements BinaryTypeWriter {
    /** Link to resolved binary metadata directory. Null for non persistent mode */
    private File workDir;

    /** */
    private final GridKernalContext ctx;

    /** */
    private final boolean isPersistenceEnabled;

    /** */
    private FileIOFactory fileIOFactory;

    /** */
    private final IgniteLogger log;

    /** */
    private BinaryMetadataAsyncWriter writer;

    /**
     * @param ctx Context.
     * @param log Logger.
     * @param binaryMetadataFileStoreDir Path to binary metadata store configured by user, should include binary_meta
     * and consistentId
     */
    BinaryMetadataFileStore(
        final GridKernalContext ctx,
        final IgniteLogger log,
        final String igniteWorkDir,
        @Nullable final File binaryMetadataFileStoreDir
    ) {
        this.ctx = ctx;
        this.isPersistenceEnabled = CU.isPersistenceEnabled(ctx.config());
        this.log = log;

        if (!CU.isPersistenceEnabled(ctx.config()))
            return;

        fileIOFactory = ctx.config().getDataStorageConfiguration().getFileIOFactory();

        try {
            if (binaryMetadataFileStoreDir != null)
                workDir = binaryMetadataFileStoreDir;
            else {
                final String subFolder = ctx.pdsFolderResolver().resolveFolders().folderName();

                workDir = new File(U.resolveWorkDirectory(
                    igniteWorkDir,
                    "binary_meta",
                    false
                ),
                    subFolder);
            }

            U.ensureDirectory(workDir, "directory for serialized binary metadata", log);
        }
        catch (IgniteCheckedException e) {
            throw new IgniteException(e);
        }
    }

    /** {@inheritDoc} */
    @Override public void writeMeta(int typeId, BinaryType type) {
        assert type instanceof BinaryTypeImpl;
        assert !ctx.clientNode();

<<<<<<< HEAD
        mergeAndWriteMetadata(((BinaryTypeImpl)type).metadata());
=======
        U.ensureDirectory(workDir, "directory for serialized binary metadata", log);

        writer = new BinaryMetadataAsyncWriter();
        new IgniteThread(writer).start();
    }

    /**
     * Stops worker for async writing of binary metadata.
     */
    void stop() {
        U.cancel(writer);
>>>>>>> 0f6be581
    }

    /**
     * @param binMeta Binary metadata to be written to disk.
     */
    void writeMetadata(BinaryMetadata binMeta) {
        if (!isPersistenceEnabled)
            return;

        try {
            File file = new File(workDir, binMeta.typeId() + ".bin");

            byte[] marshalled = U.marshal(ctx, binMeta);

            try (final FileIO out = fileIOFactory.create(file)) {
                int left = marshalled.length;
                while ((left -= out.writeFully(marshalled, 0, Math.min(marshalled.length, left))) > 0)
                    ;

                out.force();
            }
        }
        catch (Exception e) {
            final String msg = "Failed to save metadata for typeId: " + binMeta.typeId() +
                "; exception was thrown: " + e.getMessage();

            U.error(log, msg);

            writer.cancel();

            ctx.failure().process(new FailureContext(FailureType.CRITICAL_ERROR, e));

            throw new IgniteException(msg, e);
        }
    }

    /**
     * Restores metadata on startup of {@link CacheObjectBinaryProcessorImpl} but before starting discovery.
     *
     * @param locCache Restore metadata to.
     */
<<<<<<< HEAD
    void restoreMetadata(BiConsumer<Integer, BinaryMetadataHolder> locCache) {
        if (!CU.isPersistenceEnabled(ctx.config()))
=======
    void restoreMetadata() {
        if (!isPersistenceEnabled)
>>>>>>> 0f6be581
            return;

        for (File file : workDir.listFiles()) {
            try (FileInputStream in = new FileInputStream(file)) {
                BinaryMetadata meta = U.unmarshal(ctx.config().getMarshaller(), in, U.resolveClassLoader(ctx.config()));

                locCache.accept(meta.typeId(), new BinaryMetadataHolder(meta, 0, 0));
            }
            catch (Exception e) {
                U.warn(log, "Failed to restore metadata from file: " + file.getName() +
                    "; exception was thrown: " + e.getMessage());
            }
        }
    }

    /**
     * Checks if binary metadata for the same typeId is already presented on disk. If so merges it with new metadata and
     * stores the result. Otherwise just writes new metadata.
     *
     * @param binMeta new binary metadata to write to disk.
     */
    void mergeAndWriteMetadata(BinaryMetadata binMeta) {
        BinaryMetadata existingMeta = readMetadata(binMeta.typeId());

        if (existingMeta != null) {
            BinaryMetadata mergedMeta = BinaryUtils.mergeMetadata(existingMeta, binMeta);

            writeMetadata(mergedMeta);
        }
        else
            writeMetadata(binMeta);
    }

    /**
     * Reads binary metadata for given typeId.
     *
     * @param typeId typeId of BinaryMetadata to be read.
     */
    private BinaryMetadata readMetadata(int typeId) {
        File file = new File(workDir, Integer.toString(typeId) + ".bin");

        if (!file.exists())
            return null;

        try (FileInputStream in = new FileInputStream(file)) {
            return U.unmarshal(ctx.config().getMarshaller(), in, U.resolveClassLoader(ctx.config()));
        }
        catch (Exception e) {
            U.warn(log, "Failed to restore metadata from file: " + file.getName() +
                "; exception was thrown: " + e.getMessage());
        }

        return null;
    }

    /**
     *
     */
    void prepareMetadataWriting(BinaryMetadata meta, int typeVer) {
        if (!isPersistenceEnabled)
            return;

        writer.prepareWriteFuture(meta, typeVer);
    }

    /**
     * @param typeId Type ID.
     * @param typeVer Type version.
     */
    void writeMetadataAsync(int typeId, int typeVer) {
        if (!isPersistenceEnabled)
            return;

        writer.startWritingAsync(typeId, typeVer);
    }

    /**
     * {@code typeVer} parameter is always non-negative except one special case
     * (see {@link CacheObjectBinaryProcessorImpl#addMeta(int, BinaryType, boolean)} for context):
     * if request for bin meta update arrives right at the moment when node is stopping
     * {@link MetadataUpdateResult} of special type is generated: UPDATE_DISABLED.
     *
     * @param typeId
     * @param typeVer
     * @throws IgniteCheckedException
     */
    void waitForWriteCompletion(int typeId, int typeVer) throws IgniteCheckedException {
        if (!isPersistenceEnabled)
            return;

        writer.waitForWriteCompletion(typeId, typeVer);
    }

    /**
     * @param typeId Binary metadata type id.
     * @param typeVer Type version.
     */
    void finishWrite(int typeId, int typeVer) {
        if (!isPersistenceEnabled)
            return;

        writer.finishWriteFuture(typeId, typeVer);
    }

    /**
     *
     */
    private class BinaryMetadataAsyncWriter extends GridWorker {
        /**
         * Queue of write tasks submitted for execution.
         */
        private final BlockingQueue<WriteOperationTask> queue = new LinkedBlockingQueue<>();

        /**
         * Write operation tasks prepared for writing (but not yet submitted to execution (actual writing).
         */
        private final ConcurrentMap<OperationSyncKey, WriteOperationTask> preparedWriteTasks = new ConcurrentHashMap<>();

        /** */
        BinaryMetadataAsyncWriter() {
            super(ctx.igniteInstanceName(), "binary-metadata-writer", BinaryMetadataFileStore.this.log, ctx.workersRegistry());
        }

        /**
         * @param typeId Type ID.
         * @param typeVer Type version.
         */
        synchronized void startWritingAsync(int typeId, int typeVer) {
            if (isCancelled())
                return;

            WriteOperationTask task = preparedWriteTasks.get(new OperationSyncKey(typeId, typeVer));

            if (task != null) {
                if (log.isDebugEnabled())
                    log.debug(
                        "Submitting task for async write for" +
                            " [typeId=" + typeId +
                            ", typeVersion=" + typeVer + ']'
                    );

                queue.add(task);
            }
            else {
                if (log.isDebugEnabled())
                    log.debug(
                        "Task for async write for" +
                            " [typeId=" + typeId +
                            ", typeVersion=" + typeVer + "] not found"
                    );
            }
        }

        /** {@inheritDoc} */
        @Override public synchronized void cancel() {
            super.cancel();

            queue.clear();

            IgniteCheckedException err = new IgniteCheckedException("Operation has been cancelled (node is stopping).");

            for (Map.Entry<OperationSyncKey, WriteOperationTask> e : preparedWriteTasks.entrySet()) {
                if (log.isDebugEnabled())
                    log.debug(
                        "Cancelling future for write operation for" +
                            " [typeId=" + e.getKey().typeId +
                            ", typeVer=" + e.getKey().typeVer + ']'
                    );

                e.getValue().future.onDone(err);
            }

            preparedWriteTasks.clear();
        }

        /** {@inheritDoc} */
        @Override protected void body() throws InterruptedException, IgniteInterruptedCheckedException {
            while (!isCancelled()) {
                try {
                    body0();
                }
                catch (InterruptedException e) {
                    if (!isCancelled) {
                        ctx.failure().process(new FailureContext(FailureType.SYSTEM_WORKER_TERMINATION, e));

                        throw e;
                    }
                }
            }
        }

        /** */
        private void body0() throws InterruptedException {
            WriteOperationTask task;

            blockingSectionBegin();

            try {
                task = queue.take();

                if (log.isDebugEnabled())
                    log.debug(
                        "Starting write operation for" +
                            " [typeId=" + task.meta.typeId() +
                            ", typeVer=" + task.typeVer + ']'
                    );

                writeMetadata(task.meta);
            }
            finally {
                blockingSectionEnd();
            }

            finishWriteFuture(task.meta.typeId(), task.typeVer);
        }

        /**
         * @param typeId Binary metadata type id.
         * @param typeVer Type version.
         */
        void finishWriteFuture(int typeId, int typeVer) {
            WriteOperationTask task = preparedWriteTasks.remove(new OperationSyncKey(typeId, typeVer));

            if (task != null) {
                if (log.isDebugEnabled())
                    log.debug(
                        "Future for write operation for" +
                            " [typeId=" + typeId +
                            ", typeVer=" + typeVer + ']' +
                            " completed."
                    );

                task.future.onDone();
            }
            else {
                if (log.isDebugEnabled())
                    log.debug(
                        "Future for write operation for" +
                            " [typeId=" + typeId +
                            ", typeVer=" + typeVer + ']' +
                            " not found."
                    );
            }
        }

        /**
         * @param meta Binary metadata.
         * @param typeVer Type version.
         */
        synchronized void prepareWriteFuture(BinaryMetadata meta, int typeVer) {
            if (isCancelled())
                return;

            if (log.isDebugEnabled())
                log.debug(
                    "Prepare task for async write for" +
                        "[typeName=" + meta.typeName() +
                        ", typeId=" + meta.typeId() +
                        ", typeVersion=" + typeVer + ']'
                );

            preparedWriteTasks.putIfAbsent(new OperationSyncKey(meta.typeId(), typeVer), new WriteOperationTask(meta, typeVer));
        }

        /**
         * @param typeId Type ID.
         * @param typeVer Type version.
         * @throws IgniteCheckedException If write operation failed.
         */
        void waitForWriteCompletion(int typeId, int typeVer) throws IgniteCheckedException {
            //special case, see javadoc of {@link BinaryMetadataFileStore#waitForWriteCompletion}
            if (typeVer == -1) {
                if (log.isDebugEnabled())
                    log.debug("No need to wait for " + typeId + ", negative typeVer was passed.");

                return;
            }

            WriteOperationTask task = preparedWriteTasks.get(new OperationSyncKey(typeId, typeVer));

            if (task != null) {
                if (log.isDebugEnabled())
                    log.debug(
                        "Waiting for write completion of" +
                            " [typeId=" + typeId +
                            ", typeVer=" + typeVer + "]"
                    );

                try {
                    task.future.get();
                }
                finally {
                    if (log.isDebugEnabled())
                        log.debug(
                            "Released for write completion of" +
                                " [typeId=" + typeId +
                                ", typeVer=" + typeVer + ']'
                        );
                }
            }
            else {
                if (log.isDebugEnabled())
                    log.debug(
                        "Task for async write for" +
                            " [typeId=" + typeId +
                            ", typeVersion=" + typeVer + "] not found"
                    );
            }
        }
    }

    /**
     *
     */
    private static final class WriteOperationTask {
        /** */
        private final BinaryMetadata meta;

        /** */
        private final int typeVer;

        /** */
        private final GridFutureAdapter future = new GridFutureAdapter();

        /** */
        private WriteOperationTask(BinaryMetadata meta, int ver) {
            this.meta = meta;
            typeVer = ver;
        }
    }

    /**
     *
     */
    private static final class OperationSyncKey {
        /** */
        private final int typeId;

        /** */
        private final int typeVer;

        /** */
        private OperationSyncKey(int typeId, int typeVer) {
            this.typeId = typeId;
            this.typeVer = typeVer;
        }

        /** {@inheritDoc} */
        @Override public int hashCode() {
            return 31 * typeId + typeVer;
        }

        /** {@inheritDoc} */
        @Override public boolean equals(Object obj) {
            if (!(obj instanceof OperationSyncKey))
                return false;

            OperationSyncKey that = (OperationSyncKey)obj;

            return (that.typeId == typeId) && (that.typeVer == typeVer);
        }

        /** {@inheritDoc} */
        @Override public String toString() {
            return S.toString(OperationSyncKey.class, this);
        }
    }
}<|MERGE_RESOLUTION|>--- conflicted
+++ resolved
@@ -18,15 +18,11 @@
 
 import java.io.File;
 import java.io.FileInputStream;
-<<<<<<< HEAD
-import java.util.function.BiConsumer;
-=======
 import java.util.Map;
 import java.util.concurrent.BlockingQueue;
 import java.util.concurrent.ConcurrentHashMap;
 import java.util.concurrent.ConcurrentMap;
 import java.util.concurrent.LinkedBlockingQueue;
->>>>>>> 0f6be581
 import org.apache.ignite.IgniteCheckedException;
 import org.apache.ignite.IgniteException;
 import org.apache.ignite.IgniteLogger;
@@ -40,11 +36,8 @@
 import org.apache.ignite.internal.binary.BinaryUtils;
 import org.apache.ignite.internal.processors.cache.persistence.file.FileIO;
 import org.apache.ignite.internal.processors.cache.persistence.file.FileIOFactory;
-<<<<<<< HEAD
 import org.apache.ignite.internal.processors.cacheobject.BinaryTypeWriter;
-=======
 import org.apache.ignite.internal.util.future.GridFutureAdapter;
->>>>>>> 0f6be581
 import org.apache.ignite.internal.util.typedef.internal.CU;
 import org.apache.ignite.internal.util.typedef.internal.S;
 import org.apache.ignite.internal.util.typedef.internal.U;
@@ -63,6 +56,9 @@
     private File workDir;
 
     /** */
+    private final ConcurrentMap<Integer, BinaryMetadataHolder> metadataLocCache;
+
+    /** */
     private final GridKernalContext ctx;
 
     /** */
@@ -78,17 +74,20 @@
     private BinaryMetadataAsyncWriter writer;
 
     /**
+     * @param metadataLocCache Metadata locale cache.
      * @param ctx Context.
      * @param log Logger.
      * @param binaryMetadataFileStoreDir Path to binary metadata store configured by user, should include binary_meta
      * and consistentId
      */
     BinaryMetadataFileStore(
+        final ConcurrentMap<Integer, BinaryMetadataHolder> metadataLocCache,
         final GridKernalContext ctx,
         final IgniteLogger log,
         final String igniteWorkDir,
         @Nullable final File binaryMetadataFileStoreDir
     ) {
+        this.metadataLocCache = metadataLocCache;
         this.ctx = ctx;
         this.isPersistenceEnabled = CU.isPersistenceEnabled(ctx.config());
         this.log = log;
@@ -119,26 +118,28 @@
         }
     }
 
+    /**
+     * Starts worker thread for acyn writing of binary metadata.
+     */
+    void start() {
+        writer = new BinaryMetadataAsyncWriter();
+
+        new IgniteThread(writer).start();
+    }
+
+    /**
+     * Stops worker for async writing of binary metadata.
+     */
+    void stop() {
+        U.cancel(writer);
+    }
+
     /** {@inheritDoc} */
     @Override public void writeMeta(int typeId, BinaryType type) {
         assert type instanceof BinaryTypeImpl;
         assert !ctx.clientNode();
 
-<<<<<<< HEAD
         mergeAndWriteMetadata(((BinaryTypeImpl)type).metadata());
-=======
-        U.ensureDirectory(workDir, "directory for serialized binary metadata", log);
-
-        writer = new BinaryMetadataAsyncWriter();
-        new IgniteThread(writer).start();
-    }
-
-    /**
-     * Stops worker for async writing of binary metadata.
-     */
-    void stop() {
-        U.cancel(writer);
->>>>>>> 0f6be581
     }
 
     /**
@@ -177,23 +178,16 @@
 
     /**
      * Restores metadata on startup of {@link CacheObjectBinaryProcessorImpl} but before starting discovery.
-     *
-     * @param locCache Restore metadata to.
-     */
-<<<<<<< HEAD
-    void restoreMetadata(BiConsumer<Integer, BinaryMetadataHolder> locCache) {
-        if (!CU.isPersistenceEnabled(ctx.config()))
-=======
+     */
     void restoreMetadata() {
         if (!isPersistenceEnabled)
->>>>>>> 0f6be581
             return;
 
         for (File file : workDir.listFiles()) {
             try (FileInputStream in = new FileInputStream(file)) {
                 BinaryMetadata meta = U.unmarshal(ctx.config().getMarshaller(), in, U.resolveClassLoader(ctx.config()));
 
-                locCache.accept(meta.typeId(), new BinaryMetadataHolder(meta, 0, 0));
+                metadataLocCache.put(meta.typeId(), new BinaryMetadataHolder(meta, 0, 0));
             }
             catch (Exception e) {
                 U.warn(log, "Failed to restore metadata from file: " + file.getName() +
