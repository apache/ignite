/*
 * Licensed to the Apache Software Foundation (ASF) under one or more
 * contributor license agreements.  See the NOTICE file distributed with
 * this work for additional information regarding copyright ownership.
 * The ASF licenses this file to You under the Apache License, Version 2.0
 * (the "License"); you may not use this file except in compliance with
 * the License.  You may obtain a copy of the License at
 *
 *      http://www.apache.org/licenses/LICENSE-2.0
 *
 * Unless required by applicable law or agreed to in writing, software
 * distributed under the License is distributed on an "AS IS" BASIS,
 * WITHOUT WARRANTIES OR CONDITIONS OF ANY KIND, either express or implied.
 * See the License for the specific language governing permissions and
 * limitations under the License.
 */
package org.apache.ignite.internal.processors.cache.binary;

import java.io.File;
import java.io.FileInputStream;
import java.io.IOException;
import java.nio.file.Files;
import java.util.Map;
import java.util.concurrent.BlockingQueue;
import java.util.concurrent.ConcurrentHashMap;
import java.util.concurrent.ConcurrentMap;
import java.util.concurrent.LinkedBlockingQueue;
import org.apache.ignite.IgniteCheckedException;
import org.apache.ignite.IgniteException;
import org.apache.ignite.IgniteLogger;
import org.apache.ignite.binary.BinaryType;
import org.apache.ignite.configuration.DataStorageConfiguration;
import org.apache.ignite.configuration.IgniteConfiguration;
import org.apache.ignite.failure.FailureContext;
import org.apache.ignite.failure.FailureType;
import org.apache.ignite.internal.GridKernalContext;
import org.apache.ignite.internal.IgniteInterruptedCheckedException;
import org.apache.ignite.internal.binary.BinaryMetadata;
import org.apache.ignite.internal.binary.BinaryUtils;
import org.apache.ignite.internal.processors.cache.persistence.file.FileIO;
import org.apache.ignite.internal.processors.cache.persistence.file.FileIOFactory;
import org.apache.ignite.internal.util.IgniteUtils;
import org.apache.ignite.internal.util.future.GridFutureAdapter;
import org.apache.ignite.internal.util.typedef.internal.CU;
import org.apache.ignite.internal.util.typedef.internal.S;
import org.apache.ignite.internal.util.typedef.internal.U;
import org.apache.ignite.internal.util.worker.GridWorker;
import org.apache.ignite.thread.IgniteThread;

import static java.nio.file.StandardCopyOption.ATOMIC_MOVE;
import static java.nio.file.StandardCopyOption.REPLACE_EXISTING;
import static org.apache.ignite.internal.processors.cache.persistence.file.FilePageStoreManager.TMP_SUFFIX;

/**
 * Class handles saving/restoring binary metadata to/from disk.
 *
 * Current implementation needs to be rewritten as it issues IO operations from discovery thread which may lead to
 * segmentation of nodes from cluster.
 */
class BinaryMetadataFileStore {
    /** Link to resolved binary metadata directory. Null for non persistent mode */
    private File metadataDir;

    /** */
    private final ConcurrentMap<Integer, BinaryMetadataHolder> metadataLocCache;

    /** */
    private final GridKernalContext ctx;

    /** */
    private final boolean enabled;

    /** */
    private FileIOFactory fileIOFactory;

    /** */
    private final IgniteLogger log;

    /** */
    private BinaryMetadataAsyncWriter writer;

    /**
     * @param metadataLocCache Metadata locale cache.
     * @param ctx Context.
     * @param log Logger.
     * @param metadataDir Path to binary metadata store configured by user, should include binary_meta
     * and consistentId.
     * @param forceEnabled If {@code true} then will write files even if persistence and CDC disabled.
     */
    BinaryMetadataFileStore(
        final ConcurrentMap<Integer, BinaryMetadataHolder> metadataLocCache,
        final GridKernalContext ctx,
        final IgniteLogger log,
        final File metadataDir,
        final boolean forceEnabled
    ) throws IgniteCheckedException {
        this.metadataLocCache = metadataLocCache;
        this.ctx = ctx;

        enabled = forceEnabled || enabled(ctx.config());

        this.log = log;

        if (!enabled)
            return;

        DataStorageConfiguration dsCfg = ctx.config().getDataStorageConfiguration();

        fileIOFactory = dsCfg == null ? new DataStorageConfiguration().getFileIOFactory() : dsCfg.getFileIOFactory();

<<<<<<< HEAD
        metadataDir = binaryMetadataFileStoreDir != null
            ? binaryMetadataFileStoreDir
            : ctx.pdsFolderResolver().fileTree().binaryMeta();
=======
        this.metadataDir = metadataDir;
>>>>>>> ae1cad65

        fixLegacyFolder(ctx.pdsFolderResolver().resolveFolders().folderName());
    }

    /**
     * Starts worker thread for async writing of binary metadata.
     */
    void start() throws IgniteCheckedException {
        if (!enabled)
            return;

        U.ensureDirectory(metadataDir, "directory for serialized binary metadata", log);

        writer = new BinaryMetadataAsyncWriter();

        new IgniteThread(writer).start();
    }

    /**
     * Stops worker for async writing of binary metadata.
     */
    void stop() {
        U.cancel(writer);
    }

    /**
     * @param binMeta Binary metadata to be written to disk.
     */
    void writeMetadata(BinaryMetadata binMeta) {
        if (!enabled)
            return;

        try {
            File file = new File(metadataDir, BinaryUtils.binaryMetaFileName(binMeta.typeId()));
            File tmpFile = new File(file.getAbsolutePath() + TMP_SUFFIX);

            // TODO: delete it on Ignite start. https://issues.apache.org/jira/browse/IGNITE-20897
            if (tmpFile.exists())
                U.delete(tmpFile);

            byte[] marshalled = U.marshal(ctx, binMeta);

            try (final FileIO out = fileIOFactory.create(tmpFile)) {
                int left = marshalled.length;
                while ((left -= out.writeFully(marshalled, 0, Math.min(marshalled.length, left))) > 0)
                    ;

                out.force();
            }

            Files.move(tmpFile.toPath(), file.toPath(), ATOMIC_MOVE, REPLACE_EXISTING);
        }
        catch (Exception e) {
            final String msg = "Failed to save metadata for typeId: " + binMeta.typeId() +
                "; exception was thrown: " + e.getMessage();

            U.error(log, msg);

            U.cancel(writer);

            ctx.failure().process(new FailureContext(FailureType.CRITICAL_ERROR, e));

            throw new IgniteException(msg, e);
        }
    }

    /**
     * Remove metadata for specified type.
     *
     * @param typeId Type identifier.
     */
    private void removeMeta(int typeId) {
        if (!enabled)
            return;

        ctx.marshallerContext().unregisterClassNameLocally(typeId);

        File file = new File(metadataDir, BinaryUtils.binaryMetaFileName(typeId));

        if (!file.delete()) {
            final String msg = "Failed to remove metadata for typeId: " + typeId;

            U.error(log, msg);

            writer.cancel();

            IgniteException e = new IgniteException(msg);

            ctx.failure().process(new FailureContext(FailureType.CRITICAL_ERROR, e));

            throw e;
        }
    }

    /**
     * Restores metadata on startup of {@link CacheObjectBinaryProcessorImpl} but before starting discovery.
     */
    void restoreMetadata() {
        if (!enabled)
            return;

        for (File file : metadataDir.listFiles(BinaryUtils::notTmpFile))
            restoreMetadata(file);
    }

    /**
     * Restores single type metadata.
     *
     * @param typeId Type identifier.
     */
    void restoreMetadata(int typeId) {
        restoreMetadata(new File(metadataDir, BinaryUtils.binaryMetaFileName(typeId)));
    }

    /** */
    private void restoreMetadata(File file) {
        try (FileInputStream in = new FileInputStream(file)) {
            BinaryMetadata meta = U.unmarshal(ctx.config().getMarshaller(), in, U.resolveClassLoader(ctx.config()));

            metadataLocCache.put(meta.typeId(), new BinaryMetadataHolder(meta, 0, 0));
        }
        catch (Exception e) {
            U.warn(log, "Failed to restore metadata from file: " + file.getName() +
                "; exception was thrown: " + e.getMessage());
        }
    }

    /**
     * Checks if binary metadata for the same typeId is already presented on disk. If so merges it with new metadata and
     * stores the result. Otherwise just writes new metadata.
     *
     * @param binMeta new binary metadata to write to disk.
     */
    void mergeAndWriteMetadata(BinaryMetadata binMeta) {
        BinaryMetadata existingMeta = readMetadata(binMeta.typeId());

        if (existingMeta != null) {
            BinaryMetadata mergedMeta = BinaryUtils.mergeMetadata(existingMeta, binMeta);

            writeMetadata(mergedMeta);
        }
        else
            writeMetadata(binMeta);
    }

    /**
     * Reads binary metadata for given typeId.
     *
     * @param typeId typeId of BinaryMetadata to be read.
     */
    private BinaryMetadata readMetadata(int typeId) {
        File file = new File(metadataDir, BinaryUtils.binaryMetaFileName(typeId));

        if (!file.exists())
            return null;

        try (FileInputStream in = new FileInputStream(file)) {
            return U.unmarshal(ctx.config().getMarshaller(), in, U.resolveClassLoader(ctx.config()));
        }
        catch (Exception e) {
            U.warn(log, "Failed to restore metadata from file: " + file.getName() +
                "; exception was thrown: " + e.getMessage());
        }

        return null;
    }

    /**
     *
     */
    void prepareMetadataWriting(BinaryMetadata meta, int typeVer) {
        if (!enabled)
            return;

        writer.prepareWriteFuture(meta, typeVer);
    }

    /**
     * @param typeId Type ID.
     * @param typeVer Type version.
     */
    void writeMetadataAsync(int typeId, int typeVer) {
        if (!enabled)
            return;

        writer.startTaskAsync(typeId, typeVer);
    }

    /**
     * @param typeId Type ID.
     */
    public void removeMetadataAsync(int typeId) {
        if (!enabled)
            return;

        writer.startTaskAsync(typeId, BinaryMetadataTransport.REMOVED_VERSION);
    }

    /**
     * {@code typeVer} parameter is always non-negative except one special case
     * (see {@link CacheObjectBinaryProcessorImpl#addMeta(int, BinaryType, boolean)} for context):
     * if request for bin meta update arrives right at the moment when node is stopping
     * {@link MetadataUpdateResult} of special type is generated: UPDATE_DISABLED.
     *
     * @param typeId
     * @param typeVer
     * @throws IgniteCheckedException
     */
    void waitForWriteCompletion(int typeId, int typeVer) throws IgniteCheckedException {
        if (!enabled)
            return;

        writer.waitForWriteCompletion(typeId, typeVer);
    }

    /**
     * @param typeId Binary metadata type id.
     * @param typeVer Type version.
     */
    void finishWrite(int typeId, int typeVer) {
        if (!enabled)
            return;

        writer.finishWriteFuture(typeId, typeVer, null);
    }

    /**
     * Try looking for legacy directory with binary metadata and move it to new directory
     */
    private void fixLegacyFolder(String consistendId) throws IgniteCheckedException {
        if (ctx.config().getWorkDirectory() == null)
            return;

        File legacyDir = new File(new File(
            ctx.config().getWorkDirectory(),
            "binary_meta"
        ), consistendId);

        File legacyTmpDir = new File(legacyDir.toString() + TMP_SUFFIX);

        if (legacyTmpDir.exists() && !IgniteUtils.delete(legacyTmpDir))
            throw new IgniteCheckedException("Failed to delete legacy binary metadata dir: "
                + legacyTmpDir.getAbsolutePath());

        if (legacyDir.exists()) {
            try {
                IgniteUtils.copy(legacyDir, metadataDir, true);
            }
            catch (IOException e) {
                throw new IgniteCheckedException("Failed to copy legacy binary metadata dir to new location", e);
            }

            try {
                // rename legacy dir so if deletion fails in the middle, we won't be stuck with half-deleted metadata
                Files.move(legacyDir.toPath(), legacyTmpDir.toPath());
            }
            catch (IOException e) {
                throw new IgniteCheckedException("Failed to rename legacy binary metadata dir", e);
            }

            if (!IgniteUtils.delete(legacyTmpDir))
                throw new IgniteCheckedException("Failed to delete legacy binary metadata dir");
        }
    }

    /**
     * @param typeId Type ID.
     */
    void prepareMetadataRemove(int typeId) {
        if (!enabled)
            return;

        writer.cancelTasksForType(typeId);

        writer.prepareRemoveFuture(typeId);
    }

    /** @return {@code True} if file store enabled. */
    public static boolean enabled(IgniteConfiguration cfg) {
        return CU.isPersistenceEnabled(cfg) || CU.isCdcEnabled(cfg);
    }

    /**
     *
     */
    private class BinaryMetadataAsyncWriter extends GridWorker {
        /**
         * Queue of write tasks submitted for execution.
         */
        private final BlockingQueue<OperationTask> queue = new LinkedBlockingQueue<>();

        /**
         * Write operation tasks prepared for writing (but not yet submitted to execution (actual writing).
         */
        private final ConcurrentMap<OperationSyncKey, OperationTask> preparedTasks = new ConcurrentHashMap<>();

        /** */
        BinaryMetadataAsyncWriter() {
            super(ctx.igniteInstanceName(), "binary-metadata-writer",
                BinaryMetadataFileStore.this.log, ctx.workersRegistry());
        }

        /**
         * @param typeId Type ID.
         * @param typeVer Type version.
         */
        synchronized void startTaskAsync(int typeId, int typeVer) {
            if (isCancelled())
                return;

            OperationTask task = preparedTasks.get(new OperationSyncKey(typeId, typeVer));

            if (task != null) {
                if (log.isDebugEnabled())
                    log.debug(
                        "Submitting task for async write for" +
                            " [typeId=" + typeId +
                            ", typeVersion=" + typeVer + ']'
                    );

                queue.add(task);
            }
            else {
                if (log.isDebugEnabled())
                    log.debug(
                        "Task for async write for" +
                            " [typeId=" + typeId +
                            ", typeVersion=" + typeVer + "] not found"
                    );
            }
        }

        /** {@inheritDoc} */
        @Override public synchronized void cancel() {
            super.cancel();

            queue.clear();

            IgniteCheckedException err = new IgniteCheckedException("Operation has been cancelled (node is stopping).");

            for (Map.Entry<OperationSyncKey, OperationTask> e : preparedTasks.entrySet()) {
                if (log.isDebugEnabled())
                    log.debug(
                        "Cancelling future for write operation for" +
                            " [typeId=" + e.getKey().typeId +
                            ", typeVer=" + e.getKey().typeVer + ']'
                    );

                e.getValue().future.onDone(err);
            }

            preparedTasks.clear();
        }

        /** {@inheritDoc} */
        @Override protected void body() throws InterruptedException, IgniteInterruptedCheckedException {
            while (!isCancelled()) {
                try {
                    body0();
                }
                catch (InterruptedException e) {
                    if (!isCancelled.get()) {
                        ctx.failure().process(new FailureContext(FailureType.SYSTEM_WORKER_TERMINATION, e));

                        throw e;
                    }
                }
            }
        }

        /** */
        private void body0() throws InterruptedException {
            OperationTask task;

            blockingSectionBegin();

            try {
                task = queue.take();

                if (log.isDebugEnabled())
                    log.debug(
                        "Starting write operation for" +
                            " [typeId=" + task.typeId() +
                            ", typeVer=" + task.typeVersion() + ']'
                    );

                task.execute(BinaryMetadataFileStore.this);
            }
            finally {
                blockingSectionEnd();
            }

            finishWriteFuture(task.typeId(), task.typeVersion(), task);
        }

        /**
         * @param typeId Binary metadata type id.
         */
        synchronized void cancelTasksForType(int typeId) {
            final IgniteCheckedException err = new IgniteCheckedException("Operation has been cancelled by type remove.");

            preparedTasks.entrySet().removeIf(entry -> {
                if (entry.getKey().typeId == typeId) {
                    entry.getValue().future().onDone(err);

                    return true;
                }
                return false;
            });
        }

        /**
         * @param typeId Binary metadata type id.
         * @param typeVer Type version.
         * @param task Task to remove.
         */
        void finishWriteFuture(int typeId, int typeVer, OperationTask task) {
            boolean removed;

            if (task != null)
                removed = preparedTasks.remove(new OperationSyncKey(typeId, typeVer), task);
            else {
                task = preparedTasks.remove(new OperationSyncKey(typeId, typeVer));

                removed = task != null;
            }

            if (removed) {
                if (log.isDebugEnabled())
                    log.debug(
                        "Future for write operation for" +
                            " [typeId=" + typeId +
                            ", typeVer=" + typeVer + ']' +
                            " completed."
                    );

                task.future.onDone();
            }
            else {
                if (log.isDebugEnabled())
                    log.debug(
                        "Future for write operation for" +
                            " [typeId=" + typeId +
                            ", typeVer=" + typeVer + ']' +
                            " not found."
                    );
            }
        }

        /**
         * @param meta Binary metadata.
         * @param typeVer Type version.
         */
        synchronized void prepareWriteFuture(BinaryMetadata meta, int typeVer) {
            if (isCancelled())
                return;

            if (log.isDebugEnabled())
                log.debug(
                    "Prepare task for async write for" +
                        "[typeName=" + meta.typeName() +
                        ", typeId=" + meta.typeId() +
                        ", typeVersion=" + typeVer + ']'
                );

            preparedTasks.putIfAbsent(new OperationSyncKey(meta.typeId(), typeVer), new WriteOperationTask(meta, typeVer));
        }

        /**
         */
        synchronized void prepareRemoveFuture(int typeId) {
            if (isCancelled())
                return;

            if (log.isDebugEnabled())
                log.debug(
                    "Prepare task for async remove for" +
                        "[typeId=" + typeId + ']'
                );

            preparedTasks.putIfAbsent(new OperationSyncKey(typeId, BinaryMetadataTransport.REMOVED_VERSION),
                new RemoveOperationTask(typeId));
        }

        /**
         * @param typeId Type ID.
         * @param typeVer Type version.
         * @throws IgniteCheckedException If write operation failed.
         */
        void waitForWriteCompletion(int typeId, int typeVer) throws IgniteCheckedException {
            //special case, see javadoc of {@link BinaryMetadataFileStore#waitForWriteCompletion}
            if (typeVer == -1) {
                if (log.isDebugEnabled())
                    log.debug("No need to wait for " + typeId + ", negative typeVer was passed.");

                return;
            }

            OperationTask task = preparedTasks.get(new OperationSyncKey(typeId, typeVer));

            if (task != null) {
                if (log.isDebugEnabled())
                    log.debug(
                        "Waiting for write completion of" +
                            " [typeId=" + typeId +
                            ", typeVer=" + typeVer + "]"
                    );

                try {
                    task.future.get();
                }
                finally {
                    if (log.isDebugEnabled())
                        log.debug(
                            "Released for write completion of" +
                                " [typeId=" + typeId +
                                ", typeVer=" + typeVer + ']'
                        );
                }
            }
            else {
                if (log.isDebugEnabled())
                    log.debug(
                        "Task for async write for" +
                            " [typeId=" + typeId +
                            ", typeVersion=" + typeVer + "] not found"
                    );
            }
        }
    }

    /**
     *
     */
    private abstract static class OperationTask {
        /** */
        private final GridFutureAdapter<Void> future = new GridFutureAdapter<>();

        /** */
        abstract void execute(BinaryMetadataFileStore store);

        /** */
        abstract int typeId();

        /** */
        abstract int typeVersion();

        /**
         * @return Task future.
         */
        GridFutureAdapter<Void> future() {
            return future;
        }
    }

    /**
     *
     */
    private static final class WriteOperationTask extends OperationTask {
        /** */
        private final BinaryMetadata meta;

        /** */
        private final int typeVer;

        /**
         * @param meta Metadata for binary type.
         * @param ver Version of type.
         */
        private WriteOperationTask(BinaryMetadata meta, int ver) {
            this.meta = meta;
            typeVer = ver;
        }

        /** {@inheritDoc} */
        @Override void execute(BinaryMetadataFileStore store) {
            store.writeMetadata(meta);
        }

        /** {@inheritDoc} */
        @Override int typeId() {
            return meta.typeId();
        }

        /** {@inheritDoc} */
        @Override int typeVersion() {
            return typeVer;
        }
    }

    /**
     *
     */
    private static final class RemoveOperationTask extends OperationTask {
        /** */
        private final int typeId;

        /**
         */
        private RemoveOperationTask(int typeId) {
            this.typeId = typeId;
        }

        /** {@inheritDoc} */
        @Override void execute(BinaryMetadataFileStore store) {
            store.removeMeta(typeId);
        }

        /** {@inheritDoc} */
        @Override int typeId() {
            return typeId;
        }

        /** {@inheritDoc} */
        @Override int typeVersion() {
            return BinaryMetadataTransport.REMOVED_VERSION;
        }
    }

    /**
     *
     */
    private static final class OperationSyncKey {
        /** */
        private final int typeId;

        /** */
        private final int typeVer;

        /** */
        private OperationSyncKey(int typeId, int typeVer) {
            this.typeId = typeId;
            this.typeVer = typeVer;
        }

        /** {@inheritDoc} */
        @Override public int hashCode() {
            return 31 * typeId + typeVer;
        }

        /** {@inheritDoc} */
        @Override public boolean equals(Object obj) {
            if (!(obj instanceof OperationSyncKey))
                return false;

            OperationSyncKey that = (OperationSyncKey)obj;

            return (that.typeId == typeId) && (that.typeVer == typeVer);
        }

        /** {@inheritDoc} */
        @Override public String toString() {
            return S.toString(OperationSyncKey.class, this);
        }
    }
}<|MERGE_RESOLUTION|>--- conflicted
+++ resolved
@@ -108,13 +108,7 @@
 
         fileIOFactory = dsCfg == null ? new DataStorageConfiguration().getFileIOFactory() : dsCfg.getFileIOFactory();
 
-<<<<<<< HEAD
-        metadataDir = binaryMetadataFileStoreDir != null
-            ? binaryMetadataFileStoreDir
-            : ctx.pdsFolderResolver().fileTree().binaryMeta();
-=======
         this.metadataDir = metadataDir;
->>>>>>> ae1cad65
 
         fixLegacyFolder(ctx.pdsFolderResolver().resolveFolders().folderName());
     }
