/*
 * Licensed to the Apache Software Foundation (ASF) under one or more
 * contributor license agreements.  See the NOTICE file distributed with
 * this work for additional information regarding copyright ownership.
 * The ASF licenses this file to You under the Apache License, Version 2.0
 * (the "License"); you may not use this file except in compliance with
 * the License.  You may obtain a copy of the License at
 *
 *      http://www.apache.org/licenses/LICENSE-2.0
 *
 * Unless required by applicable law or agreed to in writing, software
 * distributed under the License is distributed on an "AS IS" BASIS,
 * WITHOUT WARRANTIES OR CONDITIONS OF ANY KIND, either express or implied.
 * See the License for the specific language governing permissions and
 * limitations under the License.
 */
package org.apache.ignite.internal.processors.cache.binary;

import java.io.File;
import java.io.FileInputStream;
import java.io.IOException;
import java.nio.file.Files;
import java.util.Map;
import java.util.concurrent.BlockingQueue;
import java.util.concurrent.ConcurrentHashMap;
import java.util.concurrent.ConcurrentMap;
import java.util.concurrent.LinkedBlockingQueue;
import org.apache.ignite.IgniteCheckedException;
import org.apache.ignite.IgniteException;
import org.apache.ignite.IgniteLogger;
import org.apache.ignite.binary.BinaryType;
import org.apache.ignite.configuration.DataStorageConfiguration;
import org.apache.ignite.failure.FailureContext;
import org.apache.ignite.failure.FailureType;
import org.apache.ignite.internal.GridKernalContext;
import org.apache.ignite.internal.IgniteInterruptedCheckedException;
import org.apache.ignite.internal.binary.BinaryMetadata;
import org.apache.ignite.internal.binary.BinaryUtils;
import org.apache.ignite.internal.processors.cache.persistence.file.FileIO;
import org.apache.ignite.internal.processors.cache.persistence.file.FileIOFactory;
import org.apache.ignite.internal.util.IgniteUtils;
import org.apache.ignite.internal.util.future.GridFutureAdapter;
import org.apache.ignite.internal.util.typedef.internal.CU;
import org.apache.ignite.internal.util.typedef.internal.S;
import org.apache.ignite.internal.util.typedef.internal.U;
import org.apache.ignite.internal.util.worker.GridWorker;
import org.apache.ignite.thread.IgniteThread;

import static java.nio.file.StandardCopyOption.ATOMIC_MOVE;
import static java.nio.file.StandardCopyOption.REPLACE_EXISTING;
import static org.apache.ignite.internal.processors.cache.persistence.file.FilePageStoreManager.TMP_SUFFIX;

/**
 * Class handles saving/restoring binary metadata to/from disk.
 *
 * Current implementation needs to be rewritten as it issues IO operations from discovery thread which may lead to
 * segmentation of nodes from cluster.
 */
class BinaryMetadataFileStore {
    /** Link to resolved binary metadata directory. Null for non persistent mode */
    private File metadataDir;

    /** */
    private final ConcurrentMap<Integer, BinaryMetadataHolder> metadataLocCache;

    /** */
    private final GridKernalContext ctx;

    /** */
    private final boolean enabled;

    /** */
    private FileIOFactory fileIOFactory;

    /** */
    private final IgniteLogger log;

    /** */
    private BinaryMetadataAsyncWriter writer;

    /**
     * @param metadataLocCache Metadata locale cache.
     * @param ctx Context.
     * @param log Logger.
     * @param metadataDir Path to binary metadata store configured by user, should include binary_meta
     * and consistentId.
     * @param forceEnabled If {@code true} then will write files even if persistence and CDC disabled.
     */
    BinaryMetadataFileStore(
        final ConcurrentMap<Integer, BinaryMetadataHolder> metadataLocCache,
        final GridKernalContext ctx,
        final IgniteLogger log,
        final File metadataDir,
        final boolean forceEnabled
    ) throws IgniteCheckedException {
        this.metadataLocCache = metadataLocCache;
        this.ctx = ctx;

        enabled = forceEnabled || CU.isPersistenceEnabled(ctx.config()) || CU.isCdcEnabled(ctx.config());

        this.log = log;

        if (!enabled)
            return;

        DataStorageConfiguration dsCfg = ctx.config().getDataStorageConfiguration();

        fileIOFactory = dsCfg == null ? new DataStorageConfiguration().getFileIOFactory() : dsCfg.getFileIOFactory();

<<<<<<< HEAD
        metadataDir = binaryMetadataFileStoreDir != null
            ? binaryMetadataFileStoreDir
            : ctx.pdsFolderResolver().fileTree().binaryMeta();
=======
        this.metadataDir = metadataDir;
>>>>>>> d24a4d15

        fixLegacyFolder(ctx.pdsFolderResolver().resolveFolders().folderName());
    }

    /**
     * Starts worker thread for async writing of binary metadata.
     */
    void start() throws IgniteCheckedException {
        if (!enabled)
            return;

        U.ensureDirectory(metadataDir, "directory for serialized binary metadata", log);

        writer = new BinaryMetadataAsyncWriter();

        new IgniteThread(writer).start();
    }

    /**
     * Stops worker for async writing of binary metadata.
     */
    void stop() {
        U.cancel(writer);
    }

    /**
     * @param binMeta Binary metadata to be written to disk.
     */
    void writeMetadata(BinaryMetadata binMeta) {
        if (!enabled)
            return;

        try {
            File file = new File(metadataDir, BinaryUtils.binaryMetaFileName(binMeta.typeId()));
            File tmpFile = new File(file.getAbsolutePath() + TMP_SUFFIX);

            // TODO: delete it on Ignite start. https://issues.apache.org/jira/browse/IGNITE-20897
            if (tmpFile.exists())
                U.delete(tmpFile);

            byte[] marshalled = U.marshal(ctx, binMeta);

            try (final FileIO out = fileIOFactory.create(tmpFile)) {
                int left = marshalled.length;
                while ((left -= out.writeFully(marshalled, 0, Math.min(marshalled.length, left))) > 0)
                    ;

                out.force();
            }

            Files.move(tmpFile.toPath(), file.toPath(), ATOMIC_MOVE, REPLACE_EXISTING);
        }
        catch (Exception e) {
            final String msg = "Failed to save metadata for typeId: " + binMeta.typeId() +
                "; exception was thrown: " + e.getMessage();

            U.error(log, msg);

            U.cancel(writer);

            ctx.failure().process(new FailureContext(FailureType.CRITICAL_ERROR, e));

            throw new IgniteException(msg, e);
        }
    }

    /**
     * Remove metadata for specified type.
     *
     * @param typeId Type identifier.
     */
    private void removeMeta(int typeId) {
        if (!enabled)
            return;

        ctx.marshallerContext().unregisterClassNameLocally(typeId);

        File file = new File(metadataDir, BinaryUtils.binaryMetaFileName(typeId));

        if (!file.delete()) {
            final String msg = "Failed to remove metadata for typeId: " + typeId;

            U.error(log, msg);

            writer.cancel();

            IgniteException e = new IgniteException(msg);

            ctx.failure().process(new FailureContext(FailureType.CRITICAL_ERROR, e));

            throw e;
        }
    }

    /**
     * Restores metadata on startup of {@link CacheObjectBinaryProcessorImpl} but before starting discovery.
     */
    void restoreMetadata() {
        if (!enabled)
            return;

        for (File file : metadataDir.listFiles(BinaryUtils::notTmpFile))
            restoreMetadata(file);
    }

    /**
     * Restores single type metadata.
     *
     * @param typeId Type identifier.
     */
    void restoreMetadata(int typeId) {
        restoreMetadata(new File(metadataDir, BinaryUtils.binaryMetaFileName(typeId)));
    }

    /** */
    private void restoreMetadata(File file) {
        try (FileInputStream in = new FileInputStream(file)) {
            BinaryMetadata meta = U.unmarshal(ctx.config().getMarshaller(), in, U.resolveClassLoader(ctx.config()));

            metadataLocCache.put(meta.typeId(), new BinaryMetadataHolder(meta, 0, 0));
        }
        catch (Exception e) {
            U.warn(log, "Failed to restore metadata from file: " + file.getName() +
                "; exception was thrown: " + e.getMessage());
        }
    }

    /**
     * Checks if binary metadata for the same typeId is already presented on disk. If so merges it with new metadata and
     * stores the result. Otherwise just writes new metadata.
     *
     * @param binMeta new binary metadata to write to disk.
     */
    void mergeAndWriteMetadata(BinaryMetadata binMeta) {
        BinaryMetadata existingMeta = readMetadata(binMeta.typeId());

        if (existingMeta != null) {
            BinaryMetadata mergedMeta = BinaryUtils.mergeMetadata(existingMeta, binMeta);

            writeMetadata(mergedMeta);
        }
        else
            writeMetadata(binMeta);
    }

    /**
     * Reads binary metadata for given typeId.
     *
     * @param typeId typeId of BinaryMetadata to be read.
     */
    private BinaryMetadata readMetadata(int typeId) {
        File file = new File(metadataDir, BinaryUtils.binaryMetaFileName(typeId));

        if (!file.exists())
            return null;

        try (FileInputStream in = new FileInputStream(file)) {
            return U.unmarshal(ctx.config().getMarshaller(), in, U.resolveClassLoader(ctx.config()));
        }
        catch (Exception e) {
            U.warn(log, "Failed to restore metadata from file: " + file.getName() +
                "; exception was thrown: " + e.getMessage());
        }

        return null;
    }

    /**
     *
     */
    void prepareMetadataWriting(BinaryMetadata meta, int typeVer) {
        if (!enabled)
            return;

        writer.prepareWriteFuture(meta, typeVer);
    }

    /**
     * @param typeId Type ID.
     * @param typeVer Type version.
     */
    void writeMetadataAsync(int typeId, int typeVer) {
        if (!enabled)
            return;

        writer.startTaskAsync(typeId, typeVer);
    }

    /**
     * @param typeId Type ID.
     */
    public void removeMetadataAsync(int typeId) {
        if (!enabled)
            return;

        writer.startTaskAsync(typeId, BinaryMetadataTransport.REMOVED_VERSION);
    }

    /**
     * {@code typeVer} parameter is always non-negative except one special case
     * (see {@link CacheObjectBinaryProcessorImpl#addMeta(int, BinaryType, boolean)} for context):
     * if request for bin meta update arrives right at the moment when node is stopping
     * {@link MetadataUpdateResult} of special type is generated: UPDATE_DISABLED.
     *
     * @param typeId
     * @param typeVer
     * @throws IgniteCheckedException
     */
    void waitForWriteCompletion(int typeId, int typeVer) throws IgniteCheckedException {
        if (!enabled)
            return;

        writer.waitForWriteCompletion(typeId, typeVer);
    }

    /**
     * @param typeId Binary metadata type id.
     * @param typeVer Type version.
     */
    void finishWrite(int typeId, int typeVer) {
        if (!enabled)
            return;

        writer.finishWriteFuture(typeId, typeVer, null);
    }

    /**
     * Try looking for legacy directory with binary metadata and move it to new directory
     */
    private void fixLegacyFolder(String consistendId) throws IgniteCheckedException {
        if (ctx.config().getWorkDirectory() == null)
            return;

        File legacyDir = new File(new File(
            ctx.config().getWorkDirectory(),
            "binary_meta"
        ), consistendId);

        File legacyTmpDir = new File(legacyDir.toString() + TMP_SUFFIX);

        if (legacyTmpDir.exists() && !IgniteUtils.delete(legacyTmpDir))
            throw new IgniteCheckedException("Failed to delete legacy binary metadata dir: "
                + legacyTmpDir.getAbsolutePath());

        if (legacyDir.exists()) {
            try {
                IgniteUtils.copy(legacyDir, metadataDir, true);
            }
            catch (IOException e) {
                throw new IgniteCheckedException("Failed to copy legacy binary metadata dir to new location", e);
            }

            try {
                // rename legacy dir so if deletion fails in the middle, we won't be stuck with half-deleted metadata
                Files.move(legacyDir.toPath(), legacyTmpDir.toPath());
            }
            catch (IOException e) {
                throw new IgniteCheckedException("Failed to rename legacy binary metadata dir", e);
            }

            if (!IgniteUtils.delete(legacyTmpDir))
                throw new IgniteCheckedException("Failed to delete legacy binary metadata dir");
        }
    }

    /**
     * @param typeId Type ID.
     */
    void prepareMetadataRemove(int typeId) {
        if (!enabled)
            return;

        writer.cancelTasksForType(typeId);

        writer.prepareRemoveFuture(typeId);
    }

    /**
     *
     */
    private class BinaryMetadataAsyncWriter extends GridWorker {
        /**
         * Queue of write tasks submitted for execution.
         */
        private final BlockingQueue<OperationTask> queue = new LinkedBlockingQueue<>();

        /**
         * Write operation tasks prepared for writing (but not yet submitted to execution (actual writing).
         */
        private final ConcurrentMap<OperationSyncKey, OperationTask> preparedTasks = new ConcurrentHashMap<>();

        /** */
        BinaryMetadataAsyncWriter() {
            super(ctx.igniteInstanceName(), "binary-metadata-writer",
                BinaryMetadataFileStore.this.log, ctx.workersRegistry());
        }

        /**
         * @param typeId Type ID.
         * @param typeVer Type version.
         */
        synchronized void startTaskAsync(int typeId, int typeVer) {
            if (isCancelled())
                return;

            OperationTask task = preparedTasks.get(new OperationSyncKey(typeId, typeVer));

            if (task != null) {
                if (log.isDebugEnabled())
                    log.debug(
                        "Submitting task for async write for" +
                            " [typeId=" + typeId +
                            ", typeVersion=" + typeVer + ']'
                    );

                queue.add(task);
            }
            else {
                if (log.isDebugEnabled())
                    log.debug(
                        "Task for async write for" +
                            " [typeId=" + typeId +
                            ", typeVersion=" + typeVer + "] not found"
                    );
            }
        }

        /** {@inheritDoc} */
        @Override public synchronized void cancel() {
            super.cancel();

            queue.clear();

            IgniteCheckedException err = new IgniteCheckedException("Operation has been cancelled (node is stopping).");

            for (Map.Entry<OperationSyncKey, OperationTask> e : preparedTasks.entrySet()) {
                if (log.isDebugEnabled())
                    log.debug(
                        "Cancelling future for write operation for" +
                            " [typeId=" + e.getKey().typeId +
                            ", typeVer=" + e.getKey().typeVer + ']'
                    );

                e.getValue().future.onDone(err);
            }

            preparedTasks.clear();
        }

        /** {@inheritDoc} */
        @Override protected void body() throws InterruptedException, IgniteInterruptedCheckedException {
            while (!isCancelled()) {
                try {
                    body0();
                }
                catch (InterruptedException e) {
                    if (!isCancelled.get()) {
                        ctx.failure().process(new FailureContext(FailureType.SYSTEM_WORKER_TERMINATION, e));

                        throw e;
                    }
                }
            }
        }

        /** */
        private void body0() throws InterruptedException {
            OperationTask task;

            blockingSectionBegin();

            try {
                task = queue.take();

                if (log.isDebugEnabled())
                    log.debug(
                        "Starting write operation for" +
                            " [typeId=" + task.typeId() +
                            ", typeVer=" + task.typeVersion() + ']'
                    );

                task.execute(BinaryMetadataFileStore.this);
            }
            finally {
                blockingSectionEnd();
            }

            finishWriteFuture(task.typeId(), task.typeVersion(), task);
        }

        /**
         * @param typeId Binary metadata type id.
         */
        synchronized void cancelTasksForType(int typeId) {
            final IgniteCheckedException err = new IgniteCheckedException("Operation has been cancelled by type remove.");

            preparedTasks.entrySet().removeIf(entry -> {
                if (entry.getKey().typeId == typeId) {
                    entry.getValue().future().onDone(err);

                    return true;
                }
                return false;
            });
        }

        /**
         * @param typeId Binary metadata type id.
         * @param typeVer Type version.
         * @param task Task to remove.
         */
        void finishWriteFuture(int typeId, int typeVer, OperationTask task) {
            boolean removed;

            if (task != null)
                removed = preparedTasks.remove(new OperationSyncKey(typeId, typeVer), task);
            else {
                task = preparedTasks.remove(new OperationSyncKey(typeId, typeVer));

                removed = task != null;
            }

            if (removed) {
                if (log.isDebugEnabled())
                    log.debug(
                        "Future for write operation for" +
                            " [typeId=" + typeId +
                            ", typeVer=" + typeVer + ']' +
                            " completed."
                    );

                task.future.onDone();
            }
            else {
                if (log.isDebugEnabled())
                    log.debug(
                        "Future for write operation for" +
                            " [typeId=" + typeId +
                            ", typeVer=" + typeVer + ']' +
                            " not found."
                    );
            }
        }

        /**
         * @param meta Binary metadata.
         * @param typeVer Type version.
         */
        synchronized void prepareWriteFuture(BinaryMetadata meta, int typeVer) {
            if (isCancelled())
                return;

            if (log.isDebugEnabled())
                log.debug(
                    "Prepare task for async write for" +
                        "[typeName=" + meta.typeName() +
                        ", typeId=" + meta.typeId() +
                        ", typeVersion=" + typeVer + ']'
                );

            preparedTasks.putIfAbsent(new OperationSyncKey(meta.typeId(), typeVer), new WriteOperationTask(meta, typeVer));
        }

        /**
         */
        synchronized void prepareRemoveFuture(int typeId) {
            if (isCancelled())
                return;

            if (log.isDebugEnabled())
                log.debug(
                    "Prepare task for async remove for" +
                        "[typeId=" + typeId + ']'
                );

            preparedTasks.putIfAbsent(new OperationSyncKey(typeId, BinaryMetadataTransport.REMOVED_VERSION),
                new RemoveOperationTask(typeId));
        }

        /**
         * @param typeId Type ID.
         * @param typeVer Type version.
         * @throws IgniteCheckedException If write operation failed.
         */
        void waitForWriteCompletion(int typeId, int typeVer) throws IgniteCheckedException {
            //special case, see javadoc of {@link BinaryMetadataFileStore#waitForWriteCompletion}
            if (typeVer == -1) {
                if (log.isDebugEnabled())
                    log.debug("No need to wait for " + typeId + ", negative typeVer was passed.");

                return;
            }

            OperationTask task = preparedTasks.get(new OperationSyncKey(typeId, typeVer));

            if (task != null) {
                if (log.isDebugEnabled())
                    log.debug(
                        "Waiting for write completion of" +
                            " [typeId=" + typeId +
                            ", typeVer=" + typeVer + "]"
                    );

                try {
                    task.future.get();
                }
                finally {
                    if (log.isDebugEnabled())
                        log.debug(
                            "Released for write completion of" +
                                " [typeId=" + typeId +
                                ", typeVer=" + typeVer + ']'
                        );
                }
            }
            else {
                if (log.isDebugEnabled())
                    log.debug(
                        "Task for async write for" +
                            " [typeId=" + typeId +
                            ", typeVersion=" + typeVer + "] not found"
                    );
            }
        }
    }

    /**
     *
     */
    private abstract static class OperationTask {
        /** */
        private final GridFutureAdapter<Void> future = new GridFutureAdapter<>();

        /** */
        abstract void execute(BinaryMetadataFileStore store);

        /** */
        abstract int typeId();

        /** */
        abstract int typeVersion();

        /**
         * @return Task future.
         */
        GridFutureAdapter<Void> future() {
            return future;
        }
    }

    /**
     *
     */
    private static final class WriteOperationTask extends OperationTask {
        /** */
        private final BinaryMetadata meta;

        /** */
        private final int typeVer;

        /**
         * @param meta Metadata for binary type.
         * @param ver Version of type.
         */
        private WriteOperationTask(BinaryMetadata meta, int ver) {
            this.meta = meta;
            typeVer = ver;
        }

        /** {@inheritDoc} */
        @Override void execute(BinaryMetadataFileStore store) {
            store.writeMetadata(meta);
        }

        /** {@inheritDoc} */
        @Override int typeId() {
            return meta.typeId();
        }

        /** {@inheritDoc} */
        @Override int typeVersion() {
            return typeVer;
        }
    }

    /**
     *
     */
    private static final class RemoveOperationTask extends OperationTask {
        /** */
        private final int typeId;

        /**
         */
        private RemoveOperationTask(int typeId) {
            this.typeId = typeId;
        }

        /** {@inheritDoc} */
        @Override void execute(BinaryMetadataFileStore store) {
            store.removeMeta(typeId);
        }

        /** {@inheritDoc} */
        @Override int typeId() {
            return typeId;
        }

        /** {@inheritDoc} */
        @Override int typeVersion() {
            return BinaryMetadataTransport.REMOVED_VERSION;
        }
    }

    /**
     *
     */
    private static final class OperationSyncKey {
        /** */
        private final int typeId;

        /** */
        private final int typeVer;

        /** */
        private OperationSyncKey(int typeId, int typeVer) {
            this.typeId = typeId;
            this.typeVer = typeVer;
        }

        /** {@inheritDoc} */
        @Override public int hashCode() {
            return 31 * typeId + typeVer;
        }

        /** {@inheritDoc} */
        @Override public boolean equals(Object obj) {
            if (!(obj instanceof OperationSyncKey))
                return false;

            OperationSyncKey that = (OperationSyncKey)obj;

            return (that.typeId == typeId) && (that.typeVer == typeVer);
        }

        /** {@inheritDoc} */
        @Override public String toString() {
            return S.toString(OperationSyncKey.class, this);
        }
    }
}<|MERGE_RESOLUTION|>--- conflicted
+++ resolved
@@ -107,13 +107,7 @@
 
         fileIOFactory = dsCfg == null ? new DataStorageConfiguration().getFileIOFactory() : dsCfg.getFileIOFactory();
 
-<<<<<<< HEAD
-        metadataDir = binaryMetadataFileStoreDir != null
-            ? binaryMetadataFileStoreDir
-            : ctx.pdsFolderResolver().fileTree().binaryMeta();
-=======
         this.metadataDir = metadataDir;
->>>>>>> d24a4d15
 
         fixLegacyFolder(ctx.pdsFolderResolver().resolveFolders().folderName());
     }
