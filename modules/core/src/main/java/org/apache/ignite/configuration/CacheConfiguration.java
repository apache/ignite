--- conflicted
+++ resolved
@@ -52,12 +52,7 @@
 import org.apache.ignite.cluster.ClusterNode;
 import org.apache.ignite.encryption.EncryptionSpi;
 import org.apache.ignite.internal.binary.BinaryContext;
-<<<<<<< HEAD
-import org.apache.ignite.internal.util.typedef.internal.CU;
-import org.apache.ignite.spi.encryption.AESEncryptionSpiImpl;
-=======
 import org.apache.ignite.spi.encryption.aes.AESEncryptionSpi;
->>>>>>> a862643f
 import org.apache.ignite.internal.processors.query.QueryUtils;
 import org.apache.ignite.internal.util.typedef.F;
 import org.apache.ignite.internal.util.typedef.internal.A;
@@ -387,11 +382,7 @@
      * @see EncryptionSpi
      * @see AESEncryptionSpi
      */
-<<<<<<< HEAD
-    public static boolean encrypted = true;
-=======
     private boolean encryptionEnabled;
->>>>>>> a862643f
 
     /** Empty constructor (all values are initialized to their defaults). */
     public CacheConfiguration() {
@@ -432,11 +423,7 @@
         cpOnRead = cc.isCopyOnRead();
         dfltLockTimeout = cc.getDefaultLockTimeout();
         eagerTtl = cc.isEagerTtl();
-<<<<<<< HEAD
-        //encrypted = cc.isEncrypted();
-=======
-        encryptionEnabled = cc.isEncryptionEnabled();
->>>>>>> a862643f
+        //encryptionEnabled = cc.isEncryptionEnabled();
         evictFilter = cc.getEvictionFilter();
         evictPlc = cc.getEvictionPolicy();
         evictPlcFactory = cc.getEvictionPolicyFactory();
@@ -2298,13 +2285,8 @@
      *
      * @return {@code True} if this cache persistent data is encrypted.
      */
-<<<<<<< HEAD
-    public boolean isEncrypted() {
-        return !CU.isSystemCache(name) && encrypted;
-=======
     public boolean isEncryptionEnabled() {
         return encryptionEnabled;
->>>>>>> a862643f
     }
 
     /**
@@ -2313,13 +2295,8 @@
      * @param encryptionEnabled {@code True} if this cache persistent data should be encrypted.
      * @return {@code this} for chaining.
      */
-<<<<<<< HEAD
-    public CacheConfiguration<K, V> setEncrypted(boolean encrypted) {
-        //this.encrypted = encrypted;
-=======
     public CacheConfiguration<K, V> setEncryptionEnabled(boolean encryptionEnabled) {
-        this.encryptionEnabled = encryptionEnabled;
->>>>>>> a862643f
+        //this.encryptionEnabled = encryptionEnabled;
         
         return this;
     }
