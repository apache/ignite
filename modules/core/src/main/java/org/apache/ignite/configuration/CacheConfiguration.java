/*
 * Licensed to the Apache Software Foundation (ASF) under one or more
 * contributor license agreements.  See the NOTICE file distributed with
 * this work for additional information regarding copyright ownership.
 * The ASF licenses this file to You under the Apache License, Version 2.0
 * (the "License"); you may not use this file except in compliance with
 * the License.  You may obtain a copy of the License at
 *
 *      http://www.apache.org/licenses/LICENSE-2.0
 *
 * Unless required by applicable law or agreed to in writing, software
 * distributed under the License is distributed on an "AS IS" BASIS,
 * WITHOUT WARRANTIES OR CONDITIONS OF ANY KIND, either express or implied.
 * See the License for the specific language governing permissions and
 * limitations under the License.
 */

package org.apache.ignite.configuration;

import java.io.Serializable;
import java.util.ArrayList;
import java.util.Collection;
import java.util.Collections;
import java.util.HashSet;
import java.util.Objects;
import javax.cache.Cache;
import javax.cache.CacheException;
import javax.cache.configuration.CacheEntryListenerConfiguration;
import javax.cache.configuration.CompleteConfiguration;
import javax.cache.configuration.Factory;
import javax.cache.configuration.MutableConfiguration;
import javax.cache.expiry.ExpiryPolicy;
import javax.cache.integration.CacheLoader;
import javax.cache.integration.CacheWriter;
import org.apache.ignite.Ignite;
import org.apache.ignite.IgniteCache;
import org.apache.ignite.IgniteSystemProperties;
import org.apache.ignite.cache.CacheAtomicityMode;
import org.apache.ignite.cache.CacheEntryProcessor;
import org.apache.ignite.cache.CacheInterceptor;
import org.apache.ignite.cache.CacheKeyConfiguration;
import org.apache.ignite.cache.CacheMode;
import org.apache.ignite.cache.CacheRebalanceMode;
import org.apache.ignite.cache.CacheWriteSynchronizationMode;
import org.apache.ignite.cache.PartitionLossPolicy;
import org.apache.ignite.cache.QueryEntity;
import org.apache.ignite.cache.affinity.AffinityFunction;
import org.apache.ignite.cache.affinity.AffinityKeyMapper;
import org.apache.ignite.cache.eviction.EvictionFilter;
import org.apache.ignite.cache.eviction.EvictionPolicy;
import org.apache.ignite.cache.query.annotations.QuerySqlFunction;
import org.apache.ignite.cache.store.CacheStore;
import org.apache.ignite.cache.store.CacheStoreSessionListener;
import org.apache.ignite.cluster.ClusterNode;
import org.apache.ignite.internal.binary.BinaryContext;
import org.apache.ignite.internal.processors.query.QueryUtils;
import org.apache.ignite.internal.util.typedef.F;
import org.apache.ignite.internal.util.typedef.internal.A;
import org.apache.ignite.internal.util.typedef.internal.S;
import org.apache.ignite.internal.util.typedef.internal.U;
import org.apache.ignite.lang.IgniteExperimental;
import org.apache.ignite.lang.IgnitePredicate;
import org.apache.ignite.plugin.CachePluginConfiguration;
import org.apache.ignite.spi.encryption.EncryptionSpi;
import org.apache.ignite.spi.encryption.keystore.KeystoreEncryptionSpi;
import org.jetbrains.annotations.Nullable;

import static org.apache.ignite.IgniteSystemProperties.IGNITE_DEFAULT_DISK_PAGE_COMPRESSION;

/**
 * This class defines grid cache configuration. This configuration is passed to
 * grid via {@link IgniteConfiguration#getCacheConfiguration()} method. It defines all configuration
 * parameters required to start a cache within grid instance. You can have multiple caches
 * configured with different names within one grid.
 * <p>
 * Cache configuration is set on {@link
 * IgniteConfiguration#setCacheConfiguration(CacheConfiguration...)} method. This adapter is a simple bean and
 * can be configured from Spring XML files (or other DI frameworks). <p> Note that absolutely all configuration
 * properties are optional, so users should only change what they need.
 */
public class CacheConfiguration<K, V> extends MutableConfiguration<K, V> {
    /** */
    private static final long serialVersionUID = 0L;

    /** Maximum number of partitions. */
    public static final int MAX_PARTITIONS_COUNT = 65000;

    /**
     * Default size of rebalance thread pool.
     * @deprecated Use {@link IgniteConfiguration#DFLT_REBALANCE_THREAD_POOL_SIZE} instead.
     */
    @Deprecated
    public static final int DFLT_REBALANCE_THREAD_POOL_SIZE = IgniteConfiguration.DFLT_REBALANCE_THREAD_POOL_SIZE;

    /**
     * Default rebalance timeout (ms).
     * @deprecated Use {@link IgniteConfiguration#DFLT_REBALANCE_TIMEOUT} instead.
     */
    @Deprecated
    public static final long DFLT_REBALANCE_TIMEOUT = IgniteConfiguration.DFLT_REBALANCE_TIMEOUT;

    /**
     * Default rebalance batches prefetch count.
     * @deprecated Use {@link IgniteConfiguration#DFLT_REBALANCE_BATCHES_PREFETCH_COUNT} instead.
     */
    @Deprecated
    public static final long DFLT_REBALANCE_BATCHES_PREFETCH_COUNT = IgniteConfiguration.DFLT_REBALANCE_BATCHES_PREFETCH_COUNT;

    /**
     * Time in milliseconds to wait between rebalance messages to avoid overloading CPU.
     * @deprecated Use {@link IgniteConfiguration#DFLT_REBALANCE_THROTTLE} instead.
     */
    @Deprecated
    public static final long DFLT_REBALANCE_THROTTLE = IgniteConfiguration.DFLT_REBALANCE_THROTTLE;

    /** Default number of backups. */
    public static final int DFLT_BACKUPS = 0;

    /** Default caching mode. */
    public static final CacheMode DFLT_CACHE_MODE = CacheMode.PARTITIONED;

    /** Default atomicity mode. */
    public static final CacheAtomicityMode DFLT_CACHE_ATOMICITY_MODE = CacheAtomicityMode.ATOMIC;

    /**
      * Default lock timeout.
      * @deprecated Default lock timeout configuration property has no effect.
      */
    @Deprecated
    public static final long DFLT_LOCK_TIMEOUT = 0;

    /** Default cache size to use with eviction policy. */
    public static final int DFLT_CACHE_SIZE = 100000;

    /** Default maximum inline size for sql indexes. */
    public static final int DFLT_SQL_INDEX_MAX_INLINE_SIZE = -1;

    /** Initial default near cache size. */
    public static final int DFLT_NEAR_START_SIZE = 1500000 / 4;

    /** Default value for 'invalidate' flag that indicates if this is invalidation-based cache. */
    public static final boolean DFLT_INVALIDATE = false;

    /** Default rebalance mode for distributed cache. */
    public static final CacheRebalanceMode DFLT_REBALANCE_MODE = CacheRebalanceMode.ASYNC;

    /**
     * Default rebalance batch size in bytes.
     * @deprecated Use {@link IgniteConfiguration#DFLT_REBALANCE_BATCH_SIZE} instead.
     */
    @Deprecated
    public static final int DFLT_REBALANCE_BATCH_SIZE = IgniteConfiguration.DFLT_REBALANCE_BATCH_SIZE;

    /** Default value for eager ttl flag. */
    public static final boolean DFLT_EAGER_TTL = true;

    /** Default value for 'maxConcurrentAsyncOps'. */
    public static final int DFLT_MAX_CONCURRENT_ASYNC_OPS = 500;

    /** Default value for 'writeBehindEnabled' flag. */
    public static final boolean DFLT_WRITE_BEHIND_ENABLED = false;

    /** Default flush size for write-behind cache store. */
    public static final int DFLT_WRITE_BEHIND_FLUSH_SIZE = 10240; // 10K

    /** Default critical size used when flush size is not specified. */
    public static final int DFLT_WRITE_BEHIND_CRITICAL_SIZE = 16384; // 16K

    /** Default flush frequency for write-behind cache store in milliseconds. */
    public static final long DFLT_WRITE_BEHIND_FLUSH_FREQUENCY = 5000;

    /** Default count of flush threads for write-behind cache store. */
    public static final int DFLT_WRITE_FROM_BEHIND_FLUSH_THREAD_CNT = 1;

    /** Default batch size for write-behind cache store. */
    public static final int DFLT_WRITE_BEHIND_BATCH_SIZE = 512;

    /** Default write coalescing for write-behind cache store. */
    public static final boolean DFLT_WRITE_BEHIND_COALESCING = true;

    /** Default maximum number of query iterators that can be stored. */
    public static final int DFLT_MAX_QUERY_ITERATOR_CNT = 1024;

    /** Default value for load previous value flag. */
    public static final boolean DFLT_LOAD_PREV_VAL = false;

    /** Default value for 'readFromBackup' flag. */
    public static final boolean DFLT_READ_FROM_BACKUP = true;

    /** Filter that accepts all nodes. */
    public static final IgnitePredicate<ClusterNode> ALL_NODES = new IgniteAllNodesPredicate();

    /** Default timeout after which long query warning will be printed. */
    @Deprecated
    public static final long DFLT_LONG_QRY_WARN_TIMEOUT = 3000;

    /** Default number of queries detail metrics to collect. */
    public static final int DFLT_QRY_DETAIL_METRICS_SIZE = 0;

    /** Default value for keep binary in store behavior . */
    @SuppressWarnings({"UnnecessaryBoxing", "BooleanConstructorCall"})
    public static final Boolean DFLT_STORE_KEEP_BINARY = new Boolean(false);

    /** Default threshold for concurrent loading of keys from {@link CacheStore}. */
    public static final int DFLT_CONCURRENT_LOAD_ALL_THRESHOLD = 5;

    /** Default partition loss policy. */
    public static final PartitionLossPolicy DFLT_PARTITION_LOSS_POLICY = PartitionLossPolicy.IGNORE;

    /** Default query parallelism. */
    public static final int DFLT_QUERY_PARALLELISM = 1;

    /** Default value for events disabled flag. */
    public static final boolean DFLT_EVENTS_DISABLED = false;

    /** Default SQL on-heap cache size. */
    public static final int DFLT_SQL_ONHEAP_CACHE_MAX_SIZE = 0;

    /** Default disk page compression algorithm. */
    public static final DiskPageCompression DFLT_DISK_PAGE_COMPRESSION = DiskPageCompression.DISABLED;

    /** Cache name. */
    private String name;

    /** Cache group name. */
    private String grpName;

    /** Name of {@link DataRegionConfiguration} for this cache */
    private String memPlcName;

    /** Threshold for concurrent loading of keys from {@link CacheStore}. */
    private int storeConcurrentLoadAllThreshold = DFLT_CONCURRENT_LOAD_ALL_THRESHOLD;

    /** Rebalance thread pool size. */
    @Deprecated
    private int rebalancePoolSize = DFLT_REBALANCE_THREAD_POOL_SIZE;

    /** Rebalance timeout. */
    @Deprecated
    private long rebalanceTimeout = DFLT_REBALANCE_TIMEOUT;

    /** Cache eviction policy. */
    @Deprecated
    private EvictionPolicy evictPlc;

    /** Cache eviction policy factory. */
    @SerializeSeparately
    private Factory evictPlcFactory;

    /** */
    private boolean onheapCache;

    /** Use on-heap cache for rows for SQL queries. */
    private boolean sqlOnheapCache;

    /** SQL on-heap cache max size. */
    private int sqlOnheapCacheMaxSize = DFLT_SQL_ONHEAP_CACHE_MAX_SIZE;

    /** Eviction filter. */
    @SerializeSeparately
    private EvictionFilter<?, ?> evictFilter;

    /** Eager ttl flag. */
    private boolean eagerTtl = DFLT_EAGER_TTL;

    /** Default lock timeout. */
    @Deprecated
    private long dfltLockTimeout = DFLT_LOCK_TIMEOUT;

    /** Near cache configuration. */
    private NearCacheConfiguration<K, V> nearCfg;

    /** Platform cache configuration. Enables native cache in platforms (.NET, ...). */
    private PlatformCacheConfiguration platformCfg;

    /** Default value for 'copyOnRead' flag. */
    public static final boolean DFLT_COPY_ON_READ = true;

    /** Write synchronization mode. */
    private CacheWriteSynchronizationMode writeSync;

    /** */
    @SerializeSeparately
    private Factory storeFactory;

    /** */
    private Boolean storeKeepBinary = DFLT_STORE_KEEP_BINARY;

    /** */
    private boolean loadPrevVal = DFLT_LOAD_PREV_VAL;

    /** Node group resolver. */
    private AffinityFunction aff;

    /** Cache mode. */
    private CacheMode cacheMode = DFLT_CACHE_MODE;

    /** Cache atomicity mode. */
    private CacheAtomicityMode atomicityMode;

    /** Number of backups for cache. */
    private int backups = DFLT_BACKUPS;

    /** Flag indicating whether this is invalidation-based cache. */
    private boolean invalidate = DFLT_INVALIDATE;

    /** Name of class implementing GridCacheTmLookup. */
    private String tmLookupClsName;

    /** Distributed cache rebalance mode. */
    private CacheRebalanceMode rebalanceMode = DFLT_REBALANCE_MODE;

    /** Cache rebalance order. */
    private int rebalanceOrder;

    /** Rebalance batch size. */
    @Deprecated
    private int rebalanceBatchSize = DFLT_REBALANCE_BATCH_SIZE;

    /** Rebalance batches prefetch count. */
    @Deprecated
    private long rebalanceBatchesPrefetchCnt = DFLT_REBALANCE_BATCHES_PREFETCH_COUNT;

    /** Maximum number of concurrent asynchronous operations. */
    private int maxConcurrentAsyncOps = DFLT_MAX_CONCURRENT_ASYNC_OPS;

    /** Maximum inline size for sql indexes. */
    private int sqlIdxMaxInlineSize = DFLT_SQL_INDEX_MAX_INLINE_SIZE;

    /** Write-behind feature. */
    private boolean writeBehindEnabled = DFLT_WRITE_BEHIND_ENABLED;

    /** Maximum size of write-behind cache. */
    private int writeBehindFlushSize = DFLT_WRITE_BEHIND_FLUSH_SIZE;

    /** Write-behind flush frequency in milliseconds. */
    private long writeBehindFlushFreq = DFLT_WRITE_BEHIND_FLUSH_FREQUENCY;

    /** Flush thread count for write-behind cache store. */
    private int writeBehindFlushThreadCnt = DFLT_WRITE_FROM_BEHIND_FLUSH_THREAD_CNT;

    /** Maximum batch size for write-behind cache store. */
    private int writeBehindBatchSize = DFLT_WRITE_BEHIND_BATCH_SIZE;

    /** Write coalescing flag for write-behind cache store */
    private boolean writeBehindCoalescing = DFLT_WRITE_BEHIND_COALESCING;

    /** Maximum number of query iterators that can be stored. */
    private int maxQryIterCnt = DFLT_MAX_QUERY_ITERATOR_CNT;

    /** */
    private AffinityKeyMapper affMapper;

    /** */
    private long rebalanceDelay;

    /** Time in milliseconds to wait between rebalance messages to avoid overloading CPU. */
    @Deprecated
    private long rebalanceThrottle = DFLT_REBALANCE_THROTTLE;

    /** */
    @SerializeSeparately
    private CacheInterceptor<K, V> interceptor;

    /** */
    private Class<?>[] sqlFuncCls;

    /** */
    @Deprecated
    private long longQryWarnTimeout = DFLT_LONG_QRY_WARN_TIMEOUT;

    /** */
    private int qryDetailMetricsSz = DFLT_QRY_DETAIL_METRICS_SIZE;

    /**
     * Flag indicating whether data can be read from backup.
     * If {@code false} always get data from primary node (never from backup).
     */
    private boolean readFromBackup = DFLT_READ_FROM_BACKUP;

    /** Node filter specifying nodes on which this cache should be deployed. */
    private IgnitePredicate<ClusterNode> nodeFilter;

    /** */
    private String sqlSchema;

    /** */
    private boolean sqlEscapeAll;

    /** */
    private transient Class<?>[] indexedTypes;

    /** Copy on read flag. */
    private boolean cpOnRead = DFLT_COPY_ON_READ;

    /** Cache plugin configurations. */
    private CachePluginConfiguration[] pluginCfgs;

    /** Cache topology validator. */
    private TopologyValidator topValidator;

    /** Cache store session listeners. */
    @SerializeSeparately
    private Factory<? extends CacheStoreSessionListener>[] storeSesLsnrs;

    /** Query entities. */
    private Collection<QueryEntity> qryEntities;

    /** Partition loss policy. */
    private PartitionLossPolicy partLossPlc = DFLT_PARTITION_LOSS_POLICY;

    /** */
    private int qryParallelism = DFLT_QUERY_PARALLELISM;

    /** Cache key configuration. */
    private CacheKeyConfiguration[] keyCfg;

    /** Events disabled. */
    private boolean evtsDisabled = DFLT_EVENTS_DISABLED;

    /**
     * Flag indicating whether data must be encrypted.
     * If {@code true} data on the disk will be encrypted.
     *
     * @see EncryptionSpi
     * @see KeystoreEncryptionSpi
     */
    private boolean encryptionEnabled;

    /** */
    private DiskPageCompression diskPageCompression = IgniteSystemProperties.getEnum(
        DiskPageCompression.class, IGNITE_DEFAULT_DISK_PAGE_COMPRESSION);

    /** */
    private Integer diskPageCompressionLevel;

    /**
     * Root directories where partition files are stored.
     * @see DataStorageConfiguration#setStoragePath(String)
     * @see DataStorageConfiguration#setExtraStoragePathes(String[])
     */
<<<<<<< HEAD
    @Nullable private String[] storagePath;
=======
    @IgniteExperimental
    @Nullable private String storagePath;
>>>>>>> f0c527b3

    /** Empty constructor (all values are initialized to their defaults). */
    public CacheConfiguration() {
        /* No-op. */
    }

    /**
     * @param name Cache name.
     */
    public CacheConfiguration(String name) {
        this.name = name;
    }

    /**
     * Copy constructor.
     *
     * @param cfg Configuration to copy.
     */
    public CacheConfiguration(CompleteConfiguration<K, V> cfg) {
        super(cfg);

        if (!(cfg instanceof CacheConfiguration))
            return;

        CacheConfiguration<K, V> cc = (CacheConfiguration<K, V>)cfg;

        /*
         * NOTE: MAKE SURE TO PRESERVE ALPHABETIC ORDER!
         * ==============================================
         */
        aff = cc.getAffinity();
        affMapper = cc.getAffinityMapper();
        atomicityMode = cc.getAtomicityMode();
        backups = cc.getBackups();
        cacheLoaderFactory = cc.getCacheLoaderFactory();
        cacheMode = cc.getCacheMode();
        cacheWriterFactory = cc.getCacheWriterFactory();
        cpOnRead = cc.isCopyOnRead();
        dfltLockTimeout = cc.getDefaultLockTimeout();
        eagerTtl = cc.isEagerTtl();
        encryptionEnabled = cc.isEncryptionEnabled();
        evictFilter = cc.getEvictionFilter();
        evictPlc = cc.getEvictionPolicy();
        evictPlcFactory = cc.getEvictionPolicyFactory();
        expiryPolicyFactory = cc.getExpiryPolicyFactory();
        grpName = cc.getGroupName();
        indexedTypes = cc.getIndexedTypes();
        interceptor = cc.getInterceptor();
        invalidate = cc.isInvalidate();
        isReadThrough = cc.isReadThrough();
        isWriteThrough = cc.isWriteThrough();
        keyCfg = cc.getKeyConfiguration();
        listenerConfigurations = cc.listenerConfigurations;
        loadPrevVal = cc.isLoadPreviousValue();
        longQryWarnTimeout = cc.getLongQueryWarningTimeout();
        maxConcurrentAsyncOps = cc.getMaxConcurrentAsyncOperations();
        memPlcName = cc.getDataRegionName();
        name = cc.getName();
        nearCfg = cc.getNearConfiguration();
        platformCfg = cc.getPlatformCacheConfiguration();
        nodeFilter = cc.getNodeFilter();
        onheapCache = cc.isOnheapCacheEnabled();
        diskPageCompression = cc.getDiskPageCompression();
        diskPageCompressionLevel = cc.getDiskPageCompressionLevel();
        partLossPlc = cc.getPartitionLossPolicy();
        pluginCfgs = cc.getPluginConfigurations();
        qryDetailMetricsSz = cc.getQueryDetailMetricsSize();
        qryEntities = cc.getQueryEntities() == Collections.<QueryEntity>emptyList() ? null : cc.getQueryEntities();
        qryParallelism = cc.getQueryParallelism();
        readFromBackup = cc.isReadFromBackup();
        rebalanceBatchSize = cc.getRebalanceBatchSize();
        rebalanceBatchesPrefetchCnt = cc.getRebalanceBatchesPrefetchCount();
        rebalanceDelay = cc.getRebalanceDelay();
        rebalanceMode = cc.getRebalanceMode();
        rebalanceOrder = cc.getRebalanceOrder();
        rebalancePoolSize = cc.getRebalanceThreadPoolSize();
        rebalanceTimeout = cc.getRebalanceTimeout();
        rebalanceThrottle = cc.getRebalanceThrottle();
        sqlSchema = cc.getSqlSchema();
        sqlEscapeAll = cc.isSqlEscapeAll();
        sqlFuncCls = cc.getSqlFunctionClasses();
        sqlIdxMaxInlineSize = cc.getSqlIndexMaxInlineSize();
        storeFactory = cc.getCacheStoreFactory();
        storeKeepBinary = cc.isStoreKeepBinary() != null ? cc.isStoreKeepBinary() : DFLT_STORE_KEEP_BINARY;
        storeSesLsnrs = cc.getCacheStoreSessionListenerFactories();
        tmLookupClsName = cc.getTransactionManagerLookupClassName();
        topValidator = cc.getTopologyValidator();
        writeBehindBatchSize = cc.getWriteBehindBatchSize();
        writeBehindCoalescing = cc.getWriteBehindCoalescing();
        writeBehindEnabled = cc.isWriteBehindEnabled();
        writeBehindFlushFreq = cc.getWriteBehindFlushFrequency();
        writeBehindFlushSize = cc.getWriteBehindFlushSize();
        writeBehindFlushThreadCnt = cc.getWriteBehindFlushThreadCount();
        writeSync = cc.getWriteSynchronizationMode();
        storeConcurrentLoadAllThreshold = cc.getStoreConcurrentLoadAllThreshold();
        maxQryIterCnt = cc.getMaxQueryIteratorsCount();
        sqlOnheapCache = cc.isSqlOnheapCacheEnabled();
        sqlOnheapCacheMaxSize = cc.getSqlOnheapCacheMaxSize();
        evtsDisabled = cc.isEventsDisabled();
        storagePath = cc.getStoragePath();
    }

    /**
     * Gets the cache group name.
     *
     * Caches with the same group name share single underlying 'physical' cache (partition set),
     * but are logically isolated.
     *
     * Since underlying cache is shared, the following configuration properties should be the same within group:
     * {@link #setAffinity(AffinityFunction)}, {@link #setNodeFilter(IgnitePredicate)}, {@link #cacheMode},
     * {@link #setTopologyValidator(TopologyValidator)}, {@link #setPartitionLossPolicy(PartitionLossPolicy)},
     * {@link #setDataRegionName(String)}.
     *
     * Grouping caches reduces overall overhead, since internal data structures are shared.
     *
     * @return Cache group name.
     */
    public String getGroupName() {
        return grpName;
    }

    /**
     * Sets the cache group name.
     *
     * Caches with the same group name share single underlying 'physical' cache (partition set),
     * but are logically isolated.
     *
     * Since underlying cache is shared, the following configuration properties should be the same within group:
     * {@link #setAffinity(AffinityFunction)}, {@link #setNodeFilter(IgnitePredicate)}, {@link #cacheMode},
     * {@link #setTopologyValidator(TopologyValidator)}, {@link #setPartitionLossPolicy(PartitionLossPolicy)},
     * {@link #setDataRegionName(String)}.
     *
     * Grouping caches reduces overall overhead, since internal data structures are shared.
     *
     * @param grpName Cache group name.
     * @return {@code this} for chaining.
     */
    public CacheConfiguration<K, V> setGroupName(String grpName) {
        this.grpName = grpName;

        return this;
    }

    /**
     * Cache name. The cache will be accessed via {@link Ignite#cache(String)} method.
     *
     * @return Cache name.
     */
    public String getName() {
        return name;
    }

    /**
     * Sets cache name.
     *
     * @param name Cache name. Can not be <tt>null</tt> or empty.
     * @return {@code this} for chaining.
     */
    public CacheConfiguration<K, V> setName(String name) {
        this.name = name;

        return this;
    }

    /**
     * @return {@link DataRegionConfiguration} name.
     */
    @Nullable public String getDataRegionName() {
        return memPlcName;
    }

    /**
     * @return Name of the memory policy.
     * @deprecated Use {@link #getDataRegionName()} (String)} instead.
     */
    @Deprecated
    public String getMemoryPolicyName() {
        return memPlcName;
    }

    /**
     * Sets a name of {@link DataRegionConfiguration} for this cache.
     *
     * @param dataRegionName DataRegionConfiguration name. Can be null (default DataRegionConfiguration will be used)
     *                   but should not be empty.
     * @return {@code this} for chaining.
     */
    public CacheConfiguration<K, V> setDataRegionName(@Nullable String dataRegionName) {
        A.ensure(dataRegionName == null || !dataRegionName.isEmpty(), "Name cannot be empty.");

        this.memPlcName = dataRegionName;

        return this;
    }

    /**
     * @param memPlcName Memory policy name.
     * @return {@code this} for chaining.
     * @deprecated Use {@link #setDataRegionName(String)} instead.
     */
    @Deprecated
    public CacheConfiguration<K, V> setMemoryPolicyName(String memPlcName) {
        return setDataRegionName(memPlcName);
    }

    /**
     * Gets cache eviction policy. By default, returns {@code null}
     * which means that evictions are disabled for cache.
     *
     * @return Cache eviction policy or {@code null} if evictions should be disabled.
     *
     * @deprecated Use {@link #getEvictionPolicyFactory()} instead.
     */
    @Deprecated
    @SuppressWarnings({"unchecked"})
    @Nullable public EvictionPolicy<K, V> getEvictionPolicy() {
        return evictPlc;
    }

    /**
     * Sets cache eviction policy.
     *
     * @param evictPlc Cache eviction policy.
     * @return {@code this} for chaining.
     *
     * @deprecated Use {@link #setEvictionPolicyFactory(Factory)} instead.
     */
    @Deprecated
    public CacheConfiguration<K, V> setEvictionPolicy(@Nullable EvictionPolicy evictPlc) {
        this.evictPlc = evictPlc;

        return this;
    }

    /**
     * Gets cache eviction policy factory. By default, returns {@code null}
     * which means that evictions are disabled for cache.
     *
     * @return Cache eviction policy factory or {@code null} if evictions should be disabled
     * or if {@link #getEvictionPolicy()} should be used instead.
     */
    @Nullable public Factory<EvictionPolicy<? super K, ? super V>> getEvictionPolicyFactory() {
        return evictPlcFactory;
    }

    /**
     * Sets cache eviction policy factory.
     * Note: Eviction policy factory should be {@link Serializable}.
     *
     * @param evictPlcFactory Cache eviction policy factory.
     * @return {@code this} for chaining.
     */
    public CacheConfiguration<K, V> setEvictionPolicyFactory(
        @Nullable Factory<? extends EvictionPolicy<? super K, ? super V>> evictPlcFactory) {
        this.evictPlcFactory = evictPlcFactory;

        return this;
    }

    /**
     * Checks if the on-heap cache is enabled for the off-heap based page memory.
     *
     * @return On-heap cache enabled flag.
     */
    public boolean isOnheapCacheEnabled() {
        return onheapCache;
    }

    /**
     * Configures on-heap cache for the off-heap based page memory.
     *
     * @param onheapCache {@code True} if on-heap cache should be enabled.
     * @return {@code this} for chaining.
     */
    public CacheConfiguration<K, V> setOnheapCacheEnabled(boolean onheapCache) {
        this.onheapCache = onheapCache;

        return this;
    }

    /**
     * Gets whether SQL on-heap cache is enabled. When enabled, Ignite will cache SQL rows as they are accessed by
     * query engine. Rows are invalidated and evicted from cache when relevant cache entry is either changed or
     * evicted.
     *
     * @return Whether SQL onheap cache is enabled.
     */
    public boolean isSqlOnheapCacheEnabled() {
        return sqlOnheapCache;
    }

    /**
     * Sets whether SQL on-heap cache is enabled. When enabled, Ignite will cache SQL rows as they are accessed by
     * query engine. Rows are invalidated and evicted from cache when relevant cache entry is either changed or
     * evicted.
     *
     * @param sqlOnheapCache Whether SQL onheap cache is enabled.
     * @return {@code this} for chaining.
     */
    public CacheConfiguration<K, V> setSqlOnheapCacheEnabled(boolean sqlOnheapCache) {
        this.sqlOnheapCache = sqlOnheapCache;

        return this;
    }

    /**
     * Gets maximum SQL on-heap cache. Measured in number of rows. When maximum size is reached oldest cached rows
     * will be evicted.
     * <p>
     * Zero or negative value stand for unlimited size.
     * <p>
     * Defaults to {@link #DFLT_SQL_ONHEAP_CACHE_MAX_SIZE}.
     *
     * @return SQL on-heap cache max size.
     */
    public int getSqlOnheapCacheMaxSize() {
        return sqlOnheapCacheMaxSize;
    }

    /**
     * Sets maximum SQL on-heap cache. Measured in number of rows. When maximum size is reached oldest cached rows
     * will be evicted.
     * <p>
     * Zero or negative value stand for unlimited size.
     * <p>
     * Defaults to {@link #DFLT_SQL_ONHEAP_CACHE_MAX_SIZE}.
     *
     * @param sqlOnheapCacheMaxSize Maximum SQL on-heap cache.
     * @return {@code this} for chaining.
     */
    public CacheConfiguration<K, V> setSqlOnheapCacheMaxSize(int sqlOnheapCacheMaxSize) {
        this.sqlOnheapCacheMaxSize = sqlOnheapCacheMaxSize;

        return this;
    }

    /**
     * @return Near enabled flag.
     */
    public NearCacheConfiguration<K, V> getNearConfiguration() {
        return nearCfg;
    }

    /**
     * Sets the near cache configuration to use on all cache nodes.
     *
     * @param nearCfg Near cache configuration.
     * @return {@code this} for chaining.
     */
    public CacheConfiguration<K, V> setNearConfiguration(NearCacheConfiguration<K, V> nearCfg) {
        this.nearCfg = nearCfg;

        return this;
    }

    /**
     * Gets platform cache configuration.
     *
     * @return Platform cache configuration or null.
     */
    @IgniteExperimental
    public PlatformCacheConfiguration getPlatformCacheConfiguration() {
        return platformCfg;
    }

    /**
     * Sets platform cache configuration.
     * Enables native platform (only .NET currently) cache when not null.
     * Cache entries will be stored in deserialized form in native platform memory (e.g. .NET objects in CLR heap).
     * <p>
     * When enabled on server nodes, all primary keys will be stored in platform memory as well.
     * <p>
     * Same eviction policy applies to near cache entries for all keys on client nodes and
     * non-primary keys on server nodes.
     * <p>
     * Enabling this can greatly improve performance for key-value operations and scan queries,
     * at the expense of RAM usage.
     *
     * @param platformCfg Platform cache configuration.
     * @return {@code this} for chaining.
     */
    @IgniteExperimental
    public CacheConfiguration<K, V> setPlatformCacheConfiguration(PlatformCacheConfiguration platformCfg) {
        this.platformCfg = platformCfg;

        return this;
    }

    /**
     * Gets write synchronization mode. This mode controls whether the main
     * caller should wait for update on other nodes to complete or not.
     *
     * @return Write synchronization mode.
     */
    public CacheWriteSynchronizationMode getWriteSynchronizationMode() {
        return writeSync;
    }

    /**
     * Sets write synchronization mode.
     * <p>
     * Default synchronization mode is {@link CacheWriteSynchronizationMode#PRIMARY_SYNC}.
     *
     * @param writeSync Write synchronization mode.
     * @return {@code this} for chaining.
     */
    public CacheConfiguration<K, V> setWriteSynchronizationMode(CacheWriteSynchronizationMode writeSync) {
        this.writeSync = writeSync;

        return this;
    }

    /**
     * Gets filter which determines on what nodes the cache should be started.
     *
     * @return Predicate specifying on which nodes the cache should be started.
     */
    public IgnitePredicate<ClusterNode> getNodeFilter() {
        return nodeFilter;
    }

    /**
     * Sets filter which determines on what nodes the cache should be started.
     *
     * @param nodeFilter Predicate specifying on which nodes the cache should be started.
     * @return {@code this} for chaining.
     */
    public CacheConfiguration<K, V> setNodeFilter(IgnitePredicate<ClusterNode> nodeFilter) {
        this.nodeFilter = nodeFilter;

        return this;
    }

    /**
     * Gets eviction filter to specify which entries should not be evicted
     * (except explicit evict by calling {@link IgniteCache#localEvict(Collection)}).
     * If {@link EvictionFilter#evictAllowed(Cache.Entry)} method
     * returns {@code false} then eviction policy will not be notified and entry will
     * never be evicted.
     * <p>
     * If not provided, any entry may be evicted depending on
     * {@link #getEvictionPolicyFactory()} eviction policy} configuration.
     *
     * @return Eviction filter or {@code null}.
     */
    public EvictionFilter<K, V> getEvictionFilter() {
        return (EvictionFilter<K, V>)evictFilter;
    }

    /**
     * Sets eviction filter.
     *
     * @param evictFilter Eviction filter.
     * @return {@code this} for chaining.
     */
    public CacheConfiguration<K, V> setEvictionFilter(EvictionFilter<K, V> evictFilter) {
        this.evictFilter = evictFilter;

        return this;
    }

    /**
     * Gets flag indicating whether expired cache entries will be eagerly removed from cache.
     * If there is at least one cache configured with this flag set to {@code true}, Ignite
     * will create a single thread to clean up expired entries in background. When flag is
     * set to {@code false}, expired entries will be removed on next entry access.
     * <p>
     * When not set, default value is {@link #DFLT_EAGER_TTL}.
     * <p>
     * <b>Note</b> that this flag only matters for entries expiring based on
     * {@link ExpiryPolicy} and should not be confused with entry
     * evictions based on configured {@link EvictionPolicy}.
     *
     * @return Flag indicating whether Ignite will eagerly remove expired entries.
     */
    public boolean isEagerTtl() {
        return eagerTtl;
    }

    /**
     * Sets eager ttl flag.
     *
     * @param eagerTtl {@code True} if Ignite should eagerly remove expired cache entries.
     * @see #isEagerTtl()
     * @return {@code this} for chaining.
     */
    public CacheConfiguration<K, V> setEagerTtl(boolean eagerTtl) {
        this.eagerTtl = eagerTtl;

        return this;
    }

    /**
     * Gets flag indicating whether value should be loaded from store if it is not in the cache
     * for following cache operations:
     * <ul>
     *     <li>{@link IgniteCache#putIfAbsent(Object, Object)}</li>
     *     <li>{@link IgniteCache#replace(Object, Object)}</li>
     *     <li>{@link IgniteCache#replace(Object, Object, Object)}</li>
     *     <li>{@link IgniteCache#remove(Object, Object)}</li>
     *     <li>{@link IgniteCache#getAndPut(Object, Object)}</li>
     *     <li>{@link IgniteCache#getAndRemove(Object)}</li>
     *     <li>{@link IgniteCache#getAndReplace(Object, Object)}</li>
     *     <li>{@link IgniteCache#getAndPutIfAbsent(Object, Object)}</li>
     *</ul>
     *
     * @return Load previous value flag.
     */
    public boolean isLoadPreviousValue() {
        return loadPrevVal;
    }

    /**
     * Sets flag indicating whether value should be loaded from store if it is not in the cache
     * for following cache operations:
     * <ul>
     *     <li>{@link IgniteCache#putIfAbsent(Object, Object)}</li>
     *     <li>{@link IgniteCache#replace(Object, Object)}</li>
     *     <li>{@link IgniteCache#replace(Object, Object, Object)}</li>
     *     <li>{@link IgniteCache#remove(Object, Object)}</li>
     *     <li>{@link IgniteCache#getAndPut(Object, Object)}</li>
     *     <li>{@link IgniteCache#getAndRemove(Object)}</li>
     *     <li>{@link IgniteCache#getAndReplace(Object, Object)}</li>
     *     <li>{@link IgniteCache#getAndPutIfAbsent(Object, Object)}</li>
     *</ul>
     * When not set, default value is {@link #DFLT_LOAD_PREV_VAL}.
     *
     * @param loadPrevVal Load previous value flag.
     * @return {@code this} for chaining.
     */
    public CacheConfiguration<K, V> setLoadPreviousValue(boolean loadPrevVal) {
        this.loadPrevVal = loadPrevVal;

        return this;
    }

    /**
     * Gets factory for underlying persistent storage for read-through and write-through operations.
     *
     * @return Cache store factory.
     */
    public Factory<CacheStore<? super K, ? super V>> getCacheStoreFactory() {
        return (Factory<CacheStore<? super K, ? super V>>)storeFactory;
    }

    /**
     * Sets factory for persistent storage for cache data.
     *
     * @param storeFactory Cache store factory.
     * @return {@code this} for chaining.
     */
    public CacheConfiguration<K, V> setCacheStoreFactory(
        Factory<? extends CacheStore<? super K, ? super V>> storeFactory) {
        this.storeFactory = storeFactory;

        return this;
    }

    /**
     * Flag indicating that {@link CacheStore} implementation
     * is working with binary objects instead of Java objects.
     * Default value of this flag is {@link #DFLT_STORE_KEEP_BINARY}.
     * <p>
     * If set to {@code false}, Ignite will deserialize keys and
     * values stored in binary format before they are passed
     * to cache store.
     * <p>
     * Note that setting this flag to {@code false} can simplify
     * store implementation in some cases, but it can cause performance
     * degradation due to additional serializations and deserializations
     * of binary objects. You will also need to have key and value
     * classes on all nodes since binary will be deserialized when
     * store is called.
     *
     * @return Keep binary in store flag.
     */
    public Boolean isStoreKeepBinary() {
        return storeKeepBinary;
    }

    /**
     * Sets keep binary in store flag.
     *
     * @param storeKeepBinary Keep binary in store flag.
     * @return {@code this} for chaining.
     */
    public CacheConfiguration<K, V> setStoreKeepBinary(boolean storeKeepBinary) {
        this.storeKeepBinary = storeKeepBinary;

        return this;
    }

    /**
     * Gets the threshold used in cases when values for multiple keys are being loaded from an underlying
     * {@link CacheStore} in parallel. In the situation when several threads load the same or intersecting set of keys
     * and the total number of keys to load is less or equal to this threshold then there will be no a second call to
     * the storage in order to load a key from thread A if the same key is already being loaded by thread B.
     *
     * The threshold should be controlled wisely. On the one hand if it's set to a big value then the interaction with
     * a storage during the load of missing keys will be minimal. On the other hand the big value may result in
     * significant performance degradation because it is needed to check for every key whether it's being loaded or not.
     *
     * When not set, default value is {@link #DFLT_CONCURRENT_LOAD_ALL_THRESHOLD}.
     *
     * @return The concurrent load-all threshold.
     */
    public int getStoreConcurrentLoadAllThreshold() {
        return storeConcurrentLoadAllThreshold;
    }

    /**
     * Sets the concurrent load-all threshold used for cases when keys' values are being loaded from {@link CacheStore}
     * in parallel.
     *
     * @param storeConcurrentLoadAllThreshold The concurrent load-all threshold.
     * @return {@code this} for chaining.
     */
    public CacheConfiguration<K, V> setStoreConcurrentLoadAllThreshold(int storeConcurrentLoadAllThreshold) {
        this.storeConcurrentLoadAllThreshold = storeConcurrentLoadAllThreshold;

        return this;
    }

    /**
     * Gets key topology resolver to provide mapping from keys to nodes.
     *
     * @return Key topology resolver to provide mapping from keys to nodes.
     */
    public AffinityFunction getAffinity() {
        return aff;
    }

    /**
     * Sets affinity for cache keys.
     *
     * @param aff Cache key affinity.
     * @return {@code this} for chaining.
     */
    public CacheConfiguration<K, V> setAffinity(AffinityFunction aff) {
        this.aff = aff;

        return this;
    }

    /**
     * Gets caching mode to use. You can configure cache either to be local-only,
     * fully replicated, partitioned, or near. If not provided, {@link CacheMode#PARTITIONED}
     * mode will be used by default (defined by {@link #DFLT_CACHE_MODE} constant).
     *
     * @return {@code True} if cache is local.
     */
    public CacheMode getCacheMode() {
        return cacheMode;
    }

    /**
     * Sets caching mode.
     *
     * @param cacheMode Caching mode.
     * @return {@code this} for chaining.
     */
    public CacheConfiguration<K, V> setCacheMode(CacheMode cacheMode) {
        this.cacheMode = cacheMode;

        return this;
    }

    /**
     * Gets cache atomicity mode.
     * <p>
     * Default value is defined by {@link #DFLT_CACHE_ATOMICITY_MODE}.
     *
     * @return Cache atomicity mode.
     */
    public CacheAtomicityMode getAtomicityMode() {
        return atomicityMode;
    }

    /**
     * Sets cache atomicity mode.
     *
     * @param atomicityMode Cache atomicity mode.
     * @return {@code this} for chaining.
     */
    public CacheConfiguration<K, V> setAtomicityMode(CacheAtomicityMode atomicityMode) {
        this.atomicityMode = atomicityMode;

        return this;
    }

    /**
     * Gets number of nodes used to back up single partition for {@link CacheMode#PARTITIONED} cache.
     * <p>
     * If not set, default value is {@link #DFLT_BACKUPS}.
     *
     * @return Number of backup nodes for one partition.
     */
    public int getBackups() {
        return backups;
    }

    /**
     * Sets number of nodes used to back up single partition for {@link CacheMode#PARTITIONED} cache.
     * <p>
     * If not set, default value is {@link #DFLT_BACKUPS}.
     *
     * @param backups Number of backup nodes for one partition.
     * @return {@code this} for chaining.
     */
    public CacheConfiguration<K, V> setBackups(int backups) {
        this.backups = backups;

        return this;
    }

    /**
     * Gets default lock acquisition timeout. Default value is defined by {@link #DFLT_LOCK_TIMEOUT}
     * which is {@code 0} and means that lock acquisition will never timeout.
     *
     * @return Default lock timeout.
     * @deprecated Default lock timeout configuration property has no effect.
     */
    @Deprecated
    public long getDefaultLockTimeout() {
        return dfltLockTimeout;
    }

    /**
     * Sets default lock timeout in milliseconds. By default this value is defined by {@link #DFLT_LOCK_TIMEOUT}.
     *
     * @param dfltLockTimeout Default lock timeout.
     * @return {@code this} for chaining.
     * @deprecated Default lock timeout configuration property has no effect.
     */
    @Deprecated
    public CacheConfiguration<K, V> setDefaultLockTimeout(long dfltLockTimeout) {
        this.dfltLockTimeout = dfltLockTimeout;

        return this;
    }

    /**
     * Invalidation flag. If {@code true}, values will be invalidated (nullified) upon commit in near cache.
     *
     * @return Invalidation flag.
     */
    public boolean isInvalidate() {
        return invalidate;
    }

    /**
     * Sets invalidation flag for near cache entries in this transaction. Default is {@code false}.
     *
     * @param invalidate Flag to set this cache into invalidation-based mode. Default value is {@code false}.
     * @return {@code this} for chaining.
     */
    public CacheConfiguration<K, V> setInvalidate(boolean invalidate) {
        this.invalidate = invalidate;

        return this;
    }

    /**
     * Gets class name of transaction manager finder for integration for JEE app servers.
     *
     * @return Transaction manager finder.
     * @deprecated Use {@link TransactionConfiguration#getTxManagerFactory()} instead.
     */
    @Deprecated
    public String getTransactionManagerLookupClassName() {
        return tmLookupClsName;
    }

    /**
     * Sets look up mechanism for available {@code TransactionManager} implementation, if any.
     *
     * @param tmLookupClsName Name of class implementing GridCacheTmLookup interface that is used to
     *      receive JTA transaction manager.
     * @return {@code this} for chaining.
     * @deprecated Use {@link TransactionConfiguration#setTxManagerFactory(Factory)} instead.
     */
    @Deprecated
    public CacheConfiguration<K, V> setTransactionManagerLookupClassName(String tmLookupClsName) {
        this.tmLookupClsName = tmLookupClsName;

        return this;
    }

    /**
     * Sets cache rebalance mode.
     *
     * @param rebalanceMode Rebalance mode.
     * @return {@code this} for chaining.
     */
    public CacheConfiguration<K, V> setRebalanceMode(CacheRebalanceMode rebalanceMode) {
        this.rebalanceMode = rebalanceMode;

        return this;
    }

    /**
     * Gets rebalance mode for distributed cache.
     * <p>
     * Default is defined by {@link #DFLT_REBALANCE_MODE}.
     *
     * @return Rebalance mode.
     */
    public CacheRebalanceMode getRebalanceMode() {
        return rebalanceMode;
    }

    /**
     * Gets cache rebalance order. Rebalance order can be set to non-zero value for caches with
     * {@link CacheRebalanceMode#SYNC SYNC} or {@link CacheRebalanceMode#ASYNC ASYNC} rebalance modes only.
     * Note that caches with {@link CacheRebalanceMode#SYNC SYNC} rebalancing mode are always rebalanced prior to caches
     * with {@link CacheRebalanceMode#ASYNC ASYNC} rebalancing mode when rebalancing order is the same.
     * <p/>
     * The rebalance order guarantees that rebalancing for this cache will start only when rebalancing for
     * all caches with smaller rebalance order will be completed.
     * <p/>
     * If not set, cache order is 0.
     *
     * @return Cache rebalance order.
     */
    public int getRebalanceOrder() {
        return rebalanceOrder;
    }

    /**
     * Sets cache rebalance order.
     *
     * @param rebalanceOrder Cache rebalance order.
     * @see #getRebalanceOrder()
     * @return {@code this} for chaining.
     */
    public CacheConfiguration<K, V> setRebalanceOrder(int rebalanceOrder) {
        this.rebalanceOrder = rebalanceOrder;

        return this;
    }

    /**
     * Gets size (in number bytes) to be loaded within a single rebalance message.
     * Rebalancing algorithm will split total data set on every node into multiple
     * batches prior to sending data. Default value is defined by
     * {@link #DFLT_REBALANCE_BATCH_SIZE}.
     *
     * @return Size in bytes of a single rebalance message.
     * @deprecated Use {@link IgniteConfiguration#getRebalanceBatchSize()} instead.
     */
    @Deprecated
    public int getRebalanceBatchSize() {
        return rebalanceBatchSize;
    }

    /**
     * Sets rebalance batch size.
     *
     * @param rebalanceBatchSize Rebalance batch size.
     * @return {@code this} for chaining.
     * @deprecated Use {@link IgniteConfiguration#setRebalanceBatchSize(int)} instead.
     */
    @Deprecated
    public CacheConfiguration<K, V> setRebalanceBatchSize(int rebalanceBatchSize) {
        this.rebalanceBatchSize = rebalanceBatchSize;

        return this;
    }

    /**
     * To gain better rebalancing performance supplier node can provide more than one batch at rebalancing start and
     * provide one new to each next demand request.
     *
     * Gets number of batches generated by supply node at rebalancing start.
     * Minimum is 1.
     *
     * @return batches count
     * @deprecated Use {@link IgniteConfiguration#getRebalanceBatchesPrefetchCount()} instead.
     */
    @Deprecated
    public long getRebalanceBatchesPrefetchCount() {
        return rebalanceBatchesPrefetchCnt;
    }

    /**
     * To gain better rebalancing performance supplier node can provide more than one batch at rebalancing start and
     * provide one new to each next demand request.
     *
     * Sets number of batches generated by supply node at rebalancing start.
     * Minimum is 1.
     *
     * @param rebalanceBatchesCnt batches count.
     * @return {@code this} for chaining.
     * @deprecated Use {@link IgniteConfiguration#setRebalanceBatchesPrefetchCount(long)} instead.
     */
    @Deprecated
    public CacheConfiguration<K, V> setRebalanceBatchesPrefetchCount(long rebalanceBatchesCnt) {
        this.rebalanceBatchesPrefetchCnt = rebalanceBatchesCnt;

        return this;
    }

    /**
     * Gets maximum number of allowed concurrent asynchronous operations. If 0 returned then number
     * of concurrent asynchronous operations is unlimited.
     * <p>
     * If not set, default value is {@link #DFLT_MAX_CONCURRENT_ASYNC_OPS}.
     * <p>
     * If user threads do not wait for asynchronous operations to complete, it is possible to overload
     * a system. This property enables back-pressure control by limiting number of scheduled asynchronous
     * cache operations.
     *
     * @return Maximum number of concurrent asynchronous operations or {@code 0} if unlimited.
     */
    public int getMaxConcurrentAsyncOperations() {
        return maxConcurrentAsyncOps;
    }

    /**
     * Sets maximum number of concurrent asynchronous operations.
     *
     * @param maxConcurrentAsyncOps Maximum number of concurrent asynchronous operations.
     * @see #getMaxConcurrentAsyncOperations()
     * @return {@code this} for chaining.
     */
    public CacheConfiguration<K, V> setMaxConcurrentAsyncOperations(int maxConcurrentAsyncOps) {
        this.maxConcurrentAsyncOps = maxConcurrentAsyncOps;

        return this;
    }

    /**
     * Gets maximum inline size for sql indexes. If -1 returned then
     * {@code IgniteSystemProperties.IGNITE_MAX_INDEX_PAYLOAD_SIZE} system property is used.
     * <p>
     * If not set, default value is {@link #DFLT_SQL_INDEX_MAX_INLINE_SIZE}.
     *
     * @return Maximum payload size for offheap indexes.
     */
    public int getSqlIndexMaxInlineSize() {
        return sqlIdxMaxInlineSize;
    }

    /**
     * Sets maximum inline size for sql indexes.
     *
     * @param sqlIdxMaxInlineSize Maximum inline size for sql indexes.
     * @return {@code this} for chaining.
     */
    public CacheConfiguration<K, V> setSqlIndexMaxInlineSize(int sqlIdxMaxInlineSize) {
        this.sqlIdxMaxInlineSize = sqlIdxMaxInlineSize;

        return this;
    }

    /**
     * Flag indicating whether Ignite should use write-behind behaviour for the cache store.
     * By default write-behind is disabled which is defined via {@link #DFLT_WRITE_BEHIND_ENABLED}
     * constant.
     *
     * @return {@code True} if write-behind is enabled.
     */
    public boolean isWriteBehindEnabled() {
        return writeBehindEnabled;
    }

    /**
     * Sets flag indicating whether write-behind is enabled.
     *
     * @param writeBehindEnabled {@code true} if write-behind is enabled.
     * @return {@code this} for chaining.
     */
    public CacheConfiguration<K, V> setWriteBehindEnabled(boolean writeBehindEnabled) {
        this.writeBehindEnabled = writeBehindEnabled;

        return this;
    }

    /**
     * Maximum size of the write-behind cache. If cache size exceeds this value,
     * all cached items are flushed to the cache store and write cache is cleared.
     * <p/>
     * If not provided, default value is {@link #DFLT_WRITE_BEHIND_FLUSH_SIZE}.
     * If this value is {@code 0}, then flush is performed according to the flush frequency interval.
     * <p/>
     * Note that you cannot set both, {@code flush} size and {@code flush frequency}, to {@code 0}.
     *
     * @return Maximum object count in write-behind cache.
     */
    public int getWriteBehindFlushSize() {
        return writeBehindFlushSize;
    }

    /**
     * Sets write-behind flush size.
     *
     * @param writeBehindFlushSize Write-behind cache flush size.
     * @see #getWriteBehindFlushSize()
     * @return {@code this} for chaining.
     */
    public CacheConfiguration<K, V> setWriteBehindFlushSize(int writeBehindFlushSize) {
        this.writeBehindFlushSize = writeBehindFlushSize;

        return this;
    }

    /**
     * Frequency with which write-behind cache is flushed to the cache store in milliseconds.
     * This value defines the maximum time interval between object insertion/deletion from the cache
     * ant the moment when corresponding operation is applied to the cache store.
     * <p>
     * If not provided, default value is {@link #DFLT_WRITE_BEHIND_FLUSH_FREQUENCY}.
     * If this value is {@code 0}, then flush is performed according to the flush size.
     * <p>
     * Note that you cannot set both, {@code flush} size and {@code flush frequency}, to {@code 0}.
     *
     * @return Write-behind flush frequency in milliseconds.
     */
    public long getWriteBehindFlushFrequency() {
        return writeBehindFlushFreq;
    }

    /**
     * Sets write-behind flush frequency.
     *
     * @param writeBehindFlushFreq Write-behind flush frequency in milliseconds.
     * @see #getWriteBehindFlushFrequency()
     * @return {@code this} for chaining.
     */
    public CacheConfiguration<K, V> setWriteBehindFlushFrequency(long writeBehindFlushFreq) {
        this.writeBehindFlushFreq = writeBehindFlushFreq;

        return this;
    }

    /**
     * Number of threads that will perform cache flushing. Cache flushing is performed
     * when cache size exceeds value defined by
     * {@link #getWriteBehindFlushSize}, or flush interval defined by
     * {@link #getWriteBehindFlushFrequency} is elapsed.
     * <p/>
     * If not provided, default value is {@link #DFLT_WRITE_FROM_BEHIND_FLUSH_THREAD_CNT}.
     *
     * @return Count of flush threads.
     */
    public int getWriteBehindFlushThreadCount() {
        return writeBehindFlushThreadCnt;
    }

    /**
     * Sets flush thread count for write-behind cache.
     *
     * @param writeBehindFlushThreadCnt Count of flush threads.
     * @see #getWriteBehindFlushThreadCount()
     * @return {@code this} for chaining.
     */
    public CacheConfiguration<K, V> setWriteBehindFlushThreadCount(int writeBehindFlushThreadCnt) {
        this.writeBehindFlushThreadCnt = writeBehindFlushThreadCnt;

        return this;
    }

    /**
     * Maximum batch size for write-behind cache store operations. Store operations (get or remove)
     * are combined in a batch of this size to be passed to
     * {@link CacheStore#writeAll(Collection)} or
     * {@link CacheStore#deleteAll(Collection)} methods.
     * <p/>
     * If not provided, default value is {@link #DFLT_WRITE_BEHIND_BATCH_SIZE}.
     *
     * @return Maximum batch size for store operations.
     */
    public int getWriteBehindBatchSize() {
        return writeBehindBatchSize;
    }

    /**
     * Sets maximum batch size for write-behind cache.
     *
     * @param writeBehindBatchSize Maximum batch size.
     * @see #getWriteBehindBatchSize()
     * @return {@code this} for chaining.
     */
    public CacheConfiguration<K, V> setWriteBehindBatchSize(int writeBehindBatchSize) {
        this.writeBehindBatchSize = writeBehindBatchSize;

        return this;
    }

    /**
     * Write coalescing flag for write-behind cache store operations. Store operations (get or remove)
     * with the same key are combined or coalesced to single, resulting operation
     * to reduce pressure to underlying cache store.
     * <p/>
     * If not provided, default value is {@link #DFLT_WRITE_BEHIND_COALESCING}.
     *
     * @return Write coalescing flag.
     */
    public boolean getWriteBehindCoalescing() {
        return writeBehindCoalescing;
    }

    /**
     * Sets write coalescing flag for write-behind cache.
     *
     * @param writeBehindCoalescing Write coalescing flag.
     * @see #getWriteBehindCoalescing()
     * @return {@code this} for chaining.
     */
    public CacheConfiguration<K, V> setWriteBehindCoalescing(boolean writeBehindCoalescing) {
        this.writeBehindCoalescing = writeBehindCoalescing;

        return this;
    }

    /**
     * Use {@link IgniteConfiguration#getRebalanceThreadPoolSize()} instead.
     *
     * @return Size of rebalancing thread pool.
     */
    @Deprecated
    public int getRebalanceThreadPoolSize() {
        return rebalancePoolSize;
    }

    /**
     * Use {@link IgniteConfiguration#getRebalanceThreadPoolSize()} instead.
     *
     * @param rebalancePoolSize Size of rebalancing thread pool.
     * @return {@code this} for chaining.
     */
    @Deprecated
    public CacheConfiguration<K, V> setRebalanceThreadPoolSize(int rebalancePoolSize) {
        this.rebalancePoolSize = rebalancePoolSize;

        return this;
    }

    /**
     * Gets rebalance timeout (ms).
     * <p>
     * Default value is {@link #DFLT_REBALANCE_TIMEOUT}.
     *
     * @return Rebalance timeout (ms).
     * @deprecated Use {@link IgniteConfiguration#getRebalanceTimeout()} instead.
     */
    @Deprecated
    public long getRebalanceTimeout() {
        return rebalanceTimeout;
    }

    /**
     * Sets rebalance timeout (ms).
     *
     * @param rebalanceTimeout Rebalance timeout (ms).
     * @return {@code this} for chaining.
     * @deprecated Use {@link IgniteConfiguration#setRebalanceTimeout(long)} instead.
     */
    @Deprecated
    public CacheConfiguration<K, V> setRebalanceTimeout(long rebalanceTimeout) {
        this.rebalanceTimeout = rebalanceTimeout;

        return this;
    }

    /**
     * Gets delay in milliseconds upon a node joining or leaving topology (or crash) after which rebalancing
     * should be started automatically. Rebalancing should be delayed if you plan to restart nodes
     * after they leave topology, or if you plan to start multiple nodes at once or one after another
     * and don't want to repartition and rebalance until all nodes are started.
     * <p>
     * For better efficiency user should usually make sure that new nodes get placed on
     * the same place of consistent hash ring as the left nodes, and that nodes are
     * restarted before this delay expires. To place nodes on the same place in consistent hash ring,
     * use {@link IgniteConfiguration#setConsistentId(Serializable)}
     * to make sure that a node maps to the same hash ID event if restarted. As an example,
     * node IP address and port combination may be used in this case.
     * <p>
     * Default value is {@code 0} which means that repartitioning and rebalancing will start
     * immediately upon node leaving topology. If {@code -1} is returned, then rebalancing
     * will only be started manually by calling {@link IgniteCache#rebalance()} method or
     * from management console.
     *
     * @return Rebalancing delay, {@code 0} to start rebalancing immediately, {@code -1} to
     *      start rebalancing manually, or positive value to specify delay in milliseconds
     *      after which rebalancing should start automatically.
     * @deprecated Use baseline topology feature instead. Please, be aware this API will be removed in the next releases.
     */
    @Deprecated
    public long getRebalanceDelay() {
        return rebalanceDelay;
    }

    /**
     * Sets rebalance delay (see {@link #getRebalanceDelay()} for more information).
     *
     * @param rebalanceDelay Rebalance delay to set.
     * @return {@code this} for chaining.
     * @deprecated Use baseline topology feature instead. Please, be aware this API will be removed in the next releases.
     */
    @Deprecated
    public CacheConfiguration<K, V> setRebalanceDelay(long rebalanceDelay) {
        this.rebalanceDelay = rebalanceDelay;

        return this;
    }

    /**
     * Time in milliseconds to wait between rebalance messages to avoid overloading of CPU or network.
     * When rebalancing large data sets, the CPU or network can get over-consumed with rebalancing messages,
     * which consecutively may slow down the application performance. This parameter helps tune
     * the amount of time to wait between rebalance messages to make sure that rebalancing process
     * does not have any negative performance impact. Note that application will continue to work
     * properly while rebalancing is still in progress.
     * <p>
     * Value of {@code 0} means that throttling is disabled. By default throttling is disabled -
     * the default is defined by {@link #DFLT_REBALANCE_THROTTLE} constant.
     *
     * @return Time in milliseconds to wait between rebalance messages to avoid overloading of CPU,
     * {@code 0} to disable throttling.
     * @deprecated Use {@link IgniteConfiguration#getRebalanceThrottle()} instead.
     */
    @Deprecated
    public long getRebalanceThrottle() {
        return rebalanceThrottle;
    }

    /**
     * Time in milliseconds to wait between rebalance messages to avoid overloading of CPU or network. When rebalancing
     * large data sets, the CPU or network can get over-consumed with rebalancing messages, which consecutively may slow
     * down the application performance. This parameter helps tune the amount of time to wait between rebalance messages
     * to make sure that rebalancing process does not have any negative performance impact. Note that application will
     * continue to work properly while rebalancing is still in progress. <p> Value of {@code 0} means that throttling is
     * disabled. By default throttling is disabled - the default is defined by {@link #DFLT_REBALANCE_THROTTLE} constant.
     *
     * @param rebalanceThrottle Time in milliseconds to wait between rebalance messages to avoid overloading of CPU,
     * {@code 0} to disable throttling.
     * @return {@code this} for chaining.
     * @deprecated Use {@link IgniteConfiguration#setRebalanceThrottle(long)} instead.
     */
    @Deprecated
    public CacheConfiguration<K, V> setRebalanceThrottle(long rebalanceThrottle) {
        this.rebalanceThrottle = rebalanceThrottle;

        return this;
    }

    /**
     * Affinity key mapper used to provide custom affinity key for any given key.
     * Affinity mapper is particularly useful when several objects need to be collocated
     * on the same node (they will also be backed up on the same nodes as well).
     * <p>
     * If not provided, then default implementation will be used. The default behavior
     * is described in {@link AffinityKeyMapper} documentation.
     *
     * @return Mapper to use for affinity key mapping.
     */
    public AffinityKeyMapper getAffinityMapper() {
        return affMapper;
    }

    /**
     * Sets custom affinity mapper. If not provided, then default implementation will be used. The default behavior is
     * described in {@link AffinityKeyMapper} documentation.
     *
     * @param affMapper Affinity mapper.
     * @return {@code this} for chaining.
     */
    public CacheConfiguration<K, V> setAffinityMapper(AffinityKeyMapper affMapper) {
        this.affMapper = affMapper;

        return this;
    }

    /**
     * Gets maximum number of query iterators that can be stored. Iterators are stored to
     * support query pagination when each page of data is sent to user's node only on demand.
     * Increase this property if you are running and processing lots of queries in parallel.
     * <p>
     * Default value is {@link #DFLT_MAX_QUERY_ITERATOR_CNT}.
     *
     * @return Maximum number of query iterators that can be stored.
     */
    public int getMaxQueryIteratorsCount() {
        return maxQryIterCnt;
    }

    /**
     * Sets maximum number of query iterators that can be stored.
     *
     * @param maxQryIterCnt Maximum number of query iterators that can be stored.
     * @return {@code this} for chaining.
     */
    public CacheConfiguration<K, V> setMaxQueryIteratorsCount(int maxQryIterCnt) {
        this.maxQryIterCnt = maxQryIterCnt;

        return this;
    }

    /**
     * Gets cache interceptor.
     *
     * @return Cache interceptor.
     */
    @Nullable public CacheInterceptor<K, V> getInterceptor() {
        return interceptor;
    }

    /**
     * Sets cache interceptor.
     *
     * @param interceptor Cache interceptor.
     * @return {@code this} for chaining.
     */
    public CacheConfiguration<K, V> setInterceptor(CacheInterceptor<K, V> interceptor) {
        this.interceptor = interceptor;

        return this;
    }

    /**
     * Gets flag indicating whether data can be read from backup.
     * If {@code false} always get data from primary node (never from backup).
     * <p>
     * Default value is defined by {@link #DFLT_READ_FROM_BACKUP}.
     *
     * @return {@code true} if data can be read from backup node or {@code false} if data always
     *      should be read from primary node and never from backup.
     */
    public boolean isReadFromBackup() {
        return readFromBackup;
    }

    /**
     * Sets read from backup flag.
     *
     * @param readFromBackup {@code true} to allow reads from backups.
     * @return {@code this} for chaining.
     */
    public CacheConfiguration<K, V> setReadFromBackup(boolean readFromBackup) {
        this.readFromBackup = readFromBackup;

        return this;
    }

    /**
     * Gets the flag indicating whether a copy of the value stored in the on-heap cache
     * (see {@link #isOnheapCacheEnabled()} should be created for a cache operation return the value.
     *
     * Also if this flag is set copies are created for values
     * passed to {@link CacheInterceptor} and to {@link CacheEntryProcessor}.
     *
     * If the on-heap cache is disabled then this flag is of no use.
     *
     * @return Copy on read flag.
     */
    public boolean isCopyOnRead() {
        return cpOnRead;
    }

    /**
     * Sets copy on read flag.
     *
     * @param cpOnRead Copy on get flag.
     * @see #isCopyOnRead
     * @return {@code this} for chaining.
     */
    public CacheConfiguration<K, V> setCopyOnRead(boolean cpOnRead) {
        this.cpOnRead = cpOnRead;

        return this;
    }

    /**
     * Sets classes with methods annotated by {@link QuerySqlFunction}
     * to be used as user-defined functions from SQL queries.
     *
     * @param cls One or more classes with SQL functions.
     * @return {@code this} for chaining.
     */
    public CacheConfiguration<K, V> setSqlFunctionClasses(Class<?>... cls) {
        this.sqlFuncCls = cls;

        return this;
    }

    /**
     * Gets classes with methods annotated by {@link QuerySqlFunction}
     * to be used as user-defined functions from SQL queries.
     *
     * @return Classes with SQL functions.
     */
    @Nullable public Class<?>[] getSqlFunctionClasses() {
        return sqlFuncCls;
    }

    /**
     * Gets timeout in milliseconds after which long query warning will be printed.
     *
     * @return Timeout in milliseconds.
     * @deprecated Use {@link IgniteConfiguration#getLongQueryWarningTimeout()} instead.
     */
    @Deprecated
    public long getLongQueryWarningTimeout() {
        return longQryWarnTimeout;
    }

    /**
     * Sets timeout in milliseconds after which long query warning will be printed.
     *
     * @param longQryWarnTimeout Timeout in milliseconds.
     * @return {@code this} for chaining.
     * @deprecated Use {@link IgniteConfiguration#setLongQueryWarningTimeout(long)} instead.
     */
    @Deprecated
    public CacheConfiguration<K, V> setLongQueryWarningTimeout(long longQryWarnTimeout) {
        this.longQryWarnTimeout = longQryWarnTimeout;

        return this;
    }

    /**
     * Gets size of queries detail metrics that will be stored in memory for monitoring purposes.
     * If {@code 0} then history will not be collected.
     * Note, larger number may lead to higher memory consumption.
     *
     * @return Maximum number of query metrics that will be stored in memory.
     */
    public int getQueryDetailMetricsSize() {
        return qryDetailMetricsSz;
    }

    /**
     * Sets size of queries detail metrics that will be stored in memory for monitoring purposes.
     *
     * @param qryDetailMetricsSz Maximum number of latest queries metrics that will be stored in memory.
     * @return {@code this} for chaining.
     */
    public CacheConfiguration<K, V> setQueryDetailMetricsSize(int qryDetailMetricsSz) {
        this.qryDetailMetricsSz = qryDetailMetricsSz;

        return this;
    }

    /**
     * Gets custom name of the sql schema. If custom sql schema is not set then {@code null} will be returned and
     * quoted case sensitive name will be used as sql schema.
     *
     * @return Schema name for current cache according to SQL ANSI-99. Could be {@code null}.
     */
    @Nullable public String getSqlSchema() {
        return sqlSchema;
    }

    /**
     * Sets sql schema to be used for current cache. This name will correspond to SQL ANSI-99 standard.
     * Nonquoted identifiers are not case sensitive. Quoted identifiers are case sensitive.
     * <p/>
     * Be aware of using the same string in case sensitive and case insensitive manner simultaneously, since
     * behaviour for such case is not specified.
     * <p/>
     * When sqlSchema is not specified, quoted {@code cacheName} is used instead.
     * <p/>
     * {@code sqlSchema} could not be an empty string. Has to be {@code "\"\""} instead.
     *
     * @param sqlSchema Schema name for current cache according to SQL ANSI-99. Should not be {@code null}.
     *
     * @return {@code this} for chaining.
     */
    public CacheConfiguration<K, V> setSqlSchema(String sqlSchema) {
        if (sqlSchema != null) {
            A.ensure(!sqlSchema.isEmpty(), "Schema could not be empty.");
        }

        this.sqlSchema = sqlSchema;

        return this;
    }

    /**
     * If {@code true} all the SQL table and field names will be escaped with double quotes like
     * ({@code "tableName"."fieldsName"}). This enforces case sensitivity for field names and
     * also allows having special characters in table and field names.
     *
     * @return Flag value.
     */
    public boolean isSqlEscapeAll() {
        return sqlEscapeAll;
    }

    /**
     * If {@code true} all the SQL table and field names will be escaped with double quotes like
     * ({@code "tableName"."fieldsName"}). This enforces case sensitivity for field names and
     * also allows having special characters in table and field names.
     *
     * @param sqlEscapeAll Flag value.
     * @return {@code this} for chaining.
     */
    public CacheConfiguration<K, V> setSqlEscapeAll(boolean sqlEscapeAll) {
        this.sqlEscapeAll = sqlEscapeAll;

        return this;
    }

    /**
     * Array of key and value type pairs to be indexed (thus array length must be always even).
     * It means each even (0,2,4...) class in the array will be considered as key type for cache entry,
     * each odd (1,3,5...) class will be considered as value type for cache entry.
     * <p>
     * The same key class can occur multiple times for different value classes, but each value class must be unique
     * because SQL table will be named as value class simple name.
     * <p>
     * To expose fields of these types onto SQL level and to index them you have to use annotations
     * from package {@link org.apache.ignite.cache.query.annotations}.
     *
     * @return Key and value type pairs.
     */
    public Class<?>[] getIndexedTypes() {
        return indexedTypes;
    }

    /**
     * Array of key and value type pairs to be indexed (thus array length must be always even).
     * It means each even (0,2,4...) class in the array will be considered as key type for cache entry,
     * each odd (1,3,5...) class will be considered as value type for cache entry.
     * <p>
     * The same key class can occur multiple times for different value classes, but each value class must be unique
     * because SQL table will be named as value class simple name.
     * <p>
     * To expose fields of these types onto SQL level and to index them you have to use annotations
     * from package {@link org.apache.ignite.cache.query.annotations}.
     *
     * @param indexedTypes Key and value type pairs.
     * @return {@code this} for chaining.
     */
    public CacheConfiguration<K, V> setIndexedTypes(Class<?>... indexedTypes) {
        if (F.isEmpty(indexedTypes))
            return this;

        int len = indexedTypes.length;

        if (len == 0)
            return this;

        A.ensure((len & 1) == 0,
            "Number of indexed types is expected to be even. Refer to method javadoc for details.");

        if (this.indexedTypes != null)
            throw new CacheException("Indexed types can be set only once.");

        Class<?>[] newIndexedTypes = new Class<?>[len];

        for (int i = 0; i < len; i++) {
            if (indexedTypes[i] == null)
                throw new NullPointerException("Indexed types array contains null at index: " + i);

            newIndexedTypes[i] = U.box(indexedTypes[i]);
        }

        if (qryEntities == null)
            qryEntities = new ArrayList<>();

        for (int i = 0; i < len; i += 2) {
            Class<?> keyCls = newIndexedTypes[i];
            Class<?> valCls = newIndexedTypes[i + 1];

            QueryEntity newEntity = new QueryEntity(keyCls, valCls);

            boolean dup = false;

            for (QueryEntity entity : qryEntities) {
                if (Objects.equals(entity.findValueType(), newEntity.findValueType())) {
                    dup = true;

                    break;
                }
            }

            if (!dup)
                qryEntities.add(newEntity);

            // Set key configuration if needed.
            String affFieldName = BinaryContext.affinityFieldName(keyCls);

            if (affFieldName != null) {
                CacheKeyConfiguration newKeyCfg = new CacheKeyConfiguration(newEntity.getKeyType(), affFieldName);

                if (F.isEmpty(keyCfg))
                    keyCfg = new CacheKeyConfiguration[] { newKeyCfg };
                else {
                    boolean keyCfgDup = false;

                    for (CacheKeyConfiguration oldKeyCfg : keyCfg) {
                        if (Objects.equals(oldKeyCfg.getTypeName(), newKeyCfg.getTypeName())) {
                            keyCfgDup = true;

                            break;
                        }
                    }

                    if (!keyCfgDup) {
                        CacheKeyConfiguration[] keyCfg0 = new CacheKeyConfiguration[keyCfg.length + 1];

                        System.arraycopy(keyCfg, 0, keyCfg0, 0, keyCfg.length);

                        keyCfg0[keyCfg0.length - 1] = newKeyCfg;

                        keyCfg = keyCfg0;
                    }
                }
            }
        }

        return this;
    }

    /**
     * Gets array of cache plugin configurations.
     *
     * @return Cache plugin configurations.
     */
    public CachePluginConfiguration[] getPluginConfigurations() {
        return pluginCfgs != null ? pluginCfgs : new CachePluginConfiguration[0];
    }

    /**
     * Sets cache plugin configurations.
     *
     * @param pluginCfgs Cache plugin configurations.
     * @return {@code this} for chaining.
     */
    public CacheConfiguration<K, V> setPluginConfigurations(CachePluginConfiguration... pluginCfgs) {
        this.pluginCfgs = pluginCfgs;

        return this;
    }

    /**
     * Gets a collection of configured  query entities.
     *
     * @return Query entities configurations.
     */
    public Collection<QueryEntity> getQueryEntities() {
        return qryEntities != null ? qryEntities : Collections.<QueryEntity>emptyList();
    }

    /**
     * Gets partition loss policy. This policy defines how Ignite will react to a situation when all nodes for
     * some partition leave the cluster.
     *
     * @return Partition loss policy.
     * @see PartitionLossPolicy
     */
    public PartitionLossPolicy getPartitionLossPolicy() {
        return partLossPlc == null ? DFLT_PARTITION_LOSS_POLICY : partLossPlc;
    }

    /**
     * Sets partition loss policy. This policy defines how Ignite will react to a situation when all nodes for
     * some partition leave the cluster.
     *
     * @param partLossPlc Partition loss policy.
     * @return {@code this} for chaining.
     * @see PartitionLossPolicy
     */
    public CacheConfiguration<K, V> setPartitionLossPolicy(PartitionLossPolicy partLossPlc) {
        this.partLossPlc = partLossPlc;

        return this;
    }

    /**
     * Sets query entities configuration.
     *
     * @param qryEntities Query entities.
     * @return {@code this} for chaining.
     */
    public CacheConfiguration<K, V> setQueryEntities(Collection<QueryEntity> qryEntities) {
        if (this.qryEntities == null) {
            this.qryEntities = new ArrayList<>(qryEntities);

            return this;
        }

        for (QueryEntity entity : qryEntities) {
            boolean found = false;

            for (QueryEntity existing : this.qryEntities) {
                if (Objects.equals(entity.findValueType(), existing.findValueType())) {
                    found = true;

                    break;
                }
            }

            if (!found)
                this.qryEntities.add(entity);
        }

        return this;
    }

    /**
     * Clear query entities.
     *
     * @return {@code this} for chaining.
     */
    public CacheConfiguration<K, V> clearQueryEntities() {
        this.qryEntities = null;

        return this;
    }

    /**
     * Defines a hint to query execution engine on desired degree of parallelism within a single node.
     * Query executor may or may not use this hint depending on estimated query costs. Query executor may define
     * certain restrictions on parallelism depending on query type and/or cache type.
     * <p>
     * As of {@code Apache Ignite 1.9} this hint is only supported for SQL queries with the following restrictions:
     * <ul>
     *     <li>All caches participating in query must have the same degree of parallelism, exception is thrown
     *     otherwise</li>
     *     <li>All queries on the given cache will follow provided degree of parallelism</li>
     * </ul>
     * These restrictions will be removed in future versions of Apache Ignite.
     * <p>
     * Defaults to {@link #DFLT_QUERY_PARALLELISM}.
     *
     * @return Query parallelism.
     */
    public int getQueryParallelism() {
        return qryParallelism;
    }

    /**
     * Sets query parallelism.
     *
     * @param qryParallelism Query parallelism.
     * @see #getQueryParallelism()
     * @return {@code this} for chaining.
     */
    public CacheConfiguration<K, V> setQueryParallelism(int qryParallelism) {
        A.ensure(qryParallelism > 0, "Query parallelism must be positive.");

        this.qryParallelism = qryParallelism;

        return this;
    }

    /**
     * Gets topology validator.
     * <p>
     * See {@link TopologyValidator} for details.
     *
     * @return validator.
     */
    public TopologyValidator getTopologyValidator() {
        return topValidator;
    }

    /**
     * Sets topology validator.
     * <p>
     * See {@link TopologyValidator} for details.
     *
     * @param topValidator validator.
     * @return {@code this} for chaining.
     */
    public CacheConfiguration<K, V> setTopologyValidator(TopologyValidator topValidator) {
        this.topValidator = topValidator;

        return this;
    }

    /**
     * Gets cache store session listener factories.
     *
     * @return Cache store session listener factories.
     * @see CacheStoreSessionListener
     */
    public Factory<? extends CacheStoreSessionListener>[] getCacheStoreSessionListenerFactories() {
        return storeSesLsnrs;
    }

    /**
     * Cache store session listener factories.
     * <p>
     * These listeners override global listeners provided in
     * {@link IgniteConfiguration#setCacheStoreSessionListenerFactories(Factory[])}
     * configuration property.
     *
     * @param storeSesLsnrs Cache store session listener factories.
     * @return {@code this} for chaining.
     * @see CacheStoreSessionListener
     */
    public CacheConfiguration<K, V> setCacheStoreSessionListenerFactories(
        Factory<? extends CacheStoreSessionListener>... storeSesLsnrs) {
        this.storeSesLsnrs = storeSesLsnrs;

        return this;
    }

    /** {@inheritDoc} */
    @Override public Iterable<CacheEntryListenerConfiguration<K, V>> getCacheEntryListenerConfigurations() {
        synchronized (this) {
            return new HashSet<>(listenerConfigurations);
        }
    }

    /** {@inheritDoc} */
    @Override public MutableConfiguration<K, V> addCacheEntryListenerConfiguration(
        CacheEntryListenerConfiguration<K, V> cacheEntryLsnrCfg) {
        synchronized (this) {
            return super.addCacheEntryListenerConfiguration(cacheEntryLsnrCfg);
        }
    }

    /** {@inheritDoc} */
    @Override public MutableConfiguration<K, V> removeCacheEntryListenerConfiguration(
        CacheEntryListenerConfiguration<K, V> cacheEntryLsnrCfg) {
        synchronized (this) {
            return super.removeCacheEntryListenerConfiguration(cacheEntryLsnrCfg);
        }
    }

    /**
     * Creates a copy of current configuration and removes all cache entry listeners.
     * They are executed only locally and should never be sent to remote nodes.
     *
     * @return Configuration object that will be serialized.
     */
    protected Object writeReplace() {
        CacheConfiguration<K, V> cfg = new CacheConfiguration<>(this);

        cfg.listenerConfigurations = new HashSet<>();

        return cfg;
    }

    /**
     * @param cls Class.
     * @return Masked class.
     */
    private static Class<?> mask(Class<?> cls) {
        assert cls != null;

        return QueryUtils.isSqlType(cls) ? cls : Object.class;
    }


    /** {@inheritDoc} */
    @Override public CacheConfiguration<K, V> setStatisticsEnabled(boolean enabled) {
        super.setStatisticsEnabled(enabled);

        return this;
    }

    /** {@inheritDoc} */
    @Override public CacheConfiguration<K, V> setManagementEnabled(boolean enabled) {
        super.setManagementEnabled(enabled);

        return this;
    }

    /** {@inheritDoc} */
    @Override public CacheConfiguration<K, V> setCacheLoaderFactory(Factory<? extends CacheLoader<K, V>> factory) {
        super.setCacheLoaderFactory(factory);

        return this;
    }

    /** {@inheritDoc} */
    @Override public CacheConfiguration<K, V> setCacheWriterFactory(
        Factory<? extends CacheWriter<? super K, ? super V>> factory) {
        super.setCacheWriterFactory(factory);

        return this;
    }

    /** {@inheritDoc} */
    @Override public CacheConfiguration<K, V> setExpiryPolicyFactory(Factory<? extends ExpiryPolicy> factory) {
        super.setExpiryPolicyFactory(factory);

        return this;
    }

    /** {@inheritDoc} */
    @Override public CacheConfiguration<K, V> setTypes(Class<K> keyType, Class<V> valType) {
        super.setTypes(keyType, valType);

        return this;
    }

    /** {@inheritDoc} */
    @Override public CacheConfiguration<K, V> setReadThrough(boolean isReadThrough) {
        super.setReadThrough(isReadThrough);

        return this;
    }

    /** {@inheritDoc} */
    @Override public CacheConfiguration<K, V> setWriteThrough(boolean isWriteThrough) {
        super.setWriteThrough(isWriteThrough);

        return this;
    }

    /** {@inheritDoc} */
    @Override public CacheConfiguration<K, V> setStoreByValue(boolean isStoreByVal) {
        super.setStoreByValue(isStoreByVal);

        return this;
    }

    /**
     * Checks whether events are disabled for this cache.
     *
     * @return Events disabled flag.
     */
    public Boolean isEventsDisabled() {
        return evtsDisabled;
    }

    /**
     * Sets events disabled flag.
     *
     * @param evtsDisabled Events disabled flag.
     * @return {@code this} for chaining.
     */
    public CacheConfiguration<K, V> setEventsDisabled(boolean evtsDisabled) {
        this.evtsDisabled = evtsDisabled;

        return this;
    }

    /**
     * Gets cache key configuration.
     *
     * @return Cache key configuration.
     */
    public CacheKeyConfiguration[] getKeyConfiguration() {
        return keyCfg;
    }

    /**
     * Sets cache key configuration.
     *
     * @param cacheKeyCfg Cache key configuration.
     * @return {@code this} for chaining.
     */
    public CacheConfiguration<K, V> setKeyConfiguration(CacheKeyConfiguration... cacheKeyCfg) {
        this.keyCfg = cacheKeyCfg;

        return this;
    }

    /**
     * Gets flag indicating whether data must be encrypted.
     *
     * @return {@code True} if this cache persistent data is encrypted.
     */
    public boolean isEncryptionEnabled() {
        return encryptionEnabled;
    }

    /**
     * Sets encrypted flag.
     *
     * @param encryptionEnabled {@code True} if this cache persistent data should be encrypted.
     * @return {@code this} for chaining.
     */
    public CacheConfiguration<K, V> setEncryptionEnabled(boolean encryptionEnabled) {
        this.encryptionEnabled = encryptionEnabled;

        return this;
    }

    /**
     * Gets disk page compression algorithm.
     * Makes sense only with enabled {@link DataRegionConfiguration#setPersistenceEnabled persistence}.
     *
     * @return Disk page compression algorithm.
     * @see #getDiskPageCompressionLevel
     */
    public DiskPageCompression getDiskPageCompression() {
        return diskPageCompression == null ? DFLT_DISK_PAGE_COMPRESSION : diskPageCompression;
    }

    /**
     * Sets disk page compression algorithm.
     * Makes sense only with enabled {@link DataRegionConfiguration#setPersistenceEnabled persistence}.
     *
     * @param diskPageCompression Disk page compression algorithm.
     * @return {@code this} for chaining.
     * @see #setDiskPageCompressionLevel
     */
    public CacheConfiguration<K, V> setDiskPageCompression(DiskPageCompression diskPageCompression) {
        this.diskPageCompression = diskPageCompression;

        return this;
    }

    /**
     * Gets {@link #getDiskPageCompression algorithm} specific disk page compression level.
     *
     * @return Disk page compression level or {@code null} for default.
     */
    public Integer getDiskPageCompressionLevel() {
        return diskPageCompressionLevel;
    }

    /**
     * Sets {@link #setDiskPageCompression algorithm} specific disk page compression level.
     *
     * @param diskPageCompressionLevel Disk page compression level or {@code null} to use default.
     *                             {@link DiskPageCompression#ZSTD Zstd}: from {@code -131072} to {@code 22} (default {@code 3}).
     *                             {@link DiskPageCompression#LZ4 LZ4}: from {@code 0} to {@code 17} (default {@code 0}).
     * @return {@code this} for chaining.
     */
    public CacheConfiguration<K, V> setDiskPageCompressionLevel(Integer diskPageCompressionLevel) {
        this.diskPageCompressionLevel = diskPageCompressionLevel;

        return this;
    }

    /**
     * @return A path to the root directory where the Persistent Store for cache group will persist data and indexes.
     */
<<<<<<< HEAD
    @Nullable public String[] getStoragePath() {
=======
    @IgniteExperimental
    @Nullable public String getStoragePath() {
>>>>>>> f0c527b3
        return storagePath;
    }

    /**
     * Sets a path to the root directory where the Persistent Store will persist data.
     * By default, the Persistent Store's files are located under {@link DataStorageConfiguration#getStoragePath()}.
     *
     * @param storagePath Persistence store path.
     * @return {@code this} for chaining.
     */
<<<<<<< HEAD
    public CacheConfiguration<K, V> setStoragePath(String... storagePath) {
=======
    @IgniteExperimental
    public CacheConfiguration<K, V> setStoragePath(String storagePath) {
>>>>>>> f0c527b3
        this.storagePath = storagePath;

        return this;
    }

    /** {@inheritDoc} */
    @Override public String toString() {
        return S.toString(CacheConfiguration.class, this);
    }

    /**
     *  Filter that accepts all nodes.
     */
    public static class IgniteAllNodesPredicate implements IgnitePredicate<ClusterNode> {
        /** */
        private static final long serialVersionUID = 0L;

        /** {@inheritDoc} */
        @Override public boolean apply(ClusterNode node) {
            return true;
        }

        /** {@inheritDoc} */
        @Override public boolean equals(Object obj) {
            return obj != null && obj.getClass().equals(this.getClass());
        }

        /** {@inheritDoc} */
        @Override public String toString() {
            return "IgniteAllNodesPredicate []";
        }
    }
}<|MERGE_RESOLUTION|>--- conflicted
+++ resolved
@@ -439,12 +439,8 @@
      * @see DataStorageConfiguration#setStoragePath(String)
      * @see DataStorageConfiguration#setExtraStoragePathes(String[])
      */
-<<<<<<< HEAD
+    @IgniteExperimental
     @Nullable private String[] storagePath;
-=======
-    @IgniteExperimental
-    @Nullable private String storagePath;
->>>>>>> f0c527b3
 
     /** Empty constructor (all values are initialized to their defaults). */
     public CacheConfiguration() {
@@ -2473,12 +2469,8 @@
     /**
      * @return A path to the root directory where the Persistent Store for cache group will persist data and indexes.
      */
-<<<<<<< HEAD
+    @IgniteExperimental
     @Nullable public String[] getStoragePath() {
-=======
-    @IgniteExperimental
-    @Nullable public String getStoragePath() {
->>>>>>> f0c527b3
         return storagePath;
     }
 
@@ -2489,12 +2481,8 @@
      * @param storagePath Persistence store path.
      * @return {@code this} for chaining.
      */
-<<<<<<< HEAD
+    @IgniteExperimental
     public CacheConfiguration<K, V> setStoragePath(String... storagePath) {
-=======
-    @IgniteExperimental
-    public CacheConfiguration<K, V> setStoragePath(String storagePath) {
->>>>>>> f0c527b3
         this.storagePath = storagePath;
 
         return this;
