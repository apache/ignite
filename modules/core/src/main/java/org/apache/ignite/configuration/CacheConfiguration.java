/*
 * Licensed to the Apache Software Foundation (ASF) under one or more
 * contributor license agreements.  See the NOTICE file distributed with
 * this work for additional information regarding copyright ownership.
 * The ASF licenses this file to You under the Apache License, Version 2.0
 * (the "License"); you may not use this file except in compliance with
 * the License.  You may obtain a copy of the License at
 *
 *      http://www.apache.org/licenses/LICENSE-2.0
 *
 * Unless required by applicable law or agreed to in writing, software
 * distributed under the License is distributed on an "AS IS" BASIS,
 * WITHOUT WARRANTIES OR CONDITIONS OF ANY KIND, either express or implied.
 * See the License for the specific language governing permissions and
 * limitations under the License.
 */

package org.apache.ignite.configuration;

import java.io.Serializable;
import java.util.ArrayList;
import java.util.Collection;
import java.util.Collections;
import java.util.HashSet;
import javax.cache.Cache;
import javax.cache.CacheException;
import javax.cache.configuration.CacheEntryListenerConfiguration;
import javax.cache.configuration.CompleteConfiguration;
import javax.cache.configuration.Factory;
import javax.cache.configuration.MutableConfiguration;
import javax.cache.expiry.ExpiryPolicy;
import javax.cache.integration.CacheLoader;
import javax.cache.integration.CacheWriter;
import org.apache.ignite.Ignite;
import org.apache.ignite.IgniteCache;
import org.apache.ignite.cache.CacheAtomicityMode;
import org.apache.ignite.cache.CacheEntryProcessor;
import org.apache.ignite.cache.CacheInterceptor;
import org.apache.ignite.cache.CacheKeyConfiguration;
import org.apache.ignite.cache.CacheMode;
import org.apache.ignite.cache.CacheRebalanceMode;
import org.apache.ignite.cache.CacheWriteSynchronizationMode;
import org.apache.ignite.cache.PartitionLossPolicy;
import org.apache.ignite.cache.QueryEntity;
import org.apache.ignite.cache.affinity.AffinityFunction;
import org.apache.ignite.cache.affinity.AffinityKeyMapper;
import org.apache.ignite.cache.eviction.EvictionFilter;
import org.apache.ignite.cache.eviction.EvictionPolicy;
import org.apache.ignite.cache.query.annotations.QuerySqlFunction;
import org.apache.ignite.cache.store.CacheStore;
import org.apache.ignite.cache.store.CacheStoreSessionListener;
import org.apache.ignite.cluster.ClusterNode;
import org.apache.ignite.internal.binary.BinaryContext;
import org.apache.ignite.internal.processors.query.QueryUtils;
import org.apache.ignite.internal.util.typedef.F;
import org.apache.ignite.internal.util.typedef.internal.A;
import org.apache.ignite.internal.util.typedef.internal.S;
import org.apache.ignite.internal.util.typedef.internal.U;
import org.apache.ignite.lang.IgnitePredicate;
import org.apache.ignite.plugin.CachePluginConfiguration;
import org.jetbrains.annotations.Nullable;

/**
 * This class defines grid cache configuration. This configuration is passed to
 * grid via {@link IgniteConfiguration#getCacheConfiguration()} method. It defines all configuration
 * parameters required to start a cache within grid instance. You can have multiple caches
 * configured with different names within one grid.
 * <p>
 * Cache configuration is set on {@link
 * IgniteConfiguration#setCacheConfiguration(CacheConfiguration...)} method. This adapter is a simple bean and
 * can be configured from Spring XML files (or other DI frameworks). <p> Note that absolutely all configuration
 * properties are optional, so users should only change what they need.
 */
@SuppressWarnings("RedundantFieldInitialization")
public class CacheConfiguration<K, V> extends MutableConfiguration<K, V> {
    /** */
    private static final long serialVersionUID = 0L;

    /** Maximum number of partitions. */
    public static final int MAX_PARTITIONS_COUNT = 65000;

    /** Default size of rebalance thread pool. */
    @Deprecated
    public static final int DFLT_REBALANCE_THREAD_POOL_SIZE = 2;

    /** Default rebalance timeout (ms).*/
    public static final long DFLT_REBALANCE_TIMEOUT = 10000;

    /** Default rebalance batches prefetch count. */
    public static final long DFLT_REBALANCE_BATCHES_PREFETCH_COUNT = 2;

    /** Time in milliseconds to wait between rebalance messages to avoid overloading CPU. */
    public static final long DFLT_REBALANCE_THROTTLE = 0;

    /** Default number of backups. */
    public static final int DFLT_BACKUPS = 0;

    /** Default caching mode. */
    public static final CacheMode DFLT_CACHE_MODE = CacheMode.PARTITIONED;

    /** Default atomicity mode. */
    public static final CacheAtomicityMode DFLT_CACHE_ATOMICITY_MODE = CacheAtomicityMode.ATOMIC;

    /** Default lock timeout. */
    public static final long DFLT_LOCK_TIMEOUT = 0;

    /** Default cache size to use with eviction policy. */
    public static final int DFLT_CACHE_SIZE = 100000;

    /** Default maximum inline size for sql indexes. */
    public static final int DFLT_SQL_INDEX_MAX_INLINE_SIZE = -1;

    /** Initial default near cache size. */
    public static final int DFLT_NEAR_START_SIZE = 1500000 / 4;

    /** Default value for 'invalidate' flag that indicates if this is invalidation-based cache. */
    public static final boolean DFLT_INVALIDATE = false;

    /** Default rebalance mode for distributed cache. */
    public static final CacheRebalanceMode DFLT_REBALANCE_MODE = CacheRebalanceMode.ASYNC;

    /** Default rebalance batch size in bytes. */
    public static final int DFLT_REBALANCE_BATCH_SIZE = 512 * 1024; // 512K

    /** Default value for eager ttl flag. */
    public static final boolean DFLT_EAGER_TTL = true;

    /** Default value for 'maxConcurrentAsyncOps'. */
    public static final int DFLT_MAX_CONCURRENT_ASYNC_OPS = 500;

    /** Default value for 'writeBehindEnabled' flag. */
    public static final boolean DFLT_WRITE_BEHIND_ENABLED = false;

    /** Default flush size for write-behind cache store. */
    public static final int DFLT_WRITE_BEHIND_FLUSH_SIZE = 10240; // 10K

    /** Default critical size used when flush size is not specified. */
    public static final int DFLT_WRITE_BEHIND_CRITICAL_SIZE = 16384; // 16K

    /** Default flush frequency for write-behind cache store in milliseconds. */
    public static final long DFLT_WRITE_BEHIND_FLUSH_FREQUENCY = 5000;

    /** Default count of flush threads for write-behind cache store. */
    public static final int DFLT_WRITE_FROM_BEHIND_FLUSH_THREAD_CNT = 1;

    /** Default batch size for write-behind cache store. */
    public static final int DFLT_WRITE_BEHIND_BATCH_SIZE = 512;

    /** Default write coalescing for write-behind cache store. */
    public static final boolean DFLT_WRITE_BEHIND_COALESCING = true;

    /** Default maximum number of query iterators that can be stored. */
    public static final int DFLT_MAX_QUERY_ITERATOR_CNT = 1024;

    /** Default value for load previous value flag. */
    public static final boolean DFLT_LOAD_PREV_VAL = false;

    /** Default value for 'readFromBackup' flag. */
    public static final boolean DFLT_READ_FROM_BACKUP = true;

    /** Filter that accepts all nodes. */
    public static final IgnitePredicate<ClusterNode> ALL_NODES = new IgniteAllNodesPredicate();

    /** Default timeout after which long query warning will be printed. */
    @Deprecated
    public static final long DFLT_LONG_QRY_WARN_TIMEOUT = 3000;

    /** Default number of queries detail metrics to collect. */
    public static final int DFLT_QRY_DETAIL_METRICS_SIZE = 0;

    /** Default value for keep binary in store behavior . */
    @SuppressWarnings({"UnnecessaryBoxing", "BooleanConstructorCall"})
    public static final Boolean DFLT_STORE_KEEP_BINARY = new Boolean(false);

    /** Default threshold for concurrent loading of keys from {@link CacheStore}. */
    public static final int DFLT_CONCURRENT_LOAD_ALL_THRESHOLD = 5;

    /** Default partition loss policy. */
    public static final PartitionLossPolicy DFLT_PARTITION_LOSS_POLICY = PartitionLossPolicy.IGNORE;

    /** Default query parallelism. */
    public static final int DFLT_QUERY_PARALLELISM = 1;

    /** Cache name. */
    private String name;

    /** Cache group name. */
    private String grpName;

    /** Name of {@link DataRegionConfiguration} for this cache */
    private String memPlcName;

    /** Threshold for concurrent loading of keys from {@link CacheStore}. */
    private int storeConcurrentLoadAllThreshold = DFLT_CONCURRENT_LOAD_ALL_THRESHOLD;

    /** Rebalance thread pool size. */
    @Deprecated
    private int rebalancePoolSize = DFLT_REBALANCE_THREAD_POOL_SIZE;

    /** Rebalance timeout. */
    private long rebalanceTimeout = DFLT_REBALANCE_TIMEOUT;

    /** Cache eviction policy. */
    @Deprecated
    private EvictionPolicy evictPlc;

    /** Cache eviction policy factory. */
    private Factory evictPlcFactory;

    /** */
    private boolean onheapCache;

    /** Use on-heap cache for rows for SQL queries. */
    private boolean sqlOnheapCache;

    /** Eviction filter. */
    private EvictionFilter<?, ?> evictFilter;

    /** Eager ttl flag. */
    private boolean eagerTtl = DFLT_EAGER_TTL;

    /** Default lock timeout. */
    private long dfltLockTimeout = DFLT_LOCK_TIMEOUT;

    /** Near cache configuration. */
    private NearCacheConfiguration<K, V> nearCfg;

    /** Default value for 'copyOnRead' flag. */
    public static final boolean DFLT_COPY_ON_READ = true;

    /** Write synchronization mode. */
    private CacheWriteSynchronizationMode writeSync;

    /** */
    private Factory storeFactory;

    /** */
    private Boolean storeKeepBinary = DFLT_STORE_KEEP_BINARY;

    /** */
    private boolean loadPrevVal = DFLT_LOAD_PREV_VAL;

    /** Node group resolver. */
    private AffinityFunction aff;

    /** Cache mode. */
    private CacheMode cacheMode = DFLT_CACHE_MODE;

    /** Cache atomicity mode. */
    private CacheAtomicityMode atomicityMode;

    /** Number of backups for cache. */
    private int backups = DFLT_BACKUPS;

    /** Flag indicating whether this is invalidation-based cache. */
    private boolean invalidate = DFLT_INVALIDATE;

    /** Name of class implementing GridCacheTmLookup. */
    private String tmLookupClsName;

    /** Distributed cache rebalance mode. */
    private CacheRebalanceMode rebalanceMode = DFLT_REBALANCE_MODE;

    /** Cache rebalance order. */
    private int rebalanceOrder;

    /** Rebalance batch size. */
    private int rebalanceBatchSize = DFLT_REBALANCE_BATCH_SIZE;

    /** Rebalance batches prefetch count. */
    private long rebalanceBatchesPrefetchCnt = DFLT_REBALANCE_BATCHES_PREFETCH_COUNT;

    /** Maximum number of concurrent asynchronous operations. */
    private int maxConcurrentAsyncOps = DFLT_MAX_CONCURRENT_ASYNC_OPS;

    /** Maximum inline size for sql indexes. */
    private int sqlIdxMaxInlineSize = DFLT_SQL_INDEX_MAX_INLINE_SIZE;

    /** Write-behind feature. */
    private boolean writeBehindEnabled = DFLT_WRITE_BEHIND_ENABLED;

    /** Maximum size of write-behind cache. */
    private int writeBehindFlushSize = DFLT_WRITE_BEHIND_FLUSH_SIZE;

    /** Write-behind flush frequency in milliseconds. */
    private long writeBehindFlushFreq = DFLT_WRITE_BEHIND_FLUSH_FREQUENCY;

    /** Flush thread count for write-behind cache store. */
    private int writeBehindFlushThreadCnt = DFLT_WRITE_FROM_BEHIND_FLUSH_THREAD_CNT;

    /** Maximum batch size for write-behind cache store. */
    private int writeBehindBatchSize = DFLT_WRITE_BEHIND_BATCH_SIZE;

    /** Write coalescing flag for write-behind cache store */
    private boolean writeBehindCoalescing = DFLT_WRITE_BEHIND_COALESCING;

    /** Maximum number of query iterators that can be stored. */
    private int maxQryIterCnt = DFLT_MAX_QUERY_ITERATOR_CNT;

    /** */
    private AffinityKeyMapper affMapper;

    /** */
    private long rebalanceDelay;

    /** */
    private long rebalanceThrottle = DFLT_REBALANCE_THROTTLE;

    /** */
    private CacheInterceptor<?, ?> interceptor;

    /** */
    private Class<?>[] sqlFuncCls;

    /** */
    @Deprecated
    private long longQryWarnTimeout = DFLT_LONG_QRY_WARN_TIMEOUT;

    /** */
    private int qryDetailMetricsSz = DFLT_QRY_DETAIL_METRICS_SIZE;

    /**
     * Flag indicating whether data can be read from backup.
     * If {@code false} always get data from primary node (never from backup).
     */
    private boolean readFromBackup = DFLT_READ_FROM_BACKUP;

    /** Node filter specifying nodes on which this cache should be deployed. */
    private IgnitePredicate<ClusterNode> nodeFilter;

    /** */
    private String sqlSchema;

    /** */
    private boolean sqlEscapeAll;

    /** */
    private transient Class<?>[] indexedTypes;

    /** Copy on read flag. */
    private boolean cpOnRead = DFLT_COPY_ON_READ;

    /** Cache plugin configurations. */
    private CachePluginConfiguration[] pluginCfgs;

    /** Cache topology validator. */
    private TopologyValidator topValidator;

    /** Cache store session listeners. */
    private Factory<? extends CacheStoreSessionListener>[] storeSesLsnrs;

    /** Query entities. */
    private Collection<QueryEntity> qryEntities;

    /** Partition loss policy. */
    private PartitionLossPolicy partLossPlc = DFLT_PARTITION_LOSS_POLICY;

    /** */
    private int qryParallelism = DFLT_QUERY_PARALLELISM;

    /** Cache key configuration. */
    private CacheKeyConfiguration[] keyCfg;

    /** Empty constructor (all values are initialized to their defaults). */
    public CacheConfiguration() {
        /* No-op. */
    }

    /**
     * @param name Cache name.
     */
    public CacheConfiguration(String name) {
        this.name = name;
    }

    /**
     * Copy constructor.
     *
     * @param cfg Configuration to copy.
     */
    public CacheConfiguration(CompleteConfiguration<K, V> cfg) {
        super(cfg);

        if (!(cfg instanceof CacheConfiguration))
            return;

        CacheConfiguration<K, V> cc = (CacheConfiguration<K, V>)cfg;

        /*
         * NOTE: MAKE SURE TO PRESERVE ALPHABETIC ORDER!
         * ==============================================
         */
        aff = cc.getAffinity();
        affMapper = cc.getAffinityMapper();
        atomicityMode = cc.getAtomicityMode();
        backups = cc.getBackups();
        cacheLoaderFactory = cc.getCacheLoaderFactory();
        cacheMode = cc.getCacheMode();
        cacheWriterFactory = cc.getCacheWriterFactory();
        cpOnRead = cc.isCopyOnRead();
        dfltLockTimeout = cc.getDefaultLockTimeout();
        eagerTtl = cc.isEagerTtl();
        evictFilter = cc.getEvictionFilter();
        evictPlc = cc.getEvictionPolicy();
        evictPlcFactory = cc.getEvictionPolicyFactory();
        expiryPolicyFactory = cc.getExpiryPolicyFactory();
        grpName = cc.getGroupName();
        indexedTypes = cc.getIndexedTypes();
        interceptor = cc.getInterceptor();
        invalidate = cc.isInvalidate();
        isReadThrough = cc.isReadThrough();
        isWriteThrough = cc.isWriteThrough();
        keyCfg = cc.getKeyConfiguration();
        listenerConfigurations = cc.listenerConfigurations;
        loadPrevVal = cc.isLoadPreviousValue();
        longQryWarnTimeout = cc.getLongQueryWarningTimeout();
        maxConcurrentAsyncOps = cc.getMaxConcurrentAsyncOperations();
        memPlcName = cc.getDataRegionName();
        name = cc.getName();
        nearCfg = cc.getNearConfiguration();
        nodeFilter = cc.getNodeFilter();
        onheapCache = cc.isOnheapCacheEnabled();
        partLossPlc = cc.getPartitionLossPolicy();
        pluginCfgs = cc.getPluginConfigurations();
        qryDetailMetricsSz = cc.getQueryDetailMetricsSize();
        qryEntities = cc.getQueryEntities() == Collections.<QueryEntity>emptyList() ? null : cc.getQueryEntities();
        qryParallelism = cc.getQueryParallelism();
        readFromBackup = cc.isReadFromBackup();
        rebalanceBatchSize = cc.getRebalanceBatchSize();
        rebalanceBatchesPrefetchCnt = cc.getRebalanceBatchesPrefetchCount();
        rebalanceDelay = cc.getRebalanceDelay();
        rebalanceMode = cc.getRebalanceMode();
        rebalanceOrder = cc.getRebalanceOrder();
        rebalancePoolSize = cc.getRebalanceThreadPoolSize();
        rebalanceTimeout = cc.getRebalanceTimeout();
        rebalanceThrottle = cc.getRebalanceThrottle();
        sqlSchema = cc.getSqlSchema();
        sqlEscapeAll = cc.isSqlEscapeAll();
        sqlFuncCls = cc.getSqlFunctionClasses();
        sqlIdxMaxInlineSize = cc.getSqlIndexMaxInlineSize();
        storeFactory = cc.getCacheStoreFactory();
        storeKeepBinary = cc.isStoreKeepBinary() != null ? cc.isStoreKeepBinary() : DFLT_STORE_KEEP_BINARY;
        storeSesLsnrs = cc.getCacheStoreSessionListenerFactories();
        tmLookupClsName = cc.getTransactionManagerLookupClassName();
        topValidator = cc.getTopologyValidator();
        writeBehindBatchSize = cc.getWriteBehindBatchSize();
        writeBehindCoalescing = cc.getWriteBehindCoalescing();
        writeBehindEnabled = cc.isWriteBehindEnabled();
        writeBehindFlushFreq = cc.getWriteBehindFlushFrequency();
        writeBehindFlushSize = cc.getWriteBehindFlushSize();
        writeBehindFlushThreadCnt = cc.getWriteBehindFlushThreadCount();
        writeSync = cc.getWriteSynchronizationMode();
        storeConcurrentLoadAllThreshold = cc.getStoreConcurrentLoadAllThreshold();
        maxQryIterCnt = cc.getMaxQueryIteratorsCount();
        sqlOnheapCache = cc.isSqlOnheapCacheEnabled();
    }

    /**
     * Gets the cache group name.
     *
     * Caches with the same group name share single underlying 'physical' cache (partition set),
     * but are logically isolated.
     *
     * Since underlying cache is shared, the following configuration properties should be the same within group:
     * {@link #setAffinity(AffinityFunction)}, {@link #setNodeFilter(IgnitePredicate)}, {@link #cacheMode},
     * {@link #setTopologyValidator(TopologyValidator)}, {@link #setPartitionLossPolicy(PartitionLossPolicy)},
     * {@link #setDataRegionName(String)}.
     *
     * Grouping caches reduces overall overhead, since internal data structures are shared.
     *
     * @return Cache group name.
     */
    public String getGroupName() {
        return grpName;
    }

    /**
     * Sets the cache group name.
     *
     * Caches with the same group name share single underlying 'physical' cache (partition set),
     * but are logically isolated.
     *
     * Since underlying cache is shared, the following configuration properties should be the same within group:
     * {@link #setAffinity(AffinityFunction)}, {@link #setNodeFilter(IgnitePredicate)}, {@link #cacheMode},
     * {@link #setTopologyValidator(TopologyValidator)}, {@link #setPartitionLossPolicy(PartitionLossPolicy)},
     * {@link #setDataRegionName(String)}.
     *
     * Grouping caches reduces overall overhead, since internal data structures are shared.
     *
     * @param grpName Cache group name.
     * @return {@code this} for chaining.
     */
    public CacheConfiguration<K, V> setGroupName(String grpName) {
        this.grpName = grpName;

        return this;
    }

    /**
     * Cache name or {@code null} if not provided, then this will be considered a default
     * cache which can be accessed via {@link Ignite#cache(String)} method. Otherwise, if name
     * is provided, the cache will be accessed via {@link Ignite#cache(String)} method.
     *
     * @return Cache name.
     */
    public String getName() {
        return name;
    }

    /**
     * Sets cache name.
     *
     * @param name Cache name. Can not be <tt>null</tt> or empty.
     * @return {@code this} for chaining.
     */
    public CacheConfiguration<K, V> setName(String name) {
        this.name = name;

        return this;
    }

    /**
     * @return {@link DataRegionConfiguration} name.
     */
    @Nullable public String getDataRegionName() {
        return memPlcName;
    }

    /**
     * @deprecated Use {@link #getDataRegionName()} (String)} instead.
     */
    @Deprecated
    public String getMemoryPolicyName() {
        return memPlcName;
    }

    /**
     * Sets a name of {@link DataRegionConfiguration} for this cache.
     *
     * @param dataRegionName DataRegionConfiguration name. Can be null (default DataRegionConfiguration will be used)
     *                   but should not be empty.
     * @return {@code this} for chaining.
     */
    public CacheConfiguration<K, V> setDataRegionName(@Nullable String dataRegionName) {
        A.ensure(dataRegionName == null || !dataRegionName.isEmpty(), "Name cannot be empty.");

        this.memPlcName = dataRegionName;

        return this;
    }

    /**
     * @deprecated Use {@link #setDataRegionName(String)} instead.
     */
    @Deprecated
    public CacheConfiguration<K, V> setMemoryPolicyName(String memPlcName) {
        return setDataRegionName(memPlcName);
    }

    /**
     * Gets cache eviction policy. By default, returns {@code null}
     * which means that evictions are disabled for cache.
     *
     * @return Cache eviction policy or {@code null} if evictions should be disabled.
     *
     * @deprecated Use {@link #getEvictionPolicyFactory()} instead.
     */
    @Deprecated
    @SuppressWarnings({"unchecked"})
    @Nullable public EvictionPolicy<K, V> getEvictionPolicy() {
        return evictPlc;
    }

    /**
     * Sets cache eviction policy.
     *
     * @param evictPlc Cache eviction policy.
     * @return {@code this} for chaining.
     *
     * @deprecated Use {@link #setEvictionPolicyFactory(Factory)} instead.
     */
    @Deprecated
    public CacheConfiguration<K, V> setEvictionPolicy(@Nullable EvictionPolicy evictPlc) {
        this.evictPlc = evictPlc;

        return this;
    }

    /**
     * Gets cache eviction policy factory. By default, returns {@code null}
     * which means that evictions are disabled for cache.
     *
     * @return Cache eviction policy factory or {@code null} if evictions should be disabled
     * or if {@link #getEvictionPolicy()} should be used instead.
     */
    @Nullable public Factory<EvictionPolicy<? super K, ? super V>> getEvictionPolicyFactory() {
        return evictPlcFactory;
    }

    /**
     * Sets cache eviction policy factory.
     * Note: Eviction policy factory should be {@link Serializable}.
     *
     * @param evictPlcFactory Cache eviction policy factory.
     * @return {@code this} for chaining.
     */
    public CacheConfiguration<K, V> setEvictionPolicyFactory(
        @Nullable Factory<? extends EvictionPolicy<? super K, ? super V>> evictPlcFactory) {
        this.evictPlcFactory = evictPlcFactory;

        return this;
    }

    /**
     * Checks if the on-heap cache is enabled for the off-heap based page memory.
     *
     * @return On-heap cache enabled flag.
     */
    public boolean isOnheapCacheEnabled() {
        return onheapCache;
    }

    /**
     * Configures on-heap cache for the off-heap based page memory.
     *
     * @param onheapCache {@code True} if on-heap cache should be enabled.
     * @return {@code this} for chaining.
     */
    public CacheConfiguration<K, V> setOnheapCacheEnabled(boolean onheapCache) {
        this.onheapCache = onheapCache;

        return this;
    }

    /**
<<<<<<< HEAD
=======
     * The on-heap cache is used for SQL query. The cache contains [offheap-link, onheap-cache-row] to prevent
     * read from off-heap and deserialization cache entries that are used often.
     * A row is cached on the access through SQL query.
     *
     * <p> Cache invalidation:
     * <ul>
     *     <li>When a cache entry is removed or updated the off-heap link removed from the on-heap cache.
     *     </li>
     *     <li>When a data page is evicted to disk oll links stored into the page are removed from the on-heap cache.
     *     </li>
     * </ul>
     *
>>>>>>> 8b1c1e78
     * @return Whether SQL onheap cache is enabled.
     */
    public boolean isSqlOnheapCacheEnabled() {
        return sqlOnheapCache;
    }

    /**
<<<<<<< HEAD
=======
     * The on-heap cache is used for SQL query. The cache contains [offheap-link, onheap-cache-row] to prevent
     * read from off-heap and deserialization cache entries that are used often.
     * A row is cached on the access through SQL query.
     *
     * <p> Cache invalidation:
     * <ul>
     *     <li>When a cache entry is removed or updated the off-heap link removed from the on-heap cache.
     *     </li>
     *     <li>When a data page is evicted to disk oll links stored into the page are removed from the on-heap cache.
     *     </li>
     * </ul>
     *
>>>>>>> 8b1c1e78
     * @param sqlOnheapCache SQL onheap cache enabled flag.
     * @return {@code this} for chaining.
     */
    public CacheConfiguration<K, V> setSqlOnheapCacheEnabled(boolean sqlOnheapCache) {
        this.sqlOnheapCache = sqlOnheapCache;

        return this;
    }

    /**
     * @return Near enabled flag.
     */
    public NearCacheConfiguration<K, V> getNearConfiguration() {
        return nearCfg;
    }

    /**
     * Sets the near cache configuration to use on all cache nodes.
     *
     * @param nearCfg Near cache configuration.
     * @return {@code this} for chaining.
     */
    public CacheConfiguration<K, V> setNearConfiguration(NearCacheConfiguration<K, V> nearCfg) {
        this.nearCfg = nearCfg;

        return this;
    }

    /**
     * Gets write synchronization mode. This mode controls whether the main
     * caller should wait for update on other nodes to complete or not.
     *
     * @return Write synchronization mode.
     */
    public CacheWriteSynchronizationMode getWriteSynchronizationMode() {
        return writeSync;
    }

    /**
     * Sets write synchronization mode.
     * <p>
     * Default synchronization mode is {@link CacheWriteSynchronizationMode#PRIMARY_SYNC}.
     *
     * @param writeSync Write synchronization mode.
     * @return {@code this} for chaining.
     */
    public CacheConfiguration<K, V> setWriteSynchronizationMode(CacheWriteSynchronizationMode writeSync) {
        this.writeSync = writeSync;

        return this;
    }

    /**
     * Gets filter which determines on what nodes the cache should be started.
     *
     * @return Predicate specifying on which nodes the cache should be started.
     */
    public IgnitePredicate<ClusterNode> getNodeFilter() {
        return nodeFilter;
    }

    /**
     * Sets filter which determines on what nodes the cache should be started.
     *
     * @param nodeFilter Predicate specifying on which nodes the cache should be started.
     * @return {@code this} for chaining.
     */
    public CacheConfiguration<K, V> setNodeFilter(IgnitePredicate<ClusterNode> nodeFilter) {
        this.nodeFilter = nodeFilter;

        return this;
    }

    /**
     * Gets eviction filter to specify which entries should not be evicted
     * (except explicit evict by calling {@link IgniteCache#localEvict(Collection)}).
     * If {@link EvictionFilter#evictAllowed(Cache.Entry)} method
     * returns {@code false} then eviction policy will not be notified and entry will
     * never be evicted.
     * <p>
     * If not provided, any entry may be evicted depending on
     * {@link #getEvictionPolicyFactory()} eviction policy} configuration.
     *
     * @return Eviction filter or {@code null}.
     */
    @SuppressWarnings("unchecked")
    public EvictionFilter<K, V> getEvictionFilter() {
        return (EvictionFilter<K, V>)evictFilter;
    }

    /**
     * Sets eviction filter.
     *
     * @param evictFilter Eviction filter.
     * @return {@code this} for chaining.
     */
    public CacheConfiguration<K, V> setEvictionFilter(EvictionFilter<K, V> evictFilter) {
        this.evictFilter = evictFilter;

        return this;
    }

    /**
     * Gets flag indicating whether expired cache entries will be eagerly removed from cache.
     * If there is at least one cache configured with this flag set to {@code true}, Ignite
     * will create a single thread to clean up expired entries in background. When flag is
     * set to {@code false}, expired entries will be removed on next entry access.
     * <p>
     * When not set, default value is {@link #DFLT_EAGER_TTL}.
     * <p>
     * <b>Note</b> that this flag only matters for entries expiring based on
     * {@link ExpiryPolicy} and should not be confused with entry
     * evictions based on configured {@link EvictionPolicy}.
     *
     * @return Flag indicating whether Ignite will eagerly remove expired entries.
     */
    public boolean isEagerTtl() {
        return eagerTtl;
    }

    /**
     * Sets eager ttl flag.
     *
     * @param eagerTtl {@code True} if Ignite should eagerly remove expired cache entries.
     * @see #isEagerTtl()
     * @return {@code this} for chaining.
     */
    public CacheConfiguration<K, V> setEagerTtl(boolean eagerTtl) {
        this.eagerTtl = eagerTtl;

        return this;
    }

    /**
     * Gets flag indicating whether value should be loaded from store if it is not in the cache
     * for following cache operations:
     * <ul>
     *     <li>{@link IgniteCache#putIfAbsent(Object, Object)}</li>
     *     <li>{@link IgniteCache#replace(Object, Object)}</li>
     *     <li>{@link IgniteCache#replace(Object, Object, Object)}</li>
     *     <li>{@link IgniteCache#remove(Object, Object)}</li>
     *     <li>{@link IgniteCache#getAndPut(Object, Object)}</li>
     *     <li>{@link IgniteCache#getAndRemove(Object)}</li>
     *     <li>{@link IgniteCache#getAndReplace(Object, Object)}</li>
     *     <li>{@link IgniteCache#getAndPutIfAbsent(Object, Object)}</li>
     *</ul>
     *
     * @return Load previous value flag.
     */
    public boolean isLoadPreviousValue() {
        return loadPrevVal;
    }

    /**
     * Sets flag indicating whether value should be loaded from store if it is not in the cache
     * for following cache operations:
     * <ul>
     *     <li>{@link IgniteCache#putIfAbsent(Object, Object)}</li>
     *     <li>{@link IgniteCache#replace(Object, Object)}</li>
     *     <li>{@link IgniteCache#replace(Object, Object, Object)}</li>
     *     <li>{@link IgniteCache#remove(Object, Object)}</li>
     *     <li>{@link IgniteCache#getAndPut(Object, Object)}</li>
     *     <li>{@link IgniteCache#getAndRemove(Object)}</li>
     *     <li>{@link IgniteCache#getAndReplace(Object, Object)}</li>
     *     <li>{@link IgniteCache#getAndPutIfAbsent(Object, Object)}</li>
     *</ul>
     * When not set, default value is {@link #DFLT_LOAD_PREV_VAL}.
     *
     * @param loadPrevVal Load previous value flag.
     * @return {@code this} for chaining.
     */
    public CacheConfiguration<K, V> setLoadPreviousValue(boolean loadPrevVal) {
        this.loadPrevVal = loadPrevVal;

        return this;
    }

    /**
     * Gets factory for underlying persistent storage for read-through and write-through operations.
     *
     * @return Cache store factory.
     */
    @SuppressWarnings("unchecked")
    public Factory<CacheStore<? super K, ? super V>> getCacheStoreFactory() {
        return (Factory<CacheStore<? super K, ? super V>>)storeFactory;
    }

    /**
     * Sets factory for persistent storage for cache data.
     *
     * @param storeFactory Cache store factory.
     * @return {@code this} for chaining.
     */
    @SuppressWarnings("unchecked")
    public CacheConfiguration<K, V> setCacheStoreFactory(
        Factory<? extends CacheStore<? super K, ? super V>> storeFactory) {
        this.storeFactory = storeFactory;

        return this;
    }

    /**
     * Flag indicating that {@link CacheStore} implementation
     * is working with binary objects instead of Java objects.
     * Default value of this flag is {@link #DFLT_STORE_KEEP_BINARY}.
     * <p>
     * If set to {@code false}, Ignite will deserialize keys and
     * values stored in binary format before they are passed
     * to cache store.
     * <p>
     * Note that setting this flag to {@code false} can simplify
     * store implementation in some cases, but it can cause performance
     * degradation due to additional serializations and deserializations
     * of binary objects. You will also need to have key and value
     * classes on all nodes since binary will be deserialized when
     * store is called.
     *
     * @return Keep binary in store flag.
     */
    public Boolean isStoreKeepBinary() {
        return storeKeepBinary;
    }

    /**
     * Sets keep binary in store flag.
     *
     * @param storeKeepBinary Keep binary in store flag.
     * @return {@code this} for chaining.
     */
    public CacheConfiguration<K, V> setStoreKeepBinary(boolean storeKeepBinary) {
        this.storeKeepBinary = storeKeepBinary;

        return this;
    }

    /**
     * Gets the threshold used in cases when values for multiple keys are being loaded from an underlying
     * {@link CacheStore} in parallel. In the situation when several threads load the same or intersecting set of keys
     * and the total number of keys to load is less or equal to this threshold then there will be no a second call to
     * the storage in order to load a key from thread A if the same key is already being loaded by thread B.
     *
     * The threshold should be controlled wisely. On the one hand if it's set to a big value then the interaction with
     * a storage during the load of missing keys will be minimal. On the other hand the big value may result in
     * significant performance degradation because it is needed to check for every key whether it's being loaded or not.
     *
     * When not set, default value is {@link #DFLT_CONCURRENT_LOAD_ALL_THRESHOLD}.
     *
     * @return The concurrent load-all threshold.
     */
    public int getStoreConcurrentLoadAllThreshold() {
        return storeConcurrentLoadAllThreshold;
    }

    /**
     * Sets the concurrent load-all threshold used for cases when keys' values are being loaded from {@link CacheStore}
     * in parallel.
     *
     * @param storeConcurrentLoadAllThreshold The concurrent load-all threshold.
     * @return {@code this} for chaining.
     */
    public CacheConfiguration<K, V> setStoreConcurrentLoadAllThreshold(int storeConcurrentLoadAllThreshold) {
        this.storeConcurrentLoadAllThreshold = storeConcurrentLoadAllThreshold;

        return this;
    }

    /**
     * Gets key topology resolver to provide mapping from keys to nodes.
     *
     * @return Key topology resolver to provide mapping from keys to nodes.
     */
    public AffinityFunction getAffinity() {
        return aff;
    }

    /**
     * Sets affinity for cache keys.
     *
     * @param aff Cache key affinity.
     * @return {@code this} for chaining.
     */
    public CacheConfiguration<K, V> setAffinity(AffinityFunction aff) {
        this.aff = aff;

        return this;
    }

    /**
     * Gets caching mode to use. You can configure cache either to be local-only,
     * fully replicated, partitioned, or near. If not provided, {@link CacheMode#PARTITIONED}
     * mode will be used by default (defined by {@link #DFLT_CACHE_MODE} constant).
     *
     * @return {@code True} if cache is local.
     */
    public CacheMode getCacheMode() {
        return cacheMode;
    }

    /**
     * Sets caching mode.
     *
     * @param cacheMode Caching mode.
     * @return {@code this} for chaining.
     */
    public CacheConfiguration<K, V> setCacheMode(CacheMode cacheMode) {
        this.cacheMode = cacheMode;

        return this;
    }

    /**
     * Gets cache atomicity mode.
     * <p>
     * Default value is defined by {@link #DFLT_CACHE_ATOMICITY_MODE}.
     *
     * @return Cache atomicity mode.
     */
    public CacheAtomicityMode getAtomicityMode() {
        return atomicityMode;
    }

    /**
     * Sets cache atomicity mode.
     *
     * @param atomicityMode Cache atomicity mode.
     * @return {@code this} for chaining.
     */
    public CacheConfiguration<K, V> setAtomicityMode(CacheAtomicityMode atomicityMode) {
        this.atomicityMode = atomicityMode;

        return this;
    }

    /**
     * Gets number of nodes used to back up single partition for {@link CacheMode#PARTITIONED} cache.
     * <p>
     * If not set, default value is {@link #DFLT_BACKUPS}.
     *
     * @return Number of backup nodes for one partition.
     */
    public int getBackups() {
        return backups;
    }

    /**
     * Sets number of nodes used to back up single partition for {@link CacheMode#PARTITIONED} cache.
     * <p>
     * If not set, default value is {@link #DFLT_BACKUPS}.
     *
     * @param backups Number of backup nodes for one partition.
     * @return {@code this} for chaining.
     */
    public CacheConfiguration<K, V> setBackups(int backups) {
        this.backups = backups;

        return this;
    }

    /**
     * Gets default lock acquisition timeout. Default value is defined by {@link #DFLT_LOCK_TIMEOUT}
     * which is {@code 0} and means that lock acquisition will never timeout.
     *
     * @return Default lock timeout.
     */
    public long getDefaultLockTimeout() {
        return dfltLockTimeout;
    }

    /**
     * Sets default lock timeout in milliseconds. By default this value is defined by {@link #DFLT_LOCK_TIMEOUT}.
     *
     * @param dfltLockTimeout Default lock timeout.
     * @return {@code this} for chaining.
     */
    public CacheConfiguration<K, V> setDefaultLockTimeout(long dfltLockTimeout) {
        this.dfltLockTimeout = dfltLockTimeout;

        return this;
    }

    /**
     * Invalidation flag. If {@code true}, values will be invalidated (nullified) upon commit in near cache.
     *
     * @return Invalidation flag.
     */
    public boolean isInvalidate() {
        return invalidate;
    }

    /**
     * Sets invalidation flag for near cache entries in this transaction. Default is {@code false}.
     *
     * @param invalidate Flag to set this cache into invalidation-based mode. Default value is {@code false}.
     * @return {@code this} for chaining.
     */
    public CacheConfiguration<K, V> setInvalidate(boolean invalidate) {
        this.invalidate = invalidate;

        return this;
    }

    /**
     * Gets class name of transaction manager finder for integration for JEE app servers.
     *
     * @return Transaction manager finder.
     * @deprecated Use {@link TransactionConfiguration#getTxManagerFactory()} instead.
     */
    @Deprecated
    public String getTransactionManagerLookupClassName() {
        return tmLookupClsName;
    }

    /**
     * Sets look up mechanism for available {@code TransactionManager} implementation, if any.
     *
     * @param tmLookupClsName Name of class implementing GridCacheTmLookup interface that is used to
     *      receive JTA transaction manager.
     * @return {@code this} for chaining.
     * @deprecated Use {@link TransactionConfiguration#setTxManagerFactory(Factory)} instead.
     */
    @Deprecated
    public CacheConfiguration<K, V> setTransactionManagerLookupClassName(String tmLookupClsName) {
        this.tmLookupClsName = tmLookupClsName;

        return this;
    }

    /**
     * Sets cache rebalance mode.
     *
     * @param rebalanceMode Rebalance mode.
     * @return {@code this} for chaining.
     */
    public CacheConfiguration<K, V> setRebalanceMode(CacheRebalanceMode rebalanceMode) {
        this.rebalanceMode = rebalanceMode;

        return this;
    }

    /**
     * Gets rebalance mode for distributed cache.
     * <p>
     * Default is defined by {@link #DFLT_REBALANCE_MODE}.
     *
     * @return Rebalance mode.
     */
    public CacheRebalanceMode getRebalanceMode() {
        return rebalanceMode;
    }

    /**
     * Gets cache rebalance order. Rebalance order can be set to non-zero value for caches with
     * {@link CacheRebalanceMode#SYNC SYNC} or {@link CacheRebalanceMode#ASYNC ASYNC} rebalance modes only.
     * <p/>
     * If cache rebalance order is positive, rebalancing for this cache will be started only when rebalancing for
     * all caches with smaller rebalance order will be completed.
     * <p/>
     * Note that cache with order {@code 0} does not participate in ordering. This means that cache with
     * rebalance order {@code 0} will never wait for any other caches. All caches with order {@code 0} will
     * be rebalanced right away concurrently with each other and ordered rebalance processes.
     * <p/>
     * If not set, cache order is 0, i.e. rebalancing is not ordered.
     *
     * @return Cache rebalance order.
     */
    public int getRebalanceOrder() {
        return rebalanceOrder;
    }

    /**
     * Sets cache rebalance order.
     *
     * @param rebalanceOrder Cache rebalance order.
     * @see #getRebalanceOrder()
     * @return {@code this} for chaining.
     */
    public CacheConfiguration<K, V> setRebalanceOrder(int rebalanceOrder) {
        this.rebalanceOrder = rebalanceOrder;

        return this;
    }

    /**
     * Gets size (in number bytes) to be loaded within a single rebalance message.
     * Rebalancing algorithm will split total data set on every node into multiple
     * batches prior to sending data. Default value is defined by
     * {@link #DFLT_REBALANCE_BATCH_SIZE}.
     *
     * @return Size in bytes of a single rebalance message.
     */
    public int getRebalanceBatchSize() {
        return rebalanceBatchSize;
    }

    /**
     * Sets rebalance batch size.
     *
     * @param rebalanceBatchSize Rebalance batch size.
     * @return {@code this} for chaining.
     */
    public CacheConfiguration<K, V> setRebalanceBatchSize(int rebalanceBatchSize) {
        this.rebalanceBatchSize = rebalanceBatchSize;

        return this;
    }

    /**
     * To gain better rebalancing performance supplier node can provide more than one batch at rebalancing start and
     * provide one new to each next demand request.
     *
     * Gets number of batches generated by supply node at rebalancing start.
     * Minimum is 1.
     *
     * @return batches count
     */
    public long getRebalanceBatchesPrefetchCount() {
        return rebalanceBatchesPrefetchCnt;
    }

    /**
     * To gain better rebalancing performance supplier node can provide more than one batch at rebalancing start and
     * provide one new to each next demand request.
     *
     * Sets number of batches generated by supply node at rebalancing start.
     * Minimum is 1.
     *
     * @param rebalanceBatchesCnt batches count.
     * @return {@code this} for chaining.
     */
    public CacheConfiguration<K, V> setRebalanceBatchesPrefetchCount(long rebalanceBatchesCnt) {
        this.rebalanceBatchesPrefetchCnt = rebalanceBatchesCnt;

        return this;
    }

    /**
     * Gets maximum number of allowed concurrent asynchronous operations. If 0 returned then number
     * of concurrent asynchronous operations is unlimited.
     * <p>
     * If not set, default value is {@link #DFLT_MAX_CONCURRENT_ASYNC_OPS}.
     * <p>
     * If user threads do not wait for asynchronous operations to complete, it is possible to overload
     * a system. This property enables back-pressure control by limiting number of scheduled asynchronous
     * cache operations.
     *
     * @return Maximum number of concurrent asynchronous operations or {@code 0} if unlimited.
     */
    public int getMaxConcurrentAsyncOperations() {
        return maxConcurrentAsyncOps;
    }

    /**
     * Sets maximum number of concurrent asynchronous operations.
     *
     * @param maxConcurrentAsyncOps Maximum number of concurrent asynchronous operations.
     * @see #getMaxConcurrentAsyncOperations()
     * @return {@code this} for chaining.
     */
    public CacheConfiguration<K, V> setMaxConcurrentAsyncOperations(int maxConcurrentAsyncOps) {
        this.maxConcurrentAsyncOps = maxConcurrentAsyncOps;

        return this;
    }

    /**
     * Gets maximum inline size for sql indexes. If -1 returned then
     * {@code IgniteSystemProperties.IGNITE_MAX_INDEX_PAYLOAD_SIZE} system property is used.
     * <p>
     * If not set, default value is {@link #DFLT_SQL_INDEX_MAX_INLINE_SIZE}.
     *
     * @return Maximum payload size for offheap indexes.
     */
    public int getSqlIndexMaxInlineSize() {
        return sqlIdxMaxInlineSize;
    }

    /**
     * Sets maximum inline size for sql indexes.
     *
     * @param sqlIdxMaxInlineSize Maximum inline size for sql indexes.
     * @return {@code this} for chaining.
     */
    public CacheConfiguration<K, V> setSqlIndexMaxInlineSize(int sqlIdxMaxInlineSize) {
        this.sqlIdxMaxInlineSize = sqlIdxMaxInlineSize;

        return this;
    }

    /**
     * Flag indicating whether Ignite should use write-behind behaviour for the cache store.
     * By default write-behind is disabled which is defined via {@link #DFLT_WRITE_BEHIND_ENABLED}
     * constant.
     *
     * @return {@code True} if write-behind is enabled.
     */
    public boolean isWriteBehindEnabled() {
        return writeBehindEnabled;
    }

    /**
     * Sets flag indicating whether write-behind is enabled.
     *
     * @param writeBehindEnabled {@code true} if write-behind is enabled.
     * @return {@code this} for chaining.
     */
    public CacheConfiguration<K, V> setWriteBehindEnabled(boolean writeBehindEnabled) {
        this.writeBehindEnabled = writeBehindEnabled;

        return this;
    }

    /**
     * Maximum size of the write-behind cache. If cache size exceeds this value,
     * all cached items are flushed to the cache store and write cache is cleared.
     * <p/>
     * If not provided, default value is {@link #DFLT_WRITE_BEHIND_FLUSH_SIZE}.
     * If this value is {@code 0}, then flush is performed according to the flush frequency interval.
     * <p/>
     * Note that you cannot set both, {@code flush} size and {@code flush frequency}, to {@code 0}.
     *
     * @return Maximum object count in write-behind cache.
     */
    public int getWriteBehindFlushSize() {
        return writeBehindFlushSize;
    }

    /**
     * Sets write-behind flush size.
     *
     * @param writeBehindFlushSize Write-behind cache flush size.
     * @see #getWriteBehindFlushSize()
     * @return {@code this} for chaining.
     */
    public CacheConfiguration<K, V> setWriteBehindFlushSize(int writeBehindFlushSize) {
        this.writeBehindFlushSize = writeBehindFlushSize;

        return this;
    }

    /**
     * Frequency with which write-behind cache is flushed to the cache store in milliseconds.
     * This value defines the maximum time interval between object insertion/deletion from the cache
     * ant the moment when corresponding operation is applied to the cache store.
     * <p>
     * If not provided, default value is {@link #DFLT_WRITE_BEHIND_FLUSH_FREQUENCY}.
     * If this value is {@code 0}, then flush is performed according to the flush size.
     * <p>
     * Note that you cannot set both, {@code flush} size and {@code flush frequency}, to {@code 0}.
     *
     * @return Write-behind flush frequency in milliseconds.
     */
    public long getWriteBehindFlushFrequency() {
        return writeBehindFlushFreq;
    }

    /**
     * Sets write-behind flush frequency.
     *
     * @param writeBehindFlushFreq Write-behind flush frequency in milliseconds.
     * @see #getWriteBehindFlushFrequency()
     * @return {@code this} for chaining.
     */
    public CacheConfiguration<K, V> setWriteBehindFlushFrequency(long writeBehindFlushFreq) {
        this.writeBehindFlushFreq = writeBehindFlushFreq;

        return this;
    }

    /**
     * Number of threads that will perform cache flushing. Cache flushing is performed
     * when cache size exceeds value defined by
     * {@link #getWriteBehindFlushSize}, or flush interval defined by
     * {@link #getWriteBehindFlushFrequency} is elapsed.
     * <p/>
     * If not provided, default value is {@link #DFLT_WRITE_FROM_BEHIND_FLUSH_THREAD_CNT}.
     *
     * @return Count of flush threads.
     */
    public int getWriteBehindFlushThreadCount() {
        return writeBehindFlushThreadCnt;
    }

    /**
     * Sets flush thread count for write-behind cache.
     *
     * @param writeBehindFlushThreadCnt Count of flush threads.
     * @see #getWriteBehindFlushThreadCount()
     * @return {@code this} for chaining.
     */
    public CacheConfiguration<K, V> setWriteBehindFlushThreadCount(int writeBehindFlushThreadCnt) {
        this.writeBehindFlushThreadCnt = writeBehindFlushThreadCnt;

        return this;
    }

    /**
     * Maximum batch size for write-behind cache store operations. Store operations (get or remove)
     * are combined in a batch of this size to be passed to
     * {@link CacheStore#writeAll(Collection)} or
     * {@link CacheStore#deleteAll(Collection)} methods.
     * <p/>
     * If not provided, default value is {@link #DFLT_WRITE_BEHIND_BATCH_SIZE}.
     *
     * @return Maximum batch size for store operations.
     */
    public int getWriteBehindBatchSize() {
        return writeBehindBatchSize;
    }

    /**
     * Sets maximum batch size for write-behind cache.
     *
     * @param writeBehindBatchSize Maximum batch size.
     * @see #getWriteBehindBatchSize()
     * @return {@code this} for chaining.
     */
    public CacheConfiguration<K, V> setWriteBehindBatchSize(int writeBehindBatchSize) {
        this.writeBehindBatchSize = writeBehindBatchSize;

        return this;
    }

    /**
     * Write coalescing flag for write-behind cache store operations. Store operations (get or remove)
     * with the same key are combined or coalesced to single, resulting operation
     * to reduce pressure to underlying cache store.
     * <p/>
     * If not provided, default value is {@link #DFLT_WRITE_BEHIND_COALESCING}.
     *
     * @return Write coalescing flag.
     */
    public boolean getWriteBehindCoalescing() {
        return writeBehindCoalescing;
    }

    /**
     * Sets write coalescing flag for write-behind cache.
     *
     * @param writeBehindCoalescing Write coalescing flag.
     * @see #getWriteBehindCoalescing()
     * @return {@code this} for chaining.
     */
    public CacheConfiguration<K, V> setWriteBehindCoalescing(boolean writeBehindCoalescing) {
        this.writeBehindCoalescing = writeBehindCoalescing;

        return this;
    }

    /**
     * Use {@link IgniteConfiguration#getRebalanceThreadPoolSize()} instead.
     *
     * @return Size of rebalancing thread pool.
     */
    @Deprecated
    public int getRebalanceThreadPoolSize() {
        return rebalancePoolSize;
    }

    /**
     * Use {@link IgniteConfiguration#getRebalanceThreadPoolSize()} instead.
     *
     * @param rebalancePoolSize Size of rebalancing thread pool.
     * @return {@code this} for chaining.
     */
    @Deprecated
    public CacheConfiguration<K, V> setRebalanceThreadPoolSize(int rebalancePoolSize) {
        this.rebalancePoolSize = rebalancePoolSize;

        return this;
    }

    /**
     * Gets rebalance timeout (ms).
     * <p>
     * Default value is {@link #DFLT_REBALANCE_TIMEOUT}.
     *
     * @return Rebalance timeout (ms).
     */
    public long getRebalanceTimeout() {
        return rebalanceTimeout;
    }

    /**
     * Sets rebalance timeout (ms).
     *
     * @param rebalanceTimeout Rebalance timeout (ms).
     * @return {@code this} for chaining.
     */
    public CacheConfiguration<K, V> setRebalanceTimeout(long rebalanceTimeout) {
        this.rebalanceTimeout = rebalanceTimeout;

        return this;
    }

    /**
     * Gets delay in milliseconds upon a node joining or leaving topology (or crash) after which rebalancing
     * should be started automatically. Rebalancing should be delayed if you plan to restart nodes
     * after they leave topology, or if you plan to start multiple nodes at once or one after another
     * and don't want to repartition and rebalance until all nodes are started.
     * <p>
     * For better efficiency user should usually make sure that new nodes get placed on
     * the same place of consistent hash ring as the left nodes, and that nodes are
     * restarted before this delay expires. To place nodes on the same place in consistent hash ring,
     * use {@link IgniteConfiguration#setConsistentId(Serializable)}
     * to make sure that a node maps to the same hash ID event if restarted. As an example,
     * node IP address and port combination may be used in this case.
     * <p>
     * Default value is {@code 0} which means that repartitioning and rebalancing will start
     * immediately upon node leaving topology. If {@code -1} is returned, then rebalancing
     * will only be started manually by calling {@link IgniteCache#rebalance()} method or
     * from management console.
     *
     * @return Rebalancing delay, {@code 0} to start rebalancing immediately, {@code -1} to
     *      start rebalancing manually, or positive value to specify delay in milliseconds
     *      after which rebalancing should start automatically.
     */
    public long getRebalanceDelay() {
        return rebalanceDelay;
    }

    /**
     * Sets rebalance delay (see {@link #getRebalanceDelay()} for more information).
     *
     * @param rebalanceDelay Rebalance delay to set.
     * @return {@code this} for chaining.
     */
    public CacheConfiguration<K, V> setRebalanceDelay(long rebalanceDelay) {
        this.rebalanceDelay = rebalanceDelay;

        return this;
    }

    /**
     * Time in milliseconds to wait between rebalance messages to avoid overloading of CPU or network.
     * When rebalancing large data sets, the CPU or network can get over-consumed with rebalancing messages,
     * which consecutively may slow down the application performance. This parameter helps tune
     * the amount of time to wait between rebalance messages to make sure that rebalancing process
     * does not have any negative performance impact. Note that application will continue to work
     * properly while rebalancing is still in progress.
     * <p>
     * Value of {@code 0} means that throttling is disabled. By default throttling is disabled -
     * the default is defined by {@link #DFLT_REBALANCE_THROTTLE} constant.
     *
     * @return Time in milliseconds to wait between rebalance messages to avoid overloading of CPU,
     *      {@code 0} to disable throttling.
     */
    public long getRebalanceThrottle() {
        return rebalanceThrottle;
    }

    /**
     * Time in milliseconds to wait between rebalance messages to avoid overloading of CPU or network. When rebalancing
     * large data sets, the CPU or network can get over-consumed with rebalancing messages, which consecutively may slow
     * down the application performance. This parameter helps tune the amount of time to wait between rebalance messages
     * to make sure that rebalancing process does not have any negative performance impact. Note that application will
     * continue to work properly while rebalancing is still in progress. <p> Value of {@code 0} means that throttling is
     * disabled. By default throttling is disabled - the default is defined by {@link #DFLT_REBALANCE_THROTTLE} constant.
     *
     * @param rebalanceThrottle Time in milliseconds to wait between rebalance messages to avoid overloading of CPU,
     * {@code 0} to disable throttling.
     * @return {@code this} for chaining.
     */
    public CacheConfiguration<K, V> setRebalanceThrottle(long rebalanceThrottle) {
        this.rebalanceThrottle = rebalanceThrottle;

        return this;
    }

    /**
     * Affinity key mapper used to provide custom affinity key for any given key.
     * Affinity mapper is particularly useful when several objects need to be collocated
     * on the same node (they will also be backed up on the same nodes as well).
     * <p>
     * If not provided, then default implementation will be used. The default behavior
     * is described in {@link AffinityKeyMapper} documentation.
     *
     * @return Mapper to use for affinity key mapping.
     */
    public AffinityKeyMapper getAffinityMapper() {
        return affMapper;
    }

    /**
     * Sets custom affinity mapper. If not provided, then default implementation will be used. The default behavior is
     * described in {@link AffinityKeyMapper} documentation.
     *
     * @param affMapper Affinity mapper.
     * @return {@code this} for chaining.
     */
    public CacheConfiguration<K, V> setAffinityMapper(AffinityKeyMapper affMapper) {
        this.affMapper = affMapper;

        return this;
    }

    /**
     * Gets maximum number of query iterators that can be stored. Iterators are stored to
     * support query pagination when each page of data is sent to user's node only on demand.
     * Increase this property if you are running and processing lots of queries in parallel.
     * <p>
     * Default value is {@link #DFLT_MAX_QUERY_ITERATOR_CNT}.
     *
     * @return Maximum number of query iterators that can be stored.
     */
    public int getMaxQueryIteratorsCount() {
        return maxQryIterCnt;
    }

    /**
     * Sets maximum number of query iterators that can be stored.
     *
     * @param maxQryIterCnt Maximum number of query iterators that can be stored.
     * @return {@code this} for chaining.
     */
    public CacheConfiguration<K, V> setMaxQueryIteratorsCount(int maxQryIterCnt) {
        this.maxQryIterCnt = maxQryIterCnt;

        return this;
    }

    /**
     * Gets cache interceptor.
     *
     * @return Cache interceptor.
     */
    @SuppressWarnings({"unchecked"})
    @Nullable public CacheInterceptor<K, V> getInterceptor() {
        return (CacheInterceptor<K, V>)interceptor;
    }

    /**
     * Sets cache interceptor.
     *
     * @param interceptor Cache interceptor.
     * @return {@code this} for chaining.
     */
    public CacheConfiguration<K, V> setInterceptor(CacheInterceptor<K, V> interceptor) {
        this.interceptor = interceptor;

        return this;
    }

    /**
     * Gets flag indicating whether data can be read from backup.
     * If {@code false} always get data from primary node (never from backup).
     * <p>
     * Default value is defined by {@link #DFLT_READ_FROM_BACKUP}.
     *
     * @return {@code true} if data can be read from backup node or {@code false} if data always
     *      should be read from primary node and never from backup.
     */
    public boolean isReadFromBackup() {
        return readFromBackup;
    }

    /**
     * Sets read from backup flag.
     *
     * @param readFromBackup {@code true} to allow reads from backups.
     * @return {@code this} for chaining.
     */
    public CacheConfiguration<K, V> setReadFromBackup(boolean readFromBackup) {
        this.readFromBackup = readFromBackup;

        return this;
    }

    /**
     * Gets the flag indicating whether a copy of the value stored in the on-heap cache
     * (see {@link #isOnheapCacheEnabled()} should be created for a cache operation return the value.
     *
     * Also if this flag is set copies are created for values
     * passed to {@link CacheInterceptor} and to {@link CacheEntryProcessor}.
     *
     * If the on-heap cache is disabled then this flag is of no use.
     *
     * @return Copy on read flag.
     */
    public boolean isCopyOnRead() {
        return cpOnRead;
    }

    /**
     * Sets copy on read flag.
     *
     * @param cpOnRead Copy on get flag.
     * @see #isCopyOnRead
     * @return {@code this} for chaining.
     */
    public CacheConfiguration<K, V> setCopyOnRead(boolean cpOnRead) {
        this.cpOnRead = cpOnRead;

        return this;
    }

    /**
     * Sets classes with methods annotated by {@link QuerySqlFunction}
     * to be used as user-defined functions from SQL queries.
     *
     * @param cls One or more classes with SQL functions.
     * @return {@code this} for chaining.
     */
    public CacheConfiguration<K, V> setSqlFunctionClasses(Class<?>... cls) {
        this.sqlFuncCls = cls;

        return this;
    }

    /**
     * Gets classes with methods annotated by {@link QuerySqlFunction}
     * to be used as user-defined functions from SQL queries.
     *
     * @return Classes with SQL functions.
     */
    @Nullable public Class<?>[] getSqlFunctionClasses() {
        return sqlFuncCls;
    }

    /**
     * Gets timeout in milliseconds after which long query warning will be printed.
     *
     * @return Timeout in milliseconds.
     * @deprecated Use {@link IgniteConfiguration#getLongQueryWarningTimeout()} instead.
     */
    @Deprecated
    public long getLongQueryWarningTimeout() {
        return longQryWarnTimeout;
    }

    /**
     * Sets timeout in milliseconds after which long query warning will be printed.
     *
     * @param longQryWarnTimeout Timeout in milliseconds.
     * @return {@code this} for chaining.
     * @deprecated Use {@link IgniteConfiguration#setLongQueryWarningTimeout(long)} instead.
     */
    @Deprecated
    public CacheConfiguration<K, V> setLongQueryWarningTimeout(long longQryWarnTimeout) {
        this.longQryWarnTimeout = longQryWarnTimeout;

        return this;
    }

    /**
     * Gets size of queries detail metrics that will be stored in memory for monitoring purposes.
     * If {@code 0} then history will not be collected.
     * Note, larger number may lead to higher memory consumption.
     *
     * @return Maximum number of query metrics that will be stored in memory.
     */
    public int getQueryDetailMetricsSize() {
        return qryDetailMetricsSz;
    }

    /**
     * Sets size of queries detail metrics that will be stored in memory for monitoring purposes.
     *
     * @param qryDetailMetricsSz Maximum number of latest queries metrics that will be stored in memory.
     * @return {@code this} for chaining.
     */
    public CacheConfiguration<K, V> setQueryDetailMetricsSize(int qryDetailMetricsSz) {
        this.qryDetailMetricsSz = qryDetailMetricsSz;

        return this;
    }

    /**
     * Gets custom name of the sql schema. If custom sql schema is not set then {@code null} will be returned and
     * quoted case sensitive name will be used as sql schema.
     *
     * @return Schema name for current cache according to SQL ANSI-99. Could be {@code null}.
     */
    @Nullable public String getSqlSchema() {
        return sqlSchema;
    }

    /**
     * Sets sql schema to be used for current cache. This name will correspond to SQL ANSI-99 standard.
     * Nonquoted identifiers are not case sensitive. Quoted identifiers are case sensitive.
     * <p/>
     * Be aware of using the same string in case sensitive and case insensitive manner simultaneously, since
     * behaviour for such case is not specified.
     * <p/>
     * When sqlSchema is not specified, quoted {@code cacheName} is used instead.
     * <p/>
     * {@code sqlSchema} could not be an empty string. Has to be {@code "\"\""} instead.
     *
     * @param sqlSchema Schema name for current cache according to SQL ANSI-99. Should not be {@code null}.
     *
     * @return {@code this} for chaining.
     */
    public CacheConfiguration<K, V> setSqlSchema(String sqlSchema) {
        if (sqlSchema != null) {
            A.ensure(!sqlSchema.isEmpty(), "Schema could not be empty.");
        }

        this.sqlSchema = sqlSchema;

        return this;
    }

    /**
     * If {@code true} all the SQL table and field names will be escaped with double quotes like
     * ({@code "tableName"."fieldsName"}). This enforces case sensitivity for field names and
     * also allows having special characters in table and field names.
     *
     * @return Flag value.
     */
    public boolean isSqlEscapeAll() {
        return sqlEscapeAll;
    }

    /**
     * If {@code true} all the SQL table and field names will be escaped with double quotes like
     * ({@code "tableName"."fieldsName"}). This enforces case sensitivity for field names and
     * also allows having special characters in table and field names.
     *
     * @param sqlEscapeAll Flag value.
     * @return {@code this} for chaining.
     */
    public CacheConfiguration<K, V> setSqlEscapeAll(boolean sqlEscapeAll) {
        this.sqlEscapeAll = sqlEscapeAll;

        return this;
    }

    /**
     * Array of key and value type pairs to be indexed (thus array length must be always even).
     * It means each even (0,2,4...) class in the array will be considered as key type for cache entry,
     * each odd (1,3,5...) class will be considered as value type for cache entry.
     * <p>
     * The same key class can occur multiple times for different value classes, but each value class must be unique
     * because SQL table will be named as value class simple name.
     * <p>
     * To expose fields of these types onto SQL level and to index them you have to use annotations
     * from package {@link org.apache.ignite.cache.query.annotations}.
     *
     * @return Key and value type pairs.
     */
    public Class<?>[] getIndexedTypes() {
        return indexedTypes;
    }

    /**
     * Array of key and value type pairs to be indexed (thus array length must be always even).
     * It means each even (0,2,4...) class in the array will be considered as key type for cache entry,
     * each odd (1,3,5...) class will be considered as value type for cache entry.
     * <p>
     * The same key class can occur multiple times for different value classes, but each value class must be unique
     * because SQL table will be named as value class simple name.
     * <p>
     * To expose fields of these types onto SQL level and to index them you have to use annotations
     * from package {@link org.apache.ignite.cache.query.annotations}.
     *
     * @param indexedTypes Key and value type pairs.
     * @return {@code this} for chaining.
     */
    public CacheConfiguration<K, V> setIndexedTypes(Class<?>... indexedTypes) {
        if (F.isEmpty(indexedTypes))
            return this;

        int len = indexedTypes.length;

        if (len == 0)
            return this;

        A.ensure((len & 1) == 0,
            "Number of indexed types is expected to be even. Refer to method javadoc for details.");

        if (this.indexedTypes != null)
            throw new CacheException("Indexed types can be set only once.");

        Class<?>[] newIndexedTypes = new Class<?>[len];

        for (int i = 0; i < len; i++) {
            if (indexedTypes[i] == null)
                throw new NullPointerException("Indexed types array contains null at index: " + i);

            newIndexedTypes[i] = U.box(indexedTypes[i]);
        }

        if (qryEntities == null)
            qryEntities = new ArrayList<>();

        for (int i = 0; i < len; i += 2) {
            Class<?> keyCls = newIndexedTypes[i];
            Class<?> valCls = newIndexedTypes[i + 1];

            QueryEntity newEntity = new QueryEntity(keyCls, valCls);

            boolean dup = false;

            for (QueryEntity entity : qryEntities) {
                if (F.eq(entity.findValueType(), newEntity.findValueType())) {
                    dup = true;

                    break;
                }
            }

            if (!dup)
                qryEntities.add(newEntity);

            // Set key configuration if needed.
            String affFieldName = BinaryContext.affinityFieldName(keyCls);

            if (affFieldName != null) {
                CacheKeyConfiguration newKeyCfg = new CacheKeyConfiguration(newEntity.getKeyType(), affFieldName);

                if (F.isEmpty(keyCfg))
                    keyCfg = new CacheKeyConfiguration[] { newKeyCfg };
                else {
                    boolean keyCfgDup = false;

                    for (CacheKeyConfiguration oldKeyCfg : keyCfg) {
                        if (F.eq(oldKeyCfg.getTypeName(), newKeyCfg.getTypeName())) {
                            keyCfgDup = true;

                            break;
                        }
                    }

                    if (!keyCfgDup) {
                        CacheKeyConfiguration[] keyCfg0 = new CacheKeyConfiguration[keyCfg.length + 1];

                        System.arraycopy(keyCfg, 0, keyCfg0, 0, keyCfg.length);

                        keyCfg0[keyCfg0.length - 1] = newKeyCfg;

                        keyCfg = keyCfg0;
                    }
                }
            }
        }

        return this;
    }

    /**
     * Gets array of cache plugin configurations.
     *
     * @return Cache plugin configurations.
     */
    public CachePluginConfiguration[] getPluginConfigurations() {
        return pluginCfgs != null ? pluginCfgs : new CachePluginConfiguration[0];
    }

    /**
     * Sets cache plugin configurations.
     *
     * @param pluginCfgs Cache plugin configurations.
     * @return {@code this} for chaining.
     */
    public CacheConfiguration<K, V> setPluginConfigurations(CachePluginConfiguration... pluginCfgs) {
        this.pluginCfgs = pluginCfgs;

        return this;
    }

    /**
     * Gets a collection of configured  query entities.
     *
     * @return Query entities configurations.
     */
    public Collection<QueryEntity> getQueryEntities() {
        return qryEntities != null ? qryEntities : Collections.<QueryEntity>emptyList();
    }

    /**
     * Gets partition loss policy. This policy defines how Ignite will react to a situation when all nodes for
     * some partition leave the cluster.
     *
     * @return Partition loss policy.
     * @see PartitionLossPolicy
     */
    public PartitionLossPolicy getPartitionLossPolicy() {
        return partLossPlc == null ? DFLT_PARTITION_LOSS_POLICY : partLossPlc;
    }

    /**
     * Sets partition loss policy. This policy defines how Ignite will react to a situation when all nodes for
     * some partition leave the cluster.
     *
     * @param partLossPlc Partition loss policy.
     * @return {@code this} for chaining.
     * @see PartitionLossPolicy
     */
    public CacheConfiguration<K, V> setPartitionLossPolicy(PartitionLossPolicy partLossPlc) {
        this.partLossPlc = partLossPlc;

        return this;
    }

    /**
     * Sets query entities configuration.
     *
     * @param qryEntities Query entities.
     * @return {@code this} for chaining.
     */
    public CacheConfiguration<K, V> setQueryEntities(Collection<QueryEntity> qryEntities) {
        if (this.qryEntities == null) {
            this.qryEntities = new ArrayList<>(qryEntities);

            return this;
        }

        for (QueryEntity entity : qryEntities) {
            boolean found = false;

            for (QueryEntity existing : this.qryEntities) {
                if (F.eq(entity.findValueType(), existing.findValueType())) {
                    found = true;

                    break;
                }
            }

            if (!found)
                this.qryEntities.add(entity);
        }

        return this;
    }

    /**
     * Clear query entities.
     *
     * @return {@code this} for chaining.
     */
    public CacheConfiguration<K, V> clearQueryEntities() {
        this.qryEntities = null;

        return this;
    }

    /**
     * Defines a hint to query execution engine on desired degree of parallelism within a single node.
     * Query executor may or may not use this hint depending on estimated query costs. Query executor may define
     * certain restrictions on parallelism depending on query type and/or cache type.
     * <p>
     * As of {@code Apache Ignite 1.9} this hint is only supported for SQL queries with the following restrictions:
     * <ul>
     *     <li>All caches participating in query must have the same degree of parallelism, exception is thrown
     *     otherwise</li>
     *     <li>All queries on the given cache will follow provided degree of parallelism</li>
     * </ul>
     * These restrictions will be removed in future versions of Apache Ignite.
     * <p>
     * Defaults to {@link #DFLT_QUERY_PARALLELISM}.
     *
     * @return Query parallelism.
     */
    public int getQueryParallelism() {
        return qryParallelism;
    }

    /**
     * Sets query parallelism.
     *
     * @param qryParallelism Query parallelism.
     * @see #getQueryParallelism()
     * @return {@code this} for chaining.
     */
    public CacheConfiguration<K, V> setQueryParallelism(int qryParallelism) {
        this.qryParallelism = qryParallelism;

        return this;
    }

    /**
     * Gets topology validator.
     * <p>
     * See {@link TopologyValidator} for details.
     *
     * @return validator.
     */
    public TopologyValidator getTopologyValidator() {
        return topValidator;
    }

    /**
     * Sets topology validator.
     * <p>
     * See {@link TopologyValidator} for details.
     *
     * @param topValidator validator.
     * @return {@code this} for chaining.
     */
    public CacheConfiguration<K, V> setTopologyValidator(TopologyValidator topValidator) {
        this.topValidator = topValidator;

        return this;
    }

    /**
     * Gets cache store session listener factories.
     *
     * @return Cache store session listener factories.
     * @see CacheStoreSessionListener
     */
    public Factory<? extends CacheStoreSessionListener>[] getCacheStoreSessionListenerFactories() {
        return storeSesLsnrs;
    }

    /**
     * Cache store session listener factories.
     * <p>
     * These listeners override global listeners provided in
     * {@link IgniteConfiguration#setCacheStoreSessionListenerFactories(Factory[])}
     * configuration property.
     *
     * @param storeSesLsnrs Cache store session listener factories.
     * @return {@code this} for chaining.
     * @see CacheStoreSessionListener
     */
    public CacheConfiguration<K, V> setCacheStoreSessionListenerFactories(
        Factory<? extends CacheStoreSessionListener>... storeSesLsnrs) {
        this.storeSesLsnrs = storeSesLsnrs;

        return this;
    }

    /** {@inheritDoc} */
    @Override public Iterable<CacheEntryListenerConfiguration<K, V>> getCacheEntryListenerConfigurations() {
        synchronized (this) {
            return new HashSet<>(listenerConfigurations);
        }
    }

    /** {@inheritDoc} */
    @Override public MutableConfiguration<K, V> addCacheEntryListenerConfiguration(
        CacheEntryListenerConfiguration<K, V> cacheEntryLsnrCfg) {
        synchronized (this) {
            return super.addCacheEntryListenerConfiguration(cacheEntryLsnrCfg);
        }
    }

    /** {@inheritDoc} */
    @Override public MutableConfiguration<K, V> removeCacheEntryListenerConfiguration(
        CacheEntryListenerConfiguration<K, V> cacheEntryLsnrCfg) {
        synchronized (this) {
            return super.removeCacheEntryListenerConfiguration(cacheEntryLsnrCfg);
        }
    }

    /**
     * Creates a copy of current configuration and removes all cache entry listeners.
     * They are executed only locally and should never be sent to remote nodes.
     *
     * @return Configuration object that will be serialized.
     */
    protected Object writeReplace() {
        CacheConfiguration<K, V> cfg = new CacheConfiguration<>(this);

        cfg.listenerConfigurations = new HashSet<>();

        return cfg;
    }


    /**
     * @param cls Class.
     * @return Masked class.
     */
    private static Class<?> mask(Class<?> cls) {
        assert cls != null;

        return QueryUtils.isSqlType(cls) ? cls : Object.class;
    }


    /** {@inheritDoc} */
    @Override public CacheConfiguration<K, V> setStatisticsEnabled(boolean enabled) {
        super.setStatisticsEnabled(enabled);

        return this;
    }

    /** {@inheritDoc} */
    @Override public CacheConfiguration<K, V> setManagementEnabled(boolean enabled) {
        super.setManagementEnabled(enabled);

        return this;
    }

    /** {@inheritDoc} */
    @Override public CacheConfiguration<K, V> setCacheLoaderFactory(Factory<? extends CacheLoader<K, V>> factory) {
        super.setCacheLoaderFactory(factory);

        return this;
    }

    /** {@inheritDoc} */
    @Override public CacheConfiguration<K, V> setCacheWriterFactory(
        Factory<? extends CacheWriter<? super K, ? super V>> factory) {
        super.setCacheWriterFactory(factory);

        return this;
    }

    /** {@inheritDoc} */
    @Override public CacheConfiguration<K, V> setExpiryPolicyFactory(Factory<? extends ExpiryPolicy> factory) {
        super.setExpiryPolicyFactory(factory);

        return this;
    }

    /** {@inheritDoc} */
    @Override public CacheConfiguration<K, V> setTypes(Class<K> keyType, Class<V> valType) {
        super.setTypes(keyType, valType);

        return this;
    }

    /** {@inheritDoc} */
    @Override public CacheConfiguration<K, V> setReadThrough(boolean isReadThrough) {
        super.setReadThrough(isReadThrough);

        return this;
    }

    /** {@inheritDoc} */
    @Override public CacheConfiguration<K, V> setWriteThrough(boolean isWriteThrough) {
        super.setWriteThrough(isWriteThrough);

        return this;
    }

    /** {@inheritDoc} */
    @Override public CacheConfiguration<K, V> setStoreByValue(boolean isStoreByVal) {
        super.setStoreByValue(isStoreByVal);

        return this;
    }

    /**
     * Gets cache key configuration.
     *
     * @return Cache key configuration.
     */
    public CacheKeyConfiguration[] getKeyConfiguration() {
        return keyCfg;
    }

    /**
     * Sets cache key configuration.
     *
     * @param cacheKeyCfg Cache key configuration.
     */
    public CacheConfiguration<K, V> setKeyConfiguration(CacheKeyConfiguration... cacheKeyCfg) {
        this.keyCfg = cacheKeyCfg;

        return this;
    }

    /** {@inheritDoc} */
    @Override public String toString() {
        return S.toString(CacheConfiguration.class, this);
    }

    /**
     *  Filter that accepts all nodes.
     */
    public static class IgniteAllNodesPredicate implements IgnitePredicate<ClusterNode> {
        /** */
        private static final long serialVersionUID = 0L;

        /** {@inheritDoc} */
        @Override public boolean apply(ClusterNode node) {
            return true;
        }

        /** {@inheritDoc} */
        @Override public boolean equals(Object obj) {
            return obj != null && obj.getClass().equals(this.getClass());
        }

        /** {@inheritDoc} */
        @Override public String toString() {
            return "IgniteAllNodesPredicate []";
        }
    }
}<|MERGE_RESOLUTION|>--- conflicted
+++ resolved
@@ -633,8 +633,6 @@
     }
 
     /**
-<<<<<<< HEAD
-=======
      * The on-heap cache is used for SQL query. The cache contains [offheap-link, onheap-cache-row] to prevent
      * read from off-heap and deserialization cache entries that are used often.
      * A row is cached on the access through SQL query.
@@ -647,7 +645,6 @@
      *     </li>
      * </ul>
      *
->>>>>>> 8b1c1e78
      * @return Whether SQL onheap cache is enabled.
      */
     public boolean isSqlOnheapCacheEnabled() {
@@ -655,8 +652,6 @@
     }
 
     /**
-<<<<<<< HEAD
-=======
      * The on-heap cache is used for SQL query. The cache contains [offheap-link, onheap-cache-row] to prevent
      * read from off-heap and deserialization cache entries that are used often.
      * A row is cached on the access through SQL query.
@@ -669,7 +664,6 @@
      *     </li>
      * </ul>
      *
->>>>>>> 8b1c1e78
      * @param sqlOnheapCache SQL onheap cache enabled flag.
      * @return {@code this} for chaining.
      */
