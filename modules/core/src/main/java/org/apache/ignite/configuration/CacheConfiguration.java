--- conflicted
+++ resolved
@@ -17,31 +17,6 @@
 
 package org.apache.ignite.configuration;
 
-<<<<<<< HEAD
-import org.apache.ignite.*;
-import org.apache.ignite.cache.*;
-import org.apache.ignite.cache.affinity.*;
-import org.apache.ignite.cache.eviction.*;
-import org.apache.ignite.cache.query.annotations.*;
-import org.apache.ignite.cache.store.*;
-import org.apache.ignite.cluster.*;
-import org.apache.ignite.internal.processors.query.*;
-import org.apache.ignite.internal.util.tostring.*;
-import org.apache.ignite.internal.util.typedef.*;
-import org.apache.ignite.internal.util.typedef.internal.*;
-import org.apache.ignite.lang.*;
-import org.apache.ignite.plugin.*;
-import org.jetbrains.annotations.*;
-import javax.cache.*;
-import javax.cache.configuration.*;
-import javax.cache.expiry.*;
-import java.io.*;
-import java.lang.reflect.*;
-import java.util.*;
-
-import static org.apache.ignite.internal.processors.query.GridQueryIndexType.*;
-import static org.apache.ignite.internal.processors.query.GridQueryProcessor.*;
-=======
 import java.io.Serializable;
 import java.lang.reflect.AccessibleObject;
 import java.lang.reflect.Field;
@@ -102,7 +77,6 @@
 import org.apache.ignite.lang.IgnitePredicate;
 import org.apache.ignite.plugin.CachePluginConfiguration;
 import org.jetbrains.annotations.Nullable;
->>>>>>> 88b61246
 
 /**
  * This class defines grid cache configuration. This configuration is passed to
@@ -1792,7 +1766,7 @@
     }
 
     /**
-     * Gets flag indicating whether copy of the value stored in cache should be created
+     * Gets flag indicating whether copy of of the value stored in cache should be created
      * for cache operation implying return value. Also if this flag is set copies are created for values
      * passed to {@link CacheInterceptor} and to {@link CacheEntryProcessor}.
      *
