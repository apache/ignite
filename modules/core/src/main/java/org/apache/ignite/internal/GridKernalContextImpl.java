--- conflicted
+++ resolved
@@ -1343,7 +1343,13 @@
         return perfStatProc;
     }
 
-<<<<<<< HEAD
+    /** {@inheritDoc} */
+    @Override public Executor getAsyncContinuationExecutor() {
+        return config().getAsyncContinuationExecutor() == null
+                ? ForkJoinPool.commonPool()
+                : config().getAsyncContinuationExecutor();
+    }
+
     /**
      * Wraps executors to security aware implementations.
      */
@@ -1381,12 +1387,5 @@
     /** */
     private ExecutorService wrapToSecurityAware(ExecutorService original) {
         return original != null ? new SecurityAwareExecutorService(this, original) : null;
-=======
-    /** {@inheritDoc} */
-    @Override public Executor getAsyncContinuationExecutor() {
-        return config().getAsyncContinuationExecutor() == null
-                ? ForkJoinPool.commonPool()
-                : config().getAsyncContinuationExecutor();
->>>>>>> 79add251
     }
 }