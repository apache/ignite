--- conflicted
+++ resolved
@@ -564,11 +564,9 @@
             platformProc = (PlatformProcessor)comp;
         else if (comp instanceof PoolProcessor)
             poolProc = (PoolProcessor) comp;
-<<<<<<< HEAD
-        else if (!(comp instanceof DiscoveryNodeValidationProcessor) && !(comp instanceof PlatformPluginProcessor))
-=======
-        else if (!(comp instanceof DiscoveryNodeValidationProcessor || comp instanceof GridMarshallerMappingProcessor))
->>>>>>> 4cd332b7
+        else if (!(comp instanceof DiscoveryNodeValidationProcessor
+                || comp instanceof GridMarshallerMappingProcessor
+                || comp instanceof PlatformPluginProcessor))
             assert (comp instanceof GridPluginComponent) : "Unknown manager class: " + comp.getClass();
 
         if (addToList)
