--- conflicted
+++ resolved
@@ -1191,10 +1191,11 @@
     }
 
     /** {@inheritDoc} */
-<<<<<<< HEAD
     @Override public CompressionProcessor compress() {
         return compressProc;
-=======
+    }
+
+    /** {@inheritDoc} */
     @Override public boolean recoveryMode() {
         return recoveryMode;
     }
@@ -1204,7 +1205,6 @@
      */
     public void recoveryMode(boolean recoveryMode) {
         this.recoveryMode = recoveryMode;
->>>>>>> 24113653
     }
 
     /** {@inheritDoc} */
