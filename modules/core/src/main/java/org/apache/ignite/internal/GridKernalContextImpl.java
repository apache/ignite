--- conflicted
+++ resolved
@@ -340,11 +340,11 @@
 
     /** */
     @GridToStringExclude
-<<<<<<< HEAD
+    protected ExecutorService schemaExecSvc;
+
+    /** */
+    @GridToStringExclude
     Map<String, ? extends ExecutorService> customExecSvcs;
-=======
-    protected ExecutorService schemaExecSvc;
->>>>>>> 36e7e198
 
     /** */
     @GridToStringExclude
@@ -404,11 +404,8 @@
      * @param idxExecSvc Indexing executor service.
      * @param callbackExecSvc Callback executor service.
      * @param qryExecSvc Query executor service.
-<<<<<<< HEAD
+     * @param schemaExecSvc Schema executor service.
      * @param customExecSvcs Custom named executors.
-=======
-     * @param schemaExecSvc Schema executor service.
->>>>>>> 36e7e198
      * @param plugins Plugin providers.
      */
     @SuppressWarnings("TypeMayBeWeakened")
@@ -431,11 +428,8 @@
         @Nullable ExecutorService idxExecSvc,
         IgniteStripedThreadPoolExecutor callbackExecSvc,
         ExecutorService qryExecSvc,
-<<<<<<< HEAD
+        ExecutorService schemaExecSvc,
         @Nullable Map<String, ? extends ExecutorService> customExecSvcs,
-=======
-        ExecutorService schemaExecSvc,
->>>>>>> 36e7e198
         List<PluginProvider> plugins
     ) {
         assert grid != null;
@@ -459,11 +453,8 @@
         this.idxExecSvc = idxExecSvc;
         this.callbackExecSvc = callbackExecSvc;
         this.qryExecSvc = qryExecSvc;
-<<<<<<< HEAD
+        this.schemaExecSvc = schemaExecSvc;
         this.customExecSvcs = customExecSvcs;
-=======
-        this.schemaExecSvc = schemaExecSvc;
->>>>>>> 36e7e198
 
         marshCtx = new MarshallerContextImpl(plugins);
 
@@ -1009,13 +1000,13 @@
     }
 
     /** {@inheritDoc} */
-<<<<<<< HEAD
+    @Override public ExecutorService getSchemaExecutorService() {
+        return schemaExecSvc;
+    }
+
+    /** {@inheritDoc} */
     public Map<String, ? extends ExecutorService> customExecutors() {
         return customExecSvcs;
-=======
-    @Override public ExecutorService getSchemaExecutorService() {
-        return schemaExecSvc;
->>>>>>> 36e7e198
     }
 
     /** {@inheritDoc} */
