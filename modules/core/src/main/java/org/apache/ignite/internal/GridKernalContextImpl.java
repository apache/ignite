/*
 * Licensed to the Apache Software Foundation (ASF) under one or more
 * contributor license agreements.  See the NOTICE file distributed with
 * this work for additional information regarding copyright ownership.
 * The ASF licenses this file to You under the Apache License, Version 2.0
 * (the "License"); you may not use this file except in compliance with
 * the License.  You may obtain a copy of the License at
 *
 *      http://www.apache.org/licenses/LICENSE-2.0
 *
 * Unless required by applicable law or agreed to in writing, software
 * distributed under the License is distributed on an "AS IS" BASIS,
 * WITHOUT WARRANTIES OR CONDITIONS OF ANY KIND, either express or implied.
 * See the License for the specific language governing permissions and
 * limitations under the License.
 */

package org.apache.ignite.internal;

import java.io.Externalizable;
import java.io.IOException;
import java.io.InvalidObjectException;
import java.io.ObjectInput;
import java.io.ObjectOutput;
import java.io.ObjectStreamException;
import java.util.Collections;
import java.util.HashMap;
import java.util.Iterator;
import java.util.LinkedList;
import java.util.List;
import java.util.Map;
import java.util.UUID;
import java.util.concurrent.ExecutorService;
import org.apache.ignite.IgniteCheckedException;
import org.apache.ignite.IgniteException;
import org.apache.ignite.IgniteLogger;
import org.apache.ignite.IgniteSystemProperties;
import org.apache.ignite.cluster.ClusterNode;
import org.apache.ignite.configuration.IgniteConfiguration;
import org.apache.ignite.failure.FailureType;
import org.apache.ignite.internal.managers.encryption.GridEncryptionManager;
import org.apache.ignite.internal.managers.checkpoint.GridCheckpointManager;
import org.apache.ignite.internal.managers.collision.GridCollisionManager;
import org.apache.ignite.internal.managers.communication.GridIoManager;
import org.apache.ignite.internal.managers.deployment.GridDeploymentManager;
import org.apache.ignite.internal.managers.discovery.GridDiscoveryManager;
import org.apache.ignite.internal.managers.eventstorage.GridEventStorageManager;
import org.apache.ignite.internal.managers.failover.GridFailoverManager;
import org.apache.ignite.internal.managers.indexing.GridIndexingManager;
import org.apache.ignite.internal.managers.loadbalancer.GridLoadBalancerManager;
import org.apache.ignite.internal.processors.affinity.GridAffinityProcessor;
import org.apache.ignite.internal.processors.authentication.IgniteAuthenticationProcessor;
import org.apache.ignite.internal.processors.cache.CacheConflictResolutionManager;
import org.apache.ignite.internal.processors.cache.GridCacheProcessor;
import org.apache.ignite.internal.processors.cache.binary.CacheObjectBinaryProcessorImpl;
import org.apache.ignite.internal.processors.cache.mvcc.MvccProcessor;
import org.apache.ignite.internal.processors.cache.persistence.filename.PdsFoldersResolver;
import org.apache.ignite.internal.processors.cacheobject.IgniteCacheObjectProcessor;
import org.apache.ignite.internal.processors.closure.GridClosureProcessor;
import org.apache.ignite.internal.processors.cluster.ClusterProcessor;
import org.apache.ignite.internal.processors.cluster.GridClusterStateProcessor;
import org.apache.ignite.internal.processors.continuous.GridContinuousProcessor;
import org.apache.ignite.internal.processors.datastreamer.DataStreamProcessor;
import org.apache.ignite.internal.processors.datastructures.DataStructuresProcessor;
import org.apache.ignite.internal.processors.failure.FailureProcessor;
import org.apache.ignite.internal.processors.hadoop.HadoopHelper;
import org.apache.ignite.internal.processors.hadoop.HadoopProcessorAdapter;
import org.apache.ignite.internal.processors.igfs.IgfsHelper;
import org.apache.ignite.internal.processors.igfs.IgfsProcessorAdapter;
import org.apache.ignite.internal.processors.job.GridJobProcessor;
import org.apache.ignite.internal.processors.jobmetrics.GridJobMetricsProcessor;
import org.apache.ignite.internal.processors.marshaller.GridMarshallerMappingProcessor;
import org.apache.ignite.internal.processors.nodevalidation.DiscoveryNodeValidationProcessor;
import org.apache.ignite.internal.processors.odbc.ClientListenerProcessor;
import org.apache.ignite.internal.processors.platform.PlatformProcessor;
import org.apache.ignite.internal.processors.platform.plugin.PlatformPluginProcessor;
import org.apache.ignite.internal.processors.plugin.IgnitePluginProcessor;
import org.apache.ignite.internal.processors.pool.PoolProcessor;
import org.apache.ignite.internal.processors.port.GridPortProcessor;
import org.apache.ignite.internal.processors.query.GridQueryProcessor;
import org.apache.ignite.internal.processors.resource.GridResourceProcessor;
import org.apache.ignite.internal.processors.rest.GridRestProcessor;
import org.apache.ignite.internal.processors.schedule.IgniteScheduleProcessorAdapter;
import org.apache.ignite.internal.processors.security.GridSecurityProcessor;
import org.apache.ignite.internal.processors.segmentation.GridSegmentationProcessor;
import org.apache.ignite.internal.processors.service.GridServiceProcessor;
import org.apache.ignite.internal.processors.session.GridTaskSessionProcessor;
import org.apache.ignite.internal.processors.subscription.GridInternalSubscriptionProcessor;
import org.apache.ignite.internal.processors.task.GridTaskProcessor;
import org.apache.ignite.internal.processors.timeout.GridTimeoutProcessor;
import org.apache.ignite.internal.stat.GridIoStatManager;
import org.apache.ignite.internal.suggestions.GridPerformanceSuggestions;
import org.apache.ignite.internal.util.IgniteExceptionRegistry;
import org.apache.ignite.internal.util.StripedExecutor;
import org.apache.ignite.internal.util.spring.IgniteSpringHelper;
import org.apache.ignite.internal.util.tostring.GridToStringExclude;
import org.apache.ignite.internal.util.tostring.GridToStringInclude;
import org.apache.ignite.internal.util.typedef.X;
import org.apache.ignite.internal.util.typedef.internal.S;
import org.apache.ignite.internal.util.typedef.internal.U;
import org.apache.ignite.internal.worker.WorkersRegistry;
import org.apache.ignite.lang.IgnitePredicate;
import org.apache.ignite.plugin.PluginNotFoundException;
import org.apache.ignite.plugin.PluginProvider;
import org.apache.ignite.thread.IgniteStripedThreadPoolExecutor;
import org.jetbrains.annotations.Nullable;

import static org.apache.ignite.IgniteSystemProperties.IGNITE_DAEMON;
import static org.apache.ignite.internal.IgniteComponentType.SPRING;

/**
 * Implementation of kernal context.
 */
@GridToStringExclude
public class GridKernalContextImpl implements GridKernalContext, Externalizable {
    /** */
    private static final long serialVersionUID = 0L;

    /** */
    private static final ThreadLocal<String> stash = new ThreadLocal<>();

    /*
     * Managers.
     * ========
     */

    /** */
    @GridToStringExclude
    private GridDeploymentManager depMgr;

    /** */
    @GridToStringExclude
    private GridIoManager ioMgr;

    /** */
    @GridToStringExclude
    private GridDiscoveryManager discoMgr;

    /** */
    @GridToStringExclude
    private GridCheckpointManager cpMgr;

    /** */
    @GridToStringExclude
    private GridEventStorageManager evtMgr;

    /** */
    @GridToStringExclude
    private GridFailoverManager failoverMgr;

    /** */
    @GridToStringExclude
    private GridCollisionManager colMgr;

    /** */
    @GridToStringExclude
    private GridLoadBalancerManager loadMgr;

    /** */
    @GridToStringExclude
    private GridSecurityProcessor securityProc;

    /** */
    @GridToStringExclude
    private GridIndexingManager indexingMgr;

    /** */
    @GridToStringExclude
    private GridEncryptionManager encryptionMgr;

    /*
     * Processors.
     * ==========
     */

    /** */
    @GridToStringInclude
    private ClientListenerProcessor sqlListenerProc;

    /** */
    @GridToStringInclude
    private GridQueryProcessor qryProc;

    /** */
    @GridToStringInclude
    private GridTaskProcessor taskProc;

    /** */
    @GridToStringInclude
    private GridJobProcessor jobProc;

    /** */
    @GridToStringInclude
    private GridTimeoutProcessor timeProc;

    /** */
    @GridToStringInclude
    private GridResourceProcessor rsrcProc;

    /** */
    @GridToStringInclude
    private GridJobMetricsProcessor metricsProc;

    /** */
    @GridToStringInclude
    private GridClosureProcessor closProc;

    /** */
    @GridToStringInclude
    private GridServiceProcessor svcProc;

    /** */
    @GridToStringInclude
    private GridCacheProcessor cacheProc;

    /** Cluster state process. */
    @GridToStringInclude
    private GridClusterStateProcessor stateProc;

    /** */
    @GridToStringInclude
    private GridTaskSessionProcessor sesProc;

    /** */
    @GridToStringInclude
    private GridPortProcessor portProc;

    /** */
    @GridToStringInclude
    private IgniteScheduleProcessorAdapter scheduleProc;

    /** */
    @GridToStringInclude
    private GridRestProcessor restProc;

    /** */
    @GridToStringInclude
    private DataStreamProcessor dataLdrProc;

    /** */
    @GridToStringInclude
    private IgfsProcessorAdapter igfsProc;

    /** */
    @GridToStringInclude
    private IgfsHelper igfsHelper;

    /** */
    @GridToStringInclude
    private HadoopHelper hadoopHelper;

    /** */
    @GridToStringInclude
    private GridSegmentationProcessor segProc;

    /** */
    @GridToStringInclude
    private GridAffinityProcessor affProc;

    /** */
    @GridToStringExclude
    private GridContinuousProcessor contProc;

    /** */
    @GridToStringExclude
    private HadoopProcessorAdapter hadoopProc;

    /** */
    @GridToStringExclude
    private PoolProcessor poolProc;

    /** */
    @GridToStringExclude
    private GridMarshallerMappingProcessor mappingProc;

    /** */
    @GridToStringExclude
    private IgnitePluginProcessor pluginProc;

    /** */
    @GridToStringExclude
    private IgniteCacheObjectProcessor cacheObjProc;

    /** */
    @GridToStringExclude
    private PlatformProcessor platformProc;

    /** */
    @GridToStringExclude
    private IgniteSpringHelper spring;

    /** */
    @GridToStringExclude
    private ClusterProcessor cluster;

    /** */
    @GridToStringExclude
    private DataStructuresProcessor dataStructuresProc;

    /** Cache mvcc coordinators. */
    @GridToStringExclude
    private MvccProcessor coordProc;

    /** */
    @GridToStringExclude
    private IgniteAuthenticationProcessor authProc;

    /** */
    @GridToStringExclude
    private List<GridComponent> comps = new LinkedList<>();

    /** */
    @GridToStringExclude
    protected ExecutorService execSvc;

    /** */
    @GridToStringExclude
    protected ExecutorService svcExecSvc;

    /** */
    @GridToStringExclude
    protected ExecutorService sysExecSvc;

    /** */
    @GridToStringExclude
    protected StripedExecutor stripedExecSvc;

    /** */
    @GridToStringExclude
    private ExecutorService p2pExecSvc;

    /** */
    @GridToStringExclude
    private ExecutorService mgmtExecSvc;

    /** */
    @GridToStringExclude
    private ExecutorService igfsExecSvc;

    /** */
    @GridToStringExclude
    private StripedExecutor dataStreamExecSvc;

    /** */
    @GridToStringExclude
    protected ExecutorService restExecSvc;

    /** */
    @GridToStringExclude
    protected ExecutorService affExecSvc;

    /** */
    @GridToStringExclude
    protected ExecutorService idxExecSvc;

    /** */
    @GridToStringExclude
    protected IgniteStripedThreadPoolExecutor callbackExecSvc;

    /** */
    @GridToStringExclude
    protected ExecutorService qryExecSvc;

    /** */
    @GridToStringExclude
    protected ExecutorService schemaExecSvc;

    /** */
    @GridToStringExclude
    private Map<String, ? extends ExecutorService> customExecSvcs;

    /** */
    @GridToStringExclude
    private Map<String, Object> attrs = new HashMap<>();

    /** */
    @GridToStringExclude
    private WorkersRegistry workersRegistry;

    /** */
    private Thread.UncaughtExceptionHandler hnd;

    /** */
    private IgniteEx grid;

    /** */
    private ExecutorService utilityCachePool;

    /** */
    private IgniteConfiguration cfg;

    /** */
    private GridKernalGateway gw;

    /** Network segmented flag. */
    private volatile boolean segFlag;

    /** Performance suggestions. */
    private final GridPerformanceSuggestions perf = new GridPerformanceSuggestions();

    /** Marshaller context. */
    private MarshallerContextImpl marshCtx;

    /** */
    private ClusterNode locNode;

    /** */
    private volatile boolean disconnected;

    /** PDS mode folder name resolver, also generates consistent ID in case new folder naming is used */
    private PdsFoldersResolver pdsFolderRslvr;

    /** */
    private GridInternalSubscriptionProcessor internalSubscriptionProc;

    /** Failure processor. */
    private FailureProcessor failureProc;

<<<<<<< HEAD
    /** IO statistics manager. */
    private GridIoStatManager ioStatMgr;
=======
    /** Recovery mode flag. Flag is set to {@code false} when discovery manager started. */
    private boolean recoveryMode = true;
>>>>>>> 43b9cfa3

    /**
     * No-arg constructor is required by externalization.
     */
    public GridKernalContextImpl() {
        // No-op.
    }

    /**
     * Creates new kernal context.
     *
     * @param log Logger.
     * @param grid Grid instance managed by kernal.
     * @param cfg Grid configuration.
     * @param gw Kernal gateway.
     * @param utilityCachePool Utility cache pool.
     * @param execSvc Public executor service.
     * @param sysExecSvc System executor service.
     * @param stripedExecSvc Striped executor.
     * @param p2pExecSvc P2P executor service.
     * @param mgmtExecSvc Management executor service.
     * @param igfsExecSvc IGFS executor service.
     * @param dataStreamExecSvc data stream executor service.
     * @param restExecSvc REST executor service.
     * @param affExecSvc Affinity executor service.
     * @param idxExecSvc Indexing executor service.
     * @param callbackExecSvc Callback executor service.
     * @param qryExecSvc Query executor service.
     * @param schemaExecSvc Schema executor service.
     * @param customExecSvcs Custom named executors.
     * @param plugins Plugin providers.
     * @param workerRegistry Worker registry.
     * @param hnd Default uncaught exception handler used by thread pools.
     */
    @SuppressWarnings("TypeMayBeWeakened")
    protected GridKernalContextImpl(
        GridLoggerProxy log,
        IgniteEx grid,
        IgniteConfiguration cfg,
        GridKernalGateway gw,
        ExecutorService utilityCachePool,
        ExecutorService execSvc,
        ExecutorService svcExecSvc,
        ExecutorService sysExecSvc,
        StripedExecutor stripedExecSvc,
        ExecutorService p2pExecSvc,
        ExecutorService mgmtExecSvc,
        ExecutorService igfsExecSvc,
        StripedExecutor dataStreamExecSvc,
        ExecutorService restExecSvc,
        ExecutorService affExecSvc,
        @Nullable ExecutorService idxExecSvc,
        IgniteStripedThreadPoolExecutor callbackExecSvc,
        ExecutorService qryExecSvc,
        ExecutorService schemaExecSvc,
        @Nullable Map<String, ? extends ExecutorService> customExecSvcs,
        List<PluginProvider> plugins,
        IgnitePredicate<String> clsFilter,
        WorkersRegistry workerRegistry,
        Thread.UncaughtExceptionHandler hnd
    ) {
        assert grid != null;
        assert cfg != null;
        assert gw != null;

        this.grid = grid;
        this.cfg = cfg;
        this.gw = gw;
        this.utilityCachePool = utilityCachePool;
        this.execSvc = execSvc;
        this.svcExecSvc = svcExecSvc;
        this.sysExecSvc = sysExecSvc;
        this.stripedExecSvc = stripedExecSvc;
        this.p2pExecSvc = p2pExecSvc;
        this.mgmtExecSvc = mgmtExecSvc;
        this.igfsExecSvc = igfsExecSvc;
        this.dataStreamExecSvc = dataStreamExecSvc;
        this.restExecSvc = restExecSvc;
        this.affExecSvc = affExecSvc;
        this.idxExecSvc = idxExecSvc;
        this.callbackExecSvc = callbackExecSvc;
        this.qryExecSvc = qryExecSvc;
        this.schemaExecSvc = schemaExecSvc;
        this.customExecSvcs = customExecSvcs;
        this.workersRegistry = workerRegistry;
        this.hnd = hnd;

        marshCtx = new MarshallerContextImpl(plugins, clsFilter);

        try {
            spring = SPRING.create(false);
        }
        catch (IgniteCheckedException ignored) {
            if (log != null && log.isDebugEnabled())
                log.debug("Failed to load spring component, will not be able to extract userVersion from " +
                    "META-INF/ignite.xml.");
        }

        ioStatMgr = new GridIoStatManager();
    }

    /** {@inheritDoc} */
    @Override public Iterator<GridComponent> iterator() {
        return comps.iterator();
    }

    /** {@inheritDoc} */
    @Override public List<GridComponent> components() {
        return Collections.unmodifiableList(comps);
    }

    /**
     * @param comp Manager to add.
     */
    public void add(GridComponent comp) {
        add(comp, true);
    }

    /**
     * @param comp Manager to add.
     * @param addToList If {@code true} component is added to components list.
     */
    public void add(GridComponent comp, boolean addToList) {
        assert comp != null;

        /*
         * Managers.
         * ========
         */

        if (comp instanceof GridDeploymentManager)
            depMgr = (GridDeploymentManager)comp;
        else if (comp instanceof GridIoManager)
            ioMgr = (GridIoManager)comp;
        else if (comp instanceof GridDiscoveryManager)
            discoMgr = (GridDiscoveryManager)comp;
        else if (comp instanceof GridCheckpointManager)
            cpMgr = (GridCheckpointManager)comp;
        else if (comp instanceof GridEventStorageManager)
            evtMgr = (GridEventStorageManager)comp;
        else if (comp instanceof GridFailoverManager)
            failoverMgr = (GridFailoverManager)comp;
        else if (comp instanceof GridCollisionManager)
            colMgr = (GridCollisionManager)comp;
        else if (comp instanceof GridSecurityProcessor)
            securityProc = (GridSecurityProcessor)comp;
        else if (comp instanceof GridLoadBalancerManager)
            loadMgr = (GridLoadBalancerManager)comp;
        else if (comp instanceof GridIndexingManager)
            indexingMgr = (GridIndexingManager)comp;
        else if (comp instanceof GridEncryptionManager)
            encryptionMgr = (GridEncryptionManager)comp;

        /*
         * Processors.
         * ==========
         */

        else if (comp instanceof FailureProcessor)
            failureProc = (FailureProcessor)comp;
        else if (comp instanceof GridTaskProcessor)
            taskProc = (GridTaskProcessor)comp;
        else if (comp instanceof GridJobProcessor)
            jobProc = (GridJobProcessor)comp;
        else if (comp instanceof GridTimeoutProcessor)
            timeProc = (GridTimeoutProcessor)comp;
        else if (comp instanceof GridResourceProcessor)
            rsrcProc = (GridResourceProcessor)comp;
        else if (comp instanceof GridJobMetricsProcessor)
            metricsProc = (GridJobMetricsProcessor)comp;
        else if (comp instanceof GridCacheProcessor)
            cacheProc = (GridCacheProcessor)comp;
        else if (comp instanceof GridClusterStateProcessor)
            stateProc = (GridClusterStateProcessor)comp;
        else if (comp instanceof GridTaskSessionProcessor)
            sesProc = (GridTaskSessionProcessor)comp;
        else if (comp instanceof GridPortProcessor)
            portProc = (GridPortProcessor)comp;
        else if (comp instanceof GridClosureProcessor)
            closProc = (GridClosureProcessor)comp;
        else if (comp instanceof GridServiceProcessor)
            svcProc = (GridServiceProcessor)comp;
        else if (comp instanceof IgniteScheduleProcessorAdapter)
            scheduleProc = (IgniteScheduleProcessorAdapter)comp;
        else if (comp instanceof GridSegmentationProcessor)
            segProc = (GridSegmentationProcessor)comp;
        else if (comp instanceof GridAffinityProcessor)
            affProc = (GridAffinityProcessor)comp;
        else if (comp instanceof GridRestProcessor)
            restProc = (GridRestProcessor)comp;
        else if (comp instanceof DataStreamProcessor)
            dataLdrProc = (DataStreamProcessor)comp;
        else if (comp instanceof IgfsProcessorAdapter)
            igfsProc = (IgfsProcessorAdapter)comp;
        else if (comp instanceof GridContinuousProcessor)
            contProc = (GridContinuousProcessor)comp;
        else if (comp instanceof HadoopProcessorAdapter)
            hadoopProc = (HadoopProcessorAdapter)comp;
        else if (comp instanceof IgniteCacheObjectProcessor)
            cacheObjProc = (IgniteCacheObjectProcessor)comp;
        else if (comp instanceof IgnitePluginProcessor)
            pluginProc = (IgnitePluginProcessor)comp;
        else if (comp instanceof GridQueryProcessor)
            qryProc = (GridQueryProcessor)comp;
        else if (comp instanceof ClientListenerProcessor)
            sqlListenerProc = (ClientListenerProcessor)comp;
        else if (comp instanceof DataStructuresProcessor)
            dataStructuresProc = (DataStructuresProcessor)comp;
        else if (comp instanceof ClusterProcessor)
            cluster = (ClusterProcessor)comp;
        else if (comp instanceof PlatformProcessor)
            platformProc = (PlatformProcessor)comp;
        else if (comp instanceof PoolProcessor)
            poolProc = (PoolProcessor)comp;
        else if (comp instanceof GridMarshallerMappingProcessor)
            mappingProc = (GridMarshallerMappingProcessor)comp;
        else if (comp instanceof MvccProcessor)
            coordProc = (MvccProcessor)comp;
        else if (comp instanceof PdsFoldersResolver)
            pdsFolderRslvr = (PdsFoldersResolver)comp;
        else if (comp instanceof GridInternalSubscriptionProcessor)
            internalSubscriptionProc = (GridInternalSubscriptionProcessor)comp;
        else if (comp instanceof IgniteAuthenticationProcessor)
            authProc = (IgniteAuthenticationProcessor)comp;
        else if (!(comp instanceof DiscoveryNodeValidationProcessor
            || comp instanceof PlatformPluginProcessor))
            assert (comp instanceof GridPluginComponent) : "Unknown manager class: " + comp.getClass();

        if (addToList)
            comps.add(comp);
    }

    /**
     * @param helper Helper to add.
     */
    public void addHelper(Object helper) {
        assert helper != null;

        if (helper instanceof IgfsHelper)
            igfsHelper = (IgfsHelper)helper;
        else if (helper instanceof HadoopHelper)
            hadoopHelper = (HadoopHelper)helper;
        else
            assert false : "Unknown helper class: " + helper.getClass();
    }

    /** {@inheritDoc} */
    @Override public boolean isStopping() {
        return ((IgniteKernal)grid).isStopping();
    }

    /** */
    @Nullable private ClusterNode localNode() {
        if (locNode == null && discoMgr != null)
            locNode = discoMgr.localNode();

        return locNode;
    }

    /** {@inheritDoc} */
    @Override public UUID localNodeId() {
        ClusterNode locNode0 = localNode();

        return locNode0 != null ? locNode0.id() : config().getNodeId();
    }

    /** {@inheritDoc} */
    @Override public String igniteInstanceName() {
        return cfg.getIgniteInstanceName();
    }

    /** {@inheritDoc} */
    @Override public GridKernalGateway gateway() {
        return gw;
    }

    /** {@inheritDoc} */
    @Override public IgniteEx grid() {
        return grid;
    }

    /** {@inheritDoc} */
    @Override public IgniteConfiguration config() {
        return cfg;
    }

    /** {@inheritDoc} */
    @Override public GridTaskProcessor task() {
        return taskProc;
    }

    /** {@inheritDoc} */
    @Override public GridJobProcessor job() {
        return jobProc;
    }

    /** {@inheritDoc} */
    @Override public GridTimeoutProcessor timeout() {
        return timeProc;
    }

    /** {@inheritDoc} */
    @Override public GridResourceProcessor resource() {
        return rsrcProc;
    }

    /** {@inheritDoc} */
    @Override public GridJobMetricsProcessor jobMetric() {
        return metricsProc;
    }

    /** {@inheritDoc} */
    @Override public GridCacheProcessor cache() {
        return cacheProc;
    }

    /** {@inheritDoc} */
    @Override public GridClusterStateProcessor state() {
        return stateProc;
    }

    /** {@inheritDoc} */
    @Override public GridTaskSessionProcessor session() {
        return sesProc;
    }

    /** {@inheritDoc} */
    @Override public GridClosureProcessor closure() {
        return closProc;
    }

    /** {@inheritDoc} */
    @Override public GridServiceProcessor service() {
        return svcProc;
    }

    /** {@inheritDoc} */
    @Override public GridPortProcessor ports() {
        return portProc;
    }

    /** {@inheritDoc} */
    @Override public IgniteScheduleProcessorAdapter schedule() {
        return scheduleProc;
    }

    /** {@inheritDoc} */
    @Override public GridDeploymentManager deploy() {
        return depMgr;
    }

    /** {@inheritDoc} */
    @Override public GridIoManager io() {
        return ioMgr;
    }

    /** {@inheritDoc} */
    @Override public GridDiscoveryManager discovery() {
        return discoMgr;
    }

    /** {@inheritDoc} */
    @Override public GridCheckpointManager checkpoint() {
        return cpMgr;
    }

    /** {@inheritDoc} */
    @Override public GridEventStorageManager event() {
        return evtMgr;
    }

    /** {@inheritDoc} */
    @Override public GridFailoverManager failover() {
        return failoverMgr;
    }

    /** {@inheritDoc} */
    @Override public GridCollisionManager collision() {
        return colMgr;
    }

    /** {@inheritDoc} */
    @Override public GridSecurityProcessor security() {
        return securityProc;
    }

    /** {@inheritDoc} */
    @Override public GridLoadBalancerManager loadBalancing() {
        return loadMgr;
    }

    /** {@inheritDoc} */
    @Override public GridIndexingManager indexing() {
        return indexingMgr;
    }

    /** {@inheritDoc} */
    @Override public GridEncryptionManager encryption() {
        return encryptionMgr;
    }

    /** {@inheritDoc} */
    @Override public WorkersRegistry workersRegistry() {
        return workersRegistry;
    }

    /** {@inheritDoc} */
    @Override public GridAffinityProcessor affinity() {
        return affProc;
    }

    /** {@inheritDoc} */
    @Override public GridRestProcessor rest() {
        return restProc;
    }

    /** {@inheritDoc} */
    @Override public GridSegmentationProcessor segmentation() {
        return segProc;
    }

    /** {@inheritDoc} */
    @SuppressWarnings("unchecked")
    @Override public <K, V> DataStreamProcessor<K, V> dataStream() {
        return (DataStreamProcessor<K, V>)dataLdrProc;
    }

    /** {@inheritDoc} */
    @Override public IgfsProcessorAdapter igfs() {
        return igfsProc;
    }

    /** {@inheritDoc} */
    @Override public IgfsHelper igfsHelper() {
        return igfsHelper;
    }

    /** {@inheritDoc} */
    @Override public HadoopHelper hadoopHelper() {
        return hadoopHelper;
    }

    /** {@inheritDoc} */
    @Override public GridContinuousProcessor continuous() {
        return contProc;
    }

    /** {@inheritDoc} */
    @Override public HadoopProcessorAdapter hadoop() {
        return hadoopProc;
    }

    /** {@inheritDoc} */
    @Override public PoolProcessor pools() {
        return poolProc;
    }

    /** {@inheritDoc} */
    @Override public GridMarshallerMappingProcessor mapping() {
        return mappingProc;
    }

    /** {@inheritDoc} */
    @Override public ExecutorService utilityCachePool() {
        return utilityCachePool;
    }

    /** {@inheritDoc} */
    @Override public IgniteStripedThreadPoolExecutor asyncCallbackPool() {
        return callbackExecSvc;
    }

    /** {@inheritDoc} */
    @Override public IgniteCacheObjectProcessor cacheObjects() {
        return cacheObjProc;
    }

    /** {@inheritDoc} */
    @Override public GridQueryProcessor query() {
        return qryProc;
    }

    /** {@inheritDoc} */
    @Override public ClientListenerProcessor sqlListener() {
        return sqlListenerProc;
    }

    /** {@inheritDoc} */
    @Override public DataStructuresProcessor dataStructures() {
        return dataStructuresProc;
    }

    /** {@inheritDoc} */
    @Override public MvccProcessor coordinators() {
        return coordProc;
    }

    /** {@inheritDoc} */
    @Override public IgniteAuthenticationProcessor authentication() {
        return authProc;
    }

    /** {@inheritDoc} */
    @Override public IgniteLogger log(String ctgr) {
        return config().getGridLogger().getLogger(ctgr);
    }

    /** {@inheritDoc} */
    @Override public IgniteLogger log(Class<?> cls) {
        return log(cls.getName());
    }

    /** {@inheritDoc} */
    @Override public GridPerformanceSuggestions performance() {
        return perf;
    }

    /** {@inheritDoc} */
    @Override public void printMemoryStats() {
        X.println(">>> ");
        X.println(">>> Grid memory stats [igniteInstanceName=" + igniteInstanceName() + ']');

        for (GridComponent comp : comps)
            comp.printMemoryStats();
    }

    /** {@inheritDoc} */
    @Override public boolean isDaemon() {
        ClusterNode locNode0 = localNode();

        return locNode0 != null ? locNode0.isDaemon() :
            (config().isDaemon() || IgniteSystemProperties.getBoolean(IGNITE_DAEMON));
    }

    /** {@inheritDoc} */
    @Override public String userVersion(ClassLoader ldr) {
        return spring != null ? spring.userVersion(ldr, log(spring.getClass())) : U.DFLT_USER_VERSION;
    }

    /** {@inheritDoc} */
    @Override public PluginProvider pluginProvider(String name) throws PluginNotFoundException {
        PluginProvider plugin = pluginProc.pluginProvider(name);

        if (plugin == null)
            throw new PluginNotFoundException(name);

        return plugin;
    }

    /** {@inheritDoc} */
    @SuppressWarnings("unchecked")
    @Nullable @Override public <T> T createComponent(Class<T> cls) {
        T res = pluginProc.createComponent(cls);

        if (res != null)
            return res;

        if (cls.equals(IgniteCacheObjectProcessor.class))
            return (T)new CacheObjectBinaryProcessorImpl(this);

        if (cls.equals(CacheConflictResolutionManager.class))
            return null;

        throw new IgniteException("Unsupported component type: " + cls);
    }

    /**
     * @return Plugin manager.
     */
    @Override public IgnitePluginProcessor plugins() {
        return pluginProc;
    }

    /** {@inheritDoc} */
    @Override public void writeExternal(ObjectOutput out) throws IOException {
        U.writeString(out, grid.name());
    }

    /** {@inheritDoc} */
    @Override public void readExternal(ObjectInput in) throws IOException, ClassNotFoundException {
        U.readString(in); // Read for compatibility only. See #readResolve().
    }

    /**
     * Reconstructs object on unmarshalling.
     *
     * @return Reconstructed object.
     * @throws ObjectStreamException Thrown in case of unmarshalling error.
     */
    protected Object readResolve() throws ObjectStreamException {
        try {
            return IgnitionEx.localIgnite().context();
        }
        catch (IllegalStateException e) {
            throw U.withCause(new InvalidObjectException(e.getMessage()), e);
        }
        finally {
            stash.remove();
        }
    }

    /** {@inheritDoc} */
    @Override public ExecutorService getExecutorService() {
        return execSvc;
    }

    /** {@inheritDoc} */
    @Override public ExecutorService getServiceExecutorService() {
        return svcExecSvc;
    }

    /** {@inheritDoc} */
    @Override public ExecutorService getSystemExecutorService() {
        return sysExecSvc;
    }

    /** {@inheritDoc} */
    @Override public StripedExecutor getStripedExecutorService() {
        return stripedExecSvc;
    }

    /** {@inheritDoc} */
    @Override public ExecutorService getManagementExecutorService() {
        return mgmtExecSvc;
    }

    /** {@inheritDoc} */
    @Override public ExecutorService getPeerClassLoadingExecutorService() {
        return p2pExecSvc;
    }

    /** {@inheritDoc} */
    @Override public ExecutorService getIgfsExecutorService() {
        return igfsExecSvc;
    }

    /** {@inheritDoc} */
    @Override public StripedExecutor getDataStreamerExecutorService() {
        return dataStreamExecSvc;
    }

    /** {@inheritDoc} */
    @Override public ExecutorService getRestExecutorService() {
        return restExecSvc;
    }

    /** {@inheritDoc} */
    @Override public ExecutorService getAffinityExecutorService() {
        return affExecSvc;
    }

    /** {@inheritDoc} */
    @Override @Nullable public ExecutorService getIndexingExecutorService() {
        return idxExecSvc;
    }

    /** {@inheritDoc} */
    @Override public ExecutorService getQueryExecutorService() {
        return qryExecSvc;
    }

    /** {@inheritDoc} */
    @Override public ExecutorService getSchemaExecutorService() {
        return schemaExecSvc;
    }

    /** {@inheritDoc} */
    @Override public Map<String, ? extends ExecutorService> customExecutors() {
        return customExecSvcs;
    }

    /** {@inheritDoc} */
    @Override public IgniteExceptionRegistry exceptionRegistry() {
        return IgniteExceptionRegistry.get();
    }

    /** {@inheritDoc} */
    @Override public Object nodeAttribute(String key) {
        return attrs.get(key);
    }

    /** {@inheritDoc} */
    @Override public boolean hasNodeAttribute(String key) {
        return attrs.containsKey(key);
    }

    /** {@inheritDoc} */
    @Override public Object addNodeAttribute(String key, Object val) {
        return attrs.put(key, val);
    }

    /** {@inheritDoc} */
    @Override public Map<String, Object> nodeAttributes() {
        return attrs;
    }

    /** {@inheritDoc} */
    @Override public ClusterProcessor cluster() {
        return cluster;
    }

    /** {@inheritDoc} */
    @Override public MarshallerContextImpl marshallerContext() {
        return marshCtx;
    }

    /** {@inheritDoc} */
    @Override public boolean clientNode() {
        return cfg.isClientMode() || cfg.isDaemon();
    }

    /** {@inheritDoc} */
    @Override public boolean clientDisconnected() {
        ClusterNode locNode0 = localNode();

        return locNode0 != null ? (locNode0.isClient() && disconnected) : false;
    }

    /** {@inheritDoc} */
    @Override public PlatformProcessor platform() {
        return platformProc;
    }

    /** {@inheritDoc} */
    @Override public GridInternalSubscriptionProcessor internalSubscriptionProcessor() {
        return internalSubscriptionProc;
    }

    /** {@inheritDoc} */
    @Override public GridIoStatManager ioStats() {
        return ioStatMgr;
    }

    /**
     * @param disconnected Disconnected flag.
     */
    void disconnected(boolean disconnected) {
        this.disconnected = disconnected;
    }

    /** {@inheritDoc} */
    @Override public PdsFoldersResolver pdsFolderResolver() {
        return pdsFolderRslvr;
    }

    /** {@inheritDoc} */
    @Override public boolean invalid() {
        FailureProcessor failureProc = failure();

        return failureProc != null
            && failureProc.failureContext() != null
            && failureProc.failureContext().type() != FailureType.SEGMENTATION;
    }

    /** {@inheritDoc} */
    @Override public boolean segmented() {
        FailureProcessor failureProc = failure();

        return failureProc != null
            && failureProc.failureContext() != null
            && failureProc.failureContext().type() == FailureType.SEGMENTATION;
    }

    /** {@inheritDoc} */
    @Override public FailureProcessor failure() {
        return failureProc;
    }

    /** {@inheritDoc} */
    @Override public Thread.UncaughtExceptionHandler uncaughtExceptionHandler() {
        return hnd;
    }

    /** {@inheritDoc} */
    @Override public boolean recoveryMode() {
        return recoveryMode;
    }

    /**
     * @param recoveryMode Recovery mode.
     */
    public void recoveryMode(boolean recoveryMode) {
        this.recoveryMode = recoveryMode;
    }

    /** {@inheritDoc} */
    @Override public String toString() {
        return S.toString(GridKernalContextImpl.class, this);
    }
}<|MERGE_RESOLUTION|>--- conflicted
+++ resolved
@@ -416,13 +416,11 @@
     /** Failure processor. */
     private FailureProcessor failureProc;
 
-<<<<<<< HEAD
+    /** Recovery mode flag. Flag is set to {@code false} when discovery manager started. */
+    private boolean recoveryMode = true;
+
     /** IO statistics manager. */
     private GridIoStatManager ioStatMgr;
-=======
-    /** Recovery mode flag. Flag is set to {@code false} when discovery manager started. */
-    private boolean recoveryMode = true;
->>>>>>> 43b9cfa3
 
     /**
      * No-arg constructor is required by externalization.
