/*
 * Licensed to the Apache Software Foundation (ASF) under one or more
 * contributor license agreements.  See the NOTICE file distributed with
 * this work for additional information regarding copyright ownership.
 * The ASF licenses this file to You under the Apache License, Version 2.0
 * (the "License"); you may not use this file except in compliance with
 * the License.  You may obtain a copy of the License at
 *
 *      http://www.apache.org/licenses/LICENSE-2.0
 *
 * Unless required by applicable law or agreed to in writing, software
 * distributed under the License is distributed on an "AS IS" BASIS,
 * WITHOUT WARRANTIES OR CONDITIONS OF ANY KIND, either express or implied.
 * See the License for the specific language governing permissions and
 * limitations under the License.
 */

package org.apache.ignite.internal.jdbc.thin;

import java.io.BufferedInputStream;
import java.io.BufferedOutputStream;
import java.io.IOException;
import java.net.InetSocketAddress;
import java.net.Socket;
import java.util.List;
import org.apache.ignite.IgniteCheckedException;
import org.apache.ignite.internal.binary.BinaryReaderExImpl;
import org.apache.ignite.internal.binary.BinaryWriterExImpl;
import org.apache.ignite.internal.binary.streams.BinaryHeapInputStream;
import org.apache.ignite.internal.binary.streams.BinaryHeapOutputStream;
import org.apache.ignite.internal.processors.odbc.SqlListenerNioListener;
import org.apache.ignite.internal.processors.odbc.SqlListenerProtocolVersion;
import org.apache.ignite.internal.processors.odbc.SqlListenerRequest;
import org.apache.ignite.internal.processors.odbc.SqlListenerResponse;
import org.apache.ignite.internal.processors.odbc.jdbc.JdbcBatchExecuteRequest;
import org.apache.ignite.internal.processors.odbc.jdbc.JdbcBatchExecuteResult;
import org.apache.ignite.internal.processors.odbc.jdbc.JdbcMetaColumnsRequest;
import org.apache.ignite.internal.processors.odbc.jdbc.JdbcMetaColumnsResult;
import org.apache.ignite.internal.processors.odbc.jdbc.JdbcMetaIndexesRequest;
import org.apache.ignite.internal.processors.odbc.jdbc.JdbcMetaIndexesResult;
import org.apache.ignite.internal.processors.odbc.jdbc.JdbcMetaParamsRequest;
import org.apache.ignite.internal.processors.odbc.jdbc.JdbcMetaParamsResult;
import org.apache.ignite.internal.processors.odbc.jdbc.JdbcMetaPrimaryKeysRequest;
import org.apache.ignite.internal.processors.odbc.jdbc.JdbcMetaPrimaryKeysResult;
import org.apache.ignite.internal.processors.odbc.jdbc.JdbcMetaSchemasRequest;
import org.apache.ignite.internal.processors.odbc.jdbc.JdbcMetaSchemasResult;
import org.apache.ignite.internal.processors.odbc.jdbc.JdbcMetaTablesRequest;
import org.apache.ignite.internal.processors.odbc.jdbc.JdbcMetaTablesResult;
import org.apache.ignite.internal.processors.odbc.jdbc.JdbcQuery;
import org.apache.ignite.internal.processors.odbc.jdbc.JdbcQueryCancelRequest;
import org.apache.ignite.internal.processors.odbc.jdbc.JdbcQueryCloseRequest;
import org.apache.ignite.internal.processors.odbc.jdbc.JdbcQueryExecuteRequest;
import org.apache.ignite.internal.processors.odbc.jdbc.JdbcQueryExecuteResult;
import org.apache.ignite.internal.processors.odbc.jdbc.JdbcQueryFetchRequest;
import org.apache.ignite.internal.processors.odbc.jdbc.JdbcQueryFetchResult;
import org.apache.ignite.internal.processors.odbc.jdbc.JdbcQueryMetadataRequest;
import org.apache.ignite.internal.processors.odbc.jdbc.JdbcQueryMetadataResult;
import org.apache.ignite.internal.processors.odbc.jdbc.JdbcRequest;
import org.apache.ignite.internal.processors.odbc.jdbc.JdbcResponse;
import org.apache.ignite.internal.processors.odbc.jdbc.JdbcResult;
import org.apache.ignite.internal.util.ipc.loopback.IpcClientTcpEndpoint;
import org.apache.ignite.internal.util.typedef.internal.U;
import org.apache.ignite.lang.IgniteProductVersion;

/**
 * JDBC IO layer implementation based on blocking IPC streams.
 */
public class JdbcThinTcpIo implements AutoCloseable {
    /** Current version. */
    private static final SqlListenerProtocolVersion CURRENT_VER = SqlListenerProtocolVersion.create(2, 1, 0);

    /** Initial output stream capacity for handshake. */
    private static final int HANDSHAKE_MSG_SIZE = 13;

    /** Initial output for query message. */
    private static final int DYNAMIC_SIZE_MSG_CAP = 256;

    /** Maximum batch query count. */
    private static final int MAX_BATCH_QRY_CNT = 32;

    /** Initial output for query fetch message. */
    private static final int QUERY_FETCH_MSG_SIZE = 13;

    /** Initial output for query fetch message. */
    private static final int QUERY_META_MSG_SIZE = 9;

    /** Initial output for query close message. */
    private static final int QUERY_CLOSE_MSG_SIZE = 9;

    /** Host. */
    private final String host;

    /** Port. */
    private final int port;

    /** Distributed joins. */
    private final boolean distributedJoins;

    /** Enforce join order. */
    private final boolean enforceJoinOrder;

    /** Collocated flag. */
    private final boolean collocated;

    /** Replicated only flag. */
    private final boolean replicatedOnly;

    /** Flag to automatically close server cursor. */
    private final boolean autoCloseServerCursor;

    /** Socket send buffer. */
    private final int sockSndBuf;

    /** Socket receive buffer. */
    private final int sockRcvBuf;

    /** TCP no delay flag. */
    private final boolean tcpNoDelay;

    /** Endpoint. */
    private IpcClientTcpEndpoint endpoint;

    /** Output stream. */
    private BufferedOutputStream out;

    /** Input stream. */
    private BufferedInputStream in;

    /** Closed flag. */
    private boolean closed;

<<<<<<< HEAD
    /** Connection ID. */
    private long connId;
=======
    /** Ignite server version. */
    private IgniteProductVersion igniteVer;
>>>>>>> 15710a86

    /**
     * Constructor.
     *
     * @param host Host.
     * @param port Port.
     * @param distributedJoins Distributed joins flag.
     * @param enforceJoinOrder Enforce join order flag.
     * @param collocated Collocated flag.
     * @param replicatedOnly Replicated only flag.
     * @param autoCloseServerCursor Flag to automatically close server cursors.
     * @param sockSndBuf Socket send buffer.
     * @param sockRcvBuf Socket receive buffer.
     * @param tcpNoDelay TCP no delay flag.
     */
    JdbcThinTcpIo(String host, int port, boolean distributedJoins, boolean enforceJoinOrder, boolean collocated,
        boolean replicatedOnly, boolean autoCloseServerCursor, int sockSndBuf, int sockRcvBuf, boolean tcpNoDelay) {
        this.host = host;
        this.port = port;
        this.distributedJoins = distributedJoins;
        this.enforceJoinOrder = enforceJoinOrder;
        this.collocated = collocated;
        this.replicatedOnly = replicatedOnly;
        this.autoCloseServerCursor = autoCloseServerCursor;
        this.sockSndBuf = sockSndBuf;
        this.sockRcvBuf = sockRcvBuf;
        this.tcpNoDelay = tcpNoDelay;
    }

    /**
     * @throws IgniteCheckedException On error.
     * @throws IOException On IO error in handshake.
     */
    public void start() throws IgniteCheckedException, IOException {
        Socket sock = new Socket();

        if (sockSndBuf != 0)
            sock.setSendBufferSize(sockSndBuf);

        if (sockRcvBuf != 0)
            sock.setReceiveBufferSize(sockRcvBuf);

        sock.setTcpNoDelay(tcpNoDelay);

        try {
            sock.connect(new InetSocketAddress(host, port));
        }
        catch (IOException e) {
            throw new IgniteCheckedException("Failed to connect to server [host=" + host + ", port=" + port + ']', e);
        }

        endpoint = new IpcClientTcpEndpoint(sock);

        out = new BufferedOutputStream(endpoint.outputStream());
        in = new BufferedInputStream(endpoint.inputStream());

        handshake();
    }

    /**
     * @throws IOException On error.
     * @throws IgniteCheckedException On error.
     */
    public void handshake() throws IOException, IgniteCheckedException {
        BinaryWriterExImpl writer = new BinaryWriterExImpl(null, new BinaryHeapOutputStream(HANDSHAKE_MSG_SIZE),
            null, null);

        writer.writeByte((byte)SqlListenerRequest.HANDSHAKE);

        writer.writeShort(CURRENT_VER.major());
        writer.writeShort(CURRENT_VER.minor());
        writer.writeShort(CURRENT_VER.maintenance());

        writer.writeByte(SqlListenerNioListener.JDBC_CLIENT);

        writer.writeBoolean(distributedJoins);
        writer.writeBoolean(enforceJoinOrder);
        writer.writeBoolean(collocated);
        writer.writeBoolean(replicatedOnly);
        writer.writeBoolean(autoCloseServerCursor);

        send(writer.array());

        BinaryReaderExImpl reader = new BinaryReaderExImpl(null, new BinaryHeapInputStream(read()),
            null, null, false);

        boolean accepted = reader.readBoolean();

        if (accepted) {
<<<<<<< HEAD
            connId = reader.readLong();
=======
            byte maj = reader.readByte();
            byte min = reader.readByte();
            byte maintenance = reader.readByte();

            String stage = reader.readString();

            long ts = reader.readLong();
            byte[] hash = reader.readByteArray();

            igniteVer = new IgniteProductVersion(maj, min, maintenance, stage, ts, hash);
>>>>>>> 15710a86

            return;
        }

        short maj = reader.readShort();
        short min = reader.readShort();
        short maintenance = reader.readShort();

        String err = reader.readString();

        SqlListenerProtocolVersion ver = SqlListenerProtocolVersion.create(maj, min, maintenance);

        throw new IgniteCheckedException("Handshake failed [driverProtocolVer=" + CURRENT_VER +
            ", remoteNodeProtocolVer=" + ver + ", err=" + err + ']');
    }

    /**
     * @param cache Cache name.
     * @param fetchSize Fetch size.
     * @param maxRows Max rows.
     * @param sql SQL statement.
     * @param args Query parameters.
     * @return Execute query results.
     * @throws IOException On error.
     * @throws IgniteCheckedException On error.
     */
    public JdbcQueryExecuteResult queryExecute(String cache, int fetchSize, int maxRows,
        String sql, List<Object> args)
        throws IOException, IgniteCheckedException {
        return sendRequest(new JdbcQueryExecuteRequest(cache, fetchSize, maxRows, sql,
            args == null ? null : args.toArray(new Object[args.size()])), DYNAMIC_SIZE_MSG_CAP);
    }

    /**
     * @param req Request.
     * @param cap Initial ouput stream capacity.
     * @return Server response.
     * @throws IOException On IO error.
     * @throws IgniteCheckedException On error.
     */
    @SuppressWarnings("unchecked")
    public <R extends JdbcResult> R sendRequest(JdbcRequest req, int cap) throws IOException, IgniteCheckedException {
        BinaryWriterExImpl writer = new BinaryWriterExImpl(null, new BinaryHeapOutputStream(cap), null, null);

        req.writeBinary(writer);

        send(writer.array());

        BinaryReaderExImpl reader = new BinaryReaderExImpl(null, new BinaryHeapInputStream(read()), null, null, false);

        JdbcResponse res = new JdbcResponse();

        res.readBinary(reader);

        if (res.status() != SqlListenerResponse.STATUS_SUCCESS)
            throw new IgniteCheckedException("Error server response: [req=" + req + ", resp=" + res + ']');

        return (R)res.response();
    }

    /**
     * @param qryId Query ID.
     * @param pageSize pageSize.
     * @return Fetch results.
     * @throws IOException On error.
     * @throws IgniteCheckedException On error.
     */
    public JdbcQueryFetchResult queryFetch(Long qryId, int pageSize)
        throws IOException, IgniteCheckedException {
        return sendRequest(new JdbcQueryFetchRequest(qryId, pageSize), QUERY_FETCH_MSG_SIZE);
    }


    /**
     * @param qryId Query ID.
     * @return Fetch results.
     * @throws IOException On error.
     * @throws IgniteCheckedException On error.
     */
    public JdbcQueryMetadataResult queryMeta(Long qryId)
        throws IOException, IgniteCheckedException {
        return sendRequest(new JdbcQueryMetadataRequest(qryId), QUERY_META_MSG_SIZE);
    }

    /**
     * @param qryId Query ID.
     * @throws IOException On error.
     * @throws IgniteCheckedException On error.
     */
    public void queryClose(long qryId) throws IOException, IgniteCheckedException {
        sendRequest(new JdbcQueryCloseRequest(qryId), QUERY_CLOSE_MSG_SIZE);
    }

    /**
     * @param schemaName Schema.
     * @param batch Batch queries.
     * @return Result.
     * @throws IOException On error.
     * @throws IgniteCheckedException On error.
     */
    public JdbcBatchExecuteResult batchExecute(String schemaName, List<JdbcQuery> batch)
        throws IOException, IgniteCheckedException {
        int cnt = Math.min(MAX_BATCH_QRY_CNT, batch.size());

        return sendRequest(new JdbcBatchExecuteRequest(schemaName, batch), DYNAMIC_SIZE_MSG_CAP * cnt);
    }

    /**
     * @param schemaPtrn Schema name pattern.
     * @param tablePtrn Table name pattern.
     * @return Result.
     * @throws IOException On error.
     * @throws IgniteCheckedException On error.
     */
    public JdbcMetaTablesResult tablesMeta(String schemaPtrn, String tablePtrn)
        throws IOException, IgniteCheckedException {
        return sendRequest(new JdbcMetaTablesRequest(schemaPtrn, tablePtrn), DYNAMIC_SIZE_MSG_CAP);
    }

    /**
     * @param schemaPtrn Schema name pattern.
     * @param tablePtrn Table name pattern.
     * @param columnPtrn Column name pattern.
     * @return Result.
     * @throws IOException On error.
     * @throws IgniteCheckedException On error.
     */
    public JdbcMetaColumnsResult columnsMeta(String schemaPtrn, String tablePtrn, String columnPtrn)
        throws IOException, IgniteCheckedException {
        return sendRequest(new JdbcMetaColumnsRequest(schemaPtrn, tablePtrn, columnPtrn), DYNAMIC_SIZE_MSG_CAP);
    }

    /**
     * @param schemaPtrn Schema name pattern.
     * @param tablePtrn Table name pattern.
     * @return Result.
     * @throws IOException On error.
     * @throws IgniteCheckedException On error.
     */
    public JdbcMetaIndexesResult indexMeta(String schemaPtrn, String tablePtrn) throws IOException, IgniteCheckedException {
        return sendRequest(new JdbcMetaIndexesRequest(schemaPtrn, tablePtrn), DYNAMIC_SIZE_MSG_CAP);
    }

    /**
     * @param schemaPtrn Schema name pattern.
     * @param sql SQL query.
     * @return Result.
     * @throws IOException On error.
     * @throws IgniteCheckedException On error.
     */
    public JdbcMetaParamsResult parametersMeta(String schemaPtrn, String sql) throws IOException, IgniteCheckedException {
        return sendRequest(new JdbcMetaParamsRequest(schemaPtrn, sql), DYNAMIC_SIZE_MSG_CAP);
    }

    /**
<<<<<<< HEAD
     * @param connId Connection ID.
     * @throws IOException On error.
     * @throws IgniteCheckedException On error.
     */
    public void cancelQuery(long connId)
        throws IOException, IgniteCheckedException {
        sendRequest(new JdbcQueryCancelRequest(connId), QUERY_CLOSE_MSG_SIZE);
    }

    /**
     * @param req ODBC request.
=======
     * @param schemaPtrn Schema name pattern.
     * @param tablePtrn Table name pattern.
     * @return Result.
     * @throws IOException On error.
     * @throws IgniteCheckedException On error.
     */
    public JdbcMetaPrimaryKeysResult primaryKeysMeta(String schemaPtrn, String tablePtrn) throws IOException, IgniteCheckedException {
        return sendRequest(new JdbcMetaPrimaryKeysRequest(schemaPtrn, tablePtrn), DYNAMIC_SIZE_MSG_CAP);
    }

    /**
     * @param schemaPtrn Schema name pattern.
     * @return Result.
     * @throws IOException On error.
     * @throws IgniteCheckedException On error.
     */
    public JdbcMetaSchemasResult schemasMeta(String schemaPtrn) throws IOException, IgniteCheckedException {
        return sendRequest(new JdbcMetaSchemasRequest(schemaPtrn), DYNAMIC_SIZE_MSG_CAP);
    }

    /**
     * @param req JDBC request bytes.
>>>>>>> 15710a86
     * @throws IOException On error.
     */
    private void send(byte[] req) throws IOException {
        int size = req.length;

        out.write(size & 0xFF);
        out.write((size >> 8) & 0xFF);
        out.write((size >> 16) & 0xFF);
        out.write((size >> 24) & 0xFF);

        out.write(req);

        out.flush();
    }

    /**
     * @return Bytes of a response from server.
     * @throws IOException On error.
     * @throws IgniteCheckedException On error.
     */
    private byte[] read() throws IOException, IgniteCheckedException {
        byte[] sizeBytes = read(4);

        int msgSize  = (((0xFF & sizeBytes[3]) << 24) | ((0xFF & sizeBytes[2]) << 16)
            | ((0xFF & sizeBytes[1]) << 8) + (0xFF & sizeBytes[0]));

        return read(msgSize);
    }

    /**
     * @param size Count of bytes to read from stream.
     * @return Read bytes.
     * @throws IOException On error.
     * @throws IgniteCheckedException On error.
     */
    private byte [] read(int size) throws IOException, IgniteCheckedException {
        int off = 0;

        byte[] data = new byte[size];

        while (off != size) {
            int res = in.read(data, off, size - off);

            if (res == -1)
                throw new IgniteCheckedException("Failed to read incoming message (not enough data).");

            off += res;
        }

        return data;
    }

    /** {@inheritDoc} */
    @Override public void close() {
        if (closed)
            return;

        // Clean up resources.
        U.closeQuiet(out);
        U.closeQuiet(in);

        if (endpoint != null)
            endpoint.close();

        closed = true;
    }

    /**
     * @return Distributed joins flag.
     */
    public boolean distributedJoins() {
        return distributedJoins;
    }

    /**
     * @return Enforce join order flag.
     */
    public boolean enforceJoinOrder() {
        return enforceJoinOrder;
    }

    /**
     * @return Collocated flag.
     */
    public boolean collocated() {
        return collocated;
    }

    /**
     * @return Replicated only flag.
     */
    public boolean replicatedOnly() {
        return replicatedOnly;
    }

    /**
     * @return Auto close server cursors flag.
     */
    public boolean autoCloseServerCursor() {
        return autoCloseServerCursor;
    }

    /**
     * @return Socket send buffer size.
     */
    public int socketSendBuffer() {
        return sockSndBuf;
    }

    /**
     * @return Socket receive buffer size.
     */
    public int socketReceiveBuffer() {
        return sockRcvBuf;
    }

    /**
     * @return TCP no delay flag.
     */
    public boolean tcpNoDelay() {
        return tcpNoDelay;
    }

    /**
<<<<<<< HEAD
     * @return Connection ID.
     */
    public long connectionId() {
        return connId;
    }

    /**
     * @param io Opened I/O.
     * @return Open new I/O.
     * @throws IgniteCheckedException On error.
     * @throws IOException On IO error in handshake.
     */
    public static JdbcThinTcpIo newIo(JdbcThinTcpIo io) throws IgniteCheckedException, IOException {
        JdbcThinTcpIo newIo = new JdbcThinTcpIo(io.host, io.port, io.distributedJoins, io.enforceJoinOrder,
            io.collocated, io.replicatedOnly, io.autoCloseServerCursor, io.sockSndBuf, io.sockRcvBuf, io.tcpNoDelay);

        newIo.start();

        return newIo;
=======
     * @return Ignnite server version.
     */
    IgniteProductVersion igniteVersion() {
        return igniteVer;
>>>>>>> 15710a86
    }
}<|MERGE_RESOLUTION|>--- conflicted
+++ resolved
@@ -129,13 +129,11 @@
     /** Closed flag. */
     private boolean closed;
 
-<<<<<<< HEAD
+    /** Ignite server version. */
+    private IgniteProductVersion igniteVer;
+
     /** Connection ID. */
     private long connId;
-=======
-    /** Ignite server version. */
-    private IgniteProductVersion igniteVer;
->>>>>>> 15710a86
 
     /**
      * Constructor.
@@ -225,9 +223,6 @@
         boolean accepted = reader.readBoolean();
 
         if (accepted) {
-<<<<<<< HEAD
-            connId = reader.readLong();
-=======
             byte maj = reader.readByte();
             byte min = reader.readByte();
             byte maintenance = reader.readByte();
@@ -238,7 +233,8 @@
             byte[] hash = reader.readByteArray();
 
             igniteVer = new IgniteProductVersion(maj, min, maintenance, stage, ts, hash);
->>>>>>> 15710a86
+
+            connId = reader.readLong();
 
             return;
         }
@@ -347,6 +343,16 @@
     }
 
     /**
+     * @param connId Connection ID.
+     * @throws IOException On error.
+     * @throws IgniteCheckedException On error.
+     */
+    public void cancelQuery(long connId)
+        throws IOException, IgniteCheckedException {
+        sendRequest(new JdbcQueryCancelRequest(connId), QUERY_CLOSE_MSG_SIZE);
+    }
+
+    /**
      * @param schemaPtrn Schema name pattern.
      * @param tablePtrn Table name pattern.
      * @return Result.
@@ -394,19 +400,6 @@
     }
 
     /**
-<<<<<<< HEAD
-     * @param connId Connection ID.
-     * @throws IOException On error.
-     * @throws IgniteCheckedException On error.
-     */
-    public void cancelQuery(long connId)
-        throws IOException, IgniteCheckedException {
-        sendRequest(new JdbcQueryCancelRequest(connId), QUERY_CLOSE_MSG_SIZE);
-    }
-
-    /**
-     * @param req ODBC request.
-=======
      * @param schemaPtrn Schema name pattern.
      * @param tablePtrn Table name pattern.
      * @return Result.
@@ -429,7 +422,6 @@
 
     /**
      * @param req JDBC request bytes.
->>>>>>> 15710a86
      * @throws IOException On error.
      */
     private void send(byte[] req) throws IOException {
@@ -554,7 +546,13 @@
     }
 
     /**
-<<<<<<< HEAD
+     * @return Ignnite server version.
+     */
+    IgniteProductVersion igniteVersion() {
+        return igniteVer;
+    }
+
+    /**
      * @return Connection ID.
      */
     public long connectionId() {
@@ -574,11 +572,5 @@
         newIo.start();
 
         return newIo;
-=======
-     * @return Ignnite server version.
-     */
-    IgniteProductVersion igniteVersion() {
-        return igniteVer;
->>>>>>> 15710a86
     }
 }