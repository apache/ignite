--- conflicted
+++ resolved
@@ -329,20 +329,15 @@
 
             ClientListenerProtocolVersion srvProtocolVer = ClientListenerProtocolVersion.create(maj, min, maintenance);
 
-<<<<<<< HEAD
-            if (VER_2_4_0.equals(srvProtocolVer)
-                    || VER_2_3_0.equals(srvProtocolVer)
-                    || VER_2_1_5.equals(srvProtocolVer))
-=======
             if (srvProtocolVer.compareTo(VER_2_5_0) < 0 && !F.isEmpty(connProps.getUsername())) {
                 throw new SQLException("Authentication doesn't support by remote server[driverProtocolVer=" + CURRENT_VER +
                     ", remoteNodeProtocolVer=" + srvProtocolVer + ", err=" + err + ", url=" + connProps.getUrl() + ']',
                     SqlStateCode.CONNECTION_REJECTED);
             }
 
-            if (VER_2_4_0.equals(srvProtocolVer) || VER_2_3_0.equals(srvProtocolVer) ||
-                VER_2_1_5.equals(srvProtocolVer))
->>>>>>> 9f8f366a
+            if (VER_2_4_0.equals(srvProtocolVer)
+                    || VER_2_3_0.equals(srvProtocolVer)
+                    || VER_2_1_5.equals(srvProtocolVer))
                 handshake(srvProtocolVer);
             else if (VER_2_1_0.equals(srvProtocolVer))
                 handshake_2_1_0();
