/*
 * Licensed to the Apache Software Foundation (ASF) under one or more
 * contributor license agreements.  See the NOTICE file distributed with
 * this work for additional information regarding copyright ownership.
 * The ASF licenses this file to You under the Apache License, Version 2.0
 * (the "License"); you may not use this file except in compliance with
 * the License.  You may obtain a copy of the License at
 *
 *      http://www.apache.org/licenses/LICENSE-2.0
 *
 * Unless required by applicable law or agreed to in writing, software
 * distributed under the License is distributed on an "AS IS" BASIS,
 * WITHOUT WARRANTIES OR CONDITIONS OF ANY KIND, either express or implied.
 * See the License for the specific language governing permissions and
 * limitations under the License.
 */

package org.apache.ignite.internal.jdbc.thin;

import java.io.BufferedInputStream;
import java.io.BufferedOutputStream;
import java.io.IOException;
import java.io.InputStream;
import java.net.InetSocketAddress;
import java.net.MalformedURLException;
import java.net.Socket;
import java.net.URL;
import java.security.KeyManagementException;
import java.security.KeyStore;
import java.security.KeyStoreException;
import java.security.NoSuchAlgorithmException;
import java.security.UnrecoverableKeyException;
import java.security.cert.CertificateException;
import java.sql.SQLException;
import java.util.ArrayList;
<<<<<<< HEAD
import java.util.Collections;
=======
>>>>>>> 7ee6722d
import java.util.List;
import javax.net.ssl.KeyManager;
import javax.net.ssl.KeyManagerFactory;
import javax.net.ssl.SSLContext;
<<<<<<< HEAD
import javax.net.ssl.SSLSocket;
import javax.net.ssl.SSLSocketFactory;
import javax.net.ssl.TrustManager;
import javax.net.ssl.TrustManagerFactory;
=======
import javax.net.ssl.SSLSocketFactory;
import javax.net.ssl.TrustManager;
import javax.net.ssl.TrustManagerFactory;
import javax.net.ssl.X509TrustManager;
>>>>>>> 7ee6722d
import org.apache.ignite.IgniteCheckedException;
import org.apache.ignite.internal.binary.BinaryReaderExImpl;
import org.apache.ignite.internal.binary.BinaryWriterExImpl;
import org.apache.ignite.internal.binary.streams.BinaryHeapInputStream;
import org.apache.ignite.internal.binary.streams.BinaryHeapOutputStream;
import org.apache.ignite.internal.processors.odbc.ClientListenerNioListener;
import org.apache.ignite.internal.processors.odbc.ClientListenerProtocolVersion;
import org.apache.ignite.internal.processors.odbc.ClientListenerRequest;
import org.apache.ignite.internal.processors.odbc.SqlStateCode;
import org.apache.ignite.internal.processors.odbc.jdbc.JdbcBatchExecuteRequest;
import org.apache.ignite.internal.processors.odbc.jdbc.JdbcQueryCloseRequest;
import org.apache.ignite.internal.processors.odbc.jdbc.JdbcQueryFetchRequest;
import org.apache.ignite.internal.processors.odbc.jdbc.JdbcQueryMetadataRequest;
import org.apache.ignite.internal.processors.odbc.jdbc.JdbcRequest;
import org.apache.ignite.internal.processors.odbc.jdbc.JdbcResponse;
import org.apache.ignite.internal.util.ipc.loopback.IpcClientTcpEndpoint;
import org.apache.ignite.internal.util.typedef.F;
import org.apache.ignite.internal.util.typedef.internal.U;
import org.apache.ignite.lang.IgniteProductVersion;

/**
 * JDBC IO layer implementation based on blocking IPC streams.
 */
public class JdbcThinTcpIo {
    /** Version 2.1.0. */
    private static final ClientListenerProtocolVersion VER_2_1_0 = ClientListenerProtocolVersion.create(2, 1, 0);

    /** Version 2.1.5: added "lazy" flag. */
    private static final ClientListenerProtocolVersion VER_2_1_5 = ClientListenerProtocolVersion.create(2, 1, 5);

    /** Version 2.3.1. */
    private static final ClientListenerProtocolVersion VER_2_3_0 = ClientListenerProtocolVersion.create(2, 3, 0);

    /** Current version. */
    private static final ClientListenerProtocolVersion CURRENT_VER = VER_2_3_0;

    /** Initial output stream capacity for handshake. */
    private static final int HANDSHAKE_MSG_SIZE = 13;

    /** Initial output for query message. */
    private static final int DYNAMIC_SIZE_MSG_CAP = 256;

    /** Maximum batch query count. */
    private static final int MAX_BATCH_QRY_CNT = 32;

    /** Initial output for query fetch message. */
    private static final int QUERY_FETCH_MSG_SIZE = 13;

    /** Initial output for query fetch message. */
    private static final int QUERY_META_MSG_SIZE = 9;

    /** Initial output for query close message. */
    private static final int QUERY_CLOSE_MSG_SIZE = 9;

    /** Connection properties. */
    private final ConnectionProperties connProps;

    /** Endpoint. */
    private IpcClientTcpEndpoint endpoint;

    /** Output stream. */
    private BufferedOutputStream out;

    /** Input stream. */
    private BufferedInputStream in;

    /** Closed flag. */
    private boolean closed;

    /** Ignite server version. */
    private IgniteProductVersion igniteVer;

    /**
     * Constructor.
     *
     * @param connProps Connection properties.
<<<<<<< HEAD
     */
    JdbcThinTcpIo(ConnectionProperties connProps) {
        this.connProps = connProps;
    }

    /**
     * Try to guess request capacity.
     *
     * @param req Request.
     * @return Expected capacity.
     */
    private static int guessCapacity(JdbcRequest req) {
        int cap;

        if (req instanceof JdbcBatchExecuteRequest) {
            int cnt = Math.min(MAX_BATCH_QRY_CNT, ((JdbcBatchExecuteRequest)req).queries().size());

            cap = cnt * DYNAMIC_SIZE_MSG_CAP;
        }
        else if (req instanceof JdbcQueryCloseRequest)
            cap = QUERY_CLOSE_MSG_SIZE;
        else if (req instanceof JdbcQueryMetadataRequest)
            cap = QUERY_META_MSG_SIZE;
        else if (req instanceof JdbcQueryFetchRequest)
            cap = QUERY_FETCH_MSG_SIZE;
        else
            cap = DYNAMIC_SIZE_MSG_CAP;

        return cap;
=======
     */
    JdbcThinTcpIo(ConnectionProperties connProps) {
        this.connProps = connProps;
>>>>>>> 7ee6722d
    }

    /**
     * @throws SQLException On connection error or reject.
     * @throws IOException On IO error in handshake.
     */
    public void start() throws SQLException, IOException {
        Socket sock;

<<<<<<< HEAD
        if (connProps.isUseSSL()) {
            try {
                SSLSocketFactory sslSocketFactory = getSSLSocketFactory();

                sock = sslSocketFactory.createSocket(connProps.getHost(), connProps.getPort());

                System.out.println("+++" + sock.getSoTimeout());

                sock.setSoTimeout(1000);

                ((SSLSocket)sock).setUseClientMode(true);
                ((SSLSocket)sock).startHandshake();
            }
            catch (IOException e) {
                throw new SQLException("Failed to SSL connect to server [host=" + connProps.getHost() +
                    ", port=" + connProps.getPort() + ']', SqlStateCode.CLIENT_CONNECTION_FAILED, e);
            }
        }
        else {
            sock = new Socket();

            try {
                sock.connect(new InetSocketAddress(connProps.getHost(), connProps.getPort()));
            }
            catch (IOException e) {
                throw new SQLException("Failed to connect to server [host=" + connProps.getHost() +
                    ", port=" + connProps.getPort() + ']', SqlStateCode.CLIENT_CONNECTION_FAILED, e);
            }
        }

        if (connProps.getSocketSendBuffer() != 0)
            sock.setSendBufferSize(connProps.getSocketSendBuffer());

        if (connProps.getSocketReceiveBuffer() != 0)
            sock.setReceiveBufferSize(connProps.getSocketReceiveBuffer());

        sock.setTcpNoDelay(connProps.isTcpNoDelay());
=======
        if (connProps.getSocketSendBuffer() != 0)
            sock.setSendBufferSize(connProps.getSocketSendBuffer());

        if (connProps.getSocketReceiveBuffer() != 0)
            sock.setReceiveBufferSize(connProps.getSocketReceiveBuffer());

        sock.setTcpNoDelay(connProps.isTcpNoDelay());

        try {
            sock.connect(new InetSocketAddress(connProps.getHost(), connProps.getPort()));
>>>>>>> 7ee6722d

        try {
            endpoint = new IpcClientTcpEndpoint(sock);

            out = new BufferedOutputStream(endpoint.outputStream());
            in = new BufferedInputStream(endpoint.inputStream());
        }
<<<<<<< HEAD
        catch (IgniteCheckedException e) {
=======
        catch (IOException | IgniteCheckedException e) {
>>>>>>> 7ee6722d
            throw new SQLException("Failed to connect to server [host=" + connProps.getHost() +
                ", port=" + connProps.getPort() + ']', SqlStateCode.CLIENT_CONNECTION_FAILED, e);
        }

        handshake(CURRENT_VER);
    }

    /**
     * Used for versions: 2.1.5 and 2.3.0. The protocol version is changed but handshake format isn't changed.
     *
     * @param ver JDBC client version.
     * @throws IOException On IO error.
     * @throws SQLException On connection reject.
     */
    public void handshake(ClientListenerProtocolVersion ver) throws IOException, SQLException {
        BinaryWriterExImpl writer = new BinaryWriterExImpl(null, new BinaryHeapOutputStream(HANDSHAKE_MSG_SIZE),
            null, null);

        writer.writeByte((byte)ClientListenerRequest.HANDSHAKE);

        writer.writeShort(ver.major());
        writer.writeShort(ver.minor());
        writer.writeShort(ver.maintenance());

        writer.writeByte(ClientListenerNioListener.JDBC_CLIENT);

        writer.writeBoolean(connProps.isDistributedJoins());
        writer.writeBoolean(connProps.isEnforceJoinOrder());
        writer.writeBoolean(connProps.isCollocated());
        writer.writeBoolean(connProps.isReplicatedOnly());
        writer.writeBoolean(connProps.isAutoCloseServerCursor());
        writer.writeBoolean(connProps.isLazy());
        writer.writeBoolean(connProps.isSkipReducerOnUpdate());

        send(writer.array());

        BinaryReaderExImpl reader = new BinaryReaderExImpl(null, new BinaryHeapInputStream(read()),
            null, null, false);

        boolean accepted = reader.readBoolean();

        if (accepted) {
            if (reader.available() > 0) {
                byte maj = reader.readByte();
                byte min = reader.readByte();
                byte maintenance = reader.readByte();

                String stage = reader.readString();

                long ts = reader.readLong();
                byte[] hash = reader.readByteArray();

                igniteVer = new IgniteProductVersion(maj, min, maintenance, stage, ts, hash);
            }
            else
                igniteVer = new IgniteProductVersion((byte)2, (byte)0, (byte)0, "Unknown", 0L, null);
        }
        else {
            short maj = reader.readShort();
            short min = reader.readShort();
            short maintenance = reader.readShort();

            String err = reader.readString();

            ClientListenerProtocolVersion srvProtocolVer = ClientListenerProtocolVersion.create(maj, min, maintenance);

            if (VER_2_1_5.equals(srvProtocolVer))
                handshake(VER_2_1_5);
            else if (VER_2_1_0.equals(srvProtocolVer))
                handshake_2_1_0();
            else {
                throw new SQLException("Handshake failed [driverProtocolVer=" + CURRENT_VER +
                    ", remoteNodeProtocolVer=" + srvProtocolVer + ", err=" + err + ']',
                    SqlStateCode.CONNECTION_REJECTED);
            }
        }
    }

    /**
     * Compatibility handshake for server version 2.1.0
     *
     * @throws IOException On IO error.
     * @throws SQLException On connection reject.
     */
    private void handshake_2_1_0() throws IOException, SQLException {
        BinaryWriterExImpl writer = new BinaryWriterExImpl(null, new BinaryHeapOutputStream(HANDSHAKE_MSG_SIZE),
            null, null);

        writer.writeByte((byte)ClientListenerRequest.HANDSHAKE);

        writer.writeShort(VER_2_1_0.major());
        writer.writeShort(VER_2_1_0.minor());
        writer.writeShort(VER_2_1_0.maintenance());

        writer.writeByte(ClientListenerNioListener.JDBC_CLIENT);

        writer.writeBoolean(connProps.isDistributedJoins());
        writer.writeBoolean(connProps.isEnforceJoinOrder());
        writer.writeBoolean(connProps.isCollocated());
        writer.writeBoolean(connProps.isReplicatedOnly());
        writer.writeBoolean(connProps.isAutoCloseServerCursor());

        send(writer.array());

        BinaryReaderExImpl reader = new BinaryReaderExImpl(null, new BinaryHeapInputStream(read()),
            null, null, false);

        boolean accepted = reader.readBoolean();

        if (accepted)
            igniteVer = new IgniteProductVersion((byte)2, (byte)1, (byte)0, "Unknown", 0L, null);
        else {
            short maj = reader.readShort();
            short min = reader.readShort();
            short maintenance = reader.readShort();

            String err = reader.readString();

            ClientListenerProtocolVersion ver = ClientListenerProtocolVersion.create(maj, min, maintenance);

            throw new SQLException("Handshake failed [driverProtocolVer=" + CURRENT_VER +
                ", remoteNodeProtocolVer=" + ver + ", err=" + err + ']', SqlStateCode.CONNECTION_REJECTED);
        }
    }

    /**
     * @param req Request.
     * @return Server response.
     * @throws IOException In case of IO error.
     */
    @SuppressWarnings("unchecked")
    JdbcResponse sendRequest(JdbcRequest req) throws IOException {
        int cap = guessCapacity(req);

        BinaryWriterExImpl writer = new BinaryWriterExImpl(null, new BinaryHeapOutputStream(cap), null, null);

        req.writeBinary(writer);

        send(writer.array());

        BinaryReaderExImpl reader = new BinaryReaderExImpl(null, new BinaryHeapInputStream(read()), null, null, false);

        JdbcResponse res = new JdbcResponse();

        res.readBinary(reader);

        return res;
    }

    /**
     * @param req JDBC request bytes.
     * @throws IOException On error.
     */
    private void send(byte[] req) throws IOException {
        int size = req.length;

        out.write(size & 0xFF);
        out.write((size >> 8) & 0xFF);
        out.write((size >> 16) & 0xFF);
        out.write((size >> 24) & 0xFF);

        out.write(req);

        out.flush();
    }

    /**
     * @return Bytes of a response from server.
     * @throws IOException On error.
     */
    private byte[] read() throws IOException {
        byte[] sizeBytes = read(4);

        int msgSize = (((0xFF & sizeBytes[3]) << 24) | ((0xFF & sizeBytes[2]) << 16)
            | ((0xFF & sizeBytes[1]) << 8) + (0xFF & sizeBytes[0]));

        return read(msgSize);
    }

    /**
     * @param size Count of bytes to read from stream.
     * @return Read bytes.
     * @throws IOException On error.
     */
    private byte[] read(int size) throws IOException {
        int off = 0;

        byte[] data = new byte[size];

        while (off != size) {
            int res = in.read(data, off, size - off);

            if (res == -1)
                throw new IOException("Failed to read incoming message (not enough data).");

            off += res;
        }

        return data;
    }

    /**
     * Close the client IO.
     */
    public void close() {
        if (closed)
            return;

        // Clean up resources.
        U.closeQuiet(out);
        U.closeQuiet(in);

        if (endpoint != null)
            endpoint.close();

        closed = true;
    }

    /**
     * @return Connection properties.
     */
    public ConnectionProperties connectionProperties() {
        return connProps;
    }
<<<<<<< HEAD

    /**
     * @return Ignite server version.
     */
    IgniteProductVersion igniteVersion() {
        return igniteVer;
    }

    /**
     * @return SSL socket factory.
     * @throws SQLException On error.
     */
    private SSLSocketFactory getSSLSocketFactory() throws SQLException {
        String cliCertKeyStoreUrl = connProps.getClientCertificateKeyStoreUrl();
        String cliCertKeyStorePwd = connProps.getClientCertificateKeyStorePassword();
        String cliCertKeyStoreType = connProps.getClientCertificateKeyStoreType();
        String trustCertKeyStoreUrl = connProps.getTrustCertificateKeyStoreUrl();
        String trustCertKeyStorePwd = connProps.getTrustCertificateKeyStorePassword();
        String trustCertKeyStoreType = connProps.getTrustCertificateKeyStoreType();

        if (!F.isEmpty(cliCertKeyStoreUrl)) {
            try {
                new URL(cliCertKeyStoreUrl);
            }
            catch (MalformedURLException e) {
                cliCertKeyStoreUrl = "file:" + cliCertKeyStoreUrl;
            }
        }

        if (!F.isEmpty(trustCertKeyStoreUrl)) {
            try {
                new URL(trustCertKeyStoreUrl);
            }
            catch (MalformedURLException e) {
                trustCertKeyStoreUrl = "file:" + trustCertKeyStoreUrl;
            }
        }

        TrustManagerFactory tmf;
        KeyManagerFactory kmf;

        KeyManager[] kms = null;
        List<TrustManager> tms = new ArrayList<>();

        try {
            tmf = TrustManagerFactory.getInstance(TrustManagerFactory.getDefaultAlgorithm());

            kmf = KeyManagerFactory.getInstance(KeyManagerFactory.getDefaultAlgorithm());
        }
        catch (NoSuchAlgorithmException e) {
            throw new SQLException("Default algorithm definitions for TrustManager and/or KeyManager are invalid." +
                " Check java security properties file.", SqlStateCode.CLIENT_CONNECTION_FAILED, e);
        }

        if (!F.isEmpty(cliCertKeyStoreUrl)) {
            InputStream ksInputStream = null;

            try {
                if (!F.isEmpty(cliCertKeyStoreType)) {
                    KeyStore clientKeyStore = KeyStore.getInstance(cliCertKeyStoreType);

                    URL ksURL = new URL(cliCertKeyStoreUrl);

                    char[] password = (cliCertKeyStorePwd == null) ? new char[0] : cliCertKeyStorePwd.toCharArray();

                    ksInputStream = ksURL.openStream();

                    clientKeyStore.load(ksInputStream, password);

                    kmf.init(clientKeyStore, password);

                    kms = kmf.getKeyManagers();
                }
            }
            catch (UnrecoverableKeyException e) {
                throw new SQLException("Could not recover keys from client keystore.", SqlStateCode.CLIENT_CONNECTION_FAILED, e);
            }
            catch (NoSuchAlgorithmException e) {
                throw new SQLException("Unsupported keystore algorithm.", SqlStateCode.CLIENT_CONNECTION_FAILED, e);
            }
            catch (KeyStoreException e) {
                throw new SQLException("Could not create KeyStore instance.", SqlStateCode.CLIENT_CONNECTION_FAILED, e);
            }
            catch (CertificateException e) {
                throw new SQLException("Could not load client key store. [storeType=" + cliCertKeyStoreType + ", cliStoreUrl="
                    + cliCertKeyStoreUrl + ']', SqlStateCode.CLIENT_CONNECTION_FAILED, e);
            }
            catch (MalformedURLException e) {
                throw new SQLException("Invalid client key store URL. [url=" + cliCertKeyStoreUrl + ']',
                    SqlStateCode.CLIENT_CONNECTION_FAILED, e);
            }
            catch (IOException e) {
                throw new SQLException("Cannot open client key store.[url=" + cliCertKeyStoreUrl + ']',
                    SqlStateCode.CLIENT_CONNECTION_FAILED, e);
            }
            finally {
                if (ksInputStream != null) {
                    try {
                        ksInputStream.close();
                    }
                    catch (IOException e) {
                        // can't close input stream, but keystore can be properly initialized so we shouldn't throw this exception
                    }
                }
            }
        }

        InputStream tsInputStream = null;
        try {
            KeyStore trustKeyStore = null;

            if (!F.isEmpty(trustCertKeyStoreUrl) && !F.isEmpty(trustCertKeyStoreType)) {
                char[] trustStorePassword = (trustCertKeyStorePwd == null) ? new char[0] : trustCertKeyStorePwd.toCharArray();

                tsInputStream = new URL(trustCertKeyStoreUrl).openStream();

                trustKeyStore = KeyStore.getInstance(trustCertKeyStoreType);

                trustKeyStore.load(tsInputStream, trustStorePassword);
            }

            tmf.init(trustKeyStore);

            TrustManager[] origTms = tmf.getTrustManagers();

            Collections.addAll(tms, origTms);
        }
        catch (NoSuchAlgorithmException e) {
            throw new SQLException("Unsupported keystore algorithm.", SqlStateCode.CLIENT_CONNECTION_FAILED, e);
        }
        catch (KeyStoreException e) {
            throw new SQLException("Could not create KeyStore instance.", SqlStateCode.CLIENT_CONNECTION_FAILED, e);
        }
        catch (CertificateException e) {
            throw new SQLException("Could not load trusted key store. [storeType=" + trustCertKeyStoreType +
                ", cliStoreUrl=" + trustCertKeyStoreUrl + ']', SqlStateCode.CLIENT_CONNECTION_FAILED, e);
        }
        catch (MalformedURLException e) {
            throw new SQLException("Invalid trusted key store URL. [url=" + trustCertKeyStoreUrl + ']',
                SqlStateCode.CLIENT_CONNECTION_FAILED, e);
        }
        catch (IOException e) {
            throw new SQLException("Cannot trusted client key store.[url=" + cliCertKeyStoreUrl + ']',
                SqlStateCode.CLIENT_CONNECTION_FAILED, e);
        }
        finally {
            if (tsInputStream != null) {
                try {
                    tsInputStream.close();
                }
                catch (IOException e) {
                    // can't close input stream, but keystore can be properly initialized so we shouldn't throw this exception
                }
            }
        }

        assert tms.size() != 0;

        try {
            SSLContext sslContext = SSLContext.getInstance("TLS");

            sslContext.init(kms, tms.toArray(new TrustManager[tms.size()]), null);

            return sslContext.getSocketFactory();
        }
        catch (NoSuchAlgorithmException e) {
            throw new SQLException("TLS is not a valid SSL protocol.", SqlStateCode.CLIENT_CONNECTION_FAILED, e);
        }
        catch (KeyManagementException e) {
            throw new SQLException("Cannot init SSL context.", SqlStateCode.CLIENT_CONNECTION_FAILED, e);
        }
=======

    /**
     * @return Ignite server version.
     */
    IgniteProductVersion igniteVersion() {
        return igniteVer;
>>>>>>> 7ee6722d
    }
}<|MERGE_RESOLUTION|>--- conflicted
+++ resolved
@@ -33,25 +33,24 @@
 import java.security.cert.CertificateException;
 import java.sql.SQLException;
 import java.util.ArrayList;
-<<<<<<< HEAD
 import java.util.Collections;
-=======
->>>>>>> 7ee6722d
 import java.util.List;
 import javax.net.ssl.KeyManager;
 import javax.net.ssl.KeyManagerFactory;
 import javax.net.ssl.SSLContext;
-<<<<<<< HEAD
 import javax.net.ssl.SSLSocket;
 import javax.net.ssl.SSLSocketFactory;
 import javax.net.ssl.TrustManager;
 import javax.net.ssl.TrustManagerFactory;
-=======
+import java.util.ArrayList;
+import java.util.List;
+import javax.net.ssl.KeyManager;
+import javax.net.ssl.KeyManagerFactory;
+import javax.net.ssl.SSLContext;
 import javax.net.ssl.SSLSocketFactory;
 import javax.net.ssl.TrustManager;
 import javax.net.ssl.TrustManagerFactory;
 import javax.net.ssl.X509TrustManager;
->>>>>>> 7ee6722d
 import org.apache.ignite.IgniteCheckedException;
 import org.apache.ignite.internal.binary.BinaryReaderExImpl;
 import org.apache.ignite.internal.binary.BinaryWriterExImpl;
@@ -128,10 +127,220 @@
      * Constructor.
      *
      * @param connProps Connection properties.
-<<<<<<< HEAD
      */
     JdbcThinTcpIo(ConnectionProperties connProps) {
         this.connProps = connProps;
+    }
+
+    /**
+     * @throws SQLException On connection error or reject.
+     * @throws IOException On IO error in handshake.
+     */
+    public void start() throws SQLException, IOException {
+        Socket sock;
+
+        if (connProps.isUseSSL()) {
+            try {
+                SSLSocketFactory sslSocketFactory = getSSLSocketFactory();
+
+                sock = sslSocketFactory.createSocket(connProps.getHost(), connProps.getPort());
+
+                System.out.println("+++" + sock.getSoTimeout());
+
+                sock.setSoTimeout(1000);
+
+        if (connProps.getSocketSendBuffer() != 0)
+            sock.setSendBufferSize(connProps.getSocketSendBuffer());
+                ((SSLSocket)sock).setUseClientMode(true);
+                ((SSLSocket)sock).startHandshake();
+            }
+            catch (IOException e) {
+                throw new SQLException("Failed to SSL connect to server [host=" + connProps.getHost() +
+                    ", port=" + connProps.getPort() + ']', SqlStateCode.CLIENT_CONNECTION_FAILED, e);
+            }
+        }
+        else {
+            sock = new Socket();
+
+        if (connProps.getSocketReceiveBuffer() != 0)
+            sock.setReceiveBufferSize(connProps.getSocketReceiveBuffer());
+            try {
+                sock.connect(new InetSocketAddress(connProps.getHost(), connProps.getPort()));
+            }
+            catch (IOException e) {
+                throw new SQLException("Failed to connect to server [host=" + connProps.getHost() +
+                    ", port=" + connProps.getPort() + ']', SqlStateCode.CLIENT_CONNECTION_FAILED, e);
+            }
+        }
+
+        sock.setTcpNoDelay(connProps.isTcpNoDelay());
+        if (connProps.getSocketSendBuffer() != 0)
+            sock.setSendBufferSize(connProps.getSocketSendBuffer());
+
+        if (connProps.getSocketReceiveBuffer() != 0)
+            sock.setReceiveBufferSize(connProps.getSocketReceiveBuffer());
+
+        sock.setTcpNoDelay(connProps.isTcpNoDelay());
+
+        try {
+            sock.connect(new InetSocketAddress(connProps.getHost(), connProps.getPort()));
+
+            endpoint = new IpcClientTcpEndpoint(sock);
+
+            out = new BufferedOutputStream(endpoint.outputStream());
+            in = new BufferedInputStream(endpoint.inputStream());
+        }
+        catch (IOException | IgniteCheckedException e) {
+            throw new SQLException("Failed to connect to server [host=" + connProps.getHost() +
+                ", port=" + connProps.getPort() + ']', SqlStateCode.CLIENT_CONNECTION_FAILED, e);
+        catch (IgniteCheckedException e) {
+            throw new SQLException("Failed to connect to server [host=" + connProps.getHost() +
+                ", port=" + connProps.getPort() + ']', SqlStateCode.CLIENT_CONNECTION_FAILED, e);
+        }
+
+        handshake(CURRENT_VER);
+    }
+
+    /**
+     * Used for versions: 2.1.5 and 2.3.0. The protocol version is changed but handshake format isn't changed.
+     *
+     * @param ver JDBC client version.
+     * @throws IOException On IO error.
+     * @throws SQLException On connection reject.
+     */
+    public void handshake(ClientListenerProtocolVersion ver) throws IOException, SQLException {
+        BinaryWriterExImpl writer = new BinaryWriterExImpl(null, new BinaryHeapOutputStream(HANDSHAKE_MSG_SIZE),
+            null, null);
+
+        writer.writeByte((byte) ClientListenerRequest.HANDSHAKE);
+
+        writer.writeShort(ver.major());
+        writer.writeShort(ver.minor());
+        writer.writeShort(ver.maintenance());
+
+        writer.writeByte(ClientListenerNioListener.JDBC_CLIENT);
+
+        writer.writeBoolean(connProps.isDistributedJoins());
+        writer.writeBoolean(connProps.isEnforceJoinOrder());
+        writer.writeBoolean(connProps.isCollocated());
+        writer.writeBoolean(connProps.isReplicatedOnly());
+        writer.writeBoolean(connProps.isAutoCloseServerCursor());
+        writer.writeBoolean(connProps.isLazy());
+        writer.writeBoolean(connProps.isSkipReducerOnUpdate());
+
+        send(writer.array());
+
+        BinaryReaderExImpl reader = new BinaryReaderExImpl(null, new BinaryHeapInputStream(read()),
+            null, null, false);
+
+        boolean accepted = reader.readBoolean();
+
+        if (accepted) {
+            if (reader.available() > 0) {
+                byte maj = reader.readByte();
+                byte min = reader.readByte();
+                byte maintenance = reader.readByte();
+
+                String stage = reader.readString();
+
+                long ts = reader.readLong();
+                byte[] hash = reader.readByteArray();
+
+                igniteVer = new IgniteProductVersion(maj, min, maintenance, stage, ts, hash);
+            }
+            else
+                igniteVer = new IgniteProductVersion((byte)2, (byte)0, (byte)0, "Unknown", 0L, null);
+        }
+        else {
+            short maj = reader.readShort();
+            short min = reader.readShort();
+            short maintenance = reader.readShort();
+
+            String err = reader.readString();
+
+            ClientListenerProtocolVersion srvProtocolVer = ClientListenerProtocolVersion.create(maj, min, maintenance);
+
+            if (VER_2_1_5.equals(srvProtocolVer))
+                handshake(VER_2_1_5);
+            else if (VER_2_1_0.equals(srvProtocolVer))
+                handshake_2_1_0();
+            else {
+                throw new SQLException("Handshake failed [driverProtocolVer=" + CURRENT_VER +
+                    ", remoteNodeProtocolVer=" + srvProtocolVer + ", err=" + err + ']',
+                    SqlStateCode.CONNECTION_REJECTED);
+            }
+        }
+    }
+
+    /**
+     * Compatibility handshake for server version 2.1.0
+     *
+     * @throws IOException On IO error.
+     * @throws SQLException On connection reject.
+     */
+    private void handshake_2_1_0() throws IOException, SQLException {
+        BinaryWriterExImpl writer = new BinaryWriterExImpl(null, new BinaryHeapOutputStream(HANDSHAKE_MSG_SIZE),
+            null, null);
+
+        writer.writeByte((byte) ClientListenerRequest.HANDSHAKE);
+
+        writer.writeShort(VER_2_1_0.major());
+        writer.writeShort(VER_2_1_0.minor());
+        writer.writeShort(VER_2_1_0.maintenance());
+
+        writer.writeByte(ClientListenerNioListener.JDBC_CLIENT);
+
+        writer.writeBoolean(connProps.isDistributedJoins());
+        writer.writeBoolean(connProps.isEnforceJoinOrder());
+        writer.writeBoolean(connProps.isCollocated());
+        writer.writeBoolean(connProps.isReplicatedOnly());
+        writer.writeBoolean(connProps.isAutoCloseServerCursor());
+
+        send(writer.array());
+
+        BinaryReaderExImpl reader = new BinaryReaderExImpl(null, new BinaryHeapInputStream(read()),
+            null, null, false);
+
+        boolean accepted = reader.readBoolean();
+
+        if (accepted)
+            igniteVer = new IgniteProductVersion((byte)2, (byte)1, (byte)0, "Unknown", 0L, null);
+        else {
+            short maj = reader.readShort();
+            short min = reader.readShort();
+            short maintenance = reader.readShort();
+
+            String err = reader.readString();
+
+            ClientListenerProtocolVersion ver = ClientListenerProtocolVersion.create(maj, min, maintenance);
+
+            throw new SQLException("Handshake failed [driverProtocolVer=" + CURRENT_VER +
+                ", remoteNodeProtocolVer=" + ver + ", err=" + err + ']', SqlStateCode.CONNECTION_REJECTED);
+        }
+    }
+
+    /**
+     * @param req Request.
+     * @return Server response.
+     * @throws IOException In case of IO error.
+     */
+    @SuppressWarnings("unchecked")
+    JdbcResponse sendRequest(JdbcRequest req) throws IOException {
+        int cap = guessCapacity(req);
+
+        BinaryWriterExImpl writer = new BinaryWriterExImpl(null, new BinaryHeapOutputStream(cap), null, null);
+
+        req.writeBinary(writer);
+
+        send(writer.array());
+
+        BinaryReaderExImpl reader = new BinaryReaderExImpl(null, new BinaryHeapInputStream(read()), null, null, false);
+
+        JdbcResponse res = new JdbcResponse();
+
+        res.readBinary(reader);
+
+        return res;
     }
 
     /**
@@ -158,229 +367,6 @@
             cap = DYNAMIC_SIZE_MSG_CAP;
 
         return cap;
-=======
-     */
-    JdbcThinTcpIo(ConnectionProperties connProps) {
-        this.connProps = connProps;
->>>>>>> 7ee6722d
-    }
-
-    /**
-     * @throws SQLException On connection error or reject.
-     * @throws IOException On IO error in handshake.
-     */
-    public void start() throws SQLException, IOException {
-        Socket sock;
-
-<<<<<<< HEAD
-        if (connProps.isUseSSL()) {
-            try {
-                SSLSocketFactory sslSocketFactory = getSSLSocketFactory();
-
-                sock = sslSocketFactory.createSocket(connProps.getHost(), connProps.getPort());
-
-                System.out.println("+++" + sock.getSoTimeout());
-
-                sock.setSoTimeout(1000);
-
-                ((SSLSocket)sock).setUseClientMode(true);
-                ((SSLSocket)sock).startHandshake();
-            }
-            catch (IOException e) {
-                throw new SQLException("Failed to SSL connect to server [host=" + connProps.getHost() +
-                    ", port=" + connProps.getPort() + ']', SqlStateCode.CLIENT_CONNECTION_FAILED, e);
-            }
-        }
-        else {
-            sock = new Socket();
-
-            try {
-                sock.connect(new InetSocketAddress(connProps.getHost(), connProps.getPort()));
-            }
-            catch (IOException e) {
-                throw new SQLException("Failed to connect to server [host=" + connProps.getHost() +
-                    ", port=" + connProps.getPort() + ']', SqlStateCode.CLIENT_CONNECTION_FAILED, e);
-            }
-        }
-
-        if (connProps.getSocketSendBuffer() != 0)
-            sock.setSendBufferSize(connProps.getSocketSendBuffer());
-
-        if (connProps.getSocketReceiveBuffer() != 0)
-            sock.setReceiveBufferSize(connProps.getSocketReceiveBuffer());
-
-        sock.setTcpNoDelay(connProps.isTcpNoDelay());
-=======
-        if (connProps.getSocketSendBuffer() != 0)
-            sock.setSendBufferSize(connProps.getSocketSendBuffer());
-
-        if (connProps.getSocketReceiveBuffer() != 0)
-            sock.setReceiveBufferSize(connProps.getSocketReceiveBuffer());
-
-        sock.setTcpNoDelay(connProps.isTcpNoDelay());
-
-        try {
-            sock.connect(new InetSocketAddress(connProps.getHost(), connProps.getPort()));
->>>>>>> 7ee6722d
-
-        try {
-            endpoint = new IpcClientTcpEndpoint(sock);
-
-            out = new BufferedOutputStream(endpoint.outputStream());
-            in = new BufferedInputStream(endpoint.inputStream());
-        }
-<<<<<<< HEAD
-        catch (IgniteCheckedException e) {
-=======
-        catch (IOException | IgniteCheckedException e) {
->>>>>>> 7ee6722d
-            throw new SQLException("Failed to connect to server [host=" + connProps.getHost() +
-                ", port=" + connProps.getPort() + ']', SqlStateCode.CLIENT_CONNECTION_FAILED, e);
-        }
-
-        handshake(CURRENT_VER);
-    }
-
-    /**
-     * Used for versions: 2.1.5 and 2.3.0. The protocol version is changed but handshake format isn't changed.
-     *
-     * @param ver JDBC client version.
-     * @throws IOException On IO error.
-     * @throws SQLException On connection reject.
-     */
-    public void handshake(ClientListenerProtocolVersion ver) throws IOException, SQLException {
-        BinaryWriterExImpl writer = new BinaryWriterExImpl(null, new BinaryHeapOutputStream(HANDSHAKE_MSG_SIZE),
-            null, null);
-
-        writer.writeByte((byte)ClientListenerRequest.HANDSHAKE);
-
-        writer.writeShort(ver.major());
-        writer.writeShort(ver.minor());
-        writer.writeShort(ver.maintenance());
-
-        writer.writeByte(ClientListenerNioListener.JDBC_CLIENT);
-
-        writer.writeBoolean(connProps.isDistributedJoins());
-        writer.writeBoolean(connProps.isEnforceJoinOrder());
-        writer.writeBoolean(connProps.isCollocated());
-        writer.writeBoolean(connProps.isReplicatedOnly());
-        writer.writeBoolean(connProps.isAutoCloseServerCursor());
-        writer.writeBoolean(connProps.isLazy());
-        writer.writeBoolean(connProps.isSkipReducerOnUpdate());
-
-        send(writer.array());
-
-        BinaryReaderExImpl reader = new BinaryReaderExImpl(null, new BinaryHeapInputStream(read()),
-            null, null, false);
-
-        boolean accepted = reader.readBoolean();
-
-        if (accepted) {
-            if (reader.available() > 0) {
-                byte maj = reader.readByte();
-                byte min = reader.readByte();
-                byte maintenance = reader.readByte();
-
-                String stage = reader.readString();
-
-                long ts = reader.readLong();
-                byte[] hash = reader.readByteArray();
-
-                igniteVer = new IgniteProductVersion(maj, min, maintenance, stage, ts, hash);
-            }
-            else
-                igniteVer = new IgniteProductVersion((byte)2, (byte)0, (byte)0, "Unknown", 0L, null);
-        }
-        else {
-            short maj = reader.readShort();
-            short min = reader.readShort();
-            short maintenance = reader.readShort();
-
-            String err = reader.readString();
-
-            ClientListenerProtocolVersion srvProtocolVer = ClientListenerProtocolVersion.create(maj, min, maintenance);
-
-            if (VER_2_1_5.equals(srvProtocolVer))
-                handshake(VER_2_1_5);
-            else if (VER_2_1_0.equals(srvProtocolVer))
-                handshake_2_1_0();
-            else {
-                throw new SQLException("Handshake failed [driverProtocolVer=" + CURRENT_VER +
-                    ", remoteNodeProtocolVer=" + srvProtocolVer + ", err=" + err + ']',
-                    SqlStateCode.CONNECTION_REJECTED);
-            }
-        }
-    }
-
-    /**
-     * Compatibility handshake for server version 2.1.0
-     *
-     * @throws IOException On IO error.
-     * @throws SQLException On connection reject.
-     */
-    private void handshake_2_1_0() throws IOException, SQLException {
-        BinaryWriterExImpl writer = new BinaryWriterExImpl(null, new BinaryHeapOutputStream(HANDSHAKE_MSG_SIZE),
-            null, null);
-
-        writer.writeByte((byte)ClientListenerRequest.HANDSHAKE);
-
-        writer.writeShort(VER_2_1_0.major());
-        writer.writeShort(VER_2_1_0.minor());
-        writer.writeShort(VER_2_1_0.maintenance());
-
-        writer.writeByte(ClientListenerNioListener.JDBC_CLIENT);
-
-        writer.writeBoolean(connProps.isDistributedJoins());
-        writer.writeBoolean(connProps.isEnforceJoinOrder());
-        writer.writeBoolean(connProps.isCollocated());
-        writer.writeBoolean(connProps.isReplicatedOnly());
-        writer.writeBoolean(connProps.isAutoCloseServerCursor());
-
-        send(writer.array());
-
-        BinaryReaderExImpl reader = new BinaryReaderExImpl(null, new BinaryHeapInputStream(read()),
-            null, null, false);
-
-        boolean accepted = reader.readBoolean();
-
-        if (accepted)
-            igniteVer = new IgniteProductVersion((byte)2, (byte)1, (byte)0, "Unknown", 0L, null);
-        else {
-            short maj = reader.readShort();
-            short min = reader.readShort();
-            short maintenance = reader.readShort();
-
-            String err = reader.readString();
-
-            ClientListenerProtocolVersion ver = ClientListenerProtocolVersion.create(maj, min, maintenance);
-
-            throw new SQLException("Handshake failed [driverProtocolVer=" + CURRENT_VER +
-                ", remoteNodeProtocolVer=" + ver + ", err=" + err + ']', SqlStateCode.CONNECTION_REJECTED);
-        }
-    }
-
-    /**
-     * @param req Request.
-     * @return Server response.
-     * @throws IOException In case of IO error.
-     */
-    @SuppressWarnings("unchecked")
-    JdbcResponse sendRequest(JdbcRequest req) throws IOException {
-        int cap = guessCapacity(req);
-
-        BinaryWriterExImpl writer = new BinaryWriterExImpl(null, new BinaryHeapOutputStream(cap), null, null);
-
-        req.writeBinary(writer);
-
-        send(writer.array());
-
-        BinaryReaderExImpl reader = new BinaryReaderExImpl(null, new BinaryHeapInputStream(read()), null, null, false);
-
-        JdbcResponse res = new JdbcResponse();
-
-        res.readBinary(reader);
-
-        return res;
     }
 
     /**
@@ -407,7 +393,7 @@
     private byte[] read() throws IOException {
         byte[] sizeBytes = read(4);
 
-        int msgSize = (((0xFF & sizeBytes[3]) << 24) | ((0xFF & sizeBytes[2]) << 16)
+        int msgSize  = (((0xFF & sizeBytes[3]) << 24) | ((0xFF & sizeBytes[2]) << 16)
             | ((0xFF & sizeBytes[1]) << 8) + (0xFF & sizeBytes[0]));
 
         return read(msgSize);
@@ -418,7 +404,7 @@
      * @return Read bytes.
      * @throws IOException On error.
      */
-    private byte[] read(int size) throws IOException {
+    private byte [] read(int size) throws IOException {
         int off = 0;
 
         byte[] data = new byte[size];
@@ -458,7 +444,6 @@
     public ConnectionProperties connectionProperties() {
         return connProps;
     }
-<<<<<<< HEAD
 
     /**
      * @return Ignite server version.
@@ -630,13 +615,5 @@
         catch (KeyManagementException e) {
             throw new SQLException("Cannot init SSL context.", SqlStateCode.CLIENT_CONNECTION_FAILED, e);
         }
-=======
-
-    /**
-     * @return Ignite server version.
-     */
-    IgniteProductVersion igniteVersion() {
-        return igniteVer;
->>>>>>> 7ee6722d
     }
 }