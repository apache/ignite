--- conflicted
+++ resolved
@@ -348,11 +348,7 @@
 
         send(writer.array());
 
-<<<<<<< HEAD
-        BinaryRawReaderEx reader = new BinaryReaderExImpl(ctx, new BinaryHeapInputStream(read()),
-=======
-        BinaryReaderExImpl reader = new BinaryReaderExImpl(ctx, BinaryStreams.inputStream(read()),
->>>>>>> 1a48bf25
+        BinaryRawReaderEx reader = new BinaryReaderExImpl(ctx, BinaryStreams.inputStream(read()),
             null, null, false);
 
         boolean accepted = reader.readBoolean();
@@ -458,11 +454,7 @@
 
         send(writer.array());
 
-<<<<<<< HEAD
-        BinaryRawReaderEx reader = new BinaryReaderExImpl(null, new BinaryHeapInputStream(read()),
-=======
-        BinaryReaderExImpl reader = new BinaryReaderExImpl(null, BinaryStreams.inputStream(read()),
->>>>>>> 1a48bf25
+        BinaryRawReaderEx reader = new BinaryReaderExImpl(null, BinaryStreams.inputStream(read()),
             null, null, false);
 
         boolean accepted = reader.readBoolean();
@@ -552,11 +544,7 @@
      * @throws IOException In case of IO error.
      */
     JdbcResponse readResponse() throws IOException {
-<<<<<<< HEAD
-        BinaryRawReaderEx reader = new BinaryReaderExImpl(ctx, new BinaryHeapInputStream(read()), null, true);
-=======
-        BinaryReaderExImpl reader = new BinaryReaderExImpl(ctx, BinaryStreams.inputStream(read()), null, true);
->>>>>>> 1a48bf25
+        BinaryRawReaderEx reader = new BinaryReaderExImpl(ctx, BinaryStreams.inputStream(read()), null, true);
 
         JdbcResponse res = new JdbcResponse();
 
