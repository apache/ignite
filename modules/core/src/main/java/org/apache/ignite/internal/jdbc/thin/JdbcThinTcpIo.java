/*
 * Licensed to the Apache Software Foundation (ASF) under one or more
 * contributor license agreements.  See the NOTICE file distributed with
 * this work for additional information regarding copyright ownership.
 * The ASF licenses this file to You under the Apache License, Version 2.0
 * (the "License"); you may not use this file except in compliance with
 * the License.  You may obtain a copy of the License at
 *
 *      http://www.apache.org/licenses/LICENSE-2.0
 *
 * Unless required by applicable law or agreed to in writing, software
 * distributed under the License is distributed on an "AS IS" BASIS,
 * WITHOUT WARRANTIES OR CONDITIONS OF ANY KIND, either express or implied.
 * See the License for the specific language governing permissions and
 * limitations under the License.
 */

package org.apache.ignite.internal.jdbc.thin;

import java.io.BufferedInputStream;
import java.io.BufferedOutputStream;
import java.io.IOException;
import java.net.InetSocketAddress;
import java.net.Socket;
import java.sql.SQLException;
import java.util.EnumSet;
import java.util.List;
import java.util.Map;
import java.util.Objects;
import java.util.Random;
import java.util.UUID;
import java.util.concurrent.atomic.AtomicLong;

import javax.cache.configuration.Factory;

import org.apache.ignite.IgniteCheckedException;
import org.apache.ignite.cache.query.QueryCancelledException;
import org.apache.ignite.configuration.IgniteConfiguration;
import org.apache.ignite.internal.MarshallerContextImpl;
import org.apache.ignite.internal.ThinProtocolFeature;
import org.apache.ignite.internal.binary.BinaryCachingMetadataHandler;
import org.apache.ignite.internal.binary.BinaryContext;
import org.apache.ignite.internal.binary.BinaryMarshaller;
import org.apache.ignite.internal.binary.BinaryReaderExImpl;
import org.apache.ignite.internal.binary.BinaryThreadLocalContext;
import org.apache.ignite.internal.binary.BinaryWriterExImpl;
import org.apache.ignite.internal.binary.streams.BinaryHeapInputStream;
import org.apache.ignite.internal.binary.streams.BinaryHeapOutputStream;
import org.apache.ignite.internal.processors.cache.query.IgniteQueryErrorCode;
import org.apache.ignite.internal.processors.odbc.ClientListenerNioListener;
import org.apache.ignite.internal.processors.odbc.ClientListenerProtocolVersion;
import org.apache.ignite.internal.processors.odbc.ClientListenerRequest;
import org.apache.ignite.internal.processors.odbc.SqlStateCode;
import org.apache.ignite.internal.processors.odbc.jdbc.JdbcBatchExecuteRequest;
import org.apache.ignite.internal.processors.odbc.jdbc.JdbcProtocolContext;
import org.apache.ignite.internal.processors.odbc.jdbc.JdbcQuery;
import org.apache.ignite.internal.processors.odbc.jdbc.JdbcQueryCancelRequest;
import org.apache.ignite.internal.processors.odbc.jdbc.JdbcQueryCloseRequest;
import org.apache.ignite.internal.processors.odbc.jdbc.JdbcQueryExecuteRequest;
import org.apache.ignite.internal.processors.odbc.jdbc.JdbcQueryFetchRequest;
import org.apache.ignite.internal.processors.odbc.jdbc.JdbcQueryMetadataRequest;
import org.apache.ignite.internal.processors.odbc.jdbc.JdbcRequest;
import org.apache.ignite.internal.processors.odbc.jdbc.JdbcResponse;
import org.apache.ignite.internal.processors.odbc.jdbc.JdbcThinFeature;
import org.apache.ignite.internal.processors.odbc.jdbc.JdbcUtils;
import org.apache.ignite.internal.util.ipc.loopback.IpcClientTcpEndpoint;
import org.apache.ignite.internal.util.typedef.F;
import org.apache.ignite.internal.util.typedef.internal.U;
import org.apache.ignite.lang.IgniteProductVersion;

import static java.lang.Math.abs;
import static org.apache.ignite.internal.jdbc.thin.JdbcThinUtils.nullableBooleanToByte;

/**
 * JDBC IO layer implementation based on blocking IPC streams.
 */
public class JdbcThinTcpIo {
    /** Version 2.1.0. */
    private static final ClientListenerProtocolVersion VER_2_1_0 = ClientListenerProtocolVersion.create(2, 1, 0);

    /** Version 2.1.5: added "lazy" flag. */
    private static final ClientListenerProtocolVersion VER_2_1_5 = ClientListenerProtocolVersion.create(2, 1, 5);

    /** Version 2.3.1. */
    private static final ClientListenerProtocolVersion VER_2_3_0 = ClientListenerProtocolVersion.create(2, 3, 0);

    /** Version 2.4.0. */
    private static final ClientListenerProtocolVersion VER_2_4_0 = ClientListenerProtocolVersion.create(2, 4, 0);

    /** Version 2.5.0. */
    private static final ClientListenerProtocolVersion VER_2_5_0 = ClientListenerProtocolVersion.create(2, 5, 0);

    /** Version 2.7.0. */
    private static final ClientListenerProtocolVersion VER_2_7_0 = ClientListenerProtocolVersion.create(2, 7, 0);

    /** Version 2.8.0. */
    private static final ClientListenerProtocolVersion VER_2_8_0 = ClientListenerProtocolVersion.create(2, 8, 0);

    /** Version 2.9.0. Adds user attributes support. Adds features flags support. */
    private static final ClientListenerProtocolVersion VER_2_9_0 = ClientListenerProtocolVersion.create(2, 9, 0);

<<<<<<< HEAD
    /** Version 2.10.0. */
    private static final ClientListenerProtocolVersion VER_2_10_0 = ClientListenerProtocolVersion.create(2, 10, 0);

    /** Current version. */
    private static final ClientListenerProtocolVersion CURRENT_VER = VER_2_10_0;
=======
    /** Version 2.13.0. */
    private static final ClientListenerProtocolVersion VER_2_13_0 = ClientListenerProtocolVersion.create(2, 13, 0);

    /** Current version. */
    private static final ClientListenerProtocolVersion CURRENT_VER = VER_2_13_0;
>>>>>>> 9cf06362

    /** Initial output stream capacity for handshake. */
    private static final int HANDSHAKE_MSG_SIZE = 13;

    /** Initial output for query message. */
    private static final int DYNAMIC_SIZE_MSG_CAP = 256;

    /** Maximum batch query count. */
    private static final int MAX_BATCH_QRY_CNT = 32;

    /** Initial output for query fetch message. */
    private static final int QUERY_FETCH_MSG_SIZE = 13;

    /** Initial output for query fetch message. */
    private static final int QUERY_META_MSG_SIZE = 9;

    /** Initial output for query close message. */
    private static final int QUERY_CLOSE_MSG_SIZE = 9;

    /** Random. */
    private static final AtomicLong IDX_GEN = new AtomicLong(new Random(U.currentTimeMillis()).nextLong());

    /** Connection properties. */
    private final ConnectionProperties connProps;

    /** Socket address. */
    private final InetSocketAddress sockAddr;

    /** Endpoint. */
    private final IpcClientTcpEndpoint endpoint;

    /** Output stream. */
    private final BufferedOutputStream out;

    /** Input stream. */
    private final BufferedInputStream in;

    /** Connected flag. */
    private volatile boolean connected;

    /** Ignite server version. */
    private final IgniteProductVersion igniteVer;

    /** Node Id. */
    private final UUID nodeId;

    /** Connection mutex. */
    private final Object connMux = new Object();

    /** Current protocol version used to connection to Ignite. */
    private final ClientListenerProtocolVersion srvProtoVer;

    /** Protocol context (version, supported features, etc). */
    private JdbcProtocolContext protoCtx;

    /** Binary context for serialization/deserialization of binary objects. */
    private final BinaryContext ctx;

    /**
     * Start connection and perform handshake.
     *
     * @param connProps Connection properties.
     * @param sockAddr Socket address.
     * @param ctx Binary context for proper serialization/deserialization of binary objects.
     * @param timeout Socket connection timeout in ms.
     *
     * @throws SQLException On connection error or reject.
     * @throws IOException On IO error in handshake.
     */
    public JdbcThinTcpIo(ConnectionProperties connProps, InetSocketAddress sockAddr, BinaryContext ctx, int timeout)
        throws SQLException, IOException {
        this.connProps = connProps;
        this.sockAddr = sockAddr;
        this.ctx = ctx;

        Socket sock = null;

        try {
            if (ConnectionProperties.SSL_MODE_REQUIRE.equalsIgnoreCase(connProps.getSslMode()))
                sock = JdbcThinSSLUtil.createSSLSocket(sockAddr, connProps);
            else if (ConnectionProperties.SSL_MODE_DISABLE.equalsIgnoreCase(connProps.getSslMode())) {
                sock = new Socket();

                try {
                    sock.connect(sockAddr, timeout);
                }
                catch (IOException e) {
                    throw new SQLException("Failed to connect to server [host=" + sockAddr.getHostName() +
                        ", port=" + sockAddr.getPort() + ']', SqlStateCode.CLIENT_CONNECTION_FAILED, e);
                }
            }
            else {
                throw new SQLException("Unknown sslMode. [sslMode=" + connProps.getSslMode() + ']',
                    SqlStateCode.CLIENT_CONNECTION_FAILED);
            }

            if (connProps.getSocketSendBuffer() != 0)
                sock.setSendBufferSize(connProps.getSocketSendBuffer());

            if (connProps.getSocketReceiveBuffer() != 0)
                sock.setReceiveBufferSize(connProps.getSocketReceiveBuffer());

            sock.setTcpNoDelay(connProps.isTcpNoDelay());

            BufferedOutputStream out = null;
            BufferedInputStream in = null;

            try {
                endpoint = new IpcClientTcpEndpoint(sock);

                out = new BufferedOutputStream(endpoint.outputStream());
                in = new BufferedInputStream(endpoint.inputStream());

                connected = true;

                this.in = in;
                this.out = out;
            }
            catch (IgniteCheckedException e) {
                U.closeQuiet(in);
                U.closeQuiet(out);

                throw new SQLException("Failed to connect to server [url=" + connProps.getUrl() +
                    " address=" + sockAddr + ']', SqlStateCode.CLIENT_CONNECTION_FAILED, e);
            }
        }
        catch (Exception e) {
            if (sock != null && !sock.isClosed())
                U.closeQuiet(sock);

            throw e;
        }

        HandshakeResult handshakeRes = handshake(CURRENT_VER);

        igniteVer = handshakeRes.igniteVersion();

        nodeId = handshakeRes.nodeId();

        srvProtoVer = handshakeRes.serverProtocolVersion();

        protoCtx = new JdbcProtocolContext(srvProtoVer, handshakeRes.features(), connProps.isKeepBinary());
    }

    /**
     * Used for versions: 2.1.5 and 2.3.0. The protocol version is changed but handshake format isn't changed.
     *
     * @param ver JDBC client version.
     * @throws IOException On IO error.
     * @throws SQLException On connection reject.
     */
    private HandshakeResult handshake(ClientListenerProtocolVersion ver) throws IOException, SQLException {
        BinaryContext ctx = new BinaryContext(BinaryCachingMetadataHandler.create(), new IgniteConfiguration(), null);

        BinaryMarshaller marsh = new BinaryMarshaller();

        marsh.setContext(new MarshallerContextImpl(null, null));

        ctx.configure(marsh);

        BinaryWriterExImpl writer = new BinaryWriterExImpl(ctx, new BinaryHeapOutputStream(HANDSHAKE_MSG_SIZE),
            null, null);

        writer.writeByte((byte)ClientListenerRequest.HANDSHAKE);

        writer.writeShort(ver.major());
        writer.writeShort(ver.minor());
        writer.writeShort(ver.maintenance());

        writer.writeByte(ClientListenerNioListener.JDBC_CLIENT);

        writer.writeBoolean(connProps.isDistributedJoins());
        writer.writeBoolean(connProps.isEnforceJoinOrder());
        writer.writeBoolean(connProps.isCollocated());
        writer.writeBoolean(connProps.isReplicatedOnly());
        writer.writeBoolean(connProps.isAutoCloseServerCursor());
        writer.writeBoolean(connProps.isLazy());
        writer.writeBoolean(connProps.isSkipReducerOnUpdate());

        if (ver.compareTo(VER_2_7_0) >= 0)
            writer.writeString(connProps.nestedTxMode());

        if (ver.compareTo(VER_2_8_0) >= 0) {
            writer.writeByte(nullableBooleanToByte(connProps.isDataPageScanEnabled()));

            JdbcUtils.writeNullableInteger(writer, connProps.getUpdateBatchSize());
        }

        if (ver.compareTo(VER_2_9_0) >= 0) {
            String userAttrs = connProps.getUserAttributesFactory();

            if (F.isEmpty(userAttrs))
                writer.writeMap(null);
            else {
                try {
                    Class<Factory<Map<String, String>>> cls = (Class<Factory<Map<String, String>>>)
                        JdbcThinSSLUtil.class.getClassLoader().loadClass(userAttrs);

                    Map<String, String> attrs = cls.newInstance().create();

                    writer.writeMap(attrs);
                }
                catch (ClassNotFoundException | IllegalAccessException | InstantiationException e) {
                    throw new SQLException("Could not found user attributes factory class: " + userAttrs,
                        SqlStateCode.CLIENT_CONNECTION_FAILED, e);
                }
            }

            writer.writeByteArray(ThinProtocolFeature.featuresAsBytes(enabledFeatures()));
        }

<<<<<<< HEAD
        if (ver.compareTo(VER_2_10_0) >= 0)
            writer.writeBoolean(connProps.isUseExperimentalQueryEngine());
=======
        if (ver.compareTo(VER_2_13_0) >= 0)
            writer.writeString(connProps.getQueryEngine());
>>>>>>> 9cf06362

        if (!F.isEmpty(connProps.getUsername())) {
            assert ver.compareTo(VER_2_5_0) >= 0 : "Authentication is supported since 2.5";

            writer.writeString(connProps.getUsername());
            writer.writeString(connProps.getPassword());
        }

        send(writer.array());

        BinaryReaderExImpl reader = new BinaryReaderExImpl(ctx, new BinaryHeapInputStream(read()),
            null, null, false);

        boolean accepted = reader.readBoolean();

        if (accepted) {
            HandshakeResult handshakeRes = new HandshakeResult();

            if (reader.available() > 0) {
                byte maj = reader.readByte();
                byte min = reader.readByte();
                byte maintenance = reader.readByte();

                String stage = reader.readString();

                long ts = reader.readLong();
                byte[] hash = reader.readByteArray();

                if (ver.compareTo(VER_2_8_0) >= 0)
                    handshakeRes.nodeId(reader.readUuid());

                handshakeRes.igniteVersion(new IgniteProductVersion(maj, min, maintenance, stage, ts, hash));

                if (ver.compareTo(VER_2_9_0) >= 0) {
                    byte[] srvFeatures = reader.readByteArray();

                    EnumSet<JdbcThinFeature> features = JdbcThinFeature.enumSet(srvFeatures);

                    handshakeRes.features(features);
                }
            }
            else {
                handshakeRes.igniteVersion(
                    new IgniteProductVersion((byte)2, (byte)0, (byte)0, "Unknown", 0L, null));
            }

            handshakeRes.serverProtocolVersion(ver);

            return handshakeRes;
        }
        else {
            short maj = reader.readShort();
            short min = reader.readShort();
            short maintenance = reader.readShort();

            String err = reader.readString();

            ClientListenerProtocolVersion srvProtoVer0 = ClientListenerProtocolVersion.create(maj, min, maintenance);

            if (srvProtoVer0.compareTo(VER_2_5_0) < 0 && !F.isEmpty(connProps.getUsername())) {
                throw new SQLException("Authentication doesn't support by remote server[driverProtocolVer="
                    + CURRENT_VER + ", remoteNodeProtocolVer=" + srvProtoVer0 + ", err=" + err
                    + ", url=" + connProps.getUrl() + " address=" + sockAddr + ']', SqlStateCode.CONNECTION_REJECTED);
            }

<<<<<<< HEAD
            if (VER_2_8_0.equals(srvProtoVer0)
=======
            if (VER_2_9_0.equals(srvProtoVer0)
                || VER_2_8_0.equals(srvProtoVer0)
>>>>>>> 9cf06362
                || VER_2_7_0.equals(srvProtoVer0)
                || VER_2_5_0.equals(srvProtoVer0)
                || VER_2_4_0.equals(srvProtoVer0)
                || VER_2_3_0.equals(srvProtoVer0)
                || VER_2_1_5.equals(srvProtoVer0))
                return handshake(srvProtoVer0);
            else if (VER_2_1_0.equals(srvProtoVer0))
                return handshake_2_1_0();
            else {
                throw new SQLException("Handshake failed [driverProtocolVer=" + CURRENT_VER +
                    ", remoteNodeProtocolVer=" + srvProtoVer0 + ", err=" + err + ']',
                    SqlStateCode.CONNECTION_REJECTED);
            }
        }
    }

    /**
     * Compatibility handshake for server version 2.1.0
     *
     * @throws IOException On IO error.
     * @throws SQLException On connection reject.
     */
    private HandshakeResult handshake_2_1_0() throws IOException, SQLException {
        BinaryWriterExImpl writer = new BinaryWriterExImpl(null, new BinaryHeapOutputStream(HANDSHAKE_MSG_SIZE),
            null, null);

        writer.writeByte((byte)ClientListenerRequest.HANDSHAKE);

        writer.writeShort(VER_2_1_0.major());
        writer.writeShort(VER_2_1_0.minor());
        writer.writeShort(VER_2_1_0.maintenance());

        writer.writeByte(ClientListenerNioListener.JDBC_CLIENT);

        writer.writeBoolean(connProps.isDistributedJoins());
        writer.writeBoolean(connProps.isEnforceJoinOrder());
        writer.writeBoolean(connProps.isCollocated());
        writer.writeBoolean(connProps.isReplicatedOnly());
        writer.writeBoolean(connProps.isAutoCloseServerCursor());

        send(writer.array());

        BinaryReaderExImpl reader = new BinaryReaderExImpl(null, new BinaryHeapInputStream(read()),
            null, null, false);

        boolean accepted = reader.readBoolean();

        if (accepted) {
            HandshakeResult handshakeRes = new HandshakeResult();

            handshakeRes.igniteVersion(
                new IgniteProductVersion((byte)2, (byte)1, (byte)0, "Unknown", 0L, null));

            handshakeRes.serverProtocolVersion(VER_2_1_0);

            return handshakeRes;
        }
        else {
            short maj = reader.readShort();
            short min = reader.readShort();
            short maintenance = reader.readShort();

            String err = reader.readString();

            ClientListenerProtocolVersion ver = ClientListenerProtocolVersion.create(maj, min, maintenance);

            throw new SQLException("Handshake failed [driverProtocolVer=" + CURRENT_VER +
                ", remoteNodeProtocolVer=" + ver + ", err=" + err + ']', SqlStateCode.CONNECTION_REJECTED);
        }
    }

    /**
     * @param req Request.
     * @throws IOException In case of IO error.
     * @throws SQLException On error.
     */
    void sendRequestNoWaitResponse(JdbcRequest req) throws IOException, SQLException {
        if (!isUnorderedStreamSupported()) {
            throw new SQLException("Streaming without response doesn't supported by server [driverProtocolVer="
                + CURRENT_VER + ", remoteNodeVer=" + igniteVer + ']', SqlStateCode.INTERNAL_ERROR);
        }

        sendRequestRaw(req);
    }

    /**
     * @param req Request.
     * @param stmt Statement.
     * @return Server response.
     * @throws IOException In case of IO error.
     */
    JdbcResponse sendRequest(JdbcRequest req, JdbcThinStatement stmt) throws IOException {
        if (stmt != null) {
            synchronized (stmt.cancellationMutex()) {
                if (stmt.isCancelled()) {
                    if (req instanceof JdbcQueryCloseRequest)
                        return new JdbcResponse(null);

                    return new JdbcResponse(IgniteQueryErrorCode.QUERY_CANCELED, QueryCancelledException.ERR_MSG);
                }

                sendRequestRaw(req);

                if (req instanceof JdbcQueryExecuteRequest || req instanceof JdbcBatchExecuteRequest)
                    stmt.currentRequestMeta(req.requestId(), this);
            }
        }
        else
            sendRequestRaw(req);

        JdbcResponse resp = readResponse();

        return stmt != null && stmt.isCancelled() ?
            new JdbcResponse(IgniteQueryErrorCode.QUERY_CANCELED, QueryCancelledException.ERR_MSG) :
            resp;
    }

    /**
     * Sends cancel request.
     *
     * @param cancellationReq contains request id to be cancelled
     * @throws IOException In case of IO error.
     */
    void sendCancelRequest(JdbcQueryCancelRequest cancellationReq) throws IOException {
        sendRequestRaw(cancellationReq);
    }

    /**
     * @return Server response.
     * @throws IOException In case of IO error.
     */
    JdbcResponse readResponse() throws IOException {
        BinaryReaderExImpl reader = new BinaryReaderExImpl(ctx, new BinaryHeapInputStream(read()), null, true);

        JdbcResponse res = new JdbcResponse();

        res.readBinary(reader, protoCtx);

        return res;
    }

    /**
     * Try to guess request capacity.
     *
     * @param req Request.
     * @return Expected capacity.
     */
    private static int guessCapacity(JdbcRequest req) {
        int cap;

        if (req instanceof JdbcBatchExecuteRequest) {
            List<JdbcQuery> qrys = ((JdbcBatchExecuteRequest)req).queries();

            int cnt = !F.isEmpty(qrys) ? Math.min(MAX_BATCH_QRY_CNT, qrys.size()) : 0;

            // One additional byte for autocommit and last batch flags.
            cap = cnt * DYNAMIC_SIZE_MSG_CAP + 2;
        }
        else if (req instanceof JdbcQueryCloseRequest)
            cap = QUERY_CLOSE_MSG_SIZE;
        else if (req instanceof JdbcQueryMetadataRequest)
            cap = QUERY_META_MSG_SIZE;
        else if (req instanceof JdbcQueryFetchRequest)
            cap = QUERY_FETCH_MSG_SIZE;
        else
            cap = DYNAMIC_SIZE_MSG_CAP;

        return cap;
    }

    /**
     * @param req Request.
     * @throws IOException In case of IO error.
     */
    private void sendRequestRaw(JdbcRequest req) throws IOException {
        int cap = guessCapacity(req);

        BinaryWriterExImpl writer = new BinaryWriterExImpl(ctx, new BinaryHeapOutputStream(cap),
            BinaryThreadLocalContext.get().schemaHolder(), null);

        req.writeBinary(writer, protoCtx);

        synchronized (connMux) {
            send(writer.array());
        }
    }

    /**
     * @param req JDBC request bytes.
     * @throws IOException On error.
     */
    private void send(byte[] req) throws IOException {
        int size = req.length;

        out.write(size & 0xFF);
        out.write((size >> 8) & 0xFF);
        out.write((size >> 16) & 0xFF);
        out.write((size >> 24) & 0xFF);

        out.write(req);

        out.flush();
    }

    /**
     * @return Bytes of a response from server.
     * @throws IOException On error.
     */
    private byte[] read() throws IOException {
        byte[] sizeBytes = read(4);

        int msgSize = (((0xFF & sizeBytes[3]) << 24) | ((0xFF & sizeBytes[2]) << 16)
            | ((0xFF & sizeBytes[1]) << 8) + (0xFF & sizeBytes[0]));

        return read(msgSize);
    }

    /**
     * @param size Count of bytes to read from stream.
     * @return Read bytes.
     * @throws IOException On error.
     */
    private byte[] read(int size) throws IOException {
        int off = 0;

        byte[] data = new byte[size];

        while (off != size) {
            int res = in.read(data, off, size - off);

            if (res == -1)
                throw new IOException("Failed to read incoming message (not enough data).");

            off += res;
        }

        return data;
    }

    /**
     * Close the client IO.
     */
    public void close() {
        if (!connected)
            return;

        // Clean up resources.
        U.closeQuiet(out);
        U.closeQuiet(in);

        if (endpoint != null)
            endpoint.close();

        connected = false;
    }

    /**
     * @return Connection properties.
     */
    public ConnectionProperties connectionProperties() {
        return connProps;
    }

    /**
     * @return Ignite server version.
     */
    IgniteProductVersion igniteVersion() {
        return igniteVer;
    }

    /**
     * @return {@code true} If the unordered streaming supported.
     */
    boolean isUnorderedStreamSupported() {
        assert srvProtoVer != null;

        return srvProtoVer.compareTo(VER_2_5_0) >= 0;
    }

    /**
     * @return True if query cancellation supported, false otherwise.
     */
    boolean isQueryCancellationSupported() {
        assert srvProtoVer != null;

        return srvProtoVer.compareTo(VER_2_8_0) >= 0;
    }

    /**
     * @return True if partition awareness supported, false otherwise.
     */
    boolean isPartitionAwarenessSupported() {
        assert srvProtoVer != null;

        return srvProtoVer.compareTo(VER_2_8_0) >= 0;
    }

    /**
     * Whether custom objects are supported by the server or not.
     *
     * @return {@code true} if custom objects are supported, {@code false} otherwise.
     */
    boolean isCustomObjectSupported() {
        return protoCtx.isFeatureSupported(JdbcThinFeature.CUSTOM_OBJECT);
    }

    /**
     * Get next server index.
     *
     * @param len Number of servers.
     * @return Index of the next server to connect to.
     */
    private static int nextServerIndex(int len) {
        if (len == 1)
            return 0;
        else {
            long nextIdx = IDX_GEN.getAndIncrement();

            return (int)(abs(nextIdx) % len);
        }
    }

    /**
     * Enable/disable socket timeout with specified timeout.
     *
     * @param ms the specified timeout, in milliseconds.
     * @throws SQLException if there is an error in the underlying protocol.
     */
    public void timeout(int ms) throws SQLException {
        endpoint.timeout(ms);
    }

    /**
     * Returns socket timeout.
     *
     * @throws SQLException if there is an error in the underlying protocol.
     */
    public int timeout() throws SQLException {
        return endpoint.timeout();
    }

    /**
     * @return Node Id.
     */
    public UUID nodeId() {
        return nodeId;
    }

    /**
     * @return Socket address.
     */
    public InetSocketAddress socketAddress() {
        return sockAddr;
    }

    /**
     * @return Connected flag.
     */
    public boolean connected() {
        return connected;
    }

    /**
     * Set of features enabled on client side. To get features supported by both sides use {@link #protoCtx}.
     * Since {@link #protoCtx} only available after handshake, any handshake protocol change should not use features,
     * but increment protocol version.
     */
    private EnumSet<JdbcThinFeature> enabledFeatures() {
        EnumSet<JdbcThinFeature> features = JdbcThinFeature.allFeaturesAsEnumSet();

        String disabledFeaturesStr = connProps.disabledFeatures();

        if (Objects.isNull(disabledFeaturesStr))
            return features;

        for (String f : disabledFeaturesStr.split("\\W+"))
            features.remove(JdbcThinFeature.valueOf(f.toUpperCase()));

        return features;
    }
}<|MERGE_RESOLUTION|>--- conflicted
+++ resolved
@@ -99,19 +99,11 @@
     /** Version 2.9.0. Adds user attributes support. Adds features flags support. */
     private static final ClientListenerProtocolVersion VER_2_9_0 = ClientListenerProtocolVersion.create(2, 9, 0);
 
-<<<<<<< HEAD
-    /** Version 2.10.0. */
-    private static final ClientListenerProtocolVersion VER_2_10_0 = ClientListenerProtocolVersion.create(2, 10, 0);
-
-    /** Current version. */
-    private static final ClientListenerProtocolVersion CURRENT_VER = VER_2_10_0;
-=======
     /** Version 2.13.0. */
     private static final ClientListenerProtocolVersion VER_2_13_0 = ClientListenerProtocolVersion.create(2, 13, 0);
 
     /** Current version. */
     private static final ClientListenerProtocolVersion CURRENT_VER = VER_2_13_0;
->>>>>>> 9cf06362
 
     /** Initial output stream capacity for handshake. */
     private static final int HANDSHAKE_MSG_SIZE = 13;
@@ -323,13 +315,8 @@
             writer.writeByteArray(ThinProtocolFeature.featuresAsBytes(enabledFeatures()));
         }
 
-<<<<<<< HEAD
-        if (ver.compareTo(VER_2_10_0) >= 0)
-            writer.writeBoolean(connProps.isUseExperimentalQueryEngine());
-=======
         if (ver.compareTo(VER_2_13_0) >= 0)
             writer.writeString(connProps.getQueryEngine());
->>>>>>> 9cf06362
 
         if (!F.isEmpty(connProps.getUsername())) {
             assert ver.compareTo(VER_2_5_0) >= 0 : "Authentication is supported since 2.5";
@@ -395,12 +382,8 @@
                     + ", url=" + connProps.getUrl() + " address=" + sockAddr + ']', SqlStateCode.CONNECTION_REJECTED);
             }
 
-<<<<<<< HEAD
-            if (VER_2_8_0.equals(srvProtoVer0)
-=======
             if (VER_2_9_0.equals(srvProtoVer0)
                 || VER_2_8_0.equals(srvProtoVer0)
->>>>>>> 9cf06362
                 || VER_2_7_0.equals(srvProtoVer0)
                 || VER_2_5_0.equals(srvProtoVer0)
                 || VER_2_4_0.equals(srvProtoVer0)
