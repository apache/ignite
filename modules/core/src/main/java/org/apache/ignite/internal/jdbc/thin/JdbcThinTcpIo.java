/*
 * Licensed to the Apache Software Foundation (ASF) under one or more
 * contributor license agreements.  See the NOTICE file distributed with
 * this work for additional information regarding copyright ownership.
 * The ASF licenses this file to You under the Apache License, Version 2.0
 * (the "License"); you may not use this file except in compliance with
 * the License.  You may obtain a copy of the License at
 *
 *      http://www.apache.org/licenses/LICENSE-2.0
 *
 * Unless required by applicable law or agreed to in writing, software
 * distributed under the License is distributed on an "AS IS" BASIS,
 * WITHOUT WARRANTIES OR CONDITIONS OF ANY KIND, either express or implied.
 * See the License for the specific language governing permissions and
 * limitations under the License.
 */

package org.apache.ignite.internal.jdbc.thin;

import java.io.BufferedInputStream;
import java.io.BufferedOutputStream;
import java.io.IOException;
import java.net.InetSocketAddress;
import java.net.Socket;
import java.sql.SQLException;
import java.util.Arrays;
import java.util.EnumSet;
import java.util.List;
import java.util.Map;
import java.util.Objects;
import java.util.Random;
import java.util.Set;
import java.util.UUID;
import java.util.concurrent.atomic.AtomicLong;
import java.util.stream.Collectors;

import javax.cache.configuration.Factory;

import org.apache.ignite.IgniteCheckedException;
import org.apache.ignite.cache.query.QueryCancelledException;
import org.apache.ignite.configuration.IgniteConfiguration;
import org.apache.ignite.internal.MarshallerContextImpl;
import org.apache.ignite.internal.ThinProtocolFeature;
import org.apache.ignite.internal.binary.BinaryCachingMetadataHandler;
import org.apache.ignite.internal.binary.BinaryContext;
import org.apache.ignite.internal.binary.BinaryMarshaller;
import org.apache.ignite.internal.binary.BinaryReaderExImpl;
import org.apache.ignite.internal.binary.BinaryThreadLocalContext;
import org.apache.ignite.internal.binary.BinaryWriterExImpl;
import org.apache.ignite.internal.binary.streams.BinaryHeapInputStream;
import org.apache.ignite.internal.binary.streams.BinaryHeapOutputStream;
import org.apache.ignite.internal.processors.cache.query.IgniteQueryErrorCode;
import org.apache.ignite.internal.processors.odbc.ClientListenerNioListener;
import org.apache.ignite.internal.processors.odbc.ClientListenerProtocolVersion;
import org.apache.ignite.internal.processors.odbc.ClientListenerRequest;
import org.apache.ignite.internal.processors.odbc.SqlStateCode;
import org.apache.ignite.internal.processors.odbc.jdbc.JdbcBatchExecuteRequest;
import org.apache.ignite.internal.processors.odbc.jdbc.JdbcProtocolContext;
import org.apache.ignite.internal.processors.odbc.jdbc.JdbcQuery;
import org.apache.ignite.internal.processors.odbc.jdbc.JdbcQueryCancelRequest;
import org.apache.ignite.internal.processors.odbc.jdbc.JdbcQueryCloseRequest;
import org.apache.ignite.internal.processors.odbc.jdbc.JdbcQueryExecuteRequest;
import org.apache.ignite.internal.processors.odbc.jdbc.JdbcQueryFetchRequest;
import org.apache.ignite.internal.processors.odbc.jdbc.JdbcQueryMetadataRequest;
import org.apache.ignite.internal.processors.odbc.jdbc.JdbcRequest;
import org.apache.ignite.internal.processors.odbc.jdbc.JdbcResponse;
import org.apache.ignite.internal.processors.odbc.jdbc.JdbcThinFeature;
import org.apache.ignite.internal.processors.odbc.jdbc.JdbcUtils;
import org.apache.ignite.internal.util.ipc.loopback.IpcClientTcpEndpoint;
import org.apache.ignite.internal.util.typedef.F;
import org.apache.ignite.internal.util.typedef.internal.U;
import org.apache.ignite.lang.IgniteProductVersion;
import org.apache.ignite.transactions.TransactionIsolation;

import static java.lang.Math.abs;
import static org.apache.ignite.internal.jdbc.thin.JdbcThinConnection.isolation;
import static org.apache.ignite.internal.jdbc.thin.JdbcThinUtils.nullableBooleanToByte;
import static org.apache.ignite.internal.processors.odbc.jdbc.JdbcConnectionContext.DEFAULT_NESTED_TX_MODE;

/**
 * JDBC IO layer implementation based on blocking IPC streams.
 */
public class JdbcThinTcpIo {
    /** Version 2.1.0. */
    private static final ClientListenerProtocolVersion VER_2_1_0 = ClientListenerProtocolVersion.create(2, 1, 0);

    /** Version 2.1.5: added "lazy" flag. */
    private static final ClientListenerProtocolVersion VER_2_1_5 = ClientListenerProtocolVersion.create(2, 1, 5);

    /** Version 2.3.1. */
    private static final ClientListenerProtocolVersion VER_2_3_0 = ClientListenerProtocolVersion.create(2, 3, 0);

    /** Version 2.4.0. */
    private static final ClientListenerProtocolVersion VER_2_4_0 = ClientListenerProtocolVersion.create(2, 4, 0);

    /** Version 2.5.0. */
    private static final ClientListenerProtocolVersion VER_2_5_0 = ClientListenerProtocolVersion.create(2, 5, 0);

    /** Version 2.7.0. */
    private static final ClientListenerProtocolVersion VER_2_7_0 = ClientListenerProtocolVersion.create(2, 7, 0);

    /** Version 2.8.0. */
    private static final ClientListenerProtocolVersion VER_2_8_0 = ClientListenerProtocolVersion.create(2, 8, 0);

    /** Version 2.9.0. Adds user attributes support. Adds features flags support. */
    private static final ClientListenerProtocolVersion VER_2_9_0 = ClientListenerProtocolVersion.create(2, 9, 0);

    /** Version 2.13.0. */
    private static final ClientListenerProtocolVersion VER_2_13_0 = ClientListenerProtocolVersion.create(2, 13, 0);

<<<<<<< HEAD
    /** Version 2.14.0. */
    private static final ClientListenerProtocolVersion VER_2_14_0 = ClientListenerProtocolVersion.create(2, 14, 0);

    /** Current version. */
    private static final ClientListenerProtocolVersion CURRENT_VER = VER_2_14_0;
=======
    /** Version 2.17.0. */
    private static final ClientListenerProtocolVersion VER_2_17_0 = ClientListenerProtocolVersion.create(2, 17, 0);

    /** Current version. */
    private static final ClientListenerProtocolVersion CURRENT_VER = VER_2_17_0;
>>>>>>> 87a22b17

    /** Initial output stream capacity for handshake. */
    private static final int HANDSHAKE_MSG_SIZE = 13;

    /** Initial output for query message. */
    private static final int DYNAMIC_SIZE_MSG_CAP = 256;

    /** Maximum batch query count. */
    private static final int MAX_BATCH_QRY_CNT = 32;

    /** Initial output for query fetch message. */
    private static final int QUERY_FETCH_MSG_SIZE = 13;

    /** Initial output for query fetch message. */
    private static final int QUERY_META_MSG_SIZE = 9;

    /** Initial output for query close message. */
    private static final int QUERY_CLOSE_MSG_SIZE = 9;

    /** Random. */
    private static final AtomicLong IDX_GEN = new AtomicLong(new Random(U.currentTimeMillis()).nextLong());

    /** Connection properties. */
    private final ConnectionProperties connProps;

    /** Socket address. */
    private final InetSocketAddress sockAddr;

    /** Endpoint. */
    private final IpcClientTcpEndpoint endpoint;

    /** Output stream. */
    private final BufferedOutputStream out;

    /** Input stream. */
    private final BufferedInputStream in;

    /** Connected flag. */
    private volatile boolean connected;

    /** Ignite server version. */
    private final IgniteProductVersion igniteVer;

    /** Node Id. */
    private final UUID nodeId;

    /** Connection mutex. */
    private final Object connMux = new Object();

    /** Current protocol version used to connection to Ignite. */
    private final ClientListenerProtocolVersion srvProtoVer;

    /** Protocol context (version, supported features, etc). */
    private final JdbcProtocolContext protoCtx;

    /**
     * Transaction modes supported by the server.
     * @see org.apache.ignite.configuration.TransactionConfiguration#TX_AWARE_QUERIES_SUPPORTED_MODES
     */
    private final Set<TransactionIsolation> isolationLevelsSupported;

    /** Binary context for serialization/deserialization of binary objects. */
    private final BinaryContext ctx;

    /**
     * Start connection and perform handshake.
     *
     * @param connProps Connection properties.
     * @param sockAddr Socket address.
     * @param ctx Binary context for proper serialization/deserialization of binary objects.
     * @param timeout Socket connection timeout in ms.
     *
     * @throws SQLException On connection error or reject.
     * @throws IOException On IO error in handshake.
     */
    public JdbcThinTcpIo(ConnectionProperties connProps, InetSocketAddress sockAddr, BinaryContext ctx, int timeout)
        throws SQLException, IOException {
        this.connProps = connProps;
        this.sockAddr = sockAddr;
        this.ctx = ctx;

        Socket sock = null;

        try {
            if (ConnectionProperties.SSL_MODE_REQUIRE.equalsIgnoreCase(connProps.getSslMode()))
                sock = JdbcThinSSLUtil.createSSLSocket(sockAddr, connProps);
            else if (ConnectionProperties.SSL_MODE_DISABLE.equalsIgnoreCase(connProps.getSslMode())) {
                sock = new Socket();

                try {
                    sock.connect(sockAddr, timeout);
                }
                catch (IOException e) {
                    throw new SQLException("Failed to connect to server [host=" + sockAddr.getHostName() +
                        ", port=" + sockAddr.getPort() + ']', SqlStateCode.CLIENT_CONNECTION_FAILED, e);
                }
            }
            else {
                throw new SQLException("Unknown sslMode. [sslMode=" + connProps.getSslMode() + ']',
                    SqlStateCode.CLIENT_CONNECTION_FAILED);
            }

            if (connProps.getSocketSendBuffer() != 0)
                sock.setSendBufferSize(connProps.getSocketSendBuffer());

            if (connProps.getSocketReceiveBuffer() != 0)
                sock.setReceiveBufferSize(connProps.getSocketReceiveBuffer());

            sock.setTcpNoDelay(connProps.isTcpNoDelay());

            BufferedOutputStream out = null;
            BufferedInputStream in = null;

            try {
                endpoint = new IpcClientTcpEndpoint(sock);

                out = new BufferedOutputStream(endpoint.outputStream());
                in = new BufferedInputStream(endpoint.inputStream());

                connected = true;

                this.in = in;
                this.out = out;
            }
            catch (IgniteCheckedException e) {
                U.closeQuiet(in);
                U.closeQuiet(out);

                throw new SQLException("Failed to connect to server [url=" + connProps.getUrl() +
                    " address=" + sockAddr + ']', SqlStateCode.CLIENT_CONNECTION_FAILED, e);
            }
        }
        catch (Exception e) {
            if (sock != null && !sock.isClosed())
                U.closeQuiet(sock);

            throw e;
        }

        HandshakeResult handshakeRes = handshake(CURRENT_VER);

        igniteVer = handshakeRes.igniteVersion();

        nodeId = handshakeRes.nodeId();

        srvProtoVer = handshakeRes.serverProtocolVersion();

        isolationLevelsSupported = handshakeRes.isolationLevelsSupported();

        protoCtx = new JdbcProtocolContext(srvProtoVer, handshakeRes.features(), connProps.isKeepBinary());
    }

    /**
     * Used for versions: 2.1.5 and 2.3.0. The protocol version is changed but handshake format isn't changed.
     *
     * @param ver JDBC client version.
     * @throws IOException On IO error.
     * @throws SQLException On connection reject.
     */
    private HandshakeResult handshake(ClientListenerProtocolVersion ver) throws IOException, SQLException {
        BinaryContext ctx = new BinaryContext(BinaryCachingMetadataHandler.create(), new IgniteConfiguration(), null);

        BinaryMarshaller marsh = new BinaryMarshaller();

        marsh.setContext(new MarshallerContextImpl(null, null));

        ctx.configure(marsh);

        BinaryWriterExImpl writer = new BinaryWriterExImpl(ctx, new BinaryHeapOutputStream(HANDSHAKE_MSG_SIZE),
            null, null);

        writer.writeByte((byte)ClientListenerRequest.HANDSHAKE);

        writer.writeShort(ver.major());
        writer.writeShort(ver.minor());
        writer.writeShort(ver.maintenance());

        writer.writeByte(ClientListenerNioListener.JDBC_CLIENT);

        writer.writeBoolean(connProps.isDistributedJoins());
        writer.writeBoolean(connProps.isEnforceJoinOrder());
        writer.writeBoolean(connProps.isCollocated());
        writer.writeBoolean(connProps.isReplicatedOnly());
        writer.writeBoolean(connProps.isAutoCloseServerCursor());
        writer.writeBoolean(connProps.isLazy());
        writer.writeBoolean(connProps.isSkipReducerOnUpdate());

        if (ver.compareTo(VER_2_7_0) >= 0)
            writer.writeString(DEFAULT_NESTED_TX_MODE);

        if (ver.compareTo(VER_2_8_0) >= 0) {
            writer.writeByte(nullableBooleanToByte(connProps.isDataPageScanEnabled()));

            JdbcUtils.writeNullableInteger(writer, connProps.getUpdateBatchSize());
        }

        if (ver.compareTo(VER_2_9_0) >= 0) {
            String userAttrs = connProps.getUserAttributesFactory();

            if (F.isEmpty(userAttrs))
                writer.writeMap(null);
            else {
                try {
                    Class<Factory<Map<String, String>>> cls = (Class<Factory<Map<String, String>>>)
                        JdbcThinSSLUtil.class.getClassLoader().loadClass(userAttrs);

                    Map<String, String> attrs = cls.newInstance().create();

                    writer.writeMap(attrs);
                }
                catch (ClassNotFoundException | IllegalAccessException | InstantiationException e) {
                    throw new SQLException("Could not found user attributes factory class: " + userAttrs,
                        SqlStateCode.CLIENT_CONNECTION_FAILED, e);
                }
            }

            writer.writeByteArray(ThinProtocolFeature.featuresAsBytes(enabledFeatures()));
        }

        if (ver.compareTo(VER_2_13_0) >= 0)
            writer.writeString(connProps.getQueryEngine());

<<<<<<< HEAD
        if (ver.compareTo(VER_2_14_0) >= 0) {
=======
        if (ver.compareTo(VER_2_17_0) >= 0) {
>>>>>>> 87a22b17
            writer.writeByte(connProps.getTransactionConcurrency().ordinal());
            writer.writeByte(isolation(JdbcThinConnection.DFLT_ISOLATION).ordinal());
            writer.writeInt(connProps.getTransactionTimeout());
            writer.writeString(connProps.getTransactionLabel());
        }

        if (!F.isEmpty(connProps.getUsername())) {
            assert ver.compareTo(VER_2_5_0) >= 0 : "Authentication is supported since 2.5";

            writer.writeString(connProps.getUsername());
            writer.writeString(connProps.getPassword());
        }

        send(writer.array());

        BinaryReaderExImpl reader = new BinaryReaderExImpl(ctx, new BinaryHeapInputStream(read()),
            null, null, false);

        boolean accepted = reader.readBoolean();

        if (accepted) {
            HandshakeResult handshakeRes = new HandshakeResult();

            if (reader.available() > 0) {
                byte maj = reader.readByte();
                byte min = reader.readByte();
                byte maintenance = reader.readByte();

                String stage = reader.readString();

                long ts = reader.readLong();
                byte[] hash = reader.readByteArray();

                if (ver.compareTo(VER_2_8_0) >= 0)
                    handshakeRes.nodeId(reader.readUuid());

                handshakeRes.igniteVersion(new IgniteProductVersion(maj, min, maintenance, stage, ts, hash));

                if (ver.compareTo(VER_2_9_0) >= 0) {
                    byte[] srvFeatures = reader.readByteArray();

                    EnumSet<JdbcThinFeature> features = JdbcThinFeature.enumSet(srvFeatures);

                    handshakeRes.features(features);

                    if (features.contains(JdbcThinFeature.TX_AWARE_QUERIES)) {
                        handshakeRes.isolationLevelsSupported(Arrays.stream(reader.readIntArray())
                            .mapToObj(TransactionIsolation::fromOrdinal)
                            .collect(Collectors.toSet()));
                    }
                }
            }
            else {
                handshakeRes.igniteVersion(
                    new IgniteProductVersion((byte)2, (byte)0, (byte)0, "Unknown", 0L, null));
            }

            handshakeRes.serverProtocolVersion(ver);

            return handshakeRes;
        }
        else {
            short maj = reader.readShort();
            short min = reader.readShort();
            short maintenance = reader.readShort();

            String err = reader.readString();

            ClientListenerProtocolVersion srvProtoVer0 = ClientListenerProtocolVersion.create(maj, min, maintenance);

            if (srvProtoVer0.compareTo(VER_2_5_0) < 0 && !F.isEmpty(connProps.getUsername())) {
                throw new SQLException("Authentication doesn't support by remote server[driverProtocolVer="
                    + CURRENT_VER + ", remoteNodeProtocolVer=" + srvProtoVer0 + ", err=" + err
                    + ", url=" + connProps.getUrl() + " address=" + sockAddr + ']', SqlStateCode.CONNECTION_REJECTED);
            }

            if (VER_2_13_0.equals(srvProtoVer0)
                || VER_2_9_0.equals(srvProtoVer0)
                || VER_2_8_0.equals(srvProtoVer0)
                || VER_2_7_0.equals(srvProtoVer0)
                || VER_2_5_0.equals(srvProtoVer0)
                || VER_2_4_0.equals(srvProtoVer0)
                || VER_2_3_0.equals(srvProtoVer0)
                || VER_2_1_5.equals(srvProtoVer0))
                return handshake(srvProtoVer0);
            else if (VER_2_1_0.equals(srvProtoVer0))
                return handshake_2_1_0();
            else {
                throw new SQLException("Handshake failed [driverProtocolVer=" + CURRENT_VER +
                    ", remoteNodeProtocolVer=" + srvProtoVer0 + ", err=" + err + ']',
                    SqlStateCode.CONNECTION_REJECTED);
            }
        }
    }

    /**
     * Compatibility handshake for server version 2.1.0
     *
     * @throws IOException On IO error.
     * @throws SQLException On connection reject.
     */
    private HandshakeResult handshake_2_1_0() throws IOException, SQLException {
        BinaryWriterExImpl writer = new BinaryWriterExImpl(null, new BinaryHeapOutputStream(HANDSHAKE_MSG_SIZE),
            null, null);

        writer.writeByte((byte)ClientListenerRequest.HANDSHAKE);

        writer.writeShort(VER_2_1_0.major());
        writer.writeShort(VER_2_1_0.minor());
        writer.writeShort(VER_2_1_0.maintenance());

        writer.writeByte(ClientListenerNioListener.JDBC_CLIENT);

        writer.writeBoolean(connProps.isDistributedJoins());
        writer.writeBoolean(connProps.isEnforceJoinOrder());
        writer.writeBoolean(connProps.isCollocated());
        writer.writeBoolean(connProps.isReplicatedOnly());
        writer.writeBoolean(connProps.isAutoCloseServerCursor());

        send(writer.array());

        BinaryReaderExImpl reader = new BinaryReaderExImpl(null, new BinaryHeapInputStream(read()),
            null, null, false);

        boolean accepted = reader.readBoolean();

        if (accepted) {
            HandshakeResult handshakeRes = new HandshakeResult();

            handshakeRes.igniteVersion(
                new IgniteProductVersion((byte)2, (byte)1, (byte)0, "Unknown", 0L, null));

            handshakeRes.serverProtocolVersion(VER_2_1_0);

            return handshakeRes;
        }
        else {
            short maj = reader.readShort();
            short min = reader.readShort();
            short maintenance = reader.readShort();

            String err = reader.readString();

            ClientListenerProtocolVersion ver = ClientListenerProtocolVersion.create(maj, min, maintenance);

            throw new SQLException("Handshake failed [driverProtocolVer=" + CURRENT_VER +
                ", remoteNodeProtocolVer=" + ver + ", err=" + err + ']', SqlStateCode.CONNECTION_REJECTED);
        }
    }

    /**
     * @param req Request.
     * @throws IOException In case of IO error.
     * @throws SQLException On error.
     */
    void sendRequestNoWaitResponse(JdbcRequest req) throws IOException, SQLException {
        if (!isUnorderedStreamSupported()) {
            throw new SQLException("Streaming without response doesn't supported by server [driverProtocolVer="
                + CURRENT_VER + ", remoteNodeVer=" + igniteVer + ']', SqlStateCode.INTERNAL_ERROR);
        }

        sendRequestRaw(req);
    }

    /**
     * @param req Request.
     * @param stmt Statement.
     * @return Server response.
     * @throws IOException In case of IO error.
     */
    JdbcResponse sendRequest(JdbcRequest req, JdbcThinStatement stmt) throws IOException {
        if (stmt != null) {
            synchronized (stmt.cancellationMutex()) {
                if (stmt.isCancelled()) {
                    if (req instanceof JdbcQueryCloseRequest)
                        return new JdbcResponse(null);

                    return new JdbcResponse(IgniteQueryErrorCode.QUERY_CANCELED, QueryCancelledException.ERR_MSG);
                }

                sendRequestRaw(req);

                if (req instanceof JdbcQueryExecuteRequest || req instanceof JdbcBatchExecuteRequest)
                    stmt.currentRequestMeta(req.requestId(), this);
            }
        }
        else
            sendRequestRaw(req);

        JdbcResponse resp = readResponse();

        return stmt != null && stmt.isCancelled() ?
            new JdbcResponse(IgniteQueryErrorCode.QUERY_CANCELED, QueryCancelledException.ERR_MSG) :
            resp;
    }

    /**
     * Sends cancel request.
     *
     * @param cancellationReq contains request id to be cancelled
     * @throws IOException In case of IO error.
     */
    void sendCancelRequest(JdbcQueryCancelRequest cancellationReq) throws IOException {
        sendRequestRaw(cancellationReq);
    }

    /**
     * @return Server response.
     * @throws IOException In case of IO error.
     */
    JdbcResponse readResponse() throws IOException {
        BinaryReaderExImpl reader = new BinaryReaderExImpl(ctx, new BinaryHeapInputStream(read()), null, true);

        JdbcResponse res = new JdbcResponse();

        res.readBinary(reader, protoCtx);

        return res;
    }

    /**
     * Try to guess request capacity.
     *
     * @param req Request.
     * @return Expected capacity.
     */
    private static int guessCapacity(JdbcRequest req) {
        int cap;

        if (req instanceof JdbcBatchExecuteRequest) {
            List<JdbcQuery> qrys = ((JdbcBatchExecuteRequest)req).queries();

            int cnt = !F.isEmpty(qrys) ? Math.min(MAX_BATCH_QRY_CNT, qrys.size()) : 0;

            // One additional byte for autocommit and last batch flags.
            cap = cnt * DYNAMIC_SIZE_MSG_CAP + 2;
        }
        else if (req instanceof JdbcQueryCloseRequest)
            cap = QUERY_CLOSE_MSG_SIZE;
        else if (req instanceof JdbcQueryMetadataRequest)
            cap = QUERY_META_MSG_SIZE;
        else if (req instanceof JdbcQueryFetchRequest)
            cap = QUERY_FETCH_MSG_SIZE;
        else
            cap = DYNAMIC_SIZE_MSG_CAP;

        return cap;
    }

    /**
     * @param req Request.
     * @throws IOException In case of IO error.
     */
    private void sendRequestRaw(JdbcRequest req) throws IOException {
        int cap = guessCapacity(req);

        BinaryWriterExImpl writer = new BinaryWriterExImpl(ctx, new BinaryHeapOutputStream(cap),
            BinaryThreadLocalContext.get().schemaHolder(), null);

        req.writeBinary(writer, protoCtx);

        synchronized (connMux) {
            send(writer.array());
        }
    }

    /**
     * @param req JDBC request bytes.
     * @throws IOException On error.
     */
    private void send(byte[] req) throws IOException {
        int size = req.length;

        out.write(size & 0xFF);
        out.write((size >> 8) & 0xFF);
        out.write((size >> 16) & 0xFF);
        out.write((size >> 24) & 0xFF);

        out.write(req);

        out.flush();
    }

    /**
     * @return Bytes of a response from server.
     * @throws IOException On error.
     */
    private byte[] read() throws IOException {
        byte[] sizeBytes = read(4);

        int msgSize = (((0xFF & sizeBytes[3]) << 24) | ((0xFF & sizeBytes[2]) << 16)
            | ((0xFF & sizeBytes[1]) << 8) + (0xFF & sizeBytes[0]));

        return read(msgSize);
    }

    /**
     * @param size Count of bytes to read from stream.
     * @return Read bytes.
     * @throws IOException On error.
     */
    private byte[] read(int size) throws IOException {
        int off = 0;

        byte[] data = new byte[size];

        while (off != size) {
            int res = in.read(data, off, size - off);

            if (res == -1)
                throw new IOException("Failed to read incoming message (not enough data).");

            off += res;
        }

        return data;
    }

    /**
     * Close the client IO.
     */
    public void close() {
        if (!connected)
            return;

        // Clean up resources.
        U.closeQuiet(out);
        U.closeQuiet(in);

        if (endpoint != null)
            endpoint.close();

        connected = false;
    }

    /**
     * @return Connection properties.
     */
    public ConnectionProperties connectionProperties() {
        return connProps;
    }

    /**
     * @return Ignite server version.
     */
    IgniteProductVersion igniteVersion() {
        return igniteVer;
    }

    /**
     * @return {@code true} If the unordered streaming supported.
     */
    boolean isUnorderedStreamSupported() {
        assert srvProtoVer != null;

        return srvProtoVer.compareTo(VER_2_5_0) >= 0;
    }

    /**
     * @return True if query cancellation supported, false otherwise.
     */
    boolean isQueryCancellationSupported() {
        assert srvProtoVer != null;

        return srvProtoVer.compareTo(VER_2_8_0) >= 0;
    }

    /**
     * @return True if partition awareness supported, false otherwise.
     */
    boolean isPartitionAwarenessSupported() {
        assert srvProtoVer != null;

        return srvProtoVer.compareTo(VER_2_8_0) >= 0;
    }

    /**
     * Whether custom objects are supported by the server or not.
     *
     * @return {@code true} if custom objects are supported, {@code false} otherwise.
     */
    boolean isCustomObjectSupported() {
        return protoCtx.isFeatureSupported(JdbcThinFeature.CUSTOM_OBJECT);
    }

    /**
     * Whether SQL transactions are supported by the server or not.
     *
     * @return {@code true} if SQL transactions supported, {@code false} otherwise.
     */
    boolean isTxAwareQueriesSupported() {
        return protoCtx.isFeatureSupported(JdbcThinFeature.TX_AWARE_QUERIES);
    }

    /**
     * @param isolation Transaction isolation level.
     * @return {@code True} if transaction isolation mode supported by the server, {@code false} otherwise.
     */
    boolean isIsolationLevelSupported(TransactionIsolation isolation) {
        return isolationLevelsSupported.contains(isolation);
    }

    /**
     * Get next server index.
     *
     * @param len Number of servers.
     * @return Index of the next server to connect to.
     */
    private static int nextServerIndex(int len) {
        if (len == 1)
            return 0;
        else {
            long nextIdx = IDX_GEN.getAndIncrement();

            return (int)(abs(nextIdx) % len);
        }
    }

    /**
     * Enable/disable socket timeout with specified timeout.
     *
     * @param ms the specified timeout, in milliseconds.
     * @throws SQLException if there is an error in the underlying protocol.
     */
    public void timeout(int ms) throws SQLException {
        endpoint.timeout(ms);
    }

    /**
     * Returns socket timeout.
     *
     * @throws SQLException if there is an error in the underlying protocol.
     */
    public int timeout() throws SQLException {
        return endpoint.timeout();
    }

    /**
     * @return Node Id.
     */
    public UUID nodeId() {
        return nodeId;
    }

    /**
     * @return Socket address.
     */
    public InetSocketAddress socketAddress() {
        return sockAddr;
    }

    /**
     * @return Connected flag.
     */
    public boolean connected() {
        return connected;
    }

    /**
     * Set of features enabled on client side. To get features supported by both sides use {@link #protoCtx}.
     * Since {@link #protoCtx} only available after handshake, any handshake protocol change should not use features,
     * but increment protocol version.
     */
    private EnumSet<JdbcThinFeature> enabledFeatures() {
        EnumSet<JdbcThinFeature> features = JdbcThinFeature.allFeaturesAsEnumSet();

        String disabledFeaturesStr = connProps.disabledFeatures();

        if (Objects.isNull(disabledFeaturesStr))
            return features;

        for (String f : disabledFeaturesStr.split("\\W+"))
            features.remove(JdbcThinFeature.valueOf(f.toUpperCase()));

        return features;
    }
}<|MERGE_RESOLUTION|>--- conflicted
+++ resolved
@@ -108,19 +108,11 @@
     /** Version 2.13.0. */
     private static final ClientListenerProtocolVersion VER_2_13_0 = ClientListenerProtocolVersion.create(2, 13, 0);
 
-<<<<<<< HEAD
-    /** Version 2.14.0. */
-    private static final ClientListenerProtocolVersion VER_2_14_0 = ClientListenerProtocolVersion.create(2, 14, 0);
-
-    /** Current version. */
-    private static final ClientListenerProtocolVersion CURRENT_VER = VER_2_14_0;
-=======
     /** Version 2.17.0. */
     private static final ClientListenerProtocolVersion VER_2_17_0 = ClientListenerProtocolVersion.create(2, 17, 0);
 
     /** Current version. */
     private static final ClientListenerProtocolVersion CURRENT_VER = VER_2_17_0;
->>>>>>> 87a22b17
 
     /** Initial output stream capacity for handshake. */
     private static final int HANDSHAKE_MSG_SIZE = 13;
@@ -343,11 +335,7 @@
         if (ver.compareTo(VER_2_13_0) >= 0)
             writer.writeString(connProps.getQueryEngine());
 
-<<<<<<< HEAD
-        if (ver.compareTo(VER_2_14_0) >= 0) {
-=======
         if (ver.compareTo(VER_2_17_0) >= 0) {
->>>>>>> 87a22b17
             writer.writeByte(connProps.getTransactionConcurrency().ordinal());
             writer.writeByte(isolation(JdbcThinConnection.DFLT_ISOLATION).ordinal());
             writer.writeInt(connProps.getTransactionTimeout());
