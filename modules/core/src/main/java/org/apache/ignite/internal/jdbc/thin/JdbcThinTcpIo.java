--- conflicted
+++ resolved
@@ -34,10 +34,6 @@
 import org.apache.ignite.internal.processors.odbc.SqlStateCode;
 import org.apache.ignite.internal.processors.odbc.jdbc.JdbcBatchExecuteRequest;
 import org.apache.ignite.internal.processors.odbc.jdbc.JdbcQueryCloseRequest;
-<<<<<<< HEAD
-import org.apache.ignite.internal.processors.odbc.jdbc.JdbcQueryExecuteRequest;
-=======
->>>>>>> f9955fd7
 import org.apache.ignite.internal.processors.odbc.jdbc.JdbcQueryFetchRequest;
 import org.apache.ignite.internal.processors.odbc.jdbc.JdbcQueryMetadataRequest;
 import org.apache.ignite.internal.processors.odbc.jdbc.JdbcRequest;
@@ -50,11 +46,17 @@
  * JDBC IO layer implementation based on blocking IPC streams.
  */
 public class JdbcThinTcpIo {
-    /** Current version. */
-    private static final ClientListenerProtocolVersion CURRENT_VER = ClientListenerProtocolVersion.create(2, 1, 5);
-
     /** Version 2.1.0. */
     private static final ClientListenerProtocolVersion VER_2_1_0 = ClientListenerProtocolVersion.create(2, 1, 0);
+
+    /** Version 2.1.5. */
+    private static final ClientListenerProtocolVersion VER_2_1_5 = ClientListenerProtocolVersion.create(2, 1, 5);
+
+    /** Version 2.3.1. */
+    private static final ClientListenerProtocolVersion VER_2_3_1 = ClientListenerProtocolVersion.create(2, 3, 1);
+
+    /** Current version. */
+    private static final ClientListenerProtocolVersion CURRENT_VER = VER_2_3_1;
 
     /** Initial output stream capacity for handshake. */
     private static final int HANDSHAKE_MSG_SIZE = 13;
@@ -302,27 +304,6 @@
     }
 
     /**
-<<<<<<< HEAD
-     * @param stmtType Expected statement type.
-     * @param cache Cache name.
-     * @param fetchSize Fetch size.
-     * @param maxRows Max rows.
-     * @param sql SQL statement.
-     * @param args Query parameters.
-     * @return Execute query results.
-     * @throws IOException On error.
-     * @throws IgniteCheckedException On error.
-     */
-    public JdbcResult queryExecute(JdbcStatementType stmtType, String cache, int fetchSize, int maxRows,
-        String sql, List<Object> args)
-        throws IOException, IgniteCheckedException {
-        return sendRequest(new JdbcQueryExecuteRequest(stmtType, cache, fetchSize, maxRows, sql,
-            args == null ? null : args.toArray(new Object[args.size()])), DYNAMIC_SIZE_MSG_CAP);
-    }
-
-    /**
-=======
->>>>>>> f9955fd7
      * @param req Request.
      * @return Server response.
      * @throws IOException In case of IO error.
