/*
 * Licensed to the Apache Software Foundation (ASF) under one or more
 * contributor license agreements.  See the NOTICE file distributed with
 * this work for additional information regarding copyright ownership.
 * The ASF licenses this file to You under the Apache License, Version 2.0
 * (the "License"); you may not use this file except in compliance with
 * the License.  You may obtain a copy of the License at
 *
 *      http://www.apache.org/licenses/LICENSE-2.0
 *
 * Unless required by applicable law or agreed to in writing, software
 * distributed under the License is distributed on an "AS IS" BASIS,
 * WITHOUT WARRANTIES OR CONDITIONS OF ANY KIND, either express or implied.
 * See the License for the specific language governing permissions and
 * limitations under the License.
 */

package org.apache.ignite.internal.jdbc.thin;

import java.io.BufferedInputStream;
import java.io.BufferedOutputStream;
import java.io.IOException;
import java.net.InetSocketAddress;
import java.net.Socket;
import java.util.List;
import org.apache.ignite.IgniteCheckedException;
import org.apache.ignite.internal.binary.BinaryReaderExImpl;
import org.apache.ignite.internal.binary.BinaryWriterExImpl;
import org.apache.ignite.internal.binary.streams.BinaryHeapInputStream;
import org.apache.ignite.internal.binary.streams.BinaryHeapOutputStream;
import org.apache.ignite.internal.processors.odbc.SqlListenerNioListener;
import org.apache.ignite.internal.processors.odbc.SqlListenerProtocolVersion;
import org.apache.ignite.internal.processors.odbc.SqlListenerRequest;
import org.apache.ignite.internal.processors.odbc.SqlListenerResponse;
import org.apache.ignite.internal.processors.odbc.jdbc.JdbcBatchExecuteRequest;
import org.apache.ignite.internal.processors.odbc.jdbc.JdbcBatchExecuteResult;
import org.apache.ignite.internal.processors.odbc.jdbc.JdbcMetaColumnsRequest;
import org.apache.ignite.internal.processors.odbc.jdbc.JdbcMetaColumnsResult;
import org.apache.ignite.internal.processors.odbc.jdbc.JdbcMetaIndexesRequest;
import org.apache.ignite.internal.processors.odbc.jdbc.JdbcMetaIndexesResult;
import org.apache.ignite.internal.processors.odbc.jdbc.JdbcMetaParamsRequest;
import org.apache.ignite.internal.processors.odbc.jdbc.JdbcMetaParamsResult;
import org.apache.ignite.internal.processors.odbc.jdbc.JdbcMetaPrimaryKeysRequest;
import org.apache.ignite.internal.processors.odbc.jdbc.JdbcMetaPrimaryKeysResult;
import org.apache.ignite.internal.processors.odbc.jdbc.JdbcMetaSchemasRequest;
import org.apache.ignite.internal.processors.odbc.jdbc.JdbcMetaSchemasResult;
import org.apache.ignite.internal.processors.odbc.jdbc.JdbcMetaTablesRequest;
import org.apache.ignite.internal.processors.odbc.jdbc.JdbcMetaTablesResult;
import org.apache.ignite.internal.processors.odbc.jdbc.JdbcQuery;
import org.apache.ignite.internal.processors.odbc.jdbc.JdbcQueryCloseRequest;
import org.apache.ignite.internal.processors.odbc.jdbc.JdbcQueryExecuteRequest;
import org.apache.ignite.internal.processors.odbc.jdbc.JdbcQueryExecuteResult;
import org.apache.ignite.internal.processors.odbc.jdbc.JdbcQueryFetchRequest;
import org.apache.ignite.internal.processors.odbc.jdbc.JdbcQueryFetchResult;
import org.apache.ignite.internal.processors.odbc.jdbc.JdbcQueryMetadataRequest;
import org.apache.ignite.internal.processors.odbc.jdbc.JdbcQueryMetadataResult;
import org.apache.ignite.internal.processors.odbc.jdbc.JdbcRequest;
import org.apache.ignite.internal.processors.odbc.jdbc.JdbcResponse;
import org.apache.ignite.internal.processors.odbc.jdbc.JdbcResult;
import org.apache.ignite.internal.processors.odbc.jdbc.JdbcStatementType;
import org.apache.ignite.internal.util.ipc.loopback.IpcClientTcpEndpoint;
import org.apache.ignite.internal.util.typedef.internal.U;
import org.apache.ignite.lang.IgniteProductVersion;

/**
 * JDBC IO layer implementation based on blocking IPC streams.
 */
public class JdbcThinTcpIo {
    /** Current version. */
    private static final SqlListenerProtocolVersion CURRENT_VER = SqlListenerProtocolVersion.create(2, 1, 5);

    /** Version 2.1.0. */
    private static final SqlListenerProtocolVersion VER_2_1_0 = SqlListenerProtocolVersion.create(2, 1, 0);

    /** Initial output stream capacity for handshake. */
    private static final int HANDSHAKE_MSG_SIZE = 13;

    /** Initial output for query message. */
    private static final int DYNAMIC_SIZE_MSG_CAP = 256;

    /** Maximum batch query count. */
    private static final int MAX_BATCH_QRY_CNT = 32;

    /** Initial output for query fetch message. */
    private static final int QUERY_FETCH_MSG_SIZE = 13;

    /** Initial output for query fetch message. */
    private static final int QUERY_META_MSG_SIZE = 9;

    /** Initial output for query close message. */
    private static final int QUERY_CLOSE_MSG_SIZE = 9;

    /** Host. */
    private final String host;

    /** Port. */
    private final int port;

    /** Distributed joins. */
    private final boolean distributedJoins;

    /** Enforce join order. */
    private final boolean enforceJoinOrder;

    /** Collocated flag. */
    private final boolean collocated;

    /** Replicated only flag. */
    private final boolean replicatedOnly;

    /** Lazy execution query flag. */
    private final boolean lazy;

    /** Flag to automatically close server cursor. */
    private final boolean autoCloseServerCursor;

    /** Socket send buffer. */
    private final int sockSndBuf;

    /** Socket receive buffer. */
    private final int sockRcvBuf;

    /** TCP no delay flag. */
    private final boolean tcpNoDelay;

    /** Endpoint. */
    private IpcClientTcpEndpoint endpoint;

    /** Output stream. */
    private BufferedOutputStream out;

    /** Input stream. */
    private BufferedInputStream in;

    /** Closed flag. */
    private boolean closed;

    /** Ignite server version. */
    private IgniteProductVersion igniteVer;

    /** Ignite server protocol version. */
    private SqlListenerProtocolVersion srvProtocolVer;

    /**
     * Constructor.
     *
     * @param host Host.
     * @param port Port.
     * @param distributedJoins Distributed joins flag.
     * @param enforceJoinOrder Enforce join order flag.
     * @param collocated Collocated flag.
     * @param replicatedOnly Replicated only flag.
     * @param autoCloseServerCursor Flag to automatically close server cursors.
     * @param lazy Lazy execution query flag.
     * @param sockSndBuf Socket send buffer.
     * @param sockRcvBuf Socket receive buffer.
     * @param tcpNoDelay TCP no delay flag.
     */
    JdbcThinTcpIo(String host, int port, boolean distributedJoins, boolean enforceJoinOrder, boolean collocated,
        boolean replicatedOnly, boolean autoCloseServerCursor, boolean lazy, int sockSndBuf, int sockRcvBuf,
        boolean tcpNoDelay) {
        this.host = host;
        this.port = port;
        this.distributedJoins = distributedJoins;
        this.enforceJoinOrder = enforceJoinOrder;
        this.collocated = collocated;
        this.replicatedOnly = replicatedOnly;
        this.autoCloseServerCursor = autoCloseServerCursor;
        this.lazy = lazy;
        this.sockSndBuf = sockSndBuf;
        this.sockRcvBuf = sockRcvBuf;
        this.tcpNoDelay = tcpNoDelay;
    }

    /**
     * @throws IgniteCheckedException On error.
     * @throws IOException On IO error in handshake.
     */
    public void start() throws IgniteCheckedException, IOException {
        Socket sock = new Socket();

        if (sockSndBuf != 0)
            sock.setSendBufferSize(sockSndBuf);

        if (sockRcvBuf != 0)
            sock.setReceiveBufferSize(sockRcvBuf);

        sock.setTcpNoDelay(tcpNoDelay);

        try {
            sock.connect(new InetSocketAddress(host, port));
        }
        catch (IOException e) {
            throw new IgniteCheckedException("Failed to connect to server [host=" + host + ", port=" + port + ']', e);
        }

        endpoint = new IpcClientTcpEndpoint(sock);

        out = new BufferedOutputStream(endpoint.outputStream());
        in = new BufferedInputStream(endpoint.inputStream());

        handshake();
    }

    /**
     * @throws IOException On error.
     * @throws IgniteCheckedException On error.
     */
    public void handshake() throws IOException, IgniteCheckedException {
        BinaryWriterExImpl writer = new BinaryWriterExImpl(null, new BinaryHeapOutputStream(HANDSHAKE_MSG_SIZE),
            null, null);

        writer.writeByte((byte)SqlListenerRequest.HANDSHAKE);

        writer.writeShort(CURRENT_VER.major());
        writer.writeShort(CURRENT_VER.minor());
        writer.writeShort(CURRENT_VER.maintenance());

        writer.writeByte(SqlListenerNioListener.JDBC_CLIENT);

        writer.writeBoolean(distributedJoins);
        writer.writeBoolean(enforceJoinOrder);
        writer.writeBoolean(collocated);
        writer.writeBoolean(replicatedOnly);
        writer.writeBoolean(autoCloseServerCursor);
        writer.writeBoolean(lazy);

        send(writer.array());

        BinaryReaderExImpl reader = new BinaryReaderExImpl(null, new BinaryHeapInputStream(read()),
            null, null, false);

        boolean accepted = reader.readBoolean();

        if (accepted) {
            if (reader.available() > 0) {
                byte maj = reader.readByte();
                byte min = reader.readByte();
                byte maintenance = reader.readByte();

                String stage = reader.readString();

                long ts = reader.readLong();
                byte[] hash = reader.readByteArray();

                igniteVer = new IgniteProductVersion(maj, min, maintenance, stage, ts, hash);
            }
            else
                igniteVer = new IgniteProductVersion((byte)2, (byte)0, (byte)0, "Unknown", 0L, null);

            srvProtocolVer = CURRENT_VER;
        }
        else {
            short maj = reader.readShort();
            short min = reader.readShort();
            short maintenance = reader.readShort();

            String err = reader.readString();

            srvProtocolVer = SqlListenerProtocolVersion.create(maj, min, maintenance);

            if (VER_2_1_0.equals(srvProtocolVer))
                handshake_2_1_0();
            else {
                throw new IgniteCheckedException("Handshake failed [driverProtocolVer=" + CURRENT_VER +
                    ", remoteNodeProtocolVer=" + srvProtocolVer + ", err=" + err + ']');
            }
        }
    }

    /**
     * Compatibility handshake for server version 2.1.0
     *
     * @throws IOException On error.
     * @throws IgniteCheckedException On error.
     */
    public void handshake_2_1_0() throws IOException, IgniteCheckedException {
        BinaryWriterExImpl writer = new BinaryWriterExImpl(null, new BinaryHeapOutputStream(HANDSHAKE_MSG_SIZE),
            null, null);

        writer.writeByte((byte)SqlListenerRequest.HANDSHAKE);

        writer.writeShort(VER_2_1_0.major());
        writer.writeShort(VER_2_1_0.minor());
        writer.writeShort(VER_2_1_0.maintenance());

        writer.writeByte(SqlListenerNioListener.JDBC_CLIENT);

        writer.writeBoolean(distributedJoins);
        writer.writeBoolean(enforceJoinOrder);
        writer.writeBoolean(collocated);
        writer.writeBoolean(replicatedOnly);
        writer.writeBoolean(autoCloseServerCursor);

        send(writer.array());

        BinaryReaderExImpl reader = new BinaryReaderExImpl(null, new BinaryHeapInputStream(read()),
            null, null, false);

        boolean accepted = reader.readBoolean();

        if (accepted)
            igniteVer = new IgniteProductVersion((byte)2, (byte)1, (byte)0, "Unknown", 0L, null);
        else {
            short maj = reader.readShort();
            short min = reader.readShort();
            short maintenance = reader.readShort();

            String err = reader.readString();

            SqlListenerProtocolVersion ver = SqlListenerProtocolVersion.create(maj, min, maintenance);

            throw new IgniteCheckedException("Handshake failed [driverProtocolVer=" + CURRENT_VER +
                ", remoteNodeProtocolVer=" + ver + ", err=" + err + ']');
        }
    }

    /**
     * @param stmtType Expected statement type.
     * @param cache Cache name.
     * @param fetchSize Fetch size.
     * @param maxRows Max rows.
     * @param sql SQL statement.
     * @param args Query parameters.
     * @return Execute query results.
     * @throws IOException On error.
     * @throws IgniteCheckedException On error.
     */
<<<<<<< HEAD
    public JdbcResult queryExecute(String cache, int fetchSize, int maxRows,
=======
    public JdbcQueryExecuteResult queryExecute(JdbcStatementType stmtType, String cache, int fetchSize, int maxRows,
>>>>>>> acd78616
        String sql, List<Object> args)
        throws IOException, IgniteCheckedException {
        return sendRequest(new JdbcQueryExecuteRequest(stmtType, cache, fetchSize, maxRows, sql,
            args == null ? null : args.toArray(new Object[args.size()])), DYNAMIC_SIZE_MSG_CAP);
    }

    /**
     * @param req Request.
     * @param cap Initial ouput stream capacity.
     * @return Server response.
     * @throws IOException On IO error.
     * @throws IgniteCheckedException On error.
     */
    @SuppressWarnings("unchecked")
    public <R extends JdbcResult> R sendRequest(JdbcRequest req, int cap) throws IOException, IgniteCheckedException {
        BinaryWriterExImpl writer = new BinaryWriterExImpl(null, new BinaryHeapOutputStream(cap), null, null);

        req.writeBinary(writer);

        send(writer.array());

        BinaryReaderExImpl reader = new BinaryReaderExImpl(null, new BinaryHeapInputStream(read()), null, null, false);

        JdbcResponse res = new JdbcResponse();

        res.readBinary(reader);

        if (res.status() != SqlListenerResponse.STATUS_SUCCESS)
            throw new IgniteCheckedException("Error server response: [req=" + req + ", resp=" + res + ']');

        return (R)res.response();
    }

    /**
     * @param qryId Query ID.
     * @param pageSize pageSize.
     * @return Fetch results.
     * @throws IOException On error.
     * @throws IgniteCheckedException On error.
     */
    public JdbcQueryFetchResult queryFetch(Long qryId, int pageSize)
        throws IOException, IgniteCheckedException {
        return sendRequest(new JdbcQueryFetchRequest(qryId, pageSize), QUERY_FETCH_MSG_SIZE);
    }


    /**
     * @param qryId Query ID.
     * @return Fetch results.
     * @throws IOException On error.
     * @throws IgniteCheckedException On error.
     */
    public JdbcQueryMetadataResult queryMeta(Long qryId)
        throws IOException, IgniteCheckedException {
        return sendRequest(new JdbcQueryMetadataRequest(qryId), QUERY_META_MSG_SIZE);
    }

    /**
     * @param qryId Query ID.
     * @throws IOException On error.
     * @throws IgniteCheckedException On error.
     */
    public void queryClose(long qryId) throws IOException, IgniteCheckedException {
        sendRequest(new JdbcQueryCloseRequest(qryId), QUERY_CLOSE_MSG_SIZE);
    }

    /**
     * @param schemaName Schema.
     * @param batch Batch queries.
     * @return Result.
     * @throws IOException On error.
     * @throws IgniteCheckedException On error.
     */
    public JdbcBatchExecuteResult batchExecute(String schemaName, List<JdbcQuery> batch)
        throws IOException, IgniteCheckedException {
        int cnt = Math.min(MAX_BATCH_QRY_CNT, batch.size());

        return sendRequest(new JdbcBatchExecuteRequest(schemaName, batch), DYNAMIC_SIZE_MSG_CAP * cnt);
    }

    /**
     * @param schemaPtrn Schema name pattern.
     * @param tablePtrn Table name pattern.
     * @return Result.
     * @throws IOException On error.
     * @throws IgniteCheckedException On error.
     */
    public JdbcMetaTablesResult tablesMeta(String schemaPtrn, String tablePtrn)
        throws IOException, IgniteCheckedException {
        return sendRequest(new JdbcMetaTablesRequest(schemaPtrn, tablePtrn), DYNAMIC_SIZE_MSG_CAP);
    }

    /**
     * @param schemaPtrn Schema name pattern.
     * @param tablePtrn Table name pattern.
     * @param columnPtrn Column name pattern.
     * @return Result.
     * @throws IOException On error.
     * @throws IgniteCheckedException On error.
     */
    public JdbcMetaColumnsResult columnsMeta(String schemaPtrn, String tablePtrn, String columnPtrn)
        throws IOException, IgniteCheckedException {
        return sendRequest(new JdbcMetaColumnsRequest(schemaPtrn, tablePtrn, columnPtrn), DYNAMIC_SIZE_MSG_CAP);
    }

    /**
     * @param schemaPtrn Schema name pattern.
     * @param tablePtrn Table name pattern.
     * @return Result.
     * @throws IOException On error.
     * @throws IgniteCheckedException On error.
     */
    public JdbcMetaIndexesResult indexMeta(String schemaPtrn, String tablePtrn) throws IOException, IgniteCheckedException {
        return sendRequest(new JdbcMetaIndexesRequest(schemaPtrn, tablePtrn), DYNAMIC_SIZE_MSG_CAP);
    }

    /**
     * @param schemaPtrn Schema name pattern.
     * @param sql SQL query.
     * @return Result.
     * @throws IOException On error.
     * @throws IgniteCheckedException On error.
     */
    public JdbcMetaParamsResult parametersMeta(String schemaPtrn, String sql) throws IOException, IgniteCheckedException {
        return sendRequest(new JdbcMetaParamsRequest(schemaPtrn, sql), DYNAMIC_SIZE_MSG_CAP);
    }

    /**
     * @param schemaPtrn Schema name pattern.
     * @param tablePtrn Table name pattern.
     * @return Result.
     * @throws IOException On error.
     * @throws IgniteCheckedException On error.
     */
    public JdbcMetaPrimaryKeysResult primaryKeysMeta(String schemaPtrn, String tablePtrn) throws IOException, IgniteCheckedException {
        return sendRequest(new JdbcMetaPrimaryKeysRequest(schemaPtrn, tablePtrn), DYNAMIC_SIZE_MSG_CAP);
    }

    /**
     * @param schemaPtrn Schema name pattern.
     * @return Result.
     * @throws IOException On error.
     * @throws IgniteCheckedException On error.
     */
    public JdbcMetaSchemasResult schemasMeta(String schemaPtrn) throws IOException, IgniteCheckedException {
        return sendRequest(new JdbcMetaSchemasRequest(schemaPtrn), DYNAMIC_SIZE_MSG_CAP);
    }

    /**
     * @param req JDBC request bytes.
     * @throws IOException On error.
     */
    private void send(byte[] req) throws IOException {
        int size = req.length;

        out.write(size & 0xFF);
        out.write((size >> 8) & 0xFF);
        out.write((size >> 16) & 0xFF);
        out.write((size >> 24) & 0xFF);

        out.write(req);

        out.flush();
    }

    /**
     * @return Bytes of a response from server.
     * @throws IOException On error.
     * @throws IgniteCheckedException On error.
     */
    private byte[] read() throws IOException, IgniteCheckedException {
        byte[] sizeBytes = read(4);

        int msgSize  = (((0xFF & sizeBytes[3]) << 24) | ((0xFF & sizeBytes[2]) << 16)
            | ((0xFF & sizeBytes[1]) << 8) + (0xFF & sizeBytes[0]));

        return read(msgSize);
    }

    /**
     * @param size Count of bytes to read from stream.
     * @return Read bytes.
     * @throws IOException On error.
     * @throws IgniteCheckedException On error.
     */
    private byte [] read(int size) throws IOException, IgniteCheckedException {
        int off = 0;

        byte[] data = new byte[size];

        while (off != size) {
            int res = in.read(data, off, size - off);

            if (res == -1)
                throw new IgniteCheckedException("Failed to read incoming message (not enough data).");

            off += res;
        }

        return data;
    }

    /**
     * Close the client IO.
     */
    public void close() {
        if (closed)
            return;

        // Clean up resources.
        U.closeQuiet(out);
        U.closeQuiet(in);

        if (endpoint != null)
            endpoint.close();

        closed = true;
    }

    /**
     * @return Distributed joins flag.
     */
    public boolean distributedJoins() {
        return distributedJoins;
    }

    /**
     * @return Enforce join order flag.
     */
    public boolean enforceJoinOrder() {
        return enforceJoinOrder;
    }

    /**
     * @return Collocated flag.
     */
    public boolean collocated() {
        return collocated;
    }

    /**
     * @return Replicated only flag.
     */
    public boolean replicatedOnly() {
        return replicatedOnly;
    }

    /**
     * @return Auto close server cursors flag.
     */
    public boolean autoCloseServerCursor() {
        return autoCloseServerCursor;
    }

    /**
     * @return Socket send buffer size.
     */
    public int socketSendBuffer() {
        return sockSndBuf;
    }

    /**
     * @return Socket receive buffer size.
     */
    public int socketReceiveBuffer() {
        return sockRcvBuf;
    }

    /**
     * @return TCP no delay flag.
     */
    public boolean tcpNoDelay() {
        return tcpNoDelay;
    }

    /**
     * @return Ignnite server version.
     */
    IgniteProductVersion igniteVersion() {
        return igniteVer;
    }

    /**
     * @return Lazy query execution flag.
     */
    public boolean lazy() {
        return lazy;
    }
}<|MERGE_RESOLUTION|>--- conflicted
+++ resolved
@@ -326,11 +326,7 @@
      * @throws IOException On error.
      * @throws IgniteCheckedException On error.
      */
-<<<<<<< HEAD
-    public JdbcResult queryExecute(String cache, int fetchSize, int maxRows,
-=======
-    public JdbcQueryExecuteResult queryExecute(JdbcStatementType stmtType, String cache, int fetchSize, int maxRows,
->>>>>>> acd78616
+    public JdbcResult queryExecute(JdbcStatementType stmtType, String cache, int fetchSize, int maxRows,
         String sql, List<Object> args)
         throws IOException, IgniteCheckedException {
         return sendRequest(new JdbcQueryExecuteRequest(stmtType, cache, fetchSize, maxRows, sql,
