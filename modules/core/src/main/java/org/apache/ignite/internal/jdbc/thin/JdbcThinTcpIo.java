/*
 * Licensed to the Apache Software Foundation (ASF) under one or more
 * contributor license agreements.  See the NOTICE file distributed with
 * this work for additional information regarding copyright ownership.
 * The ASF licenses this file to You under the Apache License, Version 2.0
 * (the "License"); you may not use this file except in compliance with
 * the License.  You may obtain a copy of the License at
 *
 *      http://www.apache.org/licenses/LICENSE-2.0
 *
 * Unless required by applicable law or agreed to in writing, software
 * distributed under the License is distributed on an "AS IS" BASIS,
 * WITHOUT WARRANTIES OR CONDITIONS OF ANY KIND, either express or implied.
 * See the License for the specific language governing permissions and
 * limitations under the License.
 */

package org.apache.ignite.internal.jdbc.thin;

import java.io.BufferedInputStream;
import java.io.BufferedOutputStream;
import java.io.IOException;
import java.net.InetSocketAddress;
import java.net.Socket;
import java.util.List;
import org.apache.ignite.IgniteCheckedException;
import org.apache.ignite.internal.binary.BinaryReaderExImpl;
import org.apache.ignite.internal.binary.BinaryWriterExImpl;
import org.apache.ignite.internal.binary.streams.BinaryHeapInputStream;
import org.apache.ignite.internal.binary.streams.BinaryHeapOutputStream;
import org.apache.ignite.internal.processors.odbc.SqlListenerNioListener;
import org.apache.ignite.internal.processors.odbc.SqlListenerProtocolVersion;
import org.apache.ignite.internal.processors.odbc.SqlListenerRequest;
import org.apache.ignite.internal.processors.odbc.SqlListenerResponse;
<<<<<<< HEAD
import org.apache.ignite.internal.processors.odbc.jdbc.JdbcMetaColumnsRequest;
import org.apache.ignite.internal.processors.odbc.jdbc.JdbcMetaColumnsResult;
import org.apache.ignite.internal.processors.odbc.jdbc.JdbcMetaIndexesRequest;
import org.apache.ignite.internal.processors.odbc.jdbc.JdbcMetaIndexesResult;
import org.apache.ignite.internal.processors.odbc.jdbc.JdbcMetaParamsRequest;
import org.apache.ignite.internal.processors.odbc.jdbc.JdbcMetaParamsResult;
import org.apache.ignite.internal.processors.odbc.jdbc.JdbcMetaPrimaryKeysRequest;
import org.apache.ignite.internal.processors.odbc.jdbc.JdbcMetaPrimaryKeysResult;
import org.apache.ignite.internal.processors.odbc.jdbc.JdbcMetaSchemasRequest;
import org.apache.ignite.internal.processors.odbc.jdbc.JdbcMetaSchemasResult;
import org.apache.ignite.internal.processors.odbc.jdbc.JdbcMetaTablesRequest;
import org.apache.ignite.internal.processors.odbc.jdbc.JdbcMetaTablesResult;
=======
import org.apache.ignite.internal.processors.odbc.jdbc.JdbcBatchExecuteRequest;
import org.apache.ignite.internal.processors.odbc.jdbc.JdbcBatchExecuteResult;
import org.apache.ignite.internal.processors.odbc.jdbc.JdbcQuery;
>>>>>>> 1a7354fa
import org.apache.ignite.internal.processors.odbc.jdbc.JdbcQueryCloseRequest;
import org.apache.ignite.internal.processors.odbc.jdbc.JdbcQueryExecuteRequest;
import org.apache.ignite.internal.processors.odbc.jdbc.JdbcQueryExecuteResult;
import org.apache.ignite.internal.processors.odbc.jdbc.JdbcQueryFetchRequest;
import org.apache.ignite.internal.processors.odbc.jdbc.JdbcQueryFetchResult;
import org.apache.ignite.internal.processors.odbc.jdbc.JdbcQueryMetadataRequest;
import org.apache.ignite.internal.processors.odbc.jdbc.JdbcQueryMetadataResult;
import org.apache.ignite.internal.processors.odbc.jdbc.JdbcRequest;
import org.apache.ignite.internal.processors.odbc.jdbc.JdbcResponse;
import org.apache.ignite.internal.processors.odbc.jdbc.JdbcResult;
import org.apache.ignite.internal.util.ipc.loopback.IpcClientTcpEndpoint;
import org.apache.ignite.internal.util.typedef.internal.U;

/**
 * JDBC IO layer implementation based on blocking IPC streams.
 */
public class JdbcThinTcpIo {
    /** Current version. */
    private static final SqlListenerProtocolVersion CURRENT_VER = SqlListenerProtocolVersion.create(2, 1, 0);

    /** Initial output stream capacity for handshake. */
    private static final int HANDSHAKE_MSG_SIZE = 13;

    /** Initial output size for messages with unknown size. */
    private static final int DYNAMIC_SIZE_MSG_CAP = 1024;

    /** Initial output size for short messages with unknown size. */
    private static final int DYNAMIC_SIZE_MSG_CAP_256 = 256;

    /** Maximum batch query count. */
    private static final int MAX_BATCH_QRY_CNT = 32;

    /** Initial output for query fetch message. */
    private static final int QUERY_FETCH_MSG_SIZE = 13;

    /** Initial output for query fetch message. */
    private static final int QUERY_META_MSG_SIZE = 9;

    /** Initial output for query close message. */
    private static final int QUERY_CLOSE_MSG_SIZE = 9;

    /** Host. */
    private final String host;

    /** Port. */
    private final int port;

    /** Distributed joins. */
    private final boolean distributedJoins;

    /** Enforce join order. */
    private final boolean enforceJoinOrder;

    /** Collocated flag. */
    private final boolean collocated;

    /** Replicated only flag. */
    private final boolean replicatedOnly;

    /** Flag to automatically close server cursor. */
    private final boolean autoCloseServerCursor;

    /** Socket send buffer. */
    private final int sockSndBuf;

    /** Socket receive buffer. */
    private final int sockRcvBuf;

    /** TCP no delay flag. */
    private final boolean tcpNoDelay;

    /** Endpoint. */
    private IpcClientTcpEndpoint endpoint;

    /** Output stream. */
    private BufferedOutputStream out;

    /** Input stream. */
    private BufferedInputStream in;

    /** Closed flag. */
    private boolean closed;

    /**
     * Constructor.
     *
     * @param host Host.
     * @param port Port.
     * @param distributedJoins Distributed joins flag.
     * @param enforceJoinOrder Enforce join order flag.
     * @param collocated Collocated flag.
     * @param replicatedOnly Replicated only flag.
     * @param autoCloseServerCursor Flag to automatically close server cursors.
     * @param sockSndBuf Socket send buffer.
     * @param sockRcvBuf Socket receive buffer.
     * @param tcpNoDelay TCP no delay flag.
     */
    JdbcThinTcpIo(String host, int port, boolean distributedJoins, boolean enforceJoinOrder, boolean collocated,
        boolean replicatedOnly, boolean autoCloseServerCursor, int sockSndBuf, int sockRcvBuf, boolean tcpNoDelay) {
        this.host = host;
        this.port = port;
        this.distributedJoins = distributedJoins;
        this.enforceJoinOrder = enforceJoinOrder;
        this.collocated = collocated;
        this.replicatedOnly = replicatedOnly;
        this.autoCloseServerCursor = autoCloseServerCursor;
        this.sockSndBuf = sockSndBuf;
        this.sockRcvBuf = sockRcvBuf;
        this.tcpNoDelay = tcpNoDelay;
    }

    /**
     * @throws IgniteCheckedException On error.
     * @throws IOException On IO error in handshake.
     */
    public void start() throws IgniteCheckedException, IOException {
        Socket sock = new Socket();

        if (sockSndBuf != 0)
            sock.setSendBufferSize(sockSndBuf);

        if (sockRcvBuf != 0)
            sock.setReceiveBufferSize(sockRcvBuf);

        sock.setTcpNoDelay(tcpNoDelay);

        try {
            sock.connect(new InetSocketAddress(host, port));
        }
        catch (IOException e) {
            throw new IgniteCheckedException("Failed to connect to server [host=" + host + ", port=" + port + ']', e);
        }

        endpoint = new IpcClientTcpEndpoint(sock);

        out = new BufferedOutputStream(endpoint.outputStream());
        in = new BufferedInputStream(endpoint.inputStream());

        handshake();
    }

    /**
     * @throws IOException On error.
     * @throws IgniteCheckedException On error.
     */
    public void handshake() throws IOException, IgniteCheckedException {
        BinaryWriterExImpl writer = new BinaryWriterExImpl(null, new BinaryHeapOutputStream(HANDSHAKE_MSG_SIZE),
            null, null);

        writer.writeByte((byte)SqlListenerRequest.HANDSHAKE);

        writer.writeShort(CURRENT_VER.major());
        writer.writeShort(CURRENT_VER.minor());
        writer.writeShort(CURRENT_VER.maintenance());

        writer.writeByte(SqlListenerNioListener.JDBC_CLIENT);

        writer.writeBoolean(distributedJoins);
        writer.writeBoolean(enforceJoinOrder);
        writer.writeBoolean(collocated);
        writer.writeBoolean(replicatedOnly);
        writer.writeBoolean(autoCloseServerCursor);

        send(writer.array());

        BinaryReaderExImpl reader = new BinaryReaderExImpl(null, new BinaryHeapInputStream(read()),
            null, null, false);

        boolean accepted = reader.readBoolean();

        if (accepted)
            return;

        short maj = reader.readShort();
        short min = reader.readShort();
        short maintenance = reader.readShort();

        String err = reader.readString();

        SqlListenerProtocolVersion ver = SqlListenerProtocolVersion.create(maj, min, maintenance);

        throw new IgniteCheckedException("Handshake failed [driverProtocolVer=" + CURRENT_VER +
            ", remoteNodeProtocolVer=" + ver + ", err=" + err + ']');
    }

    /**
     * @param cache Cache name.
     * @param fetchSize Fetch size.
     * @param maxRows Max rows.
     * @param sql SQL statement.
     * @param args Query parameters.
     * @return Execute query results.
     * @throws IOException On error.
     * @throws IgniteCheckedException On error.
     */
    public JdbcQueryExecuteResult queryExecute(String cache, int fetchSize, int maxRows,
        String sql, List<Object> args)
        throws IOException, IgniteCheckedException {
        return sendRequest(new JdbcQueryExecuteRequest(cache, fetchSize, maxRows, sql,
            args == null ? null : args.toArray(new Object[args.size()])), DYNAMIC_SIZE_MSG_CAP);
    }

    /**
     * @param req Request.
     * @param cap Initial ouput stream capacity.
     * @return Server response.
     * @throws IOException On IO error.
     * @throws IgniteCheckedException On error.
     */
    @SuppressWarnings("unchecked")
    public <R extends JdbcResult> R sendRequest(JdbcRequest req, int cap) throws IOException, IgniteCheckedException {
        BinaryWriterExImpl writer = new BinaryWriterExImpl(null, new BinaryHeapOutputStream(cap), null, null);

        req.writeBinary(writer);

        send(writer.array());

        BinaryReaderExImpl reader = new BinaryReaderExImpl(null, new BinaryHeapInputStream(read()), null, null, false);

        JdbcResponse res = new JdbcResponse();

        res.readBinary(reader);

        if (res.status() != SqlListenerResponse.STATUS_SUCCESS)
            throw new IgniteCheckedException("Error server response: [req=" + req + ", resp=" + res + ']');

        return (R)res.response();
    }

    /**
     * @param qryId Query ID.
     * @param pageSize pageSize.
     * @return Fetch results.
     * @throws IOException On error.
     * @throws IgniteCheckedException On error.
     */
    public JdbcQueryFetchResult queryFetch(Long qryId, int pageSize)
        throws IOException, IgniteCheckedException {
        return sendRequest(new JdbcQueryFetchRequest(qryId, pageSize), QUERY_FETCH_MSG_SIZE);
    }


    /**
     * @param qryId Query ID.
     * @return Fetch results.
     * @throws IOException On error.
     * @throws IgniteCheckedException On error.
     */
    public JdbcQueryMetadataResult queryMeta(Long qryId)
        throws IOException, IgniteCheckedException {
        return sendRequest(new JdbcQueryMetadataRequest(qryId), QUERY_META_MSG_SIZE);
    }

    /**
     * @param qryId Query ID.
     * @throws IOException On error.
     * @throws IgniteCheckedException On error.
     */
    public void queryClose(long qryId) throws IOException, IgniteCheckedException {
        sendRequest(new JdbcQueryCloseRequest(qryId), QUERY_CLOSE_MSG_SIZE);
    }

    /**
<<<<<<< HEAD
     * @param catalog Catalog.
     * @param schemaPtrn Schema name pattern.
     * @param tablePtrn Table name pattern.
     * @param types Table types
     * @return Result.
     * @throws IOException On error.
     * @throws IgniteCheckedException On error.
     */
    public JdbcMetaTablesResult tablesMeta(String catalog, String schemaPtrn, String tablePtrn, String[] types)
        throws IOException, IgniteCheckedException {
        return sendRequest(new JdbcMetaTablesRequest(catalog, schemaPtrn, tablePtrn, types), DYNAMIC_SIZE_MSG_CAP);
    }

    /**
     * @param schemaPtrn Schema name pattern.
     * @param tablePtrn Table name pattern.
     * @param columnPtrn Column name pattern.
     * @return Result.
     * @throws IOException On error.
     * @throws IgniteCheckedException On error.
     */
    public JdbcMetaColumnsResult columnsMeta(String schemaPtrn, String tablePtrn, String columnPtrn)
        throws IOException, IgniteCheckedException {
        return sendRequest(new JdbcMetaColumnsRequest(schemaPtrn, tablePtrn, columnPtrn), DYNAMIC_SIZE_MSG_CAP);
    }

    /**
     * @param catalog Catalog.
     * @param schema Schema.
     * @param tbl Table
     * @param unique Is Index unique.
     * @param approximate Request approximate index.
=======
     * @param schema Schema.
     * @param batch Batch queries.
>>>>>>> 1a7354fa
     * @return Result.
     * @throws IOException On error.
     * @throws IgniteCheckedException On error.
     */
<<<<<<< HEAD
    public JdbcMetaIndexesResult indexMeta(String catalog, String schema, String tbl,
        boolean unique, boolean approximate) throws IOException, IgniteCheckedException {
        return sendRequest(new JdbcMetaIndexesRequest(catalog, schema, tbl, unique, approximate), DYNAMIC_SIZE_MSG_CAP);
    }

    /**
     * @param schema Schema.
     * @param sql SQL query.
     * @return Result.
     * @throws IOException On error.
     * @throws IgniteCheckedException On error.
     */
    public JdbcMetaParamsResult parametersMeta(String schema, String sql) throws IOException, IgniteCheckedException {
        return sendRequest(new JdbcMetaParamsRequest(schema, sql), DYNAMIC_SIZE_MSG_CAP);
    }

    /**
     * @param schema Schema.
     * @param tbl Table.
     * @return Result.
     * @throws IOException On error.
     * @throws IgniteCheckedException On error.
     */
    public JdbcMetaPrimaryKeysResult primaryKeysMeta(String schema, String tbl) throws IOException, IgniteCheckedException {
        return sendRequest(new JdbcMetaPrimaryKeysRequest(schema, tbl), DYNAMIC_SIZE_MSG_CAP);
    }

    /**
     * @param schemaPtrn Schema.
     * @return Result.
     * @throws IOException On error.
     * @throws IgniteCheckedException On error.
     */
    public JdbcMetaSchemasResult schemasMeta(String schemaPtrn) throws IOException, IgniteCheckedException {
        return sendRequest(new JdbcMetaSchemasRequest(schemaPtrn), DYNAMIC_SIZE_MSG_CAP_256);
=======
    public JdbcBatchExecuteResult batchExecute(String schema, List<JdbcQuery> batch)
        throws IOException, IgniteCheckedException {
        int cnt = Math.min(MAX_BATCH_QRY_CNT, batch.size());

        return sendRequest(new JdbcBatchExecuteRequest(schema, batch), QUERY_EXEC_MSG_INIT_CAP * cnt);
>>>>>>> 1a7354fa
    }

    /**
     * @param req ODBC request.
     * @throws IOException On error.
     */
    private void send(byte[] req) throws IOException {
        int size = req.length;

        out.write(size & 0xFF);
        out.write((size >> 8) & 0xFF);
        out.write((size >> 16) & 0xFF);
        out.write((size >> 24) & 0xFF);

        out.write(req);

        out.flush();
    }

    /**
     * @return Bytes of a response from server.
     * @throws IOException On error.
     * @throws IgniteCheckedException On error.
     */
    private byte[] read() throws IOException, IgniteCheckedException {
        byte[] sizeBytes = read(4);

        int msgSize  = (((0xFF & sizeBytes[3]) << 24) | ((0xFF & sizeBytes[2]) << 16)
            | ((0xFF & sizeBytes[1]) << 8) + (0xFF & sizeBytes[0]));

        return read(msgSize);
    }

    /**
     * @param size Count of bytes to read from stream.
     * @return Read bytes.
     * @throws IOException On error.
     * @throws IgniteCheckedException On error.
     */
    private byte [] read(int size) throws IOException, IgniteCheckedException {
        int off = 0;

        byte[] data = new byte[size];

        while (off != size) {
            int res = in.read(data, off, size - off);

            if (res == -1)
                throw new IgniteCheckedException("Failed to read incoming message (not enough data).");

            off += res;
        }

        return data;
    }

    /**
     * Close the client IO.
     */
    public void close() {
        if (closed)
            return;

        // Clean up resources.
        U.closeQuiet(out);
        U.closeQuiet(in);

        if (endpoint != null)
            endpoint.close();

        closed = true;
    }

    /**
     * @return Distributed joins flag.
     */
    public boolean distributedJoins() {
        return distributedJoins;
    }

    /**
     * @return Enforce join order flag.
     */
    public boolean enforceJoinOrder() {
        return enforceJoinOrder;
    }

    /**
     * @return Collocated flag.
     */
    public boolean collocated() {
        return collocated;
    }

    /**
     * @return Replicated only flag.
     */
    public boolean replicatedOnly() {
        return replicatedOnly;
    }

    /**
     * @return Auto close server cursors flag.
     */
    public boolean autoCloseServerCursor() {
        return autoCloseServerCursor;
    }

    /**
     * @return Socket send buffer size.
     */
    public int socketSendBuffer() {
        return sockSndBuf;
    }

    /**
     * @return Socket receive buffer size.
     */
    public int socketReceiveBuffer() {
        return sockRcvBuf;
    }

    /**
     * @return TCP no delay flag.
     */
    public boolean tcpNoDelay() {
        return tcpNoDelay;
    }
}<|MERGE_RESOLUTION|>--- conflicted
+++ resolved
@@ -32,7 +32,8 @@
 import org.apache.ignite.internal.processors.odbc.SqlListenerProtocolVersion;
 import org.apache.ignite.internal.processors.odbc.SqlListenerRequest;
 import org.apache.ignite.internal.processors.odbc.SqlListenerResponse;
-<<<<<<< HEAD
+import org.apache.ignite.internal.processors.odbc.jdbc.JdbcBatchExecuteRequest;
+import org.apache.ignite.internal.processors.odbc.jdbc.JdbcBatchExecuteResult;
 import org.apache.ignite.internal.processors.odbc.jdbc.JdbcMetaColumnsRequest;
 import org.apache.ignite.internal.processors.odbc.jdbc.JdbcMetaColumnsResult;
 import org.apache.ignite.internal.processors.odbc.jdbc.JdbcMetaIndexesRequest;
@@ -45,11 +46,7 @@
 import org.apache.ignite.internal.processors.odbc.jdbc.JdbcMetaSchemasResult;
 import org.apache.ignite.internal.processors.odbc.jdbc.JdbcMetaTablesRequest;
 import org.apache.ignite.internal.processors.odbc.jdbc.JdbcMetaTablesResult;
-=======
-import org.apache.ignite.internal.processors.odbc.jdbc.JdbcBatchExecuteRequest;
-import org.apache.ignite.internal.processors.odbc.jdbc.JdbcBatchExecuteResult;
 import org.apache.ignite.internal.processors.odbc.jdbc.JdbcQuery;
->>>>>>> 1a7354fa
 import org.apache.ignite.internal.processors.odbc.jdbc.JdbcQueryCloseRequest;
 import org.apache.ignite.internal.processors.odbc.jdbc.JdbcQueryExecuteRequest;
 import org.apache.ignite.internal.processors.odbc.jdbc.JdbcQueryExecuteResult;
@@ -73,11 +70,8 @@
     /** Initial output stream capacity for handshake. */
     private static final int HANDSHAKE_MSG_SIZE = 13;
 
-    /** Initial output size for messages with unknown size. */
-    private static final int DYNAMIC_SIZE_MSG_CAP = 1024;
-
-    /** Initial output size for short messages with unknown size. */
-    private static final int DYNAMIC_SIZE_MSG_CAP_256 = 256;
+    /** Initial output for query message. */
+    private static final int DYNAMIC_SIZE_MSG_CAP = 256;
 
     /** Maximum batch query count. */
     private static final int MAX_BATCH_QRY_CNT = 32;
@@ -313,7 +307,20 @@
     }
 
     /**
-<<<<<<< HEAD
+     * @param schema Schema.
+     * @param batch Batch queries.
+     * @return Result.
+     * @throws IOException On error.
+     * @throws IgniteCheckedException On error.
+     */
+    public JdbcBatchExecuteResult batchExecute(String schema, List<JdbcQuery> batch)
+        throws IOException, IgniteCheckedException {
+        int cnt = Math.min(MAX_BATCH_QRY_CNT, batch.size());
+
+        return sendRequest(new JdbcBatchExecuteRequest(schema, batch), DYNAMIC_SIZE_MSG_CAP * cnt);
+    }
+
+    /**
      * @param catalog Catalog.
      * @param schemaPtrn Schema name pattern.
      * @param tablePtrn Table name pattern.
@@ -346,15 +353,10 @@
      * @param tbl Table
      * @param unique Is Index unique.
      * @param approximate Request approximate index.
-=======
-     * @param schema Schema.
-     * @param batch Batch queries.
->>>>>>> 1a7354fa
-     * @return Result.
-     * @throws IOException On error.
-     * @throws IgniteCheckedException On error.
-     */
-<<<<<<< HEAD
+     * @return Result.
+     * @throws IOException On error.
+     * @throws IgniteCheckedException On error.
+     */
     public JdbcMetaIndexesResult indexMeta(String catalog, String schema, String tbl,
         boolean unique, boolean approximate) throws IOException, IgniteCheckedException {
         return sendRequest(new JdbcMetaIndexesRequest(catalog, schema, tbl, unique, approximate), DYNAMIC_SIZE_MSG_CAP);
@@ -389,14 +391,7 @@
      * @throws IgniteCheckedException On error.
      */
     public JdbcMetaSchemasResult schemasMeta(String schemaPtrn) throws IOException, IgniteCheckedException {
-        return sendRequest(new JdbcMetaSchemasRequest(schemaPtrn), DYNAMIC_SIZE_MSG_CAP_256);
-=======
-    public JdbcBatchExecuteResult batchExecute(String schema, List<JdbcQuery> batch)
-        throws IOException, IgniteCheckedException {
-        int cnt = Math.min(MAX_BATCH_QRY_CNT, batch.size());
-
-        return sendRequest(new JdbcBatchExecuteRequest(schema, batch), QUERY_EXEC_MSG_INIT_CAP * cnt);
->>>>>>> 1a7354fa
+        return sendRequest(new JdbcMetaSchemasRequest(schemaPtrn), DYNAMIC_SIZE_MSG_CAP);
     }
 
     /**
