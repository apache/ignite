/*
 * Licensed to the Apache Software Foundation (ASF) under one or more
 * contributor license agreements.  See the NOTICE file distributed with
 * this work for additional information regarding copyright ownership.
 * The ASF licenses this file to You under the Apache License, Version 2.0
 * (the "License"); you may not use this file except in compliance with
 * the License.  You may obtain a copy of the License at
 *
 *      http://www.apache.org/licenses/LICENSE-2.0
 *
 * Unless required by applicable law or agreed to in writing, software
 * distributed under the License is distributed on an "AS IS" BASIS,
 * WITHOUT WARRANTIES OR CONDITIONS OF ANY KIND, either express or implied.
 * See the License for the specific language governing permissions and
 * limitations under the License.
 */

package org.apache.ignite.internal.jdbc.thin;

import java.io.BufferedInputStream;
import java.io.BufferedOutputStream;
import java.io.IOException;
import java.net.InetAddress;
import java.net.InetSocketAddress;
import java.net.Socket;
import java.net.UnknownHostException;
import java.sql.SQLException;
import java.util.ArrayList;
import java.util.List;
import java.util.Random;
import org.apache.ignite.IgniteCheckedException;
import org.apache.ignite.internal.binary.BinaryReaderExImpl;
import org.apache.ignite.internal.binary.BinaryWriterExImpl;
import org.apache.ignite.internal.binary.streams.BinaryHeapInputStream;
import org.apache.ignite.internal.binary.streams.BinaryHeapOutputStream;
import org.apache.ignite.internal.processors.odbc.ClientListenerNioListener;
import org.apache.ignite.internal.processors.odbc.ClientListenerProtocolVersion;
import org.apache.ignite.internal.processors.odbc.ClientListenerRequest;
import org.apache.ignite.internal.processors.odbc.SqlStateCode;
import org.apache.ignite.internal.processors.odbc.jdbc.JdbcBatchExecuteRequest;
import org.apache.ignite.internal.processors.odbc.jdbc.JdbcOrderedBatchExecuteRequest;
import org.apache.ignite.internal.processors.odbc.jdbc.JdbcQuery;
import org.apache.ignite.internal.processors.odbc.jdbc.JdbcQueryCloseRequest;
import org.apache.ignite.internal.processors.odbc.jdbc.JdbcQueryFetchRequest;
import org.apache.ignite.internal.processors.odbc.jdbc.JdbcQueryMetadataRequest;
import org.apache.ignite.internal.processors.odbc.jdbc.JdbcRequest;
import org.apache.ignite.internal.processors.odbc.jdbc.JdbcResponse;
import org.apache.ignite.internal.util.HostAndPortRange;
import org.apache.ignite.internal.util.ipc.loopback.IpcClientTcpEndpoint;
import org.apache.ignite.internal.util.typedef.F;
import org.apache.ignite.internal.util.typedef.internal.U;
import org.apache.ignite.lang.IgniteProductVersion;

/**
 * JDBC IO layer implementation based on blocking IPC streams.
 */
public class JdbcThinTcpIo {
    /** Version 2.1.0. */
    private static final ClientListenerProtocolVersion VER_2_1_0 = ClientListenerProtocolVersion.create(2, 1, 0);

    /** Version 2.1.5: added "lazy" flag. */
    private static final ClientListenerProtocolVersion VER_2_1_5 = ClientListenerProtocolVersion.create(2, 1, 5);

    /** Version 2.3.1. */
    private static final ClientListenerProtocolVersion VER_2_3_0 = ClientListenerProtocolVersion.create(2, 3, 0);

    /** Version 2.4.0. */
    private static final ClientListenerProtocolVersion VER_2_4_0 = ClientListenerProtocolVersion.create(2, 4, 0);

    /** Version 2.5.0. */
    private static final ClientListenerProtocolVersion VER_2_5_0 = ClientListenerProtocolVersion.create(2, 5, 0);

    /** Current version. */
    private static final ClientListenerProtocolVersion CURRENT_VER = VER_2_5_0;

    /** Initial output stream capacity for handshake. */
    private static final int HANDSHAKE_MSG_SIZE = 13;

    /** Initial output for query message. */
    private static final int DYNAMIC_SIZE_MSG_CAP = 256;

    /** Maximum batch query count. */
    private static final int MAX_BATCH_QRY_CNT = 32;

    /** Initial output for query fetch message. */
    private static final int QUERY_FETCH_MSG_SIZE = 13;

    /** Initial output for query fetch message. */
    private static final int QUERY_META_MSG_SIZE = 9;

    /** Initial output for query close message. */
    private static final int QUERY_CLOSE_MSG_SIZE = 9;

    /** Random. */
    private static final Random RND = new Random(U.currentTimeMillis());

    /** Connection properties. */
    private final ConnectionProperties connProps;

    /** Endpoint. */
    private IpcClientTcpEndpoint endpoint;

    /** Output stream. */
    private BufferedOutputStream out;

    /** Input stream. */
    private BufferedInputStream in;

    /** Closed flag. */
    private boolean closed;

    /** Ignite server version. */
    private IgniteProductVersion igniteVer;

    /** Address index. */
    private int srvIdx;

    /** Ignite server version. */
    private Thread ownThread;

    /** Mutex. */
    private final Object mux = new Object();

    /**
     * Constructor.
     *
     * @param connProps Connection properties.
     */
    public JdbcThinTcpIo(ConnectionProperties connProps) {
        this.connProps = connProps;

        // Try to connect to random address then round robin.
        srvIdx = RND.nextInt(connProps.getAddresses().length);
    }

    /**
     * @throws SQLException On connection error or reject.
     * @throws IOException On IO error in handshake.
     */
    public void start() throws SQLException, IOException {
        start(0);
    }

    /**
     * @param timeout Socket connection timeout in ms.
     * @throws SQLException On connection error or reject.
     * @throws IOException On IO error in handshake.
     */
    public void start(int timeout) throws SQLException, IOException {
        synchronized (mux) {
            if (ownThread != null) {
                throw new SQLException("Concurrent access to JDBC connection is not allowed"
                    + " [ownThread=" + ownThread.getName()
                    + ", curThread=" + Thread.currentThread().getName(), SqlStateCode.CLIENT_CONNECTION_FAILED);
            }

            ownThread = Thread.currentThread();
        }

        try {
            List<String> inaccessibleAddrs = null;

            List<Exception> exceptions = null;

            HostAndPortRange[] srvs = connProps.getAddresses();

            boolean connected = false;

            for (int i = 0; i < srvs.length; i++, srvIdx = (srvIdx + 1) % srvs.length) {
                HostAndPortRange srv = srvs[srvIdx];

                InetAddress[] addrs = getAllAddressesByHost(srv.host());

                for (InetAddress addr : addrs) {
                    for (int port = srv.portFrom(); port <= srv.portTo(); ++port) {
                        try {
                            connect(new InetSocketAddress(addr, port), timeout);

                            connected = true;

                            break;
                        }
                        catch (IOException | SQLException exception) {
                            if (inaccessibleAddrs == null)
                                inaccessibleAddrs = new ArrayList<>();

                            inaccessibleAddrs.add(addr.getHostName());

                            if (exceptions == null)
                                exceptions = new ArrayList<>();

                            exceptions.add(exception);
                        }
                    }
                }

                if (connected)
                    break;
            }

            if (!connected && inaccessibleAddrs != null && exceptions != null) {
                if (exceptions.size() == 1) {
                    Exception ex = exceptions.get(0);

                    if (ex instanceof SQLException)
                        throw (SQLException)ex;
                    else if (ex instanceof IOException)
                        throw (IOException)ex;
                }

                SQLException e = new SQLException("Failed to connect to server [url=" + connProps.getUrl() + ']',
                    SqlStateCode.CLIENT_CONNECTION_FAILED);

                for (Exception ex : exceptions)
                    e.addSuppressed(ex);

                throw e;
            }

            handshake(CURRENT_VER);
        }
        finally {
            synchronized (mux) {
                ownThread = null;
            }
        }
    }

    /**
     * Connect to host.
     *
     * @param addr Address.
     * @param timeout Socket connection timeout in ms.
     * @throws IOException On IO error.
     * @throws SQLException On connection reject.
     */
    private void connect(InetSocketAddress addr, int timeout) throws IOException, SQLException {
        Socket sock;

        if (ConnectionProperties.SSL_MODE_REQUIRE.equalsIgnoreCase(connProps.getSslMode()))
            sock = JdbcThinSSLUtil.createSSLSocket(addr, connProps);
        else if (ConnectionProperties.SSL_MODE_DISABLE.equalsIgnoreCase(connProps.getSslMode())) {
            sock = new Socket();

            try {
                sock.connect(addr, timeout);
            }
            catch (IOException e) {
                throw new SQLException("Failed to connect to server [host=" + addr.getHostName() +
                    ", port=" + addr.getPort() + ']', SqlStateCode.CLIENT_CONNECTION_FAILED, e);
            }
        }
        else {
            throw new SQLException("Unknown sslMode. [sslMode=" + connProps.getSslMode() + ']',
                SqlStateCode.CLIENT_CONNECTION_FAILED);
        }

        if (connProps.getSocketSendBuffer() != 0)
            sock.setSendBufferSize(connProps.getSocketSendBuffer());

        if (connProps.getSocketReceiveBuffer() != 0)
            sock.setReceiveBufferSize(connProps.getSocketReceiveBuffer());

        sock.setTcpNoDelay(connProps.isTcpNoDelay());

        try {
            endpoint = new IpcClientTcpEndpoint(sock);

            out = new BufferedOutputStream(endpoint.outputStream());
            in = new BufferedInputStream(endpoint.inputStream());
        }
        catch (IgniteCheckedException e) {
            throw new SQLException("Failed to connect to server [url=" + connProps.getUrl() + ']',
                SqlStateCode.CLIENT_CONNECTION_FAILED, e);
        }
    }

    /**
     * Get all addresses by host name.
     *
     * @param host Host name.
     * @return Addresses.
     * @throws UnknownHostException If host is unavailable.
     */
    protected InetAddress[] getAllAddressesByHost(String host) throws UnknownHostException {
        return InetAddress.getAllByName(host);
    }

    /**
     * Used for versions: 2.1.5 and 2.3.0. The protocol version is changed but handshake format isn't changed.
     *
     * @param ver JDBC client version.
     * @throws IOException On IO error.
     * @throws SQLException On connection reject.
     */
    public void handshake(ClientListenerProtocolVersion ver) throws IOException, SQLException {
        BinaryWriterExImpl writer = new BinaryWriterExImpl(null, new BinaryHeapOutputStream(HANDSHAKE_MSG_SIZE),
            null, null);

        writer.writeByte((byte)ClientListenerRequest.HANDSHAKE);

        writer.writeShort(ver.major());
        writer.writeShort(ver.minor());
        writer.writeShort(ver.maintenance());

        writer.writeByte(ClientListenerNioListener.JDBC_CLIENT);

        writer.writeBoolean(connProps.isDistributedJoins());
        writer.writeBoolean(connProps.isEnforceJoinOrder());
        writer.writeBoolean(connProps.isCollocated());
        writer.writeBoolean(connProps.isReplicatedOnly());
        writer.writeBoolean(connProps.isAutoCloseServerCursor());
        writer.writeBoolean(connProps.isLazy());
        writer.writeBoolean(connProps.isSkipReducerOnUpdate());

        if (!F.isEmpty(connProps.getUsername())) {
            assert ver.compareTo(VER_2_5_0) >= 0 : "Authentication is supported since 2.5";

            writer.writeString(connProps.getUsername());
            writer.writeString(connProps.getPassword());
        }

        send(writer.array());

        BinaryReaderExImpl reader = new BinaryReaderExImpl(null, new BinaryHeapInputStream(read()),
            null, null, false);

        boolean accepted = reader.readBoolean();

        if (accepted) {
            if (reader.available() > 0) {
                byte maj = reader.readByte();
                byte min = reader.readByte();
                byte maintenance = reader.readByte();

                String stage = reader.readString();

                long ts = reader.readLong();
                byte[] hash = reader.readByteArray();

                igniteVer = new IgniteProductVersion(maj, min, maintenance, stage, ts, hash);
            }
            else
                igniteVer = new IgniteProductVersion((byte)2, (byte)0, (byte)0, "Unknown", 0L, null);
        }
        else {
            short maj = reader.readShort();
            short min = reader.readShort();
            short maintenance = reader.readShort();

            String err = reader.readString();

            ClientListenerProtocolVersion srvProtocolVer = ClientListenerProtocolVersion.create(maj, min, maintenance);

            if (srvProtocolVer.compareTo(VER_2_5_0) < 0 && !F.isEmpty(connProps.getUsername())) {
                throw new SQLException("Authentication doesn't support by remote server[driverProtocolVer=" + CURRENT_VER +
                    ", remoteNodeProtocolVer=" + srvProtocolVer + ", err=" + err + ", url=" + connProps.getUrl() + ']',
                    SqlStateCode.CONNECTION_REJECTED);
            }

            if (VER_2_4_0.equals(srvProtocolVer) || VER_2_3_0.equals(srvProtocolVer) ||
                VER_2_1_5.equals(srvProtocolVer))
                handshake(srvProtocolVer);
            else if (VER_2_1_0.equals(srvProtocolVer))
                handshake_2_1_0();
            else {
                throw new SQLException("Handshake failed [driverProtocolVer=" + CURRENT_VER +
                    ", remoteNodeProtocolVer=" + srvProtocolVer + ", err=" + err + ']',
                    SqlStateCode.CONNECTION_REJECTED);
            }
        }
    }

    /**
     * Compatibility handshake for server version 2.1.0
     *
     * @throws IOException On IO error.
     * @throws SQLException On connection reject.
     */
    private void handshake_2_1_0() throws IOException, SQLException {
        BinaryWriterExImpl writer = new BinaryWriterExImpl(null, new BinaryHeapOutputStream(HANDSHAKE_MSG_SIZE),
            null, null);

        writer.writeByte((byte)ClientListenerRequest.HANDSHAKE);

        writer.writeShort(VER_2_1_0.major());
        writer.writeShort(VER_2_1_0.minor());
        writer.writeShort(VER_2_1_0.maintenance());

        writer.writeByte(ClientListenerNioListener.JDBC_CLIENT);

        writer.writeBoolean(connProps.isDistributedJoins());
        writer.writeBoolean(connProps.isEnforceJoinOrder());
        writer.writeBoolean(connProps.isCollocated());
        writer.writeBoolean(connProps.isReplicatedOnly());
        writer.writeBoolean(connProps.isAutoCloseServerCursor());

        send(writer.array());

        BinaryReaderExImpl reader = new BinaryReaderExImpl(null, new BinaryHeapInputStream(read()),
            null, null, false);

        boolean accepted = reader.readBoolean();

        if (accepted)
            igniteVer = new IgniteProductVersion((byte)2, (byte)1, (byte)0, "Unknown", 0L, null);
        else {
            short maj = reader.readShort();
            short min = reader.readShort();
            short maintenance = reader.readShort();

            String err = reader.readString();

            ClientListenerProtocolVersion ver = ClientListenerProtocolVersion.create(maj, min, maintenance);

            throw new SQLException("Handshake failed [driverProtocolVer=" + CURRENT_VER +
                ", remoteNodeProtocolVer=" + ver + ", err=" + err + ']', SqlStateCode.CONNECTION_REJECTED);
        }
    }

    /**
     * @param req Request.
     * @throws IOException In case of IO error.
     * @throws SQLException On error.
     */
    void sendBatchRequestNoWaitResponse(JdbcOrderedBatchExecuteRequest req) throws IOException, SQLException {
        if (!igniteVer.greaterThanEqual(2, 5, 0)) {
            throw new SQLException("Streaming without response doesn't supported by server [driverProtocolVer="
                + CURRENT_VER + ", remoteNodeVer=" + igniteVer + ']', SqlStateCode.INTERNAL_ERROR);
        }

        int cap = guessCapacity(req);

        BinaryWriterExImpl writer = new BinaryWriterExImpl(null, new BinaryHeapOutputStream(cap), null, null);

        req.writeBinary(writer);

        send(writer.array());
    }

    /**
     * @param req Request.
     * @return Server response.
     * @throws IOException In case of IO error.
     * @throws SQLException On concurrent access to JDBC connection.
     */
    @SuppressWarnings("unchecked")
    JdbcResponse sendRequest(JdbcRequest req) throws SQLException, IOException {
        synchronized (mux) {
            if (ownThread != null) {
                throw new SQLException("Concurrent access to JDBC connection is not allowed"
                    + " [ownThread=" + ownThread.getName()
                    + ", curThread=" + Thread.currentThread().getName(), SqlStateCode.CONNECTION_FAILURE);
            }

            ownThread = Thread.currentThread();
        }

        try {
            int cap = guessCapacity(req);

            BinaryWriterExImpl writer = new BinaryWriterExImpl(null, new BinaryHeapOutputStream(cap), null, null);

            req.writeBinary(writer);

            send(writer.array());

<<<<<<< HEAD
        return readResponse();
    }

    /**
     * @return Server response.
     * @throws IOException In case of IO error.
     */
    @SuppressWarnings("unchecked")
    JdbcResponse readResponse() throws IOException {
        BinaryReaderExImpl reader = new BinaryReaderExImpl(null, new BinaryHeapInputStream(read()), null, null, false);
=======
            BinaryReaderExImpl reader = new BinaryReaderExImpl(null, new BinaryHeapInputStream(read()), null, null, false);
>>>>>>> ab7a0557

            JdbcResponse res = new JdbcResponse();

            res.readBinary(reader);

            return res;
        }
        finally {
            synchronized (mux) {
                ownThread = null;
            }
        }
    }

    /**
     * Try to guess request capacity.
     *
     * @param req Request.
     * @return Expected capacity.
     */
    private static int guessCapacity(JdbcRequest req) {
        int cap;

        if (req instanceof JdbcBatchExecuteRequest) {
            List<JdbcQuery> qrys = ((JdbcBatchExecuteRequest)req).queries();

            int cnt = !F.isEmpty(qrys) ? Math.min(MAX_BATCH_QRY_CNT, qrys.size()) : 0;

            // One additional byte for last batch flag.
            cap = cnt * DYNAMIC_SIZE_MSG_CAP + 1;
        }
        else if (req instanceof JdbcQueryCloseRequest)
            cap = QUERY_CLOSE_MSG_SIZE;
        else if (req instanceof JdbcQueryMetadataRequest)
            cap = QUERY_META_MSG_SIZE;
        else if (req instanceof JdbcQueryFetchRequest)
            cap = QUERY_FETCH_MSG_SIZE;
        else
            cap = DYNAMIC_SIZE_MSG_CAP;

        return cap;
    }

    /**
     * @param req JDBC request bytes.
     * @throws IOException On error.
     */
    private void send(byte[] req) throws IOException {
        int size = req.length;

        out.write(size & 0xFF);
        out.write((size >> 8) & 0xFF);
        out.write((size >> 16) & 0xFF);
        out.write((size >> 24) & 0xFF);

        out.write(req);

        out.flush();
    }

    /**
     * @return Bytes of a response from server.
     * @throws IOException On error.
     */
    private byte[] read() throws IOException {
        byte[] sizeBytes = read(4);

        int msgSize = (((0xFF & sizeBytes[3]) << 24) | ((0xFF & sizeBytes[2]) << 16)
            | ((0xFF & sizeBytes[1]) << 8) + (0xFF & sizeBytes[0]));

        return read(msgSize);
    }

    /**
     * @param size Count of bytes to read from stream.
     * @return Read bytes.
     * @throws IOException On error.
     */
    private byte[] read(int size) throws IOException {
        int off = 0;

        byte[] data = new byte[size];

        while (off != size) {
            int res = in.read(data, off, size - off);

            if (res == -1)
                throw new IOException("Failed to read incoming message (not enough data).");

            off += res;
        }

        return data;
    }

    /**
     * Close the client IO.
     */
    public void close() {
        if (closed)
            return;

        // Clean up resources.
        U.closeQuiet(out);
        U.closeQuiet(in);

        if (endpoint != null)
            endpoint.close();

        closed = true;
    }

    /**
     * @return Connection properties.
     */
    public ConnectionProperties connectionProperties() {
        return connProps;
    }

    /**
     * @return Ignite server version.
     */
    IgniteProductVersion igniteVersion() {
        return igniteVer;
    }
}<|MERGE_RESOLUTION|>--- conflicted
+++ resolved
@@ -424,18 +424,36 @@
      * @throws SQLException On error.
      */
     void sendBatchRequestNoWaitResponse(JdbcOrderedBatchExecuteRequest req) throws IOException, SQLException {
-        if (!igniteVer.greaterThanEqual(2, 5, 0)) {
-            throw new SQLException("Streaming without response doesn't supported by server [driverProtocolVer="
-                + CURRENT_VER + ", remoteNodeVer=" + igniteVer + ']', SqlStateCode.INTERNAL_ERROR);
-        }
-
-        int cap = guessCapacity(req);
-
-        BinaryWriterExImpl writer = new BinaryWriterExImpl(null, new BinaryHeapOutputStream(cap), null, null);
-
-        req.writeBinary(writer);
-
-        send(writer.array());
+        synchronized (mux) {
+            if (ownThread != null) {
+                throw new SQLException("Concurrent access to JDBC connection is not allowed"
+                    + " [ownThread=" + ownThread.getName()
+                    + ", curThread=" + Thread.currentThread().getName(), SqlStateCode.CONNECTION_FAILURE);
+            }
+
+            ownThread = Thread.currentThread();
+        }
+
+        try {
+            if (!igniteVer.greaterThanEqual(2, 5, 0)) {
+                throw new SQLException("Streaming without response doesn't supported by server [driverProtocolVer="
+                    + CURRENT_VER + ", remoteNodeVer=" + igniteVer + ']', SqlStateCode.INTERNAL_ERROR);
+            }
+
+            int cap = guessCapacity(req);
+
+            BinaryWriterExImpl writer = new BinaryWriterExImpl(null, new BinaryHeapOutputStream(cap),
+                null, null);
+
+            req.writeBinary(writer);
+
+            send(writer.array());
+        }
+        finally {
+            synchronized (mux) {
+                ownThread = null;
+            }
+        }
     }
 
     /**
@@ -465,8 +483,13 @@
 
             send(writer.array());
 
-<<<<<<< HEAD
-        return readResponse();
+            return readResponse();
+        }
+        finally {
+            synchronized (mux) {
+                ownThread = null;
+            }
+        }
     }
 
     /**
@@ -476,22 +499,14 @@
     @SuppressWarnings("unchecked")
     JdbcResponse readResponse() throws IOException {
         BinaryReaderExImpl reader = new BinaryReaderExImpl(null, new BinaryHeapInputStream(read()), null, null, false);
-=======
-            BinaryReaderExImpl reader = new BinaryReaderExImpl(null, new BinaryHeapInputStream(read()), null, null, false);
->>>>>>> ab7a0557
-
-            JdbcResponse res = new JdbcResponse();
-
-            res.readBinary(reader);
-
-            return res;
-        }
-        finally {
-            synchronized (mux) {
-                ownThread = null;
-            }
-        }
-    }
+
+        JdbcResponse res = new JdbcResponse();
+
+        res.readBinary(reader);
+
+        return res;
+    }
+
 
     /**
      * Try to guess request capacity.
