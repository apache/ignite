/*
 * Licensed to the Apache Software Foundation (ASF) under one or more
 * contributor license agreements.  See the NOTICE file distributed with
 * this work for additional information regarding copyright ownership.
 * The ASF licenses this file to You under the Apache License, Version 2.0
 * (the "License"); you may not use this file except in compliance with
 * the License.  You may obtain a copy of the License at
 *
 *      http://www.apache.org/licenses/LICENSE-2.0
 *
 * Unless required by applicable law or agreed to in writing, software
 * distributed under the License is distributed on an "AS IS" BASIS,
 * WITHOUT WARRANTIES OR CONDITIONS OF ANY KIND, either express or implied.
 * See the License for the specific language governing permissions and
 * limitations under the License.
 */

package org.apache.ignite.internal.jdbc.thin;

import java.io.BufferedInputStream;
import java.io.BufferedOutputStream;
import java.io.IOException;
import java.net.InetSocketAddress;
import java.net.Socket;
import java.sql.SQLException;
import java.util.List;
<<<<<<< HEAD
import java.util.UUID;
=======
import java.util.Random;
import java.util.concurrent.atomic.AtomicLong;
>>>>>>> 6ca2476f
import org.apache.ignite.IgniteCheckedException;
import org.apache.ignite.cache.query.QueryCancelledException;
import org.apache.ignite.internal.binary.BinaryReaderExImpl;
import org.apache.ignite.internal.binary.BinaryWriterExImpl;
import org.apache.ignite.internal.binary.streams.BinaryHeapInputStream;
import org.apache.ignite.internal.binary.streams.BinaryHeapOutputStream;
import org.apache.ignite.internal.processors.cache.query.IgniteQueryErrorCode;
import org.apache.ignite.internal.processors.odbc.ClientListenerNioListener;
import org.apache.ignite.internal.processors.odbc.ClientListenerProtocolVersion;
import org.apache.ignite.internal.processors.odbc.ClientListenerRequest;
import org.apache.ignite.internal.processors.odbc.SqlStateCode;
import org.apache.ignite.internal.processors.odbc.jdbc.JdbcBatchExecuteRequest;
import org.apache.ignite.internal.processors.odbc.jdbc.JdbcOrderedBatchExecuteRequest;
import org.apache.ignite.internal.processors.odbc.jdbc.JdbcQuery;
import org.apache.ignite.internal.processors.odbc.jdbc.JdbcQueryCancelRequest;
import org.apache.ignite.internal.processors.odbc.jdbc.JdbcQueryCloseRequest;
import org.apache.ignite.internal.processors.odbc.jdbc.JdbcQueryExecuteRequest;
import org.apache.ignite.internal.processors.odbc.jdbc.JdbcQueryFetchRequest;
import org.apache.ignite.internal.processors.odbc.jdbc.JdbcQueryMetadataRequest;
import org.apache.ignite.internal.processors.odbc.jdbc.JdbcRequest;
import org.apache.ignite.internal.processors.odbc.jdbc.JdbcResponse;
import org.apache.ignite.internal.util.ipc.loopback.IpcClientTcpEndpoint;
import org.apache.ignite.internal.util.typedef.F;
import org.apache.ignite.internal.util.typedef.internal.U;
import org.apache.ignite.lang.IgniteProductVersion;

import static java.lang.Math.abs;
import static org.apache.ignite.internal.jdbc.thin.JdbcThinUtils.nullableBooleanToByte;

/**
 * JDBC IO layer implementation based on blocking IPC streams.
 */
public class JdbcThinTcpIo {
    /** Version 2.1.0. */
    private static final ClientListenerProtocolVersion VER_2_1_0 = ClientListenerProtocolVersion.create(2, 1, 0);

    /** Version 2.1.5: added "lazy" flag. */
    private static final ClientListenerProtocolVersion VER_2_1_5 = ClientListenerProtocolVersion.create(2, 1, 5);

    /** Version 2.3.1. */
    private static final ClientListenerProtocolVersion VER_2_3_0 = ClientListenerProtocolVersion.create(2, 3, 0);

    /** Version 2.4.0. */
    private static final ClientListenerProtocolVersion VER_2_4_0 = ClientListenerProtocolVersion.create(2, 4, 0);

    /** Version 2.5.0. */
    private static final ClientListenerProtocolVersion VER_2_5_0 = ClientListenerProtocolVersion.create(2, 5, 0);

    /** Version 2.7.0. */
    private static final ClientListenerProtocolVersion VER_2_7_0 = ClientListenerProtocolVersion.create(2, 7, 0);

    /** Version 2.8.0. */
    private static final ClientListenerProtocolVersion VER_2_8_0 = ClientListenerProtocolVersion.create(2, 8, 0);

    /** Current version. */
    private static final ClientListenerProtocolVersion CURRENT_VER = VER_2_8_0;

    /** Initial output stream capacity for handshake. */
    private static final int HANDSHAKE_MSG_SIZE = 13;

    /** Initial output for query message. */
    private static final int DYNAMIC_SIZE_MSG_CAP = 256;

    /** Maximum batch query count. */
    private static final int MAX_BATCH_QRY_CNT = 32;

    /** Initial output for query fetch message. */
    private static final int QUERY_FETCH_MSG_SIZE = 13;

    /** Initial output for query fetch message. */
    private static final int QUERY_META_MSG_SIZE = 9;

    /** Initial output for query close message. */
    private static final int QUERY_CLOSE_MSG_SIZE = 9;

<<<<<<< HEAD
=======
    /** Random. */
    private static final AtomicLong IDX_GEN = new AtomicLong(new Random(U.currentTimeMillis()).nextLong());

>>>>>>> 6ca2476f
    /** Connection properties. */
    private final ConnectionProperties connProps;

    /** Socket address. */
    private final InetSocketAddress sockAddr;

    /** Endpoint. */
    private final IpcClientTcpEndpoint endpoint;

    /** Output stream. */
    private final BufferedOutputStream out;

    /** Input stream. */
    private final BufferedInputStream in;

    /** Connected flag. */
    private boolean connected;

    /** Ignite server version. */
    private final IgniteProductVersion igniteVer;

    /** Node Id. */
    private final UUID nodeId;

    /** Connection mutex. */
    private final Object connMux = new Object();

    /** Current protocol version used to connection to Ignite. */
    private final ClientListenerProtocolVersion srvProtoVer;

    /**
     * Start connection and perform handshake.
     *
     * @param connProps Connection properties.
     * @param sockAddr Socket address.
     * @param timeout Socket connection timeout in ms.
     *
     * @throws SQLException On connection error or reject.
     * @throws IOException On IO error in handshake.
     */
    public JdbcThinTcpIo(ConnectionProperties connProps, InetSocketAddress sockAddr, int timeout)
        throws SQLException, IOException {
        this.connProps = connProps;
        this.sockAddr = sockAddr;

        Socket sock = null;

        try {
            if (ConnectionProperties.SSL_MODE_REQUIRE.equalsIgnoreCase(connProps.getSslMode()))
                sock = JdbcThinSSLUtil.createSSLSocket(sockAddr, connProps);
            else if (ConnectionProperties.SSL_MODE_DISABLE.equalsIgnoreCase(connProps.getSslMode())) {
                sock = new Socket();

                try {
                    sock.connect(sockAddr, timeout);
                }
                catch (IOException e) {
                    throw new SQLException("Failed to connect to server [host=" + sockAddr.getHostName() +
                        ", port=" + sockAddr.getPort() + ']', SqlStateCode.CLIENT_CONNECTION_FAILED, e);
                }
            }
            else {
                throw new SQLException("Unknown sslMode. [sslMode=" + connProps.getSslMode() + ']',
                    SqlStateCode.CLIENT_CONNECTION_FAILED);
            }

            if (connProps.getSocketSendBuffer() != 0)
                sock.setSendBufferSize(connProps.getSocketSendBuffer());

            if (connProps.getSocketReceiveBuffer() != 0)
                sock.setReceiveBufferSize(connProps.getSocketReceiveBuffer());

            sock.setTcpNoDelay(connProps.isTcpNoDelay());

            BufferedOutputStream out = null;
            BufferedInputStream in = null;

            try {
                endpoint = new IpcClientTcpEndpoint(sock);

                out = new BufferedOutputStream(endpoint.outputStream());
                in = new BufferedInputStream(endpoint.inputStream());

                connected = true;

                this.in = in;
                this.out = out;
            }
            catch (IgniteCheckedException e) {
                U.closeQuiet(in);
                U.closeQuiet(out);

                throw new SQLException("Failed to connect to server [url=" + connProps.getUrl() +
                    " address=" + sockAddr + ']', SqlStateCode.CLIENT_CONNECTION_FAILED, e);
            }
        }
        catch (Exception e) {
            if (sock != null && !sock.isClosed())
                U.closeQuiet(sock);

            throw e;
        }

        HandshakeResult handshakeRes = handshake(CURRENT_VER);

        igniteVer = handshakeRes.igniteVersion();

        nodeId = handshakeRes.nodeId();

        srvProtoVer = handshakeRes.serverProtocolVersion();
    }

    /**
     * Used for versions: 2.1.5 and 2.3.0. The protocol version is changed but handshake format isn't changed.
     *
     * @param ver JDBC client version.
     * @throws IOException On IO error.
     * @throws SQLException On connection reject.
     */
    private HandshakeResult handshake(ClientListenerProtocolVersion ver) throws IOException, SQLException {
        BinaryWriterExImpl writer = new BinaryWriterExImpl(null, new BinaryHeapOutputStream(HANDSHAKE_MSG_SIZE),
            null, null);

        writer.writeByte((byte)ClientListenerRequest.HANDSHAKE);

        writer.writeShort(ver.major());
        writer.writeShort(ver.minor());
        writer.writeShort(ver.maintenance());

        writer.writeByte(ClientListenerNioListener.JDBC_CLIENT);

        writer.writeBoolean(connProps.isDistributedJoins());
        writer.writeBoolean(connProps.isEnforceJoinOrder());
        writer.writeBoolean(connProps.isCollocated());
        writer.writeBoolean(connProps.isReplicatedOnly());
        writer.writeBoolean(connProps.isAutoCloseServerCursor());
        writer.writeBoolean(connProps.isLazy());
        writer.writeBoolean(connProps.isSkipReducerOnUpdate());

        if (ver.compareTo(VER_2_7_0) >= 0)
            writer.writeString(connProps.nestedTxMode());

        if (ver.compareTo(VER_2_8_0) >= 0)
            writer.writeByte(nullableBooleanToByte(connProps.isDataPageScanEnabled()));

        if (!F.isEmpty(connProps.getUsername())) {
            assert ver.compareTo(VER_2_5_0) >= 0 : "Authentication is supported since 2.5";

            writer.writeString(connProps.getUsername());
            writer.writeString(connProps.getPassword());
        }

        send(writer.array());

        BinaryReaderExImpl reader = new BinaryReaderExImpl(null, new BinaryHeapInputStream(read()),
            null, null, false);

        boolean accepted = reader.readBoolean();

        if (accepted) {
            HandshakeResult handshakeRes = new HandshakeResult();

            if (reader.available() > 0) {
                byte maj = reader.readByte();
                byte min = reader.readByte();
                byte maintenance = reader.readByte();

                String stage = reader.readString();

                long ts = reader.readLong();
                byte[] hash = reader.readByteArray();

                if (ver.compareTo(VER_2_8_0) >= 0)
                    handshakeRes.nodeId(reader.readUuid());

                handshakeRes.igniteVersion(new IgniteProductVersion(maj, min, maintenance, stage, ts, hash));
            }
            else {
                handshakeRes.igniteVersion(
                    new IgniteProductVersion((byte)2, (byte)0, (byte)0, "Unknown", 0L, null));
            }

            handshakeRes.serverProtocolVersion(ver);

            return handshakeRes;
        }
        else {
            short maj = reader.readShort();
            short min = reader.readShort();
            short maintenance = reader.readShort();

            String err = reader.readString();

            ClientListenerProtocolVersion srvProtoVer0 = ClientListenerProtocolVersion.create(maj, min, maintenance);

            if (srvProtoVer0.compareTo(VER_2_5_0) < 0 && !F.isEmpty(connProps.getUsername())) {
                throw new SQLException("Authentication doesn't support by remote server[driverProtocolVer="
                    + CURRENT_VER + ", remoteNodeProtocolVer=" + srvProtoVer0 + ", err=" + err
                    + ", url=" + connProps.getUrl() + " address=" + sockAddr + ']', SqlStateCode.CONNECTION_REJECTED);
            }

            if (VER_2_7_0.equals(srvProtoVer0)
                || VER_2_5_0.equals(srvProtoVer0)
                || VER_2_4_0.equals(srvProtoVer0)
                || VER_2_3_0.equals(srvProtoVer0)
                || VER_2_1_5.equals(srvProtoVer0))
                return handshake(srvProtoVer0);
            else if (VER_2_1_0.equals(srvProtoVer0))
                return handshake_2_1_0();
            else {
                throw new SQLException("Handshake failed [driverProtocolVer=" + CURRENT_VER +
                    ", remoteNodeProtocolVer=" + srvProtoVer0 + ", err=" + err + ']',
                    SqlStateCode.CONNECTION_REJECTED);
            }
        }
    }

    /**
     * Compatibility handshake for server version 2.1.0
     *
     * @throws IOException On IO error.
     * @throws SQLException On connection reject.
     */
    private HandshakeResult handshake_2_1_0() throws IOException, SQLException {
        BinaryWriterExImpl writer = new BinaryWriterExImpl(null, new BinaryHeapOutputStream(HANDSHAKE_MSG_SIZE),
            null, null);

        writer.writeByte((byte)ClientListenerRequest.HANDSHAKE);

        writer.writeShort(VER_2_1_0.major());
        writer.writeShort(VER_2_1_0.minor());
        writer.writeShort(VER_2_1_0.maintenance());

        writer.writeByte(ClientListenerNioListener.JDBC_CLIENT);

        writer.writeBoolean(connProps.isDistributedJoins());
        writer.writeBoolean(connProps.isEnforceJoinOrder());
        writer.writeBoolean(connProps.isCollocated());
        writer.writeBoolean(connProps.isReplicatedOnly());
        writer.writeBoolean(connProps.isAutoCloseServerCursor());

        send(writer.array());

        BinaryReaderExImpl reader = new BinaryReaderExImpl(null, new BinaryHeapInputStream(read()),
            null, null, false);

        boolean accepted = reader.readBoolean();

        if (accepted) {
            HandshakeResult handshakeRes = new HandshakeResult();

            handshakeRes.igniteVersion(
                new IgniteProductVersion((byte)2, (byte)1, (byte)0, "Unknown", 0L, null));

            handshakeRes.serverProtocolVersion(VER_2_1_0);

            return handshakeRes;
        }
        else {
            short maj = reader.readShort();
            short min = reader.readShort();
            short maintenance = reader.readShort();

            String err = reader.readString();

            ClientListenerProtocolVersion ver = ClientListenerProtocolVersion.create(maj, min, maintenance);

            throw new SQLException("Handshake failed [driverProtocolVer=" + CURRENT_VER +
                ", remoteNodeProtocolVer=" + ver + ", err=" + err + ']', SqlStateCode.CONNECTION_REJECTED);
        }
    }

    /**
     * @param req Request.
     * @throws IOException In case of IO error.
     * @throws SQLException On error.
     */
    void sendBatchRequestNoWaitResponse(JdbcOrderedBatchExecuteRequest req) throws IOException, SQLException {
        if (!isUnorderedStreamSupported()) {
            throw new SQLException("Streaming without response doesn't supported by server [driverProtocolVer="
                + CURRENT_VER + ", remoteNodeVer=" + igniteVer + ']', SqlStateCode.INTERNAL_ERROR);
        }

        sendRequestRaw(req);
    }

    /**
     * @param req Request.
     * @param stmt Statement.
     * @return Server response.
     * @throws IOException In case of IO error.
     */
    JdbcResponse sendRequest(JdbcRequest req, JdbcThinStatement stmt) throws IOException {
        if (stmt != null) {
            synchronized (stmt.cancellationMutex()) {
                if (stmt.isCancelled()) {
                    if (req instanceof JdbcQueryCloseRequest)
                        return new JdbcResponse(null);

                    return new JdbcResponse(IgniteQueryErrorCode.QUERY_CANCELED, QueryCancelledException.ERR_MSG);
                }

                sendRequestRaw(req);

                if (req instanceof JdbcQueryExecuteRequest || req instanceof JdbcBatchExecuteRequest)
                    stmt.currentRequestMeta(req.requestId(), this);
            }
        }
        else
            sendRequestRaw(req);

        JdbcResponse resp = readResponse();

        if (stmt != null && stmt.isCancelled())
            return new JdbcResponse(IgniteQueryErrorCode.QUERY_CANCELED, QueryCancelledException.ERR_MSG);
        else
            return resp;
    }

    /**
     * Sends cancel request.
     *
     * @param cancellationReq contains request id to be cancelled
     * @throws IOException In case of IO error.
     */
    void sendCancelRequest(JdbcQueryCancelRequest cancellationReq) throws IOException {
        sendRequestRaw(cancellationReq);
    }

    /**
     * @return Server response.
     * @throws IOException In case of IO error.
     */
    JdbcResponse readResponse() throws IOException {
        BinaryReaderExImpl reader = new BinaryReaderExImpl(null, new BinaryHeapInputStream(read()), null,
            null, false);

        JdbcResponse res = new JdbcResponse();

        res.readBinary(reader, srvProtoVer);

        return res;
    }

    /**
     * Try to guess request capacity.
     *
     * @param req Request.
     * @return Expected capacity.
     */
    private static int guessCapacity(JdbcRequest req) {
        int cap;

        if (req instanceof JdbcBatchExecuteRequest) {
            List<JdbcQuery> qrys = ((JdbcBatchExecuteRequest)req).queries();

            int cnt = !F.isEmpty(qrys) ? Math.min(MAX_BATCH_QRY_CNT, qrys.size()) : 0;

            // One additional byte for autocommit and last batch flags.
            cap = cnt * DYNAMIC_SIZE_MSG_CAP + 2;
        }
        else if (req instanceof JdbcQueryCloseRequest)
            cap = QUERY_CLOSE_MSG_SIZE;
        else if (req instanceof JdbcQueryMetadataRequest)
            cap = QUERY_META_MSG_SIZE;
        else if (req instanceof JdbcQueryFetchRequest)
            cap = QUERY_FETCH_MSG_SIZE;
        else
            cap = DYNAMIC_SIZE_MSG_CAP;

        return cap;
    }

    /**
     * @param req Request.
     * @throws IOException In case of IO error.
     */
    private void sendRequestRaw(JdbcRequest req) throws IOException {
        int cap = guessCapacity(req);

        BinaryWriterExImpl writer = new BinaryWriterExImpl(null, new BinaryHeapOutputStream(cap),
            null, null);

        req.writeBinary(writer, srvProtoVer);

        synchronized (connMux) {
            send(writer.array());
        }
    }

    /**
     * @param req JDBC request bytes.
     * @throws IOException On error.
     */
    private void send(byte[] req) throws IOException {
        int size = req.length;

        out.write(size & 0xFF);
        out.write((size >> 8) & 0xFF);
        out.write((size >> 16) & 0xFF);
        out.write((size >> 24) & 0xFF);

        out.write(req);

        out.flush();
    }

    /**
     * @return Bytes of a response from server.
     * @throws IOException On error.
     */
    private byte[] read() throws IOException {
        byte[] sizeBytes = read(4);

        int msgSize = (((0xFF & sizeBytes[3]) << 24) | ((0xFF & sizeBytes[2]) << 16)
            | ((0xFF & sizeBytes[1]) << 8) + (0xFF & sizeBytes[0]));

        return read(msgSize);
    }

    /**
     * @param size Count of bytes to read from stream.
     * @return Read bytes.
     * @throws IOException On error.
     */
    private byte[] read(int size) throws IOException {
        int off = 0;

        byte[] data = new byte[size];

        while (off != size) {
            int res = in.read(data, off, size - off);

            if (res == -1)
                throw new IOException("Failed to read incoming message (not enough data).");

            off += res;
        }

        return data;
    }

    /**
     * Close the client IO.
     */
    public void close() {
        if (!connected)
            return;

        // Clean up resources.
        U.closeQuiet(out);
        U.closeQuiet(in);

        if (endpoint != null)
            endpoint.close();

        connected = false;
    }

    /**
     * @return Connection properties.
     */
    public ConnectionProperties connectionProperties() {
        return connProps;
    }

    /**
     * @return Ignite server version.
     */
    IgniteProductVersion igniteVersion() {
        return igniteVer;
    }

    /**
     * @return {@code true} If the unordered streaming supported.
     */
    boolean isUnorderedStreamSupported() {
        assert srvProtoVer != null;

        return srvProtoVer.compareTo(VER_2_5_0) >= 0;
    }

    /**
     * @return True if query cancellation supported, false otherwise.
     */
    boolean isQueryCancellationSupported() {
        assert srvProtoVer != null;

        return srvProtoVer.compareTo(VER_2_8_0) >= 0;
    }

    /**
     * @return True if best effort affinity supported, false otherwise.
     */
    boolean isBestEffortAffinitySupported() {
        assert srvProtoVer != null;

<<<<<<< HEAD
        return srvProtoVer.compareTo(VER_2_8_0) >= 0;
=======
    /**
     * Get next server index.
     *
     * @param len Number of servers.
     * @return Index of the next server to connect to.
     */
    private static int nextServerIndex(int len) {
        if (len == 1)
            return 0;
        else {
            long nextIdx = IDX_GEN.getAndIncrement();

            return (int)(abs(nextIdx) % len);
        }
>>>>>>> 6ca2476f
    }

    /**
     * Enable/disable socket timeout with specified timeout.
     *
     * @param ms the specified timeout, in milliseconds.
     * @throws SQLException if there is an error in the underlying protocol.
     */
    public void timeout(int ms) throws SQLException {
        endpoint.timeout(ms);
    }

    /**
     * Returns socket timeout.
     *
     * @throws SQLException if there is an error in the underlying protocol.
     */
    public int timeout() throws SQLException {
        return endpoint.timeout();
    }

    /**
     * @return Node Id.
     */
    public UUID nodeId() {
        return nodeId;
    }
}<|MERGE_RESOLUTION|>--- conflicted
+++ resolved
@@ -24,12 +24,9 @@
 import java.net.Socket;
 import java.sql.SQLException;
 import java.util.List;
-<<<<<<< HEAD
 import java.util.UUID;
-=======
 import java.util.Random;
 import java.util.concurrent.atomic.AtomicLong;
->>>>>>> 6ca2476f
 import org.apache.ignite.IgniteCheckedException;
 import org.apache.ignite.cache.query.QueryCancelledException;
 import org.apache.ignite.internal.binary.BinaryReaderExImpl;
@@ -105,12 +102,9 @@
     /** Initial output for query close message. */
     private static final int QUERY_CLOSE_MSG_SIZE = 9;
 
-<<<<<<< HEAD
-=======
     /** Random. */
     private static final AtomicLong IDX_GEN = new AtomicLong(new Random(U.currentTimeMillis()).nextLong());
 
->>>>>>> 6ca2476f
     /** Connection properties. */
     private final ConnectionProperties connProps;
 
@@ -608,9 +602,9 @@
     boolean isBestEffortAffinitySupported() {
         assert srvProtoVer != null;
 
-<<<<<<< HEAD
         return srvProtoVer.compareTo(VER_2_8_0) >= 0;
-=======
+    }
+
     /**
      * Get next server index.
      *
@@ -625,7 +619,6 @@
 
             return (int)(abs(nextIdx) % len);
         }
->>>>>>> 6ca2476f
     }
 
     /**
