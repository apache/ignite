--- conflicted
+++ resolved
@@ -46,14 +46,7 @@
 /**
  * JDBC IO layer implementation based on blocking IPC streams.
  */
-<<<<<<< HEAD
 public class JdbcThinTcpIo implements AutoCloseable {
-    /** Current version. */
-    private static final ClientListenerProtocolVersion CURRENT_VER = ClientListenerProtocolVersion.create(2, 1, 5);
-
-=======
-public class JdbcThinTcpIo {
->>>>>>> 405749a7
     /** Version 2.1.0. */
     private static final ClientListenerProtocolVersion VER_2_1_0 = ClientListenerProtocolVersion.create(2, 1, 0);
 
