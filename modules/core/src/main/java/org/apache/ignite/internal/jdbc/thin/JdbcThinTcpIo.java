/*
 * Licensed to the Apache Software Foundation (ASF) under one or more
 * contributor license agreements.  See the NOTICE file distributed with
 * this work for additional information regarding copyright ownership.
 * The ASF licenses this file to You under the Apache License, Version 2.0
 * (the "License"); you may not use this file except in compliance with
 * the License.  You may obtain a copy of the License at
 *
 *      http://www.apache.org/licenses/LICENSE-2.0
 *
 * Unless required by applicable law or agreed to in writing, software
 * distributed under the License is distributed on an "AS IS" BASIS,
 * WITHOUT WARRANTIES OR CONDITIONS OF ANY KIND, either express or implied.
 * See the License for the specific language governing permissions and
 * limitations under the License.
 */

package org.apache.ignite.internal.jdbc.thin;

import java.io.BufferedInputStream;
import java.io.BufferedOutputStream;
import java.io.IOException;
import java.net.InetSocketAddress;
import java.net.Socket;
import java.util.List;
import org.apache.ignite.IgniteCheckedException;
import org.apache.ignite.internal.binary.BinaryReaderExImpl;
import org.apache.ignite.internal.binary.BinaryWriterExImpl;
import org.apache.ignite.internal.binary.streams.BinaryHeapInputStream;
import org.apache.ignite.internal.binary.streams.BinaryHeapOutputStream;
import org.apache.ignite.internal.processors.odbc.SqlListenerNioListener;
import org.apache.ignite.internal.processors.odbc.SqlListenerProtocolVersion;
import org.apache.ignite.internal.processors.odbc.SqlListenerRequest;
import org.apache.ignite.internal.processors.odbc.SqlListenerResponse;
import org.apache.ignite.internal.processors.odbc.jdbc.JdbcQueryCloseRequest;
import org.apache.ignite.internal.processors.odbc.jdbc.JdbcQueryExecuteRequest;
import org.apache.ignite.internal.processors.odbc.jdbc.JdbcQueryExecuteResult;
import org.apache.ignite.internal.processors.odbc.jdbc.JdbcQueryFetchRequest;
import org.apache.ignite.internal.processors.odbc.jdbc.JdbcQueryFetchResult;
import org.apache.ignite.internal.processors.odbc.jdbc.JdbcQueryMetadataRequest;
import org.apache.ignite.internal.processors.odbc.jdbc.JdbcQueryMetadataResult;
import org.apache.ignite.internal.processors.odbc.jdbc.JdbcRequest;
import org.apache.ignite.internal.processors.odbc.jdbc.JdbcResponse;
import org.apache.ignite.internal.processors.odbc.jdbc.JdbcResult;
import org.apache.ignite.internal.util.ipc.loopback.IpcClientTcpEndpoint;
import org.apache.ignite.internal.util.typedef.internal.U;

/**
 * JDBC IO layer implementation based on blocking IPC streams.
 */
public class JdbcThinTcpIo {
    /** Current version. */
    private static final SqlListenerProtocolVersion CURRENT_VER = SqlListenerProtocolVersion.create(2, 1, 0);

    /** Initial output stream capacity for handshake. */
    private static final int HANDSHAKE_MSG_SIZE = 12;

    /** Initial output for query message. */
    private static final int QUERY_EXEC_MSG_INIT_CAP = 256;

    /** Initial output for query fetch message. */
    private static final int QUERY_FETCH_MSG_SIZE = 13;

    /** Initial output for query fetch message. */
    private static final int QUERY_META_MSG_SIZE = 9;

    /** Initial output for query close message. */
    private static final int QUERY_CLOSE_MSG_SIZE = 9;

    /** Host. */
    private final String host;

    /** Port. */
    private final int port;

    /** Distributed joins. */
    private final boolean distributedJoins;

    /** Enforce join order. */
    private final boolean enforceJoinOrder;

<<<<<<< HEAD
    /** Automatically close server cursors. */
    private final boolean autoCloseServerCursors;
=======
    /** Collocated flag. */
    private final boolean collocated;

    /** Replicated only flag. */
    private final boolean replicatedOnly;
>>>>>>> db85d166

    /** Socket send buffer. */
    private final int sockSndBuf;

    /** Socket receive buffer. */
    private final int sockRcvBuf;

    /** TCP no delay flag. */
    private final boolean tcpNoDelay;

    /** Endpoint. */
    private IpcClientTcpEndpoint endpoint;

    /** Output stream. */
    private BufferedOutputStream out;

    /** Input stream. */
    private BufferedInputStream in;

    /** Closed flag. */
    private boolean closed;

    /**
     * Constructor.
     *
     * @param host Host.
     * @param port Port.
     * @param distributedJoins Distributed joins flag.
     * @param enforceJoinOrder Enforce join order flag.
<<<<<<< HEAD
     * @param autoCloseServerCursors Automatically close server cursors.
=======
     * @param collocated Collocated flag.
     * @param replicatedOnly Replicated only flag.
>>>>>>> db85d166
     * @param sockSndBuf Socket send buffer.
     * @param sockRcvBuf Socket receive buffer.
     * @param tcpNoDelay TCP no delay flag.
     */
<<<<<<< HEAD
    JdbcThinTcpIo(String host, int port, boolean distributedJoins, boolean enforceJoinOrder,
        boolean autoCloseServerCursors, int sockSndBuf, int sockRcvBuf, boolean tcpNoDelay) {
=======
    JdbcThinTcpIo(String host, int port, boolean distributedJoins, boolean enforceJoinOrder, boolean collocated,
        boolean replicatedOnly, int sockSndBuf, int sockRcvBuf, boolean tcpNoDelay) {
>>>>>>> db85d166
        this.host = host;
        this.port = port;
        this.distributedJoins = distributedJoins;
        this.enforceJoinOrder = enforceJoinOrder;
<<<<<<< HEAD
        this.autoCloseServerCursors = autoCloseServerCursors;
=======
        this.collocated = collocated;
        this.replicatedOnly = replicatedOnly;
>>>>>>> db85d166
        this.sockSndBuf = sockSndBuf;
        this.sockRcvBuf = sockRcvBuf;
        this.tcpNoDelay = tcpNoDelay;
    }

    /**
     * @throws IgniteCheckedException On error.
     * @throws IOException On IO error in handshake.
     */
    public void start() throws IgniteCheckedException, IOException {
        Socket sock = new Socket();

        if (sockSndBuf != 0)
            sock.setSendBufferSize(sockSndBuf);

        if (sockRcvBuf != 0)
            sock.setReceiveBufferSize(sockRcvBuf);

        sock.setTcpNoDelay(tcpNoDelay);

        try {
            sock.connect(new InetSocketAddress(host, port));
        }
        catch (IOException e) {
            throw new IgniteCheckedException("Failed to connect to server [host=" + host + ", port=" + port + ']', e);
        }

        endpoint = new IpcClientTcpEndpoint(sock);

        out = new BufferedOutputStream(endpoint.outputStream());
        in = new BufferedInputStream(endpoint.inputStream());

        handshake();
    }

    /**
     * @throws IOException On error.
     * @throws IgniteCheckedException On error.
     */
    public void handshake() throws IOException, IgniteCheckedException {
        BinaryWriterExImpl writer = new BinaryWriterExImpl(null, new BinaryHeapOutputStream(HANDSHAKE_MSG_SIZE),
            null, null);

        writer.writeByte((byte)SqlListenerRequest.HANDSHAKE);

        writer.writeShort(CURRENT_VER.major());
        writer.writeShort(CURRENT_VER.minor());
        writer.writeShort(CURRENT_VER.maintenance());

        writer.writeByte(SqlListenerNioListener.JDBC_CLIENT);

        writer.writeBoolean(distributedJoins);
        writer.writeBoolean(enforceJoinOrder);
<<<<<<< HEAD
        writer.writeBoolean(autoCloseServerCursors);
=======
        writer.writeBoolean(collocated);
        writer.writeBoolean(replicatedOnly);
>>>>>>> db85d166

        send(writer.array());

        BinaryReaderExImpl reader = new BinaryReaderExImpl(null, new BinaryHeapInputStream(read()),
            null, null, false);

        boolean accepted = reader.readBoolean();

        if (accepted)
            return;

        short maj = reader.readShort();
        short min = reader.readShort();
        short maintenance = reader.readShort();

        String err = reader.readString();

        SqlListenerProtocolVersion ver = SqlListenerProtocolVersion.create(maj, min, maintenance);

        throw new IgniteCheckedException("Handshake failed [driverProtocolVer=" + CURRENT_VER +
            ", remoteNodeProtocolVer=" + ver + ", err=" + err + ']');
    }

    /**
     * @param cache Cache name.
     * @param fetchSize Fetch size.
     * @param maxRows Max rows.
     * @param sql SQL statement.
     * @param args Query parameters.
     * @return Execute query results.
     * @throws IOException On error.
     * @throws IgniteCheckedException On error.
     */
    public JdbcQueryExecuteResult queryExecute(String cache, int fetchSize, int maxRows,
        String sql, List<Object> args)
        throws IOException, IgniteCheckedException {
        return sendRequest(new JdbcQueryExecuteRequest(cache, fetchSize, maxRows, sql,
            args == null ? null : args.toArray(new Object[args.size()])), QUERY_EXEC_MSG_INIT_CAP);
    }

    /**
     * @param req Request.
     * @param cap Initial ouput stream capacity.
     * @return Server response.
     * @throws IOException On IO error.
     * @throws IgniteCheckedException On error.
     */
    @SuppressWarnings("unchecked")
    public <R extends JdbcResult> R sendRequest(JdbcRequest req, int cap) throws IOException, IgniteCheckedException {
        BinaryWriterExImpl writer = new BinaryWriterExImpl(null, new BinaryHeapOutputStream(cap), null, null);

        req.writeBinary(writer);

        send(writer.array());

        BinaryReaderExImpl reader = new BinaryReaderExImpl(null, new BinaryHeapInputStream(read()), null, null, false);

        JdbcResponse res = new JdbcResponse();

        res.readBinary(reader);

        if (res.status() != SqlListenerResponse.STATUS_SUCCESS)
            throw new IgniteCheckedException("Error server response: [req=" + req + ", resp=" + res + ']');

        return (R)res.response();
    }

    /**
     * @param qryId Query ID.
     * @param pageSize pageSize.
     * @return Fetch results.
     * @throws IOException On error.
     * @throws IgniteCheckedException On error.
     */
    public JdbcQueryFetchResult queryFetch(Long qryId, int pageSize)
        throws IOException, IgniteCheckedException {
        return sendRequest(new JdbcQueryFetchRequest(qryId, pageSize), QUERY_FETCH_MSG_SIZE);
    }


    /**
     * @param qryId Query ID.
     * @return Fetch results.
     * @throws IOException On error.
     * @throws IgniteCheckedException On error.
     */
    public JdbcQueryMetadataResult queryMeta(Long qryId)
        throws IOException, IgniteCheckedException {
        return sendRequest(new JdbcQueryMetadataRequest(qryId), QUERY_META_MSG_SIZE);
    }

    /**
     * @param qryId Query ID.
     * @throws IOException On error.
     * @throws IgniteCheckedException On error.
     */
    public void queryClose(long qryId) throws IOException, IgniteCheckedException {
        sendRequest(new JdbcQueryCloseRequest(qryId), QUERY_CLOSE_MSG_SIZE);
    }

    /**
     * @param req ODBC request.
     * @throws IOException On error.
     */
    private void send(byte[] req) throws IOException {
        int size = req.length;

        out.write(size & 0xFF);
        out.write((size >> 8) & 0xFF);
        out.write((size >> 16) & 0xFF);
        out.write((size >> 24) & 0xFF);

        out.write(req);

        out.flush();
    }

    /**
     * @return Bytes of a response from server.
     * @throws IOException On error.
     * @throws IgniteCheckedException On error.
     */
    private byte[] read() throws IOException, IgniteCheckedException {
        byte[] sizeBytes = read(4);

        int msgSize  = (((0xFF & sizeBytes[3]) << 24) | ((0xFF & sizeBytes[2]) << 16)
            | ((0xFF & sizeBytes[1]) << 8) + (0xFF & sizeBytes[0]));

        return read(msgSize);
    }

    /**
     * @param size Count of bytes to read from stream.
     * @return Read bytes.
     * @throws IOException On error.
     * @throws IgniteCheckedException On error.
     */
    private byte [] read(int size) throws IOException, IgniteCheckedException {
        int off = 0;

        byte[] data = new byte[size];

        while (off != size) {
            int res = in.read(data, off, size - off);

            if (res == -1)
                throw new IgniteCheckedException("Failed to read incoming message (not enough data).");

            off += res;
        }

        return data;
    }

    /**
     * Close the client IO.
     */
    public void close() {
        if (closed)
            return;

        // Clean up resources.
        U.closeQuiet(out);
        U.closeQuiet(in);

        if (endpoint != null)
            endpoint.close();

        closed = true;
    }

    /**
     * @return Distributed joins flag.
     */
    public boolean distributedJoins() {
        return distributedJoins;
    }

    /**
     * @return Enforce join order flag.
     */
    public boolean enforceJoinOrder() {
        return enforceJoinOrder;
    }

    /**
     * @return Collocated flag.
     */
    public boolean collocated() {
        return collocated;
    }

    /**
     * @return Replicated only flag.
     */
    public boolean replicatedOnly() {
        return replicatedOnly;
    }

    /**
     * @return Socket send buffer size.
     */
    public int socketSendBuffer() {
        return sockSndBuf;
    }

    /**
     * @return Socket receive buffer size.
     */
    public int socketReceiveBuffer() {
        return sockRcvBuf;
    }

    /**
     * @return TCP no delay flag.
     */
    public boolean tcpNoDelay() {
        return tcpNoDelay;
    }

    /**
     * @return Auto close server cursors flag.
     */
    public boolean autoCloseServerCursors() {
        return autoCloseServerCursors;
    }
}<|MERGE_RESOLUTION|>--- conflicted
+++ resolved
@@ -53,7 +53,7 @@
     private static final SqlListenerProtocolVersion CURRENT_VER = SqlListenerProtocolVersion.create(2, 1, 0);
 
     /** Initial output stream capacity for handshake. */
-    private static final int HANDSHAKE_MSG_SIZE = 12;
+    private static final int HANDSHAKE_MSG_SIZE = 13;
 
     /** Initial output for query message. */
     private static final int QUERY_EXEC_MSG_INIT_CAP = 256;
@@ -79,16 +79,14 @@
     /** Enforce join order. */
     private final boolean enforceJoinOrder;
 
-<<<<<<< HEAD
-    /** Automatically close server cursors. */
-    private final boolean autoCloseServerCursors;
-=======
     /** Collocated flag. */
     private final boolean collocated;
 
     /** Replicated only flag. */
     private final boolean replicatedOnly;
->>>>>>> db85d166
+
+    /** Flag to automatically close server cursors. */
+    private final boolean autoCloseServerCursors;
 
     /** Socket send buffer. */
     private final int sockSndBuf;
@@ -118,33 +116,22 @@
      * @param port Port.
      * @param distributedJoins Distributed joins flag.
      * @param enforceJoinOrder Enforce join order flag.
-<<<<<<< HEAD
-     * @param autoCloseServerCursors Automatically close server cursors.
-=======
      * @param collocated Collocated flag.
      * @param replicatedOnly Replicated only flag.
->>>>>>> db85d166
+     * @param autoCloseServerCursors Flag to automatically close server cursors.
      * @param sockSndBuf Socket send buffer.
      * @param sockRcvBuf Socket receive buffer.
      * @param tcpNoDelay TCP no delay flag.
      */
-<<<<<<< HEAD
-    JdbcThinTcpIo(String host, int port, boolean distributedJoins, boolean enforceJoinOrder,
-        boolean autoCloseServerCursors, int sockSndBuf, int sockRcvBuf, boolean tcpNoDelay) {
-=======
     JdbcThinTcpIo(String host, int port, boolean distributedJoins, boolean enforceJoinOrder, boolean collocated,
-        boolean replicatedOnly, int sockSndBuf, int sockRcvBuf, boolean tcpNoDelay) {
->>>>>>> db85d166
+        boolean replicatedOnly, boolean autoCloseServerCursors, int sockSndBuf, int sockRcvBuf, boolean tcpNoDelay) {
         this.host = host;
         this.port = port;
         this.distributedJoins = distributedJoins;
         this.enforceJoinOrder = enforceJoinOrder;
-<<<<<<< HEAD
-        this.autoCloseServerCursors = autoCloseServerCursors;
-=======
         this.collocated = collocated;
         this.replicatedOnly = replicatedOnly;
->>>>>>> db85d166
+        this.autoCloseServerCursors = autoCloseServerCursors;
         this.sockSndBuf = sockSndBuf;
         this.sockRcvBuf = sockRcvBuf;
         this.tcpNoDelay = tcpNoDelay;
@@ -198,12 +185,9 @@
 
         writer.writeBoolean(distributedJoins);
         writer.writeBoolean(enforceJoinOrder);
-<<<<<<< HEAD
-        writer.writeBoolean(autoCloseServerCursors);
-=======
         writer.writeBoolean(collocated);
         writer.writeBoolean(replicatedOnly);
->>>>>>> db85d166
+        writer.writeBoolean(autoCloseServerCursors);
 
         send(writer.array());
 
@@ -404,6 +388,13 @@
     }
 
     /**
+     * @return Auto close server cursors flag.
+     */
+    public boolean autoCloseServerCursors() {
+        return autoCloseServerCursors;
+    }
+
+    /**
      * @return Socket send buffer size.
      */
     public int socketSendBuffer() {
@@ -423,11 +414,4 @@
     public boolean tcpNoDelay() {
         return tcpNoDelay;
     }
-
-    /**
-     * @return Auto close server cursors flag.
-     */
-    public boolean autoCloseServerCursors() {
-        return autoCloseServerCursors;
-    }
 }