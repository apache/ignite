--- conflicted
+++ resolved
@@ -20,7 +20,6 @@
 import java.io.BufferedInputStream;
 import java.io.BufferedOutputStream;
 import java.io.IOException;
-<<<<<<< HEAD
 import java.net.InetAddress;
 import java.net.InetSocketAddress;
 import java.net.Socket;
@@ -28,12 +27,6 @@
 import java.sql.SQLException;
 import java.util.ArrayList;
 import java.util.List;
-
-=======
-import java.net.InetSocketAddress;
-import java.net.Socket;
-import java.sql.SQLException;
->>>>>>> 34b86d3f
 import org.apache.ignite.IgniteCheckedException;
 import org.apache.ignite.internal.binary.BinaryReaderExImpl;
 import org.apache.ignite.internal.binary.BinaryWriterExImpl;
@@ -122,7 +115,6 @@
      * @throws IOException On IO error in handshake.
      */
     public void start() throws SQLException, IOException {
-<<<<<<< HEAD
         start(0);
     }
 
@@ -189,8 +181,6 @@
      * @throws IgniteCheckedException On connection reject.
      */
     private void connect(InetAddress addr, int timeout) throws IOException, IgniteCheckedException {
-        Socket sock = new Socket();
-=======
         Socket sock;
 
         if (ConnectionProperties.SSL_MODE_REQUIRE.equalsIgnoreCase(connProps.getSslMode()))
@@ -199,10 +189,10 @@
             sock = new Socket();
 
             try {
-                sock.connect(new InetSocketAddress(connProps.getHost(), connProps.getPort()));
+                sock.connect(new InetSocketAddress(addr, connProps.getPort()), timeout);
             }
             catch (IOException e) {
-                throw new SQLException("Failed to connect to server [host=" + connProps.getHost() +
+                throw new SQLException("Failed to connect to server [host=" + addr +
                     ", port=" + connProps.getPort() + ']', SqlStateCode.CLIENT_CONNECTION_FAILED, e);
             }
         }
@@ -210,7 +200,6 @@
             throw new SQLException("Unknown sslMode. [sslMode=" + connProps.getSslMode() + ']',
                 SqlStateCode.CLIENT_CONNECTION_FAILED);
         }
->>>>>>> 34b86d3f
 
         if (connProps.getSocketSendBuffer() != 0)
             sock.setSendBufferSize(connProps.getSocketSendBuffer());
@@ -220,13 +209,6 @@
 
         sock.setTcpNoDelay(connProps.isTcpNoDelay());
 
-<<<<<<< HEAD
-        sock.connect(new InetSocketAddress(addr, connProps.getPort()), timeout);
-
-        endpoint = new IpcClientTcpEndpoint(sock);
-
-        out = new BufferedOutputStream(endpoint.outputStream());
-=======
         try {
             endpoint = new IpcClientTcpEndpoint(sock);
 
@@ -237,9 +219,6 @@
             throw new SQLException("Failed to connect to server [host=" + connProps.getHost() +
                 ", port=" + connProps.getPort() + ']', SqlStateCode.CLIENT_CONNECTION_FAILED, e);
         }
->>>>>>> 34b86d3f
-
-        in = new BufferedInputStream(endpoint.inputStream());
     }
 
     /**
