--- conflicted
+++ resolved
@@ -33,31 +33,10 @@
 import org.apache.ignite.internal.processors.odbc.ClientListenerRequest;
 import org.apache.ignite.internal.processors.odbc.SqlStateCode;
 import org.apache.ignite.internal.processors.odbc.jdbc.JdbcBatchExecuteRequest;
-<<<<<<< HEAD
-import org.apache.ignite.internal.processors.odbc.jdbc.JdbcBatchExecuteResult;
-import org.apache.ignite.internal.processors.odbc.jdbc.JdbcMetaColumnsRequest;
-import org.apache.ignite.internal.processors.odbc.jdbc.JdbcMetaColumnsResult;
-import org.apache.ignite.internal.processors.odbc.jdbc.JdbcMetaIndexesRequest;
-import org.apache.ignite.internal.processors.odbc.jdbc.JdbcMetaIndexesResult;
-import org.apache.ignite.internal.processors.odbc.jdbc.JdbcMetaParamsRequest;
-import org.apache.ignite.internal.processors.odbc.jdbc.JdbcMetaParamsResult;
-import org.apache.ignite.internal.processors.odbc.jdbc.JdbcMetaPrimaryKeysRequest;
-import org.apache.ignite.internal.processors.odbc.jdbc.JdbcMetaPrimaryKeysResult;
-import org.apache.ignite.internal.processors.odbc.jdbc.JdbcMetaSchemasRequest;
-import org.apache.ignite.internal.processors.odbc.jdbc.JdbcMetaSchemasResult;
-import org.apache.ignite.internal.processors.odbc.jdbc.JdbcMetaTablesRequest;
-import org.apache.ignite.internal.processors.odbc.jdbc.JdbcMetaTablesResult;
-import org.apache.ignite.internal.processors.odbc.jdbc.JdbcQuery;
-import org.apache.ignite.internal.processors.odbc.jdbc.JdbcQueryCancelRequest;
-=======
->>>>>>> e3d448e6
 import org.apache.ignite.internal.processors.odbc.jdbc.JdbcQueryCloseRequest;
 import org.apache.ignite.internal.processors.odbc.jdbc.JdbcQueryFetchRequest;
-<<<<<<< HEAD
 import org.apache.ignite.internal.processors.odbc.jdbc.JdbcQueryFetchResult;
 import org.apache.ignite.internal.processors.odbc.jdbc.JdbcQueryIdResult;
-=======
->>>>>>> e3d448e6
 import org.apache.ignite.internal.processors.odbc.jdbc.JdbcQueryMetadataRequest;
 import org.apache.ignite.internal.processors.odbc.jdbc.JdbcRequest;
 import org.apache.ignite.internal.processors.odbc.jdbc.JdbcResponse;
@@ -141,18 +120,12 @@
     /** Ignite server version. */
     private IgniteProductVersion igniteVer;
 
-<<<<<<< HEAD
     /** Connection ID. */
     private long connId;
 
     /** Current query ID. */
     private long qryId = -1;
 
-    /** Ignite server protocol version. */
-    private SqlListenerProtocolVersion srvProtocolVer;
-
-=======
->>>>>>> e3d448e6
     /**
      * Constructor.
      *
@@ -330,31 +303,6 @@
     }
 
     /**
-<<<<<<< HEAD
-     * @param stmtType Expected statement type.
-     * @param cache Cache name.
-     * @param fetchSize Fetch size.
-     * @param maxRows Max rows.
-     * @param sql SQL statement.
-     * @param args Query parameters.
-     * @return Execute query results.
-     * @throws IOException On error.
-     * @throws IgniteCheckedException On error.
-     */
-    public JdbcQueryExecuteResult queryExecute(JdbcStatementType stmtType, String cache, int fetchSize, int maxRows,
-        String sql, List<Object> args)
-        throws IOException, IgniteCheckedException {
-        JdbcQueryIdResult resId =  sendRequest(new JdbcQueryExecuteRequest(stmtType, cache, fetchSize, maxRows, sql,
-            args == null ? null : args.toArray(new Object[args.size()])), DYNAMIC_SIZE_MSG_CAP);
-
-        qryId = resId.getQueryId();
-
-        return readResponse();
-    }
-
-    /**
-=======
->>>>>>> e3d448e6
      * @param req Request.
      * @return Server response.
      * @throws IOException In case of IO error.
@@ -369,130 +317,12 @@
 
         send(writer.array());
 
-        return (R)readResponse();
-    }
-
-    /**
-     * @param <R> Response type.
-     * @return Response.
-     * @throws IOException On error.
-     * @throws IgniteCheckedException On error.
-     */
-    private <R extends JdbcResult> R readResponse() throws IOException, IgniteCheckedException {
         BinaryReaderExImpl reader = new BinaryReaderExImpl(null, new BinaryHeapInputStream(read()), null, null, false);
 
         JdbcResponse res = new JdbcResponse();
 
         res.readBinary(reader);
 
-<<<<<<< HEAD
-        if (res.status() != SqlListenerResponse.STATUS_SUCCESS)
-            throw new IgniteCheckedException("Error server response: resp=" + res + ']');
-
-        return (R)res.response();
-    }
-
-    /**
-     * @param qryId Query ID.
-     * @param pageSize pageSize.
-     * @return Fetch results.
-     * @throws IOException On error.
-     * @throws IgniteCheckedException On error.
-     */
-    public JdbcQueryFetchResult queryFetch(Long qryId, int pageSize)
-        throws IOException, IgniteCheckedException {
-        return sendRequest(new JdbcQueryFetchRequest(qryId, pageSize), QUERY_FETCH_MSG_SIZE);
-    }
-
-
-    /**
-     * @param qryId Query ID.
-     * @return Fetch results.
-     * @throws IOException On error.
-     * @throws IgniteCheckedException On error.
-     */
-    public JdbcQueryMetadataResult queryMeta(Long qryId)
-        throws IOException, IgniteCheckedException {
-        return sendRequest(new JdbcQueryMetadataRequest(qryId), QUERY_META_MSG_SIZE);
-    }
-
-    /**
-     * @param qryId Query ID.
-     * @throws IOException On error.
-     * @throws IgniteCheckedException On error.
-     */
-    public void queryClose(long qryId) throws IOException, IgniteCheckedException {
-        sendRequest(new JdbcQueryCloseRequest(qryId), QUERY_CLOSE_MSG_SIZE);
-    }
-
-    /**
-     * @param schemaName Schema.
-     * @param batch Batch queries.
-     * @return Result.
-     * @throws IOException On error.
-     * @throws IgniteCheckedException On error.
-     */
-    public JdbcBatchExecuteResult batchExecute(String schemaName, List<JdbcQuery> batch)
-        throws IOException, IgniteCheckedException {
-        int cnt = Math.min(MAX_BATCH_QRY_CNT, batch.size());
-
-        return sendRequest(new JdbcBatchExecuteRequest(schemaName, batch), DYNAMIC_SIZE_MSG_CAP * cnt);
-    }
-
-    /**
-     * @param connId Connection ID.
-     * @param qryId Query ID.
-     * @throws IOException On error.
-     * @throws IgniteCheckedException On error.
-     */
-    public void cancelQuery(long connId, long qryId)
-        throws IOException, IgniteCheckedException {
-        sendRequest(new JdbcQueryCancelRequest(connId, qryId), QUERY_CLOSE_MSG_SIZE);
-    }
-
-    /**
-     * @param schemaPtrn Schema name pattern.
-     * @param tablePtrn Table name pattern.
-     * @return Result.
-     * @throws IOException On error.
-     * @throws IgniteCheckedException On error.
-     */
-    public JdbcMetaTablesResult tablesMeta(String schemaPtrn, String tablePtrn)
-        throws IOException, IgniteCheckedException {
-        return sendRequest(new JdbcMetaTablesRequest(schemaPtrn, tablePtrn), DYNAMIC_SIZE_MSG_CAP);
-    }
-
-    /**
-     * @param schemaPtrn Schema name pattern.
-     * @param tablePtrn Table name pattern.
-     * @param columnPtrn Column name pattern.
-     * @return Result.
-     * @throws IOException On error.
-     * @throws IgniteCheckedException On error.
-     */
-    public JdbcMetaColumnsResult columnsMeta(String schemaPtrn, String tablePtrn, String columnPtrn)
-        throws IOException, IgniteCheckedException {
-        return sendRequest(new JdbcMetaColumnsRequest(schemaPtrn, tablePtrn, columnPtrn), DYNAMIC_SIZE_MSG_CAP);
-    }
-
-    /**
-     * @param schemaPtrn Schema name pattern.
-     * @param tablePtrn Table name pattern.
-     * @return Result.
-     * @throws IOException On error.
-     * @throws IgniteCheckedException On error.
-     */
-    public JdbcMetaIndexesResult indexMeta(String schemaPtrn, String tablePtrn) throws IOException, IgniteCheckedException {
-        return sendRequest(new JdbcMetaIndexesRequest(schemaPtrn, tablePtrn), DYNAMIC_SIZE_MSG_CAP);
-    }
-
-    /**
-     * @param schemaPtrn Schema name pattern.
-     * @param sql SQL query.
-     * @return Result.
-     * @throws IOException On error.
-     * @throws IgniteCheckedException On error.
-=======
         return res;
     }
 
@@ -501,7 +331,6 @@
      *
      * @param req Request.
      * @return Expected capacity.
->>>>>>> e3d448e6
      */
     private static int guessCapacity(JdbcRequest req) {
         int cap;
@@ -677,10 +506,10 @@
     /**
      * @param io Opened I/O.
      * @return Open new I/O.
-     * @throws IgniteCheckedException On error.
+     * @throws SQLException On error.
      * @throws IOException On IO error in handshake.
      */
-    public static JdbcThinTcpIo newIo(JdbcThinTcpIo io) throws IgniteCheckedException, IOException {
+    public static JdbcThinTcpIo newIo(JdbcThinTcpIo io) throws SQLException, IOException {
         JdbcThinTcpIo newIo = new JdbcThinTcpIo(io.host, io.port, io.distributedJoins, io.enforceJoinOrder,
             io.collocated, io.replicatedOnly, io.autoCloseServerCursor, io.lazy,
             io.sockSndBuf, io.sockRcvBuf, io.tcpNoDelay);
