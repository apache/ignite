--- conflicted
+++ resolved
@@ -66,11 +66,7 @@
     private static final int HANDSHAKE_MSG_SIZE = 13;
 
     /** Initial output for query message. */
-<<<<<<< HEAD
     private static final int DYNAMIC_SIZE_MSG_CAP = 1024;
-=======
-    private static final int QUERY_EXEC_MSG_INIT_CAP = 256;
->>>>>>> ece7cf92
 
     /** Initial output for query fetch message. */
     private static final int QUERY_FETCH_MSG_SIZE = 13;
