/*
 * Licensed to the Apache Software Foundation (ASF) under one or more
 * contributor license agreements.  See the NOTICE file distributed with
 * this work for additional information regarding copyright ownership.
 * The ASF licenses this file to You under the Apache License, Version 2.0
 * (the "License"); you may not use this file except in compliance with
 * the License.  You may obtain a copy of the License at
 *
 *      http://www.apache.org/licenses/LICENSE-2.0
 *
 * Unless required by applicable law or agreed to in writing, software
 * distributed under the License is distributed on an "AS IS" BASIS,
 * WITHOUT WARRANTIES OR CONDITIONS OF ANY KIND, either express or implied.
 * See the License for the specific language governing permissions and
 * limitations under the License.
 */

package org.apache.ignite.configuration;

import org.apache.ignite.internal.util.typedef.internal.S;
import org.jetbrains.annotations.Nullable;

/**
 * Client connector configuration.
 */
public class ClientConnectorConfiguration {
    /** Default port. */
    public static final int DFLT_PORT = 10800;

    /** Default port range. */
    public static final int DFLT_PORT_RANGE = 100;

    /** Default socket send and receive buffer size. */
    public static final int DFLT_SOCK_BUF_SIZE = 0;

    /** Default value for {@code TCP_NODELAY} socket option (value is <tt>true</tt>). */
    public static final boolean DFLT_TCP_NO_DELAY = true;

    /** Default max number of open cursors per connection. */
    public static final int DFLT_MAX_OPEN_CURSORS_PER_CONN = 128;

    /** Default size of thread pool. */
    public static final int DFLT_THREAD_POOL_SIZE = IgniteConfiguration.DFLT_PUBLIC_THREAD_CNT;

    /** Default idle timeout. */
    public static final int DFLT_IDLE_TIMEOUT = 0;

    /** Host. */
    private String host;

    /** Port. */
    private int port = DFLT_PORT;

    /** Port range. */
    private int portRange = DFLT_PORT_RANGE;

    /** Socket send buffer size. */
    private int sockSndBufSize = DFLT_SOCK_BUF_SIZE;

    /** Socket receive buffer size. */
    private int sockRcvBufSize = DFLT_SOCK_BUF_SIZE;

    /** TCP no delay. */
    private boolean tcpNoDelay = DFLT_TCP_NO_DELAY;

    /** Max number of opened cursors per connection. */
    private int maxOpenCursorsPerConn = DFLT_MAX_OPEN_CURSORS_PER_CONN;

    /** Thread pool size. */
    private int threadPoolSize = DFLT_THREAD_POOL_SIZE;

    /** Idle timeout. */
    private long idleTimeout = DFLT_IDLE_TIMEOUT;

<<<<<<< HEAD
    /** Authentication config. */
    private AuthenticationConfiguration authCfg;
=======
    /** JDBC connections enabled flag. */
    private boolean jdbcEnabled = true;

    /** ODBC connections enabled flag. */
    private boolean odbcEnabled = true;

    /** JDBC connections enabled flag. */
    private boolean thinCliEnabled = true;
>>>>>>> 46fdd6a2

    /**
     * Creates SQL connector configuration with all default values.
     */
    public ClientConnectorConfiguration() {
        // No-op.
    }

    /**
     * Creates SQL connector configuration by copying all properties from given configuration.
     *
     * @param cfg Configuration to copy.
     */
    public ClientConnectorConfiguration(ClientConnectorConfiguration cfg) {
        assert cfg != null;

        host = cfg.getHost();
        maxOpenCursorsPerConn = cfg.getMaxOpenCursorsPerConnection();
        port = cfg.getPort();
        portRange = cfg.getPortRange();
        sockRcvBufSize = cfg.getSocketReceiveBufferSize();
        sockSndBufSize = cfg.getSocketSendBufferSize();
        tcpNoDelay = cfg.isTcpNoDelay();
        threadPoolSize = cfg.getThreadPoolSize();
        idleTimeout = cfg.getIdleTimeout();
    }

    /**
     * Get host.
     *
     * @return Host.
     */
    @Nullable public String getHost() {
        return host;
    }

    /**
     * Set host.
     *
     * @param host Host.
     * @return This instance for chaining.
     */
    public ClientConnectorConfiguration setHost(@Nullable String host) {
        this.host = host;

        return this;
    }

    /**
     * Get port.
     *
     * @return Port.
     */
    public int getPort() {
        return port;
    }

    /**
     * Set port.
     *
     * @param port Port.
     * @return This instance for chaining.
     */
    public ClientConnectorConfiguration setPort(int port) {
        this.port = port;

        return this;
    }

    /**
     * Get port range.
     *
     * @return Port range.
     */
    public int getPortRange() {
        return portRange;
    }

    /**
     * Set port range.
     *
     * @param portRange Port range.
     * @return This instance for chaining.
     */
    public ClientConnectorConfiguration setPortRange(int portRange) {
        this.portRange = portRange;

        return this;
    }

    /**
     * Gets socket send buffer size. When set to zero, operation system default will be used.
     * <p>
     * Defaults to {@link #DFLT_SOCK_BUF_SIZE}
     *
     * @return Socket send buffer size in bytes.
     */
    public int getSocketSendBufferSize() {
        return sockSndBufSize;
    }

    /**
     * Sets socket send buffer size. See {@link #getSocketSendBufferSize()} for more information.
     *
     * @param sockSndBufSize Socket send buffer size in bytes.
     * @return This instance for chaining.
     */
    public ClientConnectorConfiguration setSocketSendBufferSize(int sockSndBufSize) {
        this.sockSndBufSize = sockSndBufSize;

        return this;
    }

    /**
     * Gets socket receive buffer size. When set to zero, operation system default will be used.
     * <p>
     * Defaults to {@link #DFLT_SOCK_BUF_SIZE}.
     *
     * @return Socket receive buffer size in bytes.
     */
    public int getSocketReceiveBufferSize() {
        return sockRcvBufSize;
    }

    /**
     * Sets socket receive buffer size. See {@link #getSocketReceiveBufferSize()} for more information.
     *
     * @param sockRcvBufSize Socket receive buffer size in bytes.
     * @return This instance for chaining.
     */
    public ClientConnectorConfiguration setSocketReceiveBufferSize(int sockRcvBufSize) {
        this.sockRcvBufSize = sockRcvBufSize;

        return this;
    }

    /**
     * Get TCP NO_DELAY flag.
     *
     * @return TCP NO_DELAY flag.
     */
    public boolean isTcpNoDelay() {
        return tcpNoDelay;
    }

    /**
     * Set TCP NO_DELAY flag.
     *
     * @param tcpNoDelay TCP NO_DELAY flag.
     * @return This instance for chaining.
     */
    public ClientConnectorConfiguration setTcpNoDelay(boolean tcpNoDelay) {
        this.tcpNoDelay = tcpNoDelay;

        return this;
    }

    /**
     * Gets maximum number of opened cursors per connection.
     * <p>
     * Defaults to {@link #DFLT_MAX_OPEN_CURSORS_PER_CONN}.
     *
     * @return Maximum number of opened cursors.
     */
    public int getMaxOpenCursorsPerConnection() {
        return maxOpenCursorsPerConn;
    }

    /**
     * Sets maximum number of opened cursors per connection.
     *
     * @param maxOpenCursorsPerConn Maximum number of opened cursors.
     * @return This instance for chaining.
     */
    public ClientConnectorConfiguration setMaxOpenCursorsPerConnection(int maxOpenCursorsPerConn) {
        this.maxOpenCursorsPerConn = maxOpenCursorsPerConn;

        return this;
    }

    /**
     * Size of thread pool that is in charge of processing SQL requests.
     * <p>
     * Defaults {@link #DFLT_THREAD_POOL_SIZE}.
     *
     * @return Thread pool that is in charge of processing SQL requests.
     */
    public int getThreadPoolSize() {
        return threadPoolSize;
    }

    /**
     * Sets thread pool that is in charge of processing SQL requests. See {@link #getThreadPoolSize()} for more
     * information.
     *
     * @param threadPoolSize Thread pool that is in charge of processing SQL requests.
     * @return This instance for chaining.
     */
    public ClientConnectorConfiguration setThreadPoolSize(int threadPoolSize) {
        this.threadPoolSize = threadPoolSize;

        return this;
    }

    /**
     * Gets idle timeout for client connections.
     * If no packets come within idle timeout, the connection is closed.
     * Zero or negative means no timeout.
     *
     * @return Idle timeout in milliseconds.
     */
    public long getIdleTimeout() {
        return idleTimeout;
    }

    /**
     * Sets idle timeout for client connections.
     * If no packets come within idle timeout, the connection is closed.
     * Zero or negative means no timeout.
     *
     * @param idleTimeout Idle timeout in milliseconds.
     * @see #getIdleTimeout()
     * @return {@code this} for chaining.
     */
    public ClientConnectorConfiguration setIdleTimeout(long idleTimeout) {
        this.idleTimeout = idleTimeout;

        return this;
    }

    /**
<<<<<<< HEAD
     * Gets user authentication configuration.
     *
     * @return Authentication configuration.
     */
    public AuthenticationConfiguration getAuthenticationConfiguration() {
        return authCfg;
    }

    /**
     * Sets authentication configuration.
     *
     * @param authCfg authentication configuration.
     * @see #getAuthenticationConfiguration()
     * @return {@code this} for chaining.
     */
    public ClientConnectorConfiguration setAuthenticationConfiguration(AuthenticationConfiguration authCfg) {
        this.authCfg = authCfg;
=======
     * Gets whether access through JDBC is enabled.
     * <p>
     * Defaults to {@code true}.
     *
     * @return Whether access through JDBC is enabled.
     */
    public boolean isJdbcEnabled() {
        return jdbcEnabled;
    }

    /**
     * Sets whether access through JDBC is enabled.
     * <p>
     * Defaults to {@code true}.
     *
     * @param jdbcEnabled Whether access through JDBC is enabled.
     * @return {@code this} for chaining.
     */
    public ClientConnectorConfiguration setJdbcEnabled(boolean jdbcEnabled) {
        this.jdbcEnabled = jdbcEnabled;

        return this;
    }

    /**
     * Gets whether access through ODBC is enabled.
     * <p>
     * Defaults to {@code true}.
     *
     * @return Whether access through ODBC is enabled.
     */
    public boolean isOdbcEnabled() {
        return odbcEnabled;
    }

    /**
     * Sets whether access through ODBC is enabled.
     * <p>
     * Defaults to {@code true}.
     *
     * @param odbcEnabled Whether access through ODBC is enabled.
     * @return {@code this} for chaining.
     */
    public ClientConnectorConfiguration setOdbcEnabled(boolean odbcEnabled) {
        this.odbcEnabled = odbcEnabled;

        return this;
    }

    /**
     * Gets whether access through thin client is enabled.
     * <p>
     * Defaults to {@code true}.
     *
     * @return Whether access through thin client is enabled.
     */
    public boolean isThinClientEnabled() {
        return thinCliEnabled;
    }

    /**
     * Sets whether access through thin client is enabled.
     * <p>
     * Defaults to {@code true}.
     *
     * @param thinCliEnabled Whether access through thin client is enabled.
     * @return {@code this} for chaining.
     */
    public ClientConnectorConfiguration setThinClientEnabled(boolean thinCliEnabled) {
        this.thinCliEnabled = thinCliEnabled;
>>>>>>> 46fdd6a2

        return this;
    }

    /** {@inheritDoc} */
    @Override public String toString() {
        return S.toString(ClientConnectorConfiguration.class, this);
    }
}<|MERGE_RESOLUTION|>--- conflicted
+++ resolved
@@ -72,19 +72,17 @@
     /** Idle timeout. */
     private long idleTimeout = DFLT_IDLE_TIMEOUT;
 
-<<<<<<< HEAD
+    /** JDBC connections enabled flag. */
+    private boolean jdbcEnabled = true;
+
+    /** ODBC connections enabled flag. */
+    private boolean odbcEnabled = true;
+
+    /** JDBC connections enabled flag. */
+    private boolean thinCliEnabled = true;
+
     /** Authentication config. */
     private AuthenticationConfiguration authCfg;
-=======
-    /** JDBC connections enabled flag. */
-    private boolean jdbcEnabled = true;
-
-    /** ODBC connections enabled flag. */
-    private boolean odbcEnabled = true;
-
-    /** JDBC connections enabled flag. */
-    private boolean thinCliEnabled = true;
->>>>>>> 46fdd6a2
 
     /**
      * Creates SQL connector configuration with all default values.
@@ -316,7 +314,81 @@
     }
 
     /**
-<<<<<<< HEAD
+     * Gets whether access through JDBC is enabled.
+     * <p>
+     * Defaults to {@code true}.
+     *
+     * @return Whether access through JDBC is enabled.
+     */
+    public boolean isJdbcEnabled() {
+        return jdbcEnabled;
+    }
+
+    /**
+     * Sets whether access through JDBC is enabled.
+     * <p>
+     * Defaults to {@code true}.
+     *
+     * @param jdbcEnabled Whether access through JDBC is enabled.
+     * @return {@code this} for chaining.
+     */
+    public ClientConnectorConfiguration setJdbcEnabled(boolean jdbcEnabled) {
+        this.jdbcEnabled = jdbcEnabled;
+
+        return this;
+    }
+
+    /**
+     * Gets whether access through ODBC is enabled.
+     * <p>
+     * Defaults to {@code true}.
+     *
+     * @return Whether access through ODBC is enabled.
+     */
+    public boolean isOdbcEnabled() {
+        return odbcEnabled;
+    }
+
+    /**
+     * Sets whether access through ODBC is enabled.
+     * <p>
+     * Defaults to {@code true}.
+     *
+     * @param odbcEnabled Whether access through ODBC is enabled.
+     * @return {@code this} for chaining.
+     */
+    public ClientConnectorConfiguration setOdbcEnabled(boolean odbcEnabled) {
+        this.odbcEnabled = odbcEnabled;
+
+        return this;
+    }
+
+    /**
+     * Gets whether access through thin client is enabled.
+     * <p>
+     * Defaults to {@code true}.
+     *
+     * @return Whether access through thin client is enabled.
+     */
+    public boolean isThinClientEnabled() {
+        return thinCliEnabled;
+    }
+
+    /**
+     * Sets whether access through thin client is enabled.
+     * <p>
+     * Defaults to {@code true}.
+     *
+     * @param thinCliEnabled Whether access through thin client is enabled.
+     * @return {@code this} for chaining.
+     */
+    public ClientConnectorConfiguration setThinClientEnabled(boolean thinCliEnabled) {
+        this.thinCliEnabled = thinCliEnabled;
+
+        return this;
+    }
+
+    /**
      * Gets user authentication configuration.
      *
      * @return Authentication configuration.
@@ -334,78 +406,6 @@
      */
     public ClientConnectorConfiguration setAuthenticationConfiguration(AuthenticationConfiguration authCfg) {
         this.authCfg = authCfg;
-=======
-     * Gets whether access through JDBC is enabled.
-     * <p>
-     * Defaults to {@code true}.
-     *
-     * @return Whether access through JDBC is enabled.
-     */
-    public boolean isJdbcEnabled() {
-        return jdbcEnabled;
-    }
-
-    /**
-     * Sets whether access through JDBC is enabled.
-     * <p>
-     * Defaults to {@code true}.
-     *
-     * @param jdbcEnabled Whether access through JDBC is enabled.
-     * @return {@code this} for chaining.
-     */
-    public ClientConnectorConfiguration setJdbcEnabled(boolean jdbcEnabled) {
-        this.jdbcEnabled = jdbcEnabled;
-
-        return this;
-    }
-
-    /**
-     * Gets whether access through ODBC is enabled.
-     * <p>
-     * Defaults to {@code true}.
-     *
-     * @return Whether access through ODBC is enabled.
-     */
-    public boolean isOdbcEnabled() {
-        return odbcEnabled;
-    }
-
-    /**
-     * Sets whether access through ODBC is enabled.
-     * <p>
-     * Defaults to {@code true}.
-     *
-     * @param odbcEnabled Whether access through ODBC is enabled.
-     * @return {@code this} for chaining.
-     */
-    public ClientConnectorConfiguration setOdbcEnabled(boolean odbcEnabled) {
-        this.odbcEnabled = odbcEnabled;
-
-        return this;
-    }
-
-    /**
-     * Gets whether access through thin client is enabled.
-     * <p>
-     * Defaults to {@code true}.
-     *
-     * @return Whether access through thin client is enabled.
-     */
-    public boolean isThinClientEnabled() {
-        return thinCliEnabled;
-    }
-
-    /**
-     * Sets whether access through thin client is enabled.
-     * <p>
-     * Defaults to {@code true}.
-     *
-     * @param thinCliEnabled Whether access through thin client is enabled.
-     * @return {@code this} for chaining.
-     */
-    public ClientConnectorConfiguration setThinClientEnabled(boolean thinCliEnabled) {
-        this.thinCliEnabled = thinCliEnabled;
->>>>>>> 46fdd6a2
 
         return this;
     }
