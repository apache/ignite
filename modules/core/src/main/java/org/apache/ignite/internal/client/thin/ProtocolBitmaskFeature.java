/*
 * Licensed to the Apache Software Foundation (ASF) under one or more
 * contributor license agreements.  See the NOTICE file distributed with
 * this work for additional information regarding copyright ownership.
 * The ASF licenses this file to You under the Apache License, Version 2.0
 * (the "License"); you may not use this file except in compliance with
 * the License.  You may obtain a copy of the License at
 *
 *      http://www.apache.org/licenses/LICENSE-2.0
 *
 * Unless required by applicable law or agreed to in writing, software
 * distributed under the License is distributed on an "AS IS" BASIS,
 * WITHOUT WARRANTIES OR CONDITIONS OF ANY KIND, either express or implied.
 * See the License for the specific language governing permissions and
 * limitations under the License.
 */

package org.apache.ignite.internal.client.thin;

import java.util.BitSet;
import java.util.Collection;
import java.util.EnumSet;
import org.apache.ignite.client.ClientServices;

/**
 * Defines supported bitmask features for thin client.
 */
public enum ProtocolBitmaskFeature {
    /** Feature for user attributes. */
    USER_ATTRIBUTES(0),

    /** Compute tasks (execute by task name). */
    EXECUTE_TASK_BY_NAME(1),

    /**
     * Adds cluster states besides ACTIVE and INACTIVE.
     */
    CLUSTER_STATES(2),

    /** Cluster groups. */
    CLUSTER_GROUPS(4),

    /** Invoke service methods. */
    SERVICE_INVOKE(5),

    /** Feature for use default query timeout if the qry timeout isn't set explicitly. */
    DEFAULT_QRY_TIMEOUT(6),

    /** Additional SqlFieldsQuery properties: partitions, updateBatchSize */
    QRY_PARTITIONS_BATCH_SIZE(7),

    /** Binary configuration retrieval. */
    BINARY_CONFIGURATION(8),

    /** Handle of {@link ClientServices#serviceDescriptors()}. */
    GET_SERVICE_DESCRIPTORS(9),

    /** Invoke service methods with caller context. */
    SERVICE_INVOKE_CALLCTX(10),

    /** Handle OP_HEARTBEAT and OP_GET_IDLE_TIMEOUT. */
    HEARTBEAT(11),

<<<<<<< HEAD
    /** Send all mappings to the client including non-default affinity functions. */
    ALL_AFFINITY_MAPPINGS(12);
=======
    /** Data replication operations: {@link TcpClientCache#putAllConflict}, {@link TcpClientCache#removeAllConflict}. */
    DATA_REPLICATION_OPERATIONS(12);
>>>>>>> 4beb0b68

    /** */
    private static final EnumSet<ProtocolBitmaskFeature> ALL_FEATURES_AS_ENUM_SET =
        EnumSet.allOf(ProtocolBitmaskFeature.class);

    /** Feature id. */
    private final int featureId;

    /**
     * @param id Feature ID.
     */
    ProtocolBitmaskFeature(int id) {
        featureId = id;
    }

    /**
     * @return Feature ID.
     */
    public int featureId() {
        return featureId;
    }

    /**
     * @param bytes Feature byte array.
     * @return Set of supported features.
     */
    public static EnumSet<ProtocolBitmaskFeature> enumSet(byte[] bytes) {
        EnumSet<ProtocolBitmaskFeature> set = EnumSet.noneOf(ProtocolBitmaskFeature.class);

        if (bytes == null)
            return set;

        final BitSet bSet = BitSet.valueOf(bytes);

        for (ProtocolBitmaskFeature e : ProtocolBitmaskFeature.values()) {
            if (bSet.get(e.featureId()))
                set.add(e);
        }

        return set;
    }

    /**
     * @param features Feature set.
     * @return Byte array representing all supported features.
     */
    static byte[] featuresAsBytes(Collection<ProtocolBitmaskFeature> features) {
        final BitSet set = new BitSet();

        for (ProtocolBitmaskFeature f : features)
            set.set(f.featureId());

        return set.toByteArray();
    }

    /**
     * @return All features as a set.
     */
    public static EnumSet<ProtocolBitmaskFeature> allFeaturesAsEnumSet() {
        return ALL_FEATURES_AS_ENUM_SET.clone();
    }
}<|MERGE_RESOLUTION|>--- conflicted
+++ resolved
@@ -61,13 +61,11 @@
     /** Handle OP_HEARTBEAT and OP_GET_IDLE_TIMEOUT. */
     HEARTBEAT(11),
 
-<<<<<<< HEAD
+    /** Data replication operations: {@link TcpClientCache#putAllConflict}, {@link TcpClientCache#removeAllConflict}. */
+    DATA_REPLICATION_OPERATIONS(12),
+
     /** Send all mappings to the client including non-default affinity functions. */
-    ALL_AFFINITY_MAPPINGS(12);
-=======
-    /** Data replication operations: {@link TcpClientCache#putAllConflict}, {@link TcpClientCache#removeAllConflict}. */
-    DATA_REPLICATION_OPERATIONS(12);
->>>>>>> 4beb0b68
+    ALL_AFFINITY_MAPPINGS(13);
 
     /** */
     private static final EnumSet<ProtocolBitmaskFeature> ALL_FEATURES_AS_ENUM_SET =
