/*
 * Licensed to the Apache Software Foundation (ASF) under one or more
 * contributor license agreements.  See the NOTICE file distributed with
 * this work for additional information regarding copyright ownership.
 * The ASF licenses this file to You under the Apache License, Version 2.0
 * (the "License"); you may not use this file except in compliance with
 * the License.  You may obtain a copy of the License at
 *
 *      http://www.apache.org/licenses/LICENSE-2.0
 *
 * Unless required by applicable law or agreed to in writing, software
 * distributed under the License is distributed on an "AS IS" BASIS,
 * WITHOUT WARRANTIES OR CONDITIONS OF ANY KIND, either express or implied.
 * See the License for the specific language governing permissions and
 * limitations under the License.
 */

package org.apache.ignite.internal.binary;

import java.io.Externalizable;
import java.io.IOException;
import java.io.ObjectInput;
import java.io.ObjectOutput;
import java.math.BigDecimal;
import java.math.BigInteger;
import java.nio.ByteBuffer;
import java.sql.Time;
import java.sql.Timestamp;
import java.util.Date;
import java.util.UUID;
import org.apache.ignite.IgniteCheckedException;
import org.apache.ignite.binary.BinaryObject;
import org.apache.ignite.binary.BinaryObjectException;
import org.apache.ignite.binary.BinaryType;
import org.apache.ignite.internal.GridDirectTransient;
import org.apache.ignite.internal.IgniteCodeGeneratingFail;
import org.apache.ignite.internal.binary.streams.BinaryHeapInputStream;
import org.apache.ignite.internal.processors.cache.CacheObject;
import org.apache.ignite.internal.processors.cache.CacheObjectAdapter;
import org.apache.ignite.internal.processors.cache.CacheObjectContext;
import org.apache.ignite.internal.processors.cache.CacheObjectValueContext;
import org.apache.ignite.internal.processors.cache.KeyCacheObject;
import org.apache.ignite.internal.processors.cache.binary.CacheObjectBinaryProcessorImpl;
import org.apache.ignite.internal.util.typedef.F;
import org.apache.ignite.internal.util.typedef.internal.U;
import org.apache.ignite.plugin.extensions.communication.MessageReader;
import org.apache.ignite.plugin.extensions.communication.MessageWriter;
import org.jetbrains.annotations.Nullable;

import static java.nio.charset.StandardCharsets.UTF_8;

/**
 * Binary object implementation.
 */
@IgniteCodeGeneratingFail // Fields arr and start should not be generated by MessageCodeGenerator.
public final class BinaryObjectImpl extends BinaryObjectExImpl implements Externalizable, KeyCacheObject {
    /** */
    private static final long serialVersionUID = 0L;

    /** */
    @GridDirectTransient
    private BinaryContext ctx;

    /** */
    private byte[] arr;

    /** */
    private int start;

    /** */
    @GridDirectTransient
    private Object obj;

    /** */
    @GridDirectTransient
    private boolean detachAllowed;

    /** */
    private int part = -1;

    /** */
    @GridDirectTransient
    private BinaryReaderHandles handles;

    /**
     * For {@link Externalizable}.
     */
    public BinaryObjectImpl() {
        // No-op.
    }

    /**
     * @param ctx Context.
     * @param arr Array.
     * @param start Start.
     */
    public BinaryObjectImpl(BinaryContext ctx, byte[] arr, int start) {
        assert ctx != null;
        assert arr != null;

        this.ctx = ctx;
        this.arr = arr;
        this.start = start;

        handles = new BinaryReaderHandles();
    }

    /** {@inheritDoc} */
    @Override public KeyCacheObject copy(int part) {
        if (this.part == part)
            return this;

        BinaryObjectImpl cp = new BinaryObjectImpl(ctx, arr, start);
        cp.part = part;

        return cp;
    }

    /** {@inheritDoc} */
    @Override public int partition() {
        return part;
    }

    /** {@inheritDoc} */
    @Override public void partition(int part) {
        this.part = part;
    }

    /** {@inheritDoc} */
    @Override public byte cacheObjectType() {
        return TYPE_BINARY;
    }

    /** {@inheritDoc} */
    @Override public boolean isPlatformType() {
        return false;
    }

    /** {@inheritDoc} */
    @Override public boolean internal() {
        return false;
    }

    /** {@inheritDoc} */
    @Nullable @Override public <T> T value(CacheObjectValueContext ctx, boolean cpy) {
        return value(ctx, cpy, null);
    }

    /** {@inheritDoc} */
    @Nullable @Override public <T> T value(CacheObjectValueContext ctx, boolean cpy, ClassLoader ldr) {
        Object obj0 = obj;

        if (obj0 == null || (cpy && needCopy(ctx))) {
            if (ldr != null)
                obj0 = deserialize(ldr);
            else
                obj0 = deserializeValue(ctx);
        }

        return (T)obj0;
    }

    /** {@inheritDoc} */
    @Override public byte[] valueBytes(CacheObjectValueContext ctx) throws IgniteCheckedException {
        if (detached())
            return array();

        int len = length();

        byte[] arr0 = new byte[len];

        U.arrayCopy(arr, start, arr0, 0, len);

        return arr0;
    }

    /** {@inheritDoc} */
    @Override public boolean putValue(ByteBuffer buf) throws IgniteCheckedException {
        return putValue(buf, 0, CacheObjectAdapter.objectPutSize(length()));
    }

    /** {@inheritDoc} */
    @Override public int putValue(long addr) throws IgniteCheckedException {
        return CacheObjectAdapter.putValue(addr, cacheObjectType(), arr, start, length());
    }

    /** {@inheritDoc} */
    @Override public boolean putValue(final ByteBuffer buf, int off, int len) throws IgniteCheckedException {
        return CacheObjectAdapter.putValue(cacheObjectType(), buf, off, len, arr, start);
    }

    /** {@inheritDoc} */
    @Override public int valueBytesLength(CacheObjectContext ctx) throws IgniteCheckedException {
        return CacheObjectAdapter.objectPutSize(length());
    }

    /** {@inheritDoc} */
    @Override public CacheObject prepareForCache(CacheObjectContext ctx) {
        if (detached())
            return this;

        return (BinaryObjectImpl)detach();
    }

    /** {@inheritDoc} */
    @Override public void finishUnmarshal(CacheObjectValueContext ctx, ClassLoader ldr) throws IgniteCheckedException {
        CacheObjectBinaryProcessorImpl binaryProc = (CacheObjectBinaryProcessorImpl)ctx.kernalContext().cacheObjects();

        this.ctx = binaryProc.binaryContext();

        binaryProc.waitMetadataWriteIfNeeded(typeId());
    }

    /** {@inheritDoc} */
    @Override public void prepareMarshal(CacheObjectValueContext ctx) throws IgniteCheckedException {
        // No-op.
    }

    /** {@inheritDoc} */
    @Override public int length() {
        return BinaryPrimitives.readInt(arr, start + GridBinaryMarshaller.TOTAL_LEN_POS);
    }

    /**
     * @return Detached binary object.
     */
    public BinaryObjectImpl detach() {
        if (!detachAllowed || detached())
            return this;

        int len = length();

        byte[] arr0 = new byte[len];

        U.arrayCopy(arr, start, arr0, 0, len);

        return new BinaryObjectImpl(ctx, arr0, 0);
    }

    /**
     * @return Detached or not.
     */
    public boolean detached() {
        return start == 0 && length() == arr.length;
    }

    /**
     * @param detachAllowed Detach allowed flag.
     */
    public void detachAllowed(boolean detachAllowed) {
        this.detachAllowed = detachAllowed;
    }

    /** {@inheritDoc} */
    @Override public BinaryContext context() {
        return ctx;
    }

    /**
     * @param ctx Context.
     */
    public void context(BinaryContext ctx) {
        this.ctx = ctx;
    }

    /** {@inheritDoc} */
    @Override public byte[] array() {
        return arr;
    }

    /** {@inheritDoc} */
    @Override public int start() {
        return start;
    }

    /** {@inheritDoc} */
    @Override public long offheapAddress() {
        return 0;
    }

    /** {@inheritDoc} */
    @Override public boolean hasArray() {
        return true;
    }

    /** {@inheritDoc} */
    @Override public boolean isFlagSet(short flag) {
        short flags = BinaryPrimitives.readShort(arr, start + GridBinaryMarshaller.FLAGS_POS);

        return BinaryUtils.isFlagSet(flags, flag);
    }

    /** {@inheritDoc} */
    @Override public int typeId() {
        int off = start + GridBinaryMarshaller.TYPE_ID_POS;

        int typeId = BinaryPrimitives.readInt(arr, off);

        if (typeId == GridBinaryMarshaller.UNREGISTERED_TYPE_ID) {
            off = start + GridBinaryMarshaller.DFLT_HDR_LEN;

            assert arr[off] == GridBinaryMarshaller.STRING : arr[off];

            int len = BinaryPrimitives.readInt(arr, ++off);

            String clsName = new String(arr, off + 4, len, UTF_8);

            typeId = ctx.typeId(clsName);
        }

        return typeId;
    }

    /** {@inheritDoc} */
    @Nullable @Override public BinaryType type() throws BinaryObjectException {
        return BinaryUtils.typeProxy(ctx, this);
    }

    /** {@inheritDoc} */
    @Nullable @Override public BinaryType rawType() throws BinaryObjectException {
        return BinaryUtils.type(ctx, this);
    }

    /** {@inheritDoc} */
    @Nullable @Override public <F> F field(String fieldName) throws BinaryObjectException {
<<<<<<< HEAD
        return (F)reader(handles, false).unmarshalField(fieldName);
=======
        return (F)reader(null, false).unmarshalField(fieldName);
>>>>>>> 9cf06362
    }

    /** {@inheritDoc} */
    @Nullable @Override public <F> F field(int fieldId) throws BinaryObjectException {
<<<<<<< HEAD
        return (F)reader(handles, false).unmarshalField(fieldId);
=======
        return (F)reader(null, false).unmarshalField(fieldId);
>>>>>>> 9cf06362
    }

    /** {@inheritDoc} */
    @Override public BinarySerializedFieldComparator createFieldComparator() {
        int schemaOff = BinaryPrimitives.readInt(arr, start + GridBinaryMarshaller.SCHEMA_OR_RAW_OFF_POS);

        short flags = BinaryPrimitives.readShort(arr, start + GridBinaryMarshaller.FLAGS_POS);

        int fieldIdLen = BinaryUtils.isCompactFooter(flags) ? 0 : BinaryUtils.FIELD_ID_LEN;
        int fieldOffLen = BinaryUtils.fieldOffsetLength(flags);

        int orderBase = start + schemaOff + fieldIdLen;
        int orderMultiplier = fieldIdLen + fieldOffLen;

        return new BinarySerializedFieldComparator(this, arr, 0L, start, orderBase, orderMultiplier, fieldOffLen);
    }

    /** {@inheritDoc} */
    @Override public int dataStartOffset() {
        int typeId = BinaryPrimitives.readInt(arr, start + GridBinaryMarshaller.TYPE_ID_POS);

        if (typeId == GridBinaryMarshaller.UNREGISTERED_TYPE_ID) {
            int len = BinaryPrimitives.readInt(arr, start + GridBinaryMarshaller.DFLT_HDR_LEN + 1);

            return start + GridBinaryMarshaller.DFLT_HDR_LEN + len + 5;
        } else
            return start + GridBinaryMarshaller.DFLT_HDR_LEN;
    }

    /** {@inheritDoc} */
    @Override public int footerStartOffset() {
        short flags = BinaryPrimitives.readShort(arr, start + GridBinaryMarshaller.FLAGS_POS);

        if (!BinaryUtils.hasSchema(flags))
            return start + length();

        return start + BinaryPrimitives.readInt(arr, start + GridBinaryMarshaller.SCHEMA_OR_RAW_OFF_POS);
    }

    /** {@inheritDoc} */
    @Nullable @Override public <F> F fieldByOrder(int order) {
        if (order == BinarySchema.ORDER_NOT_FOUND)
            return null;

        Object val;

        // Calculate field position.
        int schemaOff = BinaryPrimitives.readInt(arr, start + GridBinaryMarshaller.SCHEMA_OR_RAW_OFF_POS);

        short flags = BinaryPrimitives.readShort(arr, start + GridBinaryMarshaller.FLAGS_POS);

        int fieldIdLen = BinaryUtils.isCompactFooter(flags) ? 0 : BinaryUtils.FIELD_ID_LEN;
        int fieldOffLen = BinaryUtils.fieldOffsetLength(flags);

        int fieldOffsetPos = start + schemaOff + order * (fieldIdLen + fieldOffLen) + fieldIdLen;

        int fieldPos;

        if (fieldOffLen == BinaryUtils.OFFSET_1)
            fieldPos = start + ((int)BinaryPrimitives.readByte(arr, fieldOffsetPos) & 0xFF);
        else if (fieldOffLen == BinaryUtils.OFFSET_2)
            fieldPos = start + ((int)BinaryPrimitives.readShort(arr, fieldOffsetPos) & 0xFFFF);
        else
            fieldPos = start + BinaryPrimitives.readInt(arr, fieldOffsetPos);

        // Read header and try performing fast lookup for well-known types (the most common types go first).
        byte hdr = BinaryPrimitives.readByte(arr, fieldPos);

        switch (hdr) {
            case GridBinaryMarshaller.INT:
                val = BinaryPrimitives.readInt(arr, fieldPos + 1);

                break;

            case GridBinaryMarshaller.LONG:
                val = BinaryPrimitives.readLong(arr, fieldPos + 1);

                break;

            case GridBinaryMarshaller.BOOLEAN:
                val = BinaryPrimitives.readBoolean(arr, fieldPos + 1);

                break;

            case GridBinaryMarshaller.SHORT:
                val = BinaryPrimitives.readShort(arr, fieldPos + 1);

                break;

            case GridBinaryMarshaller.BYTE:
                val = BinaryPrimitives.readByte(arr, fieldPos + 1);

                break;

            case GridBinaryMarshaller.CHAR:
                val = BinaryPrimitives.readChar(arr, fieldPos + 1);

                break;

            case GridBinaryMarshaller.FLOAT:
                val = BinaryPrimitives.readFloat(arr, fieldPos + 1);

                break;

            case GridBinaryMarshaller.DOUBLE:
                val = BinaryPrimitives.readDouble(arr, fieldPos + 1);

                break;

            case GridBinaryMarshaller.STRING: {
                int dataLen = BinaryPrimitives.readInt(arr, fieldPos + 1);

                val = new String(arr, fieldPos + 5, dataLen, UTF_8);

                break;
            }

            case GridBinaryMarshaller.DATE: {
                long time = BinaryPrimitives.readLong(arr, fieldPos + 1);

                val = new Date(time);

                break;
            }

            case GridBinaryMarshaller.TIMESTAMP: {
                long time = BinaryPrimitives.readLong(arr, fieldPos + 1);
                int nanos = BinaryPrimitives.readInt(arr, fieldPos + 1 + 8);

                Timestamp ts = new Timestamp(time);

                ts.setNanos(ts.getNanos() + nanos);

                val = ts;

                break;
            }

            case GridBinaryMarshaller.TIME: {
                long time = BinaryPrimitives.readLong(arr, fieldPos + 1);

                val = new Time(time);

                break;
            }

            case GridBinaryMarshaller.UUID: {
                long most = BinaryPrimitives.readLong(arr, fieldPos + 1);
                long least = BinaryPrimitives.readLong(arr, fieldPos + 1 + 8);

                val = new UUID(most, least);

                break;
            }

            case GridBinaryMarshaller.DECIMAL: {
                int scale = BinaryPrimitives.readInt(arr, fieldPos + 1);

                int dataLen = BinaryPrimitives.readInt(arr, fieldPos + 5);
                byte[] data = BinaryPrimitives.readByteArray(arr, fieldPos + 9, dataLen);

                boolean negative = data[0] < 0;

                if (negative)
                    data[0] &= 0x7F;

                BigInteger intVal = new BigInteger(data);

                if (negative)
                    intVal = intVal.negate();

                val = new BigDecimal(intVal, scale);

                break;
            }

            case GridBinaryMarshaller.NULL:
                val = null;

                break;

            default:
                val = BinaryUtils.unmarshal(BinaryHeapInputStream.create(arr, fieldPos), ctx, null);

                break;
        }

        return (F)val;
    }

    /** {@inheritDoc} */
    @Override public boolean writeFieldByOrder(int order, ByteBuffer buf) {
        // Calculate field position.
        int schemaOffset = BinaryPrimitives.readInt(arr, start + GridBinaryMarshaller.SCHEMA_OR_RAW_OFF_POS);

        short flags = BinaryPrimitives.readShort(arr, start + GridBinaryMarshaller.FLAGS_POS);

        int fieldIdLen = BinaryUtils.isCompactFooter(flags) ? 0 : BinaryUtils.FIELD_ID_LEN;
        int fieldOffsetLen = BinaryUtils.fieldOffsetLength(flags);

        int fieldOffsetPos = start + schemaOffset + order * (fieldIdLen + fieldOffsetLen) + fieldIdLen;

        int fieldPos;

        if (fieldOffsetLen == BinaryUtils.OFFSET_1)
            fieldPos = start + ((int)BinaryPrimitives.readByte(arr, fieldOffsetPos) & 0xFF);
        else if (fieldOffsetLen == BinaryUtils.OFFSET_2)
            fieldPos = start + ((int)BinaryPrimitives.readShort(arr, fieldOffsetPos) & 0xFFFF);
        else
            fieldPos = start + BinaryPrimitives.readInt(arr, fieldOffsetPos);

        // Read header and try performing fast lookup for well-known types (the most common types go first).
        byte hdr = BinaryPrimitives.readByte(arr, fieldPos);

        int totalLen;

        switch (hdr) {
            case GridBinaryMarshaller.NULL:
                totalLen = 1;

                break;

            case GridBinaryMarshaller.INT:
            case GridBinaryMarshaller.FLOAT:
                totalLen = 5;

                break;

            case GridBinaryMarshaller.LONG:
            case GridBinaryMarshaller.DOUBLE:
            case GridBinaryMarshaller.DATE:
            case GridBinaryMarshaller.TIME:
                totalLen = 9;

                break;

            case GridBinaryMarshaller.BOOLEAN:
                totalLen = 2;

                break;

            case GridBinaryMarshaller.SHORT:
                totalLen = 3;

                break;

            case GridBinaryMarshaller.BYTE:
                totalLen = 2;

                break;

            case GridBinaryMarshaller.CHAR:
                totalLen = 3;

                break;

            case GridBinaryMarshaller.STRING: {
                int dataLen = BinaryPrimitives.readInt(arr, fieldPos + 1);

                totalLen = dataLen + 5;

                break;
            }

            case GridBinaryMarshaller.TIMESTAMP:
                totalLen = 13;

                break;

            case GridBinaryMarshaller.UUID:
                totalLen = 17;

                break;

            case GridBinaryMarshaller.DECIMAL: {
                int dataLen = BinaryPrimitives.readInt(arr, fieldPos + 5);

                totalLen = dataLen + 9;

                break;
            }

            case GridBinaryMarshaller.OBJ:
                totalLen = BinaryPrimitives.readInt(arr, fieldPos + GridBinaryMarshaller.TOTAL_LEN_POS);

                break;

            case GridBinaryMarshaller.OPTM_MARSH:
                totalLen = BinaryPrimitives.readInt(arr, fieldPos + 1);

                break;

            default:
                throw new UnsupportedOperationException("Failed to write field of the given type " +
                    "(field type is not supported): " + hdr);

        }

        if (buf.remaining() < totalLen)
            return false;

        buf.put(arr, fieldPos, totalLen);

        return true;
    }

    /** {@inheritDoc} */
    @Nullable @Override protected <F> F field(BinaryReaderHandles rCtx, String fieldName) {
        return (F)reader(rCtx, false).unmarshalField(fieldName);
    }

    /** {@inheritDoc} */
    @Override public boolean hasField(String fieldName) {
        return reader(null, false).findFieldByName(fieldName);
    }

    /** {@inheritDoc} */
    @Nullable @Override public <T> T deserialize(@Nullable ClassLoader ldr) throws BinaryObjectException {
        if (ldr == null)
            return deserialize();

        GridBinaryMarshaller.USE_CACHE.set(Boolean.FALSE);

        try {
            return (T)reader(null, ldr, true).deserialize();
        }
        finally {
            GridBinaryMarshaller.USE_CACHE.set(Boolean.TRUE);
        }
    }

    /** {@inheritDoc} */
    @Nullable @Override public <T> T deserialize() throws BinaryObjectException {
        Object obj0 = obj;

        if (obj0 == null)
            obj0 = deserializeValue(null);

        return (T)obj0;
    }

    /** {@inheritDoc} */
    @Override public BinaryObject clone() throws CloneNotSupportedException {
        return super.clone();
    }

    /** {@inheritDoc} */
    @Override public int hashCode() {
        return BinaryPrimitives.readInt(arr, start + GridBinaryMarshaller.HASH_CODE_POS);
    }

    /** {@inheritDoc} */
    @Override public boolean hasSchema() {
        short flags = BinaryPrimitives.readShort(arr, start + GridBinaryMarshaller.FLAGS_POS);

        return BinaryUtils.hasSchema(flags);
    }

    /** {@inheritDoc} */
    @Override public int schemaId() {
        return BinaryPrimitives.readInt(arr, start + GridBinaryMarshaller.SCHEMA_ID_POS);
    }

    /** {@inheritDoc} */
    @Override public BinarySchema createSchema() {
        return reader(null, false).getOrCreateSchema();
    }

    /** {@inheritDoc} */
    @Override public void onAckReceived() {
        // No-op.
    }

    /** {@inheritDoc} */
    @Override public void writeExternal(ObjectOutput out) throws IOException {
        if (detachAllowed) {
            int len = length();

            out.writeInt(len);
            out.write(arr, start, len);
            out.writeInt(0);
        }
        else {
            out.writeInt(arr.length);
            out.write(arr);
            out.writeInt(start);
        }
    }

    /** {@inheritDoc} */
    @Override public void readExternal(ObjectInput in) throws IOException, ClassNotFoundException {
        ctx = GridBinaryMarshaller.threadLocalContext();

        arr = new byte[in.readInt()];

        in.readFully(arr);

        start = in.readInt();
    }

    /** {@inheritDoc} */
    @Override public boolean writeTo(ByteBuffer buf, MessageWriter writer) {
        writer.setBuffer(buf);

        if (!writer.isHeaderWritten()) {
            if (!writer.writeHeader(directType(), fieldsCount()))
                return false;

            writer.onHeaderWritten();
        }

        switch (writer.state()) {
            case 0:
                if (!writer.writeByteArray("arr",
                    arr,
                    detachAllowed ? start : 0,
                    detachAllowed ? length() : arr.length))
                    return false;

                writer.incrementState();

            case 1:
                if (!writer.writeInt("part", part))
                    return false;

                writer.incrementState();

            case 2:
                if (!writer.writeInt("start", detachAllowed ? 0 : start))
                    return false;

                writer.incrementState();

        }

        return true;
    }

    /** {@inheritDoc} */
    @Override public boolean readFrom(ByteBuffer buf, MessageReader reader) {
        reader.setBuffer(buf);

        if (!reader.beforeMessageRead())
            return false;

        switch (reader.state()) {
            case 0:
                arr = reader.readByteArray("arr");

                if (!reader.isLastRead())
                    return false;

                reader.incrementState();

            case 1:
                part = reader.readInt("part");

                if (!reader.isLastRead())
                    return false;

                reader.incrementState();

            case 2:
                start = reader.readInt("start");

                if (!reader.isLastRead())
                    return false;

                reader.incrementState();

        }

        return reader.afterMessageRead(BinaryObjectImpl.class);
    }

    /** {@inheritDoc} */
    @Override public short directType() {
        return 113;
    }

    /** {@inheritDoc} */
    @Override public byte fieldsCount() {
        return 3;
    }

    /**
     * Runs value deserialization regardless of whether obj already has the deserialized value.
     * Will set obj if descriptor is configured to keep deserialized values.
     * @param coCtx CacheObjectContext.
     * @return Object.
     */
    private Object deserializeValue(@Nullable CacheObjectValueContext coCtx) {
        BinaryReaderExImpl reader = reader(null, coCtx != null ?
            coCtx.kernalContext().config().getClassLoader() : ctx.configuration().getClassLoader(), true);

        Object obj0 = reader.deserialize();

        BinaryClassDescriptor desc = reader.descriptor();

        assert desc != null;

        if (coCtx != null && coCtx.storeValue())
            obj = obj0;

        return obj0;
    }

    /**
     * @param ctx Context.
     * @return {@code True} need to copy value returned to user.
     */
    private boolean needCopy(CacheObjectValueContext ctx) {
        return ctx.copyOnGet() && obj != null && !ctx.kernalContext().cacheObjects().immutable(obj);
    }

    /**
     * Create new reader for this object.
     *
     * @param rCtx Reader context.
     * @param ldr Class loader.
     * @param forUnmarshal {@code True} if reader is need to unmarshal object.
     * @return Reader.
     */
    private BinaryReaderExImpl reader(@Nullable BinaryReaderHandles rCtx, @Nullable ClassLoader ldr,
        boolean forUnmarshal) {
        if (ldr == null)
            ldr = ctx.configuration().getClassLoader();

        return new BinaryReaderExImpl(ctx,
            BinaryHeapInputStream.create(arr, start),
            ldr,
            rCtx,
            false,
            forUnmarshal);
    }

    /**
     * Create new reader for this object.
     *
     * @param rCtx Reader context.
     * @param forUnmarshal {@code True} if reader is need to unmarshal object.
     * @return Reader.
     */
    private BinaryReaderExImpl reader(@Nullable BinaryReaderHandles rCtx, boolean forUnmarshal) {
        return reader(rCtx, null, forUnmarshal);
    }

    /**
     * Compare two objects for DML operation.
     *
     * @param first First.
     * @param second Second.
     * @return Comparison result.
     */
    @SuppressWarnings("unchecked")
    public static int compareForDml(Object first, Object second) {
        boolean firstBinary = first instanceof BinaryObjectImpl;
        boolean secondBinary = second instanceof BinaryObjectImpl;

        if (firstBinary) {
            if (secondBinary)
                return compareForDml0((BinaryObjectImpl)first, (BinaryObjectImpl)second);
            else
                return 1; // Go to the right part.
        }
        else {
            if (secondBinary)
                return -1; // Go to the left part.
            else {
                if (F.isArray(first) && F.isArray(second))
                    return F.compareArrays(first, second);

                return ((Comparable)first).compareTo(second);
            }
        }
    }

    /**
     * Internal DML comparison routine.
     *
     * @param first First item.
     * @param second Second item.
     * @return Comparison result.
     */
    private static int compareForDml0(BinaryObjectImpl first, BinaryObjectImpl second) {
        int res = Integer.compare(first.typeId(), second.typeId());

        if (res == 0) {
            res = Integer.compare(first.hashCode(), second.hashCode());

            if (res == 0) {
                // Pessimistic case: need to perform binary comparison.
                int firstDataStart = first.dataStartOffset();
                int secondDataStart = second.dataStartOffset();

                int firstLen = first.footerStartOffset() - firstDataStart;
                int secondLen = second.footerStartOffset() - secondDataStart;

                res = Integer.compare(firstLen, secondLen);

                if (res == 0) {
                    for (int i = 0; i < firstLen; i++) {
                        byte firstByte = first.arr[firstDataStart + i];
                        byte secondByte = second.arr[secondDataStart + i];

                        res = Byte.compare(firstByte, secondByte);

                        if (res != 0)
                            break;
                    }
                }
            }
        }

        return res;
    }

    /** {@inheritDoc} */
    @Override public int size() {
        return length();
    }

    /** {@inheritDoc} */
    @Override public String toString() {
        if (arr == null || ctx == null)
            return "BinaryObjectImpl [arr= " + (arr != null) + ", ctx=" + (ctx != null) + ", start=" + start + "]";

        return super.toString();
    }
}<|MERGE_RESOLUTION|>--- conflicted
+++ resolved
@@ -78,10 +78,6 @@
     /** */
     private int part = -1;
 
-    /** */
-    @GridDirectTransient
-    private BinaryReaderHandles handles;
-
     /**
      * For {@link Externalizable}.
      */
@@ -101,8 +97,6 @@
         this.ctx = ctx;
         this.arr = arr;
         this.start = start;
-
-        handles = new BinaryReaderHandles();
     }
 
     /** {@inheritDoc} */
@@ -323,20 +317,12 @@
 
     /** {@inheritDoc} */
     @Nullable @Override public <F> F field(String fieldName) throws BinaryObjectException {
-<<<<<<< HEAD
-        return (F)reader(handles, false).unmarshalField(fieldName);
-=======
         return (F)reader(null, false).unmarshalField(fieldName);
->>>>>>> 9cf06362
     }
 
     /** {@inheritDoc} */
     @Nullable @Override public <F> F field(int fieldId) throws BinaryObjectException {
-<<<<<<< HEAD
-        return (F)reader(handles, false).unmarshalField(fieldId);
-=======
         return (F)reader(null, false).unmarshalField(fieldId);
->>>>>>> 9cf06362
     }
 
     /** {@inheritDoc} */
