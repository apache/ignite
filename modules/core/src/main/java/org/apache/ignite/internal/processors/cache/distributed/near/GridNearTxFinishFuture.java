/*
 * Licensed to the Apache Software Foundation (ASF) under one or more
 * contributor license agreements.  See the NOTICE file distributed with
 * this work for additional information regarding copyright ownership.
 * The ASF licenses this file to You under the Apache License, Version 2.0
 * (the "License"); you may not use this file except in compliance with
 * the License.  You may obtain a copy of the License at
 *
 *      http://www.apache.org/licenses/LICENSE-2.0
 *
 * Unless required by applicable law or agreed to in writing, software
 * distributed under the License is distributed on an "AS IS" BASIS,
 * WITHOUT WARRANTIES OR CONDITIONS OF ANY KIND, either express or implied.
 * See the License for the specific language governing permissions and
 * limitations under the License.
 */

package org.apache.ignite.internal.processors.cache.distributed.near;

import java.util.Collection;
import java.util.Collections;
import java.util.HashSet;
import java.util.Map;
import java.util.Set;
import java.util.UUID;
import java.util.concurrent.atomic.AtomicReference;
import org.apache.ignite.IgniteCheckedException;
import org.apache.ignite.IgniteLogger;
import org.apache.ignite.cache.CacheWriteSynchronizationMode;
import org.apache.ignite.cluster.ClusterNode;
import org.apache.ignite.internal.IgniteInternalFuture;
import org.apache.ignite.internal.NodeStoppingException;
import org.apache.ignite.internal.cluster.ClusterTopologyCheckedException;
import org.apache.ignite.internal.processors.cache.GridCacheCompoundIdentityFuture;
import org.apache.ignite.internal.processors.cache.GridCacheFuture;
import org.apache.ignite.internal.processors.cache.GridCacheReturn;
import org.apache.ignite.internal.processors.cache.GridCacheReturnCompletableWrapper;
import org.apache.ignite.internal.processors.cache.GridCacheSharedContext;
import org.apache.ignite.internal.processors.cache.GridCacheVersionedFuture;
import org.apache.ignite.internal.processors.cache.distributed.GridDistributedTxMapping;
import org.apache.ignite.internal.processors.cache.distributed.dht.GridDhtTxFinishRequest;
import org.apache.ignite.internal.processors.cache.distributed.dht.GridDhtTxFinishResponse;
import org.apache.ignite.internal.processors.cache.mvcc.MvccCoordinator;
import org.apache.ignite.internal.processors.cache.mvcc.MvccFuture;
import org.apache.ignite.internal.processors.cache.mvcc.MvccSnapshot;
import org.apache.ignite.internal.processors.cache.transactions.IgniteInternalTx;
import org.apache.ignite.internal.processors.cache.version.GridCacheVersion;
import org.apache.ignite.internal.transactions.IgniteTxRollbackCheckedException;
import org.apache.ignite.internal.util.GridLongList;
import org.apache.ignite.internal.util.future.GridFutureAdapter;
import org.apache.ignite.internal.util.tostring.GridToStringInclude;
import org.apache.ignite.internal.util.typedef.C1;
import org.apache.ignite.internal.util.typedef.CI1;
import org.apache.ignite.internal.util.typedef.F;
import org.apache.ignite.internal.util.typedef.internal.CU;
import org.apache.ignite.internal.util.typedef.internal.S;
import org.apache.ignite.internal.util.typedef.internal.U;
import org.apache.ignite.lang.IgniteInClosure;
import org.apache.ignite.lang.IgniteUuid;
import org.apache.ignite.transactions.TransactionRollbackException;

import static org.apache.ignite.cache.CacheWriteSynchronizationMode.FULL_ASYNC;
import static org.apache.ignite.cache.CacheWriteSynchronizationMode.FULL_SYNC;
import static org.apache.ignite.transactions.TransactionState.UNKNOWN;

/**
 *
 */
public final class GridNearTxFinishFuture<K, V> extends GridCacheCompoundIdentityFuture<IgniteInternalTx>
    implements GridCacheFuture<IgniteInternalTx>, NearTxFinishFuture {
    /** */
    private static final long serialVersionUID = 0L;

    /** Logger reference. */
    private static final AtomicReference<IgniteLogger> logRef = new AtomicReference<>();

    /** Logger. */
    private static IgniteLogger log;

    /** Logger. */
    protected static IgniteLogger msgLog;

    /** Context. */
    private GridCacheSharedContext<K, V> cctx;

    /** Future ID. */
    private final IgniteUuid futId;

    /** Transaction. */
    @GridToStringInclude
    private GridNearTxLocal tx;

    /** Commit flag. This flag used only for one-phase commit transaction. */
    private boolean commit;

    /** Node mappings. */
    private IgniteTxMappings mappings;

    /** Trackable flag. */
    private boolean trackable = true;

    /** */
    private boolean finishOnePhaseCalled;

    /**
     * @param cctx Context.
     * @param tx Transaction.
     * @param commit Commit flag.
     */
    public GridNearTxFinishFuture(GridCacheSharedContext<K, V> cctx, GridNearTxLocal tx, boolean commit) {
        super(F.<IgniteInternalTx>identityReducer(tx));

        this.cctx = cctx;
        this.tx = tx;
        this.commit = commit;

        ignoreInterrupts();

        mappings = tx.mappings();

        futId = IgniteUuid.randomUuid();

        if (tx.explicitLock())
            tx.syncMode(FULL_SYNC);

        if (log == null) {
            msgLog = cctx.txFinishMessageLogger();
            log = U.logger(cctx.kernalContext(), logRef, GridNearTxFinishFuture.class);
        }
    }

    /** {@inheritDoc} */
    @Override public boolean commit() {
        return commit;
    }

    /**
     * @return Cache context.
     */
    GridCacheSharedContext<K, V> context() {
        return cctx;
    }

    /** {@inheritDoc} */
    @Override public IgniteUuid futureId() {
        return futId;
    }

    /** {@inheritDoc} */
    @SuppressWarnings("unchecked")
    @Override public boolean onNodeLeft(UUID nodeId) {
        boolean found = false;

        for (IgniteInternalFuture<?> fut : futures()) {
            if (isMini(fut)) {
                MinFuture f = (MinFuture)fut;

                if (f.onNodeLeft(nodeId, true)) {
                    // Remove previous mapping.
                    mappings.remove(nodeId);

                    found = true;
                }
            }
        }

        return found;
    }

    /**
     * @return Transaction.
     */
    @Override public GridNearTxLocal tx() {
        return tx;
    }

    /** {@inheritDoc} */
    @Override public boolean trackable() {
        return trackable;
    }

    /**
     * Marks this future as not trackable.
     */
    @Override public void markNotTrackable() {
        trackable = false;
    }

    /**
     * @param nodeId Sender.
     * @param res Result.
     */
    public void onResult(UUID nodeId, GridNearTxFinishResponse res) {
        if (!isDone()) {
            FinishMiniFuture finishFut = null;

            synchronized (this) {
                int size = futuresCountNoLock();

                for (int i = 0; i < size; i++) {
                    IgniteInternalFuture<IgniteInternalTx> fut = future(i);

                    if (fut.getClass() == FinishMiniFuture.class) {
                        FinishMiniFuture f = (FinishMiniFuture)fut;

                        if (f.futureId() == res.miniId()) {
                            assert f.primary().id().equals(nodeId);

                            finishFut = f;

                            break;
                        }
                    }
                }
            }

            if (finishFut != null)
                finishFut.onNearFinishResponse(res);
            else {
                if (msgLog.isDebugEnabled()) {
                    msgLog.debug("Near finish fut, failed to find mini future [txId=" + tx.nearXidVersion() +
                        ", node=" + nodeId +
                        ", res=" + res +
                        ", fut=" + this + ']');
                }
            }
        }
        else {
            if (msgLog.isDebugEnabled()) {
                msgLog.debug("Near finish fut, response for finished future [txId=" + tx.nearXidVersion() +
                    ", node=" + nodeId +
                    ", res=" + res +
                    ", fut=" + this + ']');
            }
        }
    }

    /**
     * @param nodeId Sender.
     * @param res Result.
     */
    public void onResult(UUID nodeId, GridDhtTxFinishResponse res) {
        if (!isDone()) {
            boolean found = false;

            for (IgniteInternalFuture<IgniteInternalTx> fut : futures()) {
                if (fut.getClass() == CheckBackupMiniFuture.class) {
                    CheckBackupMiniFuture f = (CheckBackupMiniFuture)fut;

                    if (f.futureId() == res.miniId()) {
                        found = true;

                        assert f.node().id().equals(nodeId);

                        if (res.returnValue() != null)
                            tx.implicitSingleResult(res.returnValue());

                        f.onDhtFinishResponse(res);
                    }
                }
                else if (fut.getClass() == CheckRemoteTxMiniFuture.class) {
                    CheckRemoteTxMiniFuture f = (CheckRemoteTxMiniFuture)fut;

                    if (f.futureId() == res.miniId())
                        f.onDhtFinishResponse(nodeId, false);
                }
            }

            if (!found && msgLog.isDebugEnabled()) {
                msgLog.debug("Near finish fut, failed to find mini future [txId=" + tx.nearXidVersion() +
                    ", node=" + nodeId +
                    ", res=" + res +
                    ", fut=" + this + ']');
            }
        }
        else {
            if (msgLog.isDebugEnabled()) {
                msgLog.debug("Near finish fut, response for finished future [txId=" + tx.nearXidVersion() +
                    ", node=" + nodeId +
                    ", res=" + res +
                    ", fut=" + this + ']');
            }
        }
    }

    /**
     *
     */
    void forceFinish() {
        super.onDone(tx, null, false);
    }

    /** {@inheritDoc} */
    @Override public boolean onDone(IgniteInternalTx tx0, Throwable err) {
        if (isDone())
            return false;

        synchronized (this) {
            if (isDone())
                return false;

            boolean nodeStop = false;

            if (err != null) {
                tx.setRollbackOnly();

                nodeStop = err instanceof NodeStoppingException || cctx.kernalContext().failure().nodeStopping();
            }

            if (commit) {
                if (tx.commitError() != null)
                    err = tx.commitError();
                else if (err != null)
                    tx.commitError(err);
            }

            if (initialized() || err != null) {
                if (tx.needCheckBackup()) {
                    assert tx.onePhaseCommit();

                    if (err != null)
                        err = new TransactionRollbackException("Failed to commit transaction.", err);

                    try {
                        tx.localFinish(err == null, true);
                    }
                    catch (IgniteCheckedException e) {
                        if (err != null)
                            err.addSuppressed(e);
                        else
                            err = e;
                    }
                }

                if (tx.onePhaseCommit()) {
                    boolean commit = this.commit && err == null;

                    if (!nodeStop)
                        finishOnePhase(commit);

                    try {
                        tx.tmFinish(commit, nodeStop, true);
                    }
                    catch (IgniteCheckedException e) {
                        U.error(log, "Failed to finish tx: " + tx, e);

                        if (err == null)
                            err = e;
                    }
                }

                if (super.onDone(tx0, err)) {
                    // Don't forget to clean up.
                    cctx.mvcc().removeFuture(futId);

                    return true;
                }
            }
        }

        return false;
    }

    /**
     * @param fut Future.
     * @return {@code True} if mini-future.
     */
    private boolean isMini(IgniteInternalFuture<?> fut) {
        return fut.getClass() == FinishMiniFuture.class ||
            fut.getClass() == CheckBackupMiniFuture.class ||
            fut.getClass() == CheckRemoteTxMiniFuture.class;
    }

    /** {@inheritDoc} */
<<<<<<< HEAD
    @Override
    public void finish(final boolean commit, final boolean clearThreadMap, final boolean onTimeout) {
=======
    @Override public void finish(final boolean commit, final boolean clearThreadMap, final boolean onTimeout) {
>>>>>>> 2ea420ea
        if (!cctx.mvcc().addFuture(this, futureId()))
            return;

        if (tx.onNeedCheckBackup()) {
            assert tx.onePhaseCommit();

            checkBackup();

            // If checkBackup is set, it means that primary node has crashed and we will not need to send
            // finish request to it, so we can mark future as initialized.
            markInitialized();

            return;
        }

        if (!commit && !clearThreadMap)
            rollbackAsyncSafe(onTimeout);
        else
            doFinish(commit, clearThreadMap);
    }

    /**
     * Rollback tx when it's safe.
     * If current future is not lock future (enlist future) wait until completion and tries again.
     * Else cancel lock future (onTimeout=false) or wait for completion due to deadlock detection (onTimeout=true).
     *
     * @param onTimeout If {@code true} called from timeout handler.
     */
    private void rollbackAsyncSafe(boolean onTimeout) {
        IgniteInternalFuture<?> curFut = tx.tryRollbackAsync();

        if (curFut == null) { // Safe to rollback.
            doFinish(false, false);

            return;
        }

        if (curFut instanceof GridCacheVersionedFuture && !onTimeout) {
            try {
                curFut.cancel(); // Force cancellation.
            }
            catch (IgniteCheckedException e) {
                log.error("Failed to cancel lock for the transaction: " + CU.txString(tx), e);
            }
        }

        curFut.listen(new IgniteInClosure<IgniteInternalFuture<?>>() {
            @Override public void apply(IgniteInternalFuture<?> fut) {
                try {
                    fut.get();

                    rollbackAsyncSafe(onTimeout);
                }
                catch (IgniteCheckedException e) {
                    doFinish(false, false);
                }
            }
        });
    }

    /**
     * Finishes a transaction.
     *
     * @param commit Commit.
     * @param clearThreadMap Clear thread map.
     */
    private void doFinish(boolean commit, boolean clearThreadMap) {
        try {
            if (tx.localFinish(commit, clearThreadMap) || (!commit && tx.state() == UNKNOWN)) {
                GridLongList waitTxs = tx.mvccWaitTransactions();

                if (waitTxs != null) {
                    MvccSnapshot snapshot = tx.mvccSnapshot();

                    MvccCoordinator crd = cctx.coordinators().currentCoordinator();

                    assert snapshot != null;

                    if (snapshot.coordinatorVersion() == crd.coordinatorVersion()) {
                        IgniteInternalFuture fut = cctx.coordinators()
                            .waitTxsFuture(cctx.coordinators().currentCoordinatorId(), waitTxs);

                        add(fut);
                    }
                }

                // Cleanup transaction if heuristic failure.
                if (tx.state() == UNKNOWN)
                    cctx.tm().rollbackTx(tx, clearThreadMap, false);

                if ((tx.onePhaseCommit() && needFinishOnePhase(commit)) || (!tx.onePhaseCommit() && mappings != null)) {
                    if (mappings.single()) {
                        GridDistributedTxMapping mapping = mappings.singleMapping();

                        if (mapping != null) {
                            assert !hasFutures() || isDone() || waitTxs != null : futures();

                            finish(1, mapping, commit, !clearThreadMap);
                        }
                    }
                    else {
                        assert !hasFutures() || isDone() || waitTxs != null : futures();

                        finish(mappings.mappings(), commit, !clearThreadMap);
                    }
                }

                markInitialized();
            }
            else
                onDone(new IgniteCheckedException("Failed to " + (commit ? "commit" : "rollback") +
                    " transaction: " + CU.txString(tx)));
        }
        catch (Error | RuntimeException e) {
            onDone(e);

            throw e;
        }
        catch (IgniteCheckedException e) {
            onDone(e);
        }
        finally {
            if (commit &&
                tx.onePhaseCommit() &&
                !tx.writeMap().isEmpty()) // Readonly operations require no ack.
                ackBackup();
        }
    }

    /** {@inheritDoc} */
    @Override public void onNodeStop(IgniteCheckedException e) {
        super.onDone(tx, e);
    }

    /**
     *
     */
    private void ackBackup() {
        if (mappings.empty())
            return;

        if (!tx.needReturnValue() || !tx.implicit())
            return; // GridCacheReturn was not saved at backup.

        GridDistributedTxMapping mapping = mappings.singleMapping();

        if (mapping != null) {
            UUID nodeId = mapping.primary().id();

            Collection<UUID> backups = tx.transactionNodes().get(nodeId);

            if (!F.isEmpty(backups)) {
                assert backups.size() == 1 : backups;

                UUID backupId = F.first(backups);

                ClusterNode backup = cctx.discovery().node(backupId);

                // Nothing to do if backup has left the grid.
                if (backup == null) {
                    // No-op.
                }
                else if (backup.isLocal())
                    cctx.tm().removeTxReturn(tx.xidVersion());
                else
                    cctx.tm().sendDeferredAckResponse(backupId, tx.xidVersion());
            }
        }
    }

    /**
     *
     */
    private void checkBackup() {
        assert !hasFutures() : futures();

        GridDistributedTxMapping mapping = mappings.singleMapping();

        if (mapping != null) {
            UUID nodeId = mapping.primary().id();

            Collection<UUID> backups = tx.transactionNodes().get(nodeId);

            if (!F.isEmpty(backups)) {
                assert backups.size() == 1;

                UUID backupId = F.first(backups);

                ClusterNode backup = cctx.discovery().node(backupId);

                // Nothing to do if backup has left the grid.
                if (backup == null) {
                    readyNearMappingFromBackup(mapping);

                    ClusterTopologyCheckedException cause =
                        new ClusterTopologyCheckedException("Backup node left grid: " + backupId);

                    cause.retryReadyFuture(cctx.nextAffinityReadyFuture(tx.topologyVersion()));

                    onDone(new IgniteTxRollbackCheckedException("Failed to commit transaction " +
                        "(backup has left grid): " + tx.xidVersion(), cause));
                }
                else {
                    final CheckBackupMiniFuture mini = new CheckBackupMiniFuture(1, backup, mapping);

                    add(mini);

                    if (backup.isLocal()) {
                        boolean committed = !cctx.tm().addRolledbackTx(tx);

                        readyNearMappingFromBackup(mapping);

                        if (committed) {
                            try {
                                if (tx.needReturnValue() && tx.implicit()) {
                                    GridCacheReturnCompletableWrapper wrapper =
                                        cctx.tm().getCommittedTxReturn(tx.xidVersion());

                                    assert wrapper != null : tx.xidVersion();

                                    GridCacheReturn retVal = wrapper.fut().get();

                                    assert retVal != null;

                                    tx.implicitSingleResult(retVal);
                                }

                                if (tx.syncMode() == FULL_SYNC) {
                                    GridCacheVersion nearXidVer = tx.nearXidVersion();

                                    assert nearXidVer != null : tx;

                                    IgniteInternalFuture<?> fut = cctx.tm().remoteTxFinishFuture(nearXidVer);

                                    fut.listen(new CI1<IgniteInternalFuture<?>>() {
                                        @Override public void apply(IgniteInternalFuture<?> fut) {
                                            mini.onDone(tx);
                                        }
                                    });

                                    return;
                                }

                                mini.onDone(tx);
                            }
                            catch (IgniteCheckedException e) {
                                if (msgLog.isDebugEnabled()) {
                                    msgLog.debug("Near finish fut, failed to finish [" +
                                        "txId=" + tx.nearXidVersion() +
                                        ", node=" + backup.id() +
                                        ", err=" + e + ']');
                                }

                                mini.onDone(e);
                            }
                        }
                        else {
                            ClusterTopologyCheckedException cause =
                                new ClusterTopologyCheckedException("Primary node left grid: " + nodeId);

                            cause.retryReadyFuture(cctx.nextAffinityReadyFuture(tx.topologyVersion()));

                            mini.onDone(new IgniteTxRollbackCheckedException("Failed to commit transaction " +
                                "(transaction has been rolled back on backup node): " + tx.xidVersion(), cause));
                        }
                    }
                    else {
                        GridDhtTxFinishRequest finishReq = checkCommittedRequest(mini.futureId(), false);

                        try {
                            cctx.io().send(backup, finishReq, tx.ioPolicy());

                            if (msgLog.isDebugEnabled()) {
                                msgLog.debug("Near finish fut, sent check committed request [" +
                                    "txId=" + tx.nearXidVersion() +
                                    ", node=" + backup.id() + ']');
                            }
                        }
                        catch (ClusterTopologyCheckedException ignored) {
                            mini.onNodeLeft(backupId, false);
                        }
                        catch (IgniteCheckedException e) {
                            if (msgLog.isDebugEnabled()) {
                                msgLog.debug("Near finish fut, failed to send check committed request [" +
                                    "txId=" + tx.nearXidVersion() +
                                    ", node=" + backup.id() +
                                    ", err=" + e + ']');
                            }

                            mini.onDone(e);
                        }
                    }
                }
            }
            else
                readyNearMappingFromBackup(mapping);
        }
    }

    /**
     * @param commit Commit flag.
     * @return {@code True} if need to send finish request for one phase commit transaction.
     */
    private boolean needFinishOnePhase(boolean commit) {
        assert tx.onePhaseCommit();

        if (tx.mappings().empty())
            return false;

        if (!commit)
            return true;

        GridDistributedTxMapping mapping = tx.mappings().singleMapping();

        assert mapping != null;

        return mapping.hasNearCacheEntries();
    }

    /**
     * @param commit Commit flag.
     */
    private void finishOnePhase(boolean commit) {
        assert Thread.holdsLock(this);

        if (finishOnePhaseCalled)
            return;

        finishOnePhaseCalled = true;

        GridDistributedTxMapping locMapping = mappings.localMapping();

        if (locMapping != null) {
            // No need to send messages as transaction was already committed on remote node.
            // Finish local mapping only as we need send commit message to backups.
            IgniteInternalFuture<IgniteInternalTx> fut = cctx.tm().txHandler().finishColocatedLocal(commit, tx);

            // Add new future.
            if (fut != null)
                add(fut);
        }
    }

    /**
     * @param mapping Mapping to finish.
     */
    private void readyNearMappingFromBackup(GridDistributedTxMapping mapping) {
        if (mapping.hasNearCacheEntries()) {
            GridCacheVersion xidVer = tx.xidVersion();

            mapping.dhtVersion(xidVer, xidVer);

            tx.readyNearLocks(mapping,
                Collections.<GridCacheVersion>emptyList(),
                Collections.<GridCacheVersion>emptyList(),
                Collections.<GridCacheVersion>emptyList());
        }
    }

    /**
     * @param mappings Mappings.
     * @param commit Commit flag.
     * @param useCompletedVer {@code True} if need to add completed version on finish.
     */
    private void finish(Iterable<GridDistributedTxMapping> mappings, boolean commit, boolean useCompletedVer) {
        int miniId = 0;

        // Create mini futures.
        for (GridDistributedTxMapping m : mappings)
            finish(++miniId, m, commit, useCompletedVer);
    }

    /**
     * @param miniId Mini future ID.
     * @param m Mapping.
     * @param commit Commit flag.
     * @param useCompletedVer {@code True} if need to add completed version on finish.
     */
    private void finish(int miniId, GridDistributedTxMapping m, boolean commit, boolean useCompletedVer) {
        ClusterNode n = m.primary();

        assert !m.empty() || m.queryUpdate() : m + " " + tx.state();

        CacheWriteSynchronizationMode syncMode = tx.syncMode();

        if (m.explicitLock() || m.queryUpdate())
            syncMode = FULL_SYNC;

        GridNearTxFinishRequest req = new GridNearTxFinishRequest(
            futId,
            tx.xidVersion(),
            tx.threadId(),
            commit,
            tx.isInvalidate(),
            tx.system(),
            tx.ioPolicy(),
            syncMode,
            m.explicitLock(),
            tx.storeEnabled(),
            tx.topologyVersion(),
            null,
            null,
            null,
            tx.size(),
            tx.subjectId(),
            tx.taskNameHash(),
            tx.mvccSnapshot(),
            tx.activeCachesDeploymentEnabled()
        );

        // If this is the primary node for the keys.
        if (n.isLocal()) {
            req.miniId(miniId);

            IgniteInternalFuture<IgniteInternalTx> fut = cctx.tm().txHandler().finish(n.id(), tx, req);

            // Add new future.
            if (fut != null && syncMode == FULL_SYNC)
                add(fut);
        }
        else {
            FinishMiniFuture fut = new FinishMiniFuture(miniId, m);

            req.miniId(fut.futureId());

            add(fut); // Append new future.

            if (tx.pessimistic() && !useCompletedVer)
                cctx.tm().beforeFinishRemote(n.id(), tx.threadId());

            try {
                cctx.io().send(n, req, tx.ioPolicy());

                if (msgLog.isDebugEnabled()) {
                    msgLog.debug("Near finish fut, sent request [" +
                        "txId=" + tx.nearXidVersion() +
                        ", node=" + n.id() + ']');
                }

                boolean wait = syncMode != FULL_ASYNC;

                // If we don't wait for result, then mark future as done.
                if (!wait)
                    fut.onDone();
            }
            catch (ClusterTopologyCheckedException ignored) {
                // Remove previous mapping.
                mappings.remove(m.primary().id());

                fut.onNodeLeft(n.id(), false);
            }
            catch (IgniteCheckedException e) {
                if (msgLog.isDebugEnabled()) {
                    msgLog.debug("Near finish fut, failed to send request [" +
                        "txId=" + tx.nearXidVersion() +
                        ", node=" + n.id() +
                        ", err=" + e + ']');
                }

                // Fail the whole thing.
                fut.onDone(e);
            }
        }
    }

    /** {@inheritDoc} */
    @Override public String toString() {
        Collection<String> futs = F.viewReadOnly(futures(), new C1<IgniteInternalFuture<?>, String>() {
            @SuppressWarnings("unchecked")
            @Override public String apply(IgniteInternalFuture<?> f) {
                if (f.getClass() == FinishMiniFuture.class) {
                    FinishMiniFuture fut = (FinishMiniFuture)f;

                    ClusterNode node = fut.primary();

                    if (node != null) {
                        return "FinishFuture[node=" + node.id() +
                            ", loc=" + node.isLocal() +
                            ", done=" + fut.isDone() + ']';
                    }
                    else
                        return "FinishFuture[node=null, done=" + fut.isDone() + ']';
                }
                else if (f.getClass() == CheckBackupMiniFuture.class) {
                    CheckBackupMiniFuture fut = (CheckBackupMiniFuture)f;

                    ClusterNode node = fut.node();

                    if (node != null) {
                        return "CheckBackupFuture[node=" + node.id() +
                            ", loc=" + node.isLocal() +
                            ", done=" + f.isDone() + "]";
                    }
                    else
                        return "CheckBackupFuture[node=null, done=" + f.isDone() + "]";
                }
                else if (f.getClass() == CheckRemoteTxMiniFuture.class) {
                    CheckRemoteTxMiniFuture fut = (CheckRemoteTxMiniFuture)f;

                    return "CheckRemoteTxMiniFuture[nodes=" + fut.nodes() + ", done=" + f.isDone() + "]";
                }
                else if (f instanceof MvccFuture) {
                    MvccFuture fut = (MvccFuture)f;

                    return "WaitPreviousTxsFut[mvccCrd=" + fut.coordinatorNodeId() + ", done=" + f.isDone() + "]";
                }
                else
                    return "[loc=true, done=" + f.isDone() + "]";
            }
        });

        return S.toString(GridNearTxFinishFuture.class, this,
            "innerFuts", futs,
            "super", super.toString());
    }

    /**
     * @param miniId Mini future ID.
     * @param waitRemoteTxs Wait for remote txs.
     * @return Finish request.
     */
    private GridDhtTxFinishRequest checkCommittedRequest(int miniId, boolean waitRemoteTxs) {
        GridDhtTxFinishRequest finishReq = new GridDhtTxFinishRequest(
            cctx.localNodeId(),
            futureId(),
            miniId,
            tx.topologyVersion(),
            tx.xidVersion(),
            tx.commitVersion(),
            tx.threadId(),
            tx.isolation(),
            true,
            false,
            tx.system(),
            tx.ioPolicy(),
            false,
            tx.syncMode(),
            null,
            null,
            null,
            null,
            0,
            null,
            0,
            tx.activeCachesDeploymentEnabled(),
            !waitRemoteTxs && (tx.needReturnValue() && tx.implicit()),
            waitRemoteTxs,
            null,
            null);

        finishReq.checkCommitted(true);

        return finishReq;
    }

    /**
     *
     */
    private abstract class MinFuture extends GridFutureAdapter<IgniteInternalTx> {
        /** */
        private final int futId;

        /**
         * @param futId Future ID.
         */
        MinFuture(int futId) {
            this.futId = futId;
        }

        /**
         * @param nodeId Node ID.
         * @param discoThread {@code True} if executed from discovery thread.
         * @return {@code True} if future processed node failure.
         */
        abstract boolean onNodeLeft(UUID nodeId, boolean discoThread);

        /**
         * @return Future ID.
         */
        final int futureId() {
            return futId;
        }
    }

    /**
     *
     */
    private class FinishMiniFuture extends MinFuture {
        /** Keys. */
        @GridToStringInclude
        private GridDistributedTxMapping m;

        /**
         * @param futId Future ID.
         * @param m Mapping.
         */
        FinishMiniFuture(int futId, GridDistributedTxMapping m) {
            super(futId);

            this.m = m;
        }

        /**
         * @return Node ID.
         */
        ClusterNode primary() {
            return m.primary();
        }

        /**
         * @return Keys.
         */
        public GridDistributedTxMapping mapping() {
            return m;
        }

        /** {@inheritDoc} */
        @Override boolean onNodeLeft(UUID nodeId, boolean discoThread) {
            if (nodeId.equals(m.primary().id())) {
                if (msgLog.isDebugEnabled()) {
                    msgLog.debug("Near finish fut, mini future node left [txId=" + tx.nearXidVersion() +
                        ", node=" + m.primary().id() + ']');
                }

                if (tx.syncMode() == FULL_SYNC) {
                    Map<UUID, Collection<UUID>> txNodes = tx.transactionNodes();

                    if (txNodes != null) {
                        Collection<UUID> backups = txNodes.get(nodeId);

                        if (!F.isEmpty(backups)) {
                            final CheckRemoteTxMiniFuture mini;

                            synchronized (GridNearTxFinishFuture.this) {
                                int futId = Integer.MIN_VALUE + futuresCountNoLock();

                                mini = new CheckRemoteTxMiniFuture(futId, new HashSet<>(backups));

                                add(mini);
                            }

                            GridDhtTxFinishRequest req = checkCommittedRequest(mini.futureId(), true);

                            for (UUID backupId : backups) {
                                ClusterNode backup = cctx.discovery().node(backupId);

                                if (backup != null) {
                                    if (backup.isLocal()) {
                                        IgniteInternalFuture<?> fut = cctx.tm().remoteTxFinishFuture(tx.nearXidVersion());

                                        fut.listen(new CI1<IgniteInternalFuture<?>>() {
                                            @Override public void apply(IgniteInternalFuture<?> fut) {
                                                mini.onDhtFinishResponse(cctx.localNodeId(), true);
                                            }
                                        });
                                    }
                                    else {
                                        try {
                                            cctx.io().send(backup, req, tx.ioPolicy());
                                        }
                                        catch (ClusterTopologyCheckedException ignored) {
                                            mini.onNodeLeft(backupId, discoThread);
                                        }
                                        catch (IgniteCheckedException e) {
                                            mini.onDone(e);
                                        }
                                    }
                                }
                                else
                                    mini.onDhtFinishResponse(backupId, true);
                            }
                        }
                    }
                }

                onDone(tx);

                return true;
            }

            return false;
        }

        /**
         * @param res Result callback.
         */
        void onNearFinishResponse(GridNearTxFinishResponse res) {
            if (res.error() != null)
                if (res.error() instanceof IgniteTxRollbackCheckedException) {
                    // This exception is expected on asynchronous rollback.
                    if (log.isDebugEnabled())
                        log.debug("Transaction was rolled back: " + tx);

                    onDone(tx);
                }
                else
                    onDone(res.error());
            else
                onDone(tx);
        }

        /** {@inheritDoc} */
        @Override public String toString() {
            return S.toString(FinishMiniFuture.class, this, "done", isDone(), "cancelled", isCancelled(), "err", error());
        }
    }

    /**
     *
     */
    private class CheckBackupMiniFuture extends MinFuture {
        /** Keys. */
        @GridToStringInclude
        private GridDistributedTxMapping m;

        /** Backup node to check. */
        private ClusterNode backup;

        /**
         * @param futId Future ID.
         * @param backup Backup to check.
         * @param m Mapping associated with the backup.
         */
        CheckBackupMiniFuture(int futId, ClusterNode backup, GridDistributedTxMapping m) {
            super(futId);

            this.backup = backup;
            this.m = m;
        }

        /**
         * @return Node ID.
         */
        public ClusterNode node() {
            return backup;
        }

        /** {@inheritDoc} */
        @Override boolean onNodeLeft(UUID nodeId, boolean discoThread) {
            if (nodeId.equals(backup.id())) {
                readyNearMappingFromBackup(m);

                onDone(new ClusterTopologyCheckedException("Remote node left grid: " + nodeId));

                return true;
            }

            return false;
        }

        /**
         * @param res Response.
         */
        void onDhtFinishResponse(GridDhtTxFinishResponse res) {
            readyNearMappingFromBackup(m);

            Throwable err = res.checkCommittedError();

            if (err != null) {
                if (err instanceof IgniteCheckedException) {
                    ClusterTopologyCheckedException cause =
                        ((IgniteCheckedException)err).getCause(ClusterTopologyCheckedException.class);

                    if (cause != null)
                        cause.retryReadyFuture(cctx.nextAffinityReadyFuture(tx.topologyVersion()));
                }

                onDone(err);
            }
            else
                onDone(tx);
        }

    }

    /**
     *
     */
    private class CheckRemoteTxMiniFuture extends MinFuture {
        /** */
        private Set<UUID> nodes;

        /**
         * @param futId Future ID.
         * @param nodes Backup nodes.
         */
        CheckRemoteTxMiniFuture(int futId, Set<UUID> nodes) {
            super(futId);

            this.nodes = nodes;
        }

        /**
         * @return Backup nodes.
         */
        Set<UUID> nodes() {
            synchronized (this) {
                return new HashSet<>(nodes);
            }
        }

        /** {@inheritDoc} */
        @Override boolean onNodeLeft(UUID nodeId, boolean discoThread) {
            return onResponse(nodeId);
        }

        /**
         * @param nodeId Node ID.
         * @param discoThread {@code True} if executed from discovery thread.
         */
        void onDhtFinishResponse(UUID nodeId, boolean discoThread) {
            onResponse(nodeId);
        }

        /**
         * @param nodeId Node ID.
         * @return {@code True} if processed node response.
         */
        private boolean onResponse(UUID nodeId) {
            boolean done;

            boolean ret;

            synchronized (this) {
                ret = nodes.remove(nodeId);

                done = nodes.isEmpty();
            }

            if (done)
                onDone(tx);

            return ret;
        }

        /** {@inheritDoc} */
        @Override public String toString() {
            return S.toString(CheckRemoteTxMiniFuture.class, this);
        }
    }
}<|MERGE_RESOLUTION|>--- conflicted
+++ resolved
@@ -190,6 +190,7 @@
      * @param nodeId Sender.
      * @param res Result.
      */
+    @SuppressWarnings("ForLoopReplaceableByForEach")
     public void onResult(UUID nodeId, GridNearTxFinishResponse res) {
         if (!isDone()) {
             FinishMiniFuture finishFut = null;
@@ -372,12 +373,7 @@
     }
 
     /** {@inheritDoc} */
-<<<<<<< HEAD
-    @Override
-    public void finish(final boolean commit, final boolean clearThreadMap, final boolean onTimeout) {
-=======
     @Override public void finish(final boolean commit, final boolean clearThreadMap, final boolean onTimeout) {
->>>>>>> 2ea420ea
         if (!cctx.mvcc().addFuture(this, futureId()))
             return;
 
