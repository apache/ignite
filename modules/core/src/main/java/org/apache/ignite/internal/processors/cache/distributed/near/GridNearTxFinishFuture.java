--- conflicted
+++ resolved
@@ -760,13 +760,8 @@
             null,
             null,
             null,
-<<<<<<< HEAD
-            tx.size(),
-            tx.taskNameHash()
-=======
             tx.taskNameHash(),
             tx.activeCachesDeploymentEnabled()
->>>>>>> 05fa9b6f
         );
 
         // If this is the primary node for the keys.
@@ -887,11 +882,7 @@
             null,
             null,
             0,
-<<<<<<< HEAD
-            0,
-=======
             tx.activeCachesDeploymentEnabled(),
->>>>>>> 05fa9b6f
             !waitRemoteTxs && (tx.needReturnValue() && tx.implicit()),
             waitRemoteTxs,
             null
