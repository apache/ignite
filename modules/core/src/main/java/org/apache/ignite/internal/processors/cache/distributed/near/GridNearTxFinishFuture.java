--- conflicted
+++ resolved
@@ -64,14 +64,11 @@
 import static java.util.stream.Stream.of;
 import static org.apache.ignite.cache.CacheWriteSynchronizationMode.FULL_ASYNC;
 import static org.apache.ignite.cache.CacheWriteSynchronizationMode.FULL_SYNC;
-<<<<<<< HEAD
 import static org.apache.ignite.transactions.TransactionState.COMMITTED;
 import static org.apache.ignite.transactions.TransactionState.COMMITTING;
-=======
 import static org.apache.ignite.internal.processors.tracing.MTC.TraceSurroundings;
 import static org.apache.ignite.internal.processors.tracing.MTC.support;
 import static org.apache.ignite.internal.processors.tracing.SpanType.TX_NEAR_FINISH;
->>>>>>> baf8b7d3
 import static org.apache.ignite.transactions.TransactionState.UNKNOWN;
 
 /**
@@ -82,14 +79,12 @@
     /** */
     private static final long serialVersionUID = 0L;
 
-<<<<<<< HEAD
     /** All owners left grid message. */
     public static final String ALL_PARTITION_OWNERS_LEFT_GRID_MSG =
         "Failed to commit a transaction (all partition owners have left the grid, partition data has been lost)";
-=======
+
     /** Tracing span. */
     private Span span;
->>>>>>> baf8b7d3
 
     /** Logger reference. */
     private static final AtomicReference<IgniteLogger> logRef = new AtomicReference<>();
