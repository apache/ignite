/*
 * Licensed to the Apache Software Foundation (ASF) under one or more
 * contributor license agreements.  See the NOTICE file distributed with
 * this work for additional information regarding copyright ownership.
 * The ASF licenses this file to You under the Apache License, Version 2.0
 * (the "License"); you may not use this file except in compliance with
 * the License.  You may obtain a copy of the License at
 *
 *      http://www.apache.org/licenses/LICENSE-2.0
 *
 * Unless required by applicable law or agreed to in writing, software
 * distributed under the License is distributed on an "AS IS" BASIS,
 * WITHOUT WARRANTIES OR CONDITIONS OF ANY KIND, either express or implied.
 * See the License for the specific language governing permissions and
 * limitations under the License.
 */

package org.apache.ignite.internal.processors.cache.distributed.near;

import java.util.Collection;
import java.util.Collections;
import java.util.HashSet;
import java.util.Map;
import java.util.Set;
import java.util.UUID;
import java.util.concurrent.atomic.AtomicReference;
import org.apache.ignite.IgniteCheckedException;
import org.apache.ignite.IgniteLogger;
import org.apache.ignite.cache.CacheWriteSynchronizationMode;
import org.apache.ignite.cluster.ClusterNode;
import org.apache.ignite.internal.IgniteInternalFuture;
import org.apache.ignite.internal.NodeStoppingException;
import org.apache.ignite.internal.cluster.ClusterTopologyCheckedException;
import org.apache.ignite.internal.processors.affinity.AffinityTopologyVersion;
import org.apache.ignite.internal.processors.cache.GridCacheCompoundIdentityFuture;
import org.apache.ignite.internal.processors.cache.GridCacheContext;
import org.apache.ignite.internal.processors.cache.GridCacheEntryEx;
import org.apache.ignite.internal.processors.cache.GridCacheFuture;
import org.apache.ignite.internal.processors.cache.GridCacheReturn;
import org.apache.ignite.internal.processors.cache.GridCacheReturnCompletableWrapper;
import org.apache.ignite.internal.processors.cache.GridCacheSharedContext;
import org.apache.ignite.internal.processors.cache.GridCacheVersionedFuture;
import org.apache.ignite.internal.processors.cache.distributed.GridDistributedTxMapping;
import org.apache.ignite.internal.processors.cache.distributed.dht.GridDhtTxFinishRequest;
import org.apache.ignite.internal.processors.cache.distributed.dht.GridDhtTxFinishResponse;
import org.apache.ignite.internal.processors.cache.mvcc.MvccCoordinator;
import org.apache.ignite.internal.processors.cache.mvcc.MvccFuture;
import org.apache.ignite.internal.processors.cache.mvcc.MvccSnapshot;
import org.apache.ignite.internal.processors.cache.transactions.IgniteInternalTx;
import org.apache.ignite.internal.processors.cache.transactions.IgniteTxEntry;
import org.apache.ignite.internal.processors.cache.version.GridCacheVersion;
import org.apache.ignite.internal.transactions.IgniteTxHeuristicCheckedException;
import org.apache.ignite.internal.transactions.IgniteTxRollbackCheckedException;
import org.apache.ignite.internal.util.GridLongList;
import org.apache.ignite.internal.util.future.GridFutureAdapter;
import org.apache.ignite.internal.util.tostring.GridToStringInclude;
import org.apache.ignite.internal.util.typedef.C1;
import org.apache.ignite.internal.util.typedef.CI1;
import org.apache.ignite.internal.util.typedef.F;
import org.apache.ignite.internal.util.typedef.internal.CU;
import org.apache.ignite.internal.util.typedef.internal.S;
import org.apache.ignite.internal.util.typedef.internal.U;
import org.apache.ignite.lang.IgniteInClosure;
import org.apache.ignite.lang.IgniteUuid;
import org.apache.ignite.transactions.TransactionRollbackException;

import static org.apache.ignite.cache.CacheWriteSynchronizationMode.FULL_ASYNC;
import static org.apache.ignite.cache.CacheWriteSynchronizationMode.FULL_SYNC;
import static org.apache.ignite.internal.processors.cache.GridCacheOperation.NOOP;
import static org.apache.ignite.transactions.TransactionState.UNKNOWN;

/**
 *
 */
public final class GridNearTxFinishFuture<K, V> extends GridCacheCompoundIdentityFuture<IgniteInternalTx>
    implements GridCacheFuture<IgniteInternalTx>, NearTxFinishFuture {
    /** */
    private static final long serialVersionUID = 0L;

    /** Logger reference. */
    private static final AtomicReference<IgniteLogger> logRef = new AtomicReference<>();

    /** Logger. */
    private static IgniteLogger log;

    /** Logger. */
    protected static IgniteLogger msgLog;

    /** Context. */
    private GridCacheSharedContext<K, V> cctx;

    /** Future ID. */
    private final IgniteUuid futId;

    /** Transaction. */
    @GridToStringInclude
    private GridNearTxLocal tx;

    /** Commit flag. This flag used only for one-phase commit transaction. */
    private boolean commit;

    /** Node mappings. */
    private IgniteTxMappings mappings;

    /** Trackable flag. */
    private boolean trackable = true;

    /** */
    private boolean finishOnePhaseCalled;

    /**
     * @param cctx Context.
     * @param tx Transaction.
     * @param commit Commit flag.
     */
    public GridNearTxFinishFuture(GridCacheSharedContext<K, V> cctx, GridNearTxLocal tx, boolean commit) {
        super(F.<IgniteInternalTx>identityReducer(tx));

        this.cctx = cctx;
        this.tx = tx;
        this.commit = commit;

        ignoreInterrupts();

        mappings = tx.mappings();

        futId = IgniteUuid.randomUuid();

        if (tx.explicitLock())
            tx.syncMode(FULL_SYNC);

        if (log == null) {
            msgLog = cctx.txFinishMessageLogger();
            log = U.logger(cctx.kernalContext(), logRef, GridNearTxFinishFuture.class);
        }
    }

    /** {@inheritDoc} */
    @Override public boolean commit() {
        return commit;
    }

    /**
     * @return Cache context.
     */
    GridCacheSharedContext<K, V> context() {
        return cctx;
    }

    /** {@inheritDoc} */
    @Override public IgniteUuid futureId() {
        return futId;
    }

    /** {@inheritDoc} */
    @SuppressWarnings("unchecked")
    @Override public boolean onNodeLeft(UUID nodeId) {
        boolean found = false;

        for (IgniteInternalFuture<?> fut : futures()) {
            if (isMini(fut)) {
                MinFuture f = (MinFuture)fut;

                if (f.onNodeLeft(nodeId, true)) {
                    // Remove previous mapping.
                    mappings.remove(nodeId);

                    found = true;
                }
            }
        }

        return found;
    }

    /**
     * @return Transaction.
     */
    @Override public GridNearTxLocal tx() {
        return tx;
    }

    /** {@inheritDoc} */
    @Override public boolean trackable() {
        return trackable;
    }

    /**
     * Marks this future as not trackable.
     */
    @Override public void markNotTrackable() {
        trackable = false;
    }

    /**
     * @param nodeId Sender.
     * @param res Result.
     */
    public void onResult(UUID nodeId, GridNearTxFinishResponse res) {
        if (!isDone()) {
            FinishMiniFuture finishFut = null;

            synchronized (this) {
                int size = futuresCountNoLock();

                for (int i = 0; i < size; i++) {
                    IgniteInternalFuture<IgniteInternalTx> fut = future(i);

                    if (fut.getClass() == FinishMiniFuture.class) {
                        FinishMiniFuture f = (FinishMiniFuture)fut;

                        if (f.futureId() == res.miniId()) {
                            assert f.primary().id().equals(nodeId);

                            finishFut = f;

                            break;
                        }
                    }
                }
            }

            if (finishFut != null)
                finishFut.onNearFinishResponse(res);
            else {
                if (msgLog.isDebugEnabled()) {
                    msgLog.debug("Near finish fut, failed to find mini future [txId=" + tx.nearXidVersion() +
                        ", node=" + nodeId +
                        ", res=" + res +
                        ", fut=" + this + ']');
                }
            }
        }
        else {
            if (msgLog.isDebugEnabled()) {
                msgLog.debug("Near finish fut, response for finished future [txId=" + tx.nearXidVersion() +
                    ", node=" + nodeId +
                    ", res=" + res +
                    ", fut=" + this + ']');
            }
        }
    }

    /**
     * @param nodeId Sender.
     * @param res Result.
     */
    public void onResult(UUID nodeId, GridDhtTxFinishResponse res) {
        if (!isDone()) {
            boolean found = false;

            for (IgniteInternalFuture<IgniteInternalTx> fut : futures()) {
                if (fut.getClass() == CheckBackupMiniFuture.class) {
                    CheckBackupMiniFuture f = (CheckBackupMiniFuture)fut;

                    if (f.futureId() == res.miniId()) {
                        found = true;

                        assert f.node().id().equals(nodeId);

                        if (res.returnValue() != null)
                            tx.implicitSingleResult(res.returnValue());

                        f.onDhtFinishResponse(res);
                    }
                }
                else if (fut.getClass() == CheckRemoteTxMiniFuture.class) {
                    CheckRemoteTxMiniFuture f = (CheckRemoteTxMiniFuture)fut;

                    if (f.futureId() == res.miniId())
                        f.onDhtFinishResponse(nodeId, false);
                }
            }

            if (!found && msgLog.isDebugEnabled()) {
                msgLog.debug("Near finish fut, failed to find mini future [txId=" + tx.nearXidVersion() +
                    ", node=" + nodeId +
                    ", res=" + res +
                    ", fut=" + this + ']');
            }
        }
        else {
            if (msgLog.isDebugEnabled()) {
                msgLog.debug("Near finish fut, response for finished future [txId=" + tx.nearXidVersion() +
                    ", node=" + nodeId +
                    ", res=" + res +
                    ", fut=" + this + ']');
            }
        }
    }

    /**
     *
     */
    void forceFinish() {
        super.onDone(tx, null, false);
    }

    /** {@inheritDoc} */
    @Override public boolean onDone(IgniteInternalTx tx0, Throwable err) {
        if (isDone())
            return false;

        synchronized (this) {
            if (isDone())
                return false;

            boolean nodeStop = false;

            if (err != null) {
                tx.setRollbackOnly();

                nodeStop = err instanceof NodeStoppingException;
            }

            if (commit) {
                if (tx.commitError() != null)
                    err = tx.commitError();
                else if (err != null)
                    tx.commitError(err);
            }

            if (initialized() || err != null) {
                if (tx.needCheckBackup()) {
                    assert tx.onePhaseCommit();

                    if (err != null)
                        err = new TransactionRollbackException("Failed to commit transaction.", err);

                    try {
                        tx.localFinish(err == null, true);
                    }
                    catch (IgniteCheckedException e) {
                        if (err != null)
                            err.addSuppressed(e);
                        else
                            err = e;
                    }
                }

                if (tx.onePhaseCommit()) {
                    boolean commit = this.commit && err == null;

                    if (!nodeStop)
                        finishOnePhase(commit);

                    try {
                        tx.tmFinish(commit, nodeStop, true);
                    }
                    catch (IgniteCheckedException e) {
                        U.error(log, "Failed to finish tx: " + tx, e);

                        if (err == null)
                            err = e;
                    }
                }

                if (super.onDone(tx0, err)) {
                    if (error() instanceof IgniteTxHeuristicCheckedException && !nodeStop) {
                        AffinityTopologyVersion topVer = tx.topologyVersion();

                        for (IgniteTxEntry e : tx.writeMap().values()) {
                            GridCacheContext cacheCtx = e.context();

                            try {
                                if (e.op() != NOOP && !cacheCtx.affinity().keyLocalNode(e.key(), topVer)) {
                                    GridCacheEntryEx entry = cacheCtx.cache().peekEx(e.key());

                                    if (entry != null)
                                        entry.invalidate(tx.xidVersion());
                                }
                            }
                            catch (Throwable t) {
                                U.error(log, "Failed to invalidate entry.", t);

                                if (t instanceof Error)
                                    throw (Error)t;
                            }
                        }
                    }

                    // Don't forget to clean up.
                    cctx.mvcc().removeFuture(futId);

                    return true;
                }
            }
        }

        return false;
    }

    /**
     * @param fut Future.
     * @return {@code True} if mini-future.
     */
    private boolean isMini(IgniteInternalFuture<?> fut) {
        return fut.getClass() == FinishMiniFuture.class ||
            fut.getClass() == CheckBackupMiniFuture.class ||
            fut.getClass() == CheckRemoteTxMiniFuture.class;
    }

<<<<<<< HEAD
    /**
     * Initializes future.
     *
     * @param commit Commit flag.
     * @param clearThreadMap If {@code true} removes {@link GridNearTxLocal} from thread map.
     * @param onTimeout If {@code true} called from timeout handler.
     */
=======
    /** {@inheritDoc} */
    @Override @SuppressWarnings("ForLoopReplaceableByForEach")
>>>>>>> 96c271ba
    public void finish(final boolean commit, final boolean clearThreadMap, final boolean onTimeout) {
        if (!cctx.mvcc().addFuture(this, futureId()))
            return;

        if (tx.onNeedCheckBackup()) {
            assert tx.onePhaseCommit();

            checkBackup();

            // If checkBackup is set, it means that primary node has crashed and we will not need to send
            // finish request to it, so we can mark future as initialized.
            markInitialized();

            return;
        }

        if (!commit && !clearThreadMap)
            rollbackAsyncSafe(onTimeout);
        else
            doFinish(commit, clearThreadMap);
    }

    /**
     * Rollback tx when it's safe.
     * If current future is not lock future (enlist future) wait until completion and tries again.
     * Else cancel lock future (onTimeout=false) or wait for completion due to deadlock detection (onTimeout=true).
     *
     * @param onTimeout If {@code true} called from timeout handler.
     */
    private void rollbackAsyncSafe(boolean onTimeout) {
        IgniteInternalFuture<?> curFut = tx.tryRollbackAsync();

        if (curFut == null) { // Safe to rollback.
            doFinish(false, false);

            return;
        }

        if (curFut instanceof GridCacheVersionedFuture && !onTimeout) {
            try {
                curFut.cancel(); // Force cancellation.
            }
            catch (IgniteCheckedException e) {
                log.error("Failed to cancel lock for the transaction: " + CU.txString(tx), e);
            }
        }

        curFut.listen(new IgniteInClosure<IgniteInternalFuture<?>>() {
            @Override public void apply(IgniteInternalFuture<?> fut) {
                try {
                    fut.get();

                    rollbackAsyncSafe(onTimeout);
                }
                catch (IgniteCheckedException e) {
                    doFinish(false, false);
                }
            }
        });
    }

    /**
     * Finishes a transaction.
     *
     * @param commit Commit.
     * @param clearThreadMap Clear thread map.
     */
    private void doFinish(boolean commit, boolean clearThreadMap) {
        try {
            if (tx.localFinish(commit, clearThreadMap) || (!commit && tx.state() == UNKNOWN)) {
                GridLongList waitTxs = tx.mvccWaitTransactions();

                if (waitTxs != null) {
                    MvccSnapshot snapshot = tx.mvccSnapshot();

                    MvccCoordinator crd = cctx.coordinators().currentCoordinator();

                    assert snapshot != null;

                    if (snapshot.coordinatorVersion() == crd.coordinatorVersion()) {
                        IgniteInternalFuture fut = cctx.coordinators()
                            .waitTxsFuture(cctx.coordinators().currentCoordinatorId(), waitTxs);

                        add(fut);
                    }
                }

                if ((tx.onePhaseCommit() && needFinishOnePhase(commit)) || (!tx.onePhaseCommit() && mappings != null)) {
                    if (mappings.single()) {
                        GridDistributedTxMapping mapping = mappings.singleMapping();

                        if (mapping != null) {
                            assert !hasFutures() || waitTxs != null : futures();

                            finish(1, mapping, commit, !clearThreadMap);
                        }
                    }
                    else {
                        assert !hasFutures() || waitTxs != null : futures();

                        finish(mappings.mappings(), commit, !clearThreadMap);
                    }
                }

                markInitialized();
            }
            else
                onDone(new IgniteCheckedException("Failed to " + (commit ? "commit" : "rollback") +
                    " transaction: " + CU.txString(tx)));
        }
        catch (Error | RuntimeException e) {
            onDone(e);

            throw e;
        }
        catch (IgniteCheckedException e) {
            onDone(e);
        }
        finally {
            if (commit &&
                tx.onePhaseCommit() &&
                !tx.writeMap().isEmpty()) // Readonly operations require no ack.
                ackBackup();
        }
    }

    /** {@inheritDoc} */
    @Override public void onNodeStop(IgniteCheckedException e) {
        super.onDone(tx, e);
    }

    /**
     *
     */
    private void ackBackup() {
        if (mappings.empty())
            return;

        if (!tx.needReturnValue() || !tx.implicit())
            return; // GridCacheReturn was not saved at backup.

        GridDistributedTxMapping mapping = mappings.singleMapping();

        if (mapping != null) {
            UUID nodeId = mapping.primary().id();

            Collection<UUID> backups = tx.transactionNodes().get(nodeId);

            if (!F.isEmpty(backups)) {
                assert backups.size() == 1 : backups;

                UUID backupId = F.first(backups);

                ClusterNode backup = cctx.discovery().node(backupId);

                // Nothing to do if backup has left the grid.
                if (backup == null) {
                    // No-op.
                }
                else if (backup.isLocal())
                    cctx.tm().removeTxReturn(tx.xidVersion());
                else
                    cctx.tm().sendDeferredAckResponse(backupId, tx.xidVersion());
            }
        }
    }

    /**
     *
     */
    private void checkBackup() {
        assert !hasFutures() : futures();

        GridDistributedTxMapping mapping = mappings.singleMapping();

        if (mapping != null) {
            UUID nodeId = mapping.primary().id();

            Collection<UUID> backups = tx.transactionNodes().get(nodeId);

            if (!F.isEmpty(backups)) {
                assert backups.size() == 1;

                UUID backupId = F.first(backups);

                ClusterNode backup = cctx.discovery().node(backupId);

                // Nothing to do if backup has left the grid.
                if (backup == null) {
                    readyNearMappingFromBackup(mapping);

                    ClusterTopologyCheckedException cause =
                        new ClusterTopologyCheckedException("Backup node left grid: " + backupId);

                    cause.retryReadyFuture(cctx.nextAffinityReadyFuture(tx.topologyVersion()));

                    onDone(new IgniteTxRollbackCheckedException("Failed to commit transaction " +
                        "(backup has left grid): " + tx.xidVersion(), cause));
                }
                else {
                    final CheckBackupMiniFuture mini = new CheckBackupMiniFuture(1, backup, mapping);

                    add(mini);

                    if (backup.isLocal()) {
                        boolean committed = !cctx.tm().addRolledbackTx(tx);

                        readyNearMappingFromBackup(mapping);

                        if (committed) {
                            try {
                                if (tx.needReturnValue() && tx.implicit()) {
                                    GridCacheReturnCompletableWrapper wrapper =
                                        cctx.tm().getCommittedTxReturn(tx.xidVersion());

                                    assert wrapper != null : tx.xidVersion();

                                    GridCacheReturn retVal = wrapper.fut().get();

                                    assert retVal != null;

                                    tx.implicitSingleResult(retVal);
                                }

                                if (tx.syncMode() == FULL_SYNC) {
                                    GridCacheVersion nearXidVer = tx.nearXidVersion();

                                    assert nearXidVer != null : tx;

                                    IgniteInternalFuture<?> fut = cctx.tm().remoteTxFinishFuture(nearXidVer);

                                    fut.listen(new CI1<IgniteInternalFuture<?>>() {
                                        @Override public void apply(IgniteInternalFuture<?> fut) {
                                            mini.onDone(tx);
                                        }
                                    });

                                    return;
                                }

                                mini.onDone(tx);
                            }
                            catch (IgniteCheckedException e) {
                                if (msgLog.isDebugEnabled()) {
                                    msgLog.debug("Near finish fut, failed to finish [" +
                                        "txId=" + tx.nearXidVersion() +
                                        ", node=" + backup.id() +
                                        ", err=" + e + ']');
                                }

                                mini.onDone(e);
                            }
                        }
                        else {
                            ClusterTopologyCheckedException cause =
                                new ClusterTopologyCheckedException("Primary node left grid: " + nodeId);

                            cause.retryReadyFuture(cctx.nextAffinityReadyFuture(tx.topologyVersion()));

                            mini.onDone(new IgniteTxRollbackCheckedException("Failed to commit transaction " +
                                "(transaction has been rolled back on backup node): " + tx.xidVersion(), cause));
                        }
                    }
                    else {
                        GridDhtTxFinishRequest finishReq = checkCommittedRequest(mini.futureId(), false);

                        try {
                            cctx.io().send(backup, finishReq, tx.ioPolicy());

                            if (msgLog.isDebugEnabled()) {
                                msgLog.debug("Near finish fut, sent check committed request [" +
                                    "txId=" + tx.nearXidVersion() +
                                    ", node=" + backup.id() + ']');
                            }
                        }
                        catch (ClusterTopologyCheckedException ignored) {
                            mini.onNodeLeft(backupId, false);
                        }
                        catch (IgniteCheckedException e) {
                            if (msgLog.isDebugEnabled()) {
                                msgLog.debug("Near finish fut, failed to send check committed request [" +
                                    "txId=" + tx.nearXidVersion() +
                                    ", node=" + backup.id() +
                                    ", err=" + e + ']');
                            }

                            mini.onDone(e);
                        }
                    }
                }
            }
            else
                readyNearMappingFromBackup(mapping);
        }
    }

    /**
     * @param commit Commit flag.
     * @return {@code True} if need to send finish request for one phase commit transaction.
     */
    private boolean needFinishOnePhase(boolean commit) {
        assert tx.onePhaseCommit();

        if (tx.mappings().empty())
            return false;

        if (!commit)
            return true;

        GridDistributedTxMapping mapping = tx.mappings().singleMapping();

        assert mapping != null;

        return mapping.hasNearCacheEntries();
    }

    /**
     * @param commit Commit flag.
     */
    private void finishOnePhase(boolean commit) {
        assert Thread.holdsLock(this);

        if (finishOnePhaseCalled)
            return;

        finishOnePhaseCalled = true;

        GridDistributedTxMapping locMapping = mappings.localMapping();

        if (locMapping != null) {
            // No need to send messages as transaction was already committed on remote node.
            // Finish local mapping only as we need send commit message to backups.
            IgniteInternalFuture<IgniteInternalTx> fut = cctx.tm().txHandler().finishColocatedLocal(commit, tx);

            // Add new future.
            if (fut != null)
                add(fut);
        }
    }

    /**
     * @param mapping Mapping to finish.
     */
    private void readyNearMappingFromBackup(GridDistributedTxMapping mapping) {
        if (mapping.hasNearCacheEntries()) {
            GridCacheVersion xidVer = tx.xidVersion();

            mapping.dhtVersion(xidVer, xidVer);

            tx.readyNearLocks(mapping,
                Collections.<GridCacheVersion>emptyList(),
                Collections.<GridCacheVersion>emptyList(),
                Collections.<GridCacheVersion>emptyList());
        }
    }

    /**
     * @param mappings Mappings.
     * @param commit Commit flag.
     * @param {@code true} If need to add completed version on finish.
     */
    private void finish(Iterable<GridDistributedTxMapping> mappings, boolean commit, boolean useCompletedVer) {
        int miniId = 0;

        // Create mini futures.
        for (GridDistributedTxMapping m : mappings)
            finish(++miniId, m, commit, useCompletedVer);
    }

    /**
     * @param miniId Mini future ID.
     * @param m Mapping.
     * @param commit Commit flag.
     * @param useCompletedVer {@code True} if need to add completed version on finish.
     */
    private void finish(int miniId, GridDistributedTxMapping m, boolean commit, boolean useCompletedVer) {
        ClusterNode n = m.primary();

        assert !m.empty() || m.queryUpdate() : m + " " + tx.state();

        CacheWriteSynchronizationMode syncMode = tx.syncMode();

        if (m.explicitLock() || m.queryUpdate())
            syncMode = FULL_SYNC;

        GridNearTxFinishRequest req = new GridNearTxFinishRequest(
            futId,
            tx.xidVersion(),
            tx.threadId(),
            commit,
            tx.isInvalidate(),
            tx.system(),
            tx.ioPolicy(),
            syncMode,
            m.explicitLock(),
            tx.storeEnabled(),
            tx.topologyVersion(),
            null,
            null,
            null,
            tx.size(),
            tx.subjectId(),
            tx.taskNameHash(),
            tx.mvccSnapshot(),
            tx.activeCachesDeploymentEnabled()
        );

        // If this is the primary node for the keys.
        if (n.isLocal()) {
            req.miniId(miniId);

            IgniteInternalFuture<IgniteInternalTx> fut = cctx.tm().txHandler().finish(n.id(), tx, req);

            // Add new future.
            if (fut != null && syncMode == FULL_SYNC)
                add(fut);
        }
        else {
            FinishMiniFuture fut = new FinishMiniFuture(miniId, m);

            req.miniId(fut.futureId());

            add(fut); // Append new future.

            if (tx.pessimistic() && !useCompletedVer)
                cctx.tm().beforeFinishRemote(n.id(), tx.threadId());

            try {
                cctx.io().send(n, req, tx.ioPolicy());

                if (msgLog.isDebugEnabled()) {
                    msgLog.debug("Near finish fut, sent request [" +
                        "txId=" + tx.nearXidVersion() +
                        ", node=" + n.id() + ']');
                }

                boolean wait = syncMode != FULL_ASYNC;

                // If we don't wait for result, then mark future as done.
                if (!wait)
                    fut.onDone();
            }
            catch (ClusterTopologyCheckedException ignored) {
                // Remove previous mapping.
                mappings.remove(m.primary().id());

                fut.onNodeLeft(n.id(), false);
            }
            catch (IgniteCheckedException e) {
                if (msgLog.isDebugEnabled()) {
                    msgLog.debug("Near finish fut, failed to send request [" +
                        "txId=" + tx.nearXidVersion() +
                        ", node=" + n.id() +
                        ", err=" + e + ']');
                }

                // Fail the whole thing.
                fut.onDone(e);
            }
        }
    }

    /** {@inheritDoc} */
    @Override public String toString() {
        Collection<String> futs = F.viewReadOnly(futures(), new C1<IgniteInternalFuture<?>, String>() {
            @SuppressWarnings("unchecked")
            @Override public String apply(IgniteInternalFuture<?> f) {
                if (f.getClass() == FinishMiniFuture.class) {
                    FinishMiniFuture fut = (FinishMiniFuture)f;

                    ClusterNode node = fut.primary();

                    if (node != null) {
                        return "FinishFuture[node=" + node.id() +
                            ", loc=" + node.isLocal() +
                            ", done=" + fut.isDone() + ']';
                    }
                    else
                        return "FinishFuture[node=null, done=" + fut.isDone() + ']';
                }
                else if (f.getClass() == CheckBackupMiniFuture.class) {
                    CheckBackupMiniFuture fut = (CheckBackupMiniFuture)f;

                    ClusterNode node = fut.node();

                    if (node != null) {
                        return "CheckBackupFuture[node=" + node.id() +
                            ", loc=" + node.isLocal() +
                            ", done=" + f.isDone() + "]";
                    }
                    else
                        return "CheckBackupFuture[node=null, done=" + f.isDone() + "]";
                }
                else if (f.getClass() == CheckRemoteTxMiniFuture.class) {
                    CheckRemoteTxMiniFuture fut = (CheckRemoteTxMiniFuture)f;

                    return "CheckRemoteTxMiniFuture[nodes=" + fut.nodes() + ", done=" + f.isDone() + "]";
                }
                else if (f instanceof MvccFuture) {
                    MvccFuture fut = (MvccFuture)f;

                    return "WaitPreviousTxsFut[mvccCrd=" + fut.coordinatorNodeId() + ", done=" + f.isDone() + "]";
                }
                else
                    return "[loc=true, done=" + f.isDone() + "]";
            }
        });

        return S.toString(GridNearTxFinishFuture.class, this,
            "innerFuts", futs,
            "super", super.toString());
    }

    /**
     * @param miniId Mini future ID.
     * @param waitRemoteTxs Wait for remote txs.
     * @return Finish request.
     */
    private GridDhtTxFinishRequest checkCommittedRequest(int miniId, boolean waitRemoteTxs) {
        GridDhtTxFinishRequest finishReq = new GridDhtTxFinishRequest(
            cctx.localNodeId(),
            futureId(),
            miniId,
            tx.topologyVersion(),
            tx.xidVersion(),
            tx.commitVersion(),
            tx.threadId(),
            tx.isolation(),
            true,
            false,
            tx.system(),
            tx.ioPolicy(),
            false,
            tx.syncMode(),
            null,
            null,
            null,
            null,
            0,
            null,
            0,
            tx.activeCachesDeploymentEnabled(),
            !waitRemoteTxs && (tx.needReturnValue() && tx.implicit()),
            waitRemoteTxs,
            null,
            null);

        finishReq.checkCommitted(true);

        return finishReq;
    }

    /**
     *
     */
    private abstract class MinFuture extends GridFutureAdapter<IgniteInternalTx> {
        /** */
        private final int futId;

        /**
         * @param futId Future ID.
         */
        MinFuture(int futId) {
            this.futId = futId;
        }

        /**
         * @param nodeId Node ID.
         * @param discoThread {@code True} if executed from discovery thread.
         * @return {@code True} if future processed node failure.
         */
        abstract boolean onNodeLeft(UUID nodeId, boolean discoThread);

        /**
         * @return Future ID.
         */
        final int futureId() {
            return futId;
        }
    }

    /**
     *
     */
    private class FinishMiniFuture extends MinFuture {
        /** Keys. */
        @GridToStringInclude
        private GridDistributedTxMapping m;

        /**
         * @param futId Future ID.
         * @param m Mapping.
         */
        FinishMiniFuture(int futId, GridDistributedTxMapping m) {
            super(futId);

            this.m = m;
        }

        /**
         * @return Node ID.
         */
        ClusterNode primary() {
            return m.primary();
        }

        /**
         * @return Keys.
         */
        public GridDistributedTxMapping mapping() {
            return m;
        }

        /** {@inheritDoc} */
        @Override boolean onNodeLeft(UUID nodeId, boolean discoThread) {
            if (nodeId.equals(m.primary().id())) {
                if (msgLog.isDebugEnabled()) {
                    msgLog.debug("Near finish fut, mini future node left [txId=" + tx.nearXidVersion() +
                        ", node=" + m.primary().id() + ']');
                }

                if (tx.syncMode() == FULL_SYNC) {
                    Map<UUID, Collection<UUID>> txNodes = tx.transactionNodes();

                    if (txNodes != null) {
                        Collection<UUID> backups = txNodes.get(nodeId);

                        if (!F.isEmpty(backups)) {
                            final CheckRemoteTxMiniFuture mini;

                            synchronized (GridNearTxFinishFuture.this) {
                                int futId = Integer.MIN_VALUE + futuresCountNoLock();

                                mini = new CheckRemoteTxMiniFuture(futId, new HashSet<>(backups));

                                add(mini);
                            }

                            GridDhtTxFinishRequest req = checkCommittedRequest(mini.futureId(), true);

                            for (UUID backupId : backups) {
                                ClusterNode backup = cctx.discovery().node(backupId);

                                if (backup != null) {
                                    if (backup.isLocal()) {
                                        IgniteInternalFuture<?> fut = cctx.tm().remoteTxFinishFuture(tx.nearXidVersion());

                                        fut.listen(new CI1<IgniteInternalFuture<?>>() {
                                            @Override public void apply(IgniteInternalFuture<?> fut) {
                                                mini.onDhtFinishResponse(cctx.localNodeId(), true);
                                            }
                                        });
                                    }
                                    else {
                                        try {
                                            cctx.io().send(backup, req, tx.ioPolicy());
                                        }
                                        catch (ClusterTopologyCheckedException ignored) {
                                            mini.onNodeLeft(backupId, discoThread);
                                        }
                                        catch (IgniteCheckedException e) {
                                            mini.onDone(e);
                                        }
                                    }
                                }
                                else
                                    mini.onDhtFinishResponse(backupId, true);
                            }
                        }
                    }
                }

                onDone(tx);

                return true;
            }

            return false;
        }

        /**
         * @param res Result callback.
         */
        void onNearFinishResponse(GridNearTxFinishResponse res) {
            if (res.error() != null)
                if (res.error() instanceof IgniteTxRollbackCheckedException) {
                    // This exception is expected on asynchronous rollback.
                    if (log.isDebugEnabled())
                        log.debug("Transaction was rolled back: " + tx);

                    onDone(tx);
                }
                else
                    onDone(res.error());
            else
                onDone(tx);
        }

        /** {@inheritDoc} */
        @Override public String toString() {
            return S.toString(FinishMiniFuture.class, this, "done", isDone(), "cancelled", isCancelled(), "err", error());
        }
    }

    /**
     *
     */
    private class CheckBackupMiniFuture extends MinFuture {
        /** Keys. */
        @GridToStringInclude
        private GridDistributedTxMapping m;

        /** Backup node to check. */
        private ClusterNode backup;

        /**
         * @param futId Future ID.
         * @param backup Backup to check.
         * @param m Mapping associated with the backup.
         */
        CheckBackupMiniFuture(int futId, ClusterNode backup, GridDistributedTxMapping m) {
            super(futId);

            this.backup = backup;
            this.m = m;
        }

        /**
         * @return Node ID.
         */
        public ClusterNode node() {
            return backup;
        }

        /** {@inheritDoc} */
        @Override boolean onNodeLeft(UUID nodeId, boolean discoThread) {
            if (nodeId.equals(backup.id())) {
                readyNearMappingFromBackup(m);

                onDone(new ClusterTopologyCheckedException("Remote node left grid: " + nodeId));

                return true;
            }

            return false;
        }

        /**
         * @param res Response.
         */
        void onDhtFinishResponse(GridDhtTxFinishResponse res) {
            readyNearMappingFromBackup(m);

            Throwable err = res.checkCommittedError();

            if (err != null) {
                if (err instanceof IgniteCheckedException) {
                    ClusterTopologyCheckedException cause =
                        ((IgniteCheckedException)err).getCause(ClusterTopologyCheckedException.class);

                    if (cause != null)
                        cause.retryReadyFuture(cctx.nextAffinityReadyFuture(tx.topologyVersion()));
                }

                onDone(err);
            }
            else
                onDone(tx);
        }

    }

    /**
     *
     */
    private class CheckRemoteTxMiniFuture extends MinFuture {
        /** */
        private Set<UUID> nodes;

        /**
         * @param futId Future ID.
         * @param nodes Backup nodes.
         */
        CheckRemoteTxMiniFuture(int futId, Set<UUID> nodes) {
            super(futId);

            this.nodes = nodes;
        }

        /**
         * @return Backup nodes.
         */
        Set<UUID> nodes() {
            synchronized (this) {
                return new HashSet<>(nodes);
            }
        }

        /** {@inheritDoc} */
        @Override boolean onNodeLeft(UUID nodeId, boolean discoThread) {
            return onResponse(nodeId);
        }

        /**
         * @param nodeId Node ID.
         * @param discoThread {@code True} if executed from discovery thread.
         */
        void onDhtFinishResponse(UUID nodeId, boolean discoThread) {
            onResponse(nodeId);
        }

        /**
         * @param nodeId Node ID.
         * @return {@code True} if processed node response.
         */
        private boolean onResponse(UUID nodeId) {
            boolean done;

            boolean ret;

            synchronized (this) {
                ret = nodes.remove(nodeId);

                done = nodes.isEmpty();
            }

            if (done)
                onDone(tx);

            return ret;
        }

        /** {@inheritDoc} */
        @Override public String toString() {
            return S.toString(CheckRemoteTxMiniFuture.class, this);
        }
    }
}<|MERGE_RESOLUTION|>--- conflicted
+++ resolved
@@ -400,18 +400,8 @@
             fut.getClass() == CheckRemoteTxMiniFuture.class;
     }
 
-<<<<<<< HEAD
-    /**
-     * Initializes future.
-     *
-     * @param commit Commit flag.
-     * @param clearThreadMap If {@code true} removes {@link GridNearTxLocal} from thread map.
-     * @param onTimeout If {@code true} called from timeout handler.
-     */
-=======
     /** {@inheritDoc} */
     @Override @SuppressWarnings("ForLoopReplaceableByForEach")
->>>>>>> 96c271ba
     public void finish(final boolean commit, final boolean clearThreadMap, final boolean onTimeout) {
         if (!cctx.mvcc().addFuture(this, futureId()))
             return;
