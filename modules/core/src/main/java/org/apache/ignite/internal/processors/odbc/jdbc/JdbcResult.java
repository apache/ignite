--- conflicted
+++ resolved
@@ -68,13 +68,11 @@
     /** A request to send file from client to server. */
     static final byte BULK_LOAD_ACK = 16;
 
-<<<<<<< HEAD
-    /** A result of the processing ordered batch request. */
-    static final byte BATCH_EXEC_ORDERED = 17;
-=======
     /** Columns metadata result V4. */
     static final byte META_COLUMNS_V4 = 17;
->>>>>>> ab7a0557
+
+    /** A result of the processing ordered batch request. */
+    static final byte BATCH_EXEC_ORDERED = 18;
 
     /** Success status. */
     private byte type;
@@ -179,13 +177,13 @@
 
                 break;
 
-<<<<<<< HEAD
+            case META_COLUMNS_V4:
+                res = new JdbcMetaColumnsResultV4();
+
+                break;
+
             case BATCH_EXEC_ORDERED:
                 res = new JdbcOrderedBatchExecuteResult();
-=======
-            case META_COLUMNS_V4:
-                res = new JdbcMetaColumnsResultV4();
->>>>>>> ab7a0557
 
                 break;
 
