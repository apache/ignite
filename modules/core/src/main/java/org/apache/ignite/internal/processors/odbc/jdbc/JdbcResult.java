/*
 * Licensed to the Apache Software Foundation (ASF) under one or more
 * contributor license agreements.  See the NOTICE file distributed with
 * this work for additional information regarding copyright ownership.
 * The ASF licenses this file to You under the Apache License, Version 2.0
 * (the "License"); you may not use this file except in compliance with
 * the License.  You may obtain a copy of the License at
 *
 *      http://www.apache.org/licenses/LICENSE-2.0
 *
 * Unless required by applicable law or agreed to in writing, software
 * distributed under the License is distributed on an "AS IS" BASIS,
 * WITHOUT WARRANTIES OR CONDITIONS OF ANY KIND, either express or implied.
 * See the License for the specific language governing permissions and
 * limitations under the License.
 */

package org.apache.ignite.internal.processors.odbc.jdbc;

import org.apache.ignite.IgniteException;
import org.apache.ignite.binary.BinaryObjectException;
import org.apache.ignite.internal.binary.BinaryReaderExImpl;
import org.apache.ignite.internal.binary.BinaryWriterExImpl;

/**
 * JDBS response result.
 */
public class JdbcResult implements JdbcRawBinarylizable {
    /** Execute sql result. */
    static final byte QRY_EXEC = 2;

    /** Fetch query results. */
    static final byte QRY_FETCH = 3;

    /** Query result's columns metadata result. */
    static final byte QRY_META = 5;

    /** Tables metadata result. */
    static final byte META_TABLES = 6;

    /** Columns metadata result. */
    static final byte META_COLUMNS = 7;

    /** Indexes metadata result. */
    static final byte META_INDEXES = 8;

    /** SQL query parameters metadata result. */
    static final byte META_PARAMS = 9;

    /** Primary keys metadata result. */
    static final byte META_PRIMARY_KEYS = 10;

    /** Primary keys metadata result. */
    static final byte META_SCHEMAS = 11;

    /** Batch queries. */
    public static final byte BATCH_EXEC = 6;

    /** Success status. */
    private byte type;

    /**
     * Constructs result.
     *
     * @param type Type of results.
     */
    public JdbcResult(byte type) {
        this.type = type;
    }

    /** {@inheritDoc} */
    @Override public void writeBinary(BinaryWriterExImpl writer) throws BinaryObjectException {
        writer.writeByte(type);
    }

    /** {@inheritDoc} */
    @Override public void readBinary(BinaryReaderExImpl reader) throws BinaryObjectException {
        // No-op.
    }

    /**
     * @param reader Binary reader.
     * @return Request object.
     * @throws BinaryObjectException On error.
     */
    public static JdbcResult readResult(BinaryReaderExImpl reader) throws BinaryObjectException {
        int resId = reader.readByte();

        JdbcResult res;

        switch(resId) {
            case QRY_EXEC:
                res = new JdbcQueryExecuteResult();

                break;

            case QRY_FETCH:
                res = new JdbcQueryFetchResult();

                break;

            case QRY_META:
                res = new JdbcQueryMetadataResult();

                break;

<<<<<<< HEAD
            case META_TABLES:
                res = new JdbcMetaTablesResult();

                break;

            case META_COLUMNS:
                res = new JdbcMetaColumnsResult();

                break;

            case META_INDEXES:
                res = new JdbcMetaIndexesResult();

                break;

            case META_PARAMS:
                res = new JdbcMetaParamsResult();

                break;

            case META_PRIMARY_KEYS:
                res = new JdbcMetaPrimaryKeysResult();

                break;

            case META_SCHEMAS:
                res = new JdbcMetaSchemasResult();
=======
            case BATCH_EXEC:
                res = new JdbcBatchExecuteResult();
>>>>>>> 1a7354fa

                break;

            default:
                throw new IgniteException("Unknown SQL listener request ID: [request ID=" + resId + ']');
        }

        res.readBinary(reader);

        return res;
    }
}<|MERGE_RESOLUTION|>--- conflicted
+++ resolved
@@ -35,26 +35,26 @@
     /** Query result's columns metadata result. */
     static final byte QRY_META = 5;
 
+    /** Batch queries. */
+    public static final byte BATCH_EXEC = 6;
+
     /** Tables metadata result. */
-    static final byte META_TABLES = 6;
+    static final byte META_TABLES = 7;
 
     /** Columns metadata result. */
-    static final byte META_COLUMNS = 7;
+    static final byte META_COLUMNS = 8;
 
     /** Indexes metadata result. */
-    static final byte META_INDEXES = 8;
+    static final byte META_INDEXES = 9;
 
     /** SQL query parameters metadata result. */
-    static final byte META_PARAMS = 9;
+    static final byte META_PARAMS = 10;
 
     /** Primary keys metadata result. */
-    static final byte META_PRIMARY_KEYS = 10;
+    static final byte META_PRIMARY_KEYS = 11;
 
     /** Primary keys metadata result. */
-    static final byte META_SCHEMAS = 11;
-
-    /** Batch queries. */
-    public static final byte BATCH_EXEC = 6;
+    static final byte META_SCHEMAS = 12;
 
     /** Success status. */
     private byte type;
@@ -104,7 +104,12 @@
 
                 break;
 
-<<<<<<< HEAD
+            case BATCH_EXEC:
+                res = new JdbcBatchExecuteResult();
+
+
+                break;
+
             case META_TABLES:
                 res = new JdbcMetaTablesResult();
 
@@ -132,10 +137,6 @@
 
             case META_SCHEMAS:
                 res = new JdbcMetaSchemasResult();
-=======
-            case BATCH_EXEC:
-                res = new JdbcBatchExecuteResult();
->>>>>>> 1a7354fa
 
                 break;
 
