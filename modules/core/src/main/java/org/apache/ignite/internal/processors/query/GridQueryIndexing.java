/*
 * Licensed to the Apache Software Foundation (ASF) under one or more
 * contributor license agreements.  See the NOTICE file distributed with
 * this work for additional information regarding copyright ownership.
 * The ASF licenses this file to You under the Apache License, Version 2.0
 * (the "License"); you may not use this file except in compliance with
 * the License.  You may obtain a copy of the License at
 *
 *      http://www.apache.org/licenses/LICENSE-2.0
 *
 * Unless required by applicable law or agreed to in writing, software
 * distributed under the License is distributed on an "AS IS" BASIS,
 * WITHOUT WARRANTIES OR CONDITIONS OF ANY KIND, either express or implied.
 * See the License for the specific language governing permissions and
 * limitations under the License.
 */

package org.apache.ignite.internal.processors.query;

import java.sql.PreparedStatement;
import java.sql.SQLException;
import java.util.Collection;
import java.util.List;
import javax.cache.Cache;
import org.apache.ignite.IgniteCheckedException;
import org.apache.ignite.IgniteDataStreamer;
import org.apache.ignite.cache.query.FieldsQueryCursor;
import org.apache.ignite.cache.query.QueryCursor;
import org.apache.ignite.cache.query.SqlFieldsQuery;
import org.apache.ignite.cache.query.SqlQuery;
import org.apache.ignite.internal.GridKernalContext;
<<<<<<< HEAD
import org.apache.ignite.internal.processors.cache.CacheObject;
=======
import org.apache.ignite.internal.processors.affinity.AffinityTopologyVersion;
>>>>>>> bab8acb4
import org.apache.ignite.internal.processors.cache.GridCacheContext;
import org.apache.ignite.internal.processors.cache.persistence.CacheDataRow;
import org.apache.ignite.internal.processors.query.schema.SchemaIndexCacheVisitor;
import org.apache.ignite.internal.util.GridSpinBusyLock;
import org.apache.ignite.internal.util.lang.GridCloseableIterator;
import org.apache.ignite.lang.IgniteBiTuple;
import org.apache.ignite.lang.IgniteFuture;
import org.apache.ignite.spi.indexing.IndexingQueryFilter;
import org.jetbrains.annotations.Nullable;

/**
 * Abstraction for internal indexing implementation.
 */
public interface GridQueryIndexing {
    /**
     * Starts indexing.
     *
     * @param ctx Context.
     * @param busyLock Busy lock.
     * @throws IgniteCheckedException If failed.
     */
    public void start(GridKernalContext ctx, GridSpinBusyLock busyLock) throws IgniteCheckedException;

    /**
     * Stops indexing.
     *
     * @throws IgniteCheckedException If failed.
     */
    public void stop() throws IgniteCheckedException;

    /**
     * Parses SQL query into two step query and executes it.
     *
     * @param schemaName Schema name.
     * @param cacheName Cache name.
     * @param qry Query.
     * @param keepBinary Keep binary flag.
     * @throws IgniteCheckedException If failed.
     */
    public <K, V> QueryCursor<Cache.Entry<K, V>> queryDistributedSql(String schemaName, String cacheName, SqlQuery qry,
        boolean keepBinary) throws IgniteCheckedException;

    /**
     * Detect whether SQL query should be executed in distributed or local manner and execute it.
     * @param schemaName Schema name.
     * @param qry Query.
     * @param keepBinary Keep binary flag.
     * @param failOnMultipleStmts Whether an exception should be thrown for multiple statements query.
     * @param cancel Query cancel state handler.
     * @return Cursor.
     */
    public List<FieldsQueryCursor<List<?>>> querySqlFields(String schemaName, SqlFieldsQuery qry, boolean keepBinary,
        boolean failOnMultipleStmts, GridQueryCancel cancel);

    /**
     * Perform a MERGE statement using data streamer as receiver.
     *
     * @param schemaName Schema name.
     * @param qry Query.
     * @param params Query parameters.
     * @param streamer Data streamer to feed data to.
     * @return Query result.
     * @throws IgniteCheckedException If failed.
     */
    public long streamUpdateQuery(String schemaName, String qry, @Nullable Object[] params,
        IgniteDataStreamer<?, ?> streamer) throws IgniteCheckedException;

    /**
     * Executes regular query.
     *
     * @param schemaName Schema name.
     * @param cacheName Cache name.
     *@param qry Query.
     * @param filter Cache name and key filter.
     * @param keepBinary Keep binary flag.    @return Cursor.
     */
    public <K, V> QueryCursor<Cache.Entry<K,V>> queryLocalSql(String schemaName, String cacheName, SqlQuery qry,
        IndexingQueryFilter filter, boolean keepBinary) throws IgniteCheckedException;

    /**
     * Queries individual fields (generally used by JDBC drivers).
     *
     * @param schemaName Schema name.
     * @param qry Query.
     * @param keepBinary Keep binary flag.
     * @param filter Cache name and key filter.
     * @param cancel Query cancel.
     * @return Cursor.
     */
    public FieldsQueryCursor<List<?>> queryLocalSqlFields(String schemaName, SqlFieldsQuery qry,
        boolean keepBinary, IndexingQueryFilter filter, GridQueryCancel cancel) throws IgniteCheckedException;

    /**
     * Executes text query.
     *
     * @param schemaName Schema name.
     * @param cacheName Cache name.
     * @param qry Text query.
     * @param typeName Type name.
     * @param filter Cache name and key filter.    @return Queried rows.
     * @throws IgniteCheckedException If failed.
     */
    public <K, V> GridCloseableIterator<IgniteBiTuple<K, V>> queryLocalText(String schemaName, String cacheName,
        String qry, String typeName, IndexingQueryFilter filter) throws IgniteCheckedException;

    /**
     * Create new index locally.
     *
     * @param schemaName Schema name.
     * @param tblName Table name.
     * @param idxDesc Index descriptor.
     * @param ifNotExists Ignore operation if index exists (instead of throwing an error).
     * @param cacheVisitor Cache visitor
     * @throws IgniteCheckedException if failed.
     */
    public void dynamicIndexCreate(String schemaName, String tblName, QueryIndexDescriptorImpl idxDesc,
        boolean ifNotExists, SchemaIndexCacheVisitor cacheVisitor) throws IgniteCheckedException;

    /**
     * Remove index from the cache.
     *
     * @param schemaName Schema name.
     * @param idxName Index name.
     * @param ifExists Ignore operation if index does not exist (instead of throwing an error).
     * @throws IgniteCheckedException If failed.
     */
    @SuppressWarnings("SynchronizationOnLocalVariableOrMethodParameter")
    public void dynamicIndexDrop(String schemaName, String idxName, boolean ifExists) throws IgniteCheckedException;

    /**
     * Add columns to dynamic table.
     *
     * @param schemaName Schema name.
     * @param tblName Table name.
     * @param cols Columns to add.
     * @param ifTblExists Ignore operation if target table does not exist (instead of throwing an error).
     * @param ifColNotExists Ignore operation if column already exists (instead of throwing an error) - is honored only
     *     for single column case.
     * @throws IgniteCheckedException If failed.
     */
    @SuppressWarnings("SynchronizationOnLocalVariableOrMethodParameter")
    public void dynamicAddColumn(String schemaName, String tblName, List<QueryField> cols, boolean ifTblExists,
        boolean ifColNotExists) throws IgniteCheckedException;

    /**
     * Registers cache.
     *
     * @param cacheName Cache name.
     * @param schemaName Schema name.
     * @param cctx Cache context.
     * @throws IgniteCheckedException If failed.
     */
    public void registerCache(String cacheName, String schemaName, GridCacheContext<?,?> cctx)
        throws IgniteCheckedException;

    /**
     * Unregisters cache.
     *
     * @param cacheName Cache name.
     * @param destroy Destroy flag.
     * @throws IgniteCheckedException If failed to drop cache schema.
     */
    public void unregisterCache(String cacheName, boolean destroy) throws IgniteCheckedException;

    /**
     * Registers type if it was not known before or updates it otherwise.
     *
     * @param cctx Cache context.
     * @param desc Type descriptor.
     * @throws IgniteCheckedException If failed.
     * @return {@code True} if type was registered, {@code false} if for some reason it was rejected.
     */
    public boolean registerType(GridCacheContext cctx, GridQueryTypeDescriptor desc) throws IgniteCheckedException;

    /**
     * Updates index. Note that key is unique for cache, so if cache contains multiple indexes
     * the key should be removed from indexes other than one being updated.
     *
     * @param cctx Cache context.
     * @param type Type descriptor.
     * @param row New row.
     * @throws IgniteCheckedException If failed.
     */
    public void store(GridCacheContext cctx, GridQueryTypeDescriptor type, CacheDataRow row)
        throws IgniteCheckedException;

    /**
     * Removes index entry by key.
     *
     * @param cctx Cache context.
     * @param type Type descriptor.
     * @param row Row.
     * @throws IgniteCheckedException If failed.
     */
    public void remove(GridCacheContext cctx, GridQueryTypeDescriptor type, CacheDataRow row)
        throws IgniteCheckedException;

    /**
     * Rebuilds all indexes of given type from hash index.
     *
     * @param cacheName Cache name.
     * @throws IgniteCheckedException If failed.
     */
    public void rebuildIndexesFromHash(String cacheName) throws IgniteCheckedException;

    /**
     * Marks all indexes of given type for rebuild from hash index, making them unusable until rebuild finishes.
     *
     * @param cacheName Cache name.
     */
    public void markForRebuildFromHash(String cacheName);

    /**
     * Client disconnected callback.
     *
     * @param reconnectFut Reconnect future.
     */
    public void onDisconnected(IgniteFuture<?> reconnectFut);

    /**
     * Prepare native statement to retrieve JDBC metadata from.
     *
     * @param schemaName Schema name.
     * @param sql Query.
     * @return {@link PreparedStatement} from underlying engine to supply metadata to Prepared - most likely H2.
     */
    public PreparedStatement prepareNativeStatement(String schemaName, String sql) throws SQLException;

    /**
     * Collect queries that already running more than specified duration.
     *
     * @param duration Duration to check.
     * @return Collection of long running queries.
     */
    public Collection<GridRunningQueryInfo> runningQueries(long duration);

    /**
     * Cancel specified queries.
     *
     * @param queries Queries ID's to cancel.
     */
    public void cancelQueries(Collection<Long> queries);

    /**
     * Cancels all executing queries.
     */
    public void cancelAllQueries();

    /**
     * Gets database schema from cache name.
     *
     * @param cacheName Cache name. {@code null} would be converted to an empty string.
     * @return Schema name. Should not be null since we should not fail for an invalid cache name.
     */
    public String schema(String cacheName);

    /**
     * Check if passed statement is insert statemtn.
     *
     * @param nativeStmt Native statement.
     * @return {@code True} if insert.
     */
    public boolean isInsertStatement(PreparedStatement nativeStmt);
}<|MERGE_RESOLUTION|>--- conflicted
+++ resolved
@@ -29,11 +29,7 @@
 import org.apache.ignite.cache.query.SqlFieldsQuery;
 import org.apache.ignite.cache.query.SqlQuery;
 import org.apache.ignite.internal.GridKernalContext;
-<<<<<<< HEAD
-import org.apache.ignite.internal.processors.cache.CacheObject;
-=======
 import org.apache.ignite.internal.processors.affinity.AffinityTopologyVersion;
->>>>>>> bab8acb4
 import org.apache.ignite.internal.processors.cache.GridCacheContext;
 import org.apache.ignite.internal.processors.cache.persistence.CacheDataRow;
 import org.apache.ignite.internal.processors.query.schema.SchemaIndexCacheVisitor;
@@ -247,6 +243,15 @@
     public void markForRebuildFromHash(String cacheName);
 
     /**
+     * Returns backup filter.
+     *
+     * @param topVer Topology version.
+     * @param parts Partitions.
+     * @return Backup filter.
+     */
+    public IndexingQueryFilter backupFilter(AffinityTopologyVersion topVer, int[] parts);
+
+    /**
      * Client disconnected callback.
      *
      * @param reconnectFut Reconnect future.
