/*
 * Licensed to the Apache Software Foundation (ASF) under one or more
 * contributor license agreements.  See the NOTICE file distributed with
 * this work for additional information regarding copyright ownership.
 * The ASF licenses this file to You under the Apache License, Version 2.0
 * (the "License"); you may not use this file except in compliance with
 * the License.  You may obtain a copy of the License at
 *
 *      http://www.apache.org/licenses/LICENSE-2.0
 *
 * Unless required by applicable law or agreed to in writing, software
 * distributed under the License is distributed on an "AS IS" BASIS,
 * WITHOUT WARRANTIES OR CONDITIONS OF ANY KIND, either express or implied.
 * See the License for the specific language governing permissions and
 * limitations under the License.
 */

package org.apache.ignite.internal.processors.query;

import java.sql.SQLException;
import java.util.Collection;
import java.util.List;
import java.util.Set;
import org.apache.ignite.IgniteCheckedException;
import org.apache.ignite.IgniteDataStreamer;
import org.apache.ignite.cache.query.FieldsQueryCursor;
import org.apache.ignite.cache.query.SqlFieldsQuery;
import org.apache.ignite.cache.query.SqlQuery;
import org.apache.ignite.internal.GridKernalContext;
import org.apache.ignite.internal.IgniteInternalFuture;
import org.apache.ignite.internal.processors.affinity.AffinityTopologyVersion;
import org.apache.ignite.internal.processors.cache.GridCacheContext;
import org.apache.ignite.internal.processors.cache.GridCacheContextInfo;
import org.apache.ignite.internal.processors.cache.mvcc.MvccSnapshot;
import org.apache.ignite.internal.processors.cache.persistence.CacheDataRow;
import org.apache.ignite.internal.processors.odbc.jdbc.JdbcParameterMeta;
import org.apache.ignite.internal.processors.query.schema.SchemaIndexCacheVisitor;
import org.apache.ignite.internal.util.GridSpinBusyLock;
import org.apache.ignite.internal.util.lang.GridCloseableIterator;
import org.apache.ignite.lang.IgniteBiTuple;
import org.apache.ignite.lang.IgniteFuture;
import org.apache.ignite.spi.indexing.IndexingQueryFilter;
import org.jetbrains.annotations.Nullable;

/**
 * Abstraction for internal indexing implementation.
 */
public interface GridQueryIndexing {
    /**
     * Starts indexing.
     *
     * @param ctx Context.
     * @param busyLock Busy lock.
     * @throws IgniteCheckedException If failed.
     */
    public void start(GridKernalContext ctx, GridSpinBusyLock busyLock) throws IgniteCheckedException;

    /**
     * Stops indexing.
     *
     * @throws IgniteCheckedException If failed.
     */
    public void stop() throws IgniteCheckedException;

    /**
     * Performs necessary actions on disconnect of a stateful client (say, one associated with a transaction).
     *
     * @throws IgniteCheckedException If failed.
     */
    public void onClientDisconnect() throws IgniteCheckedException;

    /**
     * Generate SqlFieldsQuery from SqlQuery.
     *
     * @param cacheName Cache name.
     * @param qry Query.
     * @return Fields query.
     */
    public SqlFieldsQuery generateFieldsQuery(String cacheName, SqlQuery qry);

    /**
     * Detect whether SQL query should be executed in distributed or local manner and execute it.
     * @param schemaName Schema name.
     * @param qry Query.
     * @param cliCtx Client context.
     * @param keepBinary Keep binary flag.
     * @param failOnMultipleStmts Whether an exception should be thrown for multiple statements query.
     * @return Cursor.
     */
    public List<FieldsQueryCursor<List<?>>> querySqlFields(
        String schemaName,
        SqlFieldsQuery qry,
        SqlClientContext cliCtx,
        boolean keepBinary,
        boolean failOnMultipleStmts,
        GridQueryCancel cancel
    );

    /**
     * Execute an INSERT statement using data streamer as receiver.
     *
     * @param schemaName Schema name.
     * @param qry Query.
     * @param params Query parameters.
     * @param streamer Data streamer to feed data to.
     * @return Update counter.
     * @throws IgniteCheckedException If failed.
     */
    public long streamUpdateQuery(String schemaName, String qry, @Nullable Object[] params,
        IgniteDataStreamer<?, ?> streamer) throws IgniteCheckedException;

    /**
     * Execute a batched INSERT statement using data streamer as receiver.
     *
     * @param schemaName Schema name.
     * @param qry Query.
     * @param params Query parameters.
     * @param cliCtx Client connection context.
     * @return Update counters.
     * @throws IgniteCheckedException If failed.
     */
    public List<Long> streamBatchedUpdateQuery(String schemaName, String qry, List<Object[]> params,
        SqlClientContext cliCtx) throws IgniteCheckedException;

    /**
     * Executes text query.
     *
     * @param schemaName Schema name.
     * @param cacheName Cache name.
     * @param qry Text query.
     * @param typeName Type name.
     * @param filter Cache name and key filter.    @return Queried rows.
     * @throws IgniteCheckedException If failed.
     */
    public <K, V> GridCloseableIterator<IgniteBiTuple<K, V>> queryLocalText(String schemaName, String cacheName,
        String qry, String typeName, IndexingQueryFilter filter) throws IgniteCheckedException;

    /**
     * Create new index locally.
     *
     * @param schemaName Schema name.
     * @param tblName Table name.
     * @param idxDesc Index descriptor.
     * @param ifNotExists Ignore operation if index exists (instead of throwing an error).
     * @param cacheVisitor Cache visitor
     * @throws IgniteCheckedException if failed.
     */
    public void dynamicIndexCreate(String schemaName, String tblName, QueryIndexDescriptorImpl idxDesc,
        boolean ifNotExists, SchemaIndexCacheVisitor cacheVisitor) throws IgniteCheckedException;

    /**
     * Remove index from the cache.
     *
     * @param schemaName Schema name.
     * @param idxName Index name.
     * @param ifExists Ignore operation if index does not exist (instead of throwing an error).
     * @throws IgniteCheckedException If failed.
     */
    public void dynamicIndexDrop(String schemaName, String idxName, boolean ifExists) throws IgniteCheckedException;

    /**
     * Add columns to dynamic table.
     *
     * @param schemaName Schema name.
     * @param tblName Table name.
     * @param cols Columns to add.
     * @param ifTblExists Ignore operation if target table does not exist (instead of throwing an error).
     * @param ifColNotExists Ignore operation if column already exists (instead of throwing an error) - is honored only
     *     for single column case.
     * @throws IgniteCheckedException If failed.
     */
    public void dynamicAddColumn(String schemaName, String tblName, List<QueryField> cols, boolean ifTblExists,
        boolean ifColNotExists) throws IgniteCheckedException;

    /**
     * Drop columns from dynamic table.
     *
     * @param schemaName Schema name.
     * @param tblName Table name.
     * @param cols Columns to drop.
     * @param ifTblExists Ignore operation if target table does not exist (instead of throwing an error).
     * @param ifColExists Ignore operation if column does not exist (instead of throwing an error) - is honored only
     *     for single column case.
     * @throws IgniteCheckedException If failed.
     */
    public void dynamicDropColumn(String schemaName, String tblName, List<String> cols, boolean ifTblExists,
        boolean ifColExists) throws IgniteCheckedException;

    /**
     * Registers cache.
     *
     * @param cacheName Cache name.
     * @param schemaName Schema name.
     * @param cacheInfo Cache context info.
     * @throws IgniteCheckedException If failed.
     */
    public void registerCache(String cacheName, String schemaName, GridCacheContextInfo<?, ?> cacheInfo)
        throws IgniteCheckedException;

    /**
     * Unregisters cache.
     *
     * @param cacheInfo Cache context info.
     * @param rmvIdx If {@code true}, will remove index.
     * @throws IgniteCheckedException If failed to drop cache schema.
     */
    public void unregisterCache(GridCacheContextInfo cacheInfo, boolean rmvIdx) throws IgniteCheckedException;

    /**
     *
     * @param cctx Cache context.
     * @param ids Involved cache ids.
     * @param parts Partitions.
     * @param schema Schema name.
     * @param qry Query string.
     * @param params Query parameters.
     * @param flags Flags.
     * @param pageSize Fetch page size.
     * @param timeout Timeout.
     * @param topVer Topology version.
     * @param mvccSnapshot MVCC snapshot.
     * @param cancel Query cancel object.
     * @return Cursor over entries which are going to be changed.
     * @throws IgniteCheckedException If failed.
     */
    public UpdateSourceIterator<?> executeUpdateOnDataNodeTransactional(
        GridCacheContext<?, ?> cctx,
        int[] ids,
        int[] parts,
        String schema,
        String qry,
        Object[] params,
        int flags,
        int pageSize,
        int timeout,
        AffinityTopologyVersion topVer,
        MvccSnapshot mvccSnapshot,
        GridQueryCancel cancel
    ) throws IgniteCheckedException;

    /**
     * Registers type if it was not known before or updates it otherwise.
     *
     * @param cacheInfo Cache context info.
     * @param desc Type descriptor.
     * @param isSql {@code true} in case table has been created from SQL.
     * @throws IgniteCheckedException If failed.
     * @return {@code True} if type was registered, {@code false} if for some reason it was rejected.
     */
    public boolean registerType(GridCacheContextInfo cacheInfo, GridQueryTypeDescriptor desc,
        boolean isSql) throws IgniteCheckedException;

    /**
     * Jdbc parameters metadata of the specified query.
     *
     * @param schemaName the default schema name for query.
     * @param sql Sql query.
     * @return metadata describing all the parameters, even in case of multi-statement.
     * @throws SQLException if failed to get meta.
     */
    public List<JdbcParameterMeta> parameterMetaData(String schemaName, SqlFieldsQuery sql) throws SQLException;

    /**
     * Metadata of the result set that is returned if specified query gets executed.
     *
     * @param schemaName the default schema name for query.
     * @param sql Sql query.
     * @return metadata or {@code null} if provided query is multi-statement or id it's not a SELECT statement.
     * @throws SQLException if failed to get meta.
     */
    @Nullable public List<GridQueryFieldMetadata> resultMetaData(String schemaName, SqlFieldsQuery sql) throws SQLException;

    /**
     * Updates index. Note that key is unique for cache, so if cache contains multiple indexes
     * the key should be removed from indexes other than one being updated.
     *
     * @param cctx Cache context.
     * @param type Type descriptor.
     * @param row New row.
     * @param prevRow Previous row.
     * @param prevRowAvailable Whether previous row is available.
     * @throws IgniteCheckedException If failed.
     */
    public void store(GridCacheContext cctx,
        GridQueryTypeDescriptor type,
        CacheDataRow row,
        CacheDataRow prevRow,
        boolean prevRowAvailable) throws IgniteCheckedException;

    /**
     * Removes index entry by key.
     *
     * @param cctx Cache context.
     * @param type Type descriptor.
     * @param row Row.
     * @throws IgniteCheckedException If failed.
     */
    public void remove(GridCacheContext cctx, GridQueryTypeDescriptor type, CacheDataRow row)
        throws IgniteCheckedException;

    /**
     * Rebuild indexes for the given cache if necessary.
     *
     * @param cctx Cache context.
     * @return Future completed when index rebuild finished.
     */
    public IgniteInternalFuture<?> rebuildIndexesFromHash(GridCacheContext cctx);

    /**
     * Returns backup filter.
     *
     * @param topVer Topology version.
     * @param parts Partitions.
     * @return Backup filter.
     */
    public IndexingQueryFilter backupFilter(AffinityTopologyVersion topVer, int[] parts);

    /**
     * Client disconnected callback.
     *
     * @param reconnectFut Reconnect future.
     */
    public void onDisconnected(IgniteFuture<?> reconnectFut);

    /**
     * Collect queries that already running more than specified duration.
     *
     * @param duration Duration to check.
     * @return Collection of long running queries.
     */
    public Collection<GridRunningQueryInfo> runningQueries(long duration);

    /**
     * Cancel specified queries.
     *
     * @param queries Queries ID's to cancel.
     */
    public void cancelQueries(Collection<Long> queries);

    /**
     * Cancels all executing queries.
     */
    public void onKernalStop();

    /**
     * Gets database schema from cache name.
     *
     * @param cacheName Cache name. {@code null} would be converted to an empty string.
     * @return Schema name. Should not be null since we should not fail for an invalid cache name.
     */
    public String schema(String cacheName);

    /**
<<<<<<< HEAD
     * Whether passed sql statement is single insert statement eligible for streaming.
=======
     * Gets database schemas names.
     *
     * @return Schema names.
     */
    public Set<String> schemasNames();

    /**
     * Check if passed statement is insert statement eligible for streaming, throw an {@link IgniteSQLException} if not.
>>>>>>> 47693b61
     *
     * @param schemaName name of the schema.
     * @param sql sql statement.
     */
    public boolean isStreamableInsertStatement(String schemaName, SqlFieldsQuery sql) throws SQLException;

    /**
     * Return row cache cleaner.
     *
     * @param cacheGroupId Cache group id.
     * @return Row cache cleaner.
     */
    public GridQueryRowCacheCleaner rowCacheCleaner(int cacheGroupId);

    /**
     * Return context for registered cache info.
     *
     * @param cacheName Cache name.
     * @return Cache context for registered cache or {@code null} in case the cache has not been registered.
     */
    @Nullable public GridCacheContextInfo registeredCacheInfo(String cacheName);

    /**
     * Initialize table's cache context created for not started cache.
     *
     * @param ctx Cache context.
     * @throws IgniteCheckedException If failed.
     *
     * @return {@code true} If context has been initialized.
     */
    public boolean initCacheContext(GridCacheContext ctx) throws IgniteCheckedException;
}<|MERGE_RESOLUTION|>--- conflicted
+++ resolved
@@ -351,18 +351,14 @@
     public String schema(String cacheName);
 
     /**
-<<<<<<< HEAD
+     * Gets database schemas names.
+     *
+     * @return Schema names.
+     */
+    public Set<String> schemasNames();
+
+    /**
      * Whether passed sql statement is single insert statement eligible for streaming.
-=======
-     * Gets database schemas names.
-     *
-     * @return Schema names.
-     */
-    public Set<String> schemasNames();
-
-    /**
-     * Check if passed statement is insert statement eligible for streaming, throw an {@link IgniteSQLException} if not.
->>>>>>> 47693b61
      *
      * @param schemaName name of the schema.
      * @param sql sql statement.
