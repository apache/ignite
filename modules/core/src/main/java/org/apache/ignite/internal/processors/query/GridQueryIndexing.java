/*
 * Licensed to the Apache Software Foundation (ASF) under one or more
 * contributor license agreements.  See the NOTICE file distributed with
 * this work for additional information regarding copyright ownership.
 * The ASF licenses this file to You under the Apache License, Version 2.0
 * (the "License"); you may not use this file except in compliance with
 * the License.  You may obtain a copy of the License at
 *
 *      http://www.apache.org/licenses/LICENSE-2.0
 *
 * Unless required by applicable law or agreed to in writing, software
 * distributed under the License is distributed on an "AS IS" BASIS,
 * WITHOUT WARRANTIES OR CONDITIONS OF ANY KIND, either express or implied.
 * See the License for the specific language governing permissions and
 * limitations under the License.
 */

package org.apache.ignite.internal.processors.query;

import java.util.Collection;
import java.util.List;
import javax.cache.Cache;
import org.apache.ignite.IgniteCheckedException;
import org.apache.ignite.IgniteDataStreamer;
import org.apache.ignite.cache.QueryIndex;
import org.apache.ignite.cache.query.QueryCursor;
import org.apache.ignite.cache.query.SqlFieldsQuery;
import org.apache.ignite.cache.query.SqlQuery;
import org.apache.ignite.configuration.CacheConfiguration;
import org.apache.ignite.internal.GridKernalContext;
import org.apache.ignite.internal.processors.affinity.AffinityTopologyVersion;
import org.apache.ignite.internal.processors.cache.CacheObject;
import org.apache.ignite.internal.processors.cache.GridCacheContext;
import org.apache.ignite.internal.processors.cache.KeyCacheObject;
import org.apache.ignite.internal.processors.cache.version.GridCacheVersion;
import org.apache.ignite.internal.processors.query.schema.SchemaIndexCacheVisitor;
import org.apache.ignite.internal.util.GridSpinBusyLock;
import org.apache.ignite.internal.util.lang.GridCloseableIterator;
import org.apache.ignite.lang.IgniteBiTuple;
import org.apache.ignite.lang.IgniteFuture;
import org.apache.ignite.spi.indexing.IndexingQueryFilter;
import org.jetbrains.annotations.Nullable;

/**
 * Abstraction for internal indexing implementation.
 */
public interface GridQueryIndexing {
    /**
     * Starts indexing.
     *
     * @param ctx Context.
     * @param busyLock Busy lock.
     * @throws IgniteCheckedException If failed.
     */
    public void start(GridKernalContext ctx, GridSpinBusyLock busyLock) throws IgniteCheckedException;

    /**
     * Stops indexing.
     *
     * @throws IgniteCheckedException If failed.
     */
    public void stop() throws IgniteCheckedException;

    /**
     * Parses SQL query into two step query and executes it.
     *
     * @param cctx Cache context.
     * @param qry Query.
     * @param cancel Query cancel.
     * @return Cursor.
     * @throws IgniteCheckedException If failed.
     */
    public QueryCursor<List<?>> queryTwoStep(GridCacheContext<?, ?> cctx, SqlFieldsQuery qry, GridQueryCancel cancel)
        throws IgniteCheckedException;

    /**
     * Parses SQL query into two step query and executes it.
     *
     * @param cctx Cache context.
     * @param qry Query.
     * @return Cursor.
     * @throws IgniteCheckedException If failed.
     */
    public <K,V> QueryCursor<Cache.Entry<K,V>> queryTwoStep(GridCacheContext<?,?> cctx, SqlQuery qry)
        throws IgniteCheckedException;

    /**
     * Queries individual fields (generally used by JDBC drivers).
     *
     * @param cctx Cache context.
     * @param qry Query.
     * @param filter Space name and key filter.
     * @param cancel Query cancel.
     * @return Cursor.
     */
    public <K, V> QueryCursor<List<?>> queryLocalSqlFields(GridCacheContext<?, ?> cctx, SqlFieldsQuery qry,
        IndexingQueryFilter filter, GridQueryCancel cancel) throws IgniteCheckedException;

    /**
     * Perform a MERGE statement using data streamer as receiver.
     *
     * @param spaceName Space name.
     * @param qry Query.
     * @param params Query parameters.
     * @param streamer Data streamer to feed data to.
     * @return Query result.
     * @throws IgniteCheckedException If failed.
     */
    public long streamUpdateQuery(@Nullable final String spaceName, final String qry,
         @Nullable final Object[] params, IgniteDataStreamer<?, ?> streamer) throws IgniteCheckedException;

    /**
     * Executes regular query.
     *
     * @param cctx Cache context.
     * @param qry Query.
     * @param filter Space name and key filter.
     * @param keepBinary Keep binary flag.
     * @return Cursor.
     */
    public <K, V> QueryCursor<Cache.Entry<K,V>> queryLocalSql(GridCacheContext<?, ?> cctx, SqlQuery qry,
        IndexingQueryFilter filter, boolean keepBinary) throws IgniteCheckedException;

    /**
     * Executes text query.
     *
     * @param spaceName Space name.
     * @param qry Text query.
     * @param typeName Type name.
     * @param filter Space name and key filter.
     * @return Queried rows.
     * @throws IgniteCheckedException If failed.
     */
    public <K, V> GridCloseableIterator<IgniteBiTuple<K, V>> queryLocalText(@Nullable String spaceName, String qry,
        String typeName, IndexingQueryFilter filter) throws IgniteCheckedException;

    /**
     * Create new index locally.
     *
     * @param spaceName Space name.
     * @param tblName Table name.
     * @param idxDesc Index descriptor.
     * @param ifNotExists Ignore operation if index exists (instead of throwing an error).
     * @param cacheVisitor Cache visitor
     * @throws IgniteCheckedException if failed.
     */
    public void dynamicIndexCreate(@Nullable String spaceName, String tblName, QueryIndexDescriptorImpl idxDesc,
        boolean ifNotExists, SchemaIndexCacheVisitor cacheVisitor) throws IgniteCheckedException;

    /**
     * Remove index from the space.
     *
     * @param spaceName Space name.
     * @param idxName Index name.
     * @param ifExists Ignore operation if index does not exist (instead of throwing an error).
     * @throws IgniteCheckedException If failed.
     */
    @SuppressWarnings("SynchronizationOnLocalVariableOrMethodParameter")
    public void dynamicIndexDrop(@Nullable String spaceName, String idxName, boolean ifExists)
        throws IgniteCheckedException;

    /**
     * Registers cache.
     *
     * @param spaceName Space name.
     * @param cctx Cache context.
     * @param ccfg Cache configuration.
     * @throws IgniteCheckedException If failed.
     */
    public void registerCache(String spaceName, GridCacheContext<?,?> cctx, CacheConfiguration<?,?> ccfg)
        throws IgniteCheckedException;

    /**
     * Unregisters cache.
     *
     * @param spaceName Space name.
     * @throws IgniteCheckedException If failed to drop cache schema.
     */
    public void unregisterCache(String spaceName) throws IgniteCheckedException;

    /**
     * Registers type if it was not known before or updates it otherwise.
     *
     * @param spaceName Space name.
     * @param desc Type descriptor.
     * @throws IgniteCheckedException If failed.
     * @return {@code True} if type was registered, {@code false} if for some reason it was rejected.
     */
    public boolean registerType(@Nullable String spaceName, GridQueryTypeDescriptor desc) throws IgniteCheckedException;

    /**
     * Unregisters type and removes all corresponding data.
     *
     * @param spaceName Space name.
     * @param typeName Type name.
     * @throws IgniteCheckedException If failed.
     */
    public void unregisterType(@Nullable String spaceName, String typeName) throws IgniteCheckedException;

    /**
     * Updates index. Note that key is unique for space, so if space contains multiple indexes
     * the key should be removed from indexes other than one being updated.
     *
     * @param spaceName Space name.
     * @param typeName Type name.
     * @param key Key.
     * @param val Value.
     * @param ver Version.
     * @param expirationTime Expiration time or 0 if never expires.
     * @throws IgniteCheckedException If failed.
     */
    public void store(@Nullable String spaceName,
        String typeName,
        KeyCacheObject key,
        int partId,
        CacheObject val,
        GridCacheVersion ver,
        long expirationTime,
        long link) throws IgniteCheckedException;

    /**
     * Removes index entry by key.
     *
     * @param spaceName Space name.
     * @param key Key.
     * @param val Value.
     * @throws IgniteCheckedException If failed.
     */
    public void remove(@Nullable String spaceName,
        GridQueryTypeDescriptor type,
        KeyCacheObject key,
        int partId,
        CacheObject val,
        GridCacheVersion ver) throws IgniteCheckedException;

    /**
     * Will be called when entry with given key is swapped.
     *
     * @param spaceName Space name.
     * @param key Key.
     * @throws IgniteCheckedException If failed.
     */
    public void onSwap(@Nullable String spaceName, KeyCacheObject key, int partId) throws IgniteCheckedException;

    /**
     * Will be called when entry with given key is unswapped.
     *
     * @param spaceName Space name.
     * @param key Key.
     * @param val Value.
     * @throws IgniteCheckedException If failed.
     */
    public void onUnswap(@Nullable String spaceName, KeyCacheObject key, int partId, CacheObject val) throws IgniteCheckedException;

    /**
     * Rebuilds all indexes of given type from hash index.
     *
     * @param spaceName Space name.
     * @param type Type descriptor.
     * @throws IgniteCheckedException If failed.
     */
    public void rebuildIndexesFromHash(@Nullable String spaceName,
        GridQueryTypeDescriptor type) throws IgniteCheckedException;

    /**
     * Marks all indexes of given type for rebuild from hash index, making them unusable until rebuild finishes.
     *
     * @param spaceName Space name.
     * @param type Type descriptor.
     */
    public void markForRebuildFromHash(@Nullable String spaceName, GridQueryTypeDescriptor type);

    /**
     * Returns backup filter.
     *
     * @param topVer Topology version.
     * @param parts Partitions.
     * @return Backup filter.
     */
    public IndexingQueryFilter backupFilter(AffinityTopologyVersion topVer, int[] parts);

    /**
     * Client disconnected callback.
     *
     * @param reconnectFut Reconnect future.
     */
    public void onDisconnected(IgniteFuture<?> reconnectFut);

    /**
<<<<<<< HEAD
=======
     * Prepare native statement to retrieve JDBC metadata from.
     *
     * @param space Schema.
     * @param sql Query.
     * @return {@link PreparedStatement} from underlying engine to supply metadata to Prepared - most likely H2.
     */
    public PreparedStatement prepareNativeStatement(String space, String sql) throws SQLException;

    /**
>>>>>>> 2edb935c
     * Gets space name from database schema.
     *
     * @param schemaName Schema name. Could not be null. Could be empty.
     * @return Space name. Could be null.
     */
    public String space(String schemaName);

    /**
     * Collect queries that already running more than specified duration.
     *
     * @param duration Duration to check.
     * @return Collection of long running queries.
     */
    public Collection<GridRunningQueryInfo> runningQueries(long duration);

    /**
     * Cancel specified queries.
     *
     * @param queries Queries ID's to cancel.
     */
    public void cancelQueries(Collection<Long> queries);

    /**
     * Cancels all executing queries.
     */
    public void cancelAllQueries();

    /**
     * @param spaceName Space name.
     * @param autoFlushFreq Automatic data flushing frequency, disabled if {@code 0}.
     * @param nodeBufSize Per node buffer size - see {@link IgniteDataStreamer#perNodeBufferSize(int)}
     * @param nodeParOps Per node parallel ops count - see {@link IgniteDataStreamer#perNodeParallelOperations(int)}
     * @param allowOverwrite Overwrite existing cache values on key duplication.
     * @return {@link IgniteDataStreamer} tailored to specific needs of given native statement based on its metadata;
     * {@code null} if given statement is a query.
     */
    public IgniteDataStreamer<?,?> createStreamer(String spaceName, long autoFlushFreq,
        int nodeBufSize, int nodeParOps, boolean allowOverwrite);
}<|MERGE_RESOLUTION|>--- conflicted
+++ resolved
@@ -287,18 +287,6 @@
     public void onDisconnected(IgniteFuture<?> reconnectFut);
 
     /**
-<<<<<<< HEAD
-=======
-     * Prepare native statement to retrieve JDBC metadata from.
-     *
-     * @param space Schema.
-     * @param sql Query.
-     * @return {@link PreparedStatement} from underlying engine to supply metadata to Prepared - most likely H2.
-     */
-    public PreparedStatement prepareNativeStatement(String space, String sql) throws SQLException;
-
-    /**
->>>>>>> 2edb935c
      * Gets space name from database schema.
      *
      * @param schemaName Schema name. Could not be null. Could be empty.
