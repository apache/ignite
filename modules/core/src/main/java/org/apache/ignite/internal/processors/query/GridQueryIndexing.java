/*
 * Licensed to the Apache Software Foundation (ASF) under one or more
 * contributor license agreements.  See the NOTICE file distributed with
 * this work for additional information regarding copyright ownership.
 * The ASF licenses this file to You under the Apache License, Version 2.0
 * (the "License"); you may not use this file except in compliance with
 * the License.  You may obtain a copy of the License at
 *
 *      http://www.apache.org/licenses/LICENSE-2.0
 *
 * Unless required by applicable law or agreed to in writing, software
 * distributed under the License is distributed on an "AS IS" BASIS,
 * WITHOUT WARRANTIES OR CONDITIONS OF ANY KIND, either express or implied.
 * See the License for the specific language governing permissions and
 * limitations under the License.
 */

package org.apache.ignite.internal.processors.query;

import java.sql.PreparedStatement;
import java.sql.SQLException;
import java.util.Collection;
import java.util.List;
import javax.cache.Cache;
import org.apache.ignite.IgniteCheckedException;
import org.apache.ignite.IgniteDataStreamer;
import org.apache.ignite.cache.query.FieldsQueryCursor;
import org.apache.ignite.cache.query.QueryCursor;
import org.apache.ignite.cache.query.SqlFieldsQuery;
import org.apache.ignite.cache.query.SqlQuery;
import org.apache.ignite.configuration.CacheConfiguration;
import org.apache.ignite.internal.GridKernalContext;
import org.apache.ignite.internal.processors.affinity.AffinityTopologyVersion;
import org.apache.ignite.internal.processors.cache.CacheObject;
import org.apache.ignite.internal.processors.cache.GridCacheContext;
import org.apache.ignite.internal.processors.cache.KeyCacheObject;
import org.apache.ignite.internal.processors.cache.version.GridCacheVersion;
import org.apache.ignite.internal.processors.query.schema.SchemaIndexCacheVisitor;
import org.apache.ignite.internal.util.GridSpinBusyLock;
import org.apache.ignite.internal.util.lang.GridCloseableIterator;
import org.apache.ignite.lang.IgniteBiTuple;
import org.apache.ignite.lang.IgniteFuture;
import org.apache.ignite.spi.indexing.IndexingQueryFilter;
import org.jetbrains.annotations.Nullable;

/**
 * Abstraction for internal indexing implementation.
 */
public interface GridQueryIndexing {
    /**
     * Starts indexing.
     *
     * @param ctx Context.
     * @param busyLock Busy lock.
     * @throws IgniteCheckedException If failed.
     */
    public void start(GridKernalContext ctx, GridSpinBusyLock busyLock) throws IgniteCheckedException;

    /**
     * Stops indexing.
     *
     * @throws IgniteCheckedException If failed.
     */
    public void stop() throws IgniteCheckedException;

    /**
     * Parses SQL query into two step query and executes it.
     *
     * @param cctx Cache context.
     * @param qry Query.
     * @param keepBinary Keep binary flag.
     * @return Cursor.
     * @throws IgniteCheckedException If failed.
     */
    public <K, V> QueryCursor<Cache.Entry<K, V>> queryDistributedSql(GridCacheContext<?,?> cctx, SqlQuery qry,
        boolean keepBinary) throws IgniteCheckedException;

    /**
     * Parses SQL query into two step query and executes it.
     *
     * @param cctx Cache context.
     * @param qry Query.
     * @param keepBinary Keep binary flag.
     * @param cancel Query cancel.
     * @return Cursor.
     * @throws IgniteCheckedException If failed.
     */
<<<<<<< HEAD
    public QueryCursor<List<?>> queryDistributedSqlFields(GridCacheContext<?, ?> cctx, SqlFieldsQuery qry,
        boolean keepBinary, GridQueryCancel cancel) throws IgniteCheckedException;
=======
    public FieldsQueryCursor<List<?>> queryDistributedSqlFields(GridCacheContext<?, ?> cctx, SqlFieldsQuery qry,
        GridQueryCancel cancel) throws IgniteCheckedException;
>>>>>>> cbf0b2a5

    /**
     * Perform a MERGE statement using data streamer as receiver.
     *
     * @param cacheName Cache name.
     * @param qry Query.
     * @param params Query parameters.
     * @param streamer Data streamer to feed data to.
     * @return Query result.
     * @throws IgniteCheckedException If failed.
     */
    public long streamUpdateQuery(String cacheName, String qry, @Nullable Object[] params,
        IgniteDataStreamer<?, ?> streamer) throws IgniteCheckedException;

    /**
     * Executes regular query.
     *
     * @param cctx Cache context.
     * @param qry Query.
     * @param filter Cache name and key filter.
     * @param keepBinary Keep binary flag.
     * @return Cursor.
     */
    public <K, V> QueryCursor<Cache.Entry<K,V>> queryLocalSql(GridCacheContext<?, ?> cctx, SqlQuery qry,
        IndexingQueryFilter filter, boolean keepBinary) throws IgniteCheckedException;

    /**
     * Queries individual fields (generally used by JDBC drivers).
     *
     * @param cctx Cache context.
     * @param qry Query.
<<<<<<< HEAD
     * @param keepBinary Keep binary flag.
=======
>>>>>>> cbf0b2a5
     * @param filter Cache name and key filter.
     * @param cancel Query cancel.
     * @return Cursor.
     */
<<<<<<< HEAD
    public QueryCursor<List<?>> queryLocalSqlFields(GridCacheContext<?, ?> cctx, SqlFieldsQuery qry, boolean keepBinary,
=======
    public FieldsQueryCursor<List<?>> queryLocalSqlFields(GridCacheContext<?, ?> cctx, SqlFieldsQuery qry,
>>>>>>> cbf0b2a5
        IndexingQueryFilter filter, GridQueryCancel cancel) throws IgniteCheckedException;

    /**
     * Executes text query.
     *
     * @param cacheName Cache name.
     * @param qry Text query.
     * @param typeName Type name.
     * @param filter Cache name and key filter.
     * @return Queried rows.
     * @throws IgniteCheckedException If failed.
     */
    public <K, V> GridCloseableIterator<IgniteBiTuple<K, V>> queryLocalText(String cacheName, String qry,
        String typeName, IndexingQueryFilter filter) throws IgniteCheckedException;

    /**
     * Create new index locally.
     *
     * @param cacheName Cache name.
     * @param tblName Table name.
     * @param idxDesc Index descriptor.
     * @param ifNotExists Ignore operation if index exists (instead of throwing an error).
     * @param cacheVisitor Cache visitor
     * @throws IgniteCheckedException if failed.
     */
    public void dynamicIndexCreate(String cacheName, String tblName, QueryIndexDescriptorImpl idxDesc,
        boolean ifNotExists, SchemaIndexCacheVisitor cacheVisitor) throws IgniteCheckedException;

    /**
     * Remove index from the cache.
     *
     * @param cacheName cache name.
     * @param idxName Index name.
     * @param ifExists Ignore operation if index does not exist (instead of throwing an error).
     * @throws IgniteCheckedException If failed.
     */
    @SuppressWarnings("SynchronizationOnLocalVariableOrMethodParameter")
    public void dynamicIndexDrop(String cacheName, String idxName, boolean ifExists)
        throws IgniteCheckedException;

    /**
     * Registers cache.
     *
     * @param cacheName Cache name.
     * @param cctx Cache context.
     * @param ccfg Cache configuration.
     * @throws IgniteCheckedException If failed.
     */
    public void registerCache(String cacheName, GridCacheContext<?,?> cctx, CacheConfiguration<?,?> ccfg)
        throws IgniteCheckedException;

    /**
     * Unregisters cache.
     *
     * @param cacheName Cache name.
     * @throws IgniteCheckedException If failed to drop cache schema.
     */
    public void unregisterCache(String cacheName) throws IgniteCheckedException;

    /**
     * Registers type if it was not known before or updates it otherwise.
     *
     * @param cacheName Cache name.
     * @param desc Type descriptor.
     * @throws IgniteCheckedException If failed.
     * @return {@code True} if type was registered, {@code false} if for some reason it was rejected.
     */
    public boolean registerType(String cacheName, GridQueryTypeDescriptor desc) throws IgniteCheckedException;

    /**
     * Unregisters type and removes all corresponding data.
     *
     * @param cacheName Cache name.
     * @param typeName Type name.
     * @throws IgniteCheckedException If failed.
     */
    public void unregisterType(String cacheName, String typeName) throws IgniteCheckedException;

    /**
     * Updates index. Note that key is unique for cache, so if cache contains multiple indexes
     * the key should be removed from indexes other than one being updated.
     *
     * @param cacheName Cache name.
     * @param typeName Type name.
     * @param key Key.
     * @param val Value.
     * @param ver Version.
     * @param expirationTime Expiration time or 0 if never expires.
     * @throws IgniteCheckedException If failed.
     */
    public void store(String cacheName, String typeName, KeyCacheObject key, int partId, CacheObject val,
        GridCacheVersion ver, long expirationTime, long link) throws IgniteCheckedException;

    /**
     * Removes index entry by key.
     *
     * @param cacheName Cache name.
     * @param key Key.
     * @param val Value.
     * @throws IgniteCheckedException If failed.
     */
    public void remove(String cacheName, GridQueryTypeDescriptor type, KeyCacheObject key, int partId, CacheObject val,
        GridCacheVersion ver) throws IgniteCheckedException;

    /**
     * Rebuilds all indexes of given type from hash index.
     *
     * @param cacheName Cache name.
     * @param type Type descriptor.
     * @throws IgniteCheckedException If failed.
     */
    public void rebuildIndexesFromHash(String cacheName, GridQueryTypeDescriptor type) throws IgniteCheckedException;

    /**
     * Marks all indexes of given type for rebuild from hash index, making them unusable until rebuild finishes.
     *
     * @param cacheName Cache name.
     * @param type Type descriptor.
     */
    public void markForRebuildFromHash(String cacheName, GridQueryTypeDescriptor type);

    /**
     * Returns backup filter.
     *
     * @param topVer Topology version.
     * @param parts Partitions.
     * @return Backup filter.
     */
    public IndexingQueryFilter backupFilter(AffinityTopologyVersion topVer, int[] parts);

    /**
     * Client disconnected callback.
     *
     * @param reconnectFut Reconnect future.
     */
    public void onDisconnected(IgniteFuture<?> reconnectFut);

    /**
     * Prepare native statement to retrieve JDBC metadata from.
     *
     * @param cacheName Cache name.
     * @param sql Query.
     * @return {@link PreparedStatement} from underlying engine to supply metadata to Prepared - most likely H2.
     */
    public PreparedStatement prepareNativeStatement(String cacheName, String sql) throws SQLException;

    /**
     * Gets cache name from database schema.
     *
     * @param schemaName Schema name. Could not be null. Could be empty.
     * @return Cache name. Could be null.
     */
    public String cacheName(String schemaName);

    /**
     * Collect queries that already running more than specified duration.
     *
     * @param duration Duration to check.
     * @return Collection of long running queries.
     */
    public Collection<GridRunningQueryInfo> runningQueries(long duration);

    /**
     * Cancel specified queries.
     *
     * @param queries Queries ID's to cancel.
     */
    public void cancelQueries(Collection<Long> queries);

    /**
     * Cancels all executing queries.
     */
    public void cancelAllQueries();

    /**
     * @param cacheName Cache name.
     * @param nativeStmt Native statement.
     * @param autoFlushFreq Automatic data flushing frequency, disabled if {@code 0}.
     * @param nodeBufSize Per node buffer size - see {@link IgniteDataStreamer#perNodeBufferSize(int)}
     * @param nodeParOps Per node parallel ops count - see {@link IgniteDataStreamer#perNodeParallelOperations(int)}
     * @param allowOverwrite Overwrite existing cache values on key duplication.
     * @return {@link IgniteDataStreamer} tailored to specific needs of given native statement based on its metadata;
     * {@code null} if given statement is a query.
     */
    public IgniteDataStreamer<?,?> createStreamer(String cacheName, PreparedStatement nativeStmt, long autoFlushFreq,
        int nodeBufSize, int nodeParOps, boolean allowOverwrite);
}<|MERGE_RESOLUTION|>--- conflicted
+++ resolved
@@ -85,13 +85,8 @@
      * @return Cursor.
      * @throws IgniteCheckedException If failed.
      */
-<<<<<<< HEAD
-    public QueryCursor<List<?>> queryDistributedSqlFields(GridCacheContext<?, ?> cctx, SqlFieldsQuery qry,
+    public FieldsQueryCursor<List<?>> queryDistributedSqlFields(GridCacheContext<?, ?> cctx, SqlFieldsQuery qry,
         boolean keepBinary, GridQueryCancel cancel) throws IgniteCheckedException;
-=======
-    public FieldsQueryCursor<List<?>> queryDistributedSqlFields(GridCacheContext<?, ?> cctx, SqlFieldsQuery qry,
-        GridQueryCancel cancel) throws IgniteCheckedException;
->>>>>>> cbf0b2a5
 
     /**
      * Perform a MERGE statement using data streamer as receiver.
@@ -123,20 +118,13 @@
      *
      * @param cctx Cache context.
      * @param qry Query.
-<<<<<<< HEAD
      * @param keepBinary Keep binary flag.
-=======
->>>>>>> cbf0b2a5
      * @param filter Cache name and key filter.
      * @param cancel Query cancel.
      * @return Cursor.
      */
-<<<<<<< HEAD
-    public QueryCursor<List<?>> queryLocalSqlFields(GridCacheContext<?, ?> cctx, SqlFieldsQuery qry, boolean keepBinary,
-=======
     public FieldsQueryCursor<List<?>> queryLocalSqlFields(GridCacheContext<?, ?> cctx, SqlFieldsQuery qry,
->>>>>>> cbf0b2a5
-        IndexingQueryFilter filter, GridQueryCancel cancel) throws IgniteCheckedException;
+        boolean keepBinary, IndexingQueryFilter filter, GridQueryCancel cancel) throws IgniteCheckedException;
 
     /**
      * Executes text query.
