--- conflicted
+++ resolved
@@ -501,11 +501,7 @@
      * @param partPageMem Partition page memory.
      * @param mappingByPart Mapping page memory.
      * @param cpLock Defragmentation checkpoint read lock.
-<<<<<<< HEAD
      * @param cancellationChecker Cancellation checker.
-     * @param log Log.
-=======
->>>>>>> 8118ec44
      *
      * @throws IgniteCheckedException If failed.
      */
@@ -514,12 +510,7 @@
         CacheGroupContext newCtx,
         PageMemoryEx partPageMem,
         IntMap<LinkMap> mappingByPart,
-<<<<<<< HEAD
         CheckpointTimeoutLock cpLock,
-        Runnable cancellationChecker,
-        IgniteLogger log
-=======
-        CheckpointTimeoutLock cpLock
->>>>>>> 8118ec44
+        Runnable cancellationChecker
     ) throws IgniteCheckedException;
 }