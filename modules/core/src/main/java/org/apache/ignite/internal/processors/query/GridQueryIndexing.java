--- conflicted
+++ resolved
@@ -253,24 +253,6 @@
     public void onDisconnected(IgniteFuture<?> reconnectFut);
 
     /**
-<<<<<<< HEAD
-     * Gets cache name from database schema.
-     *
-     * @param schemaName Schema name. Could not be null. Could be empty.
-     * @return Cache name. Could be null.
-     */
-    public String cacheName(String schemaName);
-=======
-     * Prepare native statement to retrieve JDBC metadata from.
-     *
-     * @param schemaName Schema name.
-     * @param sql Query.
-     * @return {@link PreparedStatement} from underlying engine to supply metadata to Prepared - most likely H2.
-     */
-    public PreparedStatement prepareNativeStatement(String schemaName, String sql) throws SQLException;
->>>>>>> c4883113
-
-    /**
      * Collect queries that already running more than specified duration.
      *
      * @param duration Duration to check.
@@ -291,18 +273,6 @@
     public void cancelAllQueries();
 
     /**
-<<<<<<< HEAD
-     * @param cacheName Cache name.
-     * @param autoFlushFreq Automatic data flushing frequency, disabled if {@code 0}.
-     * @param nodeBufSize Per node buffer size - see {@link IgniteDataStreamer#perNodeBufferSize(int)}
-     * @param nodeParOps Per node parallel ops count - see {@link IgniteDataStreamer#perNodeParallelOperations(int)}
-     * @param allowOverwrite Overwrite existing cache values on key duplication.
-     * @return {@link IgniteDataStreamer} tailored to specific needs of given native statement based on its metadata;
-     * {@code null} if given statement is a query.
-     */
-    public IgniteDataStreamer<?,?> createStreamer(String cacheName, long autoFlushFreq,
-        int nodeBufSize, int nodeParOps, boolean allowOverwrite);
-=======
      * Gets database schema from cache name.
      *
      * @param cacheName Cache name. {@code null} would be converted to an empty string.
@@ -317,5 +287,4 @@
      * @return {@code True} if insert.
      */
     public boolean isInsertStatement(PreparedStatement nativeStmt);
->>>>>>> c4883113
 }