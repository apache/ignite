--- conflicted
+++ resolved
@@ -98,23 +98,11 @@
      *
      * @param cctx Cache context.
      * @param qry Query.
-<<<<<<< HEAD
-=======
-     * @param alias Table alias used in Query.
-     * @param params Query parameters.
-     * @param type Query return type.
->>>>>>> 8613c163
      * @param filter Space name and key filter.
      * @return Cursor.
      */
-<<<<<<< HEAD
     public <K, V> QueryCursor<Cache.Entry<K,V>> queryLocalSql(GridCacheContext<?, ?> cctx, SqlQuery qry,
         IndexingQueryFilter filter) throws IgniteCheckedException;
-=======
-    public <K, V> GridCloseableIterator<IgniteBiTuple<K, V>> queryLocalSql(@Nullable String spaceName, String qry,
-        String alias, Collection<Object> params, GridQueryTypeDescriptor type, IndexingQueryFilter filter)
-        throws IgniteCheckedException;
->>>>>>> 8613c163
 
     /**
      * Executes text query.
