--- conflicted
+++ resolved
@@ -260,20 +260,7 @@
     public void onDisconnected(IgniteFuture<?> reconnectFut);
 
     /**
-<<<<<<< HEAD
-     * Gets space name from database schema.
-=======
-     * Prepare native statement to retrieve JDBC metadata from.
-     *
-     * @param cacheName Cache name.
-     * @param sql Query.
-     * @return {@link PreparedStatement} from underlying engine to supply metadata to Prepared - most likely H2.
-     */
-    public PreparedStatement prepareNativeStatement(String cacheName, String sql) throws SQLException;
-
-    /**
      * Gets cache name from database schema.
->>>>>>> bdd43ff5
      *
      * @param schemaName Schema name. Could not be null. Could be empty.
      * @return Cache name. Could be null.
@@ -301,12 +288,7 @@
     public void cancelAllQueries();
 
     /**
-<<<<<<< HEAD
-     * @param spaceName Space name.
-=======
-     * @param cacheName Cache name.
-     * @param nativeStmt Native statement.
->>>>>>> bdd43ff5
+     * @param cacheName Cache name.
      * @param autoFlushFreq Automatic data flushing frequency, disabled if {@code 0}.
      * @param nodeBufSize Per node buffer size - see {@link IgniteDataStreamer#perNodeBufferSize(int)}
      * @param nodeParOps Per node parallel ops count - see {@link IgniteDataStreamer#perNodeParallelOperations(int)}
@@ -314,10 +296,6 @@
      * @return {@link IgniteDataStreamer} tailored to specific needs of given native statement based on its metadata;
      * {@code null} if given statement is a query.
      */
-<<<<<<< HEAD
-    public IgniteDataStreamer<?,?> createStreamer(String spaceName, long autoFlushFreq,
-=======
-    public IgniteDataStreamer<?,?> createStreamer(String cacheName, PreparedStatement nativeStmt, long autoFlushFreq,
->>>>>>> bdd43ff5
+    public IgniteDataStreamer<?,?> createStreamer(String cacheName, long autoFlushFreq,
         int nodeBufSize, int nodeParOps, boolean allowOverwrite);
 }