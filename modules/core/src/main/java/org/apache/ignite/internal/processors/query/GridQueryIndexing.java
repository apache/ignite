/*
 * Licensed to the Apache Software Foundation (ASF) under one or more
 * contributor license agreements.  See the NOTICE file distributed with
 * this work for additional information regarding copyright ownership.
 * The ASF licenses this file to You under the Apache License, Version 2.0
 * (the "License"); you may not use this file except in compliance with
 * the License.  You may obtain a copy of the License at
 *
 *      http://www.apache.org/licenses/LICENSE-2.0
 *
 * Unless required by applicable law or agreed to in writing, software
 * distributed under the License is distributed on an "AS IS" BASIS,
 * WITHOUT WARRANTIES OR CONDITIONS OF ANY KIND, either express or implied.
 * See the License for the specific language governing permissions and
 * limitations under the License.
 */

package org.apache.ignite.internal.processors.query;

import java.sql.PreparedStatement;
import java.sql.SQLException;
import java.util.Collection;
import java.util.List;
import javax.cache.Cache;
import org.apache.ignite.IgniteCheckedException;
import org.apache.ignite.IgniteDataStreamer;
import org.apache.ignite.cache.query.FieldsQueryCursor;
import org.apache.ignite.cache.query.QueryCursor;
import org.apache.ignite.cache.query.SqlFieldsQuery;
import org.apache.ignite.cache.query.SqlQuery;
import org.apache.ignite.internal.GridKernalContext;
import org.apache.ignite.internal.processors.affinity.AffinityTopologyVersion;
import org.apache.ignite.internal.processors.cache.CacheObject;
import org.apache.ignite.internal.processors.cache.GridCacheContext;
import org.apache.ignite.internal.processors.cache.KeyCacheObject;
import org.apache.ignite.internal.processors.cache.version.GridCacheVersion;
import org.apache.ignite.internal.processors.query.schema.SchemaIndexCacheVisitor;
import org.apache.ignite.internal.util.GridSpinBusyLock;
import org.apache.ignite.internal.util.lang.GridCloseableIterator;
import org.apache.ignite.lang.IgniteBiTuple;
import org.apache.ignite.lang.IgniteFuture;
import org.apache.ignite.spi.indexing.IndexingQueryFilter;
import org.jetbrains.annotations.Nullable;

/**
 * Abstraction for internal indexing implementation.
 */
public interface GridQueryIndexing {
    /**
     * Starts indexing.
     *
     * @param ctx Context.
     * @param busyLock Busy lock.
     * @throws IgniteCheckedException If failed.
     */
    public void start(GridKernalContext ctx, GridSpinBusyLock busyLock) throws IgniteCheckedException;

    /**
     * Stops indexing.
     *
     * @throws IgniteCheckedException If failed.
     */
    public void stop() throws IgniteCheckedException;

    /**
     * Parses SQL query into two step query and executes it.
     *
     * @param schemaName Schema name.
     * @param cacheName Cache name.
     * @param qry Query.
     * @param keepBinary Keep binary flag.
     * @param mainCacheId Main cache ID.    @return Cursor.
     * @throws IgniteCheckedException If failed.
     */
    public <K, V> QueryCursor<Cache.Entry<K, V>> queryDistributedSql(String schemaName, String cacheName, SqlQuery qry,
        boolean keepBinary, int mainCacheId) throws IgniteCheckedException;

    /**
     * Parses SQL query into two step query and executes it.
     *
     * @param schemaName Schema name.
     * @param qry Query.
     * @param keepBinary Keep binary flag.
     * @param cancel Query cancel.
     * @param mainCacheId Main cache ID.
     * @param failOnMultipleStmts If {@code true} the method must throws exception when query contains
     *      more then one SQL statement.
     * @return Cursor.
     * @throws IgniteCheckedException If failed.
     */
    public List<FieldsQueryCursor<List<?>>> queryDistributedSqlFields(String schemaName, SqlFieldsQuery qry,
        boolean keepBinary, GridQueryCancel cancel, @Nullable Integer mainCacheId, boolean failOnMultipleStmts)
        throws IgniteCheckedException;

    /**
     * Perform a MERGE statement using data streamer as receiver.
     *
     * @param schemaName Schema name.
     * @param qry Query.
     * @param params Query parameters.
     * @param streamer Data streamer to feed data to.
     * @return Query result.
     * @throws IgniteCheckedException If failed.
     */
    public long streamUpdateQuery(String schemaName, String qry, @Nullable Object[] params,
        IgniteDataStreamer<?, ?> streamer) throws IgniteCheckedException;

    /**
     * Executes regular query.
     *
     * @param schemaName Schema name.
<<<<<<< HEAD
     * @param cacheName
=======
     * @param cacheName Cache name.
>>>>>>> 3f664f08
     *@param qry Query.
     * @param filter Cache name and key filter.
     * @param keepBinary Keep binary flag.    @return Cursor.
     */
    public <K, V> QueryCursor<Cache.Entry<K,V>> queryLocalSql(String schemaName, String cacheName, SqlQuery qry,
<<<<<<< HEAD
                                                              IndexingQueryFilter filter, boolean keepBinary) throws IgniteCheckedException;
=======
        IndexingQueryFilter filter, boolean keepBinary) throws IgniteCheckedException;
>>>>>>> 3f664f08

    /**
     * Queries individual fields (generally used by JDBC drivers).
     *
     * @param schemaName Schema name.
     * @param qry Query.
     * @param keepBinary Keep binary flag.
     * @param filter Cache name and key filter.
     * @param cancel Query cancel.
     * @return Cursor.
     */
    public FieldsQueryCursor<List<?>> queryLocalSqlFields(String schemaName, SqlFieldsQuery qry,
        boolean keepBinary, IndexingQueryFilter filter, GridQueryCancel cancel) throws IgniteCheckedException;

    /**
     * Executes text query.
     *
     * @param schemaName Schema name.
     * @param cacheName Cache name.
     * @param qry Text query.
     * @param typeName Type name.
     * @param filter Cache name and key filter.    @return Queried rows.
     * @throws IgniteCheckedException If failed.
     */
    public <K, V> GridCloseableIterator<IgniteBiTuple<K, V>> queryLocalText(String schemaName, String cacheName,
        String qry, String typeName, IndexingQueryFilter filter) throws IgniteCheckedException;

    /**
     * Create new index locally.
     *
     * @param schemaName Schema name.
     * @param tblName Table name.
     * @param idxDesc Index descriptor.
     * @param ifNotExists Ignore operation if index exists (instead of throwing an error).
     * @param cacheVisitor Cache visitor
     * @throws IgniteCheckedException if failed.
     */
    public void dynamicIndexCreate(String schemaName, String tblName, QueryIndexDescriptorImpl idxDesc,
        boolean ifNotExists, SchemaIndexCacheVisitor cacheVisitor) throws IgniteCheckedException;

    /**
     * Remove index from the cache.
     *
     * @param schemaName Schema name.
     * @param idxName Index name.
     * @param ifExists Ignore operation if index does not exist (instead of throwing an error).
     * @throws IgniteCheckedException If failed.
     */
    @SuppressWarnings("SynchronizationOnLocalVariableOrMethodParameter")
    public void dynamicIndexDrop(String schemaName, String idxName, boolean ifExists) throws IgniteCheckedException;

    /**
     * Add columns to dynamic table.
     *
     * @param schemaName Schema name.
     * @param tblName Table name.
     * @param cols Columns to add.
     * @param ifTblExists Ignore operation if target table does not exist (instead of throwing an error).
     * @param ifColNotExists Ignore operation if column already exists (instead of throwing an error) - is honored only
     *     for single column case.
     * @throws IgniteCheckedException If failed.
     */
    @SuppressWarnings("SynchronizationOnLocalVariableOrMethodParameter")
    public void dynamicAddColumn(String schemaName, String tblName, List<QueryField> cols, boolean ifTblExists,
        boolean ifColNotExists) throws IgniteCheckedException;

    /**
     * Registers cache.
     *
     * @param cacheName Cache name.
     * @param schemaName Schema name.
     * @param cctx Cache context.
     * @throws IgniteCheckedException If failed.
     */
    public void registerCache(String cacheName, String schemaName, GridCacheContext<?,?> cctx)
        throws IgniteCheckedException;

    /**
     * Unregisters cache.
     *
     * @param cacheName Cache name.
     * @param destroy Destroy flag.
     * @throws IgniteCheckedException If failed to drop cache schema.
     */
    public void unregisterCache(String cacheName, boolean destroy) throws IgniteCheckedException;

    /**
     * Registers type if it was not known before or updates it otherwise.
     *
     * @param cctx Cache context.
     * @param desc Type descriptor.
     * @throws IgniteCheckedException If failed.
     * @return {@code True} if type was registered, {@code false} if for some reason it was rejected.
     */
    public boolean registerType(GridCacheContext cctx, GridQueryTypeDescriptor desc) throws IgniteCheckedException;

    /**
     * Updates index. Note that key is unique for cache, so if cache contains multiple indexes
     * the key should be removed from indexes other than one being updated.
     *
     * @param cacheName Cache name.
     * @param type Type descriptor.
     * @param key Key.
     * @param val Value.
     * @param ver Version.
     * @param expirationTime Expiration time or 0 if never expires.
     * @throws IgniteCheckedException If failed.
     */
    public void store(String cacheName, GridQueryTypeDescriptor type, KeyCacheObject key, int partId, CacheObject val,
        GridCacheVersion ver, long expirationTime, long link) throws IgniteCheckedException;

    /**
     * Removes index entry by key.
     *
     * @param cacheName Cache name.
     * @param key Key.
     * @param val Value.
     * @throws IgniteCheckedException If failed.
     */
    public void remove(String cacheName, GridQueryTypeDescriptor type, KeyCacheObject key, int partId, CacheObject val,
        GridCacheVersion ver) throws IgniteCheckedException;

    /**
     * Rebuilds all indexes of given type from hash index.
     *
     * @param cacheName Cache name.
     * @throws IgniteCheckedException If failed.
     */
    public void rebuildIndexesFromHash(String cacheName) throws IgniteCheckedException;

    /**
     * Marks all indexes of given type for rebuild from hash index, making them unusable until rebuild finishes.
     *
     * @param cacheName Cache name.
     */
    public void markForRebuildFromHash(String cacheName);

    /**
     * Returns backup filter.
     *
     * @param topVer Topology version.
     * @param parts Partitions.
     * @return Backup filter.
     */
    public IndexingQueryFilter backupFilter(AffinityTopologyVersion topVer, int[] parts);

    /**
     * Client disconnected callback.
     *
     * @param reconnectFut Reconnect future.
     */
    public void onDisconnected(IgniteFuture<?> reconnectFut);

    /**
     * Prepare native statement to retrieve JDBC metadata from.
     *
     * @param schemaName Schema name.
     * @param sql Query.
     * @return {@link PreparedStatement} from underlying engine to supply metadata to Prepared - most likely H2.
     */
    public PreparedStatement prepareNativeStatement(String schemaName, String sql) throws SQLException;

    /**
     * Collect queries that already running more than specified duration.
     *
     * @param duration Duration to check.
     * @return Collection of long running queries.
     */
    public Collection<GridRunningQueryInfo> runningQueries(long duration);

    /**
     * Cancel specified queries.
     *
     * @param queries Queries ID's to cancel.
     */
    public void cancelQueries(Collection<Long> queries);

    /**
     * Cancels all executing queries.
     */
    public void cancelAllQueries();

    /**
     * Gets database schema from cache name.
     *
     * @param cacheName Cache name. {@code null} would be converted to an empty string.
     * @return Schema name. Should not be null since we should not fail for an invalid cache name.
     */
    public String schema(String cacheName);

    /**
     * Check if passed statement is insert statemtn.
     *
     * @param nativeStmt Native statement.
     * @return {@code True} if insert.
     */
    public boolean isInsertStatement(PreparedStatement nativeStmt);
}<|MERGE_RESOLUTION|>--- conflicted
+++ resolved
@@ -109,21 +109,13 @@
      * Executes regular query.
      *
      * @param schemaName Schema name.
-<<<<<<< HEAD
-     * @param cacheName
-=======
-     * @param cacheName Cache name.
->>>>>>> 3f664f08
+     * @param cacheName Cache name.
      *@param qry Query.
      * @param filter Cache name and key filter.
      * @param keepBinary Keep binary flag.    @return Cursor.
      */
     public <K, V> QueryCursor<Cache.Entry<K,V>> queryLocalSql(String schemaName, String cacheName, SqlQuery qry,
-<<<<<<< HEAD
-                                                              IndexingQueryFilter filter, boolean keepBinary) throws IgniteCheckedException;
-=======
         IndexingQueryFilter filter, boolean keepBinary) throws IgniteCheckedException;
->>>>>>> 3f664f08
 
     /**
      * Queries individual fields (generally used by JDBC drivers).
