--- conflicted
+++ resolved
@@ -292,11 +292,7 @@
      *
      * @param cctx Cache context.
      */
-<<<<<<< HEAD
-    void markAsRebuldNeeded(GridCacheContext cctx);
-=======
     void markAsRebuildNeeded(GridCacheContext cctx);
->>>>>>> 4daa681f
 
     /**
      * Returns backup filter.
