/*
 * Licensed to the Apache Software Foundation (ASF) under one or more
 * contributor license agreements.  See the NOTICE file distributed with
 * this work for additional information regarding copyright ownership.
 * The ASF licenses this file to You under the Apache License, Version 2.0
 * (the "License"); you may not use this file except in compliance with
 * the License.  You may obtain a copy of the License at
 *
 *      http://www.apache.org/licenses/LICENSE-2.0
 *
 * Unless required by applicable law or agreed to in writing, software
 * distributed under the License is distributed on an "AS IS" BASIS,
 * WITHOUT WARRANTIES OR CONDITIONS OF ANY KIND, either express or implied.
 * See the License for the specific language governing permissions and
 * limitations under the License.
 */

package org.apache.ignite.internal.processors.cache.tree;

import org.apache.ignite.IgniteCheckedException;
import org.apache.ignite.internal.pagemem.PageUtils;
import org.apache.ignite.internal.processors.cache.persistence.CacheDataRowAdapter;
import org.apache.ignite.internal.processors.cache.persistence.CacheSearchRow;
import org.apache.ignite.internal.processors.cache.persistence.tree.BPlusTree;
import org.apache.ignite.internal.processors.cache.persistence.tree.io.BPlusIO;
import org.apache.ignite.internal.processors.cache.persistence.tree.io.BPlusLeafIO;
import org.apache.ignite.internal.util.typedef.internal.CU;
import org.apache.ignite.lang.IgniteInClosure;

import static org.apache.ignite.internal.processors.cache.mvcc.MvccUtils.mvccVersionIsValid;

/**
 *
 */
public abstract class AbstractDataLeafIO extends BPlusLeafIO<CacheSearchRow> implements RowLinkIO {
    /**
     * @param type Page type.
     * @param ver Page format version.
     * @param itemSize Single item size on page.
     */
    public AbstractDataLeafIO(int type, int ver, int itemSize) {
        super(type, ver, itemSize);
    }

    /** {@inheritDoc} */
    @Override public void storeByOffset(long pageAddr, int off, CacheSearchRow row) {
        assert row.link() != 0;
        assertPageType(pageAddr);

        PageUtils.putLong(pageAddr, off, row.link());
        off += 8;

        PageUtils.putInt(pageAddr, off, row.hash());
        off += 4;

        if (storeCacheId()) {
            assert row.cacheId() != CU.UNDEFINED_CACHE_ID;

            PageUtils.putInt(pageAddr, off, row.cacheId());
            off += 4;
        }

        if (storeMvccVersion()) {
            long mvccCrdVer = row.mvccCoordinatorVersion();
            long mvccCntr = row.mvccCounter();
            int mvccOpCntr = row.mvccOperationCounter();

            assert mvccVersionIsValid(mvccCrdVer, mvccCntr, mvccOpCntr);

            PageUtils.putLong(pageAddr, off, mvccCrdVer);
            off += 8;

            PageUtils.putLong(pageAddr, off, mvccCntr);
            off += 8;

            PageUtils.putInt(pageAddr, off, mvccOpCntr);
            off += 4;

            // Lock version the same as mvcc version, a new row is
            // always locked by Tx, in scope of which it was created.
            PageUtils.putLong(pageAddr, off, mvccCrdVer);
            off += 8;

            PageUtils.putLong(pageAddr, off, mvccCntr);
        }
    }

    /** {@inheritDoc} */
    @Override public void store(long dstPageAddr, int dstIdx, BPlusIO<CacheSearchRow> srcIo, long srcPageAddr,
        int srcIdx) {
<<<<<<< HEAD
=======
        assertPageType(dstPageAddr);

>>>>>>> 9cf06362
        RowLinkIO rowIo = (RowLinkIO)srcIo;

        long link = rowIo.getLink(srcPageAddr, srcIdx);
        int hash = rowIo.getHash(srcPageAddr, srcIdx);

        int off = offset(dstIdx);

        PageUtils.putLong(dstPageAddr, off, link);
        off += 8;

        PageUtils.putInt(dstPageAddr, off, hash);
        off += 4;

        if (storeCacheId()) {
            int cacheId = rowIo.getCacheId(srcPageAddr, srcIdx);

            assert cacheId != CU.UNDEFINED_CACHE_ID;

            PageUtils.putInt(dstPageAddr, off, cacheId);
            off += 4;
        }

        if (storeMvccVersion()) {
            long mvccCrd = rowIo.getMvccCoordinatorVersion(srcPageAddr, srcIdx);
            long mvccCntr = rowIo.getMvccCounter(srcPageAddr, srcIdx);
            int mvccOpCntr = rowIo.getMvccOperationCounter(srcPageAddr, srcIdx);

            assert mvccVersionIsValid(mvccCrd, mvccCntr, mvccOpCntr);

            long lockCrdVer = rowIo.getMvccLockCoordinatorVersion(srcPageAddr, srcIdx);
            long lockCntr = rowIo.getMvccLockCounter(srcPageAddr, srcIdx);

            // Lock version cannot be blank
            assert mvccVersionIsValid(lockCrdVer, lockCntr);

            PageUtils.putLong(dstPageAddr, off, mvccCrd);
            off += 8;

            PageUtils.putLong(dstPageAddr, off, mvccCntr);
            off += 8;

            PageUtils.putInt(dstPageAddr, off, mvccOpCntr);
            off += 4;

            PageUtils.putLong(dstPageAddr, off, lockCrdVer);
            off += 8;

            PageUtils.putLong(dstPageAddr, off, lockCntr);
        }
    }

    /** {@inheritDoc} */
    @Override public final CacheSearchRow getLookupRow(BPlusTree<CacheSearchRow, ?> tree, long pageAddr, int idx)
        throws IgniteCheckedException {
        long link = getLink(pageAddr, idx);
        int hash = getHash(pageAddr, idx);

        int cacheId = storeCacheId() ? getCacheId(pageAddr, idx) : CU.UNDEFINED_CACHE_ID;

        if (storeMvccVersion()) {
            long mvccCrd = getMvccCoordinatorVersion(pageAddr, idx);
            long mvccCntr = getMvccCounter(pageAddr, idx);
            int mvccOpCntr = getMvccOperationCounter(pageAddr, idx);

            assert mvccVersionIsValid(mvccCrd, mvccCntr, mvccOpCntr);

            return ((CacheDataTree)tree).rowStore().mvccRow(cacheId,
                hash,
                link,
                CacheDataRowAdapter.RowData.KEY_ONLY,
                mvccCrd,
                mvccCntr,
                mvccOpCntr);
        }

        return ((CacheDataTree)tree).rowStore().keySearchRow(cacheId, hash, link);
    }

    /** {@inheritDoc} */
    @Override public final long getLink(long pageAddr, int idx) {
        assert idx < getCount(pageAddr) : "idx=" + idx + ", cnt=" + getCount(pageAddr);

        return PageUtils.getLong(pageAddr, offset(idx));
    }

    /** {@inheritDoc} */
    @Override public final int getHash(long pageAddr, int idx) {
        return PageUtils.getInt(pageAddr, offset(idx) + 8);
    }

    /** {@inheritDoc} */
    @Override public void visit(long pageAddr, IgniteInClosure<CacheSearchRow> c) {
        assertPageType(pageAddr);

        int cnt = getCount(pageAddr);

        for (int i = 0; i < cnt; i++)
            c.apply(new CacheDataRowAdapter(getLink(pageAddr, i)));
    }

    /**
     * @return {@code True} if cache ID has to be stored.
     */
    public boolean storeCacheId() {
        return false;
    }

    /**
     * @return {@code True} if mvcc version has to be stored.
     */
    protected boolean storeMvccVersion() {
        return false;
    }
}<|MERGE_RESOLUTION|>--- conflicted
+++ resolved
@@ -88,11 +88,8 @@
     /** {@inheritDoc} */
     @Override public void store(long dstPageAddr, int dstIdx, BPlusIO<CacheSearchRow> srcIo, long srcPageAddr,
         int srcIdx) {
-<<<<<<< HEAD
-=======
         assertPageType(dstPageAddr);
 
->>>>>>> 9cf06362
         RowLinkIO rowIo = (RowLinkIO)srcIo;
 
         long link = rowIo.getLink(srcPageAddr, srcIdx);
