/*
 * Licensed to the Apache Software Foundation (ASF) under one or more
 * contributor license agreements.  See the NOTICE file distributed with
 * this work for additional information regarding copyright ownership.
 * The ASF licenses this file to You under the Apache License, Version 2.0
 * (the "License"); you may not use this file except in compliance with
 * the License.  You may obtain a copy of the License at
 *
 *      http://www.apache.org/licenses/LICENSE-2.0
 *
 * Unless required by applicable law or agreed to in writing, software
 * distributed under the License is distributed on an "AS IS" BASIS,
 * WITHOUT WARRANTIES OR CONDITIONS OF ANY KIND, either express or implied.
 * See the License for the specific language governing permissions and
 * limitations under the License.
 */

package org.apache.ignite.internal.processors.cache.persistence.snapshot;

import java.io.Serializable;
import java.util.UUID;
import org.apache.ignite.internal.pagemem.wal.record.IncrementalSnapshotFinishRecord;
import org.apache.ignite.internal.processors.cache.persistence.wal.WALPointer;
import org.apache.ignite.internal.util.tostring.GridToStringInclude;
import org.apache.ignite.internal.util.typedef.internal.S;

/**
 * Incremental snapshot metadata file.
 *
 * @see IgniteSnapshotManager#createIncrementalSnapshot(String)
 */
public class IncrementalSnapshotMetadata implements Serializable {
    /** Serial version uid. */
    private static final long serialVersionUID = 0L;

    /** Unique snapshot request id. */
    @GridToStringInclude
    private final UUID rqId;

    /** Full snapshot name. */
    @GridToStringInclude
    private final String snpName;

    /** Increment index. */
    @GridToStringInclude
    private final int incIdx;

    /** Consistent id of a node to which this metadata relates. */
    @GridToStringInclude
    private final String consId;

    /**
     * Directory related to the current consistent node id on which partition files are stored.
     * For some of the cases, consId doesn't equal the directory name.
     */
    private final String folderName;

    /** WAL pointer to {@link IncrementalSnapshotFinishRecord}. */
    private final WALPointer incSnpRec;

    /**
     * @param rqId Unique request id.
<<<<<<< HEAD
     * @param fullSnpName Full snapshot name.
=======
     * @param snpName Snapshot name.
     * @param incIdx Incremental snapshot index.
>>>>>>> 514f24f5
     * @param consId Consistent id of a node to which this metadata relates.
     * @param folderName Directory name which stores the data files.
     * @param incSnpRec Pointer to {@link IncrementalSnapshotFinishRecord}.
     */
    public IncrementalSnapshotMetadata(
        UUID rqId,
        String fullSnpName,
        int incIdx,
        String consId,
        String folderName,
        WALPointer incSnpRec
    ) {
        this.rqId = rqId;
        this.snpName = fullSnpName;
        this.incIdx = incIdx;
        this.consId = consId;
        this.folderName = folderName;
        this.incSnpRec = incSnpRec;
    }

    /** @return Snapshot request ID. */
    public UUID requestId() {
        return rqId;
    }

    /** @return Snapshot name. */
    public String snapshotName() {
        return snpName;
    }

    /** @return Consistent ID of a node to which this metadata relates. */
    public String consistentId() {
        return consId;
    }

    /** @return Pointer to {@link IncrementalSnapshotFinishRecord}. */
    public WALPointer incSnpPointer() {
        return incSnpRec;
    }

    /** @return Incremental snapshot index. */
    public int incrementalIndex() {
        return incIdx;
    }

<<<<<<< HEAD
    /** @return Full snapshot name. */
    public String fullSnapshotName() {
        return snpName;
    }

    /** @return Consistent ID. */
    public String consistentId() {
        return consId;
    }

    /**
     * Checks that incremental snapshot is based on this full snapshot.
     *
     * @param meta Full snapshot metadata to verify.
     * @return {@code false} if given metadata doesn't match full snapshot.
     */
    public boolean matchBaseSnapshot(SnapshotMetadata meta) {
        return snpName.equals(meta.snapshotName()) && consId.equals(meta.consistentId());
    }

=======
>>>>>>> 514f24f5
    /** {@inheritDoc} */
    @Override public String toString() {
        return S.toString(IncrementalSnapshotMetadata.class, this);
    }
}<|MERGE_RESOLUTION|>--- conflicted
+++ resolved
@@ -37,7 +37,7 @@
     @GridToStringInclude
     private final UUID rqId;
 
-    /** Full snapshot name. */
+    /** Snapshot name. */
     @GridToStringInclude
     private final String snpName;
 
@@ -60,26 +60,22 @@
 
     /**
      * @param rqId Unique request id.
-<<<<<<< HEAD
-     * @param fullSnpName Full snapshot name.
-=======
      * @param snpName Snapshot name.
      * @param incIdx Incremental snapshot index.
->>>>>>> 514f24f5
      * @param consId Consistent id of a node to which this metadata relates.
      * @param folderName Directory name which stores the data files.
      * @param incSnpRec Pointer to {@link IncrementalSnapshotFinishRecord}.
      */
     public IncrementalSnapshotMetadata(
         UUID rqId,
-        String fullSnpName,
+        String snpName,
         int incIdx,
         String consId,
         String folderName,
         WALPointer incSnpRec
     ) {
         this.rqId = rqId;
-        this.snpName = fullSnpName;
+        this.snpName = snpName;
         this.incIdx = incIdx;
         this.consId = consId;
         this.folderName = folderName;
@@ -111,17 +107,6 @@
         return incIdx;
     }
 
-<<<<<<< HEAD
-    /** @return Full snapshot name. */
-    public String fullSnapshotName() {
-        return snpName;
-    }
-
-    /** @return Consistent ID. */
-    public String consistentId() {
-        return consId;
-    }
-
     /**
      * Checks that incremental snapshot is based on this full snapshot.
      *
@@ -132,8 +117,6 @@
         return snpName.equals(meta.snapshotName()) && consId.equals(meta.consistentId());
     }
 
-=======
->>>>>>> 514f24f5
     /** {@inheritDoc} */
     @Override public String toString() {
         return S.toString(IncrementalSnapshotMetadata.class, this);
