/*
 * Licensed to the Apache Software Foundation (ASF) under one or more
 * contributor license agreements.  See the NOTICE file distributed with
 * this work for additional information regarding copyright ownership.
 * The ASF licenses this file to You under the Apache License, Version 2.0
 * (the "License"); you may not use this file except in compliance with
 * the License.  You may obtain a copy of the License at
 *
 *      http://www.apache.org/licenses/LICENSE-2.0
 *
 * Unless required by applicable law or agreed to in writing, software
 * distributed under the License is distributed on an "AS IS" BASIS,
 * WITHOUT WARRANTIES OR CONDITIONS OF ANY KIND, either express or implied.
 * See the License for the specific language governing permissions and
 * limitations under the License.
 */

package org.apache.ignite.internal.processors.platform.client;

import java.io.IOException;
import java.util.Arrays;
import java.util.Collection;
import java.util.EnumSet;
import java.util.Map;
import java.util.concurrent.ConcurrentHashMap;
import java.util.concurrent.atomic.AtomicInteger;
import java.util.concurrent.atomic.AtomicLong;
import java.util.concurrent.atomic.AtomicReference;
import org.apache.ignite.IgniteCheckedException;
import org.apache.ignite.configuration.ThinClientConfiguration;
import org.apache.ignite.internal.GridKernalContext;
import org.apache.ignite.internal.binary.BinaryReaderExImpl;
import org.apache.ignite.internal.processors.affinity.AffinityTopologyVersion;
import org.apache.ignite.internal.processors.odbc.ClientListenerAbstractConnectionContext;
import org.apache.ignite.internal.processors.odbc.ClientListenerMessageParser;
import org.apache.ignite.internal.processors.odbc.ClientListenerProtocolVersion;
import org.apache.ignite.internal.processors.odbc.ClientListenerRequestHandler;
import org.apache.ignite.internal.processors.platform.client.tx.ClientTxContext;
import org.apache.ignite.internal.util.nio.GridNioSession;
<<<<<<< HEAD
import org.apache.ignite.internal.util.typedef.internal.U;
=======
import org.jetbrains.annotations.Nullable;
>>>>>>> db4930e1

import static org.apache.ignite.internal.processors.odbc.ClientListenerNioListener.THIN_CLIENT;
import static org.apache.ignite.internal.processors.platform.client.ClientBitmaskFeature.USER_ATTRIBUTES;
import static org.apache.ignite.internal.processors.platform.client.ClientProtocolVersionFeature.AUTHORIZATION;
import static org.apache.ignite.internal.processors.platform.client.ClientProtocolVersionFeature.BITMAP_FEATURES;

/**
 * Thin Client connection context.
 */
public class ClientConnectionContext extends ClientListenerAbstractConnectionContext {
    /** Version 1.0.0. */
    public static final ClientListenerProtocolVersion VER_1_0_0 = ClientListenerProtocolVersion.create(1, 0, 0);

    /** Version 1.1.0. */
    public static final ClientListenerProtocolVersion VER_1_1_0 = ClientListenerProtocolVersion.create(1, 1, 0);

    /** Version 1.2.0. */
    public static final ClientListenerProtocolVersion VER_1_2_0 = ClientListenerProtocolVersion.create(1, 2, 0);

    /** Version 1.3.0. */
    public static final ClientListenerProtocolVersion VER_1_3_0 = ClientListenerProtocolVersion.create(1, 3, 0);

    /** Version 1.4.0. Added: Partition awareness, IEP-23. */
    public static final ClientListenerProtocolVersion VER_1_4_0 = ClientListenerProtocolVersion.create(1, 4, 0);

    /** Version 1.5.0. Added: Transactions support, IEP-34. */
    public static final ClientListenerProtocolVersion VER_1_5_0 = ClientListenerProtocolVersion.create(1, 5, 0);

    /** Version 1.6.0. Added: Expiration Policy configuration. */
    public static final ClientListenerProtocolVersion VER_1_6_0 = ClientListenerProtocolVersion.create(1, 6, 0);

    /**
     * Version 1.7.0. Added: protocol features.
     * ATTENTION! Do not add any new protocol versions unless totally necessary. Use {@link ClientBitmaskFeature}
     * instead.
     */
    public static final ClientListenerProtocolVersion VER_1_7_0 = ClientListenerProtocolVersion.create(1, 7, 0);

    /** Default version. */
    public static final ClientListenerProtocolVersion DEFAULT_VER = VER_1_7_0;

    /** Supported versions. */
    private static final Collection<ClientListenerProtocolVersion> SUPPORTED_VERS = Arrays.asList(
        VER_1_7_0,
        VER_1_6_0,
        VER_1_5_0,
        VER_1_4_0,
        VER_1_3_0,
        VER_1_2_0,
        VER_1_1_0,
        VER_1_0_0
    );

    /** Message parser. */
    private ClientMessageParser parser;

    /** Request handler. */
    private ClientRequestHandler handler;

    /** Handle registry. */
    private final ClientResourceRegistry resReg = new ClientResourceRegistry();

    /** Max cursors. */
    private final int maxCursors;

    /** Current protocol context. */
    private ClientProtocolContext currentProtocolContext;

    /** Last reported affinity topology version. */
    private AtomicReference<AffinityTopologyVersion> lastAffinityTopologyVersion = new AtomicReference<>();

    /** Client session. */
    private GridNioSession ses;

    /** Cursor counter. */
    private final AtomicLong curCnt = new AtomicLong();

    /** Active tx count limit. */
    private final int maxActiveTxCnt;

    /** Transactions by transaction id. */
    private final Map<Integer, ClientTxContext> txs = new ConcurrentHashMap<>();

    /** Active transactions count. */
    private final AtomicInteger txsCnt = new AtomicInteger();

    /** Active compute tasks limit. */
    private final int maxActiveComputeTasks;

    /** Active compute tasks count. */
    private final AtomicInteger activeTasksCnt = new AtomicInteger();

    /**
     * Ctor.
     *
     * @param ctx Kernal context.
     * @param connId Connection ID.
     * @param maxCursors Max active cursors.
     * @param thinCfg Thin-client configuration.
     */
    public ClientConnectionContext(
        GridKernalContext ctx,
        GridNioSession ses,
        long connId,
        int maxCursors,
        ThinClientConfiguration thinCfg
    ) {
        super(ctx, ses, connId);

        this.maxCursors = maxCursors;
        maxActiveTxCnt = thinCfg.getMaxActiveTxPerConnection();
        maxActiveComputeTasks = thinCfg.getMaxActiveComputeTasksPerConnection();
    }

    /**
     * Gets the handle registry.
     *
     * @return Handle registry.
     */
    public ClientResourceRegistry resources() {
        return resReg;
    }

    /** {@inheritDoc} */
    @Override public byte clientType() {
        return THIN_CLIENT;
    }

    /** {@inheritDoc} */
    @Override public boolean isVersionSupported(ClientListenerProtocolVersion ver) {
        return SUPPORTED_VERS.contains(ver);
    }

    /** {@inheritDoc} */
    @Override public ClientListenerProtocolVersion defaultVersion() {
        return DEFAULT_VER;
    }

    /**
     * @return Currently used protocol context.
     */
    public ClientProtocolContext currentProtocolContext() {
        return currentProtocolContext;
    }

    /** {@inheritDoc} */
    @Override public void initializeFromHandshake(GridNioSession ses,
        ClientListenerProtocolVersion ver, BinaryReaderExImpl reader)
        throws IgniteCheckedException {

        EnumSet<ClientBitmaskFeature> features = null;

        if (ClientProtocolContext.isFeatureSupported(ver, BITMAP_FEATURES)) {
            byte[] cliFeatures = reader.readByteArray();

            features = ClientBitmaskFeature.enumSet(cliFeatures);

<<<<<<< HEAD
            if (!U.isTxAwareQueriesEnabled(ctx))
=======
            if (!ctx.config().getTransactionConfiguration().isTxAwareQueriesEnabled())
>>>>>>> db4930e1
                features.remove(ClientBitmaskFeature.TX_AWARE_QUERIES);
        }

        currentProtocolContext = new ClientProtocolContext(ver, features);

        String user = null;
        String pwd = null;

        if (currentProtocolContext.isFeatureSupported(USER_ATTRIBUTES))
            userAttrs = reader.readMap();

        if (currentProtocolContext.isFeatureSupported(AUTHORIZATION)) {
            boolean hasMore;
            try {
                hasMore = reader.available() > 0;
            }
            catch (IOException e) {
                throw new IgniteCheckedException("Handshake error: " + e.getMessage(), e);
            }

            if (hasMore) {
                user = reader.readString();
                pwd = reader.readString();
            }
        }

        authenticate(ses, user, pwd);

        initClientDescriptor("cli");

        handler = new ClientRequestHandler(this, currentProtocolContext);
        parser = new ClientMessageParser(this, currentProtocolContext);

        this.ses = ses;
    }

    /** {@inheritDoc} */
    @Override public ClientListenerRequestHandler handler() {
        return handler;
    }

    /** {@inheritDoc} */
    @Override public ClientListenerMessageParser parser() {
        return parser;
    }

    /** {@inheritDoc} */
    @Override public void onDisconnected() {
        resReg.clean();

        super.onDisconnected();
    }

    /**
     * Increments the cursor count.
     */
    public void incrementCursors() {
        long curCnt0 = curCnt.get();

        if (curCnt0 >= maxCursors) {
            throw new IgniteClientException(ClientStatus.TOO_MANY_CURSORS,
                "Too many open cursors (either close other open cursors or increase the " +
                "limit through ClientConnectorConfiguration.maxOpenCursorsPerConnection) [maximum=" + maxCursors +
                ", current=" + curCnt0 + ']');
        }

        curCnt.incrementAndGet();
    }

    /**
     * Increments the cursor count.
     */
    public void decrementCursors() {
        curCnt.decrementAndGet();
    }

    /**
     * Atomically check whether affinity topology version has changed since the last call and sets new version as a last.
     * @return New version, if it has changed since the last call.
     */
    public ClientAffinityTopologyVersion checkAffinityTopologyVersion() {
        while (true) {
            AffinityTopologyVersion oldVer = lastAffinityTopologyVersion.get();
            AffinityTopologyVersion newVer = ctx.cache().context().exchange().readyAffinityVersion();

            boolean changed = oldVer == null || oldVer.compareTo(newVer) < 0;

            if (changed) {
                boolean success = lastAffinityTopologyVersion.compareAndSet(oldVer, newVer);

                if (!success)
                    continue;
            }

            return new ClientAffinityTopologyVersion(newVer, changed);
        }
    }

    /** {@inheritDoc} */
<<<<<<< HEAD
    @Override public ClientTxContext txContext(int txId) {
=======
    @Override public @Nullable ClientTxContext txContext(int txId) {
>>>>>>> db4930e1
        return txs.get(txId);
    }

    /** {@inheritDoc} */
    @Override public void addTxContext(ClientTxContext txCtx) {
        if (txsCnt.incrementAndGet() > maxActiveTxCnt) {
            txsCnt.decrementAndGet();

            throw new IgniteClientException(ClientStatus.TX_LIMIT_EXCEEDED, "Active transactions per connection limit " +
                "(" + maxActiveTxCnt + ") exceeded. To start a new transaction you need to wait for some of currently " +
                "active transactions complete. To change the limit set up " +
                "ThinClientConfiguration.MaxActiveTxPerConnection property.");
        }

        txs.put(txCtx.txId(), txCtx);
    }

    /** {@inheritDoc} */
    @Override public void removeTxContext(int txId) {
        txs.remove(txId);

        txsCnt.decrementAndGet();
    }

    /** {@inheritDoc} */
    @Override public void cleanupTxs() {
        for (ClientTxContext txCtx : txs.values())
            txCtx.close();

        txs.clear();
    }

    /**
     * Send notification to the client.
     *
     * @param notification Notification.
     */
    public void notifyClient(ClientNotification notification) {
        ses.send(parser.encode(notification));
    }

    /**
     * Increments the active compute tasks count.
     */
    public void incrementActiveTasksCount() {
        if (maxActiveComputeTasks == 0) {
            throw new IgniteClientException(ClientStatus.FUNCTIONALITY_DISABLED,
                "Compute grid functionality is disabled for thin clients on server node. " +
                    "To enable it set up the ThinClientConfiguration.MaxActiveComputeTasksPerConnection property.");
        }

        if (activeTasksCnt.incrementAndGet() > maxActiveComputeTasks) {
            activeTasksCnt.decrementAndGet();

            throw new IgniteClientException(ClientStatus.TOO_MANY_COMPUTE_TASKS, "Active compute tasks per connection " +
                "limit (" + maxActiveComputeTasks + ") exceeded. To start a new task you need to wait for some of " +
                "currently active tasks complete. To change the limit set up the " +
                "ThinClientConfiguration.MaxActiveComputeTasksPerConnection property.");
        }
    }

    /**
     * Decrements the active compute tasks count.
     */
    public void decrementActiveTasksCount() {
        int cnt = activeTasksCnt.decrementAndGet();

        assert cnt >= 0 : "Unexpected active tasks count: " + cnt;
    }
}<|MERGE_RESOLUTION|>--- conflicted
+++ resolved
@@ -37,11 +37,8 @@
 import org.apache.ignite.internal.processors.odbc.ClientListenerRequestHandler;
 import org.apache.ignite.internal.processors.platform.client.tx.ClientTxContext;
 import org.apache.ignite.internal.util.nio.GridNioSession;
-<<<<<<< HEAD
 import org.apache.ignite.internal.util.typedef.internal.U;
-=======
 import org.jetbrains.annotations.Nullable;
->>>>>>> db4930e1
 
 import static org.apache.ignite.internal.processors.odbc.ClientListenerNioListener.THIN_CLIENT;
 import static org.apache.ignite.internal.processors.platform.client.ClientBitmaskFeature.USER_ATTRIBUTES;
@@ -199,11 +196,7 @@
 
             features = ClientBitmaskFeature.enumSet(cliFeatures);
 
-<<<<<<< HEAD
             if (!U.isTxAwareQueriesEnabled(ctx))
-=======
-            if (!ctx.config().getTransactionConfiguration().isTxAwareQueriesEnabled())
->>>>>>> db4930e1
                 features.remove(ClientBitmaskFeature.TX_AWARE_QUERIES);
         }
 
@@ -303,11 +296,7 @@
     }
 
     /** {@inheritDoc} */
-<<<<<<< HEAD
-    @Override public ClientTxContext txContext(int txId) {
-=======
     @Override public @Nullable ClientTxContext txContext(int txId) {
->>>>>>> db4930e1
         return txs.get(txId);
     }
 
