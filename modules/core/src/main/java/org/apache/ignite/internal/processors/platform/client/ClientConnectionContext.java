--- conflicted
+++ resolved
@@ -19,7 +19,6 @@
 
 import java.io.IOException;
 import java.util.Arrays;
-import java.util.BitSet;
 import java.util.Collection;
 import java.util.EnumSet;
 import java.util.Map;
@@ -76,11 +75,8 @@
      */
     public static final ClientListenerProtocolVersion VER_1_7_0 = ClientListenerProtocolVersion.create(1, 7, 0);
 
-    /** Version 2.0.0. Added: Client features, notifications. */
-    public static final ClientListenerProtocolVersion VER_2_0_0 = ClientListenerProtocolVersion.create(2, 0, 0);
-
     /** Default version. */
-    public static final ClientListenerProtocolVersion DEFAULT_VER = VER_2_0_0;
+    public static final ClientListenerProtocolVersion DEFAULT_VER = VER_1_7_0;
 
     /** Default protocol context. */
     public static final ClientProtocolContext DEFAULT_PROTOCOL_CONTEXT =
@@ -88,7 +84,6 @@
 
     /** Supported versions. */
     private static final Collection<ClientListenerProtocolVersion> SUPPORTED_VERS = Arrays.asList(
-        VER_2_0_0,
         VER_1_7_0,
         VER_1_6_0,
         VER_1_5_0,
@@ -120,9 +115,6 @@
     /** Client session. */
     private GridNioSession ses;
 
-    /** Features, supported by the client. */
-    private BitSet supportedFeatures;
-
     /** Cursor counter. */
     private final AtomicLong curCnt = new AtomicLong();
 
@@ -204,14 +196,7 @@
         String user = null;
         String pwd = null;
 
-<<<<<<< HEAD
-        if (ver.compareTo(VER_2_0_0) >= 0)
-            supportedFeatures = BitSet.valueOf(reader.readByteArray());
-
-        if (ver.compareTo(VER_1_7_0) >= 0)
-=======
         if (currentProtocolContext.isFeatureSupported(USER_ATTRIBUTES))
->>>>>>> 375132d2
             userAttrs = reader.readMap();
 
         if (currentProtocolContext.isFeatureSupported(AUTHORIZATION)) {
@@ -231,18 +216,10 @@
 
         AuthorizationContext authCtx = authenticate(ses.certificates(), user, pwd);
 
-<<<<<<< HEAD
-        currentVer = ver;
-
-        handler = new ClientRequestHandler(this, authCtx, ver);
-
-        parser = new ClientMessageParser(this, ver);
-
-        this.ses = ses;
-=======
         handler = new ClientRequestHandler(this, authCtx, currentProtocolContext);
         parser = new ClientMessageParser(this, currentProtocolContext);
->>>>>>> 375132d2
+
+        this.ses = ses;
     }
 
     /** {@inheritDoc} */
@@ -262,16 +239,6 @@
         cleanupTxs();
 
         super.onDisconnected();
-    }
-
-    /**
-     * Check if feature is supported by the client.
-     *
-     * @param feature Feature to check.
-     * @return {@code True} if feature is supported by the client.
-     */
-    public boolean isFeatureSupported(ClientFeature feature) {
-        return supportedFeatures != null && supportedFeatures.get(feature.getFeatureId());
     }
 
     /**
