/*
 * Licensed to the Apache Software Foundation (ASF) under one or more
 * contributor license agreements.  See the NOTICE file distributed with
 * this work for additional information regarding copyright ownership.
 * The ASF licenses this file to You under the Apache License, Version 2.0
 * (the "License"); you may not use this file except in compliance with
 * the License.  You may obtain a copy of the License at
 *
 *      http://www.apache.org/licenses/LICENSE-2.0
 *
 * Unless required by applicable law or agreed to in writing, software
 * distributed under the License is distributed on an "AS IS" BASIS,
 * WITHOUT WARRANTIES OR CONDITIONS OF ANY KIND, either express or implied.
 * See the License for the specific language governing permissions and
 * limitations under the License.
 */

package org.apache.ignite.internal.processors.platform.client;

import java.io.IOException;
import java.util.Arrays;
import java.util.Collection;
import java.util.EnumSet;
import java.util.concurrent.atomic.AtomicInteger;
import java.util.concurrent.atomic.AtomicLong;
import java.util.concurrent.atomic.AtomicReference;
import org.apache.ignite.IgniteCheckedException;
import org.apache.ignite.configuration.ThinClientConfiguration;
import org.apache.ignite.internal.GridKernalContext;
import org.apache.ignite.internal.binary.BinaryReaderExImpl;
import org.apache.ignite.internal.processors.affinity.AffinityTopologyVersion;
import org.apache.ignite.internal.processors.odbc.ClientListenerAbstractConnectionContext;
import org.apache.ignite.internal.processors.odbc.ClientListenerMessageParser;
import org.apache.ignite.internal.processors.odbc.ClientListenerProtocolVersion;
import org.apache.ignite.internal.processors.odbc.ClientListenerRequestHandler;
import org.apache.ignite.internal.util.nio.GridNioSession;

import static org.apache.ignite.internal.processors.odbc.ClientListenerNioListener.THIN_CLIENT;
import static org.apache.ignite.internal.processors.platform.client.ClientBitmaskFeature.USER_ATTRIBUTES;
import static org.apache.ignite.internal.processors.platform.client.ClientProtocolVersionFeature.AUTHORIZATION;
import static org.apache.ignite.internal.processors.platform.client.ClientProtocolVersionFeature.BITMAP_FEATURES;

/**
 * Thin Client connection context.
 */
public class ClientConnectionContext extends ClientListenerAbstractConnectionContext {
    /** Version 1.0.0. */
    public static final ClientListenerProtocolVersion VER_1_0_0 = ClientListenerProtocolVersion.create(1, 0, 0);

    /** Version 1.1.0. */
    public static final ClientListenerProtocolVersion VER_1_1_0 = ClientListenerProtocolVersion.create(1, 1, 0);

    /** Version 1.2.0. */
    public static final ClientListenerProtocolVersion VER_1_2_0 = ClientListenerProtocolVersion.create(1, 2, 0);

    /** Version 1.3.0. */
    public static final ClientListenerProtocolVersion VER_1_3_0 = ClientListenerProtocolVersion.create(1, 3, 0);

    /** Version 1.4.0. Added: Partition awareness, IEP-23. */
    public static final ClientListenerProtocolVersion VER_1_4_0 = ClientListenerProtocolVersion.create(1, 4, 0);

    /** Version 1.5.0. Added: Transactions support, IEP-34. */
    public static final ClientListenerProtocolVersion VER_1_5_0 = ClientListenerProtocolVersion.create(1, 5, 0);

    /** Version 1.6.0. Added: Expiration Policy configuration. */
    public static final ClientListenerProtocolVersion VER_1_6_0 = ClientListenerProtocolVersion.create(1, 6, 0);

    /**
     * Version 1.7.0. Added: protocol features.
     * ATTENTION! Do not add any new protocol versions unless totally necessary. Use {@link ClientBitmaskFeature}
     * instead.
     */
    public static final ClientListenerProtocolVersion VER_1_7_0 = ClientListenerProtocolVersion.create(1, 7, 0);

    /** Default version. */
    public static final ClientListenerProtocolVersion DEFAULT_VER = VER_1_7_0;

    /** Supported versions. */
    private static final Collection<ClientListenerProtocolVersion> SUPPORTED_VERS = Arrays.asList(
        VER_1_7_0,
        VER_1_6_0,
        VER_1_5_0,
        VER_1_4_0,
        VER_1_3_0,
        VER_1_2_0,
        VER_1_1_0,
        VER_1_0_0
    );

    /** Message parser. */
    private ClientMessageParser parser;

    /** Request handler. */
    private ClientRequestHandler handler;

    /** Handle registry. */
    private final ClientResourceRegistry resReg = new ClientResourceRegistry();

    /** Max cursors. */
    private final int maxCursors;

    /** Current protocol context. */
    private ClientProtocolContext currentProtocolContext;

    /** Last reported affinity topology version. */
    private AtomicReference<AffinityTopologyVersion> lastAffinityTopologyVersion = new AtomicReference<>();

    /** Client session. */
    private GridNioSession ses;

    /** Cursor counter. */
    private final AtomicLong curCnt = new AtomicLong();

    /** Active compute tasks limit. */
    private final int maxActiveComputeTasks;

    /** Active compute tasks count. */
    private final AtomicInteger activeTasksCnt = new AtomicInteger();

    /**
     * Ctor.
     *
     * @param ctx Kernal context.
     * @param connId Connection ID.
     * @param maxCursors Max active cursors.
     * @param thinCfg Thin-client configuration.
     */
    public ClientConnectionContext(
        GridKernalContext ctx,
        GridNioSession ses,
        long connId,
        int maxCursors,
        ThinClientConfiguration thinCfg
    ) {
        super(ctx, ses, connId, thinCfg.getMaxActiveTxPerConnection());

        this.maxCursors = maxCursors;
        maxActiveComputeTasks = thinCfg.getMaxActiveComputeTasksPerConnection();
    }

    /**
     * Gets the handle registry.
     *
     * @return Handle registry.
     */
    public ClientResourceRegistry resources() {
        return resReg;
    }

    /** {@inheritDoc} */
    @Override public byte clientType() {
        return THIN_CLIENT;
    }

    /** {@inheritDoc} */
    @Override public boolean isVersionSupported(ClientListenerProtocolVersion ver) {
        return SUPPORTED_VERS.contains(ver);
    }

    /** {@inheritDoc} */
    @Override public ClientListenerProtocolVersion defaultVersion() {
        return DEFAULT_VER;
    }

    /**
     * @return Currently used protocol context.
     */
    public ClientProtocolContext currentProtocolContext() {
        return currentProtocolContext;
    }

    /** {@inheritDoc} */
    @Override public void initializeFromHandshake(GridNioSession ses,
        ClientListenerProtocolVersion ver, BinaryReaderExImpl reader)
        throws IgniteCheckedException {

        EnumSet<ClientBitmaskFeature> features = null;

        if (ClientProtocolContext.isFeatureSupported(ver, BITMAP_FEATURES)) {
            byte[] cliFeatures = reader.readByteArray();

            features = ClientBitmaskFeature.enumSet(cliFeatures);

<<<<<<< HEAD
            if (!ctx.config().getTransactionConfiguration().isTxAwareQueriesEnabled()) {
                features.remove(ClientBitmaskFeature.TX_AWARE_QUERIES);
            }
=======
            if (!ctx.config().getTransactionConfiguration().isTxAwareQueriesEnabled())
                features.remove(ClientBitmaskFeature.TX_AWARE_QUERIES);
>>>>>>> 90f4aba7
        }

        currentProtocolContext = new ClientProtocolContext(ver, features);

        String user = null;
        String pwd = null;

        if (currentProtocolContext.isFeatureSupported(USER_ATTRIBUTES))
            userAttrs = reader.readMap();

        if (currentProtocolContext.isFeatureSupported(AUTHORIZATION)) {
            boolean hasMore;
            try {
                hasMore = reader.available() > 0;
            }
            catch (IOException e) {
                throw new IgniteCheckedException("Handshake error: " + e.getMessage(), e);
            }

            if (hasMore) {
                user = reader.readString();
                pwd = reader.readString();
            }
        }

        authenticate(ses, user, pwd);

        initClientDescriptor("cli");

        handler = new ClientRequestHandler(this, currentProtocolContext);
        parser = new ClientMessageParser(this, currentProtocolContext);

        this.ses = ses;
    }

    /** {@inheritDoc} */
    @Override public ClientListenerRequestHandler handler() {
        return handler;
    }

    /** {@inheritDoc} */
    @Override public ClientListenerMessageParser parser() {
        return parser;
    }

    /** {@inheritDoc} */
    @Override public void onDisconnected() {
        resReg.clean();

        super.onDisconnected();
    }

    /**
     * Increments the cursor count.
     */
    public void incrementCursors() {
        long curCnt0 = curCnt.get();

        if (curCnt0 >= maxCursors) {
            throw new IgniteClientException(ClientStatus.TOO_MANY_CURSORS,
                "Too many open cursors (either close other open cursors or increase the " +
                "limit through ClientConnectorConfiguration.maxOpenCursorsPerConnection) [maximum=" + maxCursors +
                ", current=" + curCnt0 + ']');
        }

        curCnt.incrementAndGet();
    }

    /**
     * Increments the cursor count.
     */
    public void decrementCursors() {
        curCnt.decrementAndGet();
    }

    /**
     * Atomically check whether affinity topology version has changed since the last call and sets new version as a last.
     * @return New version, if it has changed since the last call.
     */
    public ClientAffinityTopologyVersion checkAffinityTopologyVersion() {
        while (true) {
            AffinityTopologyVersion oldVer = lastAffinityTopologyVersion.get();
            AffinityTopologyVersion newVer = ctx.cache().context().exchange().readyAffinityVersion();

            boolean changed = oldVer == null || oldVer.compareTo(newVer) < 0;

            if (changed) {
                boolean success = lastAffinityTopologyVersion.compareAndSet(oldVer, newVer);

                if (!success)
                    continue;
            }

            return new ClientAffinityTopologyVersion(newVer, changed);
        }
    }

    /**
     * Send notification to the client.
     *
     * @param notification Notification.
     */
    public void notifyClient(ClientNotification notification) {
        ses.send(parser.encode(notification));
    }

    /**
     * Increments the active compute tasks count.
     */
    public void incrementActiveTasksCount() {
        if (maxActiveComputeTasks == 0) {
            throw new IgniteClientException(ClientStatus.FUNCTIONALITY_DISABLED,
                "Compute grid functionality is disabled for thin clients on server node. " +
                    "To enable it set up the ThinClientConfiguration.MaxActiveComputeTasksPerConnection property.");
        }

        if (activeTasksCnt.incrementAndGet() > maxActiveComputeTasks) {
            activeTasksCnt.decrementAndGet();

            throw new IgniteClientException(ClientStatus.TOO_MANY_COMPUTE_TASKS, "Active compute tasks per connection " +
                "limit (" + maxActiveComputeTasks + ") exceeded. To start a new task you need to wait for some of " +
                "currently active tasks complete. To change the limit set up the " +
                "ThinClientConfiguration.MaxActiveComputeTasksPerConnection property.");
        }
    }

    /**
     * Decrements the active compute tasks count.
     */
    public void decrementActiveTasksCount() {
        int cnt = activeTasksCnt.decrementAndGet();

        assert cnt >= 0 : "Unexpected active tasks count: " + cnt;
    }
}<|MERGE_RESOLUTION|>--- conflicted
+++ resolved
@@ -181,14 +181,8 @@
 
             features = ClientBitmaskFeature.enumSet(cliFeatures);
 
-<<<<<<< HEAD
-            if (!ctx.config().getTransactionConfiguration().isTxAwareQueriesEnabled()) {
-                features.remove(ClientBitmaskFeature.TX_AWARE_QUERIES);
-            }
-=======
             if (!ctx.config().getTransactionConfiguration().isTxAwareQueriesEnabled())
                 features.remove(ClientBitmaskFeature.TX_AWARE_QUERIES);
->>>>>>> 90f4aba7
         }
 
         currentProtocolContext = new ClientProtocolContext(ver, features);
