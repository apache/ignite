/*
 * Licensed to the Apache Software Foundation (ASF) under one or more
 * contributor license agreements.  See the NOTICE file distributed with
 * this work for additional information regarding copyright ownership.
 * The ASF licenses this file to You under the Apache License, Version 2.0
 * (the "License"); you may not use this file except in compliance with
 * the License.  You may obtain a copy of the License at
 *
 *      http://www.apache.org/licenses/LICENSE-2.0
 *
 * Unless required by applicable law or agreed to in writing, software
 * distributed under the License is distributed on an "AS IS" BASIS,
 * WITHOUT WARRANTIES OR CONDITIONS OF ANY KIND, either express or implied.
 * See the License for the specific language governing permissions and
 * limitations under the License.
 */

package org.apache.ignite.internal.processors.platform.client;

import java.io.IOException;
import java.util.Arrays;
import java.util.Collection;
import java.util.Map;
import java.util.concurrent.ConcurrentHashMap;
import java.util.concurrent.atomic.AtomicInteger;
import java.util.concurrent.atomic.AtomicLong;
import java.util.concurrent.atomic.AtomicReference;
import org.apache.ignite.IgniteCheckedException;
import org.apache.ignite.configuration.ThinClientConfiguration;
import org.apache.ignite.internal.GridKernalContext;
import org.apache.ignite.internal.binary.BinaryReaderExImpl;
import org.apache.ignite.internal.processors.affinity.AffinityTopologyVersion;
import org.apache.ignite.internal.processors.authentication.AuthorizationContext;
import org.apache.ignite.internal.processors.odbc.ClientListenerAbstractConnectionContext;
import org.apache.ignite.internal.processors.odbc.ClientListenerMessageParser;
import org.apache.ignite.internal.processors.odbc.ClientListenerProtocolVersion;
import org.apache.ignite.internal.processors.odbc.ClientListenerRequestHandler;
import org.apache.ignite.internal.processors.platform.client.tx.ClientTxContext;

/**
 * Thin Client connection context.
 */
public class ClientConnectionContext extends ClientListenerAbstractConnectionContext {
    /** Version 1.0.0. */
    public static final ClientListenerProtocolVersion VER_1_0_0 = ClientListenerProtocolVersion.create(1, 0, 0);

    /** Version 1.1.0. */
    public static final ClientListenerProtocolVersion VER_1_1_0 = ClientListenerProtocolVersion.create(1, 1, 0);

    /** Version 1.2.0. */
    public static final ClientListenerProtocolVersion VER_1_2_0 = ClientListenerProtocolVersion.create(1, 2, 0);

    /** Version 1.3.0. */
    public static final ClientListenerProtocolVersion VER_1_3_0 = ClientListenerProtocolVersion.create(1, 3, 0);

    /** Version 1.4.0. Added: Affinity Awareness, IEP-23. */
    public static final ClientListenerProtocolVersion VER_1_4_0 = ClientListenerProtocolVersion.create(1, 4, 0);

    /** Version 1.5.0. Added: Transactions support, IEP-34. */
    public static final ClientListenerProtocolVersion VER_1_5_0 = ClientListenerProtocolVersion.create(1, 5, 0);

<<<<<<< HEAD
    /** Version 1.6.0. Added: User attributes support. */
=======
    /** Version 1.6.0. Added: Expiration Policy configuration. */
>>>>>>> 66957090
    public static final ClientListenerProtocolVersion VER_1_6_0 = ClientListenerProtocolVersion.create(1, 6, 0);

    /** Default version. */
    public static final ClientListenerProtocolVersion DEFAULT_VER = VER_1_6_0;

    /** Supported versions. */
    private static final Collection<ClientListenerProtocolVersion> SUPPORTED_VERS = Arrays.asList(
        VER_1_6_0,
        VER_1_5_0,
        VER_1_4_0,
        VER_1_3_0,
        VER_1_2_0,
        VER_1_1_0,
        VER_1_0_0
    );

    /** Message parser. */
    private ClientMessageParser parser;

    /** Request handler. */
    private ClientRequestHandler handler;

    /** Handle registry. */
    private final ClientResourceRegistry resReg = new ClientResourceRegistry();

    /** Max cursors. */
    private final int maxCursors;

    /** Current protocol version. */
    private ClientListenerProtocolVersion currentVer;

    /** Last reported affinity topology version. */
    private AtomicReference<AffinityTopologyVersion> lastAffinityTopologyVersion = new AtomicReference<>();

    /** Cursor counter. */
    private final AtomicLong curCnt = new AtomicLong();

    /** Active tx count limit. */
    private final int maxActiveTxCnt;

    /** Tx id. */
    private final AtomicInteger txIdSeq = new AtomicInteger();

    /** Transactions by transaction id. */
    private final Map<Integer, ClientTxContext> txs = new ConcurrentHashMap<>();

    /** Active transactions count. */
    private final AtomicInteger txsCnt = new AtomicInteger();

    /**
     * Ctor.
     *
     * @param ctx Kernal context.
     * @param connId Connection ID.
     * @param maxCursors Max active cursors.
     * @param thinCfg Thin-client configuration.
     */
    public ClientConnectionContext(GridKernalContext ctx, long connId, int maxCursors, ThinClientConfiguration thinCfg) {
        super(ctx, connId);

        this.maxCursors = maxCursors;
        maxActiveTxCnt = thinCfg.getMaxActiveTxPerConnection();
    }

    /**
     * Gets the handle registry.
     *
     * @return Handle registry.
     */
    public ClientResourceRegistry resources() {
        return resReg;
    }

    /** {@inheritDoc} */
    @Override public boolean isVersionSupported(ClientListenerProtocolVersion ver) {
        return SUPPORTED_VERS.contains(ver);
    }

    /** {@inheritDoc} */
    @Override public ClientListenerProtocolVersion defaultVersion() {
        return DEFAULT_VER;
    }

    /**
     * @return Currently used protocol version.
     */
    public ClientListenerProtocolVersion currentVersion() {
        return currentVer;
    }

    /** {@inheritDoc} */
    @Override public void initializeFromHandshake(ClientListenerProtocolVersion ver, BinaryReaderExImpl reader)
        throws IgniteCheckedException {
        boolean hasMore;

        String user = null;
        String pwd = null;

        if (ver.compareTo(VER_1_1_0) >= 0) {
            try {
                hasMore = reader.available() > 0;
            }
            catch (IOException e) {
                throw new IgniteCheckedException("Handshake error: " + e.getMessage(), e);
            }

            if (hasMore) {
                user = reader.readString();
                pwd = reader.readString();
            }
        }

        if (ver.compareTo(VER_1_6_0) >= 0)
            userAttrs = reader.readMap();

        AuthorizationContext authCtx = authenticate(user, pwd);

        currentVer = ver;

        handler = new ClientRequestHandler(this, authCtx, ver);

        parser = new ClientMessageParser(this, ver);
    }

    /** {@inheritDoc} */
    @Override public ClientListenerRequestHandler handler() {
        return handler;
    }

    /** {@inheritDoc} */
    @Override public ClientListenerMessageParser parser() {
        return parser;
    }

    /** {@inheritDoc} */
    @Override public void onDisconnected() {
        resReg.clean();

        cleanupTxs();

        super.onDisconnected();
    }

    /**
     * Increments the cursor count.
     */
    public void incrementCursors() {
        long curCnt0 = curCnt.get();

        if (curCnt0 >= maxCursors) {
            throw new IgniteClientException(ClientStatus.TOO_MANY_CURSORS,
                "Too many open cursors (either close other open cursors or increase the " +
                "limit through ClientConnectorConfiguration.maxOpenCursorsPerConnection) [maximum=" + maxCursors +
                ", current=" + curCnt0 + ']');
        }

        curCnt.incrementAndGet();
    }

    /**
     * Increments the cursor count.
     */
    public void decrementCursors() {
        curCnt.decrementAndGet();
    }

    /**
     * Atomically check whether affinity topology version has changed since the last call and sets new version as a last.
     * @return New version, if it has changed since the last call.
     */
    public ClientAffinityTopologyVersion checkAffinityTopologyVersion() {
        while (true) {
            AffinityTopologyVersion oldVer = lastAffinityTopologyVersion.get();
            AffinityTopologyVersion newVer = ctx.cache().context().exchange().readyAffinityVersion();

            boolean changed = oldVer == null || oldVer.compareTo(newVer) < 0;

            if (changed) {
                boolean success = lastAffinityTopologyVersion.compareAndSet(oldVer, newVer);

                if (!success)
                    continue;
            }

            return new ClientAffinityTopologyVersion(newVer, changed);
        }
    }

    /**
     * Next transaction id for this connection.
     */
    public int nextTxId() {
        int txId = txIdSeq.incrementAndGet();

        return txId == 0 ? txIdSeq.incrementAndGet() : txId;
    }

    /**
     * Transaction context by transaction id.
     *
     * @param txId Tx ID.
     */
    public ClientTxContext txContext(int txId) {
        return txs.get(txId);
    }

    /**
     * Add new transaction context to connection.
     *
     * @param txCtx Tx context.
     */
    public void addTxContext(ClientTxContext txCtx) {
        if (txsCnt.incrementAndGet() > maxActiveTxCnt) {
            txsCnt.decrementAndGet();

            throw new IgniteClientException(ClientStatus.TX_LIMIT_EXCEEDED, "Active transactions per connection limit " +
                "(" + maxActiveTxCnt + ") exceeded. To start a new transaction you need to wait for some of currently " +
                "active transactions complete. To change the limit set up " +
                "ThinClientConfiguration.MaxActiveTxPerConnection property.");
        }

        txs.put(txCtx.txId(), txCtx);
    }

    /**
     * Remove transaction context from connection.
     *
     * @param txId Tx ID.
     */
    public void removeTxContext(int txId) {
        txs.remove(txId);

        txsCnt.decrementAndGet();
    }

    /**
     *
     */
    private void cleanupTxs() {
        for (ClientTxContext txCtx : txs.values())
            txCtx.close();

        txs.clear();
    }
}<|MERGE_RESOLUTION|>--- conflicted
+++ resolved
@@ -59,18 +59,18 @@
     /** Version 1.5.0. Added: Transactions support, IEP-34. */
     public static final ClientListenerProtocolVersion VER_1_5_0 = ClientListenerProtocolVersion.create(1, 5, 0);
 
-<<<<<<< HEAD
-    /** Version 1.6.0. Added: User attributes support. */
-=======
     /** Version 1.6.0. Added: Expiration Policy configuration. */
->>>>>>> 66957090
     public static final ClientListenerProtocolVersion VER_1_6_0 = ClientListenerProtocolVersion.create(1, 6, 0);
 
+    /** Version 1.7.0. Added: User attributes support. */
+    public static final ClientListenerProtocolVersion VER_1_7_0 = ClientListenerProtocolVersion.create(1, 7, 0);
+
     /** Default version. */
-    public static final ClientListenerProtocolVersion DEFAULT_VER = VER_1_6_0;
+    public static final ClientListenerProtocolVersion DEFAULT_VER = VER_1_7_0;
 
     /** Supported versions. */
     private static final Collection<ClientListenerProtocolVersion> SUPPORTED_VERS = Arrays.asList(
+        VER_1_7_0,
         VER_1_6_0,
         VER_1_5_0,
         VER_1_4_0,
@@ -176,7 +176,7 @@
             }
         }
 
-        if (ver.compareTo(VER_1_6_0) >= 0)
+        if (ver.compareTo(VER_1_7_0) >= 0)
             userAttrs = reader.readMap();
 
         AuthorizationContext authCtx = authenticate(user, pwd);
