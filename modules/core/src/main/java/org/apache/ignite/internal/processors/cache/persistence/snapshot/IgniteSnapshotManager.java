/*
 * Licensed to the Apache Software Foundation (ASF) under one or more
 * contributor license agreements.  See the NOTICE file distributed with
 * this work for additional information regarding copyright ownership.
 * The ASF licenses this file to You under the Apache License, Version 2.0
 * (the "License"); you may not use this file except in compliance with
 * the License.  You may obtain a copy of the License at
 *
 *      http://www.apache.org/licenses/LICENSE-2.0
 *
 * Unless required by applicable law or agreed to in writing, software
 * distributed under the License is distributed on an "AS IS" BASIS,
 * WITHOUT WARRANTIES OR CONDITIONS OF ANY KIND, either express or implied.
 * See the License for the specific language governing permissions and
 * limitations under the License.
 */

package org.apache.ignite.internal.processors.cache.persistence.snapshot;

import java.io.BufferedInputStream;
import java.io.Closeable;
import java.io.File;
import java.io.FileOutputStream;
import java.io.IOException;
import java.io.InputStream;
import java.io.OutputStream;
import java.io.Serializable;
import java.nio.ByteBuffer;
import java.nio.ByteOrder;
import java.nio.channels.FileChannel;
import java.nio.file.FileVisitResult;
import java.nio.file.Files;
import java.nio.file.Path;
import java.nio.file.SimpleFileVisitor;
import java.nio.file.StandardCopyOption;
import java.nio.file.attribute.BasicFileAttributes;
import java.util.ArrayList;
import java.util.Arrays;
import java.util.BitSet;
import java.util.Collection;
import java.util.Collections;
import java.util.Deque;
import java.util.EnumMap;
import java.util.HashMap;
import java.util.HashSet;
import java.util.Iterator;
import java.util.LinkedList;
import java.util.List;
import java.util.Map;
import java.util.NoSuchElementException;
import java.util.Objects;
import java.util.Optional;
import java.util.Queue;
import java.util.Set;
import java.util.TreeMap;
import java.util.UUID;
import java.util.concurrent.ConcurrentHashMap;
import java.util.concurrent.ConcurrentLinkedDeque;
import java.util.concurrent.ConcurrentMap;
import java.util.concurrent.Executor;
import java.util.concurrent.ExecutorService;
import java.util.concurrent.RejectedExecutionException;
import java.util.concurrent.atomic.AtomicInteger;
import java.util.function.BiConsumer;
import java.util.function.BiFunction;
import java.util.function.BooleanSupplier;
import java.util.function.Consumer;
import java.util.function.Function;
import java.util.stream.Collectors;
import org.apache.ignite.IgniteCheckedException;
import org.apache.ignite.IgniteException;
import org.apache.ignite.IgniteInterruptedException;
import org.apache.ignite.IgniteLogger;
import org.apache.ignite.IgniteSnapshot;
import org.apache.ignite.IgniteSystemProperties;
import org.apache.ignite.binary.BinaryType;
import org.apache.ignite.cache.CacheAtomicityMode;
import org.apache.ignite.cluster.ClusterNode;
import org.apache.ignite.compute.ComputeTask;
import org.apache.ignite.configuration.CacheConfiguration;
import org.apache.ignite.configuration.DiskPageCompression;
import org.apache.ignite.events.DiscoveryEvent;
import org.apache.ignite.events.SnapshotEvent;
import org.apache.ignite.failure.FailureContext;
import org.apache.ignite.failure.FailureType;
import org.apache.ignite.internal.GridKernalContext;
import org.apache.ignite.internal.GridTopic;
import org.apache.ignite.internal.IgniteClientDisconnectedCheckedException;
import org.apache.ignite.internal.IgniteEx;
import org.apache.ignite.internal.IgniteFutureCancelledCheckedException;
import org.apache.ignite.internal.IgniteInternalFuture;
import org.apache.ignite.internal.IgniteInterruptedCheckedException;
import org.apache.ignite.internal.NodeStoppingException;
import org.apache.ignite.internal.cluster.ClusterTopologyCheckedException;
import org.apache.ignite.internal.cluster.DistributedConfigurationUtils;
import org.apache.ignite.internal.events.DiscoveryCustomEvent;
import org.apache.ignite.internal.management.cache.IdleVerifyResult;
import org.apache.ignite.internal.managers.communication.GridIoManager;
import org.apache.ignite.internal.managers.communication.GridMessageListener;
import org.apache.ignite.internal.managers.communication.TransmissionCancelledException;
import org.apache.ignite.internal.managers.communication.TransmissionHandler;
import org.apache.ignite.internal.managers.communication.TransmissionMeta;
import org.apache.ignite.internal.managers.communication.TransmissionPolicy;
import org.apache.ignite.internal.managers.encryption.GroupKey;
import org.apache.ignite.internal.managers.encryption.GroupKeyEncrypted;
import org.apache.ignite.internal.managers.eventstorage.DiscoveryEventListener;
import org.apache.ignite.internal.managers.systemview.walker.SnapshotViewWalker;
import org.apache.ignite.internal.pagemem.PageIdUtils;
import org.apache.ignite.internal.pagemem.store.PageStore;
import org.apache.ignite.internal.pagemem.wal.IgniteWriteAheadLogManager;
import org.apache.ignite.internal.pagemem.wal.record.IncrementalSnapshotFinishRecord;
import org.apache.ignite.internal.processors.affinity.AffinityTopologyVersion;
import org.apache.ignite.internal.processors.cache.CacheGroupContext;
import org.apache.ignite.internal.processors.cache.CacheGroupDescriptor;
import org.apache.ignite.internal.processors.cache.CacheObjectContext;
import org.apache.ignite.internal.processors.cache.CacheType;
import org.apache.ignite.internal.processors.cache.GridCacheContext;
import org.apache.ignite.internal.processors.cache.GridCacheSharedContext;
import org.apache.ignite.internal.processors.cache.GridCacheSharedManagerAdapter;
import org.apache.ignite.internal.processors.cache.GridLocalConfigManager;
import org.apache.ignite.internal.processors.cache.StoredCacheData;
import org.apache.ignite.internal.processors.cache.distributed.dht.preloader.GridDhtPartitionsExchangeFuture;
import org.apache.ignite.internal.processors.cache.distributed.dht.preloader.PartitionsExchangeAware;
import org.apache.ignite.internal.processors.cache.persistence.CacheDataRow;
import org.apache.ignite.internal.processors.cache.persistence.CacheDataRowAdapter;
import org.apache.ignite.internal.processors.cache.persistence.file.FileIO;
import org.apache.ignite.internal.processors.cache.persistence.file.FileIOFactory;
import org.apache.ignite.internal.processors.cache.persistence.file.FilePageStore;
import org.apache.ignite.internal.processors.cache.persistence.file.FilePageStoreManager;
import org.apache.ignite.internal.processors.cache.persistence.file.RandomAccessFileIOFactory;
import org.apache.ignite.internal.processors.cache.persistence.filename.NodeFileTree;
import org.apache.ignite.internal.processors.cache.persistence.filename.PdsFolderSettings;
import org.apache.ignite.internal.processors.cache.persistence.filename.SnapshotFileTree;
import org.apache.ignite.internal.processors.cache.persistence.filename.SnapshotFileTree.IncrementalSnapshotFileTree;
import org.apache.ignite.internal.processors.cache.persistence.metastorage.MetaStorage;
import org.apache.ignite.internal.processors.cache.persistence.metastorage.MetastorageLifecycleListener;
import org.apache.ignite.internal.processors.cache.persistence.metastorage.ReadOnlyMetastorage;
import org.apache.ignite.internal.processors.cache.persistence.metastorage.ReadWriteMetastorage;
import org.apache.ignite.internal.processors.cache.persistence.partstate.GroupPartitionId;
import org.apache.ignite.internal.processors.cache.persistence.snapshot.dump.CreateDumpFutureTask;
import org.apache.ignite.internal.processors.cache.persistence.tree.io.DataPageIO;
import org.apache.ignite.internal.processors.cache.persistence.tree.io.DataPagePayload;
import org.apache.ignite.internal.processors.cache.persistence.tree.io.PageIO;
import org.apache.ignite.internal.processors.cache.persistence.wal.WALPointer;
import org.apache.ignite.internal.processors.cache.persistence.wal.crc.FastCrc;
import org.apache.ignite.internal.processors.cache.transactions.IgniteInternalTx;
import org.apache.ignite.internal.processors.cache.tree.DataRow;
import org.apache.ignite.internal.processors.cluster.DiscoveryDataClusterState;
import org.apache.ignite.internal.processors.cluster.IgniteChangeGlobalStateSupport;
import org.apache.ignite.internal.processors.compress.CompressionProcessor;
import org.apache.ignite.internal.processors.configuration.distributed.DistributedConfigurationLifecycleListener;
import org.apache.ignite.internal.processors.configuration.distributed.DistributedLongProperty;
import org.apache.ignite.internal.processors.configuration.distributed.DistributedPropertyDispatcher;
import org.apache.ignite.internal.processors.marshaller.MappedName;
import org.apache.ignite.internal.processors.metastorage.persistence.DistributedMetaStorageImpl;
import org.apache.ignite.internal.processors.task.GridInternal;
import org.apache.ignite.internal.util.BasicRateLimiter;
import org.apache.ignite.internal.util.GridBusyLock;
import org.apache.ignite.internal.util.GridCloseableIteratorAdapter;
import org.apache.ignite.internal.util.distributed.DistributedProcess;
import org.apache.ignite.internal.util.distributed.InitMessage;
import org.apache.ignite.internal.util.future.GridCompoundIdentityFuture;
import org.apache.ignite.internal.util.future.GridFinishedFuture;
import org.apache.ignite.internal.util.future.GridFutureAdapter;
import org.apache.ignite.internal.util.future.IgniteFinishedFutureImpl;
import org.apache.ignite.internal.util.future.IgniteFutureImpl;
import org.apache.ignite.internal.util.lang.GridCloseableIterator;
import org.apache.ignite.internal.util.lang.GridClosureException;
import org.apache.ignite.internal.util.lang.GridPlainRunnable;
import org.apache.ignite.internal.util.lang.IgniteThrowableFunction;
import org.apache.ignite.internal.util.tostring.GridToStringExclude;
import org.apache.ignite.internal.util.typedef.F;
import org.apache.ignite.internal.util.typedef.T2;
import org.apache.ignite.internal.util.typedef.X;
import org.apache.ignite.internal.util.typedef.internal.A;
import org.apache.ignite.internal.util.typedef.internal.CU;
import org.apache.ignite.internal.util.typedef.internal.S;
import org.apache.ignite.internal.util.typedef.internal.U;
import org.apache.ignite.lang.IgniteCallable;
import org.apache.ignite.lang.IgniteFuture;
import org.apache.ignite.lang.IgniteUuid;
import org.apache.ignite.marshaller.Marshaller;
import org.apache.ignite.metric.MetricRegistry;
import org.apache.ignite.resources.IgniteInstanceResource;
import org.apache.ignite.spi.encryption.EncryptionSpi;
import org.apache.ignite.spi.systemview.view.SnapshotView;
import org.jetbrains.annotations.Nullable;

import static java.nio.file.StandardOpenOption.READ;
import static org.apache.ignite.IgniteSystemProperties.IGNITE_SNAPSHOT_SEQUENTIAL_WRITE;
import static org.apache.ignite.events.EventType.EVT_CLUSTER_SNAPSHOT_FAILED;
import static org.apache.ignite.events.EventType.EVT_CLUSTER_SNAPSHOT_FINISHED;
import static org.apache.ignite.events.EventType.EVT_CLUSTER_SNAPSHOT_STARTED;
import static org.apache.ignite.events.EventType.EVT_NODE_FAILED;
import static org.apache.ignite.events.EventType.EVT_NODE_LEFT;
import static org.apache.ignite.internal.GridClosureCallMode.BALANCE;
import static org.apache.ignite.internal.GridClosureCallMode.BROADCAST;
import static org.apache.ignite.internal.MarshallerContextImpl.saveMappings;
import static org.apache.ignite.internal.events.DiscoveryCustomEvent.EVT_DISCOVERY_CUSTOM_EVT;
import static org.apache.ignite.internal.managers.communication.GridIoPolicy.SYSTEM_POOL;
import static org.apache.ignite.internal.pagemem.PageIdAllocator.FLAG_DATA;
import static org.apache.ignite.internal.pagemem.PageIdAllocator.INDEX_PARTITION;
import static org.apache.ignite.internal.pagemem.PageIdUtils.flag;
import static org.apache.ignite.internal.pagemem.PageIdUtils.pageId;
import static org.apache.ignite.internal.pagemem.PageIdUtils.pageIndex;
import static org.apache.ignite.internal.pagemem.PageIdUtils.toDetailString;
import static org.apache.ignite.internal.processors.cache.GridCacheUtils.baselineNode;
import static org.apache.ignite.internal.processors.cache.GridCacheUtils.isPersistenceEnabled;
import static org.apache.ignite.internal.processors.cache.persistence.filename.NodeFileTree.cacheName;
import static org.apache.ignite.internal.processors.cache.persistence.filename.SnapshotFileTree.partDeltaIndexFile;
import static org.apache.ignite.internal.processors.cache.persistence.metastorage.MetaStorage.METASTORAGE_CACHE_ID;
import static org.apache.ignite.internal.processors.cache.persistence.metastorage.MetaStorage.METASTORAGE_CACHE_NAME;
import static org.apache.ignite.internal.processors.cache.persistence.partstate.GroupPartitionId.getTypeByPartId;
import static org.apache.ignite.internal.processors.cache.persistence.tree.io.PageIO.T_DATA;
import static org.apache.ignite.internal.processors.cache.persistence.tree.io.PageIO.getPageIO;
import static org.apache.ignite.internal.processors.cache.persistence.tree.io.PageIO.getType;
import static org.apache.ignite.internal.processors.cache.persistence.tree.io.PageIO.getVersion;
import static org.apache.ignite.internal.processors.configuration.distributed.DistributedLongProperty.detachedLongProperty;
import static org.apache.ignite.internal.processors.metric.impl.MetricUtils.metricName;
import static org.apache.ignite.internal.processors.task.TaskExecutionOptions.options;
import static org.apache.ignite.internal.util.GridUnsafe.bufferAddress;
import static org.apache.ignite.internal.util.IgniteUtils.isLocalNodeCoordinator;
import static org.apache.ignite.internal.util.distributed.DistributedProcess.DistributedProcessType.END_SNAPSHOT;
import static org.apache.ignite.internal.util.distributed.DistributedProcess.DistributedProcessType.START_SNAPSHOT;
import static org.apache.ignite.internal.util.io.GridFileUtils.ensureHardLinkAvailable;
import static org.apache.ignite.internal.util.lang.ClusterNodeFunc.node2id;
import static org.apache.ignite.plugin.security.SecurityPermission.ADMIN_SNAPSHOT;
import static org.apache.ignite.spi.systemview.view.SnapshotView.SNAPSHOT_SYS_VIEW;
import static org.apache.ignite.spi.systemview.view.SnapshotView.SNAPSHOT_SYS_VIEW_DESC;

/**
 * Internal implementation of snapshot operations over persistence caches.
 * <p>
 * These major actions available:
 * <ul>
 *     <li>Create snapshot of the whole persistent cluster cache groups by triggering PME to achieve consistency.</li>
 *     <li>Create cache dump - snapshot of cluster cache groups including in-memory.</li>
 *     <li>Create incremental snapshot using lightweight, non-blocking Consistent Cut algorithm.</li>
 * </ul>
 */
public class IgniteSnapshotManager extends GridCacheSharedManagerAdapter
    implements IgniteSnapshot, PartitionsExchangeAware, MetastorageLifecycleListener, IgniteChangeGlobalStateSupport {
    /** Text Reason for checkpoint to start snapshot operation. */
    public static final String CP_SNAPSHOT_REASON = "Checkpoint started to enforce snapshot operation: %s";

    /** Name prefix for each remote snapshot operation. */
    public static final String RMT_SNAPSHOT_PREFIX = "snapshot_";

    /** Snapshot in progress error message. */
    public static final String SNP_IN_PROGRESS_ERR_MSG = "Operation rejected due to the snapshot operation in progress.";

    /** Error message to finalize snapshot tasks. */
    public static final String SNP_NODE_STOPPING_ERR_MSG = "The operation is cancelled due to the local node is stopping";

    /** Snapshot metrics prefix. */
    public static final String SNAPSHOT_METRICS = "snapshot";

    /** Incremental snapshot metrics prefix. */
    public static final String INCREMENTAL_SNAPSHOT_METRICS = metricName("snapshot", "incremental");

    /** Prefix for snapshot threads. */
    public static final String SNAPSHOT_RUNNER_THREAD_PREFIX = "snapshot-runner";

    /** Snapshot transfer rate distributed configuration key */
    public static final String SNAPSHOT_TRANSFER_RATE_DMS_KEY = "snapshotTransferRate";

    /** Snapshot transfer rate is unlimited by default. */
    public static final long DFLT_SNAPSHOT_TRANSFER_RATE_BYTES = 0L;

    /** Maximum block size for limited snapshot transfer (64KB by default). */
    public static final int SNAPSHOT_LIMITED_TRANSFER_BLOCK_SIZE_BYTES = 64 * 1024;

    /** Metastorage key to save currently running snapshot directory path. */
    public static final String SNP_RUNNING_DIR_KEY = "snapshot-running-dir";

    /** Prefix for meta store records which means that incremental snapshot creation is disabled for a cache group. */
    private static final String INC_SNP_DISABLED_KEY_PREFIX = "grp-inc-snp-disabled-";

    /** Default value of {@link IgniteSystemProperties#IGNITE_SNAPSHOT_SEQUENTIAL_WRITE}. */
    public static final boolean DFLT_IGNITE_SNAPSHOT_SEQUENTIAL_WRITE = true;

    /** Default value of check flag. */
    public static final boolean DFLT_CHECK_ON_RESTORE = false;

    /** Snapshot operation start log message. */
    private static final String SNAPSHOT_STARTED_MSG = "Cluster-wide snapshot operation started: ";

    /** Snapshot operation finish log message. */
    private static final String SNAPSHOT_FINISHED_MSG = "Cluster-wide snapshot operation finished successfully: ";

    /** Snapshot operation finish with warnings log message. */
    public static final String SNAPSHOT_FINISHED_WRN_MSG = "Cluster-wide snapshot operation finished with warnings: ";

    /** Snapshot operation fail log message. */
    private static final String SNAPSHOT_FAILED_MSG = "Cluster-wide snapshot operation failed: ";

    /** Default snapshot topic to receive snapshots from remote node. */
    private static final Object DFLT_INITIAL_SNAPSHOT_TOPIC = GridTopic.TOPIC_SNAPSHOT.topic("rmt_snp");

    /** File transmission parameter of cache group id. */
    private static final String SNP_GRP_ID_PARAM = "grpId";

    /** File transmission parameter of cache partition id. */
    private static final String SNP_PART_ID_PARAM = "partId";

    /** File transmission parameter of a cache directory with is currently sends its partitions. */
    private static final String SNP_CACHE_DIR_NAME_PARAM = "cacheDirName";

    /**
     * File transmission parameter of a storage path for given group id.
     * @see CacheConfiguration#getStoragePaths()
     */
    private static final String SNP_CACHE_STORAGE_PATH_PARAM = "cacheStoragePath";

    /** Snapshot parameter name for a file transmission. */
    private static final String RQ_ID_NAME_PARAM = "rqId";

    /** Total snapshot files count which receiver should expect to receive. */
    private static final String SNP_PARTITIONS_CNT = "partsCnt";

    /**
     * Local buffer to perform copy-on-write operations with pages for {@code SnapshotFutureTask.PageStoreSerialWriter}s.
     * It is important to have only one buffer per thread (instead of creating each buffer per
     * each {@code SnapshotFutureTask.PageStoreSerialWriter}) this is redundant and can lead to OOM errors. Direct buffer
     * deallocate only when ByteBuffer is garbage collected, but it can get out of off-heap memory before it.
     */
    private final ThreadLocal<ByteBuffer> locBuff;

    /** Map of registered cache snapshot processes and their corresponding contexts. */
    private final ConcurrentMap<String, AbstractSnapshotFutureTask<?>> locSnpTasks = new ConcurrentHashMap<>();

    /** Lock to protect the resources is used. */
    private final GridBusyLock busyLock = new GridBusyLock();

    /** Mutex used to order cluster snapshot operation progress. */
    private final Object snpOpMux = new Object();

    /** Take snapshot operation procedure. */
    private final DistributedProcess<SnapshotOperationRequest, SnapshotOperationResponse> startSnpProc;

    /** Check previously performed snapshot operation and delete uncompleted files if we need. */
    private final DistributedProcess<SnapshotOperationRequest, SnapshotOperationResponse> endSnpProc;

    /** Marshaller. */
    private final Marshaller marsh;

    /** Distributed process to restore cache group from the snapshot. */
    private final SnapshotRestoreProcess restoreCacheGrpProc;

    /** Transfer rate limiter. */
    private final BasicRateLimiter transferRateLimiter = new BasicRateLimiter(DFLT_SNAPSHOT_TRANSFER_RATE_BYTES);

    /** Resolved persistent data storage settings. */
    private volatile PdsFolderSettings<?> pdsSettings;

    /** Ignite directories. */
    private volatile NodeFileTree ft;

    /** Fully initialized metastorage. */
    private volatile ReadWriteMetastorage metaStorage;

    /** Local snapshot sender factory. */
    private Function<SnapshotFileTree, SnapshotSender> locSndrFactory = LocalSnapshotSender::new;

    /** Remote snapshot sender factory. */
    private BiFunction<String, UUID, SnapshotSender> rmtSndrFactory = this::remoteSnapshotSenderFactory;

    /** Factory to working with delta as file storage. */
    private volatile FileIOFactory ioFactory = new RandomAccessFileIOFactory();

    /** File store manager to create page store for restore. */
    private volatile @Nullable FilePageStoreManager storeMgr;

    /** File store manager to create page store for restore. */
    private volatile GridLocalConfigManager locCfgMgr;

    /** System discovery message listener. */
    private DiscoveryEventListener discoLsnr;

    /** Cluster snapshot operation requested by user. */
    private ClusterSnapshotFuture clusterSnpFut;

    /** Current snapshot operation on local node. */
    private volatile SnapshotOperationRequest clusterSnpReq;

    /** {@code true} if recovery process occurred for snapshot. */
    private volatile boolean recovered;

    /** Last seen cluster snapshot operation. */
    private volatile ClusterSnapshotFuture lastSeenSnpFut = new ClusterSnapshotFuture();

    /** Last seen incremental snapshot operation. */
    private volatile ClusterSnapshotFuture lastSeenIncSnpFut;

    /** Snapshot operation handlers. */
    private final SnapshotHandlers handlers = new SnapshotHandlers();

    /** Manager to receive responses of remote snapshot requests. */
    private final SequentialRemoteSnapshotManager snpRmtMgr;

    /** Incremental snapshot ID. */
    private volatile UUID incSnpId;

    /**
     * While incremental snapshot is running every node wraps outgoing transaction messages into {@link IncrementalSnapshotAwareMessage}.
     * Nodes start wrapping messages from the moment snapshot started on the node, and finsihes after all baseline
     * nodes completed {@link #markWalFut}. This future completes after last {@link IncrementalSnapshotAwareMessage} was sent.
     */
    private volatile GridFutureAdapter<?> wrapMsgsFut;

    /** Future that completes after {@link IncrementalSnapshotFinishRecord} was written. */
    private volatile @Nullable IncrementalSnapshotMarkWalFuture markWalFut;

    /** Snapshot transfer rate limit in bytes/sec. */
    private final DistributedLongProperty snapshotTransferRate = detachedLongProperty(SNAPSHOT_TRANSFER_RATE_DMS_KEY,
        "Snapshot transfer rate in bytes per second at which snapshot files are created. " +
            "0 means there is no limit.");

    /** Value of {@link IgniteSystemProperties#IGNITE_SNAPSHOT_SEQUENTIAL_WRITE}. */
    private final boolean sequentialWrite =
        IgniteSystemProperties.getBoolean(IGNITE_SNAPSHOT_SEQUENTIAL_WRITE, DFLT_IGNITE_SNAPSHOT_SEQUENTIAL_WRITE);

    /**
     * @param ctx Kernal context.
     */
    public IgniteSnapshotManager(GridKernalContext ctx) {
        locBuff = ThreadLocal.withInitial(() ->
            ByteBuffer.allocateDirect(ctx.config().getDataStorageConfiguration().getPageSize())
                .order(ByteOrder.nativeOrder()));

        startSnpProc = new DistributedProcess<>(ctx, START_SNAPSHOT, this::initLocalSnapshotStartStage,
            this::processLocalSnapshotStartStageResult, SnapshotStartDiscoveryMessage::new);

        endSnpProc = new DistributedProcess<>(ctx, END_SNAPSHOT, this::initLocalSnapshotEndStage,
            this::processLocalSnapshotEndStageResult, (reqId, req) -> new InitMessage<>(reqId, END_SNAPSHOT, req, true));

        marsh = ctx.marshallerContext().jdkMarshaller();

        restoreCacheGrpProc = new SnapshotRestoreProcess(ctx, locBuff);

        // Manage remote snapshots.
        snpRmtMgr = new SequentialRemoteSnapshotManager();
    }

    /** {@inheritDoc} */
    @Override protected void start0() throws IgniteCheckedException {
        super.start0();

        GridKernalContext ctx = cctx.kernalContext();

        if (ctx.clientNode())
            return;

        storeMgr = (FilePageStoreManager)cctx.pageStore();
        locCfgMgr = cctx.cache().configManager();

        pdsSettings = cctx.kernalContext().pdsFolderResolver().resolveFolders();
        ft = cctx.kernalContext().pdsFolderResolver().fileTree();

        if (isPersistenceEnabled(cctx.gridConfig())) {
            ft.mkdirSnapshotsRoot();

            for (File tmpRoot : ft.snapshotsTempRoots())
                NodeFileTree.mkdir(tmpRoot, "temp directory for snapshot creation: " + tmpRoot.getAbsolutePath());
        }

        ctx.internalSubscriptionProcessor().registerDistributedConfigurationListener(
            new DistributedConfigurationLifecycleListener() {
                @Override public void onReadyToRegister(DistributedPropertyDispatcher dispatcher) {
                    snapshotTransferRate.addListener((name, oldVal, newVal) -> {
                        if (!Objects.equals(oldVal, newVal)) {
                            if (newVal < 0) {
                                log.warning("The snapshot transfer rate cannot be negative, " +
                                    "the value '" + newVal + "' is ignored.");

                                return;
                            }

                            transferRateLimiter.setRate(newVal);

                            if (log.isInfoEnabled()) {
                                log.info("The snapshot transfer rate " + (newVal == 0 ? "is not limited." :
                                    "has been changed from '" + oldVal + "' to '" + newVal + "' bytes/sec."));
                            }
                        }
                    });

                    dispatcher.registerProperty(snapshotTransferRate);
                }

                @Override public void onReadyToWrite() {
                    DistributedConfigurationUtils.setDefaultValue(snapshotTransferRate,
                        DFLT_SNAPSHOT_TRANSFER_RATE_BYTES, log);
                }
            }
        );

        handlers.initialize(ctx, ctx.pools().getSnapshotExecutorService());

        MetricRegistry mreg = cctx.kernalContext().metric().registry(SNAPSHOT_METRICS);

        mreg.register("LastSnapshotStartTime", () -> lastSeenSnpFut.startTime,
            "The system time of the last cluster snapshot request start time on this node.");
        mreg.register("LastSnapshotEndTime", () -> lastSeenSnpFut.endTime,
            "The system time of the last cluster snapshot request end time on this node.");
        mreg.register("LastSnapshotName", () -> lastSeenSnpFut.name, String.class,
            "The name of last started cluster snapshot request on this node.");
        mreg.register("LastSnapshotErrorMessage",
            () -> lastSeenSnpFut.error() == null ? "" : lastSeenSnpFut.error().getMessage(),
            String.class,
            "The error message of last started cluster snapshot request which fail with an error. " +
                "This value will be empty if last snapshot request has been completed successfully.");
        mreg.register("LocalSnapshotNames", () -> localSnapshotNames(null), List.class,
            "The list of names of all snapshots currently saved on the local node with respect to " +
                "the configured via IgniteConfiguration snapshot working path.");
        mreg.register("LastRequestId", () -> Optional.ofNullable(lastSeenSnpFut.rqId).map(UUID::toString).orElse(""),
            String.class, "The ID of the last started snapshot operation.");

        mreg.register("CurrentSnapshotTotalSize", () -> {
            SnapshotFutureTask task = currentSnapshotTask(SnapshotFutureTask.class);

            return task == null ? -1 : task.totalSize();
        }, "Estimated size of current cluster snapshot in bytes on this node. The value may grow during snapshot creation.");

        mreg.register("CurrentSnapshotProcessedSize", () -> {
            SnapshotFutureTask task = currentSnapshotTask(SnapshotFutureTask.class);

            return task == null ? -1 : task.processedSize();
        }, "Processed size of current cluster snapshot in bytes on this node.");

        MetricRegistry incSnpMReg = cctx.kernalContext().metric().registry(INCREMENTAL_SNAPSHOT_METRICS);

        incSnpMReg.register("snapshotName",
            () -> Optional.ofNullable(lastSeenIncSnpFut).map(f -> f.name).orElse(""),
            String.class,
            "The name of full snapshot for which the last incremental snapshot created on this node.");
        incSnpMReg.register("incrementIndex",
            () -> Optional.ofNullable(lastSeenIncSnpFut).map(f -> f.incIdx).orElse(0),
            "Ihe index of the last incremental snapshot created on this node.");
        incSnpMReg.register("startTime",
            () -> Optional.ofNullable(lastSeenIncSnpFut).map(f -> f.startTime).orElse(0L),
            "The system time of the last incremental snapshot creation start time on this node.");
        incSnpMReg.register("endTime",
            () -> Optional.ofNullable(lastSeenIncSnpFut).map(f -> f.endTime).orElse(0L),
            "The system time of the last incremental snapshot creation end time on this node.");
        incSnpMReg.register("error",
            () -> Optional.ofNullable(lastSeenIncSnpFut).map(GridFutureAdapter::error).map(Object::toString).orElse(""),
            String.class,
            "The error message of last started incremental snapshot on this node.");

        restoreCacheGrpProc.registerMetrics();

        cctx.exchange().registerExchangeAwareComponent(this);

        ctx.internalSubscriptionProcessor().registerMetastorageListener(this);

        cctx.gridEvents().addDiscoveryEventListener(discoLsnr = (evt, discoCache) -> {
            if (!busyLock.enterBusy())
                return;

            try {
                UUID leftNodeId = evt.eventNode().id();

                if (evt.type() == EVT_NODE_LEFT || evt.type() == EVT_NODE_FAILED) {
                    SnapshotOperationRequest snpReq = clusterSnpReq;
                    String err = "Snapshot operation interrupted, because baseline node left the cluster: " + leftNodeId;
                    boolean reqNodeLeft = snpReq != null && snpReq.nodes().contains(leftNodeId);

                    // If the coordinator left the cluster and did not start
                    // the final snapshot phase (SNAPSHOT_END), we start it from a new one.
                    if (reqNodeLeft && snpReq.startStageEnded() && U.isLocalNodeCoordinator(ctx.discovery())) {
                        snpReq.error(new ClusterTopologyCheckedException(err));

                        endSnpProc.start(snpReq.requestId(), snpReq);
                    }

                    for (AbstractSnapshotFutureTask<?> sctx : locSnpTasks.values()) {
                        if (sctx.sourceNodeId().equals(leftNodeId) ||
                            (reqNodeLeft && snpReq.snapshotName().equals(sctx.snapshotName())))
                            sctx.acceptException(new ClusterTopologyCheckedException(err));
                    }

                    restoreCacheGrpProc.onNodeLeft(leftNodeId);
                    snpRmtMgr.onNodeLeft(leftNodeId);
                }
            }
            finally {
                busyLock.leaveBusy();
            }
        }, EVT_NODE_LEFT, EVT_NODE_FAILED);

        cctx.gridIO().addMessageListener(DFLT_INITIAL_SNAPSHOT_TOPIC, snpRmtMgr);
        cctx.kernalContext().io().addTransmissionHandler(DFLT_INITIAL_SNAPSHOT_TOPIC, snpRmtMgr);

        ctx.systemView().registerView(
            SNAPSHOT_SYS_VIEW,
            SNAPSHOT_SYS_VIEW_DESC,
            new SnapshotViewWalker(),
            () -> F.flatCollections(F.transform(localSnapshotNames(null), name -> {
                List<SnapshotView> views = new ArrayList<>();

                for (SnapshotMetadata m: readSnapshotMetadatas(new SnapshotFileTree(ctx, name, null))) {
                    List<File> dirs = new SnapshotFileTree(
                        cctx.kernalContext(),
                        m.snapshotName(),
                        null,
                        m.folderName(),
                        m.consistentId()
                    ).existingCacheDirs();

                    Collection<String> cacheGrps = F.viewReadOnly(dirs, NodeFileTree::cacheName);

                    views.add(new SnapshotView(m, cacheGrps));
                }

                for (IncrementalSnapshotMetadata m: readIncrementalSnapshotMetadatas(name))
                    views.add(new SnapshotView(m));

                return views;
            })),
            Function.identity());

        File[] files = ft.snapshotsRoot().listFiles();

        if (files != null) {
            Arrays.stream(files)
                .filter(File::isDirectory)
                .map(dumpDir -> new SnapshotFileTree(
                    ctx,
                    dumpDir.getName(),
                    dumpDir.getParent(),
                    ft.folderName(),
                    pdsSettings.consistentId().toString()).dumpLock())
                .filter(File::exists)
                .map(File::getParentFile)
                .forEach(lockedDumpDir -> {
                    log.warning("Found locked dump dir. " +
                        "This means, dump creation not finished prior to node fail. " +
                        "Directory will be deleted: " + lockedDumpDir);

                    U.delete(lockedDumpDir);
                });
        }
    }

    /** {@inheritDoc} */
    @Override protected void stop0(boolean cancel) {
        busyLock.block();

        try {
            snpRmtMgr.stop();

            restoreCacheGrpProc.interrupt(new NodeStoppingException("Node is stopping."));

            // Try stop all snapshot processing if not yet.
            for (AbstractSnapshotFutureTask<?> sctx : locSnpTasks.values())
                sctx.acceptException(new NodeStoppingException(SNP_NODE_STOPPING_ERR_MSG));

            locSnpTasks.clear();

            synchronized (snpOpMux) {
                if (clusterSnpFut != null) {
                    clusterSnpFut.onDone(new NodeStoppingException(SNP_NODE_STOPPING_ERR_MSG));

                    clusterSnpFut = null;
                }
            }

            cctx.kernalContext().io().removeMessageListener(DFLT_INITIAL_SNAPSHOT_TOPIC);
            cctx.kernalContext().io().removeTransmissionHandler(DFLT_INITIAL_SNAPSHOT_TOPIC);

            if (discoLsnr != null)
                cctx.kernalContext().event().removeDiscoveryEventListener(discoLsnr);

            cctx.exchange().unregisterExchangeAwareComponent(this);
        }
        finally {
            busyLock.unblock();
        }
    }

    /** {@inheritDoc} */
    @Override public void onActivate(GridKernalContext kctx) {
        // No-op.
    }

    /** {@inheritDoc} */
    @Override public void onDeActivate(GridKernalContext kctx) {
        restoreCacheGrpProc.interrupt(new IgniteCheckedException("The cluster has been deactivated."));
    }

    /**
     * @param snpDir Snapshot dir.
     */
    public void deleteSnapshot(File snpDir) {
        if (!snpDir.exists())
            return;

        if (!snpDir.isDirectory())
            return;

        deleteSnapshot(new SnapshotFileTree(
            cctx.kernalContext(),
            snpDir.getName(),
            snpDir.getParent(),
            ft.folderName(),
            pdsSettings.consistentId().toString()));
    }

    /** */
    public void deleteSnapshot(SnapshotFileTree sft) {
        try {
            U.delete(sft.binaryMeta());
            sft.allStorages().forEach(U::delete);
            U.delete(sft.meta());

            deleteDirectory(sft.binaryMetaRoot());
            deleteDirectory(sft.marshaller());

            // Delete parent dir which is {snapshot_root}/db if empty.
            sft.marshaller().getParentFile().delete();
            // Delete root dir which is {snapshot_root} if empty.
            sft.root().delete();
        }
        catch (IOException e) {
            throw new IgniteException(e);
        }
    }

    /** Concurrently traverse the directory and delete all files. */
    private void deleteDirectory(File dir) throws IOException {
        Files.walkFileTree(dir.toPath(), new SimpleFileVisitor<Path>() {
            @Override public FileVisitResult visitFile(Path file, BasicFileAttributes attrs) {
                U.delete(file);

                return FileVisitResult.CONTINUE;
            }

            @Override public FileVisitResult visitFileFailed(Path file, IOException exc) {
                // Skip files which can be concurrently removed from FileTree.
                return FileVisitResult.CONTINUE;
            }

            @Override public FileVisitResult postVisitDirectory(Path dir, IOException e) {
                dir.toFile().delete();

                if (log.isInfoEnabled() && e != null)
                    log.info("Snapshot directory cleaned with an exception [dir=" + dir + ", e=" + e.getMessage() + ']');

                return FileVisitResult.CONTINUE;
            }
        });
    }

    /**
     * @param req Request on snapshot creation.
     * @return Future which will be completed when a snapshot has been started.
     */
    private IgniteInternalFuture<SnapshotOperationResponse> initLocalSnapshotStartStage(SnapshotOperationRequest req) {
        // Executed inside discovery notifier thread, prior to firing discovery custom event,
        // so it is safe to set new snapshot task inside this method without synchronization.
        if (clusterSnpReq != null) {
            return new GridFinishedFuture<>(new IgniteCheckedException("Snapshot operation has been rejected. " +
                "Another snapshot operation in progress [req=" + req + ", curr=" + clusterSnpReq + ']'));
        }

        req.snapshotFileTree(new SnapshotFileTree(cctx.kernalContext(), req.snapshotName(), req.snapshotPath()));

        clusterSnpReq = req;

        if (req.incremental())
            handleIncrementalSnapshotId(req.requestId(), cctx.discovery().topologyVersion());

        if (!CU.baselineNode(cctx.localNode(), cctx.kernalContext().state().clusterState()))
            return new GridFinishedFuture<>();

        Set<UUID> leftNodes = new HashSet<>(req.nodes());
        leftNodes.removeAll(F.viewReadOnly(cctx.discovery().serverNodes(AffinityTopologyVersion.NONE), node2id()));

        if (!leftNodes.isEmpty()) {
            return new GridFinishedFuture<>(new IgniteCheckedException("Some of baseline nodes left the cluster " +
                "prior to snapshot operation start: " + leftNodes));
        }

        if (cctx.kernalContext().encryption().isMasterKeyChangeInProgress()) {
            return new GridFinishedFuture<>(new IgniteCheckedException("Snapshot operation has been rejected. Master " +
                "key changing process is not finished yet."));
        }

        if (cctx.kernalContext().encryption().reencryptionInProgress()) {
            return new GridFinishedFuture<>(new IgniteCheckedException("Snapshot operation has been rejected. Caches " +
                "re-encryption process is not finished yet."));
        }

        List<Integer> grpIds = new ArrayList<>(F.viewReadOnly(req.groups(), CU::cacheId));
        Collection<Integer> comprGrpIds = F.view(grpIds, i -> {
            CacheGroupDescriptor desc = cctx.cache().cacheGroupDescriptor(i);
            return desc != null && desc.config().getDiskPageCompression() != DiskPageCompression.DISABLED;
        });

        Set<Integer> leftGrps = new HashSet<>(grpIds);
        leftGrps.removeAll(cctx.cache().cacheGroupDescriptors().keySet());
        boolean withMetaStorage = leftGrps.remove(METASTORAGE_CACHE_ID);

        if (!leftGrps.isEmpty()) {
            return new GridFinishedFuture<>(new IgniteCheckedException("Some of requested cache groups doesn't exist " +
                "on the local node [missed=" + leftGrps + ", nodeId=" + cctx.localNodeId() + ']'));
        }

        if (req.incremental()) {
            SnapshotMetadata meta;

            try {
                meta = readSnapshotMetadata(req.snapshotFileTree().meta());

                checkIncrementalCanBeCreated(req.snapshotFileTree(), meta);
            }
            catch (IgniteCheckedException | IOException e) {
                return new GridFinishedFuture<>(e);
            }

            return initLocalIncrementalSnapshot(req, meta);
        }
        else
            return initLocalFullSnapshot(req, grpIds, comprGrpIds, withMetaStorage);
    }

    /**
     * Handles received incremental snapshot ID from remote node.
     *
     * @param id Incremental snapshot ID.
     * @param topVer Incremental snapshot topology version.
     */
    public void handleIncrementalSnapshotId(UUID id, long topVer) {
        // TODO: IGNITE-18599 handle if `id != incSnpId`.
        if (incSnpId != null)
            return;

        synchronized (snpOpMux) {
            if (incSnpId != null) {
                if (!incSnpId.equals(id))
                    U.warn(log, "Received incremental snapshot ID differs from the current [rcvId=" + id + ", currId=" + incSnpId + ']');

                return;
            }

            wrapMsgsFut = new GridFutureAdapter<>();

            cctx.tm().txMessageTransformer((msg, tx) -> new IncrementalSnapshotAwareMessage(
                msg, id, tx == null ? null : tx.incrementalSnapshotId(), topVer));

            markWalFut = baselineNode(cctx.localNode(), cctx.kernalContext().state().clusterState())
                ? new IncrementalSnapshotMarkWalFuture(cctx, id, topVer) : null;

            incSnpId = id;
        }

        if (markWalFut != null)
            cctx.kernalContext().pools().getSnapshotExecutorService().submit(markWalFut::init);
    }

    /**
     * @param req Request on snapshot creation.
     * @param meta Full snapshot metadata.
     * @return Future which will be completed when a snapshot has been started.
     */
    private IgniteInternalFuture<SnapshotOperationResponse> initLocalIncrementalSnapshot(
        SnapshotOperationRequest req,
        SnapshotMetadata meta
    ) {
        SnapshotFileTree sft = req.snapshotFileTree();
        IncrementalSnapshotFileTree ift = sft.incrementalSnapshotFileTree(req.incrementIndex());
        WALPointer lowPtr;

        if (req.incrementIndex() == 1)
            lowPtr = meta.snapshotRecordPointer();
        else {
            int prevIdx = req.incrementIndex() - 1;

            IncrementalSnapshotMetadata prevIncSnpMeta;

            try {
                prevIncSnpMeta = readIncrementalSnapshotMetadata(sft.incrementalSnapshotFileTree(prevIdx).meta());
            }
            catch (IgniteCheckedException | IOException e) {
                return new GridFinishedFuture<>(e);
            }

            lowPtr = prevIncSnpMeta.incrementalSnapshotPointer();
        }

        IgniteInternalFuture<SnapshotOperationResponse> task0 = registerTask(req.snapshotName(), new IncrementalSnapshotFutureTask(
            cctx,
            req.operationalNodeId(),
            req.requestId(),
            meta,
            ift,
            lowPtr,
            markWalFut
        )).chain(fut -> {
            if (fut.error() != null)
                throw F.wrap(fut.error());

            assert ift.root().exists() : "Incremental snapshot directory must exists";

            IncrementalSnapshotMetadata incMeta = new IncrementalSnapshotMetadata(
                req.requestId(),
                req.snapshotName(),
                req.incrementIndex(),
                cctx.localNode().consistentId().toString(),
                ft.folderName(),
                clusterSnpReq.startTime(),
                markWalFut.result()
            );

            storeSnapshotMeta(incMeta, ift.meta());

            return new SnapshotOperationResponse();
        });

        if (task0.isDone())
            return task0;

        if (log.isDebugEnabled()) {
            log.debug("Incremental snapshot operation submited for execution " +
                "[snpName=" + req.snapshotName() + ", incIdx=" + req.incrementIndex());
        }

        cctx.kernalContext().pools().getSnapshotExecutorService().submit(() -> {
            SnapshotOperationRequest snpReq = clusterSnpReq;

            AbstractSnapshotFutureTask<?> task = locSnpTasks.get(snpReq.snapshotName());

            if (task == null)
                return;

            if (log.isDebugEnabled()) {
                log.debug("Incremental snapshot operation started " +
                    "[snpName=" + req.snapshotName() + ", incIdx=" + req.incrementIndex());
            }

            writeSnapshotDirectoryToMetastorage(ift);

            task.start();
        });

        return task0;
    }

    /**
     * @param meta Meta file.
     * @return Read incremental snapshot metadata.
     */
    public IncrementalSnapshotMetadata readIncrementalSnapshotMetadata(File meta) throws IgniteCheckedException, IOException {
        return readFromFile(meta);
    }

    /**
     * @param req Request
     * @param grpIds Groups.
     * @param comprGrpIds Compressed Groups.
     * @param withMetaStorage Flag to include metastorage.
     * @return Create snapshot future.
     */
    private IgniteInternalFuture<SnapshotOperationResponse> initLocalFullSnapshot(
        SnapshotOperationRequest req,
        List<Integer> grpIds,
        Collection<Integer> comprGrpIds,
        boolean withMetaStorage
    ) {
        if (!isPersistenceEnabled(cctx.gridConfig()) && req.snapshotPath() == null)
            ft.mkdirSnapshotsRoot();

        Map<Integer, Set<Integer>> parts = new HashMap<>();

        // Prepare collection of pairs group and appropriate cache partition to be snapshot.
        // Cache group context may be 'null' on some nodes e.g. a node filter is set.
        for (Integer grpId : grpIds) {
            if (cctx.cache().cacheGroup(grpId) == null)
                continue;

            CacheGroupContext grpCtx = cctx.cache().cacheGroup(grpId);

            AffinityTopologyVersion topVer = grpCtx.affinity().lastVersion();

            if (req.onlyPrimary()) {
                Set<Integer> include = new HashSet<>(grpCtx.affinity().primaryPartitions(cctx.localNodeId(), topVer));

                include.remove(INDEX_PARTITION);

                if (log.isInfoEnabled())
                    log.info("Snapshot only primary partitions " +
                        "[grpId=" + grpId + ", grpName=" + grpCtx.cacheOrGroupName() + ", parts=" + include + ']');

                parts.put(grpId, include);
            }
            else
                parts.put(grpId, null);
        }

        IgniteInternalFuture<?> task0 = registerSnapshotTask(
            req.snapshotFileTree(),
            req.operationalNodeId(),
            req.requestId(),
            parts,
            withMetaStorage,
            req.dump(),
            req.compress(),
            req.encrypt(),
            locSndrFactory.apply(req.snapshotFileTree())
        );

        if (withMetaStorage) {
            assert task0 instanceof SnapshotFutureTask;

            ((DistributedMetaStorageImpl)cctx.kernalContext().distributedMetastorage())
                .suspend(((SnapshotFutureTask)task0).started());
        }

        return task0.chain(() -> {
            if (task0.error() != null)
                throw F.wrap(task0.error());

            try {
                Set<String> blts = req.nodes().stream()
                    .map(n -> cctx.discovery().node(n).consistentId().toString())
                    .collect(Collectors.toSet());

                req.snapshotFileTree().root().mkdirs();

                SnapshotFutureTaskResult res = (SnapshotFutureTaskResult)task0.result();

                Serializable encKey = req.encrypt() ? ((CreateDumpFutureTask)task0).encryptionKey() : null;

                EncryptionSpi encSpi = cctx.gridConfig().getEncryptionSpi();

                SnapshotMetadata meta = new SnapshotMetadata(req.requestId(),
                    req.snapshotName(),
                    cctx.localNode().consistentId().toString(),
                    ft.folderName(),
                    req.compress(),
                    cctx.gridConfig().getDataStorageConfiguration().getPageSize(),
                    grpIds,
                    clusterSnpReq.startTime(),
                    comprGrpIds,
                    blts,
                    res.parts(),
                    res.snapshotPointer(),
                    encSpi.masterKeyDigest(),
                    req.onlyPrimary(),
                    req.dump(),
                    encKey == null ? null : encSpi.encryptKey(encKey)
                );

                SnapshotHandlerContext ctx = new SnapshotHandlerContext(meta, req.groups(), cctx.localNode(), req.snapshotFileTree(),
                    req.streamerWarning(), true);

                req.meta(meta);

                storeSnapshotMeta(req.meta(), req.snapshotFileTree().meta());

                log.info("Snapshot metafile has been created: " + req.snapshotFileTree().meta().getAbsolutePath());

                return new SnapshotOperationResponse(handlers.invokeAll(SnapshotHandlerType.CREATE, ctx));
            }
            catch (IgniteCheckedException e) {
                throw F.wrap(e);
            }
        }, snapshotExecutorService());
    }

    /**
     * @param id Request id.
     * @param res Results.
     * @param err Errors.
     */
    private void processLocalSnapshotStartStageResult(UUID id, Map<UUID, SnapshotOperationResponse> res, Map<UUID, Throwable> err) {
        SnapshotOperationRequest snpReq = clusterSnpReq;

        if (snpReq != null && Objects.equals(id, snpReq.requestId()) && snpReq.incremental()) {
            cctx.tm().txMessageTransformer(null);

            GridCompoundIdentityFuture<IgniteInternalTx> activeTxsFut = new GridCompoundIdentityFuture<>();

            for (IgniteInternalTx tx: cctx.tm().activeTransactions())
                activeTxsFut.add(tx.finishFuture());

            activeTxsFut.markInitialized();

            activeTxsFut.listen(() -> wrapMsgsFut.onDone());
        }

        if (cctx.kernalContext().clientNode())
            return;

        boolean cancelled = err.values().stream().anyMatch(e -> e instanceof IgniteFutureCancelledCheckedException);

        if (snpReq == null || !snpReq.requestId().equals(id)) {
            synchronized (snpOpMux) {
                if (clusterSnpFut != null && clusterSnpFut.rqId.equals(id)) {
                    if (cancelled) {
                        clusterSnpFut.onDone(new IgniteFutureCancelledCheckedException("Execution of snapshot tasks " +
                            "has been cancelled by external process [err=" + err + ", snpReq=" + snpReq + ']'));
                    }
                    else {
                        clusterSnpFut.onDone(new IgniteCheckedException("Snapshot operation has not been fully completed " +
                            "[err=" + err + ", snpReq=" + snpReq + ']'));
                    }

                    clusterSnpFut = null;
                }

                return;
            }
        }

        snpReq.startStageEnded(true);

        if (isLocalNodeCoordinator(cctx.discovery())) {
            Set<UUID> missed = new HashSet<>(snpReq.nodes());
            missed.removeAll(res.keySet());
            missed.removeAll(err.keySet());

            if (cancelled) {
                snpReq.error(new IgniteFutureCancelledCheckedException("Execution of snapshot tasks " +
                    "has been cancelled by external process [err=" + err + ", missed=" + missed + ']'));
            }
            else if (!missed.isEmpty()) {
                snpReq.error(new ClusterTopologyCheckedException("Snapshot operation interrupted, because baseline " +
                    "node left the cluster. Uncompleted snapshot will be deleted [missed=" + missed + ']'));
            }
            else if (!F.isEmpty(err)) {
                snpReq.error(new IgniteCheckedException("Execution of local snapshot tasks fails. " +
                    "Uncompleted snapshot will be deleted [err=" + err + ']'));
            }

            completeHandlersAsyncIfNeeded(snpReq, res.values())
                .listen(f -> {
                        if (f.error() != null)
                            snpReq.error(f.error());

                        endSnpProc.start(snpReq.requestId(), snpReq);
                    }
                );
        }
    }

    /**
     * Stores snapshot metadata.
     *
     * @param meta Metadata to store.
     * @param smf File to store.
     */
    public <M extends Serializable> void storeSnapshotMeta(M meta, File smf) {
        if (smf.exists())
            throw new IgniteException("Snapshot metafile must not exist: " + smf.getAbsolutePath());

        try (OutputStream out = Files.newOutputStream(smf.toPath())) {
            byte[] bytes = U.marshal(marsh, meta);
            int blockSize = SNAPSHOT_LIMITED_TRANSFER_BLOCK_SIZE_BYTES;

            for (int off = 0; off < bytes.length; off += blockSize) {
                int len = Math.min(blockSize, bytes.length - off);

                transferRateLimiter.acquire(len);

                out.write(bytes, off, len);
            }
        }
        catch (IOException | IgniteCheckedException e) {
            throw new IgniteException(e);
        }
    }

    /**
     * Execute the {@link SnapshotHandler#complete(String, Collection)} method of the snapshot handlers asynchronously.
     *
     * @param req Request on snapshot creation.
     * @param res Results.
     * @return Future that will be completed when the handlers are finished executing.
     */
    private IgniteInternalFuture<Void> completeHandlersAsyncIfNeeded(SnapshotOperationRequest req,
        Collection<SnapshotOperationResponse> res) {
        if (req.error() != null)
            return new GridFinishedFuture<>();

        Map<String, List<SnapshotHandlerResult<?>>> clusterHndResults = new HashMap<>();

        for (SnapshotOperationResponse snpRes : res) {
            if (snpRes == null || snpRes.handlerResults() == null)
                continue;

            for (Map.Entry<String, SnapshotHandlerResult<Object>> entry : snpRes.handlerResults().entrySet())
                clusterHndResults.computeIfAbsent(entry.getKey(), v -> new ArrayList<>()).add(entry.getValue());
        }

        if (clusterHndResults.isEmpty())
            return new GridFinishedFuture<>();

        try {
            GridFutureAdapter<Void> resultFut = new GridFutureAdapter<>();

            handlers().execSvc.submit(() -> {
                try {
                    handlers.completeAll(SnapshotHandlerType.CREATE, req.snapshotName(), clusterHndResults, req.nodes(),
                        req::warnings);

                    resultFut.onDone();
                }
                catch (Exception e) {
                    log.warning("The snapshot operation will be aborted due to a handler error " +
                        "[snapshot=" + req.snapshotName() + "].", e);

                    resultFut.onDone(e);
                }
            });

            return resultFut;
        }
        catch (RejectedExecutionException e) {
            return new GridFinishedFuture<>(e);
        }
    }

    /**
     * @param req Request on snapshot creation.
     * @return Future which will be completed when the snapshot will be finalized.
     */
    private IgniteInternalFuture<SnapshotOperationResponse> initLocalSnapshotEndStage(SnapshotOperationRequest req) {
        SnapshotOperationRequest snpReq = clusterSnpReq;

        if (snpReq == null || !Objects.equals(req.requestId(), snpReq.requestId()))
            return new GridFinishedFuture<>();

        IgniteInternalFuture<?> prepFut = req.incremental() ? wrapMsgsFut : new GridFinishedFuture<>();

        if (cctx.kernalContext().clientNode())
            return (IgniteInternalFuture<SnapshotOperationResponse>)prepFut;

        return prepFut.chain(() -> {
            try {
                if (req.error() != null) {
                    snpReq.error(req.error());

                    if (req.incremental())
                        U.delete(snpReq.snapshotFileTree().incrementalSnapshotFileTree(req.incrementIndex()).root());
                    else
                        deleteSnapshot(snpReq.snapshotFileTree());
                }
                else if (!F.isEmpty(req.warnings())) {
                    // Pass the warnings further to the next stage for the case when snapshot started from not coordinator.
                    if (!isLocalNodeCoordinator(cctx.discovery()))
                        snpReq.warnings(req.warnings());

                    snpReq.meta().warnings(Collections.unmodifiableList(req.warnings()));

                    storeWarnings(snpReq);
                }

                if (req.dump()) {
                    if (!U.delete(snpReq.snapshotFileTree().dumpLock()))
                        throw new IgniteCheckedException("Lock file can't be deleted: " + snpReq.snapshotFileTree().dumpLock());
                }
                else {
                    removeLastMetaStorageKey();

                    if (req.error() == null) {
                        Collection<Integer> grpIds = req.groups().stream().map(CU::cacheId).collect(Collectors.toList());

                        enableIncrementalSnapshotsCreation(grpIds);
                    }
                }
            }
            catch (Exception e) {
                throw F.wrap(e);
            }

            return new SnapshotOperationResponse();
        }, cctx.kernalContext().pools().getSnapshotExecutorService());
    }

    /**
     * Stores snapshot creation warnings. The warnings are rare. Also, coordinator might not be a baseline node. Thus,
     * storing meta with warnings once is to be done at second stage initialiation on any other node. Which leads to
     * process possible snapshot errors, deleting snapshot at second stage end. Doesn't worth. If an error occurs on
     * warnings writing, it is logged only.
     */
    private void storeWarnings(SnapshotOperationRequest snpReq) {
        assert !F.isEmpty(snpReq.warnings());

        List<ClusterNode> snpNodes = cctx.kernalContext().cluster().get().nodes().stream()
            .filter(n -> snpReq.nodes().contains(n.id())).collect(Collectors.toList());

        boolean oldestBaseline = U.oldest(snpNodes,
            n -> CU.baselineNode(n, cctx.kernalContext().state().clusterState())).equals(cctx.localNode());

        if (!oldestBaseline)
            return;

        File tempSmf = snpReq.snapshotFileTree().tmpMeta();
        File smf = snpReq.snapshotFileTree().meta();

        try {
            storeSnapshotMeta(snpReq.meta(), tempSmf);

            Files.move(tempSmf.toPath(), smf.toPath(), StandardCopyOption.ATOMIC_MOVE,
                StandardCopyOption.REPLACE_EXISTING);

            if (log.isDebugEnabled())
                log.debug("Snapshot metafile has been rewrited with the warnings: " + smf.getAbsolutePath());
        }
        catch (Exception e) {
            log.error("Failed to store warnings of snapshot '" + snpReq.snapshotName() +
                "' to the snapshot metafile. Snapshot won't contain them. The warnings: [" +
                String.join(",", snpReq.warnings()) + "].", e);
        }
        finally {
            U.delete(tempSmf);
        }
    }

    /**
     * @param id Request id.
     * @param res Results.
     * @param err Errors.
     */
    private void processLocalSnapshotEndStageResult(UUID id, Map<UUID, SnapshotOperationResponse> res, Map<UUID, Throwable> err) {
        SnapshotOperationRequest snpReq = clusterSnpReq;

        if (snpReq == null || !Objects.equals(id, snpReq.requestId()))
            return;

        Set<UUID> endFail = new HashSet<>(snpReq.nodes());
        endFail.removeAll(res.keySet());

        if (snpReq.incremental()) {
            wrapMsgsFut = null;
            markWalFut = null;

            incSnpId = null;

            if (clusterSnpFut != null && endFail.isEmpty() && snpReq.error() == null)
                warnAtomicCachesInIncrementalSnapshot(snpReq.snapshotName(), snpReq.incrementIndex(), snpReq.groups());
        }

        clusterSnpReq = null;

        synchronized (snpOpMux) {
            if (clusterSnpFut != null) {
                if (endFail.isEmpty() && snpReq.error() == null) {
                    if (!F.isEmpty(snpReq.warnings())) {
                        String wrnsLst = U.nl() + "\t- " + String.join(U.nl() + "\t- ", snpReq.warnings());

                        SnapshotWarningException wrn = new SnapshotWarningException("Snapshot task '" +
                            snpReq.snapshotName() + "' completed with the warnings:" + wrnsLst);

                        clusterSnpFut.onDone(wrn);

                        log.warning(SNAPSHOT_FINISHED_WRN_MSG + snpReq + ". Warnings:" + wrnsLst);
                    }
                    else {
                        clusterSnpFut.onDone();

                        if (log.isInfoEnabled())
                            log.info(SNAPSHOT_FINISHED_MSG + snpReq);
                    }
                }
                else if (snpReq.error() == null) {
                    log.warning("Snapshot error: ", snpReq.error());

                    clusterSnpFut.onDone(new IgniteCheckedException("Snapshot creation has been finished with an error. " +
                        "Local snapshot tasks may not finished completely or finalizing results fails " +
                        "[fail=" + endFail + ", err=" + err + ']'));
                }
                else
                    clusterSnpFut.onDone(snpReq.error());

                clusterSnpFut = null;
            }
        }
    }

    /**
     * @return {@code True} if snapshot operation is in progress.
     */
    public boolean isSnapshotCreating() {
        if (clusterSnpReq != null)
            return true;

        synchronized (snpOpMux) {
            return clusterSnpReq != null || clusterSnpFut != null;
        }
    }

    /**
     * Sets the streamer warning flag to current snapshot process if it is active.
     */
    public void streamerWarning() {
        SnapshotOperationRequest snpTask = currentCreateRequest();

        if (snpTask != null && !snpTask.streamerWarning())
            snpTask.streamerWarning(true);
    }

    /** @return Current create snapshot request. {@code Null} if there is no create snapshot operation in progress. */
    @Nullable public SnapshotOperationRequest currentCreateRequest() {
        return clusterSnpReq;
    }

    /**
     * Check if snapshot restore process is currently running.
     *
     * @return {@code True} if the snapshot restore operation is in progress.
     */
    public boolean isRestoring() {
        return restoreCacheGrpProc.restoringSnapshotName() != null;
    }

    /**
     * Check if snapshot restore process is currently running.
     *
     * @param snpName Snapshot name.
     * @return {@code True} if the snapshot restore operation from the specified snapshot is in progress locally.
     */
    public boolean isRestoring(String snpName) {
        return snpName.equals(restoreCacheGrpProc.restoringSnapshotName());
    }

    /**
     * Check if the cache or group with the specified name is currently being restored from the snapshot.
     *
     * @param ccfg Cache configuration.
     * @return {@code True} if the cache or group with the specified name is being restored.
     */
    public boolean isRestoring(CacheConfiguration<?, ?> ccfg) {
        return restoreCacheGrpProc.isRestoring(ccfg);
    }

    /**
     * Status of the restore operation cluster-wide.
     *
     * @param snpName Snapshot name.
     * @return Future that will be completed when the status of the restore operation is received from all the server
     * nodes. The result of this future will be {@code false} if the restore process with the specified snapshot name is
     * not running on all nodes.
     */
    public IgniteFuture<Boolean> restoreStatus(String snpName) {
        return executeRestoreManagementTask(SnapshotRestoreStatusTask.class, snpName);
    }

    /** @return {@code True} if disk writes during snapshot process should be in a sequential manner when possible. */
    public boolean sequentialWrite() {
        return sequentialWrite;
    }

    /**
     * @param restoreId Restore process ID.
     * @return Server nodes on which a successful start of the cache(s) is required, if any of these nodes fails when
     *         starting the cache(s), the whole procedure is rolled back.
     */
    public Set<UUID> cacheStartRequiredAliveNodes(@Nullable IgniteUuid restoreId) {
        if (restoreId == null)
            return Collections.emptySet();

        return restoreCacheGrpProc.cacheStartRequiredAliveNodes(restoreId);
    }

    /**
     * @return List of all known snapshots on the local node.
     */
    public List<String> localSnapshotNames(@Nullable String snpPath) {
        if (cctx.kernalContext().clientNode())
            throw new UnsupportedOperationException("Client nodes can not perform this operation.");

        if (ft == null)
            return Collections.emptyList();

        synchronized (snpOpMux) {
            File[] dirs = (snpPath == null ? ft.snapshotsRoot() : new File(snpPath)).listFiles(File::isDirectory);

            if (dirs == null)
                return Collections.emptyList();

            return Arrays.stream(dirs)
                .map(File::getName)
                .collect(Collectors.toList());
        }
    }

    /**
     * @param snpName Full snapshot name.
     * @param snpPath Snapshot path.
     * @return Maximum existing incremental snapshot index.
     */
    private int maxLocalIncrementSnapshot(String snpName, @Nullable String snpPath) {
        if (cctx.kernalContext().clientNode())
            throw new UnsupportedOperationException("Client and daemon nodes can not perform this operation.");

        synchronized (snpOpMux) {
            File[] incDirs = new SnapshotFileTree(cctx.kernalContext(), snpName, snpPath).incrementsRoot().listFiles(File::isDirectory);

            if (incDirs == null)
                return 0;

            return Arrays.stream(incDirs)
                .filter(SnapshotFileTree::incrementSnapshotDir)
                .map(File::getName)
                .mapToInt(Integer::parseInt)
                .max()
                .orElse(0);
        }
    }

    /** {@inheritDoc} */
    @Override public IgniteFuture<Void> cancelSnapshot(String name) {
        return new IgniteFutureImpl<>(cancelSnapshot0(name).chain(() -> null));
    }

    /**
     * @param name Snapshot name.
     * @return Future which will be completed when cancel operation finished.
     */
    private IgniteInternalFuture<Boolean> cancelSnapshot0(String name) {
        A.notNullOrEmpty(name, "Snapshot name must be not empty or null");

        cctx.kernalContext().security().authorize(ADMIN_SNAPSHOT);

        return cctx.kernalContext().closure()
            .callAsync(
                BROADCAST,
                new CancelSnapshotCallable(null, name),
                options(cctx.discovery().aliveServerNodes()).withFailoverDisabled()
            );
    }

    /**
     * @param reqId Snapshot operation request ID.
     * @return Future which will be completed when cancel operation finished.
     */
    public IgniteFuture<Boolean> cancelSnapshotOperation(UUID reqId) {
        A.notNull(reqId, "Snapshot operation request ID must be not null");

        cctx.kernalContext().security().authorize(ADMIN_SNAPSHOT);

        IgniteInternalFuture<Boolean> fut0 = cctx.kernalContext().closure()
            .callAsync(
                BROADCAST,
                new CancelSnapshotCallable(reqId, null),
                options(cctx.discovery().aliveServerNodes()).withFailoverDisabled()
            );

        return new IgniteFutureImpl<>(fut0);
    }

    /**
     * Cancel running snapshot operation (create/restore).
     *
     * @param reqId Snapshot operation request ID.
     * @return {@code True} if the operation with the specified ID was canceled.
     */
    private boolean cancelLocalSnapshotOperations(UUID reqId) {
        A.notNull(reqId, "Snapshot operation request ID must be not null");

        if (cancelLocalSnapshotTask0(task -> reqId.equals(task.requestId())))
            return true;

        return restoreCacheGrpProc.cancel(reqId, null).get();
    }

    /**
     * @param name Snapshot name to cancel operation on local node.
     * @return {@code True} if the snapshot operation was canceled.
     */
    public boolean cancelLocalSnapshotTask(String name) {
        A.notNullOrEmpty(name, "Snapshot name must be not null or empty");

        return cancelLocalSnapshotTask0(task -> name.equals(task.snapshotName()));
    }

    /**
     * @param filter Snapshot task filter.
     * @return {@code True} if the snapshot operation was canceled.
     */
    private boolean cancelLocalSnapshotTask0(Function<AbstractSnapshotFutureTask<?>, Boolean> filter) {
        ClusterSnapshotFuture fut0 = null;
        boolean canceled = false;

        busyLock.enterBusy();

        try {
            for (AbstractSnapshotFutureTask<?> sctx : locSnpTasks.values()) {
                if (filter.apply(sctx))
                    canceled |= sctx.cancel();
            }

            synchronized (snpOpMux) {
                if (clusterSnpFut != null)
                    fut0 = clusterSnpFut;
            }
        }
        finally {
            busyLock.leaveBusy();
        }

        // Future may be completed with cancelled exception, which is expected.
        try {
            if (fut0 != null)
                fut0.get();
        }
        catch (IgniteCheckedException e) {
            if (e instanceof IgniteFutureCancelledCheckedException) {
                if (log.isInfoEnabled())
                    log.info("Expected cancelled exception: " + e.getMessage());
            }
            else
                throw new IgniteException(e);
        }

        return canceled;
    }

    /** {@inheritDoc} */
    @Override public IgniteFuture<Boolean> cancelSnapshotRestore(String name) {
        return new IgniteFutureImpl<>(cancelSnapshot0(name));
    }

    /** {@inheritDoc} */
    @Override public IgniteFuture<Void> createDump(String name, @Nullable Collection<String> cacheGrpNames) {
        return createSnapshot(name, null, cacheGrpNames, false, false, true, false, false);
    }

    /**
     * @param name Snapshot name.
     *
     * @return Future that will be finished when process the process is complete. The result of this future will be
     * {@code false} if the restore process with the specified snapshot name is not running at all.
     *
     * @deprecated Use {@link #cancelLocalSnapshotOperations(UUID)} instead.
     */
    @Deprecated
    public IgniteFuture<Boolean> cancelLocalRestoreTask(String name) {
        return restoreCacheGrpProc.cancel(null, name);
    }

    /**
     * Checks snapshot.
     *
     * @param name Snapshot name.
     * @param snpPath Snapshot directory path.
     * @return Future with the result of execution snapshot partitions verify task, which besides calculating partition
     *         hashes of {@link IdleVerifyResult} also contains the snapshot metadata distribution across the cluster.
     */
    public IgniteInternalFuture<SnapshotPartitionsVerifyTaskResult> checkSnapshot(String name, @Nullable String snpPath) {
        return checkSnapshot(name, snpPath, -1);
    }

    /**
     * Checks snapshot and its increments.
     *
     * @param name Snapshot name.
     * @param snpPath Snapshot directory path.
     * @param incIdx Incremental snapshot index.
     * @return Future with the result of execution snapshot partitions verify task, which besides calculating partition
     *         hashes of {@link IdleVerifyResult} also contains the snapshot metadata distribution across the cluster.
     */
    public IgniteInternalFuture<SnapshotPartitionsVerifyTaskResult> checkSnapshot(String name, @Nullable String snpPath, int incIdx) {
        A.notNullOrEmpty(name, "Snapshot name cannot be null or empty.");
        A.ensure(U.alphanumericUnderscore(name), "Snapshot name must satisfy the following name pattern: a-zA-Z0-9_");

        cctx.kernalContext().security().authorize(ADMIN_SNAPSHOT);

        return checkSnapshot(name, snpPath, null, false, incIdx, true).chain(f -> {
            try {
                return f.get();
            }
            catch (Throwable t) {
                throw new GridClosureException(t);
            }
        });
    }

    /**
     * The check snapshot procedure performs compute operation over the whole cluster to verify the snapshot
     * entirety and partitions consistency. The result future will be completed with an exception if this
     * exception is not related to the check procedure, and will be completed normally with the {@code IdleVerifyResult}.
     *
     * @param name Snapshot name.
     * @param snpPath Snapshot directory path.
     * @param grps Collection of cache group names to check.
     * @param includeCustomHandlers {@code True} to invoke all user-defined {@link SnapshotHandlerType#RESTORE}
     *                              handlers, otherwise only system consistency check will be performed.
     * @param incIdx Incremental snapshot index.
     * @param check If {@code true} check snapshot integrity.
     * @return Future with the result of execution snapshot partitions verify task, which besides calculating partition
     *         hashes of {@link IdleVerifyResult} also contains the snapshot metadata distribution across the cluster.
     */
    public IgniteInternalFuture<SnapshotPartitionsVerifyTaskResult> checkSnapshot(
        String name,
        @Nullable String snpPath,
        @Nullable Collection<String> grps,
        boolean includeCustomHandlers,
        int incIdx,
        boolean check
    ) {
        A.notNullOrEmpty(name, "Snapshot name cannot be null or empty.");
        A.ensure(U.alphanumericUnderscore(name), "Snapshot name must satisfy the following name pattern: a-zA-Z0-9_");
        A.ensure(grps == null || grps.stream().filter(Objects::isNull).collect(Collectors.toSet()).isEmpty(),
            "Collection of cache groups names cannot contain null elements.");
        A.ensure(!includeCustomHandlers || incIdx < 1, "Snapshot handlers aren't supported for incremental snapshot.");

        GridFutureAdapter<SnapshotPartitionsVerifyTaskResult> res = new GridFutureAdapter<>();

        if (log.isInfoEnabled()) {
            log.info("The check snapshot procedure started [snpName=" + name + ", snpPath=" + snpPath +
                ", incIdx=" + incIdx + ", grps=" + grps + ']');
        }

        GridKernalContext kctx0 = cctx.kernalContext();

        Collection<ClusterNode> bltNodes = F.view(cctx.discovery().serverNodes(AffinityTopologyVersion.NONE),
            (node) -> CU.baselineNode(node, kctx0.state().clusterState()));

        Collection<Integer> grpIds = grps == null ? Collections.emptySet() : F.viewReadOnly(grps, CU::cacheId);

        SnapshotMetadataVerificationTaskArg taskArg = new SnapshotMetadataVerificationTaskArg(name, snpPath, incIdx, grpIds);

        kctx0.task().execute(
            SnapshotMetadataVerificationTask.class,
            taskArg,
            options(bltNodes)
        ).listen(f0 -> {
            SnapshotMetadataVerificationTaskResult metasRes = f0.result();

            if (f0.error() == null && F.isEmpty(metasRes.exceptions())) {
                Map<ClusterNode, List<SnapshotMetadata>> metas = metasRes.meta();

                Class<? extends AbstractSnapshotVerificationTask> cls;

                if (includeCustomHandlers)
                    cls = SnapshotHandlerRestoreTask.class;
                else
                    cls = incIdx > 0 ? IncrementalSnapshotVerificationTask.class : SnapshotPartitionsVerifyTask.class;

                kctx0.task().execute(
                        cls,
                        new SnapshotPartitionsVerifyTaskArg(grps, metas, snpPath, incIdx, check),
                        options(new ArrayList<>(metas.keySet()))
                    ).listen(f1 -> {
                        if (f1.error() == null)
                            res.onDone(f1.result());
                        else if (f1.error() instanceof IgniteSnapshotVerifyException) {
                            IdleVerifyResult idleRes = IdleVerifyResult.builder()
                                .exceptions(((IgniteSnapshotVerifyException)f1.error()).exceptions()).build();

                            res.onDone(new SnapshotPartitionsVerifyTaskResult(metas, idleRes));
                        }
                        else
                            res.onDone(f1.error());
                    });
            }
            else {
                if (f0.error() == null)
                    res.onDone(new IgniteSnapshotVerifyException(metasRes.exceptions()));
                else if (f0.error() instanceof IgniteSnapshotVerifyException) {
                    IdleVerifyResult idleRes = IdleVerifyResult.builder()
                        .exceptions(((IgniteSnapshotVerifyException)f0.error()).exceptions()).build();

                    res.onDone(new SnapshotPartitionsVerifyTaskResult(null, idleRes));
                }
                else
                    res.onDone(f0.error());
            }
        });

        if (log.isInfoEnabled()) {
            res.listen(() -> log.info("The check snapshot procedure finished [snpName=" + name +
                ", snpPath=" + snpPath + ", incIdx=" + incIdx + ", grps=" + grps + ']'));
        }

        return res;
    }

    /**
     * @param smf File denoting to snapshot metafile.
     * @return Snapshot metadata instance.
     */
    public SnapshotMetadata readSnapshotMetadata(File smf) throws IgniteCheckedException, IOException {
        SnapshotMetadata meta = readFromFile(smf);

        String name = smf.getName();
        String smfName = name.substring(0, name.lastIndexOf('.'));

        if (!U.maskForFileName(meta.consistentId()).equals(smfName)) {
            throw new IgniteException(
                "Error reading snapshot metadata [smfName=" + smfName + ", consId=" + U.maskForFileName(meta.consistentId())
            );
        }

        return meta;
    }

    /**
     * @param smf File to read.
     * @return Read metadata.
     * @param <T> Type of metadata.
     */
    public <T> T readFromFile(File smf) throws IgniteCheckedException, IOException {
        if (!smf.exists())
            throw new IgniteCheckedException("Snapshot metafile cannot be read due to it doesn't exist: " + smf);

        try (InputStream in = new BufferedInputStream(Files.newInputStream(smf.toPath()))) {
            return marsh.unmarshal(in, U.resolveClassLoader(cctx.gridConfig()));
        }
    }

    /**
     * Note, there can be snapshots from other nodes.
     * This method will read all metadata.
     * Some instances can return {@link SnapshotMetadata#folderName()} and {@link SnapshotMetadata#consistentId()} that differs from local.
     *
     * @param sft Snapshot file tree.
     * @return List of snapshot metadata for the given snapshot name on local node.
     * If snapshot has been taken from local node the snapshot metadata for given
     * local node will be placed on the first place.
     */
    public List<SnapshotMetadata> readSnapshotMetadatas(SnapshotFileTree sft) {
        if (!(sft.root().exists() && sft.root().isDirectory()))
            return Collections.emptyList();

        List<File> smfs = F.asList(sft.root().listFiles(SnapshotFileTree::snapshotMetaFile));

        if (smfs.isEmpty())
            return Collections.emptyList();

        Map<String, SnapshotMetadata> metasMap = new HashMap<>();
        SnapshotMetadata prev = null;

        try {
            for (File smf : smfs) {
                SnapshotMetadata curr = readSnapshotMetadata(smf);

                if (prev != null && !prev.sameSnapshot(curr)) {
                    throw new IgniteException("Snapshot metadata files are from different snapshots " +
                        "[prev=" + prev + ", curr=" + curr + ']');
                }

                metasMap.put(curr.consistentId(), curr);

                prev = curr;
            }
        }
        catch (IgniteCheckedException | IOException e) {
            throw new IgniteException(e);
        }

        SnapshotMetadata currNodeSmf = metasMap.remove(cctx.localNode().consistentId().toString());

        // Snapshot metadata for the local node must be first in the result map.
        if (currNodeSmf == null)
            return new ArrayList<>(metasMap.values());
        else {
            List<SnapshotMetadata> result = new ArrayList<>();

            result.add(currNodeSmf);
            result.addAll(metasMap.values());

            return result;
        }
    }

    /**
     * @param snpName Snapshot name.
     * @return Collection of incremental snapshots metafiles.
     */
    public Collection<IncrementalSnapshotMetadata> readIncrementalSnapshotMetadatas(String snpName) {
        File[] incDirs = new SnapshotFileTree(cctx.kernalContext(), snpName, null).incrementsRoot()
            .listFiles(SnapshotFileTree::incrementSnapshotDir);

        if (incDirs == null)
            return Collections.emptyList();

        List<IncrementalSnapshotMetadata> metas = new ArrayList<>();

        try {
            for (File incDir: incDirs) {
                for (File metaFile: incDir.listFiles(SnapshotFileTree::snapshotMetaFile))
                    metas.add(readFromFile(metaFile));
            }
        }
        catch (IgniteCheckedException | IOException e) {
            throw new IgniteException(e);
        }

        return metas;
    }

    /** {@inheritDoc} */
    @Override public IgniteFuture<Void> createSnapshot(String name) {
        return createSnapshot(name, null, false, false);
    }

    /** {@inheritDoc} */
    @Override public IgniteFuture<Void> createIncrementalSnapshot(String name) {
        return createSnapshot(name, null, true, false);
    }

    /**
     * Create a consistent copy of all persistence cache groups from the whole cluster.
     *
     * @param name Snapshot unique name which satisfies the following name pattern [a-zA-Z0-9_].
     * @param snpPath Snapshot directory path.
     * @param incremental Incremental snapshot flag.
     * @param onlyPrimary If {@code true} snapshot only primary copies of partitions.
     * @return Future which will be completed when a process ends.
     */
    public IgniteFutureImpl<Void> createSnapshot(
        String name,
        @Nullable String snpPath,
        boolean incremental,
        boolean onlyPrimary
    ) {
        return createSnapshot(name, snpPath, null, incremental, onlyPrimary, false, false, false);
    }

    /**
     * Create a consistent copy of all persistence cache groups from the whole cluster.
     * Note, {@code encrypt} flag can be used only for cache dump.
     * Full snapshots store partition files itself.
     * So if cache is encrypted ({@link CacheConfiguration#isEncryptionEnabled()}{@code = true}) then snapshot files will be encrypted.
     * On the other hand, dumps stores only entry data and can be used fo in-memory caches.
     * So we provide an ability to encrypt dump content to protect data on the disk.
     *
     * @param name Snapshot unique name which satisfies the following name pattern [a-zA-Z0-9_].
     * @param snpPath Snapshot directory path.
     * @param cacheGrpNames Cache groups to include in snapshot or {@code null} to include all.
     * @param incremental Incremental snapshot flag.
     * @param onlyPrimary If {@code true} snapshot only primary copies of partitions.
     * @param dump If {@code true} cache dump must be created.
     * @param compress If {@code true} then compress partition files.
     * @param encrypt If {@code true} then content of dump encrypted.
     * @return Future which will be completed when a process ends.
     */
    public IgniteFutureImpl<Void> createSnapshot(
        String name,
        @Nullable String snpPath,
        @Nullable Collection<String> cacheGrpNames,
        boolean incremental,
        boolean onlyPrimary,
        boolean dump,
        boolean compress,
        boolean encrypt
    ) {
        A.notNullOrEmpty(name, "Snapshot name cannot be null or empty.");
        A.ensure(U.alphanumericUnderscore(name), "Snapshot name must satisfy the following name pattern: a-zA-Z0-9_");
        A.ensure(!(incremental && onlyPrimary), "Only primary not supported for incremental snapshots");
        A.ensure(!(dump && incremental), "Incremental dump not supported");
        A.ensure(!(cacheGrpNames != null && !dump), "Cache group names filter supported only for dump");
        A.ensure(!compress || dump, "Compression is supported only for dumps");

        try {
            cctx.kernalContext().security().authorize(ADMIN_SNAPSHOT);

            if (!cctx.kernalContext().state().clusterState().state().active())
                throw new IgniteException("Snapshot operation has been rejected. The cluster is inactive.");

            DiscoveryDataClusterState clusterState = cctx.kernalContext().state().clusterState();

            if (!clusterState.hasBaselineTopology())
                throw new IgniteException("Snapshot operation has been rejected. The baseline topology is not configured for cluster.");

            if (cctx.kernalContext().clientNode()) {
                ClusterNode crd = U.oldest(cctx.kernalContext().discovery().aliveServerNodes(), null);

                if (crd == null)
                    throw new IgniteException("There is no alive server nodes in the cluster");

                return new IgniteSnapshotFutureImpl(cctx.kernalContext().closure()
                    .callAsync(
                        BALANCE,
                        new CreateSnapshotCallable(name, cacheGrpNames, incremental, onlyPrimary, dump, compress, encrypt),
                        options(Collections.singletonList(crd)).withFailoverDisabled()
                    ));
            }

            A.ensure(!encrypt || dump, "Encryption key is supported only for dumps");
            A.ensure(
                !encrypt || cctx.gridConfig().getEncryptionSpi() != null,
                "Encryption SPI must be set to encrypt dump"
            );

            if (!CU.isPersistenceEnabled(cctx.gridConfig()) && !dump) {
                throw new IgniteException("Create snapshot request has been rejected. " +
                    "Snapshots on an in-memory clusters are not allowed.");
            }

            ClusterSnapshotFuture snpFut0;
            int incIdx = -1;

            synchronized (snpOpMux) {
                if (clusterSnpFut != null && !clusterSnpFut.isDone()) {
                    throw new IgniteException(
                        "Create snapshot request has been rejected. The previous snapshot operation was not completed."
                    );
                }

                if (clusterSnpReq != null)
                    throw new IgniteException("Create snapshot request has been rejected. Parallel snapshot processes are not allowed.");

                boolean snpExists = localSnapshotNames(snpPath).contains(name);

                if (!incremental && snpExists) {
                    throw new IgniteException("Create snapshot request has been rejected. " +
                        "Snapshot with given name already exists on local node.");
                }

                if (incremental) {
                    if (!cctx.gridConfig().getDataStorageConfiguration().isWalCompactionEnabled()) {
                        throw new IgniteException("Create incremental snapshot request has been rejected. " +
                            "WAL compaction must be enabled.");
                    }

                    if (!snpExists) {
                        throw new IgniteException("Create incremental snapshot request has been rejected. " +
                                "Base snapshot with given name doesn't exist on local node.");
                    }

                    incIdx = maxLocalIncrementSnapshot(name, snpPath) + 1;
                }

                if (isRestoring()) {
                    throw new IgniteException(
                        "Snapshot operation has been rejected. Cache group restore operation is currently in progress."
                    );
                }

                snpFut0 = new ClusterSnapshotFuture(UUID.randomUUID(), name, incIdx);

                clusterSnpFut = snpFut0;

                if (incremental)
                    lastSeenIncSnpFut = snpFut0;
                else
                    lastSeenSnpFut = snpFut0;
            }

            Set<String> cacheGrpNames0 = cacheGrpNames == null ? null : new HashSet<>(cacheGrpNames);

            List<String> grps = (dump ? cctx.cache().cacheGroupDescriptors().values() : cctx.cache().persistentGroups()).stream()
                .map(CacheGroupDescriptor::cacheOrGroupName)
                .filter(n -> cacheGrpNames0 == null || cacheGrpNames0.remove(n))
                .filter(cacheName -> cctx.cache().cacheType(cacheName) == CacheType.USER)
                .collect(Collectors.toList());

            if (!F.isEmpty(cacheGrpNames0))
                log.warning("Unknown cache groups will not be included in snapshot [grps=" + cacheGrpNames0 + ']');

            if (!dump)
                grps.add(METASTORAGE_CACHE_NAME);
            else if (grps.isEmpty())
                throw new IgniteException("Dump operation has been rejected. No cache group defined in cluster");

            List<ClusterNode> srvNodes = cctx.discovery().serverNodes(AffinityTopologyVersion.NONE);

            snpFut0.listen(() -> {
                if (snpFut0.error() == null)
                    recordSnapshotEvent(name, SNAPSHOT_FINISHED_MSG + grps, EVT_CLUSTER_SNAPSHOT_FINISHED);
                else {
                    String errMsgPref = snpFut0.error() instanceof SnapshotWarningException ? SNAPSHOT_FINISHED_WRN_MSG
                        : SNAPSHOT_FAILED_MSG;

                    recordSnapshotEvent(name, errMsgPref + snpFut0.error().getMessage(), EVT_CLUSTER_SNAPSHOT_FAILED);
                }
            });

            Set<UUID> bltNodeIds =
                new HashSet<>(F.viewReadOnly(srvNodes, node2id(), (node) -> CU.baselineNode(node, clusterState)));

            SnapshotOperationRequest snpOpReq = new SnapshotOperationRequest(
                    snpFut0.rqId,
                    cctx.localNodeId(),
                    name,
                    snpPath,
                    grps,
                    bltNodeIds,
                    incremental,
                    incIdx,
                    onlyPrimary,
                    dump,
                    compress,
                    encrypt
            );

            startSnpProc.start(snpFut0.rqId, snpOpReq);

            String msg = SNAPSHOT_STARTED_MSG + snpOpReq;

            recordSnapshotEvent(name, msg, EVT_CLUSTER_SNAPSHOT_STARTED);

            if (log.isInfoEnabled())
                log.info(msg);

            return new IgniteFutureImpl<>(snpFut0);
        }
        catch (Exception e) {
            recordSnapshotEvent(name, SNAPSHOT_FAILED_MSG + e.getMessage(), EVT_CLUSTER_SNAPSHOT_FAILED);

            U.error(log, SNAPSHOT_FAILED_MSG, e);

            ClusterSnapshotFuture errSnpFut = new ClusterSnapshotFuture(name, e);

            if (incremental)
                lastSeenIncSnpFut = errSnpFut;
            else
                lastSeenSnpFut = errSnpFut;

            return new IgniteFinishedFutureImpl<>(e);
        }
    }

    /** Writes a warning message if an incremental snapshot contains atomic caches. */
    void warnAtomicCachesInIncrementalSnapshot(String snpName, int incIdx, Collection<String> cacheGrps) {
        List<String> warnCaches = new ArrayList<>();

        for (String cacheGrp: cacheGrps) {
            CacheGroupContext cgctx = cctx.cache().cacheGroup(CU.cacheId(cacheGrp));

            if (cgctx != null && cgctx.hasAtomicCaches()) {
                for (GridCacheContext<?, ?> c : cgctx.caches()) {
                    CacheConfiguration<?, ?> ccfg = c.config();

                    if (ccfg.getAtomicityMode() == CacheAtomicityMode.ATOMIC && ccfg.getBackups() > 0)
                        warnCaches.add(ccfg.getName());
                }
            }
        }

        if (warnCaches.isEmpty())
            return;

        U.warn(log, "Incremental snapshot [snpName=" + snpName + ", incIdx=" + incIdx + "] contains ATOMIC caches with backups: "
            + warnCaches + ". Please note, incremental snapshots doesn't guarantee consistency of restored atomic caches. " +
            "It is highly recommended to verify these caches after restoring with the \"idle_verify\" command. " +
            "If it is needed it's possible to repair inconsistent partitions with the \"consistency\" command. " +
            "Please, check the \"Control Script\" section of Ignite docs for more information about these commands.");
    }

    /** {@inheritDoc} */
    @Override public IgniteFuture<Void> restoreSnapshot(String name, @Nullable Collection<String> grpNames) {
        return restoreSnapshot(name, null, grpNames, 0, DFLT_CHECK_ON_RESTORE);
    }

    /** {@inheritDoc} */
    @Override public IgniteFuture<Void> restoreSnapshot(
        String name,
        @Nullable Collection<String> grpNames,
        int incIdx
    ) {
        A.ensure(incIdx > 0, "Incremental snapshot index must be greater than 0.");

        return restoreSnapshot(name, null, grpNames, incIdx, DFLT_CHECK_ON_RESTORE);
    }

    /**
     * Restore cache group(s) from the snapshot.
     *
     * @param name Snapshot name.
     * @param snpPath Snapshot directory path.
     * @param grpNames Cache groups to be restored or {@code null} to restore all cache groups from the snapshot.
     * @return Future which will be completed when restore operation finished.
     */
    public IgniteFutureImpl<Void> restoreSnapshot(String name, @Nullable String snpPath, @Nullable Collection<String> grpNames) {
        return restoreSnapshot(name, snpPath, grpNames, 0, DFLT_CHECK_ON_RESTORE);
    }

    /**
     * Restore cache group(s) from the snapshot.
     *
     * @param name Snapshot name.
     * @param snpPath Snapshot directory path.
     * @param grpNames Cache groups to be restored or {@code null} to restore all cache groups from the snapshot.
     * @param incIdx Index of incremental snapshot.
     * @param check If {@code true} check snapshot before restore.
     * @return Future which will be completed when restore operation finished.
     */
    public IgniteFutureImpl<Void> restoreSnapshot(
        String name,
        @Nullable String snpPath,
        @Nullable Collection<String> grpNames,
        int incIdx,
        boolean check
    ) {
        A.notNullOrEmpty(name, "Snapshot name cannot be null or empty.");
        A.ensure(U.alphanumericUnderscore(name), "Snapshot name must satisfy the following name pattern: a-zA-Z0-9_");
        A.ensure(grpNames == null || !grpNames.isEmpty(), "List of cache group names cannot be empty.");
        A.ensure(grpNames == null || grpNames.size() == new HashSet<>(grpNames).size(), "Cache group names must be unique.");

        cctx.kernalContext().security().authorize(ADMIN_SNAPSHOT);

        return restoreCacheGrpProc.start(name, snpPath, grpNames, incIdx, check);
    }

    /** {@inheritDoc} */
    @Override public void onReadyForReadWrite(ReadWriteMetastorage metaStorage) throws IgniteCheckedException {
        synchronized (snpOpMux) {
            this.metaStorage = metaStorage;

            if (recovered)
                removeLastMetaStorageKey();

            recovered = false;
        }
    }

    /** {@inheritDoc} */
    @Override public void onReadyForRead(ReadOnlyMetastorage metaStorage) throws IgniteCheckedException {
        restoreCacheGrpProc.cleanup();

        // Snapshot which has not been completed due to the local node crashed must be deleted.
        String snpDirsName = (String)metaStorage.read(SNP_RUNNING_DIR_KEY);

        if (snpDirsName == null)
            return;

        recovered = true;

        for (File tmpRoot : ft.snapshotsTempRoots())
            F.asList(tmpRoot.listFiles()).forEach(U::delete);

        String[] snpDirs = snpDirsName.split(File.pathSeparator);

        for (String snpDirName : snpDirs) {
            File snpDir = new File(snpDirName);

            if (SnapshotFileTree.incrementSnapshotDir(snpDir))
                U.delete(snpDir);
            else
                deleteSnapshot(snpDir);
        }

        if (log.isInfoEnabled()) {
            log.info("Previous attempt to create snapshot fail due to the local node crash. All resources " +
                "related to snapshot operation have been deleted: " + snpDirsName);
        }
    }

    /**
     * @param evt Discovery event to check.
     * @return {@code true} if exchange started by snapshot operation.
     */
    public static boolean isSnapshotOperation(DiscoveryEvent evt) {
        return !evt.eventNode().isClient() &&
            evt.type() == EVT_DISCOVERY_CUSTOM_EVT &&
            ((DiscoveryCustomEvent)evt).customMessage() instanceof SnapshotStartDiscoveryMessage;
    }

    /** {@inheritDoc} */
    @Override public void onDoneBeforeTopologyUnlock(GridDhtPartitionsExchangeFuture fut) {
        if (clusterSnpReq == null || cctx.kernalContext().clientNode() || !isSnapshotOperation(fut.firstEvent()))
            return;

        SnapshotOperationRequest snpReq = clusterSnpReq;

        if (snpReq.incremental())
            return;

        AbstractSnapshotFutureTask<?> task = locSnpTasks.get(snpReq.snapshotName());

        if (task == null)
            return;

        if (task.start()) {
            cctx.database().forceNewCheckpoint(String.format("Start snapshot operation: %s", snpReq.snapshotName()), lsnr -> {});

            // Schedule task on a checkpoint and wait when it starts.
            try {
                long start = U.currentTimeMillis();

                ((SnapshotFutureTask)task).started().get();

                if (log.isInfoEnabled()) {
                    log.info("Finished waiting for a synchronized checkpoint under topology lock " +
                        "[snpName=" + task.snapshotName() + ", time=" + (U.currentTimeMillis() - start) + "ms]");
                }
            }
            catch (IgniteCheckedException e) {
                U.error(log, "Fail to wait while cluster-wide snapshot operation started", e);
            }
        }
    }

    /**
     * @param rmtNodeId The remote node to connect to.
     * @param reqId Snapshot operation request ID.
     * @param snpName Snapshot name to request.
     * @param rmtSnpPath Snapshot directory path on the remote node.
     * @param parts Collection of pairs group and appropriate cache partition to be snapshot.
     * @param stopChecker Node stop or process interrupt checker.
     * @param partHnd Received partition handler.
     */
    public IgniteInternalFuture<Void> requestRemoteSnapshotFiles(
        UUID rmtNodeId,
        UUID reqId,
        String snpName,
        @Nullable String rmtSnpPath,
        Map<Integer, Set<Integer>> parts,
        BooleanSupplier stopChecker,
        BiConsumer<@Nullable File, @Nullable Throwable> partHnd
    ) throws IgniteCheckedException {
        assert U.alphanumericUnderscore(snpName) : snpName;
        assert partHnd != null;

        ClusterNode rmtNode = cctx.discovery().node(rmtNodeId);

        if (rmtNode == null) {
            throw new ClusterTopologyCheckedException("Snapshot remote request cannot be performed. " +
                "Remote node left the grid [rmtNodeId=" + rmtNodeId + ']');
        }

        RemoteSnapshotFilesRecevier fut =
            new RemoteSnapshotFilesRecevier(this, rmtNodeId, reqId, snpName, rmtSnpPath, parts, stopChecker, partHnd);

        snpRmtMgr.submit(fut);

        return fut;
    }

    /**
     * @param grps List of cache groups which will be destroyed.
     */
    public void onCacheGroupsStopped(List<Integer> grps) {
        Collection<AbstractSnapshotFutureTask<?>> tasks =
            F.view(locSnpTasks.values(), t -> t instanceof SnapshotFutureTask || t instanceof CreateDumpFutureTask);

        for (AbstractSnapshotFutureTask<?> sctx : tasks) {
            Set<Integer> retain = new HashSet<>(grps);

            retain.retainAll(sctx.affectedCacheGroups());

            if (!retain.isEmpty()) {
                sctx.acceptException(new IgniteCheckedException("Snapshot has been interrupted due to some of the required " +
                    "cache groups stopped: " + retain));
            }
        }
    }

    /**
     * @param grpName Cache group name.
     * @param partId Partition id.
     * @param pageStore File page store to iterate over.
     * @return Iterator over partition.
     * @throws IgniteCheckedException If and error occurs.
     */
    public GridCloseableIterator<CacheDataRow> partitionRowIterator(
        GridKernalContext ctx,
        String grpName,
        int partId,
        FilePageStore pageStore
    ) throws IgniteCheckedException {
        CacheObjectContext coctx = new CacheObjectContext(ctx, grpName, null, false,
            false, false, false, false);

        GridCacheSharedContext<?, ?> sctx = GridCacheSharedContext.builder().build(ctx, null);

        return new DataPageIterator(sctx, coctx, pageStore, partId);
    }

    /**
<<<<<<< HEAD
     * @param snpName Snapshot name.
     * @param ccfg Cache configuration.
     * @param partId Partition id.
     * @param encrKeyProvider Encryption keys provider to create encrypted IO. If {@code null}, no encrypted IO is used.
     * @return Iterator over partition.
     * @throws IgniteCheckedException If and error occurs.
     */
    public GridCloseableIterator<CacheDataRow> partitionRowIterator(String snpName,
        CacheConfiguration<?, ?> ccfg,
        int partId,
        @Nullable EncryptionCacheKeyProvider encrKeyProvider
    ) throws IgniteCheckedException {
        SnapshotFileTree sft = new SnapshotFileTree(cctx.kernalContext(), snpName, null);

        if (!sft.root().exists())
            throw new IgniteCheckedException("Snapshot directory doesn't exists: " + sft.root().getAbsolutePath());

        if (!sft.allStorages().allMatch(File::exists)) {
            throw new IgniteCheckedException("Consistent id directory doesn't exists: " +
                sft.allStorages().map(File::getAbsolutePath).collect(Collectors.joining()));
        }

        File snpPart = sft.partitionFile(ccfg, partId);

        String grpName = CU.cacheOrGroupName(ccfg);
        int grpId = CU.cacheId(grpName);

        FilePageStore pageStore = (FilePageStore)storeMgr.getPageStoreFactory(grpId,
            encrKeyProvider == null || encrKeyProvider.getActiveKey(grpId) == null ? null : encrKeyProvider).
            createPageStore(getTypeByPartId(partId),
                snpPart::toPath,
                val -> {});

        GridCloseableIterator<CacheDataRow> partIter = partitionRowIterator(cctx.kernalContext(), grpName, partId, pageStore);

        return new GridCloseableIteratorAdapter<CacheDataRow>() {
            /** {@inheritDoc} */
            @Override protected CacheDataRow onNext() throws IgniteCheckedException {
                return partIter.nextX();
            }

            /** {@inheritDoc} */
            @Override protected boolean onHasNext() throws IgniteCheckedException {
                return partIter.hasNextX();
            }

            /** {@inheritDoc} */
            @Override protected void onClose() {
                U.closeQuiet(pageStore);
            }
        };
    }

    /**
=======
>>>>>>> 347a4fe6
     * @param sft Snapshot file tree.
     * @param srcNodeId Node id which cause snapshot operation.
     * @param reqId Snapshot operation request ID.
     * @param parts Collection of pairs group and appropriate cache partition to be snapshot.
     * @param withMetaStorage {@code true} if all metastorage data must be also included into snapshot.
     * @param dump {@code true} if cache group dump must be created.
     * @param compress If {@code true} then compress partition files.
     * @param encrypt If {@code true} then content of dump encrypted.
     * @param snpSndr Factory which produces snapshot receiver instance.
     * @return Snapshot operation task which should be registered on checkpoint to run.
     */
    AbstractSnapshotFutureTask<?> registerSnapshotTask(
        SnapshotFileTree sft,
        UUID srcNodeId,
        UUID reqId,
        Map<Integer, Set<Integer>> parts,
        boolean withMetaStorage,
        boolean dump,
        boolean compress,
        boolean encrypt,
        SnapshotSender snpSndr
    ) {
        AbstractSnapshotFutureTask<?> task = registerTask(sft.name(), dump
            ? new CreateDumpFutureTask(cctx,
                srcNodeId,
                reqId,
                sft,
                ioFactory,
                transferRateLimiter,
                snpSndr,
                parts,
                compress,
                encrypt
            )
            : new SnapshotFutureTask(
                cctx,
                srcNodeId,
                reqId,
                sft,
                ft,
                ioFactory,
                snpSndr,
                parts,
                withMetaStorage,
                locBuff
            )
        );

        if (!withMetaStorage) {
            for (Integer grpId : parts.keySet()) {
                if (!cctx.cache().isEncrypted(grpId))
                    continue;

                task.onDone(new IgniteCheckedException("Snapshot contains encrypted cache group " + grpId +
                    " but doesn't include metastore. Metastore is required because it holds encryption keys " +
                    "required to start with encrypted caches contained in the snapshot."));

                return task;
            }
        }

        return task;
    }

    /**
     * Registers a local snapshot task.
     *
     * @param task Snapshot operation task to be executed.
     * @return Snapshot operation task which should be registered.
     */
    private AbstractSnapshotFutureTask<?> registerTask(String rqId, AbstractSnapshotFutureTask<?> task) {
        if (!busyLock.enterBusy()) {
            return new SnapshotFinishedFutureTask(new IgniteCheckedException("Snapshot manager is stopping [locNodeId=" +
                cctx.localNodeId() + ']'));
        }

        try {
            AbstractSnapshotFutureTask<?> prev = locSnpTasks.putIfAbsent(rqId, task);

            if (prev != null)
                return new SnapshotFinishedFutureTask(new IgniteCheckedException("Snapshot with requested name is already scheduled: " +
                    rqId));

            if (log.isInfoEnabled()) {
                log.info("Snapshot task has been registered on local node [sctx=" + this +
                    ", task=" + task.getClass().getSimpleName() +
                    ", topVer=" + cctx.discovery().topologyVersionEx() + ']');
            }

            task.listen(() -> locSnpTasks.remove(rqId));

            return task;
        }
        finally {
            busyLock.leaveBusy();
        }
    }

    /** @return Current snapshot task. */
    public <T extends AbstractSnapshotFutureTask<?>> T currentSnapshotTask(Class<T> snpTaskCls) {
        SnapshotOperationRequest req = clusterSnpReq;

        if (req == null)
            return null;

        AbstractSnapshotFutureTask<?> task = locSnpTasks.get(req.snapshotName());

        if (task == null || task.getClass() != snpTaskCls)
            return null;

        return (T)task;
    }

    /**
     * @param factory Factory which produces {@link LocalSnapshotSender} implementation.
     */
    void localSnapshotSenderFactory(Function<SnapshotFileTree, SnapshotSender> factory) {
        locSndrFactory = factory;
    }

    /**
     * @return Factory which produces {@link LocalSnapshotSender} implementation.
     */
    Function<SnapshotFileTree, SnapshotSender> localSnapshotSenderFactory() {
        return locSndrFactory;
    }

    /**
     * @param factory Factory which produces {@link RemoteSnapshotSender} implementation.
     */
    void remoteSnapshotSenderFactory(BiFunction<String, UUID, SnapshotSender> factory) {
        rmtSndrFactory = factory;
    }

    /**
     * @param rqId Request id.
     * @param nodeId Node id.
     * @return Snapshot sender related to given node id.
     */
    RemoteSnapshotSender remoteSnapshotSenderFactory(String rqId, UUID nodeId) {
        return new RemoteSnapshotSender(log,
            cctx.kernalContext().pools().getSnapshotExecutorService(),
            cctx.gridIO().openTransmissionSender(nodeId, DFLT_INITIAL_SNAPSHOT_TOPIC),
            rqId);
    }

    /** @param sft Snapshot file tree. */
    public void writeSnapshotDirectoryToMetastorage(NodeFileTree sft) {
        cctx.database().checkpointReadLock();

        try {
            assert metaStorage != null && metaStorage.read(SNP_RUNNING_DIR_KEY) == null :
                "The previous snapshot hasn't been completed correctly";

            StringBuilder dirs = new StringBuilder(sft.root().getAbsolutePath());

            for (File es : sft.extraStorages().values())
                dirs.append(File.pathSeparator).append(es.getAbsolutePath());

            metaStorage.write(SNP_RUNNING_DIR_KEY, dirs.toString());
        }
        catch (IgniteCheckedException e) {
            throw new IgniteException(e);
        }
        finally {
            cctx.database().checkpointReadUnlock();
        }
    }

    /** Snapshot finished successfully or already restored. Key can be removed. */
    private void removeLastMetaStorageKey() throws IgniteCheckedException {
        cctx.database().checkpointReadLock();

        try {
            metaStorage.remove(SNP_RUNNING_DIR_KEY);
        }
        finally {
            cctx.database().checkpointReadUnlock();
        }
    }

    /**
     * Disables creation of incremental snapshots for the given cache group.
     *
     * @param metaStorage External metastorage, useful if the flag is set before cluster activation.
     * @param grpId Group ID.
     */
    public void disableIncrementalSnapshotsCreation(MetaStorage metaStorage, int grpId) {
        cctx.database().checkpointReadLock();

        try {
            metaStorage.write(incrementalSnapshotCreationDisabledKey(grpId), true);
        }
        catch (IgniteCheckedException e) {
            log.error("Failed to disable incremental snapshot creation for the cache group: " + grpId, e);
        }
        finally {
            cctx.database().checkpointReadUnlock();
        }
    }

    /**
     * Enables creation of incremental snapshots for the given cache groups.
     *
     * @param grpIds Group IDs.
     */
    private void enableIncrementalSnapshotsCreation(Collection<Integer> grpIds) {
        cctx.database().checkpointReadLock();

        try {
            for (int g: grpIds)
                metaStorage.remove(incrementalSnapshotCreationDisabledKey(g));
        }
        catch (IgniteCheckedException e) {
            log.error("Failed to allow incremental snapshot creation for group: " + grpIds, e);
        }
        finally {
            cctx.database().checkpointReadUnlock();
        }
    }

    /**
     * Convert cache group ID to key for {@link #INC_SNP_DISABLED_KEY_PREFIX} metastorage records.
     *
     * @param grpId Group ID.
     * @return Key.
     */
    public static String incrementalSnapshotCreationDisabledKey(int grpId) {
        return INC_SNP_DISABLED_KEY_PREFIX + grpId;
    }

    /**
     * @param snpName Snapshot name event related to.
     * @param msg Event message.
     * @param type Snapshot event type.
     */
    void recordSnapshotEvent(String snpName, String msg, int type) {
        if (!cctx.gridEvents().isRecordable(type) || !cctx.gridEvents().hasListener(type))
            return;

        cctx.kernalContext().closure().runLocalSafe(new GridPlainRunnable() {
            @Override public void run() {
                cctx.gridEvents().record(new SnapshotEvent(cctx.localNode(),
                    msg,
                    snpName,
                    type));
            }
        });
    }

    /**
     * @return The executor used to run snapshot tasks.
     */
    ExecutorService snapshotExecutorService() {
        return cctx.kernalContext().pools().getSnapshotExecutorService();
    }

    /**
     * @param ioFactory Factory to create IO interface over a page stores.
     */
    public void ioFactory(FileIOFactory ioFactory) {
        this.ioFactory = ioFactory;
    }

    /**
     * @return Factory to create IO interface over a page stores.
     */
    public FileIOFactory ioFactory() {
        return ioFactory;
    }

    /**
     * @param nodeId Remote node id on which requests has been registered.
     * @return Snapshot future related to given node id.
     */
    AbstractSnapshotFutureTask<?> lastScheduledSnapshotResponseRemoteTask(UUID nodeId) {
        return locSnpTasks.values().stream()
            .filter(t -> t instanceof SnapshotResponseRemoteFutureTask)
            .filter(t -> t.sourceNodeId().equals(nodeId))
            .findFirst()
            .orElse(null);
    }

    /**
     * @param factory Factory to produce FileIO access.
     * @param from Copy from file.
     * @param to Copy data to file.
     * @param length Number of bytes to copy from beginning.
     */
    static void copy(FileIOFactory factory, File from, File to, long length) {
        copy(factory, from, to, length, null);
    }

    /**
     * @param factory Factory to produce FileIO access.
     * @param from Copy from file.
     * @param to Copy data to file.
     * @param length Number of bytes to copy from beginning.
     * @param rateLimiter Transfer rate limiter.
     */
    static void copy(FileIOFactory factory, File from, File to, long length, @Nullable BasicRateLimiter rateLimiter) {
        try (FileIO src = factory.create(from, READ);
             FileChannel dest = new FileOutputStream(to).getChannel()) {
            if (src.size() < length) {
                throw new IgniteException("The source file to copy is not long enough " +
                    "[expected=" + length + ", actual=" + src.size() + ']');
            }

            boolean unlimited = rateLimiter == null || rateLimiter.isUnlimited();
            long written = 0;

            while (written < length) {
                if (unlimited) {
                    written += src.transferTo(written, length - written, dest);

                    continue;
                }

                long blockLen = Math.min(length - written, SNAPSHOT_LIMITED_TRANSFER_BLOCK_SIZE_BYTES);

                rateLimiter.acquire(blockLen);

                long blockWritten = 0;

                do {
                    blockWritten += src.transferTo(written + blockWritten, blockLen - blockWritten, dest);
                }
                while (blockWritten < blockLen);

                written += blockWritten;
            }
        }
        catch (IgniteInterruptedCheckedException e) {
            throw new IgniteInterruptedException((InterruptedException)e.getCause());
        }
        catch (IOException e) {
            throw new IgniteException(e);
        }
    }

    /**
     * @param taskCls Snapshot restore operation management task class.
     * @param snpName Snapshot name.
     */
    private IgniteFuture<Boolean> executeRestoreManagementTask(
        Class<? extends ComputeTask<String, Boolean>> taskCls,
        String snpName
    ) {
        cctx.kernalContext().security().authorize(ADMIN_SNAPSHOT);

        Collection<ClusterNode> bltNodes = F.view(cctx.discovery().serverNodes(AffinityTopologyVersion.NONE),
            (node) -> CU.baselineNode(node, cctx.kernalContext().state().clusterState()));

        return new IgniteFutureImpl<>(cctx.kernalContext().task().execute(
            taskCls,
            snpName,
            options(bltNodes)
        ));
    }

    /**
     * Checks that incremental snapshot can be created for given full snapshot and current cluster state.
     *
     * @param sft Snapshot file tree.
     * @param meta Full snapshot metadata.
     */
    private void checkIncrementalCanBeCreated(
        SnapshotFileTree sft,
        SnapshotMetadata meta
    ) throws IgniteCheckedException, IOException {
        IgniteWriteAheadLogManager wal = cctx.wal();

        if (wal == null)
            throw new IgniteCheckedException("Create incremental snapshot request has been rejected. WAL must be enabled.");

        if (!ft.walArchiveEnabled())
            throw new IgniteCheckedException("Create incremental snapshot request has been rejected. WAL archive must be enabled.");

        ensureHardLinkAvailable(ft.walArchive().toPath(), sft.root().toPath());

        Set<String> aliveNodesConsIds = cctx.discovery().aliveServerNodes()
            .stream()
            .map(node -> node.consistentId().toString())
            .collect(Collectors.toSet());

        for (String consId : meta.baselineNodes()) {
            if (!aliveNodesConsIds.contains(consId)) {
                throw new IgniteCheckedException("Create incremental snapshot request has been rejected. " +
                    "Node from full snapshot offline [consistentId=" + consId + ']');
            }
        }

        assert Objects.equals(sft.consistentId(), meta.consistentId()) : sft.consistentId() + " != " + meta.consistentId();
        assert Objects.equals(sft.folderName(), meta.folderName()) : sft.folderName() + " != " + meta.folderName();

        for (int grpId : meta.cacheGroupIds()) {
            if (grpId == METASTORAGE_CACHE_ID)
                continue;

            if (metaStorage.read(incrementalSnapshotCreationDisabledKey(grpId)) != null) {
                throw new IgniteCheckedException("Create incremental snapshot request has been rejected. " +
                    "WAL was disabled since previous snapshot for cache group [groupId=" + grpId + ']');
            }

            CacheGroupContext gctx = cctx.kernalContext().cache().cacheGroup(grpId);

            if (gctx == null) {
                throw new IgniteCheckedException("Create incremental snapshot request has been rejected. " +
                    "Cache group destroyed [groupId=" + grpId + ']');
            }

            if (gctx.config().isEncryptionEnabled()) {
                throw new IgniteCheckedException("Create incremental snapshot request has been rejected. " +
                    "Encrypted cache groups not supported [groupId=" + grpId + ']');
            }

            for (File snpCacheDir : sft.cacheStorages(gctx.config())) {
                if (!snpCacheDir.exists()) {
                    throw new IgniteCheckedException("Create incremental snapshot request has been rejected. " +
                        "Cache group directory not found [groupId=" + grpId + ']');
                }

                for (File snpDataFile : NodeFileTree.existingCacheConfigFiles(snpCacheDir)) {
                    StoredCacheData snpCacheData = GridLocalConfigManager.readCacheData(
                        snpDataFile,
                        cctx.kernalContext().marshallerContext().jdkMarshaller(),
                        cctx.kernalContext().config()
                    );

                    byte[] snpCacheDataBytes = Files.readAllBytes(snpDataFile.toPath());

                    File nodeDataFile = ft.cacheConfigurationFile(snpCacheData.config());

                    if (!nodeDataFile.exists()) {
                        throw new IgniteCheckedException("Create incremental snapshot request has been rejected. " +
                            "Cache destroyed [cacheId=" + snpCacheData.cacheId() +
                            ", cacheName=" + snpCacheData.config().getName() + ']');
                    }

                    byte[] nodeCacheDataBytes = Files.readAllBytes(nodeDataFile.toPath());

                    if (!Arrays.equals(snpCacheDataBytes, nodeCacheDataBytes)) {
                        throw new IgniteCheckedException(
                            cacheChangedException(snpCacheData.cacheId(), snpCacheData.config().getName())
                        );
                    }
                }
            }
        }
    }

    /**
     * Throw cache changed exception.
     *
     * @param cacheId Cache id.
     * @param name Cache name.
     */
    public static String cacheChangedException(int cacheId, String name) {
        return "Create incremental snapshot request has been rejected. " +
            "Cache changed [cacheId=" + cacheId + ", cacheName=" + name + ']';
    }

    /** @return Snapshot handlers. */
    protected SnapshotHandlers handlers() {
        return handlers;
    }

    /** @return Current incremental snapshot ID. */
    public @Nullable UUID incrementalSnapshotId() {
        return incSnpId;
    }

    /** Snapshot operation handlers. */
    protected static class SnapshotHandlers {
        /** Snapshot operation handlers. */
        private final Map<SnapshotHandlerType, List<SnapshotHandler<Object>>> handlers = new EnumMap<>(SnapshotHandlerType.class);

        /** Executor service used to invoke handlers in parallel. */
        private ExecutorService execSvc;

        /**
         * @param ctx Kernal context.
         * @param execSvc Executor service used to invoke handlers in parallel.
         */
        private void initialize(GridKernalContext ctx, ExecutorService execSvc) {
            this.execSvc = execSvc;

            // Register system default snapshot integrity check that is used before the restore operation.
            registerHandler(new SnapshotPartitionsVerifyHandler(ctx.cache().context()));

            // Register system default DataStreamer updates check.
            registerHandler(new DataStreamerUpdatesHandler());

            // Register system default page size and counters check that is used at the creation operation.
            registerHandler(new SnapshotPartitionsQuickVerifyHandler(ctx.cache().context()));

            // Register custom handlers.
            SnapshotHandler<Object>[] extHnds = (SnapshotHandler<Object>[])ctx.plugins().extensions(SnapshotHandler.class);

            if (extHnds == null)
                return;

            for (SnapshotHandler<Object> extHnd : extHnds)
                registerHandler(extHnd);
        }

        /**
         * @param type Type of snapshot operation handler.
         * @param ctx Snapshot operation handler context.
         * @return Results from all handlers with the specified type.
         * @throws IgniteCheckedException if parallel execution was failed.
         */
        protected @Nullable Map<String, SnapshotHandlerResult<Object>> invokeAll(
            SnapshotHandlerType type,
            SnapshotHandlerContext ctx
        ) throws IgniteCheckedException {
            List<SnapshotHandler<Object>> handlers = this.handlers.get(type);

            if (F.isEmpty(handlers))
                return null;

            if (handlers.size() == 1) {
                SnapshotHandler<Object> hnd = handlers.get(0);

                return F.asMap(hnd.getClass().getName(), invoke(hnd, ctx));
            }

            return U.doInParallel(
                execSvc,
                handlers,
                hnd -> new T2<>(hnd.getClass().getName(), invoke(hnd, ctx))
            ).stream().collect(Collectors.toMap(T2::getKey, T2::getValue));
        }

        /***
         * @param type Type of snapshot operation handler.
         * @param snpName Snapshot name.
         * @param res Results from all nodes and handlers with the specified type.
         * @param reqNodes Node IDs on which the handlers were executed.
         * @param wrnsHnd A handler of snapshot operation warnings.
         * @throws Exception If failed.
         */
        @SuppressWarnings({"rawtypes", "unchecked"})
        protected void completeAll(
            SnapshotHandlerType type,
            String snpName,
            Map<String, List<SnapshotHandlerResult<?>>> res,
            Collection<UUID> reqNodes,
            Consumer<List<String>> wrnsHnd
        ) throws Exception {
            if (res.isEmpty())
                return;

            List<SnapshotHandler<Object>> hnds = handlers.get(type);

            if (hnds == null || hnds.size() != res.size()) {
                throw new IgniteCheckedException("Snapshot handlers configuration mismatch (number of local snapshot " +
                    "handlers differs from the remote one). The current operation will be aborted " +
                    "[locHnds=" + (hnds == null ? "" : F.viewReadOnly(hnds, h -> h.getClass().getName()).toString()) +
                    ", rmtHnds=" + res.keySet() + "].");
            }

            List<String> wrns = new ArrayList<>();

            for (SnapshotHandler hnd : hnds) {
                List<SnapshotHandlerResult<?>> nodesRes = res.get(hnd.getClass().getName());

                if (nodesRes == null || nodesRes.size() < reqNodes.size()) {
                    Set<UUID> missing = new HashSet<>(reqNodes);

                    if (nodesRes != null)
                        missing.removeAll(F.viewReadOnly(nodesRes, r -> r.node().id()));

                    throw new IgniteCheckedException("Snapshot handlers configuration mismatch, " +
                        "\"" + hnd.getClass().getName() + "\" handler is missing on the remote node(s). " +
                        "The current operation will be aborted [missing=" + missing + "].");
                }

                try {
                    hnd.complete(snpName, nodesRes);
                }
                catch (SnapshotWarningException e) {
                    wrns.add(e.getMessage());
                }
            }

            if (!F.isEmpty(wrns))
                wrnsHnd.accept(wrns);
        }

        /**
         * Creates a result by invocation the handler.
         *
         * @param hnd Snapshot operation handler.
         * @param ctx Snapshot operation handler context.
         */
        private SnapshotHandlerResult<Object> invoke(SnapshotHandler<Object> hnd, SnapshotHandlerContext ctx) {
            try {
                return new SnapshotHandlerResult<>(hnd.invoke(ctx), null, ctx.localNode());
            }
            catch (Exception e) {
                U.error(null, "Error invoking snapshot handler", e);

                return new SnapshotHandlerResult<>(null, e, ctx.localNode());
            }
        }

        /** */
        private void registerHandler(SnapshotHandler hnd) {
            handlers.computeIfAbsent(hnd.type(), v -> new ArrayList<>()).add(hnd);
        }
    }

    /**
     * Ves pokrit assertami absolutely ves,
     * PageScan iterator in the ignite core est.
     */
    private static class DataPageIterator extends GridCloseableIteratorAdapter<CacheDataRow> {
        /** Serial version uid. */
        private static final long serialVersionUID = 0L;

        /** Page store to iterate over. */
        @GridToStringExclude
        private final PageStore store;

        /** Page store partition id. */
        private final int partId;

        /** Grid cache shared context. */
        private final GridCacheSharedContext<?, ?> sctx;

        /** Cache object context for key/value deserialization. */
        private final CacheObjectContext coctx;

        /** Buffer to read pages. */
        private final ByteBuffer locBuff;

        /** Buffer to read the rest part of fragmented rows. */
        private final ByteBuffer fragmentBuff;

        /** Total pages in the page store. */
        private final int pages;

        /**
         * Data row greater than page size contains with header and tail parts. Such pages with tails contain only part
         * of a cache key-value pair. These pages will be marked and skipped at the first partition iteration and
         * will be processed on the second partition iteration when all the pages with key-value headers defined.
         */
        private final BitSet tailPages;

        /** Pages which already read and must be skipped. */
        private final BitSet readPages;

        /** Batch of rows read through iteration. */
        private final Deque<CacheDataRow> rows = new LinkedList<>();

        /** */
        private final CompressionProcessor compressProc;

        /** {@code true} if the iteration though partition reached its end. */
        private boolean secondScanComplete;

        /**
         * Current partition page index for read. Due to we read the partition twice it
         * can't be greater than 2 * store.size().
         */
        private int currIdx;

        /**
         * During scanning a cache partition presented as {@code PageStore} we must guarantee the following:
         * all the pages of this storage remains unchanged during the Iterator remains opened, the stored data
         * keeps its consistency. We can't read the {@code PageStore} during an ongoing checkpoint over it.
         *
         * @param coctx Cache object context.
         * @param store Page store to read.
         * @param partId Partition id.
         * @throws IgniteCheckedException If fails.
         */
        public DataPageIterator(
            GridCacheSharedContext<?, ?> sctx,
            CacheObjectContext coctx,
            PageStore store,
            int partId
        ) throws IgniteCheckedException {
            this.store = store;
            this.partId = partId;
            this.coctx = coctx;
            this.sctx = sctx;
            compressProc = sctx.kernalContext().compress();

            store.ensure();
            pages = store.pages();
            tailPages = new BitSet(pages);
            readPages = new BitSet(pages);

            locBuff = ByteBuffer.allocateDirect(store.getPageSize())
                .order(ByteOrder.nativeOrder());
            fragmentBuff = ByteBuffer.allocateDirect(store.getPageSize())
                .order(ByteOrder.nativeOrder());
        }

        /** {@inheritDoc */
        @Override protected CacheDataRow onNext() throws IgniteCheckedException {
            if (secondScanComplete && rows.isEmpty())
                throw new NoSuchElementException("[partId=" + partId + ", store=" + store + ", skipPages=" + readPages + ']');

            return rows.poll();
        }

        /** {@inheritDoc */
        @Override protected boolean onHasNext() throws IgniteCheckedException {
            if (secondScanComplete && rows.isEmpty())
                return false;

            try {
                for (; currIdx < 2 * pages && rows.isEmpty(); currIdx++) {
                    boolean first = currIdx < pages;
                    int pageIdx = currIdx % pages;

                    if (readPages.get(pageIdx) || (!first && tailPages.get(pageIdx)))
                        continue;

                    if (!readPageFromStore(pageId(partId, FLAG_DATA, pageIdx), locBuff)) {
                        // Skip not FLAG_DATA pages.
                        setBit(readPages, pageIdx);

                        continue;
                    }

                    long pageAddr = bufferAddress(locBuff);
                    DataPageIO io = getPageIO(T_DATA, getVersion(pageAddr));
                    int freeSpace = io.getFreeSpace(pageAddr);
                    int rowsCnt = io.getDirectCount(pageAddr);

                    if (first) {
                        // Skip empty pages.
                        if (rowsCnt == 0) {
                            setBit(readPages, pageIdx);

                            continue;
                        }

                        // There is no difference between a page containing an incomplete DataRow fragment and
                        // the page where DataRow takes up all the free space. There is no dedicated
                        // flag for this case in page header.
                        // During the storage scan we can skip such pages at the first iteration over the partition file,
                        // since all the fragmented pages will be marked by BitSet array we will safely read the others
                        // on the second iteration.
                        if (freeSpace == 0 && rowsCnt == 1) {
                            DataPagePayload payload = io.readPayload(pageAddr, 0, locBuff.capacity());

                            long link = payload.nextLink();

                            if (link != 0)
                                setBit(tailPages, pageIndex(pageId(link)));

                            continue;
                        }
                    }

                    setBit(readPages, pageIdx);

                    for (int itemId = 0; itemId < rowsCnt; itemId++) {
                        DataRow row = new DataRow();

                        row.partition(partId);

                        row.initFromPageBuffer(
                            sctx,
                            coctx,
                            new IgniteThrowableFunction<Long, ByteBuffer>() {
                                @Override public ByteBuffer apply(Long nextPageId) throws IgniteCheckedException {
                                    boolean success = readPageFromStore(nextPageId, fragmentBuff);

                                    assert success : "Only FLAG_DATA pages allowed: " + toDetailString(nextPageId);

                                    // Fragment of page has been read, might be skipped further.
                                    setBit(readPages, pageIndex(nextPageId));

                                    return fragmentBuff;
                                }
                            },
                            locBuff,
                            itemId,
                            false,
                            CacheDataRowAdapter.RowData.FULL,
                            false);

                        rows.add(row);
                    }
                }

                if (currIdx == 2 * pages) {
                    secondScanComplete = true;

                    boolean set = true;

                    for (int j = 0; j < pages; j++)
                        set &= readPages.get(j);

                    assert set : "readPages=" + readPages + ", pages=" + pages;
                }

                return !rows.isEmpty();
            }
            catch (IgniteCheckedException e) {
                throw new IgniteCheckedException("Error during iteration through page store: " + this, e);
            }
        }

        /**
         * @param bitSet BitSet to change bit index.
         * @param idx Index of bit to change.
         */
        private static void setBit(BitSet bitSet, int idx) {
            boolean bit = bitSet.get(idx);

            assert !bit : "Bit with given index already set: " + idx;

            bitSet.set(idx);
        }

        /**
         * @param pageId Page id to read from store.
         * @param buff Buffer to read page into.
         * @return {@code true} if page read with given type flag.
         * @throws IgniteCheckedException If fails.
         */
        private boolean readPageFromStore(long pageId, ByteBuffer buff) throws IgniteCheckedException {
            buff.clear();

            boolean read = store.read(pageId, buff, true);

            assert read : toDetailString(pageId);

            if (PageIO.getCompressionType(buff) != CompressionProcessor.UNCOMPRESSED_PAGE)
                compressProc.decompressPage(buff, store.getPageSize());

            return getType(buff) == flag(pageId);
        }

        /** {@inheritDoc} */
        @Override public String toString() {
            return S.toString(DataPageIterator.class, this, super.toString());
        }
    }

    /** Remote snapshot future which tracks remote snapshot transmission result. */
    private static class RemoteSnapshotFilesRecevier extends GridFutureAdapter<Void> {
        /** Snapshot name to create. */
        private final String reqId = RMT_SNAPSHOT_PREFIX + U.maskForFileName(UUID.randomUUID().toString());

        /** Ignite snapshot manager. */
        private final IgniteSnapshotManager snpMgr;

        /** Initial message to send request. */
        private final SnapshotFilesRequestMessage initMsg;

        /** Remote node id to request snapshot from. */
        private final UUID rmtNodeId;

        /** Process interrupt checker. */
        private final BooleanSupplier stopChecker;

        /** Partition handler given by request initiator. */
        private final BiConsumer<File, Throwable> partHnd;

        /** Counter which show how many partitions left to be received. */
        private final AtomicInteger partsLeft = new AtomicInteger(-1);

        /**
         * @param snpMgr Ignite snapshot manager.
         * @param rmtNodeId Remote node to request snapshot from.
         * @param reqId Snapshot operation request ID.
         * @param snpName Snapshot name to request.
         * @param rmtSnpPath Snapshot directory path on the remote node.
         * @param parts Cache group and partitions to request.
         * @param stopChecker Process interrupt checker.
         * @param partHnd Partition handler.
         */
        public RemoteSnapshotFilesRecevier(
            IgniteSnapshotManager snpMgr,
            UUID rmtNodeId,
            UUID reqId,
            String snpName,
            @Nullable String rmtSnpPath,
            Map<Integer, Set<Integer>> parts,
            BooleanSupplier stopChecker,
            BiConsumer<@Nullable File, @Nullable Throwable> partHnd
        ) {
            initMsg = new SnapshotFilesRequestMessage(this.reqId, reqId, snpName, rmtSnpPath, parts);

            this.snpMgr = snpMgr;
            this.rmtNodeId = rmtNodeId;
            this.stopChecker = stopChecker;
            this.partHnd = partHnd;
        }

        /** Initiate handler by sending request message. */
        public synchronized void init() {
            if (isDone())
                return;

            try {
                ClusterNode rmtNode = snpMgr.cctx.discovery().node(rmtNodeId);

                if (rmtNode == null) {
                    throw new ClusterTopologyCheckedException("Snapshot remote request cannot be performed. " +
                        "Remote node left the grid [rmtNodeId=" + rmtNodeId + ']');
                }

                snpMgr.cctx.gridIO().sendOrderedMessage(rmtNode,
                    DFLT_INITIAL_SNAPSHOT_TOPIC,
                    initMsg,
                    SYSTEM_POOL,
                    Long.MAX_VALUE,
                    true);

                if (snpMgr.log.isInfoEnabled()) {
                    snpMgr.log.info("Snapshot request is sent to the remote node [rmtNodeId=" + rmtNodeId +
                        ", snpName=" + initMsg.snapshotName() + ", rqId=" + reqId + ']');
                }
            }
            catch (Throwable t) {
                onDone(t);
            }
        }

        /**
         * @param ex Exception occurred during receiving files.
         */
        public synchronized void acceptException(Throwable ex) {
            if (isDone())
                return;

            try {
                partHnd.accept(null, ex);
            }
            catch (Throwable t) {
                ex.addSuppressed(t);
            }

            onDone(ex);
        }

        /**
         * @param part Received file which needs to be handled.
         */
        public synchronized void acceptFile(File part) {
            if (isDone())
                return;

            if (stopChecker.getAsBoolean()) {
                TransmissionCancelledException err =
                    new TransmissionCancelledException("Future cancelled prior to the all requested partitions processed.");

                acceptException(err);

                throw err;
            }

            try {
                partHnd.accept(part, null);
            }
            catch (IgniteInterruptedException e) {
                throw new TransmissionCancelledException(e.getMessage());
            }

            partsLeft.decrementAndGet();
        }

        /** {@inheritDoc} */
        @Override public boolean equals(Object o) {
            if (this == o)
                return true;

            if (o == null || getClass() != o.getClass())
                return false;

            RemoteSnapshotFilesRecevier fut = (RemoteSnapshotFilesRecevier)o;

            return Objects.equals(reqId, fut.reqId);
        }

        /** {@inheritDoc} */
        @Override public int hashCode() {
            return reqId.hashCode();
        }

        /** {@inheritDoc} */
        @Override public String toString() {
            return S.toString(RemoteSnapshotFilesRecevier.class, this);
        }
    }

    /**
     * This manager is responsible for requesting and handling snapshots from a remote node. Each snapshot request
     * processed asynchronously but strictly one by one.
     */
    private class SequentialRemoteSnapshotManager implements TransmissionHandler, GridMessageListener {
        /** A task currently being executed and must be explicitly finished. */
        private volatile RemoteSnapshotFilesRecevier active;

        /** Queue of asynchronous tasks to execute. */
        private final Queue<RemoteSnapshotFilesRecevier> queue = new ConcurrentLinkedDeque<>();

        /** {@code true} if the node is stopping. */
        private boolean stopping;

        /**  @param next New task for scheduling. */
        public void submit(IgniteSnapshotManager.RemoteSnapshotFilesRecevier next) {
            assert next != null;

            synchronized (this) {
                if (stopping) {
                    next.acceptException(new IgniteException(SNP_NODE_STOPPING_ERR_MSG));

                    return;
                }

                if (active != null && !active.isDone()) {
                    queue.offer(next);

                    return;
                }

                active = next;

                active.listen(this::scheduleNext);
            }

            next.init();
        }

        /** Schedule next async receiver. */
        private void scheduleNext() {
            RemoteSnapshotFilesRecevier next = queue.poll();

            while (next != null && next.isDone())
                next = queue.poll();

            if (next == null) {
                active = null;

                return;
            }

            submit(next);
        }

        /** Stopping handler. */
        public void stop() {
            synchronized (this) {
                stopping = true;
            }

            IgniteException ex = new IgniteException(SNP_NODE_STOPPING_ERR_MSG);

            RemoteSnapshotFilesRecevier r;

            while ((r = queue.poll()) != null)
                r.acceptException(ex);

            if (active != null)
                active.acceptException(ex);
        }

        /** @param nodeId A node left the cluster. */
        public void onNodeLeft(UUID nodeId) {
            ClusterTopologyCheckedException ex = new ClusterTopologyCheckedException("The node from which a snapshot has been " +
                "requested left the grid");

            queue.forEach(r -> {
                if (r.stopChecker.getAsBoolean() || r.rmtNodeId.equals(nodeId))
                    r.acceptException(ex);
            });

            RemoteSnapshotFilesRecevier task = active;

            if (task != null && !task.isDone() && (task.stopChecker.getAsBoolean() || task.rmtNodeId.equals(nodeId)))
                task.acceptException(ex);
        }

        /** {@inheritDoc} */
        @Override public void onMessage(UUID nodeId, Object msg, byte plc) {
            if (!busyLock.enterBusy())
                return;

            try {
                if (msg instanceof SnapshotFilesRequestMessage) {
                    SnapshotFilesRequestMessage reqMsg0 = (SnapshotFilesRequestMessage)msg;
                    String rqId = reqMsg0.id();

                    try {
                        synchronized (this) {
                            AbstractSnapshotFutureTask<?> task = lastScheduledSnapshotResponseRemoteTask(nodeId);

                            if (task != null) {
                                // Task will also be removed from local map due to the listener on future done.
                                task.cancel();

                                log.info("Snapshot request has been cancelled due to another request received " +
                                    "[prevSnpResp=" + task + ", msg0=" + reqMsg0 + ']');
                            }
                        }

                        AbstractSnapshotFutureTask<?> task = registerTask(rqId,
                            new SnapshotResponseRemoteFutureTask(cctx,
                                nodeId,
                                reqMsg0.requestId(),
                                new SnapshotFileTree(cctx.kernalContext(), reqMsg0.snapshotName(), reqMsg0.snapshotPath()),
                                rmtSndrFactory.apply(rqId, nodeId),
                                reqMsg0.parts()));

                        task.listen(() -> {
                            if (task.error() == null)
                                return;

                            U.error(log, "Failed to process request of creating a snapshot " +
                                "[from=" + nodeId + ", msg=" + reqMsg0 + ']', task.error());

                            try {
                                cctx.gridIO().sendToCustomTopic(nodeId,
                                    DFLT_INITIAL_SNAPSHOT_TOPIC,
                                    new SnapshotFilesFailureMessage(reqMsg0.id(), task.error().getMessage()),
                                    SYSTEM_POOL);
                            }
                            catch (IgniteCheckedException ex0) {
                                U.error(log, "Fail to send the response message with processing snapshot request " +
                                    "error [request=" + reqMsg0 + ", nodeId=" + nodeId + ']', ex0);
                            }
                        });

                        task.start();
                    }
                    catch (Throwable t) {
                        U.error(log, "Error processing snapshot file request message " +
                            "error [request=" + reqMsg0 + ", nodeId=" + nodeId + ']', t);

                        cctx.gridIO().sendToCustomTopic(nodeId,
                            DFLT_INITIAL_SNAPSHOT_TOPIC,
                            new SnapshotFilesFailureMessage(reqMsg0.id(), t.getMessage()),
                            SYSTEM_POOL);
                    }
                }
                else if (msg instanceof SnapshotFilesFailureMessage) {
                    SnapshotFilesFailureMessage respMsg0 = (SnapshotFilesFailureMessage)msg;

                    RemoteSnapshotFilesRecevier task = active;

                    if (task == null || !task.reqId.equals(respMsg0.id())) {
                        if (log.isInfoEnabled()) {
                            log.info("A stale snapshot response message has been received. Will be ignored " +
                                "[fromNodeId=" + nodeId + ", response=" + respMsg0 + ']');
                        }

                        return;
                    }

                    if (respMsg0.errorMessage() != null) {
                        task.acceptException(new IgniteCheckedException("Request cancelled. The snapshot operation stopped " +
                            "on the remote node with an error: " + respMsg0.errorMessage()));
                    }
                }
            }
            catch (Throwable e) {
                U.error(log, "Processing snapshot request from remote node fails with an error", e);

                cctx.kernalContext().failure().process(new FailureContext(FailureType.CRITICAL_ERROR, e));
            }
            finally {
                busyLock.leaveBusy();
            }
        }

        /** {@inheritDoc} */
        @Override public void onEnd(UUID nodeId) {
            RemoteSnapshotFilesRecevier task = active;

            if (task == null)
                return;

            assert task.partsLeft.get() == 0 : task;
            assert task.rmtNodeId.equals(nodeId);

            if (log.isInfoEnabled()) {
                log.info("Requested snapshot from remote node has been fully received " +
                    "[rqId=" + task.reqId + ", task=" + task + ']');
            }

            task.onDone((Void)null);
        }

        /** {@inheritDoc} */
        @Override public void onException(UUID nodeId, Throwable ex) {
            RemoteSnapshotFilesRecevier task = active;

            if (task == null)
                return;

            assert task.rmtNodeId.equals(nodeId);

            task.acceptException(ex);
        }

        /** {@inheritDoc} */
        @Override public String filePath(UUID nodeId, TransmissionMeta fileMeta) {
            Integer partId = (Integer)fileMeta.params().get(SNP_PART_ID_PARAM);
            String cacheDirName = (String)fileMeta.params().get(SNP_CACHE_DIR_NAME_PARAM);
            String cacheStoragePath = (String)fileMeta.params().get(SNP_CACHE_STORAGE_PATH_PARAM);
            String rqId = (String)fileMeta.params().get(RQ_ID_NAME_PARAM);
            Integer partsCnt = (Integer)fileMeta.params().get(SNP_PARTITIONS_CNT);

            RemoteSnapshotFilesRecevier task = active;

            if (task == null || task.isDone() || !task.reqId.equals(rqId)) {
                throw new TransmissionCancelledException("Stale snapshot transmission will be ignored " +
                    "[rqId=" + rqId + ", meta=" + fileMeta + ", task=" + task + ']');
            }

            assert task.reqId.equals(rqId) && task.rmtNodeId.equals(nodeId) :
                "Another transmission in progress [task=" + task + ", nodeId=" + rqId + ']';

            busyLock.enterBusy();

            try {
                task.partsLeft.compareAndSet(-1, partsCnt);

                U.mkdirs(ft.tmpCacheStorage(cacheStoragePath, cacheDirName));

                return ft.tmpPartition(cacheStoragePath, cacheDirName, partId).getAbsolutePath();
            }
            finally {
                busyLock.leaveBusy();
            }
        }

        /** {@inheritDoc} */
        @Override public Consumer<ByteBuffer> chunkHandler(UUID nodeId, TransmissionMeta initMeta) {
            throw new UnsupportedOperationException("Loading file by chunks is not supported: " + nodeId);
        }

        /** {@inheritDoc} */
        @Override public Consumer<File> fileHandler(UUID nodeId, TransmissionMeta initMeta) {
            Integer grpId = (Integer)initMeta.params().get(SNP_GRP_ID_PARAM);
            Integer partId = (Integer)initMeta.params().get(SNP_PART_ID_PARAM);
            String rqId = (String)initMeta.params().get(RQ_ID_NAME_PARAM);

            assert grpId != null;
            assert partId != null;
            assert rqId != null;

            RemoteSnapshotFilesRecevier task = active;

            if (task == null || task.isDone() || !task.reqId.equals(rqId)) {
                throw new TransmissionCancelledException("Stale snapshot transmission will be ignored " +
                    "[rqId=" + rqId + ", meta=" + initMeta + ", task=" + task + ']');
            }

            return new Consumer<File>() {
                @Override public void accept(File file) {
                    RemoteSnapshotFilesRecevier task0 = active;

                    if (task0 == null || !task0.equals(task) || task0.isDone()) {
                        throw new TransmissionCancelledException("Snapshot request is cancelled [rqId=" + rqId +
                            ", grpId=" + grpId + ", partId=" + partId + ']');
                    }

                    if (!busyLock.enterBusy())
                        throw new IgniteException(SNP_NODE_STOPPING_ERR_MSG);

                    try {
                        task0.acceptFile(file);
                    }
                    finally {
                        busyLock.leaveBusy();
                    }
                }
            };
        }
    }

    /**
     *
     */
    private static class RemoteSnapshotSender extends SnapshotSender {
        /** The sender which sends files to remote node. */
        private final GridIoManager.TransmissionSender sndr;

        /** Snapshot name. */
        private final String rqId;

        /** The number of cache partition files expected to be processed. */
        private int partsCnt;

        /**
         * @param log Ignite logger.
         * @param sndr File sender instance.
         * @param rqId Snapshot name.
         */
        public RemoteSnapshotSender(
            IgniteLogger log,
            Executor exec,
            GridIoManager.TransmissionSender sndr,
            String rqId
        ) {
            super(log, exec);

            this.sndr = sndr;
            this.rqId = rqId;
        }

        /** {@inheritDoc} */
        @Override protected void init(int partsCnt) {
            this.partsCnt = partsCnt;
        }

        /** {@inheritDoc} */
        @Override public void sendPart0(File from, File to, @Nullable String storagePath, GroupPartitionId pair, Long len) {
            File snpCacheDir = to.getParentFile();

            try {
                assert from.exists();
                assert len > 0 : "Requested partitions has incorrect file length " +
                    "[pair=" + pair + ", cacheDirName=" + snpCacheDir.getName() + ']';

                sndr.send(from, 0, len, transmissionParams(rqId, snpCacheDir.getName(), storagePath, pair), TransmissionPolicy.FILE);

                if (log.isInfoEnabled()) {
                    log.info("Partition file has been sent [part=" + from.getName() + ", pair=" + pair +
                        ", grpName=" + cacheName(snpCacheDir) + ", length=" + len + ']');
                }
            }
            catch (TransmissionCancelledException e) {
                if (log.isInfoEnabled()) {
                    log.info("Transmission partition file has been interrupted [part=" + from.getName() +
                        ", pair=" + pair + ']');
                }
            }
            catch (IgniteCheckedException | InterruptedException | IOException e) {
                U.error(log, "Error sending partition file [part=" + from.getName() + ", pair=" + pair +
                    ", length=" + len + ']', e);

                throw new IgniteException(e);
            }
        }

        /** {@inheritDoc} */
        @Override public void sendDelta0(File delta, File snpPart, GroupPartitionId pair) {
            throw new UnsupportedOperationException("Sending files by chunks of data is not supported: " + delta.getAbsolutePath());
        }

        /**
         * @param rqId Request id.
         * @param cacheDirName Cache directory name.
         * @param storagePath Storage path.
         * @param pair Cache group id with corresponding partition id.
         * @return Map of params.
         * @see CacheConfiguration#getStoragePaths()
         */
        private Map<String, Serializable> transmissionParams(
            String rqId,
            String cacheDirName,
            @Nullable String storagePath,
            GroupPartitionId pair
        ) {
            Map<String, Serializable> params = new HashMap<>();

            params.put(SNP_GRP_ID_PARAM, pair.getGroupId());
            params.put(SNP_PART_ID_PARAM, pair.getPartitionId());
            params.put(SNP_CACHE_DIR_NAME_PARAM, cacheDirName);
            params.put(SNP_CACHE_STORAGE_PATH_PARAM, storagePath);
            params.put(RQ_ID_NAME_PARAM, rqId);
            params.put(SNP_PARTITIONS_CNT, partsCnt);

            return params;
        }

        /** {@inheritDoc} */
        @Override public void close0(@Nullable Throwable th) {
            U.closeQuiet(sndr);

            if (th == null) {
                if (log.isInfoEnabled())
                    log.info("The remote snapshot sender closed normally [snpName=" + rqId + ']');
            }
            else {
                U.warn(log, "The remote snapshot sender closed due to an error occurred while processing " +
                    "snapshot operation [snpName=" + rqId + ']', th);
            }
        }
    }

    /**
     * Snapshot sender which writes all data to local directory.
     */
    private class LocalSnapshotSender extends SnapshotSender {
        /** Snapshot file tree. */
        private final SnapshotFileTree sft;

        /** Size of page. */
        private final int pageSize;

        /** Delta iterator factory. */
        private final Factory<File, FileIOFactory, DeltaIterator> deltaIterFactory =
            sequentialWrite() ? DeltaSortedIterator::new : DeltaIterator::new;

        /**
         * @param sft Snapshot file tree.
         */
        public LocalSnapshotSender(SnapshotFileTree sft) {
            super(IgniteSnapshotManager.this.log, cctx.kernalContext().pools().getSnapshotExecutorService());

            this.sft = sft;
            pageSize = cctx.kernalContext().config().getDataStorageConfiguration().getPageSize();
        }

        /** {@inheritDoc} */
        @Override protected void init(int partsCnt) {
            if (sft.allStorages().anyMatch(File::exists)) {
                throw new IgniteException("Snapshot with given name already exists " +
                    "[snpName=" + sft.name() + ", absPath=" +
                    sft.allStorages().map(File::getAbsolutePath).collect(Collectors.joining(",")) + ']');
            }

            writeSnapshotDirectoryToMetastorage(sft);

            sft.allStorages().forEach(s -> {
                try {
                    U.ensureDirectory(s, "snapshot work directory for a local snapshot sender", log);
                }
                catch (IgniteCheckedException e) {
                    throw new IgniteException(e);
                }
            });
        }

        /** {@inheritDoc} */
        @Override public void sendCacheConfig0(File ccfgFile, CacheConfiguration<?, ?> ccfg) {
            try {
                File cacheDir = sft.cacheStorages(ccfg)[0];

                U.mkdirs(cacheDir);

                File targetCacheCfg = new File(cacheDir, ccfgFile.getName());

                copy(ioFactory, ccfgFile, targetCacheCfg, ccfgFile.length(), transferRateLimiter);

                StoredCacheData cacheData = locCfgMgr.readCacheData(targetCacheCfg);

                if (cacheData.config().isEncryptionEnabled()) {
                    EncryptionSpi encSpi = cctx.kernalContext().config().getEncryptionSpi();

                    GroupKey gKey = cctx.kernalContext().encryption().getActiveKey(CU.cacheGroupId(cacheData.config()));

                    cacheData.groupKeyEncrypted(new GroupKeyEncrypted(gKey.id(), encSpi.encryptKey(gKey.key())));

                    locCfgMgr.writeCacheData(cacheData, targetCacheCfg);
                }
            }
            catch (IgniteCheckedException e) {
                throw new IgniteException(e);
            }
        }

        /** {@inheritDoc} */
        @Override public void sendMarshallerMeta0(List<Map<Integer, MappedName>> mappings) {
            if (mappings == null)
                return;

            try {
                saveMappings(cctx.kernalContext(), mappings, sft.root());
            }
            catch (IgniteCheckedException e) {
                throw new IgniteException(e);
            }
        }

        /** {@inheritDoc} */
        @Override public void sendBinaryMeta0(Collection<BinaryType> types) {
            if (types == null)
                return;

            cctx.kernalContext().cacheObjects().saveMetadata(types, sft);
        }

        /** {@inheritDoc} */
        @Override public void sendPart0(File from, File to, @Nullable String storagePath, GroupPartitionId pair, Long len) {
            try {
                if (len == 0)
                    return;

                U.mkdirs(to.getParentFile());

                if (!to.exists() || to.delete())
                    to.createNewFile();

                copy(ioFactory, from, to, len, transferRateLimiter);

                if (log.isDebugEnabled()) {
                    log.debug("Partition has been snapshot [snapshotDir=" + sft.nodeStorage().getAbsolutePath() +
                        ", cacheDirName=" + to.getParent() + ", part=" + from.getName() +
                        ", length=" + from.length() + ", snapshot=" + to.getName() + ']');
                }
            }
            catch (IOException ex) {
                throw new IgniteException(ex);
            }
        }

        /** {@inheritDoc} */
        @Override public void sendDelta0(File delta, File snpPart, GroupPartitionId pair) {
            if (log.isDebugEnabled()) {
                log.debug("Start partition snapshot recovery with the given delta page file [part=" + snpPart +
                    ", delta=" + delta + ']');
            }

            boolean encrypted = cctx.cache().isEncrypted(pair.getGroupId());

            FileIOFactory ioFactory = encrypted ? ((FilePageStoreManager)cctx.pageStore())
                .encryptedFileIoFactory(IgniteSnapshotManager.this.ioFactory, pair.getGroupId()) :
                IgniteSnapshotManager.this.ioFactory;

            try (DeltaIterator deltaIter = deltaIterFactory.create(delta, ioFactory);
                 FilePageStore pageStore = (FilePageStore)storeMgr.getPageStoreFactory(pair.getGroupId(), encrypted)
                     .createPageStore(getTypeByPartId(pair.getPartitionId()), snpPart::toPath, v -> {})
            ) {
                pageStore.beginRecover();

                while (deltaIter.hasNext()) {
                    transferRateLimiter.acquire(pageSize);

                    ByteBuffer page = deltaIter.next();
                    long pageId = PageIO.getPageId(page);

                    pageStore.write(pageId, page, 0, false);
                }

                pageStore.finishRecover();
            }
            catch (IOException | IgniteCheckedException e) {
                throw new IgniteException(e);
            }
        }

        /** {@inheritDoc} */
        @Override protected void close0(@Nullable Throwable th) {
            if (th == null) {
                if (log.isInfoEnabled())
                    log.info("The Local snapshot sender closed. All resources released [dbNodeSnpDir=" + sft.nodeStorage() + ']');
            }
            else {
                deleteSnapshot(sft);

                if (log.isDebugEnabled())
                    log.debug("Local snapshot sender closed due to an error occurred: " + th.getMessage());
            }
        }
    }

    /** Delta file iterator. */
    private class DeltaIterator implements Iterator<ByteBuffer>, Closeable {
        /** Delta file. */
        protected final File delta;

        /** Delta file IO. */
        private final FileIO fileIo;

        /** Delta file length. */
        protected final long totalBytes;

        /** */
        protected final int pageSize;

        /** Pages count written to a delta file. */
        protected final int pagesCnt;

        /** */
        protected final ByteBuffer pageBuf;

        /** */
        private long pos;

        /** */
        DeltaIterator(File delta, FileIOFactory ioFactory) throws IOException {
            pageSize = cctx.kernalContext().config().getDataStorageConfiguration().getPageSize();

            this.delta = delta;

            fileIo = ioFactory.create(delta, READ);

            totalBytes = fileIo.size();

            assert totalBytes % pageSize == 0 : "Given file with delta pages has incorrect size: " + totalBytes;

            pagesCnt = (int)(totalBytes / pageSize);

            pageBuf = ByteBuffer.allocate(pageSize).order(ByteOrder.nativeOrder());
        }

        /** {@inheritDoc} */
        @Override public boolean hasNext() {
            return pos < totalBytes;
        }

        /** {@inheritDoc} */
        @Override public ByteBuffer next() {
            if (!hasNext())
                throw new NoSuchElementException();

            readPage(pos);

            pos += pageSize;

            return pageBuf;
        }

        /** Reads a page from the delta file from the given position. */
        protected void readPage(long pos) {
            pageBuf.clear();

            try {
                long read = fileIo.readFully(pageBuf, pos);

                assert read == pageBuf.capacity();
            }
            catch (IOException e) {
                throw new IgniteException(e);
            }

            pageBuf.flip();

            if (log.isDebugEnabled()) {
                log.debug("Read page given delta file [path=" + delta.getName() + ", pageId=" +
                    PageIO.getPageId(pageBuf) + ", index=" + PageIdUtils.pageIndex(PageIO.getPageId(pageBuf)) +
                    ", pos=" + pos + ", pagesCnt=" + pagesCnt + ", crcBuff=" +
                    FastCrc.calcCrc(pageBuf, pageBuf.limit()) + ", crcPage=" + PageIO.getCrc(pageBuf) + ']');

                pageBuf.rewind();
            }
        }

        /** {@inheritDoc} */
        @Override public void close() throws IOException {
            fileIo.close();
        }
    }

    /**
     * Delta file iterator sorted by page indexes to almost sequential disk writes on apply to a page store.
     */
    class DeltaSortedIterator extends DeltaIterator {
        /** Snapshot delta sort batch size in pages count. */
        public static final int DELTA_SORT_BATCH_SIZE = 500_000;

        /** Delta index file IO. */
        private final FileIO idxIo;

        /** */
        private int id;

        /** */
        private Iterator<Integer> sortedIter;

        /** */
        DeltaSortedIterator(File delta, FileIOFactory ioFactory) throws IOException {
            super(delta, ioFactory);

            File deltaIdx = partDeltaIndexFile(delta);

            idxIo = pagesCnt > 0 ? IgniteSnapshotManager.this.ioFactory.create(deltaIdx, READ) : null;

            assert deltaIdx.length() % 4 /* pageIdx */ == 0 : "Wrong delta index size: " + deltaIdx.length();
            assert deltaIdx.length() / 4 == pagesCnt : "Wrong delta index pages count: " + deltaIdx.length();
        }

        /** {@inheritDoc} */
        @Override public boolean hasNext() {
            if (sortedIter == null || !sortedIter.hasNext())
                advance();

            return sortedIter.hasNext();
        }

        /** {@inheritDoc} */
        @Override public ByteBuffer next() {
            readPage((long)sortedIter.next() * pageSize);

            return pageBuf;
        }

        /** */
        private void advance() {
            TreeMap<Integer, Integer> sorted = new TreeMap<>();

            while (id < pagesCnt && sorted.size() < DELTA_SORT_BATCH_SIZE) {
                pageBuf.clear();

                try {
                    idxIo.readFully(pageBuf);
                }
                catch (IOException e) {
                    throw new IgniteException(e);
                }

                pageBuf.flip();

                while (pageBuf.hasRemaining())
                    sorted.put(pageBuf.getInt(), id++);
            }

            sortedIter = sorted.values().iterator();
        }

        /** {@inheritDoc} */
        @Override public void close() throws IOException {
            super.close();

            U.closeQuiet(idxIo);
        }
    }

    /** */
    private static class SnapshotOperationResponse implements Serializable {
        /** Serial version uid. */
        private static final long serialVersionUID = 0L;

        /** Results of single-node handlers execution. */
        private final Map<String, SnapshotHandlerResult<Object>> hndResults;

        /** Default constructor. */
        public SnapshotOperationResponse() {
            this(null);
        }

        /** @param hndResults Results of single-node handlers execution.  */
        public SnapshotOperationResponse(Map<String, SnapshotHandlerResult<Object>> hndResults) {
            this.hndResults = hndResults;
        }

        /** @return Results of single-node handlers execution. */
        public @Nullable Map<String, SnapshotHandlerResult<Object>> handlerResults() {
            return hndResults;
        }
    }

    /** Snapshot operation start message. */
    private static class SnapshotStartDiscoveryMessage extends InitMessage<SnapshotOperationRequest>
        implements SnapshotDiscoveryMessage {
        /** Serial version UID. */
        private static final long serialVersionUID = 0L;

        /** */
        private final boolean needExchange;

        /**
         * @param procId Unique process id.
         * @param req Snapshot initial request.
         */
        public SnapshotStartDiscoveryMessage(UUID procId, SnapshotOperationRequest req) {
            super(procId, START_SNAPSHOT, req, req.incremental());

            needExchange = !req.incremental();
        }

        /** {@inheritDoc} */
        @Override public boolean needExchange() {
            return needExchange;
        }

        /** {@inheritDoc} */
        @Override public boolean needAssignPartitions() {
            return false;
        }

        /** {@inheritDoc} */
        @Override public String toString() {
            return S.toString(SnapshotStartDiscoveryMessage.class, this, super.toString());
        }
    }

    /** */
    public static class ClusterSnapshotFuture extends GridFutureAdapter<Void> {
        /** Unique snapshot request id. */
        final UUID rqId;

        /** Snapshot name. */
        final String name;

        /** Snapshot start time. */
        final long startTime;

        /** Incremental snapshot index. */
        final @Nullable Integer incIdx;

        /** Snapshot finish time. */
        volatile long endTime;

        /** Operation interruption exception. */
        volatile IgniteCheckedException interruptEx;

        /**
         * Default constructor.
         */
        public ClusterSnapshotFuture() {
            onDone();

            rqId = null;
            name = "";
            startTime = 0;
            endTime = 0;
            incIdx = null;
        }

        /**
         * @param name Snapshot name.
         * @param err Error starting snapshot operation.
         */
        public ClusterSnapshotFuture(String name, Exception err) {
            onDone(err);

            this.name = name;
            startTime = U.currentTimeMillis();
            endTime = 0;
            rqId = null;
            incIdx = null;
        }

        /**
         * @param rqId Unique snapshot request id.
         * @param name Snapshot name.
         */
        public ClusterSnapshotFuture(UUID rqId, String name, @Nullable Integer incIdx) {
            this.rqId = rqId;
            this.name = name;
            this.incIdx = incIdx;
            startTime = U.currentTimeMillis();
        }

        /** {@inheritDoc} */
        @Override protected boolean onDone(@Nullable Void res, @Nullable Throwable err, boolean cancel) {
            endTime = U.currentTimeMillis();

            return super.onDone(res, err, cancel);
        }

        /** @return Request ID. */
        public UUID requestId() {
            return rqId;
        }
    }

    /** Start creation of cluster snapshot closure. */
    @GridInternal
    private static class CreateSnapshotCallable implements IgniteCallable<Void> {
        /** Serial version UID. */
        private static final long serialVersionUID = 0L;

        /** Snapshot name. */
        private final String snpName;

        /** Cache group names to include in snapshot. */
        private final @Nullable Collection<String> cacheGrpNames;

        /** Incremental flag. */
        private final boolean incremental;

        /** If {@code true} snapshot only primary copies of partitions. */
        private final boolean onlyPrimary;

        /** If {@code true} create cache dump. */
        private final boolean dump;

        /** If {@code true} then compress partition files. */
        private final boolean comprParts;

        /** If {@code true} then content of dump encrypted. */
        private final boolean encrypt;

        /** Auto-injected grid instance. */
        @IgniteInstanceResource
        private transient IgniteEx ignite;

        /**
         * @param snpName Snapshot name.
         * @param cacheGrpNames Cache group names to include in snapshot.
         * @param incremental If {@code true} then incremental snapshot must be created.
         * @param onlyPrimary If {@code true} then only copy of primary partitions will be created.
         * @param dump If {@code true} then cache dump must be created.
         * @param comprParts If {@code true} then compress partition files.
         * @param encrypt If {@code true} then content of dump encrypted.
         */
        public CreateSnapshotCallable(
            String snpName,
            @Nullable Collection<String> cacheGrpNames,
            boolean incremental,
            boolean onlyPrimary,
            boolean dump,
            boolean comprParts,
            boolean encrypt
        ) {
            this.snpName = snpName;
            this.cacheGrpNames = cacheGrpNames;
            this.incremental = incremental;
            this.onlyPrimary = onlyPrimary;
            this.dump = dump;
            this.comprParts = comprParts;
            this.encrypt = encrypt;
        }

        /** {@inheritDoc} */
        @Override public Void call() {
            if (incremental)
                ignite.snapshot().createIncrementalSnapshot(snpName).get();
            else {
                ignite.context().cache().context().snapshotMgr().createSnapshot(
                    snpName,
                    null,
                    cacheGrpNames,
                    false,
                    onlyPrimary,
                    dump,
                    comprParts,
                    encrypt
                ).get();
            }

            return null;
        }
    }

    /** Cancel snapshot operation closure. */
    @GridInternal
    private static class CancelSnapshotCallable implements IgniteCallable<Boolean> {
        /** Serial version uid. */
        private static final long serialVersionUID = 0L;

        /** Snapshot name. */
        private final String snpName;

        /** Snapshot operation request ID. */
        private final UUID reqId;

        /** Auto-injected grid instance. */
        @IgniteInstanceResource
        private transient IgniteEx ignite;

        /**
         * @param reqId Snapshot operation request ID.
         * @param snpName Snapshot name.
         */
        public CancelSnapshotCallable(UUID reqId, String snpName) {
            this.reqId = reqId;
            this.snpName = snpName;
        }

        /** {@inheritDoc} */
        @Override public Boolean call() throws Exception {
            if (reqId != null)
                return ignite.context().cache().context().snapshotMgr().cancelLocalSnapshotOperations(reqId);
            else {
                if (ignite.context().cache().context().snapshotMgr().cancelLocalSnapshotTask(snpName))
                    return true;

                return ignite.context().cache().context().snapshotMgr().cancelLocalRestoreTask(snpName).get();
            }
        }
    }

    /** Wrapper of internal checked exceptions. */
    private static class IgniteSnapshotFutureImpl extends IgniteFutureImpl<Void> {
        /** @param fut Internal future. */
        public IgniteSnapshotFutureImpl(IgniteInternalFuture<Void> fut) {
            super(fut);
        }

        /** {@inheritDoc} */
        @Override protected IgniteException convertException(IgniteCheckedException e) {
            if (e instanceof IgniteClientDisconnectedCheckedException)
                return new IgniteException("Client disconnected. Snapshot result is unknown", U.convertException(e));
            else {
                SnapshotWarningException wrn = X.cause(e, SnapshotWarningException.class);

                if (wrn != null)
                    return new IgniteException(wrn.getMessage());

                return new IgniteException("Snapshot has not been created", U.convertException(e));
            }
        }
    }

    /** Factory. */
    @FunctionalInterface
    private interface Factory<E1, E2, R> {
        /** @return An instance of {@link R}. */
        R create(E1 e1, E2 e2) throws IOException;
    }
}<|MERGE_RESOLUTION|>--- conflicted
+++ resolved
@@ -2365,63 +2365,6 @@
     }
 
     /**
-<<<<<<< HEAD
-     * @param snpName Snapshot name.
-     * @param ccfg Cache configuration.
-     * @param partId Partition id.
-     * @param encrKeyProvider Encryption keys provider to create encrypted IO. If {@code null}, no encrypted IO is used.
-     * @return Iterator over partition.
-     * @throws IgniteCheckedException If and error occurs.
-     */
-    public GridCloseableIterator<CacheDataRow> partitionRowIterator(String snpName,
-        CacheConfiguration<?, ?> ccfg,
-        int partId,
-        @Nullable EncryptionCacheKeyProvider encrKeyProvider
-    ) throws IgniteCheckedException {
-        SnapshotFileTree sft = new SnapshotFileTree(cctx.kernalContext(), snpName, null);
-
-        if (!sft.root().exists())
-            throw new IgniteCheckedException("Snapshot directory doesn't exists: " + sft.root().getAbsolutePath());
-
-        if (!sft.allStorages().allMatch(File::exists)) {
-            throw new IgniteCheckedException("Consistent id directory doesn't exists: " +
-                sft.allStorages().map(File::getAbsolutePath).collect(Collectors.joining()));
-        }
-
-        File snpPart = sft.partitionFile(ccfg, partId);
-
-        String grpName = CU.cacheOrGroupName(ccfg);
-        int grpId = CU.cacheId(grpName);
-
-        FilePageStore pageStore = (FilePageStore)storeMgr.getPageStoreFactory(grpId,
-            encrKeyProvider == null || encrKeyProvider.getActiveKey(grpId) == null ? null : encrKeyProvider).
-            createPageStore(getTypeByPartId(partId),
-                snpPart::toPath,
-                val -> {});
-
-        GridCloseableIterator<CacheDataRow> partIter = partitionRowIterator(cctx.kernalContext(), grpName, partId, pageStore);
-
-        return new GridCloseableIteratorAdapter<CacheDataRow>() {
-            /** {@inheritDoc} */
-            @Override protected CacheDataRow onNext() throws IgniteCheckedException {
-                return partIter.nextX();
-            }
-
-            /** {@inheritDoc} */
-            @Override protected boolean onHasNext() throws IgniteCheckedException {
-                return partIter.hasNextX();
-            }
-
-            /** {@inheritDoc} */
-            @Override protected void onClose() {
-                U.closeQuiet(pageStore);
-            }
-        };
-    }
-
-    /**
-=======
->>>>>>> 347a4fe6
      * @param sft Snapshot file tree.
      * @param srcNodeId Node id which cause snapshot operation.
      * @param reqId Snapshot operation request ID.
