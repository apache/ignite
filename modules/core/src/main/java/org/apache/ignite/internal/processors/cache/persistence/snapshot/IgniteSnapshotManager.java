--- conflicted
+++ resolved
@@ -763,12 +763,10 @@
      * @return Future which will be completed when a snapshot has been started.
      */
     private IgniteInternalFuture<SnapshotOperationResponse> initLocalSnapshotStartStage(SnapshotOperationRequest req) {
-<<<<<<< HEAD
-        if (cctx.kernalContext().clientNode())
+        if (cctx.kernalContext().clientNode() ||
+            !CU.baselineNode(cctx.localNode(), cctx.kernalContext().state().clusterState()))
             return new GridFinishedFuture<>();
 
-=======
->>>>>>> b136f664
         // Executed inside discovery notifier thread, prior to firing discovery custom event,
         // so it is safe to set new snapshot task inside this method without synchronization.
         if (clusterSnpReq != null) {
