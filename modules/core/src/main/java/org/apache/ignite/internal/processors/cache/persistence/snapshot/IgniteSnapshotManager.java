/*
 * Licensed to the Apache Software Foundation (ASF) under one or more
 * contributor license agreements.  See the NOTICE file distributed with
 * this work for additional information regarding copyright ownership.
 * The ASF licenses this file to You under the Apache License, Version 2.0
 * (the "License"); you may not use this file except in compliance with
 * the License.  You may obtain a copy of the License at
 *
 *      http://www.apache.org/licenses/LICENSE-2.0
 *
 * Unless required by applicable law or agreed to in writing, software
 * distributed under the License is distributed on an "AS IS" BASIS,
 * WITHOUT WARRANTIES OR CONDITIONS OF ANY KIND, either express or implied.
 * See the License for the specific language governing permissions and
 * limitations under the License.
 */

package org.apache.ignite.internal.processors.cache.persistence.snapshot;

import java.io.BufferedInputStream;
import java.io.Closeable;
import java.io.File;
import java.io.FileOutputStream;
import java.io.IOException;
import java.io.InputStream;
import java.io.OutputStream;
import java.io.Serializable;
import java.nio.ByteBuffer;
import java.nio.ByteOrder;
import java.nio.channels.FileChannel;
import java.nio.file.FileVisitResult;
import java.nio.file.Files;
import java.nio.file.Path;
import java.nio.file.SimpleFileVisitor;
import java.nio.file.StandardCopyOption;
import java.nio.file.attribute.BasicFileAttributes;
import java.util.ArrayList;
import java.util.Arrays;
import java.util.BitSet;
import java.util.Collection;
import java.util.Collections;
import java.util.Deque;
import java.util.EnumMap;
import java.util.HashMap;
import java.util.HashSet;
import java.util.Iterator;
import java.util.LinkedList;
import java.util.List;
import java.util.Map;
import java.util.NoSuchElementException;
import java.util.Objects;
import java.util.Optional;
import java.util.Queue;
import java.util.Set;
import java.util.TreeMap;
import java.util.UUID;
import java.util.concurrent.ConcurrentHashMap;
import java.util.concurrent.ConcurrentLinkedDeque;
import java.util.concurrent.ConcurrentMap;
import java.util.concurrent.Executor;
import java.util.concurrent.ExecutorService;
import java.util.concurrent.RejectedExecutionException;
import java.util.concurrent.atomic.AtomicInteger;
import java.util.function.BiConsumer;
import java.util.function.BiFunction;
import java.util.function.BooleanSupplier;
import java.util.function.Consumer;
import java.util.function.Function;
import java.util.stream.Collectors;
import org.apache.ignite.IgniteCheckedException;
import org.apache.ignite.IgniteException;
import org.apache.ignite.IgniteInterruptedException;
import org.apache.ignite.IgniteLogger;
import org.apache.ignite.IgniteSnapshot;
import org.apache.ignite.IgniteSystemProperties;
import org.apache.ignite.binary.BinaryType;
import org.apache.ignite.cache.CacheAtomicityMode;
import org.apache.ignite.cluster.ClusterNode;
import org.apache.ignite.compute.ComputeTask;
import org.apache.ignite.configuration.CacheConfiguration;
import org.apache.ignite.configuration.DiskPageCompression;
import org.apache.ignite.events.DiscoveryEvent;
import org.apache.ignite.events.SnapshotEvent;
import org.apache.ignite.failure.FailureContext;
import org.apache.ignite.failure.FailureType;
import org.apache.ignite.internal.GridKernalContext;
import org.apache.ignite.internal.GridTopic;
import org.apache.ignite.internal.IgniteClientDisconnectedCheckedException;
import org.apache.ignite.internal.IgniteEx;
import org.apache.ignite.internal.IgniteFutureCancelledCheckedException;
import org.apache.ignite.internal.IgniteInternalFuture;
import org.apache.ignite.internal.IgniteInterruptedCheckedException;
import org.apache.ignite.internal.NodeStoppingException;
import org.apache.ignite.internal.cluster.ClusterTopologyCheckedException;
import org.apache.ignite.internal.cluster.DistributedConfigurationUtils;
import org.apache.ignite.internal.events.DiscoveryCustomEvent;
import org.apache.ignite.internal.management.cache.IdleVerifyResult;
import org.apache.ignite.internal.managers.communication.GridIoManager;
import org.apache.ignite.internal.managers.communication.GridMessageListener;
import org.apache.ignite.internal.managers.communication.TransmissionCancelledException;
import org.apache.ignite.internal.managers.communication.TransmissionHandler;
import org.apache.ignite.internal.managers.communication.TransmissionMeta;
import org.apache.ignite.internal.managers.communication.TransmissionPolicy;
import org.apache.ignite.internal.managers.encryption.GroupKey;
import org.apache.ignite.internal.managers.encryption.GroupKeyEncrypted;
import org.apache.ignite.internal.managers.eventstorage.DiscoveryEventListener;
import org.apache.ignite.internal.managers.systemview.walker.SnapshotViewWalker;
import org.apache.ignite.internal.pagemem.PageIdUtils;
import org.apache.ignite.internal.pagemem.store.PageStore;
import org.apache.ignite.internal.pagemem.wal.IgniteWriteAheadLogManager;
import org.apache.ignite.internal.pagemem.wal.record.IncrementalSnapshotFinishRecord;
import org.apache.ignite.internal.processors.affinity.AffinityTopologyVersion;
import org.apache.ignite.internal.processors.cache.CacheGroupContext;
import org.apache.ignite.internal.processors.cache.CacheGroupDescriptor;
import org.apache.ignite.internal.processors.cache.CacheObjectContext;
import org.apache.ignite.internal.processors.cache.CacheType;
import org.apache.ignite.internal.processors.cache.GridCacheContext;
import org.apache.ignite.internal.processors.cache.GridCacheSharedContext;
import org.apache.ignite.internal.processors.cache.GridCacheSharedManagerAdapter;
import org.apache.ignite.internal.processors.cache.GridLocalConfigManager;
import org.apache.ignite.internal.processors.cache.StoredCacheData;
import org.apache.ignite.internal.processors.cache.distributed.dht.preloader.GridDhtPartitionsExchangeFuture;
import org.apache.ignite.internal.processors.cache.distributed.dht.preloader.PartitionsExchangeAware;
import org.apache.ignite.internal.processors.cache.persistence.CacheDataRow;
import org.apache.ignite.internal.processors.cache.persistence.CacheDataRowAdapter;
import org.apache.ignite.internal.processors.cache.persistence.file.FileIO;
import org.apache.ignite.internal.processors.cache.persistence.file.FileIOFactory;
import org.apache.ignite.internal.processors.cache.persistence.file.FilePageStore;
import org.apache.ignite.internal.processors.cache.persistence.file.FilePageStoreManager;
import org.apache.ignite.internal.processors.cache.persistence.file.RandomAccessFileIOFactory;
import org.apache.ignite.internal.processors.cache.persistence.filename.NodeFileTree;
import org.apache.ignite.internal.processors.cache.persistence.filename.PdsFolderSettings;
import org.apache.ignite.internal.processors.cache.persistence.filename.SnapshotFileTree;
import org.apache.ignite.internal.processors.cache.persistence.filename.SnapshotFileTree.IncrementalSnapshotFileTree;
import org.apache.ignite.internal.processors.cache.persistence.metastorage.MetaStorage;
import org.apache.ignite.internal.processors.cache.persistence.metastorage.MetastorageLifecycleListener;
import org.apache.ignite.internal.processors.cache.persistence.metastorage.ReadOnlyMetastorage;
import org.apache.ignite.internal.processors.cache.persistence.metastorage.ReadWriteMetastorage;
import org.apache.ignite.internal.processors.cache.persistence.partstate.GroupPartitionId;
import org.apache.ignite.internal.processors.cache.persistence.snapshot.dump.CreateDumpFutureTask;
import org.apache.ignite.internal.processors.cache.persistence.tree.io.DataPageIO;
import org.apache.ignite.internal.processors.cache.persistence.tree.io.DataPagePayload;
import org.apache.ignite.internal.processors.cache.persistence.tree.io.PageIO;
import org.apache.ignite.internal.processors.cache.persistence.wal.WALPointer;
import org.apache.ignite.internal.processors.cache.persistence.wal.crc.FastCrc;
import org.apache.ignite.internal.processors.cache.transactions.IgniteInternalTx;
import org.apache.ignite.internal.processors.cache.tree.DataRow;
import org.apache.ignite.internal.processors.cluster.DiscoveryDataClusterState;
import org.apache.ignite.internal.processors.cluster.IgniteChangeGlobalStateSupport;
import org.apache.ignite.internal.processors.compress.CompressionProcessor;
import org.apache.ignite.internal.processors.configuration.distributed.DistributedConfigurationLifecycleListener;
import org.apache.ignite.internal.processors.configuration.distributed.DistributedLongProperty;
import org.apache.ignite.internal.processors.configuration.distributed.DistributedPropertyDispatcher;
import org.apache.ignite.internal.processors.marshaller.MappedName;
import org.apache.ignite.internal.processors.metastorage.persistence.DistributedMetaStorageImpl;
import org.apache.ignite.internal.processors.task.GridInternal;
import org.apache.ignite.internal.util.BasicRateLimiter;
import org.apache.ignite.internal.util.GridBusyLock;
import org.apache.ignite.internal.util.GridCloseableIteratorAdapter;
import org.apache.ignite.internal.util.distributed.DistributedProcess;
import org.apache.ignite.internal.util.distributed.InitMessage;
import org.apache.ignite.internal.util.future.GridCompoundIdentityFuture;
import org.apache.ignite.internal.util.future.GridFinishedFuture;
import org.apache.ignite.internal.util.future.GridFutureAdapter;
import org.apache.ignite.internal.util.future.IgniteFinishedFutureImpl;
import org.apache.ignite.internal.util.future.IgniteFutureImpl;
import org.apache.ignite.internal.util.lang.GridCloseableIterator;
import org.apache.ignite.internal.util.lang.GridClosureException;
import org.apache.ignite.internal.util.lang.GridPlainRunnable;
import org.apache.ignite.internal.util.lang.IgniteThrowableFunction;
import org.apache.ignite.internal.util.tostring.GridToStringExclude;
import org.apache.ignite.internal.util.typedef.F;
import org.apache.ignite.internal.util.typedef.T2;
import org.apache.ignite.internal.util.typedef.X;
import org.apache.ignite.internal.util.typedef.internal.A;
import org.apache.ignite.internal.util.typedef.internal.CU;
import org.apache.ignite.internal.util.typedef.internal.S;
import org.apache.ignite.internal.util.typedef.internal.U;
import org.apache.ignite.lang.IgniteCallable;
import org.apache.ignite.lang.IgniteFuture;
import org.apache.ignite.lang.IgniteUuid;
import org.apache.ignite.marshaller.Marshaller;
import org.apache.ignite.metric.MetricRegistry;
import org.apache.ignite.resources.IgniteInstanceResource;
import org.apache.ignite.spi.encryption.EncryptionSpi;
import org.apache.ignite.spi.systemview.view.SnapshotView;
import org.jetbrains.annotations.Nullable;

import static java.nio.file.StandardOpenOption.READ;
import static org.apache.ignite.IgniteSystemProperties.IGNITE_SNAPSHOT_SEQUENTIAL_WRITE;
import static org.apache.ignite.events.EventType.EVT_CLUSTER_SNAPSHOT_FAILED;
import static org.apache.ignite.events.EventType.EVT_CLUSTER_SNAPSHOT_FINISHED;
import static org.apache.ignite.events.EventType.EVT_CLUSTER_SNAPSHOT_STARTED;
import static org.apache.ignite.events.EventType.EVT_NODE_FAILED;
import static org.apache.ignite.events.EventType.EVT_NODE_LEFT;
import static org.apache.ignite.internal.GridClosureCallMode.BALANCE;
import static org.apache.ignite.internal.GridClosureCallMode.BROADCAST;
import static org.apache.ignite.internal.MarshallerContextImpl.saveMappings;
import static org.apache.ignite.internal.events.DiscoveryCustomEvent.EVT_DISCOVERY_CUSTOM_EVT;
import static org.apache.ignite.internal.managers.communication.GridIoPolicy.SYSTEM_POOL;
import static org.apache.ignite.internal.pagemem.PageIdAllocator.FLAG_DATA;
import static org.apache.ignite.internal.pagemem.PageIdAllocator.INDEX_PARTITION;
import static org.apache.ignite.internal.pagemem.PageIdUtils.flag;
import static org.apache.ignite.internal.pagemem.PageIdUtils.pageId;
import static org.apache.ignite.internal.pagemem.PageIdUtils.pageIndex;
import static org.apache.ignite.internal.pagemem.PageIdUtils.toDetailString;
import static org.apache.ignite.internal.processors.cache.GridCacheUtils.baselineNode;
import static org.apache.ignite.internal.processors.cache.GridCacheUtils.isPersistenceEnabled;
import static org.apache.ignite.internal.processors.cache.persistence.filename.NodeFileTree.cacheName;
import static org.apache.ignite.internal.processors.cache.persistence.filename.SnapshotFileTree.partDeltaIndexFile;
import static org.apache.ignite.internal.processors.cache.persistence.metastorage.MetaStorage.METASTORAGE_CACHE_ID;
import static org.apache.ignite.internal.processors.cache.persistence.metastorage.MetaStorage.METASTORAGE_CACHE_NAME;
import static org.apache.ignite.internal.processors.cache.persistence.partstate.GroupPartitionId.getTypeByPartId;
import static org.apache.ignite.internal.processors.cache.persistence.tree.io.PageIO.T_DATA;
import static org.apache.ignite.internal.processors.cache.persistence.tree.io.PageIO.getPageIO;
import static org.apache.ignite.internal.processors.cache.persistence.tree.io.PageIO.getType;
import static org.apache.ignite.internal.processors.cache.persistence.tree.io.PageIO.getVersion;
import static org.apache.ignite.internal.processors.configuration.distributed.DistributedLongProperty.detachedLongProperty;
import static org.apache.ignite.internal.processors.metric.impl.MetricUtils.metricName;
import static org.apache.ignite.internal.processors.task.TaskExecutionOptions.options;
import static org.apache.ignite.internal.util.GridUnsafe.bufferAddress;
import static org.apache.ignite.internal.util.IgniteUtils.isLocalNodeCoordinator;
import static org.apache.ignite.internal.util.distributed.DistributedProcess.DistributedProcessType.END_SNAPSHOT;
import static org.apache.ignite.internal.util.distributed.DistributedProcess.DistributedProcessType.START_SNAPSHOT;
import static org.apache.ignite.internal.util.io.GridFileUtils.ensureHardLinkAvailable;
import static org.apache.ignite.internal.util.lang.ClusterNodeFunc.node2id;
import static org.apache.ignite.plugin.security.SecurityPermission.ADMIN_SNAPSHOT;
import static org.apache.ignite.spi.systemview.view.SnapshotView.SNAPSHOT_SYS_VIEW;
import static org.apache.ignite.spi.systemview.view.SnapshotView.SNAPSHOT_SYS_VIEW_DESC;

/**
 * Internal implementation of snapshot operations over persistence caches.
 * <p>
 * These major actions available:
 * <ul>
 *     <li>Create snapshot of the whole persistent cluster cache groups by triggering PME to achieve consistency.</li>
 *     <li>Create cache dump - snapshot of cluster cache groups including in-memory.</li>
 *     <li>Create incremental snapshot using lightweight, non-blocking Consistent Cut algorithm.</li>
 * </ul>
 */
public class IgniteSnapshotManager extends GridCacheSharedManagerAdapter
    implements IgniteSnapshot, PartitionsExchangeAware, MetastorageLifecycleListener, IgniteChangeGlobalStateSupport {
    /** Text Reason for checkpoint to start snapshot operation. */
    public static final String CP_SNAPSHOT_REASON = "Checkpoint started to enforce snapshot operation: %s";

    /** Name prefix for each remote snapshot operation. */
    public static final String RMT_SNAPSHOT_PREFIX = "snapshot_";

    /** Snapshot in progress error message. */
    public static final String SNP_IN_PROGRESS_ERR_MSG = "Operation rejected due to the snapshot operation in progress.";

    /** Error message to finalize snapshot tasks. */
    public static final String SNP_NODE_STOPPING_ERR_MSG = "The operation is cancelled due to the local node is stopping";

    /** Snapshot metrics prefix. */
    public static final String SNAPSHOT_METRICS = "snapshot";

    /** Incremental snapshot metrics prefix. */
    public static final String INCREMENTAL_SNAPSHOT_METRICS = metricName("snapshot", "incremental");

    /** Prefix for snapshot threads. */
    public static final String SNAPSHOT_RUNNER_THREAD_PREFIX = "snapshot-runner";

    /** Snapshot transfer rate distributed configuration key */
    public static final String SNAPSHOT_TRANSFER_RATE_DMS_KEY = "snapshotTransferRate";

    /** Snapshot transfer rate is unlimited by default. */
    public static final long DFLT_SNAPSHOT_TRANSFER_RATE_BYTES = 0L;

    /** Maximum block size for limited snapshot transfer (64KB by default). */
    public static final int SNAPSHOT_LIMITED_TRANSFER_BLOCK_SIZE_BYTES = 64 * 1024;

    /** Metastorage key to save currently running snapshot directory path. */
    public static final String SNP_RUNNING_DIR_KEY = "snapshot-running-dir";

    /** Prefix for meta store records which means that incremental snapshot creation is disabled for a cache group. */
    private static final String INC_SNP_DISABLED_KEY_PREFIX = "grp-inc-snp-disabled-";

    /** Default value of {@link IgniteSystemProperties#IGNITE_SNAPSHOT_SEQUENTIAL_WRITE}. */
    public static final boolean DFLT_IGNITE_SNAPSHOT_SEQUENTIAL_WRITE = true;

    /** Default value of check flag. */
    public static final boolean DFLT_CHECK_ON_RESTORE = false;

    /** Snapshot operation start log message. */
    private static final String SNAPSHOT_STARTED_MSG = "Cluster-wide snapshot operation started: ";

    /** Snapshot operation finish log message. */
    private static final String SNAPSHOT_FINISHED_MSG = "Cluster-wide snapshot operation finished successfully: ";

    /** Snapshot operation finish with warnings log message. */
    public static final String SNAPSHOT_FINISHED_WRN_MSG = "Cluster-wide snapshot operation finished with warnings: ";

    /** Snapshot operation fail log message. */
    private static final String SNAPSHOT_FAILED_MSG = "Cluster-wide snapshot operation failed: ";

    /** Default snapshot topic to receive snapshots from remote node. */
    private static final Object DFLT_INITIAL_SNAPSHOT_TOPIC = GridTopic.TOPIC_SNAPSHOT.topic("rmt_snp");

    /** File transmission parameter of cache group id. */
    private static final String SNP_GRP_ID_PARAM = "grpId";

    /** File transmission parameter of cache partition id. */
    private static final String SNP_PART_ID_PARAM = "partId";

    /** File transmission parameter of a cache directory with is currently sends its partitions. */
    private static final String SNP_CACHE_DIR_NAME_PARAM = "cacheDirName";

    /**
     * File transmission parameter of a storage path for given group id.
     * @see CacheConfiguration#getStoragePaths()
     */
    private static final String SNP_CACHE_STORAGE_PATH_PARAM = "cacheStoragePath";

    /** Snapshot parameter name for a file transmission. */
    private static final String RQ_ID_NAME_PARAM = "rqId";

    /** Total snapshot files count which receiver should expect to receive. */
    private static final String SNP_PARTITIONS_CNT = "partsCnt";

    /**
     * Local buffer to perform copy-on-write operations with pages for {@code SnapshotFutureTask.PageStoreSerialWriter}s.
     * It is important to have only one buffer per thread (instead of creating each buffer per
     * each {@code SnapshotFutureTask.PageStoreSerialWriter}) this is redundant and can lead to OOM errors. Direct buffer
     * deallocate only when ByteBuffer is garbage collected, but it can get out of off-heap memory before it.
     */
    private final ThreadLocal<ByteBuffer> locBuff;

    /** Map of registered cache snapshot processes and their corresponding contexts. */
    private final ConcurrentMap<String, AbstractSnapshotFutureTask<?>> locSnpTasks = new ConcurrentHashMap<>();

    /** Lock to protect the resources is used. */
    private final GridBusyLock busyLock = new GridBusyLock();

    /** Mutex used to order cluster snapshot operation progress. */
    private final Object snpOpMux = new Object();

    /** Take snapshot operation procedure. */
    private final DistributedProcess<SnapshotOperationRequest, SnapshotOperationResponse> startSnpProc;

    /** Snapshot full validation distributed process. */
    private final SnapshotCheckProcess checkSnpProc;

    /** Check previously performed snapshot operation and delete uncompleted files if we need. */
    private final DistributedProcess<SnapshotOperationRequest, SnapshotOperationResponse> endSnpProc;

    /** Marshaller. */
    private final Marshaller marsh;

    /** Distributed process to restore cache group from the snapshot. */
    private final SnapshotRestoreProcess restoreCacheGrpProc;

    /** Transfer rate limiter. */
    private final BasicRateLimiter transferRateLimiter = new BasicRateLimiter(DFLT_SNAPSHOT_TRANSFER_RATE_BYTES);

    /** Resolved persistent data storage settings. */
    private volatile PdsFolderSettings<?> pdsSettings;

    /** Ignite directories. */
    private volatile NodeFileTree ft;

    /** Fully initialized metastorage. */
    private volatile ReadWriteMetastorage metaStorage;

    /** Local snapshot sender factory. */
    private Function<SnapshotFileTree, SnapshotSender> locSndrFactory = LocalSnapshotSender::new;

    /** Remote snapshot sender factory. */
    private BiFunction<String, UUID, SnapshotSender> rmtSndrFactory = this::remoteSnapshotSenderFactory;

    /** Factory to working with delta as file storage. */
    private volatile FileIOFactory ioFactory = new RandomAccessFileIOFactory();

    /** File store manager to create page store for restore. */
    private volatile @Nullable FilePageStoreManager storeMgr;

    /** File store manager to create page store for restore. */
    private volatile GridLocalConfigManager locCfgMgr;

    /** System discovery message listener. */
    private DiscoveryEventListener discoLsnr;

    /** Cluster snapshot operation requested by user. */
    private ClusterSnapshotFuture clusterSnpFut;

    /** Current snapshot operation on local node. */
    private volatile SnapshotOperationRequest clusterSnpReq;

    /** {@code true} if recovery process occurred for snapshot. */
    private volatile boolean recovered;

    /** Last seen cluster snapshot operation. */
    private volatile ClusterSnapshotFuture lastSeenSnpFut = new ClusterSnapshotFuture();

    /** Last seen incremental snapshot operation. */
    private volatile ClusterSnapshotFuture lastSeenIncSnpFut;

    /** Snapshot operation handlers. */
    private final SnapshotHandlers handlers = new SnapshotHandlers();

    /** Manager to receive responses of remote snapshot requests. */
    private final SequentialRemoteSnapshotManager snpRmtMgr;

    /** Incremental snapshot ID. */
    private volatile UUID incSnpId;

    /**
     * While incremental snapshot is running every node wraps outgoing transaction messages into {@link IncrementalSnapshotAwareMessage}.
     * Nodes start wrapping messages from the moment snapshot started on the node, and finsihes after all baseline
     * nodes completed {@link #markWalFut}. This future completes after last {@link IncrementalSnapshotAwareMessage} was sent.
     */
    private volatile GridFutureAdapter<?> wrapMsgsFut;

    /** Future that completes after {@link IncrementalSnapshotFinishRecord} was written. */
    private volatile @Nullable IncrementalSnapshotMarkWalFuture markWalFut;

    /** Snapshot transfer rate limit in bytes/sec. */
    private final DistributedLongProperty snapshotTransferRate = detachedLongProperty(SNAPSHOT_TRANSFER_RATE_DMS_KEY,
        "Snapshot transfer rate in bytes per second at which snapshot files are created. " +
            "0 means there is no limit.");

    /** Value of {@link IgniteSystemProperties#IGNITE_SNAPSHOT_SEQUENTIAL_WRITE}. */
    private final boolean sequentialWrite =
        IgniteSystemProperties.getBoolean(IGNITE_SNAPSHOT_SEQUENTIAL_WRITE, DFLT_IGNITE_SNAPSHOT_SEQUENTIAL_WRITE);

    /**
     * @param ctx Kernal context.
     */
    public IgniteSnapshotManager(GridKernalContext ctx) {
        locBuff = ThreadLocal.withInitial(() ->
            ByteBuffer.allocateDirect(ctx.config().getDataStorageConfiguration().getPageSize())
                .order(ByteOrder.nativeOrder()));

        startSnpProc = new DistributedProcess<>(ctx, START_SNAPSHOT, this::initLocalSnapshotStartStage,
            this::processLocalSnapshotStartStageResult, SnapshotStartDiscoveryMessage::new);

        endSnpProc = new DistributedProcess<>(ctx, END_SNAPSHOT, this::initLocalSnapshotEndStage,
            this::processLocalSnapshotEndStageResult, (reqId, req) -> new InitMessage<>(reqId, END_SNAPSHOT, req, true));

        marsh = ctx.marshallerContext().jdkMarshaller();

        restoreCacheGrpProc = new SnapshotRestoreProcess(ctx, locBuff);

        checkSnpProc = new SnapshotCheckProcess(ctx);

        // Manage remote snapshots.
        snpRmtMgr = new SequentialRemoteSnapshotManager();
    }

    /** {@inheritDoc} */
    @Override protected void start0() throws IgniteCheckedException {
        super.start0();

        GridKernalContext ctx = cctx.kernalContext();

        if (ctx.clientNode())
            return;

        storeMgr = (FilePageStoreManager)cctx.pageStore();
        locCfgMgr = cctx.cache().configManager();

        pdsSettings = cctx.kernalContext().pdsFolderResolver().resolveFolders();
        ft = cctx.kernalContext().pdsFolderResolver().fileTree();

        if (isPersistenceEnabled(cctx.gridConfig())) {
            ft.mkdirSnapshotsRoot();

            for (File tmpRoot : ft.snapshotsTempRoots())
                NodeFileTree.mkdir(tmpRoot, "temp directory for snapshot creation: " + tmpRoot.getAbsolutePath());
        }

        ctx.internalSubscriptionProcessor().registerDistributedConfigurationListener(
            new DistributedConfigurationLifecycleListener() {
                @Override public void onReadyToRegister(DistributedPropertyDispatcher dispatcher) {
                    snapshotTransferRate.addListener((name, oldVal, newVal) -> {
                        if (!Objects.equals(oldVal, newVal)) {
                            if (newVal < 0) {
                                log.warning("The snapshot transfer rate cannot be negative, " +
                                    "the value '" + newVal + "' is ignored.");

                                return;
                            }

                            transferRateLimiter.setRate(newVal);

                            if (log.isInfoEnabled()) {
                                log.info("The snapshot transfer rate " + (newVal == 0 ? "is not limited." :
                                    "has been changed from '" + oldVal + "' to '" + newVal + "' bytes/sec."));
                            }
                        }
                    });

                    dispatcher.registerProperty(snapshotTransferRate);
                }

                @Override public void onReadyToWrite() {
                    DistributedConfigurationUtils.setDefaultValue(snapshotTransferRate,
                        DFLT_SNAPSHOT_TRANSFER_RATE_BYTES, log);
                }
            }
        );

        handlers.initialize(ctx, ctx.pools().getSnapshotExecutorService());

        MetricRegistry mreg = cctx.kernalContext().metric().registry(SNAPSHOT_METRICS);

        mreg.register("LastSnapshotStartTime", () -> lastSeenSnpFut.startTime,
            "The system time of the last cluster snapshot request start time on this node.");
        mreg.register("LastSnapshotEndTime", () -> lastSeenSnpFut.endTime,
            "The system time of the last cluster snapshot request end time on this node.");
        mreg.register("LastSnapshotName", () -> lastSeenSnpFut.name, String.class,
            "The name of last started cluster snapshot request on this node.");
        mreg.register("LastSnapshotErrorMessage",
            () -> lastSeenSnpFut.error() == null ? "" : lastSeenSnpFut.error().getMessage(),
            String.class,
            "The error message of last started cluster snapshot request which fail with an error. " +
                "This value will be empty if last snapshot request has been completed successfully.");
        mreg.register("LocalSnapshotNames", () -> localSnapshotNames(null), List.class,
            "The list of names of all snapshots currently saved on the local node with respect to " +
                "the configured via IgniteConfiguration snapshot working path.");
        mreg.register("LastRequestId", () -> Optional.ofNullable(lastSeenSnpFut.rqId).map(UUID::toString).orElse(""),
            String.class, "The ID of the last started snapshot operation.");

        mreg.register("CurrentSnapshotTotalSize", () -> {
            SnapshotFutureTask task = currentSnapshotTask(SnapshotFutureTask.class);

            return task == null ? -1 : task.totalSize();
        }, "Estimated size of current cluster snapshot in bytes on this node. The value may grow during snapshot creation.");

        mreg.register("CurrentSnapshotProcessedSize", () -> {
            SnapshotFutureTask task = currentSnapshotTask(SnapshotFutureTask.class);

            return task == null ? -1 : task.processedSize();
        }, "Processed size of current cluster snapshot in bytes on this node.");

        MetricRegistry incSnpMReg = cctx.kernalContext().metric().registry(INCREMENTAL_SNAPSHOT_METRICS);

        incSnpMReg.register("snapshotName",
            () -> Optional.ofNullable(lastSeenIncSnpFut).map(f -> f.name).orElse(""),
            String.class,
            "The name of full snapshot for which the last incremental snapshot created on this node.");
        incSnpMReg.register("incrementIndex",
            () -> Optional.ofNullable(lastSeenIncSnpFut).map(f -> f.incIdx).orElse(0),
            "Ihe index of the last incremental snapshot created on this node.");
        incSnpMReg.register("startTime",
            () -> Optional.ofNullable(lastSeenIncSnpFut).map(f -> f.startTime).orElse(0L),
            "The system time of the last incremental snapshot creation start time on this node.");
        incSnpMReg.register("endTime",
            () -> Optional.ofNullable(lastSeenIncSnpFut).map(f -> f.endTime).orElse(0L),
            "The system time of the last incremental snapshot creation end time on this node.");
        incSnpMReg.register("error",
            () -> Optional.ofNullable(lastSeenIncSnpFut).map(GridFutureAdapter::error).map(Object::toString).orElse(""),
            String.class,
            "The error message of last started incremental snapshot on this node.");

        restoreCacheGrpProc.registerMetrics();

        cctx.exchange().registerExchangeAwareComponent(this);

        ctx.internalSubscriptionProcessor().registerMetastorageListener(this);

        cctx.gridEvents().addDiscoveryEventListener(discoLsnr = (evt, discoCache) -> {
            if (!busyLock.enterBusy())
                return;

            try {
                UUID leftNodeId = evt.eventNode().id();

                if (evt.type() == EVT_NODE_LEFT || evt.type() == EVT_NODE_FAILED) {
                    SnapshotOperationRequest snpReq = clusterSnpReq;
                    String err = "Snapshot operation interrupted, because baseline node left the cluster: " + leftNodeId;
                    boolean reqNodeLeft = snpReq != null && snpReq.nodes().contains(leftNodeId);

                    // If the coordinator left the cluster and did not start
                    // the final snapshot phase (SNAPSHOT_END), we start it from a new one.
                    if (reqNodeLeft && snpReq.startStageEnded() && U.isLocalNodeCoordinator(ctx.discovery())) {
                        snpReq.error(new ClusterTopologyCheckedException(err));

                        endSnpProc.start(snpReq.requestId(), snpReq);
                    }

                    for (AbstractSnapshotFutureTask<?> sctx : locSnpTasks.values()) {
                        if (sctx.sourceNodeId().equals(leftNodeId) ||
                            (reqNodeLeft && snpReq.snapshotName().equals(sctx.snapshotName())))
                            sctx.acceptException(new ClusterTopologyCheckedException(err));
                    }

                    restoreCacheGrpProc.onNodeLeft(leftNodeId);
                    snpRmtMgr.onNodeLeft(leftNodeId);
                }
            }
            finally {
                busyLock.leaveBusy();
            }
        }, EVT_NODE_LEFT, EVT_NODE_FAILED);

        cctx.gridIO().addMessageListener(DFLT_INITIAL_SNAPSHOT_TOPIC, snpRmtMgr);
        cctx.kernalContext().io().addTransmissionHandler(DFLT_INITIAL_SNAPSHOT_TOPIC, snpRmtMgr);

        ctx.systemView().registerView(
            SNAPSHOT_SYS_VIEW,
            SNAPSHOT_SYS_VIEW_DESC,
            new SnapshotViewWalker(),
            () -> F.flatCollections(F.transform(localSnapshotNames(null), name -> {
                List<SnapshotView> views = new ArrayList<>();

                for (SnapshotMetadata m: readSnapshotMetadatas(new SnapshotFileTree(ctx, name, null))) {
                    List<File> dirs = new SnapshotFileTree(
                        cctx.kernalContext(),
                        m.snapshotName(),
                        null,
                        m.folderName(),
                        m.consistentId()
                    ).existingCacheDirs();

                    Collection<String> cacheGrps = F.viewReadOnly(dirs, NodeFileTree::cacheName);

                    views.add(new SnapshotView(m, cacheGrps));
                }

                for (IncrementalSnapshotMetadata m: readIncrementalSnapshotMetadatas(name))
                    views.add(new SnapshotView(m));

                return views;
            })),
            Function.identity());

        File[] files = ft.snapshotsRoot().listFiles();

        if (files != null) {
            Arrays.stream(files)
                .filter(File::isDirectory)
                .map(dumpDir -> new SnapshotFileTree(
                    ctx,
                    dumpDir.getName(),
                    dumpDir.getParent(),
                    ft.folderName(),
                    pdsSettings.consistentId().toString()).dumpLock())
                .filter(File::exists)
                .map(File::getParentFile)
                .forEach(lockedDumpDir -> {
                    log.warning("Found locked dump dir. " +
                        "This means, dump creation not finished prior to node fail. " +
                        "Directory will be deleted: " + lockedDumpDir);

                    U.delete(lockedDumpDir);
                });
        }
    }

    /** {@inheritDoc} */
    @Override protected void stop0(boolean cancel) {
        busyLock.block();

        try {
            snpRmtMgr.stop();

            IgniteCheckedException stopErr = new NodeStoppingException("Node is stopping.");

            restoreCacheGrpProc.interrupt(stopErr);
            checkSnpProc.interrupt(stopErr);

            // Try stop all snapshot processing if not yet.
            for (AbstractSnapshotFutureTask<?> sctx : locSnpTasks.values())
                sctx.acceptException(new NodeStoppingException(SNP_NODE_STOPPING_ERR_MSG));

            locSnpTasks.clear();

            synchronized (snpOpMux) {
                if (clusterSnpFut != null) {
                    clusterSnpFut.onDone(new NodeStoppingException(SNP_NODE_STOPPING_ERR_MSG));

                    clusterSnpFut = null;
                }
            }

            cctx.kernalContext().io().removeMessageListener(DFLT_INITIAL_SNAPSHOT_TOPIC);
            cctx.kernalContext().io().removeTransmissionHandler(DFLT_INITIAL_SNAPSHOT_TOPIC);

            if (discoLsnr != null)
                cctx.kernalContext().event().removeDiscoveryEventListener(discoLsnr);

            cctx.exchange().unregisterExchangeAwareComponent(this);
        }
        finally {
            busyLock.unblock();
        }
    }

    /** {@inheritDoc} */
    @Override public void onActivate(GridKernalContext kctx) {
        // No-op.
    }

    /** {@inheritDoc} */
    @Override public void onDeActivate(GridKernalContext kctx) {
        restoreCacheGrpProc.interrupt(new IgniteCheckedException("The cluster has been deactivated."));
    }

    /**
     * @param snpDir Snapshot dir.
     */
    public void deleteSnapshot(File snpDir) {
        if (!snpDir.exists())
            return;

        if (!snpDir.isDirectory())
            return;

        deleteSnapshot(new SnapshotFileTree(
            cctx.kernalContext(),
            snpDir.getName(),
            snpDir.getParent(),
            ft.folderName(),
            pdsSettings.consistentId().toString()));
    }

    /** */
    public void deleteSnapshot(SnapshotFileTree sft) {
        try {
            U.delete(sft.binaryMeta());
            sft.allStorages().forEach(U::delete);
            U.delete(sft.meta());

            deleteDirectory(sft.binaryMetaRoot());
            deleteDirectory(sft.marshaller());

            // Delete parent dir which is {snapshot_root}/db if empty.
            sft.marshaller().getParentFile().delete();
            // Delete root dir which is {snapshot_root} if empty.
            sft.root().delete();
        }
        catch (IOException e) {
            throw new IgniteException(e);
        }
    }

    /** Concurrently traverse the directory and delete all files. */
    private void deleteDirectory(File dir) throws IOException {
        Files.walkFileTree(dir.toPath(), new SimpleFileVisitor<Path>() {
            @Override public FileVisitResult visitFile(Path file, BasicFileAttributes attrs) {
                U.delete(file);

                return FileVisitResult.CONTINUE;
            }

            @Override public FileVisitResult visitFileFailed(Path file, IOException exc) {
                // Skip files which can be concurrently removed from FileTree.
                return FileVisitResult.CONTINUE;
            }

            @Override public FileVisitResult postVisitDirectory(Path dir, IOException e) {
                dir.toFile().delete();

                if (log.isInfoEnabled() && e != null)
                    log.info("Snapshot directory cleaned with an exception [dir=" + dir + ", e=" + e.getMessage() + ']');

                return FileVisitResult.CONTINUE;
            }
        });
    }

    /**
     * @param req Request on snapshot creation.
     * @return Future which will be completed when a snapshot has been started.
     */
    private IgniteInternalFuture<SnapshotOperationResponse> initLocalSnapshotStartStage(SnapshotOperationRequest req) {
        // Executed inside discovery notifier thread, prior to firing discovery custom event,
        // so it is safe to set new snapshot task inside this method without synchronization.
        if (clusterSnpReq != null) {
            return new GridFinishedFuture<>(new IgniteCheckedException("Snapshot operation has been rejected. " +
                "Another snapshot operation in progress [req=" + req + ", curr=" + clusterSnpReq + ']'));
        }

        req.snapshotFileTree(new SnapshotFileTree(cctx.kernalContext(), req.snapshotName(), req.snapshotPath()));

        clusterSnpReq = req;

        if (req.incremental())
            handleIncrementalSnapshotId(req.requestId(), cctx.discovery().topologyVersion());

        if (!CU.baselineNode(cctx.localNode(), cctx.kernalContext().state().clusterState()))
            return new GridFinishedFuture<>();

        Set<UUID> leftNodes = new HashSet<>(req.nodes());
        leftNodes.removeAll(F.viewReadOnly(cctx.discovery().serverNodes(AffinityTopologyVersion.NONE), node2id()));

        if (!leftNodes.isEmpty()) {
            return new GridFinishedFuture<>(new IgniteCheckedException("Some of baseline nodes left the cluster " +
                "prior to snapshot operation start: " + leftNodes));
        }

        if (cctx.kernalContext().encryption().isMasterKeyChangeInProgress()) {
            return new GridFinishedFuture<>(new IgniteCheckedException("Snapshot operation has been rejected. Master " +
                "key changing process is not finished yet."));
        }

        if (cctx.kernalContext().encryption().reencryptionInProgress()) {
            return new GridFinishedFuture<>(new IgniteCheckedException("Snapshot operation has been rejected. Caches " +
                "re-encryption process is not finished yet."));
        }

        List<Integer> grpIds = new ArrayList<>(F.viewReadOnly(req.groups(), CU::cacheId));
        Collection<Integer> comprGrpIds = F.view(grpIds, i -> {
            CacheGroupDescriptor desc = cctx.cache().cacheGroupDescriptor(i);
            return desc != null && desc.config().getDiskPageCompression() != DiskPageCompression.DISABLED;
        });

        Set<Integer> leftGrps = new HashSet<>(grpIds);
        leftGrps.removeAll(cctx.cache().cacheGroupDescriptors().keySet());
        boolean withMetaStorage = leftGrps.remove(METASTORAGE_CACHE_ID);

        if (!leftGrps.isEmpty()) {
            return new GridFinishedFuture<>(new IgniteCheckedException("Some of requested cache groups doesn't exist " +
                "on the local node [missed=" + leftGrps + ", nodeId=" + cctx.localNodeId() + ']'));
        }

        if (req.incremental()) {
            SnapshotMetadata meta;

            try {
                meta = readSnapshotMetadata(req.snapshotFileTree().meta());

                checkIncrementalCanBeCreated(req.snapshotFileTree(), meta);
            }
            catch (IgniteCheckedException | IOException e) {
                return new GridFinishedFuture<>(e);
            }

            return initLocalIncrementalSnapshot(req, meta);
        }
        else
            return initLocalFullSnapshot(req, grpIds, comprGrpIds, withMetaStorage);
    }

    /**
     * Handles received incremental snapshot ID from remote node.
     *
     * @param id Incremental snapshot ID.
     * @param topVer Incremental snapshot topology version.
     */
    public void handleIncrementalSnapshotId(UUID id, long topVer) {
        // TODO: IGNITE-18599 handle if `id != incSnpId`.
        if (incSnpId != null)
            return;

        synchronized (snpOpMux) {
            if (incSnpId != null) {
                if (!incSnpId.equals(id))
                    U.warn(log, "Received incremental snapshot ID differs from the current [rcvId=" + id + ", currId=" + incSnpId + ']');

                return;
            }

            wrapMsgsFut = new GridFutureAdapter<>();

            cctx.tm().txMessageTransformer((msg, tx) -> new IncrementalSnapshotAwareMessage(
                msg, id, tx == null ? null : tx.incrementalSnapshotId(), topVer));

            markWalFut = baselineNode(cctx.localNode(), cctx.kernalContext().state().clusterState())
                ? new IncrementalSnapshotMarkWalFuture(cctx, id, topVer) : null;

            incSnpId = id;
        }

        if (markWalFut != null)
            cctx.kernalContext().pools().getSnapshotExecutorService().submit(markWalFut::init);
    }

    /**
     * @param req Request on snapshot creation.
     * @param meta Full snapshot metadata.
     * @return Future which will be completed when a snapshot has been started.
     */
    private IgniteInternalFuture<SnapshotOperationResponse> initLocalIncrementalSnapshot(
        SnapshotOperationRequest req,
        SnapshotMetadata meta
    ) {
        SnapshotFileTree sft = req.snapshotFileTree();
        IncrementalSnapshotFileTree ift = sft.incrementalSnapshotFileTree(req.incrementIndex());
        WALPointer lowPtr;

        if (req.incrementIndex() == 1)
            lowPtr = meta.snapshotRecordPointer();
        else {
            int prevIdx = req.incrementIndex() - 1;

            IncrementalSnapshotMetadata prevIncSnpMeta;

            try {
                prevIncSnpMeta = readIncrementalSnapshotMetadata(sft.incrementalSnapshotFileTree(prevIdx).meta());
            }
            catch (IgniteCheckedException | IOException e) {
                return new GridFinishedFuture<>(e);
            }

            lowPtr = prevIncSnpMeta.incrementalSnapshotPointer();
        }

        IgniteInternalFuture<SnapshotOperationResponse> task0 = registerTask(req.snapshotName(), new IncrementalSnapshotFutureTask(
            cctx,
            req.operationalNodeId(),
            req.requestId(),
            meta,
            ift,
            lowPtr,
            markWalFut
        )).chain(fut -> {
            if (fut.error() != null)
                throw F.wrap(fut.error());

            assert ift.root().exists() : "Incremental snapshot directory must exists";

            IncrementalSnapshotMetadata incMeta = new IncrementalSnapshotMetadata(
                req.requestId(),
                req.snapshotName(),
                req.incrementIndex(),
                cctx.localNode().consistentId().toString(),
                ft.folderName(),
                clusterSnpReq.startTime(),
                markWalFut.result()
            );

            storeSnapshotMeta(incMeta, ift.meta());

            return new SnapshotOperationResponse();
        });

        if (task0.isDone())
            return task0;

        if (log.isDebugEnabled()) {
            log.debug("Incremental snapshot operation submited for execution " +
                "[snpName=" + req.snapshotName() + ", incIdx=" + req.incrementIndex());
        }

        cctx.kernalContext().pools().getSnapshotExecutorService().submit(() -> {
            SnapshotOperationRequest snpReq = clusterSnpReq;

            AbstractSnapshotFutureTask<?> task = locSnpTasks.get(snpReq.snapshotName());

            if (task == null)
                return;

            if (log.isDebugEnabled()) {
                log.debug("Incremental snapshot operation started " +
                    "[snpName=" + req.snapshotName() + ", incIdx=" + req.incrementIndex());
            }

            writeSnapshotDirectoryToMetastorage(ift);

            task.start();
        });

        return task0;
    }

    /**
     * @param meta Meta file.
     * @return Read incremental snapshot metadata.
     */
    public IncrementalSnapshotMetadata readIncrementalSnapshotMetadata(File meta) throws IgniteCheckedException, IOException {
        return readFromFile(meta);
    }

    /**
     * @param req Request
     * @param grpIds Groups.
     * @param comprGrpIds Compressed Groups.
     * @param withMetaStorage Flag to include metastorage.
     * @return Create snapshot future.
     */
    private IgniteInternalFuture<SnapshotOperationResponse> initLocalFullSnapshot(
        SnapshotOperationRequest req,
        List<Integer> grpIds,
        Collection<Integer> comprGrpIds,
        boolean withMetaStorage
    ) {
        if (!isPersistenceEnabled(cctx.gridConfig()) && req.snapshotPath() == null)
            ft.mkdirSnapshotsRoot();

        Map<Integer, Set<Integer>> parts = new HashMap<>();

        // Prepare collection of pairs group and appropriate cache partition to be snapshot.
        // Cache group context may be 'null' on some nodes e.g. a node filter is set.
        for (Integer grpId : grpIds) {
            if (cctx.cache().cacheGroup(grpId) == null)
                continue;

            CacheGroupContext grpCtx = cctx.cache().cacheGroup(grpId);

            AffinityTopologyVersion topVer = grpCtx.affinity().lastVersion();

            if (req.onlyPrimary()) {
                Set<Integer> include = new HashSet<>(grpCtx.affinity().primaryPartitions(cctx.localNodeId(), topVer));

                include.remove(INDEX_PARTITION);

                if (log.isInfoEnabled())
                    log.info("Snapshot only primary partitions " +
                        "[grpId=" + grpId + ", grpName=" + grpCtx.cacheOrGroupName() + ", parts=" + include + ']');

                parts.put(grpId, include);
            }
            else
                parts.put(grpId, null);
        }

        IgniteInternalFuture<?> task0 = registerSnapshotTask(
            req.snapshotFileTree(),
            req.operationalNodeId(),
            req.requestId(),
            parts,
            withMetaStorage,
            req.dump(),
            req.compress(),
            req.encrypt(),
            locSndrFactory.apply(req.snapshotFileTree())
        );

        if (withMetaStorage) {
            assert task0 instanceof SnapshotFutureTask;

            ((DistributedMetaStorageImpl)cctx.kernalContext().distributedMetastorage())
                .suspend(((SnapshotFutureTask)task0).started());
        }

        return task0.chain(() -> {
            if (task0.error() != null)
                throw F.wrap(task0.error());

            try {
                Set<String> blts = req.nodes().stream()
                    .map(n -> cctx.discovery().node(n).consistentId().toString())
                    .collect(Collectors.toSet());

                req.snapshotFileTree().root().mkdirs();

                SnapshotFutureTaskResult res = (SnapshotFutureTaskResult)task0.result();

                Serializable encKey = req.encrypt() ? ((CreateDumpFutureTask)task0).encryptionKey() : null;

                EncryptionSpi encSpi = cctx.gridConfig().getEncryptionSpi();

                SnapshotMetadata meta = new SnapshotMetadata(req.requestId(),
                    req.snapshotName(),
                    cctx.localNode().consistentId().toString(),
                    ft.folderName(),
                    req.compress(),
                    cctx.gridConfig().getDataStorageConfiguration().getPageSize(),
                    grpIds,
                    clusterSnpReq.startTime(),
                    comprGrpIds,
                    blts,
                    res.parts(),
                    res.snapshotPointer(),
                    encSpi.masterKeyDigest(),
                    req.onlyPrimary(),
                    req.dump(),
                    encKey == null ? null : encSpi.encryptKey(encKey)
                );

                SnapshotHandlerContext ctx = new SnapshotHandlerContext(meta, req.groups(), cctx.localNode(), req.snapshotFileTree(),
                    req.streamerWarning(), true);

                req.meta(meta);

                storeSnapshotMeta(req.meta(), req.snapshotFileTree().meta());

                log.info("Snapshot metafile has been created: " + req.snapshotFileTree().meta().getAbsolutePath());

                return new SnapshotOperationResponse(handlers.invokeAll(SnapshotHandlerType.CREATE, ctx));
            }
            catch (IgniteCheckedException e) {
                throw F.wrap(e);
            }
        }, snapshotExecutorService());
    }

    /**
     * @param id Request id.
     * @param res Results.
     * @param err Errors.
     */
    private void processLocalSnapshotStartStageResult(UUID id, Map<UUID, SnapshotOperationResponse> res, Map<UUID, Throwable> err) {
        SnapshotOperationRequest snpReq = clusterSnpReq;

        if (snpReq != null && Objects.equals(id, snpReq.requestId()) && snpReq.incremental()) {
            cctx.tm().txMessageTransformer(null);

            GridCompoundIdentityFuture<IgniteInternalTx> activeTxsFut = new GridCompoundIdentityFuture<>();

            for (IgniteInternalTx tx: cctx.tm().activeTransactions())
                activeTxsFut.add(tx.finishFuture());

            activeTxsFut.markInitialized();

            activeTxsFut.listen(() -> wrapMsgsFut.onDone());
        }

        if (cctx.kernalContext().clientNode())
            return;

        boolean cancelled = err.values().stream().anyMatch(e -> e instanceof IgniteFutureCancelledCheckedException);

        if (snpReq == null || !snpReq.requestId().equals(id)) {
            synchronized (snpOpMux) {
                if (clusterSnpFut != null && clusterSnpFut.rqId.equals(id)) {
                    if (cancelled) {
                        clusterSnpFut.onDone(new IgniteFutureCancelledCheckedException("Execution of snapshot tasks " +
                            "has been cancelled by external process [err=" + err + ", snpReq=" + snpReq + ']'));
                    }
                    else {
                        clusterSnpFut.onDone(new IgniteCheckedException("Snapshot operation has not been fully completed " +
                            "[err=" + err + ", snpReq=" + snpReq + ']'));
                    }

                    clusterSnpFut = null;
                }

                return;
            }
        }

        snpReq.startStageEnded(true);

        if (isLocalNodeCoordinator(cctx.discovery())) {
            Set<UUID> missed = new HashSet<>(snpReq.nodes());
            missed.removeAll(res.keySet());
            missed.removeAll(err.keySet());

            if (cancelled) {
                snpReq.error(new IgniteFutureCancelledCheckedException("Execution of snapshot tasks " +
                    "has been cancelled by external process [err=" + err + ", missed=" + missed + ']'));
            }
            else if (!missed.isEmpty()) {
                snpReq.error(new ClusterTopologyCheckedException("Snapshot operation interrupted, because baseline " +
                    "node left the cluster. Uncompleted snapshot will be deleted [missed=" + missed + ']'));
            }
            else if (!F.isEmpty(err)) {
                snpReq.error(new IgniteCheckedException("Execution of local snapshot tasks fails. " +
                    "Uncompleted snapshot will be deleted [err=" + err + ']'));
            }

            completeHandlersAsyncIfNeeded(snpReq, res.values())
                .listen(f -> {
                        if (f.error() != null)
                            snpReq.error(f.error());

                        endSnpProc.start(snpReq.requestId(), snpReq);
                    }
                );
        }
    }

    /**
     * Stores snapshot metadata.
     *
     * @param meta Metadata to store.
     * @param smf File to store.
     */
    public <M extends Serializable> void storeSnapshotMeta(M meta, File smf) {
        if (smf.exists())
            throw new IgniteException("Snapshot metafile must not exist: " + smf.getAbsolutePath());

        try (OutputStream out = Files.newOutputStream(smf.toPath())) {
            byte[] bytes = U.marshal(marsh, meta);
            int blockSize = SNAPSHOT_LIMITED_TRANSFER_BLOCK_SIZE_BYTES;

            for (int off = 0; off < bytes.length; off += blockSize) {
                int len = Math.min(blockSize, bytes.length - off);

                transferRateLimiter.acquire(len);

                out.write(bytes, off, len);
            }
        }
        catch (IOException | IgniteCheckedException e) {
            throw new IgniteException(e);
        }
    }

    /**
     * Execute the {@link SnapshotHandler#complete(String, Collection)} method of the snapshot handlers asynchronously.
     *
     * @param req Request on snapshot creation.
     * @param res Results.
     * @return Future that will be completed when the handlers are finished executing.
     */
    private IgniteInternalFuture<Void> completeHandlersAsyncIfNeeded(SnapshotOperationRequest req,
        Collection<SnapshotOperationResponse> res) {
        if (req.error() != null)
            return new GridFinishedFuture<>();

        Map<String, List<SnapshotHandlerResult<?>>> clusterHndResults = new HashMap<>();

        for (SnapshotOperationResponse snpRes : res) {
            if (snpRes == null || snpRes.handlerResults() == null)
                continue;

            for (Map.Entry<String, SnapshotHandlerResult<Object>> entry : snpRes.handlerResults().entrySet())
                clusterHndResults.computeIfAbsent(entry.getKey(), v -> new ArrayList<>()).add(entry.getValue());
        }

        if (clusterHndResults.isEmpty())
            return new GridFinishedFuture<>();

        try {
            GridFutureAdapter<Void> resultFut = new GridFutureAdapter<>();

            handlers().execSvc.submit(() -> {
                try {
                    handlers.completeAll(SnapshotHandlerType.CREATE, req.snapshotName(), clusterHndResults, req.nodes(),
                        req::warnings);

                    resultFut.onDone();
                }
                catch (Exception e) {
                    log.warning("The snapshot operation will be aborted due to a handler error " +
                        "[snapshot=" + req.snapshotName() + "].", e);

                    resultFut.onDone(e);
                }
            });

            return resultFut;
        }
        catch (RejectedExecutionException e) {
            return new GridFinishedFuture<>(e);
        }
    }

    /**
     * @param req Request on snapshot creation.
     * @return Future which will be completed when the snapshot will be finalized.
     */
    private IgniteInternalFuture<SnapshotOperationResponse> initLocalSnapshotEndStage(SnapshotOperationRequest req) {
        SnapshotOperationRequest snpReq = clusterSnpReq;

        if (snpReq == null || !Objects.equals(req.requestId(), snpReq.requestId()))
            return new GridFinishedFuture<>();

        IgniteInternalFuture<?> prepFut = req.incremental() ? wrapMsgsFut : new GridFinishedFuture<>();

        if (cctx.kernalContext().clientNode())
            return (IgniteInternalFuture<SnapshotOperationResponse>)prepFut;

        return prepFut.chain(() -> {
            try {
                if (req.error() != null) {
                    snpReq.error(req.error());

                    if (req.incremental())
                        U.delete(snpReq.snapshotFileTree().incrementalSnapshotFileTree(req.incrementIndex()).root());
                    else
                        deleteSnapshot(snpReq.snapshotFileTree());
                }
                else if (!F.isEmpty(req.warnings())) {
                    // Pass the warnings further to the next stage for the case when snapshot started from not coordinator.
                    if (!isLocalNodeCoordinator(cctx.discovery()))
                        snpReq.warnings(req.warnings());

                    snpReq.meta().warnings(Collections.unmodifiableList(req.warnings()));

                    storeWarnings(snpReq);
                }

                if (req.dump()) {
                    if (!U.delete(snpReq.snapshotFileTree().dumpLock()))
                        throw new IgniteCheckedException("Lock file can't be deleted: " + snpReq.snapshotFileTree().dumpLock());
                }
                else {
                    removeLastMetaStorageKey();

                    if (req.error() == null) {
                        Collection<Integer> grpIds = req.groups().stream().map(CU::cacheId).collect(Collectors.toList());

                        enableIncrementalSnapshotsCreation(grpIds);
                    }
                }
            }
            catch (Exception e) {
                throw F.wrap(e);
            }

            return new SnapshotOperationResponse();
        }, cctx.kernalContext().pools().getSnapshotExecutorService());
    }

    /**
     * Stores snapshot creation warnings. The warnings are rare. Also, coordinator might not be a baseline node. Thus,
     * storing meta with warnings once is to be done at second stage initialiation on any other node. Which leads to
     * process possible snapshot errors, deleting snapshot at second stage end. Doesn't worth. If an error occurs on
     * warnings writing, it is logged only.
     */
    private void storeWarnings(SnapshotOperationRequest snpReq) {
        assert !F.isEmpty(snpReq.warnings());

        List<ClusterNode> snpNodes = cctx.kernalContext().cluster().get().nodes().stream()
            .filter(n -> snpReq.nodes().contains(n.id())).collect(Collectors.toList());

        boolean oldestBaseline = U.oldest(snpNodes,
            n -> CU.baselineNode(n, cctx.kernalContext().state().clusterState())).equals(cctx.localNode());

        if (!oldestBaseline)
            return;

        File tempSmf = snpReq.snapshotFileTree().tmpMeta();
        File smf = snpReq.snapshotFileTree().meta();

        try {
            storeSnapshotMeta(snpReq.meta(), tempSmf);

            Files.move(tempSmf.toPath(), smf.toPath(), StandardCopyOption.ATOMIC_MOVE,
                StandardCopyOption.REPLACE_EXISTING);

            if (log.isDebugEnabled())
                log.debug("Snapshot metafile has been rewrited with the warnings: " + smf.getAbsolutePath());
        }
        catch (Exception e) {
            log.error("Failed to store warnings of snapshot '" + snpReq.snapshotName() +
                "' to the snapshot metafile. Snapshot won't contain them. The warnings: [" +
                String.join(",", snpReq.warnings()) + "].", e);
        }
        finally {
            U.delete(tempSmf);
        }
    }

    /**
     * @param id Request id.
     * @param res Results.
     * @param err Errors.
     */
    private void processLocalSnapshotEndStageResult(UUID id, Map<UUID, SnapshotOperationResponse> res, Map<UUID, Throwable> err) {
        SnapshotOperationRequest snpReq = clusterSnpReq;

        if (snpReq == null || !Objects.equals(id, snpReq.requestId()))
            return;

        Set<UUID> endFail = new HashSet<>(snpReq.nodes());
        endFail.removeAll(res.keySet());

        if (snpReq.incremental()) {
            wrapMsgsFut = null;
            markWalFut = null;

            incSnpId = null;

            if (clusterSnpFut != null && endFail.isEmpty() && snpReq.error() == null)
                warnAtomicCachesInIncrementalSnapshot(snpReq.snapshotName(), snpReq.incrementIndex(), snpReq.groups());
        }

        clusterSnpReq = null;

        synchronized (snpOpMux) {
            if (clusterSnpFut != null) {
                if (endFail.isEmpty() && snpReq.error() == null) {
                    if (!F.isEmpty(snpReq.warnings())) {
                        String wrnsLst = U.nl() + "\t- " + String.join(U.nl() + "\t- ", snpReq.warnings());

                        SnapshotWarningException wrn = new SnapshotWarningException(
                            "Snapshot create operation completed with warnings [name=" + snpReq.snapshotName() +
                                (snpReq.requestId() != null ? ", id=" + snpReq.requestId() : "") + "]:" + wrnsLst);

                        clusterSnpFut.onDone(wrn);

                        log.warning(SNAPSHOT_FINISHED_WRN_MSG + snpReq + ". Warnings:" + wrnsLst);
                    }
                    else {
                        clusterSnpFut.onDone();

                        if (log.isInfoEnabled())
                            log.info(SNAPSHOT_FINISHED_MSG + snpReq);
                    }
                }
                else if (snpReq.error() == null) {
                    log.warning("Snapshot error: ", snpReq.error());

                    clusterSnpFut.onDone(new IgniteCheckedException("Snapshot creation has been finished with an error. " +
                        "Local snapshot tasks may not finished completely or finalizing results fails " +
                        "[fail=" + endFail + ", err=" + err + ']'));
                }
                else
                    clusterSnpFut.onDone(snpReq.error());

                clusterSnpFut = null;
            }
        }
    }

    /**
     * @return {@code True} if snapshot operation is in progress.
     */
    public boolean isSnapshotCreating() {
        if (clusterSnpReq != null)
            return true;

        synchronized (snpOpMux) {
            return clusterSnpReq != null || clusterSnpFut != null;
        }
    }

    /**
     * Sets the streamer warning flag to current snapshot process if it is active.
     */
    public void streamerWarning() {
        SnapshotOperationRequest snpTask = currentCreateRequest();

        if (snpTask != null && !snpTask.streamerWarning())
            snpTask.streamerWarning(true);
    }

    /** @return Current create snapshot request. {@code Null} if there is no create snapshot operation in progress. */
    @Nullable public SnapshotOperationRequest currentCreateRequest() {
        return clusterSnpReq;
    }

    /**
     * Check if snapshot restore process is currently running.
     *
     * @return {@code True} if the snapshot restore operation is in progress.
     */
    public boolean isRestoring() {
        return restoreCacheGrpProc.restoringSnapshotName() != null;
    }

    /**
     * Check if snapshot restore process is currently running.
     *
     * @param snpName Snapshot name.
     * @return {@code True} if the snapshot restore operation from the specified snapshot is in progress locally.
     */
    public boolean isRestoring(String snpName) {
        return snpName.equals(restoreCacheGrpProc.restoringSnapshotName());
    }

    /**
     * Check if the cache or group with the specified name is currently being restored from the snapshot.
     *
     * @param ccfg Cache configuration.
     * @return {@code True} if the cache or group with the specified name is being restored.
     */
    public boolean isRestoring(CacheConfiguration<?, ?> ccfg) {
        return restoreCacheGrpProc.isRestoring(ccfg);
    }

    /**
     * Status of the restore operation cluster-wide.
     *
     * @param snpName Snapshot name.
     * @return Future that will be completed when the status of the restore operation is received from all the server
     * nodes. The result of this future will be {@code false} if the restore process with the specified snapshot name is
     * not running on all nodes.
     */
    public IgniteFuture<Boolean> restoreStatus(String snpName) {
        return executeRestoreManagementTask(SnapshotRestoreStatusTask.class, snpName);
    }

    /** @return {@code True} if disk writes during snapshot process should be in a sequential manner when possible. */
    public boolean sequentialWrite() {
        return sequentialWrite;
    }

    /**
     * @param restoreId Restore process ID.
     * @return Server nodes on which a successful start of the cache(s) is required, if any of these nodes fails when
     *         starting the cache(s), the whole procedure is rolled back.
     */
    public Set<UUID> cacheStartRequiredAliveNodes(@Nullable IgniteUuid restoreId) {
        if (restoreId == null)
            return Collections.emptySet();

        return restoreCacheGrpProc.cacheStartRequiredAliveNodes(restoreId);
    }

    /**
     * @return List of all known snapshots on the local node.
     */
    public List<String> localSnapshotNames(@Nullable String snpPath) {
        if (cctx.kernalContext().clientNode())
            throw new UnsupportedOperationException("Client nodes can not perform this operation.");

        if (ft == null)
            return Collections.emptyList();

        synchronized (snpOpMux) {
            File[] dirs = (snpPath == null ? ft.snapshotsRoot() : new File(snpPath)).listFiles(File::isDirectory);

            if (dirs == null)
                return Collections.emptyList();

            return Arrays.stream(dirs)
                .map(File::getName)
                .collect(Collectors.toList());
        }
    }

    /**
     * @param snpName Full snapshot name.
     * @param snpPath Snapshot path.
     * @return Maximum existing incremental snapshot index.
     */
    private int maxLocalIncrementSnapshot(String snpName, @Nullable String snpPath) {
        if (cctx.kernalContext().clientNode())
            throw new UnsupportedOperationException("Client and daemon nodes can not perform this operation.");

        synchronized (snpOpMux) {
            File[] incDirs = new SnapshotFileTree(cctx.kernalContext(), snpName, snpPath).incrementsRoot().listFiles(File::isDirectory);

            if (incDirs == null)
                return 0;

            return Arrays.stream(incDirs)
                .filter(SnapshotFileTree::incrementSnapshotDir)
                .map(File::getName)
                .mapToInt(Integer::parseInt)
                .max()
                .orElse(0);
        }
    }

    /** {@inheritDoc} */
    @Override public IgniteFuture<Void> cancelSnapshot(String name) {
        return new IgniteFutureImpl<>(cancelSnapshot0(name).chain(() -> null));
    }

    /**
     * @param name Snapshot name.
     * @return Future which will be completed when cancel operation finished.
     */
    private IgniteInternalFuture<Boolean> cancelSnapshot0(String name) {
        A.notNullOrEmpty(name, "Snapshot name must be not empty or null");

        cctx.kernalContext().security().authorize(ADMIN_SNAPSHOT);

        return cctx.kernalContext().closure()
            .callAsync(
                BROADCAST,
                new CancelSnapshotCallable(null, name),
                options(cctx.discovery().aliveServerNodes()).withFailoverDisabled()
            );
    }

    /**
     * @param reqId Snapshot operation request ID.
     * @return Future which will be completed when cancel operation finished.
     */
    public IgniteFuture<Boolean> cancelSnapshotOperation(UUID reqId) {
        A.notNull(reqId, "Snapshot operation request ID must be not null");

        cctx.kernalContext().security().authorize(ADMIN_SNAPSHOT);

        IgniteInternalFuture<Boolean> fut0 = cctx.kernalContext().closure()
            .callAsync(
                BROADCAST,
                new CancelSnapshotCallable(reqId, null),
                options(cctx.discovery().aliveServerNodes()).withFailoverDisabled()
            );

        return new IgniteFutureImpl<>(fut0);
    }

    /**
     * Cancel running snapshot operation (create/restore).
     *
     * @param reqId Snapshot operation request ID.
     * @return {@code True} if the operation with the specified ID was canceled.
     */
    private boolean cancelLocalSnapshotOperations(UUID reqId) {
        A.notNull(reqId, "Snapshot operation request ID must be not null");

        if (cancelLocalSnapshotTask0(task -> reqId.equals(task.requestId())))
            return true;

        return restoreCacheGrpProc.cancel(reqId, null).get();
    }

    /**
     * @param name Snapshot name to cancel operation on local node.
     * @return {@code True} if the snapshot operation was canceled.
     */
    public boolean cancelLocalSnapshotTask(String name) {
        A.notNullOrEmpty(name, "Snapshot name must be not null or empty");

        return cancelLocalSnapshotTask0(task -> name.equals(task.snapshotName()));
    }

    /**
     * @param filter Snapshot task filter.
     * @return {@code True} if the snapshot operation was canceled.
     */
    private boolean cancelLocalSnapshotTask0(Function<AbstractSnapshotFutureTask<?>, Boolean> filter) {
        ClusterSnapshotFuture fut0 = null;
        boolean canceled = false;

        busyLock.enterBusy();

        try {
            for (AbstractSnapshotFutureTask<?> sctx : locSnpTasks.values()) {
                if (filter.apply(sctx))
                    canceled |= sctx.cancel();
            }

            synchronized (snpOpMux) {
                if (clusterSnpFut != null)
                    fut0 = clusterSnpFut;
            }
        }
        finally {
            busyLock.leaveBusy();
        }

        // Future may be completed with cancelled exception, which is expected.
        try {
            if (fut0 != null)
                fut0.get();
        }
        catch (IgniteCheckedException e) {
            if (e instanceof IgniteFutureCancelledCheckedException) {
                if (log.isInfoEnabled())
                    log.info("Expected cancelled exception: " + e.getMessage());
            }
            else
                throw new IgniteException(e);
        }

        return canceled;
    }

    /** {@inheritDoc} */
    @Override public IgniteFuture<Boolean> cancelSnapshotRestore(String name) {
        return new IgniteFutureImpl<>(cancelSnapshot0(name));
    }

    /** {@inheritDoc} */
    @Override public IgniteFuture<Void> createDump(String name, @Nullable Collection<String> cacheGrpNames) {
        return createSnapshot(name, null, cacheGrpNames, false, false, true, false, false);
    }

    /**
     * @param name Snapshot name.
     *
     * @return Future that will be finished when process the process is complete. The result of this future will be
     * {@code false} if the restore process with the specified snapshot name is not running at all.
     *
     * @deprecated Use {@link #cancelLocalSnapshotOperations(UUID)} instead.
     */
    @Deprecated
    public IgniteFuture<Boolean> cancelLocalRestoreTask(String name) {
        return restoreCacheGrpProc.cancel(null, name);
    }

    /**
     * Checks snapshot.
     *
     * @param name Snapshot name.
     * @param snpPath Snapshot directory path.
     * @return Future with the result of execution snapshot partitions verify task, which besides calculating partition
     *         hashes of {@link IdleVerifyResult} also contains the snapshot metadata distribution across the cluster.
     */
    public IgniteInternalFuture<SnapshotPartitionsVerifyTaskResult> checkSnapshot(String name, @Nullable String snpPath) {
        return checkSnapshot(name, snpPath, -1);
    }

    /**
     * Checks snapshot and its increments.
     *
     * @param name Snapshot name.
     * @param snpPath Snapshot directory path.
     * @param incIdx Incremental snapshot index.
     * @return Future with the result of execution snapshot partitions verify task, which besides calculating partition
     *         hashes of {@link IdleVerifyResult} also contains the snapshot metadata distribution across the cluster.
     */
    public IgniteInternalFuture<SnapshotPartitionsVerifyTaskResult> checkSnapshot(String name, @Nullable String snpPath, int incIdx) {
        A.notNullOrEmpty(name, "Snapshot name cannot be null or empty.");
        A.ensure(U.alphanumericUnderscore(name), "Snapshot name must satisfy the following name pattern: a-zA-Z0-9_");

        cctx.kernalContext().security().authorize(ADMIN_SNAPSHOT);

        return checkSnapshot(name, snpPath, null, false, incIdx, true).chain(f -> {
            try {
                return f.get();
            }
            catch (Throwable t) {
                throw new GridClosureException(t);
            }
        });
    }

    /**
     * The check snapshot procedure performs compute operation over the whole cluster to verify the snapshot
     * entirety and partitions consistency. The result future will be completed with an exception if this
     * exception is not related to the check procedure, and will be completed normally with the {@code IdleVerifyResult}.
     *
     * @param name Snapshot name.
     * @param snpPath Snapshot directory path.
     * @param grps Collection of cache group names to check.
     * @param includeCustomHandlers {@code True} to invoke all user-defined {@link SnapshotHandlerType#RESTORE}
     *                              handlers, otherwise only system consistency check will be performed.
     * @param incIdx Incremental snapshot index.
     * @param check If {@code true} check snapshot integrity.
     * @return Future with the result of execution snapshot partitions verify task, which besides calculating partition
     *         hashes of {@link IdleVerifyResult} also contains the snapshot metadata distribution across the cluster.
     */
    public IgniteInternalFuture<SnapshotPartitionsVerifyTaskResult> checkSnapshot(
        String name,
        @Nullable String snpPath,
        @Nullable Collection<String> grps,
        boolean includeCustomHandlers,
        int incIdx,
        boolean check
    ) {
        A.notNullOrEmpty(name, "Snapshot name cannot be null or empty.");
        A.ensure(U.alphanumericUnderscore(name), "Snapshot name must satisfy the following name pattern: a-zA-Z0-9_");
        A.ensure(grps == null || grps.stream().filter(Objects::isNull).collect(Collectors.toSet()).isEmpty(),
            "Collection of cache groups names cannot contain null elements.");
        A.ensure(!includeCustomHandlers || incIdx < 1, "Snapshot handlers aren't supported for incremental snapshot.");

        if (log.isInfoEnabled()) {
            log.info("The check snapshot procedure started [snpName=" + name + ", snpPath=" + snpPath +
                ", incIdx=" + incIdx + ", grps=" + grps + ", validateParts=" + check + ']');
        }

        IgniteInternalFuture<SnapshotPartitionsVerifyTaskResult> res = checkSnpProc.start(
            name, snpPath, grps, check, incIdx, includeCustomHandlers);

        res.listen(lsnr -> {
            if (log.isInfoEnabled()) {
                log.info("The check snapshot procedure finished [snpName=" + name + ", snpPath=" + snpPath
                    + ", incIdx=" + incIdx + ", grps=" + grps + ']');
            }
        });

        return res;
    }

    /**
     * @param smf File denoting to snapshot metafile.
     * @return Snapshot metadata instance.
     */
    public SnapshotMetadata readSnapshotMetadata(File smf) throws IgniteCheckedException, IOException {
        SnapshotMetadata meta = readFromFile(smf);

        String name = smf.getName();
        String smfName = name.substring(0, name.lastIndexOf('.'));

        if (!U.maskForFileName(meta.consistentId()).equals(smfName)) {
            throw new IgniteException(
                "Error reading snapshot metadata [smfName=" + smfName + ", consId=" + U.maskForFileName(meta.consistentId())
            );
        }

        return meta;
    }

    /**
     * @param smf File to read.
     * @return Read metadata.
     * @param <T> Type of metadata.
     */
    public <T> T readFromFile(File smf) throws IgniteCheckedException, IOException {
        if (!smf.exists())
            throw new IgniteCheckedException("Snapshot metafile cannot be read due to it doesn't exist: " + smf);

        try (InputStream in = new BufferedInputStream(Files.newInputStream(smf.toPath()))) {
            return marsh.unmarshal(in, U.resolveClassLoader(cctx.gridConfig()));
        }
    }

    /**
     * Note, there can be snapshots from other nodes.
     * This method will read all metadata.
     * Some instances can return {@link SnapshotMetadata#folderName()} and {@link SnapshotMetadata#consistentId()} that differs from local.
     *
     * @param sft Snapshot file tree.
     * @return List of snapshot metadata for the given snapshot name on local node.
     * If snapshot has been taken from local node the snapshot metadata for given
     * local node will be placed on the first place.
     */
    public List<SnapshotMetadata> readSnapshotMetadatas(SnapshotFileTree sft) {
        if (!(sft.root().exists() && sft.root().isDirectory()))
            return Collections.emptyList();

        List<File> smfs = F.asList(sft.root().listFiles(SnapshotFileTree::snapshotMetaFile));

        if (smfs.isEmpty())
            return Collections.emptyList();

        Map<String, SnapshotMetadata> metasMap = new HashMap<>();
        SnapshotMetadata prev = null;

        try {
            for (File smf : smfs) {
                SnapshotMetadata curr = readSnapshotMetadata(smf);

                if (prev != null && !prev.sameSnapshot(curr)) {
                    throw new IgniteException("Snapshot metadata files are from different snapshots " +
                        "[prev=" + prev + ", curr=" + curr + ']');
                }

                metasMap.put(curr.consistentId(), curr);

                prev = curr;
            }
        }
        catch (IgniteCheckedException | IOException e) {
            throw new IgniteException(e);
        }

        SnapshotMetadata currNodeSmf = metasMap.remove(cctx.localNode().consistentId().toString());

        // Snapshot metadata for the local node must be first in the result map.
        if (currNodeSmf == null)
            return new ArrayList<>(metasMap.values());
        else {
            List<SnapshotMetadata> result = new ArrayList<>();

            result.add(currNodeSmf);
            result.addAll(metasMap.values());

            return result;
        }
    }

    /**
     * @param snpName Snapshot name.
     * @return Collection of incremental snapshots metafiles.
     */
    public Collection<IncrementalSnapshotMetadata> readIncrementalSnapshotMetadatas(String snpName) {
        File[] incDirs = new SnapshotFileTree(cctx.kernalContext(), snpName, null).incrementsRoot()
            .listFiles(SnapshotFileTree::incrementSnapshotDir);

        if (incDirs == null)
            return Collections.emptyList();

        List<IncrementalSnapshotMetadata> metas = new ArrayList<>();

        try {
            for (File incDir: incDirs) {
                for (File metaFile: incDir.listFiles(SnapshotFileTree::snapshotMetaFile))
                    metas.add(readFromFile(metaFile));
            }
        }
        catch (IgniteCheckedException | IOException e) {
            throw new IgniteException(e);
        }

        return metas;
    }

    /** {@inheritDoc} */
    @Override public IgniteFuture<Void> createSnapshot(String name) {
        return createSnapshot(name, null, false, false);
    }

    /** {@inheritDoc} */
    @Override public IgniteFuture<Void> createIncrementalSnapshot(String name) {
        return createSnapshot(name, null, true, false);
    }

    /**
     * Create a consistent copy of all persistence cache groups from the whole cluster.
     *
     * @param name Snapshot unique name which satisfies the following name pattern [a-zA-Z0-9_].
     * @param snpPath Snapshot directory path.
     * @param incremental Incremental snapshot flag.
     * @param onlyPrimary If {@code true} snapshot only primary copies of partitions.
     * @return Future which will be completed when a process ends.
     */
    public IgniteFutureImpl<Void> createSnapshot(
        String name,
        @Nullable String snpPath,
        boolean incremental,
        boolean onlyPrimary
    ) {
        return createSnapshot(name, snpPath, null, incremental, onlyPrimary, false, false, false);
    }

    /**
     * Create a consistent copy of all persistence cache groups from the whole cluster.
     * Note, {@code encrypt} flag can be used only for cache dump.
     * Full snapshots store partition files itself.
     * So if cache is encrypted ({@link CacheConfiguration#isEncryptionEnabled()}{@code = true}) then snapshot files will be encrypted.
     * On the other hand, dumps stores only entry data and can be used fo in-memory caches.
     * So we provide an ability to encrypt dump content to protect data on the disk.
     *
     * @param name Snapshot unique name which satisfies the following name pattern [a-zA-Z0-9_].
     * @param snpPath Snapshot directory path.
     * @param cacheGrpNames Cache groups to include in snapshot or {@code null} to include all.
     * @param incremental Incremental snapshot flag.
     * @param onlyPrimary If {@code true} snapshot only primary copies of partitions.
     * @param dump If {@code true} cache dump must be created.
     * @param compress If {@code true} then compress partition files.
     * @param encrypt If {@code true} then content of dump encrypted.
     * @return Future which will be completed when a process ends.
     */
    public IgniteFutureImpl<Void> createSnapshot(
        String name,
        @Nullable String snpPath,
        @Nullable Collection<String> cacheGrpNames,
        boolean incremental,
        boolean onlyPrimary,
        boolean dump,
        boolean compress,
        boolean encrypt
    ) {
        A.notNullOrEmpty(name, "Snapshot name cannot be null or empty.");
        A.ensure(U.alphanumericUnderscore(name), "Snapshot name must satisfy the following name pattern: a-zA-Z0-9_");
        A.ensure(!(incremental && onlyPrimary), "Only primary not supported for incremental snapshots");
        A.ensure(!(dump && incremental), "Incremental dump not supported");
        A.ensure(!(cacheGrpNames != null && !dump), "Cache group names filter supported only for dump");
        A.ensure(!compress || dump, "Compression is supported only for dumps");

        try {
            cctx.kernalContext().security().authorize(ADMIN_SNAPSHOT);

            if (!cctx.kernalContext().state().clusterState().state().active())
                throw new IgniteException("Snapshot operation has been rejected. The cluster is inactive.");

            DiscoveryDataClusterState clusterState = cctx.kernalContext().state().clusterState();

            if (!clusterState.hasBaselineTopology())
                throw new IgniteException("Snapshot operation has been rejected. The baseline topology is not configured for cluster.");

            if (cctx.kernalContext().clientNode()) {
                ClusterNode crd = U.oldest(cctx.kernalContext().discovery().aliveServerNodes(), null);

                if (crd == null)
                    throw new IgniteException("There is no alive server nodes in the cluster");

                return new IgniteSnapshotFutureImpl(cctx.kernalContext().closure()
                    .callAsync(
                        BALANCE,
                        new CreateSnapshotCallable(name, cacheGrpNames, incremental, onlyPrimary, dump, compress, encrypt),
                        options(Collections.singletonList(crd)).withFailoverDisabled()
                    ));
            }

            A.ensure(!encrypt || dump, "Encryption key is supported only for dumps");
            A.ensure(
                !encrypt || cctx.gridConfig().getEncryptionSpi() != null,
                "Encryption SPI must be set to encrypt dump"
            );

            if (!CU.isPersistenceEnabled(cctx.gridConfig()) && !dump) {
                throw new IgniteException("Create snapshot request has been rejected. " +
                    "Snapshots on an in-memory clusters are not allowed.");
            }

            ClusterSnapshotFuture snpFut0;
            int incIdx = -1;

            synchronized (snpOpMux) {
                if (clusterSnpFut != null && !clusterSnpFut.isDone()) {
                    throw new IgniteException(
                        "Create snapshot request has been rejected. The previous snapshot operation was not completed."
                    );
                }

                if (clusterSnpReq != null)
                    throw new IgniteException("Create snapshot request has been rejected. Parallel snapshot processes are not allowed.");

                boolean snpExists = localSnapshotNames(snpPath).contains(name);

                if (!incremental && snpExists) {
                    throw new IgniteException("Create snapshot request has been rejected. " +
                        "Snapshot with given name already exists on local node.");
                }

                if (incremental) {
                    if (!cctx.gridConfig().getDataStorageConfiguration().isWalCompactionEnabled()) {
                        throw new IgniteException("Create incremental snapshot request has been rejected. " +
                            "WAL compaction must be enabled.");
                    }

                    if (!snpExists) {
                        throw new IgniteException("Create incremental snapshot request has been rejected. " +
                                "Base snapshot with given name doesn't exist on local node.");
                    }

                    incIdx = maxLocalIncrementSnapshot(name, snpPath) + 1;
                }

                if (isRestoring()) {
                    throw new IgniteException(
                        "Snapshot operation has been rejected. Cache group restore operation is currently in progress."
                    );
                }

                snpFut0 = new ClusterSnapshotFuture(UUID.randomUUID(), name, incIdx);

                clusterSnpFut = snpFut0;

                if (incremental)
                    lastSeenIncSnpFut = snpFut0;
                else
                    lastSeenSnpFut = snpFut0;
            }

            Set<String> cacheGrpNames0 = cacheGrpNames == null ? null : new HashSet<>(cacheGrpNames);

            List<String> grps = (dump ? cctx.cache().cacheGroupDescriptors().values() : cctx.cache().persistentGroups()).stream()
                .map(CacheGroupDescriptor::cacheOrGroupName)
                .filter(n -> cacheGrpNames0 == null || cacheGrpNames0.remove(n))
                .filter(cacheName -> cctx.cache().cacheType(cacheName) == CacheType.USER)
                .collect(Collectors.toList());

            if (!F.isEmpty(cacheGrpNames0))
                log.warning("Unknown cache groups will not be included in snapshot [grps=" + cacheGrpNames0 + ']');

            if (!dump)
                grps.add(METASTORAGE_CACHE_NAME);
            else if (grps.isEmpty())
                throw new IgniteException("Dump operation has been rejected. No cache group defined in cluster");

            List<ClusterNode> srvNodes = cctx.discovery().serverNodes(AffinityTopologyVersion.NONE);

            snpFut0.listen(() -> {
                if (snpFut0.error() == null)
                    recordSnapshotEvent(name, SNAPSHOT_FINISHED_MSG + grps, EVT_CLUSTER_SNAPSHOT_FINISHED);
                else {
                    String errMsgPref = snpFut0.error() instanceof SnapshotWarningException ? SNAPSHOT_FINISHED_WRN_MSG
                        : SNAPSHOT_FAILED_MSG;

                    recordSnapshotEvent(name, errMsgPref + snpFut0.error().getMessage(), EVT_CLUSTER_SNAPSHOT_FAILED);
                }
            });

            Set<UUID> bltNodeIds =
                new HashSet<>(F.viewReadOnly(srvNodes, node2id(), (node) -> CU.baselineNode(node, clusterState)));

            SnapshotOperationRequest snpOpReq = new SnapshotOperationRequest(
                    snpFut0.rqId,
                    cctx.localNodeId(),
                    name,
                    snpPath,
                    grps,
                    bltNodeIds,
                    incremental,
                    incIdx,
                    onlyPrimary,
                    dump,
                    compress,
                    encrypt
            );

            startSnpProc.start(snpFut0.rqId, snpOpReq);

            String msg = SNAPSHOT_STARTED_MSG + snpOpReq;

            recordSnapshotEvent(name, msg, EVT_CLUSTER_SNAPSHOT_STARTED);

            if (log.isInfoEnabled())
                log.info(msg);

            return new IgniteFutureImpl<>(snpFut0);
        }
        catch (Exception e) {
            recordSnapshotEvent(name, SNAPSHOT_FAILED_MSG + e.getMessage(), EVT_CLUSTER_SNAPSHOT_FAILED);

            U.error(log, SNAPSHOT_FAILED_MSG, e);

            ClusterSnapshotFuture errSnpFut = new ClusterSnapshotFuture(name, e);

            if (incremental)
                lastSeenIncSnpFut = errSnpFut;
            else
                lastSeenSnpFut = errSnpFut;

            return new IgniteFinishedFutureImpl<>(e);
        }
    }

    /** Writes a warning message if an incremental snapshot contains atomic caches. */
    void warnAtomicCachesInIncrementalSnapshot(String snpName, int incIdx, Collection<String> cacheGrps) {
        List<String> warnCaches = new ArrayList<>();

        for (String cacheGrp: cacheGrps) {
            CacheGroupContext cgctx = cctx.cache().cacheGroup(CU.cacheId(cacheGrp));

            if (cgctx != null && cgctx.hasAtomicCaches()) {
                for (GridCacheContext<?, ?> c : cgctx.caches()) {
                    CacheConfiguration<?, ?> ccfg = c.config();

                    if (ccfg.getAtomicityMode() == CacheAtomicityMode.ATOMIC && ccfg.getBackups() > 0)
                        warnCaches.add(ccfg.getName());
                }
            }
        }

        if (warnCaches.isEmpty())
            return;

        U.warn(log, "Incremental snapshot [snpName=" + snpName + ", incIdx=" + incIdx + "] contains ATOMIC caches with backups: "
            + warnCaches + ". Please note, incremental snapshots doesn't guarantee consistency of restored atomic caches. " +
            "It is highly recommended to verify these caches after restoring with the \"idle_verify\" command. " +
            "If it is needed it's possible to repair inconsistent partitions with the \"consistency\" command. " +
            "Please, check the \"Control Script\" section of Ignite docs for more information about these commands.");
    }

    /** {@inheritDoc} */
    @Override public IgniteFuture<Void> restoreSnapshot(String name, @Nullable Collection<String> grpNames) {
        return restoreSnapshot(name, null, grpNames, 0, DFLT_CHECK_ON_RESTORE);
    }

    /** {@inheritDoc} */
    @Override public IgniteFuture<Void> restoreSnapshot(
        String name,
        @Nullable Collection<String> grpNames,
        int incIdx
    ) {
        A.ensure(incIdx > 0, "Incremental snapshot index must be greater than 0.");

        return restoreSnapshot(name, null, grpNames, incIdx, DFLT_CHECK_ON_RESTORE);
    }

    /**
     * Restore cache group(s) from the snapshot.
     *
     * @param name Snapshot name.
     * @param snpPath Snapshot directory path.
     * @param grpNames Cache groups to be restored or {@code null} to restore all cache groups from the snapshot.
     * @return Future which will be completed when restore operation finished.
     */
    public IgniteFutureImpl<Void> restoreSnapshot(String name, @Nullable String snpPath, @Nullable Collection<String> grpNames) {
        return restoreSnapshot(name, snpPath, grpNames, 0, DFLT_CHECK_ON_RESTORE);
    }

    /**
     * Restore cache group(s) from the snapshot.
     *
     * @param name Snapshot name.
     * @param snpPath Snapshot directory path.
     * @param grpNames Cache groups to be restored or {@code null} to restore all cache groups from the snapshot.
     * @param incIdx Index of incremental snapshot.
     * @param check If {@code true} check snapshot before restore.
     * @return Future which will be completed when restore operation finished.
     */
    public IgniteFutureImpl<Void> restoreSnapshot(
        String name,
        @Nullable String snpPath,
        @Nullable Collection<String> grpNames,
        int incIdx,
        boolean check
    ) {
        A.notNullOrEmpty(name, "Snapshot name cannot be null or empty.");
        A.ensure(U.alphanumericUnderscore(name), "Snapshot name must satisfy the following name pattern: a-zA-Z0-9_");
        A.ensure(grpNames == null || !grpNames.isEmpty(), "List of cache group names cannot be empty.");
        A.ensure(grpNames == null || grpNames.size() == new HashSet<>(grpNames).size(), "Cache group names must be unique.");

        cctx.kernalContext().security().authorize(ADMIN_SNAPSHOT);

        return restoreCacheGrpProc.start(name, snpPath, grpNames, incIdx, check);
    }

    /** {@inheritDoc} */
    @Override public void onReadyForReadWrite(ReadWriteMetastorage metaStorage) throws IgniteCheckedException {
        synchronized (snpOpMux) {
            this.metaStorage = metaStorage;

            if (recovered)
                removeLastMetaStorageKey();

            recovered = false;
        }
    }

    /** {@inheritDoc} */
    @Override public void onReadyForRead(ReadOnlyMetastorage metaStorage) throws IgniteCheckedException {
        restoreCacheGrpProc.cleanup();

        // Snapshot which has not been completed due to the local node crashed must be deleted.
        String snpDirsName = (String)metaStorage.read(SNP_RUNNING_DIR_KEY);

        if (snpDirsName == null)
            return;

        recovered = true;

        for (File tmpRoot : ft.snapshotsTempRoots())
            F.asList(tmpRoot.listFiles()).forEach(U::delete);

        String[] snpDirs = snpDirsName.split(File.pathSeparator);

        for (String snpDirName : snpDirs) {
            File snpDir = new File(snpDirName);

            if (SnapshotFileTree.incrementSnapshotDir(snpDir))
                U.delete(snpDir);
            else
                deleteSnapshot(snpDir);
        }

        if (log.isInfoEnabled()) {
            log.info("Previous attempt to create snapshot fail due to the local node crash. All resources " +
                "related to snapshot operation have been deleted: " + snpDirsName);
        }
    }

    /**
     * @param evt Discovery event to check.
     * @return {@code true} if exchange started by snapshot operation.
     */
    public static boolean isSnapshotOperation(DiscoveryEvent evt) {
        return !evt.eventNode().isClient() &&
            evt.type() == EVT_DISCOVERY_CUSTOM_EVT &&
            ((DiscoveryCustomEvent)evt).customMessage() instanceof SnapshotStartDiscoveryMessage;
    }

    /** {@inheritDoc} */
    @Override public void onDoneBeforeTopologyUnlock(GridDhtPartitionsExchangeFuture fut) {
        if (clusterSnpReq == null || cctx.kernalContext().clientNode() || !isSnapshotOperation(fut.firstEvent()))
            return;

        SnapshotOperationRequest snpReq = clusterSnpReq;

        if (snpReq.incremental())
            return;

        AbstractSnapshotFutureTask<?> task = locSnpTasks.get(snpReq.snapshotName());

        if (task == null)
            return;

        if (task.start()) {
            cctx.database().forceNewCheckpoint(String.format("Start snapshot operation: %s", snpReq.snapshotName()), lsnr -> {});

            // Schedule task on a checkpoint and wait when it starts.
            try {
                long start = U.currentTimeMillis();

                ((SnapshotFutureTask)task).started().get();

                if (log.isInfoEnabled()) {
                    log.info("Finished waiting for a synchronized checkpoint under topology lock " +
                        "[snpName=" + task.snapshotName() + ", time=" + (U.currentTimeMillis() - start) + "ms]");
                }
            }
            catch (IgniteCheckedException e) {
                U.error(log, "Fail to wait while cluster-wide snapshot operation started", e);
            }
        }
    }

    /**
     * @param rmtNodeId The remote node to connect to.
     * @param reqId Snapshot operation request ID.
     * @param snpName Snapshot name to request.
     * @param rmtSnpPath Snapshot directory path on the remote node.
     * @param parts Collection of pairs group and appropriate cache partition to be snapshot.
     * @param stopChecker Node stop or process interrupt checker.
     * @param partHnd Received partition handler.
     */
    public IgniteInternalFuture<Void> requestRemoteSnapshotFiles(
        UUID rmtNodeId,
        UUID reqId,
        String snpName,
        @Nullable String rmtSnpPath,
        Map<Integer, Set<Integer>> parts,
        BooleanSupplier stopChecker,
        BiConsumer<@Nullable File, @Nullable Throwable> partHnd
    ) throws IgniteCheckedException {
        assert U.alphanumericUnderscore(snpName) : snpName;
        assert partHnd != null;

        ClusterNode rmtNode = cctx.discovery().node(rmtNodeId);

        if (rmtNode == null) {
            throw new ClusterTopologyCheckedException("Snapshot remote request cannot be performed. " +
                "Remote node left the grid [rmtNodeId=" + rmtNodeId + ']');
        }

        RemoteSnapshotFilesRecevier fut =
            new RemoteSnapshotFilesRecevier(this, rmtNodeId, reqId, snpName, rmtSnpPath, parts, stopChecker, partHnd);

        snpRmtMgr.submit(fut);

        return fut;
    }

    /**
     * @param grps List of cache groups which will be destroyed.
     */
    public void onCacheGroupsStopped(List<Integer> grps) {
        Collection<AbstractSnapshotFutureTask<?>> tasks =
            F.view(locSnpTasks.values(), t -> t instanceof SnapshotFutureTask || t instanceof CreateDumpFutureTask);

        for (AbstractSnapshotFutureTask<?> sctx : tasks) {
            Set<Integer> retain = new HashSet<>(grps);

            retain.retainAll(sctx.affectedCacheGroups());

            if (!retain.isEmpty()) {
                sctx.acceptException(new IgniteCheckedException("Snapshot has been interrupted due to some of the required " +
                    "cache groups stopped: " + retain));
            }
        }
    }

    /**
     * @param grpName Cache group name.
     * @param partId Partition id.
     * @param pageStore File page store to iterate over.
     * @param cacheSharedCtx Related cache shared context.
     * @return Iterator over partition.
     * @throws IgniteCheckedException If and error occurs.
     */
    public GridCloseableIterator<CacheDataRow> partitionRowIterator(
        GridKernalContext ctx,
        String grpName,
        int partId,
        FilePageStore pageStore,
        GridCacheSharedContext<?, ?> cacheSharedCtx
    ) throws IgniteCheckedException {
        CacheObjectContext coctx = new CacheObjectContext(ctx, grpName, null, false,
            false, false, false, false);

        return new DataPageIterator(cacheSharedCtx, coctx, pageStore, partId);
    }

    /**
<<<<<<< HEAD
     * @param snpName Snapshot name.
     * @param ccfg Cache configuration.
     * @param partId Partition id.
     * @param encrKeyProvider Encryption keys provider to create encrypted IO. If {@code null}, no encrypted IO is used.
     * @return Iterator over partition.
     * @throws IgniteCheckedException If and error occurs.
     */
    public GridCloseableIterator<CacheDataRow> partitionRowIterator(String snpName,
        CacheConfiguration<?, ?> ccfg,
        int partId,
        @Nullable EncryptionCacheKeyProvider encrKeyProvider
    ) throws IgniteCheckedException {
        SnapshotFileTree sft = new SnapshotFileTree(cctx.kernalContext(), snpName, null);

        if (!sft.root().exists())
            throw new IgniteCheckedException("Snapshot directory doesn't exists: " + sft.root().getAbsolutePath());

        if (!sft.nodeStorage().exists())
            throw new IgniteCheckedException("Consistent id directory doesn't exists: " + sft.nodeStorage().getAbsolutePath());

        File snpPart = sft.partitionFile(ccfg, partId);

        String grpName = CU.cacheOrGroupName(ccfg);
        int grpId = CU.cacheId(grpName);

        FilePageStore pageStore = (FilePageStore)storeMgr.getPageStoreFactory(grpId,
            encrKeyProvider == null || encrKeyProvider.getActiveKey(grpId) == null ? null : encrKeyProvider).
            createPageStore(getTypeByPartId(partId),
                snpPart::toPath,
                val -> {});

        GridCloseableIterator<CacheDataRow> partIter = partitionRowIterator(cctx.kernalContext(), grpName, partId, pageStore,
            GridCacheSharedContext.builder().build(cctx.kernalContext(), null));

        return new GridCloseableIteratorAdapter<CacheDataRow>() {
            /** {@inheritDoc} */
            @Override protected CacheDataRow onNext() throws IgniteCheckedException {
                return partIter.nextX();
            }

            /** {@inheritDoc} */
            @Override protected boolean onHasNext() throws IgniteCheckedException {
                return partIter.hasNextX();
            }

            /** {@inheritDoc} */
            @Override protected void onClose() {
                U.closeQuiet(pageStore);
            }
        };
    }

    /**
=======
>>>>>>> ea4b33fe
     * @param sft Snapshot file tree.
     * @param srcNodeId Node id which cause snapshot operation.
     * @param reqId Snapshot operation request ID.
     * @param parts Collection of pairs group and appropriate cache partition to be snapshot.
     * @param withMetaStorage {@code true} if all metastorage data must be also included into snapshot.
     * @param dump {@code true} if cache group dump must be created.
     * @param compress If {@code true} then compress partition files.
     * @param encrypt If {@code true} then content of dump encrypted.
     * @param snpSndr Factory which produces snapshot receiver instance.
     * @return Snapshot operation task which should be registered on checkpoint to run.
     */
    AbstractSnapshotFutureTask<?> registerSnapshotTask(
        SnapshotFileTree sft,
        UUID srcNodeId,
        UUID reqId,
        Map<Integer, Set<Integer>> parts,
        boolean withMetaStorage,
        boolean dump,
        boolean compress,
        boolean encrypt,
        SnapshotSender snpSndr
    ) {
        AbstractSnapshotFutureTask<?> task = registerTask(sft.name(), dump
            ? new CreateDumpFutureTask(cctx,
                srcNodeId,
                reqId,
                sft,
                ioFactory,
                transferRateLimiter,
                snpSndr,
                parts,
                compress,
                encrypt
            )
            : new SnapshotFutureTask(
                cctx,
                srcNodeId,
                reqId,
                sft,
                ft,
                ioFactory,
                snpSndr,
                parts,
                withMetaStorage,
                locBuff
            )
        );

        if (!withMetaStorage) {
            for (Integer grpId : parts.keySet()) {
                if (!cctx.cache().isEncrypted(grpId))
                    continue;

                task.onDone(new IgniteCheckedException("Snapshot contains encrypted cache group " + grpId +
                    " but doesn't include metastore. Metastore is required because it holds encryption keys " +
                    "required to start with encrypted caches contained in the snapshot."));

                return task;
            }
        }

        return task;
    }

    /**
     * Registers a local snapshot task.
     *
     * @param task Snapshot operation task to be executed.
     * @return Snapshot operation task which should be registered.
     */
    private AbstractSnapshotFutureTask<?> registerTask(String rqId, AbstractSnapshotFutureTask<?> task) {
        if (!busyLock.enterBusy()) {
            return new SnapshotFinishedFutureTask(new IgniteCheckedException("Snapshot manager is stopping [locNodeId=" +
                cctx.localNodeId() + ']'));
        }

        try {
            AbstractSnapshotFutureTask<?> prev = locSnpTasks.putIfAbsent(rqId, task);

            if (prev != null)
                return new SnapshotFinishedFutureTask(new IgniteCheckedException("Snapshot with requested name is already scheduled: " +
                    rqId));

            if (log.isInfoEnabled()) {
                log.info("Snapshot task has been registered on local node [sctx=" + this +
                    ", task=" + task.getClass().getSimpleName() +
                    ", topVer=" + cctx.discovery().topologyVersionEx() + ']');
            }

            task.listen(() -> locSnpTasks.remove(rqId));

            return task;
        }
        finally {
            busyLock.leaveBusy();
        }
    }

    /** @return Current snapshot task. */
    public <T extends AbstractSnapshotFutureTask<?>> T currentSnapshotTask(Class<T> snpTaskCls) {
        SnapshotOperationRequest req = clusterSnpReq;

        if (req == null)
            return null;

        AbstractSnapshotFutureTask<?> task = locSnpTasks.get(req.snapshotName());

        if (task == null || task.getClass() != snpTaskCls)
            return null;

        return (T)task;
    }

    /**
     * @param factory Factory which produces {@link LocalSnapshotSender} implementation.
     */
    void localSnapshotSenderFactory(Function<SnapshotFileTree, SnapshotSender> factory) {
        locSndrFactory = factory;
    }

    /**
     * @return Factory which produces {@link LocalSnapshotSender} implementation.
     */
    Function<SnapshotFileTree, SnapshotSender> localSnapshotSenderFactory() {
        return locSndrFactory;
    }

    /**
     * @param factory Factory which produces {@link RemoteSnapshotSender} implementation.
     */
    void remoteSnapshotSenderFactory(BiFunction<String, UUID, SnapshotSender> factory) {
        rmtSndrFactory = factory;
    }

    /**
     * @param rqId Request id.
     * @param nodeId Node id.
     * @return Snapshot sender related to given node id.
     */
    RemoteSnapshotSender remoteSnapshotSenderFactory(String rqId, UUID nodeId) {
        return new RemoteSnapshotSender(log,
            cctx.kernalContext().pools().getSnapshotExecutorService(),
            cctx.gridIO().openTransmissionSender(nodeId, DFLT_INITIAL_SNAPSHOT_TOPIC),
            rqId);
    }

    /** @param sft Snapshot file tree. */
    public void writeSnapshotDirectoryToMetastorage(NodeFileTree sft) {
        cctx.database().checkpointReadLock();

        try {
            assert metaStorage != null && metaStorage.read(SNP_RUNNING_DIR_KEY) == null :
                "The previous snapshot hasn't been completed correctly";

            StringBuilder dirs = new StringBuilder(sft.root().getAbsolutePath());

            for (File es : sft.extraStorages().values())
                dirs.append(File.pathSeparator).append(es.getAbsolutePath());

            metaStorage.write(SNP_RUNNING_DIR_KEY, dirs.toString());
        }
        catch (IgniteCheckedException e) {
            throw new IgniteException(e);
        }
        finally {
            cctx.database().checkpointReadUnlock();
        }
    }

    /** Snapshot finished successfully or already restored. Key can be removed. */
    private void removeLastMetaStorageKey() throws IgniteCheckedException {
        cctx.database().checkpointReadLock();

        try {
            metaStorage.remove(SNP_RUNNING_DIR_KEY);
        }
        finally {
            cctx.database().checkpointReadUnlock();
        }
    }

    /**
     * Disables creation of incremental snapshots for the given cache group.
     *
     * @param metaStorage External metastorage, useful if the flag is set before cluster activation.
     * @param grpId Group ID.
     */
    public void disableIncrementalSnapshotsCreation(MetaStorage metaStorage, int grpId) {
        cctx.database().checkpointReadLock();

        try {
            metaStorage.write(incrementalSnapshotCreationDisabledKey(grpId), true);
        }
        catch (IgniteCheckedException e) {
            log.error("Failed to disable incremental snapshot creation for the cache group: " + grpId, e);
        }
        finally {
            cctx.database().checkpointReadUnlock();
        }
    }

    /**
     * Enables creation of incremental snapshots for the given cache groups.
     *
     * @param grpIds Group IDs.
     */
    private void enableIncrementalSnapshotsCreation(Collection<Integer> grpIds) {
        cctx.database().checkpointReadLock();

        try {
            for (int g: grpIds)
                metaStorage.remove(incrementalSnapshotCreationDisabledKey(g));
        }
        catch (IgniteCheckedException e) {
            log.error("Failed to allow incremental snapshot creation for group: " + grpIds, e);
        }
        finally {
            cctx.database().checkpointReadUnlock();
        }
    }

    /**
     * Convert cache group ID to key for {@link #INC_SNP_DISABLED_KEY_PREFIX} metastorage records.
     *
     * @param grpId Group ID.
     * @return Key.
     */
    public static String incrementalSnapshotCreationDisabledKey(int grpId) {
        return INC_SNP_DISABLED_KEY_PREFIX + grpId;
    }

    /**
     * @param snpName Snapshot name event related to.
     * @param msg Event message.
     * @param type Snapshot event type.
     */
    void recordSnapshotEvent(String snpName, String msg, int type) {
        if (!cctx.gridEvents().isRecordable(type) || !cctx.gridEvents().hasListener(type))
            return;

        cctx.kernalContext().closure().runLocalSafe(new GridPlainRunnable() {
            @Override public void run() {
                cctx.gridEvents().record(new SnapshotEvent(cctx.localNode(),
                    msg,
                    snpName,
                    type));
            }
        });
    }

    /**
     * @return The executor used to run snapshot tasks.
     */
    ExecutorService snapshotExecutorService() {
        return cctx.kernalContext().pools().getSnapshotExecutorService();
    }

    /**
     * @param ioFactory Factory to create IO interface over a page stores.
     */
    public void ioFactory(FileIOFactory ioFactory) {
        this.ioFactory = ioFactory;
    }

    /**
     * @return Factory to create IO interface over a page stores.
     */
    public FileIOFactory ioFactory() {
        return ioFactory;
    }

    /**
     * @param nodeId Remote node id on which requests has been registered.
     * @return Snapshot future related to given node id.
     */
    AbstractSnapshotFutureTask<?> lastScheduledSnapshotResponseRemoteTask(UUID nodeId) {
        return locSnpTasks.values().stream()
            .filter(t -> t instanceof SnapshotResponseRemoteFutureTask)
            .filter(t -> t.sourceNodeId().equals(nodeId))
            .findFirst()
            .orElse(null);
    }

    /**
     * @param factory Factory to produce FileIO access.
     * @param from Copy from file.
     * @param to Copy data to file.
     * @param length Number of bytes to copy from beginning.
     */
    static void copy(FileIOFactory factory, File from, File to, long length) {
        copy(factory, from, to, length, null);
    }

    /**
     * @param factory Factory to produce FileIO access.
     * @param from Copy from file.
     * @param to Copy data to file.
     * @param length Number of bytes to copy from beginning.
     * @param rateLimiter Transfer rate limiter.
     */
    static void copy(FileIOFactory factory, File from, File to, long length, @Nullable BasicRateLimiter rateLimiter) {
        try (FileIO src = factory.create(from, READ);
             FileChannel dest = new FileOutputStream(to).getChannel()) {
            if (src.size() < length) {
                throw new IgniteException("The source file to copy is not long enough " +
                    "[expected=" + length + ", actual=" + src.size() + ']');
            }

            boolean unlimited = rateLimiter == null || rateLimiter.isUnlimited();
            long written = 0;

            while (written < length) {
                if (unlimited) {
                    written += src.transferTo(written, length - written, dest);

                    continue;
                }

                long blockLen = Math.min(length - written, SNAPSHOT_LIMITED_TRANSFER_BLOCK_SIZE_BYTES);

                rateLimiter.acquire(blockLen);

                long blockWritten = 0;

                do {
                    blockWritten += src.transferTo(written + blockWritten, blockLen - blockWritten, dest);
                }
                while (blockWritten < blockLen);

                written += blockWritten;
            }
        }
        catch (IgniteInterruptedCheckedException e) {
            throw new IgniteInterruptedException((InterruptedException)e.getCause());
        }
        catch (IOException e) {
            throw new IgniteException(e);
        }
    }

    /**
     * @param taskCls Snapshot restore operation management task class.
     * @param snpName Snapshot name.
     */
    private IgniteFuture<Boolean> executeRestoreManagementTask(
        Class<? extends ComputeTask<String, Boolean>> taskCls,
        String snpName
    ) {
        cctx.kernalContext().security().authorize(ADMIN_SNAPSHOT);

        Collection<ClusterNode> bltNodes = F.view(cctx.discovery().serverNodes(AffinityTopologyVersion.NONE),
            (node) -> CU.baselineNode(node, cctx.kernalContext().state().clusterState()));

        return new IgniteFutureImpl<>(cctx.kernalContext().task().execute(
            taskCls,
            snpName,
            options(bltNodes)
        ));
    }

    /**
     * Checks that incremental snapshot can be created for given full snapshot and current cluster state.
     *
     * @param sft Snapshot file tree.
     * @param meta Full snapshot metadata.
     */
    private void checkIncrementalCanBeCreated(
        SnapshotFileTree sft,
        SnapshotMetadata meta
    ) throws IgniteCheckedException, IOException {
        IgniteWriteAheadLogManager wal = cctx.wal();

        if (wal == null)
            throw new IgniteCheckedException("Create incremental snapshot request has been rejected. WAL must be enabled.");

        if (!ft.walArchiveEnabled())
            throw new IgniteCheckedException("Create incremental snapshot request has been rejected. WAL archive must be enabled.");

        ensureHardLinkAvailable(ft.walArchive().toPath(), sft.root().toPath());

        Set<String> aliveNodesConsIds = cctx.discovery().aliveServerNodes()
            .stream()
            .map(node -> node.consistentId().toString())
            .collect(Collectors.toSet());

        for (String consId : meta.baselineNodes()) {
            if (!aliveNodesConsIds.contains(consId)) {
                throw new IgniteCheckedException("Create incremental snapshot request has been rejected. " +
                    "Node from full snapshot offline [consistentId=" + consId + ']');
            }
        }

        assert Objects.equals(sft.consistentId(), meta.consistentId()) : sft.consistentId() + " != " + meta.consistentId();
        assert Objects.equals(sft.folderName(), meta.folderName()) : sft.folderName() + " != " + meta.folderName();

        for (int grpId : meta.cacheGroupIds()) {
            if (grpId == METASTORAGE_CACHE_ID)
                continue;

            if (metaStorage.read(incrementalSnapshotCreationDisabledKey(grpId)) != null) {
                throw new IgniteCheckedException("Create incremental snapshot request has been rejected. " +
                    "WAL was disabled since previous snapshot for cache group [groupId=" + grpId + ']');
            }

            CacheGroupContext gctx = cctx.kernalContext().cache().cacheGroup(grpId);

            if (gctx == null) {
                throw new IgniteCheckedException("Create incremental snapshot request has been rejected. " +
                    "Cache group destroyed [groupId=" + grpId + ']');
            }

            if (gctx.config().isEncryptionEnabled()) {
                throw new IgniteCheckedException("Create incremental snapshot request has been rejected. " +
                    "Encrypted cache groups not supported [groupId=" + grpId + ']');
            }

            for (File snpCacheDir : sft.cacheStorages(gctx.config())) {
                if (!snpCacheDir.exists()) {
                    throw new IgniteCheckedException("Create incremental snapshot request has been rejected. " +
                        "Cache group directory not found [groupId=" + grpId + ", dir=" + snpCacheDir.getAbsolutePath() + ']');
                }

                for (File snpDataFile : NodeFileTree.existingCacheConfigFiles(snpCacheDir)) {
                    StoredCacheData snpCacheData = GridLocalConfigManager.readCacheData(
                        snpDataFile,
                        cctx.kernalContext().marshallerContext().jdkMarshaller(),
                        cctx.kernalContext().config()
                    );

                    byte[] snpCacheDataBytes = Files.readAllBytes(snpDataFile.toPath());

                    File nodeDataFile = ft.cacheConfigurationFile(snpCacheData.config());

                    if (!nodeDataFile.exists()) {
                        throw new IgniteCheckedException("Create incremental snapshot request has been rejected. " +
                            "Cache destroyed [cacheId=" + snpCacheData.cacheId() +
                            ", cacheName=" + snpCacheData.config().getName() + ']');
                    }

                    byte[] nodeCacheDataBytes = Files.readAllBytes(nodeDataFile.toPath());

                    if (!Arrays.equals(snpCacheDataBytes, nodeCacheDataBytes)) {
                        throw new IgniteCheckedException(
                            cacheChangedException(snpCacheData.cacheId(), snpCacheData.config().getName())
                        );
                    }
                }
            }
        }
    }

    /**
     * Throw cache changed exception.
     *
     * @param cacheId Cache id.
     * @param name Cache name.
     */
    public static String cacheChangedException(int cacheId, String name) {
        return "Create incremental snapshot request has been rejected. " +
            "Cache changed [cacheId=" + cacheId + ", cacheName=" + name + ']';
    }

    /** @return Snapshot handlers. */
    protected SnapshotHandlers handlers() {
        return handlers;
    }

    /** @return Current incremental snapshot ID. */
    public @Nullable UUID incrementalSnapshotId() {
        return incSnpId;
    }

    /** Snapshot operation handlers. */
    protected static class SnapshotHandlers {
        /** Snapshot operation handlers. */
        private final Map<SnapshotHandlerType, List<SnapshotHandler<Object>>> handlers = new EnumMap<>(SnapshotHandlerType.class);

        /** Executor service used to invoke handlers in parallel. */
        private ExecutorService execSvc;

        /**
         * @param ctx Kernal context.
         * @param execSvc Executor service used to invoke handlers in parallel.
         */
        private void initialize(GridKernalContext ctx, ExecutorService execSvc) {
            this.execSvc = execSvc;

            // Register system default snapshot integrity check that is used before the restore operation.
            registerHandler(new SnapshotPartitionsVerifyHandler(ctx.cache().context()));

            // Register system default DataStreamer updates check.
            registerHandler(new DataStreamerUpdatesHandler());

            // Register system default page size and counters check that is used at the creation operation.
            registerHandler(new SnapshotPartitionsQuickVerifyHandler(ctx.cache().context()));

            // Register custom handlers.
            SnapshotHandler<Object>[] extHnds = (SnapshotHandler<Object>[])ctx.plugins().extensions(SnapshotHandler.class);

            if (extHnds == null)
                return;

            for (SnapshotHandler<Object> extHnd : extHnds)
                registerHandler(extHnd);
        }

        /**
         * @param type Type of snapshot operation handler.
         * @param ctx Snapshot operation handler context.
         * @return Results from all handlers with the specified type.
         * @throws IgniteCheckedException if parallel execution was failed.
         */
        protected @Nullable Map<String, SnapshotHandlerResult<Object>> invokeAll(
            SnapshotHandlerType type,
            SnapshotHandlerContext ctx
        ) throws IgniteCheckedException {
            List<SnapshotHandler<Object>> handlers = this.handlers.get(type);

            if (F.isEmpty(handlers))
                return null;

            if (handlers.size() == 1) {
                SnapshotHandler<Object> hnd = handlers.get(0);

                return F.asMap(hnd.getClass().getName(), invoke(hnd, ctx));
            }

            return U.doInParallel(
                execSvc,
                handlers,
                hnd -> new T2<>(hnd.getClass().getName(), invoke(hnd, ctx))
            ).stream().collect(Collectors.toMap(T2::getKey, T2::getValue));
        }

        /***
         * @param type Type of snapshot operation handler.
         * @param snpName Snapshot name.
         * @param res Results from all nodes and handlers with the specified type.
         * @param reqNodes Node IDs on which the handlers were executed.
         * @param wrnsHnd A handler of snapshot operation warnings.
         * @throws Exception If failed.
         */
        @SuppressWarnings({"rawtypes", "unchecked"})
        protected void completeAll(
            SnapshotHandlerType type,
            String snpName,
            Map<String, List<SnapshotHandlerResult<?>>> res,
            Collection<UUID> reqNodes,
            Consumer<List<String>> wrnsHnd
        ) throws Exception {
            if (res.isEmpty())
                return;

            List<SnapshotHandler<Object>> hnds = handlers.get(type);

            if (hnds == null || hnds.size() != res.size()) {
                throw new IgniteCheckedException("Snapshot handlers configuration mismatch (number of local snapshot " +
                    "handlers differs from the remote one). The current operation will be aborted " +
                    "[locHnds=" + (hnds == null ? "" : F.viewReadOnly(hnds, h -> h.getClass().getName()).toString()) +
                    ", rmtHnds=" + res.keySet() + "].");
            }

            List<String> wrns = new ArrayList<>();

            for (SnapshotHandler hnd : hnds) {
                List<SnapshotHandlerResult<?>> nodesRes = res.get(hnd.getClass().getName());

                if (nodesRes == null || nodesRes.size() < reqNodes.size()) {
                    Set<UUID> missing = new HashSet<>(reqNodes);

                    if (nodesRes != null)
                        missing.removeAll(F.viewReadOnly(nodesRes, r -> r.node().id()));

                    throw new IgniteCheckedException("Snapshot handlers configuration mismatch, " +
                        "\"" + hnd.getClass().getName() + "\" handler is missing on the remote node(s). " +
                        "The current operation will be aborted [missing=" + missing + "].");
                }

                try {
                    hnd.complete(snpName, nodesRes);
                }
                catch (SnapshotWarningException e) {
                    wrns.add(e.getMessage());
                }
            }

            if (!F.isEmpty(wrns))
                wrnsHnd.accept(wrns);
        }

        /**
         * Creates a result by invocation the handler.
         *
         * @param hnd Snapshot operation handler.
         * @param ctx Snapshot operation handler context.
         */
        private SnapshotHandlerResult<Object> invoke(SnapshotHandler<Object> hnd, SnapshotHandlerContext ctx) {
            try {
                return new SnapshotHandlerResult<>(hnd.invoke(ctx), null, ctx.localNode());
            }
            catch (Exception e) {
                U.error(null, "Error invoking snapshot handler", e);

                return new SnapshotHandlerResult<>(null, e, ctx.localNode());
            }
        }

        /** */
        private void registerHandler(SnapshotHandler hnd) {
            handlers.computeIfAbsent(hnd.type(), v -> new ArrayList<>()).add(hnd);
        }
    }

    /**
     * Ves pokrit assertami absolutely ves,
     * PageScan iterator in the ignite core est.
     */
    private static class DataPageIterator extends GridCloseableIteratorAdapter<CacheDataRow> {
        /** Serial version uid. */
        private static final long serialVersionUID = 0L;

        /** Page store to iterate over. */
        @GridToStringExclude
        private final PageStore store;

        /** Page store partition id. */
        private final int partId;

        /** Grid cache shared context. */
        private final GridCacheSharedContext<?, ?> sctx;

        /** Cache object context for key/value deserialization. */
        private final CacheObjectContext coctx;

        /** Buffer to read pages. */
        private final ByteBuffer locBuff;

        /** Buffer to read the rest part of fragmented rows. */
        private final ByteBuffer fragmentBuff;

        /** Total pages in the page store. */
        private final int pages;

        /**
         * Data row greater than page size contains with header and tail parts. Such pages with tails contain only part
         * of a cache key-value pair. These pages will be marked and skipped at the first partition iteration and
         * will be processed on the second partition iteration when all the pages with key-value headers defined.
         */
        private final BitSet tailPages;

        /** Pages which already read and must be skipped. */
        private final BitSet readPages;

        /** Batch of rows read through iteration. */
        private final Deque<CacheDataRow> rows = new LinkedList<>();

        /** */
        private final CompressionProcessor compressProc;

        /** {@code true} if the iteration though partition reached its end. */
        private boolean secondScanComplete;

        /**
         * Current partition page index for read. Due to we read the partition twice it
         * can't be greater than 2 * store.size().
         */
        private int currIdx;

        /**
         * During scanning a cache partition presented as {@code PageStore} we must guarantee the following:
         * all the pages of this storage remains unchanged during the Iterator remains opened, the stored data
         * keeps its consistency. We can't read the {@code PageStore} during an ongoing checkpoint over it.
         *
         * @param coctx Cache object context.
         * @param store Page store to read.
         * @param partId Partition id.
         * @throws IgniteCheckedException If fails.
         */
        public DataPageIterator(
            GridCacheSharedContext<?, ?> sctx,
            CacheObjectContext coctx,
            PageStore store,
            int partId
        ) throws IgniteCheckedException {
            this.store = store;
            this.partId = partId;
            this.coctx = coctx;
            this.sctx = sctx;
            compressProc = sctx.kernalContext().compress();

            store.ensure();
            pages = store.pages();
            tailPages = new BitSet(pages);
            readPages = new BitSet(pages);

            locBuff = ByteBuffer.allocateDirect(store.getPageSize())
                .order(ByteOrder.nativeOrder());
            fragmentBuff = ByteBuffer.allocateDirect(store.getPageSize())
                .order(ByteOrder.nativeOrder());
        }

        /** {@inheritDoc */
        @Override protected CacheDataRow onNext() throws IgniteCheckedException {
            if (secondScanComplete && rows.isEmpty())
                throw new NoSuchElementException("[partId=" + partId + ", store=" + store + ", skipPages=" + readPages + ']');

            return rows.poll();
        }

        /** {@inheritDoc */
        @Override protected boolean onHasNext() throws IgniteCheckedException {
            if (secondScanComplete && rows.isEmpty())
                return false;

            try {
                for (; currIdx < 2 * pages && rows.isEmpty(); currIdx++) {
                    boolean first = currIdx < pages;
                    int pageIdx = currIdx % pages;

                    if (readPages.get(pageIdx) || (!first && tailPages.get(pageIdx)))
                        continue;

                    if (!readPageFromStore(pageId(partId, FLAG_DATA, pageIdx), locBuff)) {
                        // Skip not FLAG_DATA pages.
                        setBit(readPages, pageIdx);

                        continue;
                    }

                    long pageAddr = bufferAddress(locBuff);
                    DataPageIO io = getPageIO(T_DATA, getVersion(pageAddr));
                    int freeSpace = io.getFreeSpace(pageAddr);
                    int rowsCnt = io.getDirectCount(pageAddr);

                    if (first) {
                        // Skip empty pages.
                        if (rowsCnt == 0) {
                            setBit(readPages, pageIdx);

                            continue;
                        }

                        // There is no difference between a page containing an incomplete DataRow fragment and
                        // the page where DataRow takes up all the free space. There is no dedicated
                        // flag for this case in page header.
                        // During the storage scan we can skip such pages at the first iteration over the partition file,
                        // since all the fragmented pages will be marked by BitSet array we will safely read the others
                        // on the second iteration.
                        if (freeSpace == 0 && rowsCnt == 1) {
                            DataPagePayload payload = io.readPayload(pageAddr, 0, locBuff.capacity());

                            long link = payload.nextLink();

                            if (link != 0)
                                setBit(tailPages, pageIndex(pageId(link)));

                            continue;
                        }
                    }

                    setBit(readPages, pageIdx);

                    for (int itemId = 0; itemId < rowsCnt; itemId++) {
                        DataRow row = new DataRow();

                        row.partition(partId);

                        row.initFromPageBuffer(
                            sctx,
                            coctx,
                            new IgniteThrowableFunction<Long, ByteBuffer>() {
                                @Override public ByteBuffer apply(Long nextPageId) throws IgniteCheckedException {
                                    boolean success = readPageFromStore(nextPageId, fragmentBuff);

                                    assert success : "Only FLAG_DATA pages allowed: " + toDetailString(nextPageId);

                                    // Fragment of page has been read, might be skipped further.
                                    setBit(readPages, pageIndex(nextPageId));

                                    return fragmentBuff;
                                }
                            },
                            locBuff,
                            itemId,
                            false,
                            CacheDataRowAdapter.RowData.FULL,
                            false);

                        rows.add(row);
                    }
                }

                if (currIdx == 2 * pages) {
                    secondScanComplete = true;

                    boolean set = true;

                    for (int j = 0; j < pages; j++)
                        set &= readPages.get(j);

                    assert set : "readPages=" + readPages + ", pages=" + pages;
                }

                return !rows.isEmpty();
            }
            catch (IgniteCheckedException e) {
                throw new IgniteCheckedException("Error during iteration through page store: " + this, e);
            }
        }

        /**
         * @param bitSet BitSet to change bit index.
         * @param idx Index of bit to change.
         */
        private static void setBit(BitSet bitSet, int idx) {
            boolean bit = bitSet.get(idx);

            assert !bit : "Bit with given index already set: " + idx;

            bitSet.set(idx);
        }

        /**
         * @param pageId Page id to read from store.
         * @param buff Buffer to read page into.
         * @return {@code true} if page read with given type flag.
         * @throws IgniteCheckedException If fails.
         */
        private boolean readPageFromStore(long pageId, ByteBuffer buff) throws IgniteCheckedException {
            buff.clear();

            boolean read = store.read(pageId, buff, true);

            assert read : toDetailString(pageId);

            if (PageIO.getCompressionType(buff) != CompressionProcessor.UNCOMPRESSED_PAGE)
                compressProc.decompressPage(buff, store.getPageSize());

            return getType(buff) == flag(pageId);
        }

        /** {@inheritDoc} */
        @Override public String toString() {
            return S.toString(DataPageIterator.class, this, super.toString());
        }
    }

    /** Remote snapshot future which tracks remote snapshot transmission result. */
    private static class RemoteSnapshotFilesRecevier extends GridFutureAdapter<Void> {
        /** Snapshot name to create. */
        private final String reqId = RMT_SNAPSHOT_PREFIX + U.maskForFileName(UUID.randomUUID().toString());

        /** Ignite snapshot manager. */
        private final IgniteSnapshotManager snpMgr;

        /** Initial message to send request. */
        private final SnapshotFilesRequestMessage initMsg;

        /** Remote node id to request snapshot from. */
        private final UUID rmtNodeId;

        /** Process interrupt checker. */
        private final BooleanSupplier stopChecker;

        /** Partition handler given by request initiator. */
        private final BiConsumer<File, Throwable> partHnd;

        /** Counter which show how many partitions left to be received. */
        private final AtomicInteger partsLeft = new AtomicInteger(-1);

        /**
         * @param snpMgr Ignite snapshot manager.
         * @param rmtNodeId Remote node to request snapshot from.
         * @param reqId Snapshot operation request ID.
         * @param snpName Snapshot name to request.
         * @param rmtSnpPath Snapshot directory path on the remote node.
         * @param parts Cache group and partitions to request.
         * @param stopChecker Process interrupt checker.
         * @param partHnd Partition handler.
         */
        public RemoteSnapshotFilesRecevier(
            IgniteSnapshotManager snpMgr,
            UUID rmtNodeId,
            UUID reqId,
            String snpName,
            @Nullable String rmtSnpPath,
            Map<Integer, Set<Integer>> parts,
            BooleanSupplier stopChecker,
            BiConsumer<@Nullable File, @Nullable Throwable> partHnd
        ) {
            initMsg = new SnapshotFilesRequestMessage(this.reqId, reqId, snpName, rmtSnpPath, parts);

            this.snpMgr = snpMgr;
            this.rmtNodeId = rmtNodeId;
            this.stopChecker = stopChecker;
            this.partHnd = partHnd;
        }

        /** Initiate handler by sending request message. */
        public synchronized void init() {
            if (isDone())
                return;

            try {
                ClusterNode rmtNode = snpMgr.cctx.discovery().node(rmtNodeId);

                if (rmtNode == null) {
                    throw new ClusterTopologyCheckedException("Snapshot remote request cannot be performed. " +
                        "Remote node left the grid [rmtNodeId=" + rmtNodeId + ']');
                }

                snpMgr.cctx.gridIO().sendOrderedMessage(rmtNode,
                    DFLT_INITIAL_SNAPSHOT_TOPIC,
                    initMsg,
                    SYSTEM_POOL,
                    Long.MAX_VALUE,
                    true);

                if (snpMgr.log.isInfoEnabled()) {
                    snpMgr.log.info("Snapshot request is sent to the remote node [rmtNodeId=" + rmtNodeId +
                        ", snpName=" + initMsg.snapshotName() + ", rqId=" + reqId + ']');
                }
            }
            catch (Throwable t) {
                onDone(t);
            }
        }

        /**
         * @param ex Exception occurred during receiving files.
         */
        public synchronized void acceptException(Throwable ex) {
            if (isDone())
                return;

            try {
                partHnd.accept(null, ex);
            }
            catch (Throwable t) {
                ex.addSuppressed(t);
            }

            onDone(ex);
        }

        /**
         * @param part Received file which needs to be handled.
         */
        public synchronized void acceptFile(File part) {
            if (isDone())
                return;

            if (stopChecker.getAsBoolean()) {
                TransmissionCancelledException err =
                    new TransmissionCancelledException("Future cancelled prior to the all requested partitions processed.");

                acceptException(err);

                throw err;
            }

            try {
                partHnd.accept(part, null);
            }
            catch (IgniteInterruptedException e) {
                throw new TransmissionCancelledException(e.getMessage());
            }

            partsLeft.decrementAndGet();
        }

        /** {@inheritDoc} */
        @Override public boolean equals(Object o) {
            if (this == o)
                return true;

            if (o == null || getClass() != o.getClass())
                return false;

            RemoteSnapshotFilesRecevier fut = (RemoteSnapshotFilesRecevier)o;

            return Objects.equals(reqId, fut.reqId);
        }

        /** {@inheritDoc} */
        @Override public int hashCode() {
            return reqId.hashCode();
        }

        /** {@inheritDoc} */
        @Override public String toString() {
            return S.toString(RemoteSnapshotFilesRecevier.class, this);
        }
    }

    /**
     * This manager is responsible for requesting and handling snapshots from a remote node. Each snapshot request
     * processed asynchronously but strictly one by one.
     */
    private class SequentialRemoteSnapshotManager implements TransmissionHandler, GridMessageListener {
        /** A task currently being executed and must be explicitly finished. */
        private volatile RemoteSnapshotFilesRecevier active;

        /** Queue of asynchronous tasks to execute. */
        private final Queue<RemoteSnapshotFilesRecevier> queue = new ConcurrentLinkedDeque<>();

        /** {@code true} if the node is stopping. */
        private boolean stopping;

        /**  @param next New task for scheduling. */
        public void submit(IgniteSnapshotManager.RemoteSnapshotFilesRecevier next) {
            assert next != null;

            synchronized (this) {
                if (stopping) {
                    next.acceptException(new IgniteException(SNP_NODE_STOPPING_ERR_MSG));

                    return;
                }

                if (active != null && !active.isDone()) {
                    queue.offer(next);

                    return;
                }

                active = next;

                active.listen(this::scheduleNext);
            }

            next.init();
        }

        /** Schedule next async receiver. */
        private void scheduleNext() {
            RemoteSnapshotFilesRecevier next = queue.poll();

            while (next != null && next.isDone())
                next = queue.poll();

            if (next == null) {
                active = null;

                return;
            }

            submit(next);
        }

        /** Stopping handler. */
        public void stop() {
            synchronized (this) {
                stopping = true;
            }

            IgniteException ex = new IgniteException(SNP_NODE_STOPPING_ERR_MSG);

            RemoteSnapshotFilesRecevier r;

            while ((r = queue.poll()) != null)
                r.acceptException(ex);

            if (active != null)
                active.acceptException(ex);
        }

        /** @param nodeId A node left the cluster. */
        public void onNodeLeft(UUID nodeId) {
            ClusterTopologyCheckedException ex = new ClusterTopologyCheckedException("The node from which a snapshot has been " +
                "requested left the grid");

            queue.forEach(r -> {
                if (r.stopChecker.getAsBoolean() || r.rmtNodeId.equals(nodeId))
                    r.acceptException(ex);
            });

            RemoteSnapshotFilesRecevier task = active;

            if (task != null && !task.isDone() && (task.stopChecker.getAsBoolean() || task.rmtNodeId.equals(nodeId)))
                task.acceptException(ex);
        }

        /** {@inheritDoc} */
        @Override public void onMessage(UUID nodeId, Object msg, byte plc) {
            if (!busyLock.enterBusy())
                return;

            try {
                if (msg instanceof SnapshotFilesRequestMessage) {
                    SnapshotFilesRequestMessage reqMsg0 = (SnapshotFilesRequestMessage)msg;
                    String rqId = reqMsg0.id();

                    try {
                        synchronized (this) {
                            AbstractSnapshotFutureTask<?> task = lastScheduledSnapshotResponseRemoteTask(nodeId);

                            if (task != null) {
                                // Task will also be removed from local map due to the listener on future done.
                                task.cancel();

                                log.info("Snapshot request has been cancelled due to another request received " +
                                    "[prevSnpResp=" + task + ", msg0=" + reqMsg0 + ']');
                            }
                        }

                        AbstractSnapshotFutureTask<?> task = registerTask(rqId,
                            new SnapshotResponseRemoteFutureTask(cctx,
                                nodeId,
                                reqMsg0.requestId(),
                                new SnapshotFileTree(cctx.kernalContext(), reqMsg0.snapshotName(), reqMsg0.snapshotPath()),
                                rmtSndrFactory.apply(rqId, nodeId),
                                reqMsg0.parts()));

                        task.listen(() -> {
                            if (task.error() == null)
                                return;

                            U.error(log, "Failed to process request of creating a snapshot " +
                                "[from=" + nodeId + ", msg=" + reqMsg0 + ']', task.error());

                            try {
                                cctx.gridIO().sendToCustomTopic(nodeId,
                                    DFLT_INITIAL_SNAPSHOT_TOPIC,
                                    new SnapshotFilesFailureMessage(reqMsg0.id(), task.error().getMessage()),
                                    SYSTEM_POOL);
                            }
                            catch (IgniteCheckedException ex0) {
                                U.error(log, "Fail to send the response message with processing snapshot request " +
                                    "error [request=" + reqMsg0 + ", nodeId=" + nodeId + ']', ex0);
                            }
                        });

                        task.start();
                    }
                    catch (Throwable t) {
                        U.error(log, "Error processing snapshot file request message " +
                            "error [request=" + reqMsg0 + ", nodeId=" + nodeId + ']', t);

                        cctx.gridIO().sendToCustomTopic(nodeId,
                            DFLT_INITIAL_SNAPSHOT_TOPIC,
                            new SnapshotFilesFailureMessage(reqMsg0.id(), t.getMessage()),
                            SYSTEM_POOL);
                    }
                }
                else if (msg instanceof SnapshotFilesFailureMessage) {
                    SnapshotFilesFailureMessage respMsg0 = (SnapshotFilesFailureMessage)msg;

                    RemoteSnapshotFilesRecevier task = active;

                    if (task == null || !task.reqId.equals(respMsg0.id())) {
                        if (log.isInfoEnabled()) {
                            log.info("A stale snapshot response message has been received. Will be ignored " +
                                "[fromNodeId=" + nodeId + ", response=" + respMsg0 + ']');
                        }

                        return;
                    }

                    if (respMsg0.errorMessage() != null) {
                        task.acceptException(new IgniteCheckedException("Request cancelled. The snapshot operation stopped " +
                            "on the remote node with an error: " + respMsg0.errorMessage()));
                    }
                }
            }
            catch (Throwable e) {
                U.error(log, "Processing snapshot request from remote node fails with an error", e);

                cctx.kernalContext().failure().process(new FailureContext(FailureType.CRITICAL_ERROR, e));
            }
            finally {
                busyLock.leaveBusy();
            }
        }

        /** {@inheritDoc} */
        @Override public void onEnd(UUID nodeId) {
            RemoteSnapshotFilesRecevier task = active;

            if (task == null)
                return;

            assert task.partsLeft.get() == 0 : task;
            assert task.rmtNodeId.equals(nodeId);

            if (log.isInfoEnabled()) {
                log.info("Requested snapshot from remote node has been fully received " +
                    "[rqId=" + task.reqId + ", task=" + task + ']');
            }

            task.onDone((Void)null);
        }

        /** {@inheritDoc} */
        @Override public void onException(UUID nodeId, Throwable ex) {
            RemoteSnapshotFilesRecevier task = active;

            if (task == null)
                return;

            assert task.rmtNodeId.equals(nodeId);

            task.acceptException(ex);
        }

        /** {@inheritDoc} */
        @Override public String filePath(UUID nodeId, TransmissionMeta fileMeta) {
            Integer partId = (Integer)fileMeta.params().get(SNP_PART_ID_PARAM);
            String cacheDirName = (String)fileMeta.params().get(SNP_CACHE_DIR_NAME_PARAM);
            String cacheStoragePath = (String)fileMeta.params().get(SNP_CACHE_STORAGE_PATH_PARAM);
            String rqId = (String)fileMeta.params().get(RQ_ID_NAME_PARAM);
            Integer partsCnt = (Integer)fileMeta.params().get(SNP_PARTITIONS_CNT);

            RemoteSnapshotFilesRecevier task = active;

            if (task == null || task.isDone() || !task.reqId.equals(rqId)) {
                throw new TransmissionCancelledException("Stale snapshot transmission will be ignored " +
                    "[rqId=" + rqId + ", meta=" + fileMeta + ", task=" + task + ']');
            }

            assert task.reqId.equals(rqId) && task.rmtNodeId.equals(nodeId) :
                "Another transmission in progress [task=" + task + ", nodeId=" + rqId + ']';

            busyLock.enterBusy();

            try {
                task.partsLeft.compareAndSet(-1, partsCnt);

                U.mkdirs(ft.tmpCacheStorage(cacheStoragePath, cacheDirName));

                return ft.tmpPartition(cacheStoragePath, cacheDirName, partId).getAbsolutePath();
            }
            finally {
                busyLock.leaveBusy();
            }
        }

        /** {@inheritDoc} */
        @Override public Consumer<ByteBuffer> chunkHandler(UUID nodeId, TransmissionMeta initMeta) {
            throw new UnsupportedOperationException("Loading file by chunks is not supported: " + nodeId);
        }

        /** {@inheritDoc} */
        @Override public Consumer<File> fileHandler(UUID nodeId, TransmissionMeta initMeta) {
            Integer grpId = (Integer)initMeta.params().get(SNP_GRP_ID_PARAM);
            Integer partId = (Integer)initMeta.params().get(SNP_PART_ID_PARAM);
            String rqId = (String)initMeta.params().get(RQ_ID_NAME_PARAM);

            assert grpId != null;
            assert partId != null;
            assert rqId != null;

            RemoteSnapshotFilesRecevier task = active;

            if (task == null || task.isDone() || !task.reqId.equals(rqId)) {
                throw new TransmissionCancelledException("Stale snapshot transmission will be ignored " +
                    "[rqId=" + rqId + ", meta=" + initMeta + ", task=" + task + ']');
            }

            return new Consumer<File>() {
                @Override public void accept(File file) {
                    RemoteSnapshotFilesRecevier task0 = active;

                    if (task0 == null || !task0.equals(task) || task0.isDone()) {
                        throw new TransmissionCancelledException("Snapshot request is cancelled [rqId=" + rqId +
                            ", grpId=" + grpId + ", partId=" + partId + ']');
                    }

                    if (!busyLock.enterBusy())
                        throw new IgniteException(SNP_NODE_STOPPING_ERR_MSG);

                    try {
                        task0.acceptFile(file);
                    }
                    finally {
                        busyLock.leaveBusy();
                    }
                }
            };
        }
    }

    /**
     *
     */
    private static class RemoteSnapshotSender extends SnapshotSender {
        /** The sender which sends files to remote node. */
        private final GridIoManager.TransmissionSender sndr;

        /** Snapshot name. */
        private final String rqId;

        /** The number of cache partition files expected to be processed. */
        private int partsCnt;

        /**
         * @param log Ignite logger.
         * @param sndr File sender instance.
         * @param rqId Snapshot name.
         */
        public RemoteSnapshotSender(
            IgniteLogger log,
            Executor exec,
            GridIoManager.TransmissionSender sndr,
            String rqId
        ) {
            super(log, exec);

            this.sndr = sndr;
            this.rqId = rqId;
        }

        /** {@inheritDoc} */
        @Override protected void init(int partsCnt) {
            this.partsCnt = partsCnt;
        }

        /** {@inheritDoc} */
        @Override public void sendPart0(File from, File to, @Nullable String storagePath, GroupPartitionId pair, Long len) {
            File snpCacheDir = to.getParentFile();

            try {
                assert from.exists();
                assert len > 0 : "Requested partitions has incorrect file length " +
                    "[pair=" + pair + ", cacheDirName=" + snpCacheDir.getName() + ']';

                sndr.send(from, 0, len, transmissionParams(rqId, snpCacheDir.getName(), storagePath, pair), TransmissionPolicy.FILE);

                if (log.isInfoEnabled()) {
                    log.info("Partition file has been sent [part=" + from.getName() + ", pair=" + pair +
                        ", grpName=" + cacheName(snpCacheDir) + ", length=" + len + ']');
                }
            }
            catch (TransmissionCancelledException e) {
                if (log.isInfoEnabled()) {
                    log.info("Transmission partition file has been interrupted [part=" + from.getName() +
                        ", pair=" + pair + ']');
                }
            }
            catch (IgniteCheckedException | InterruptedException | IOException e) {
                U.error(log, "Error sending partition file [part=" + from.getName() + ", pair=" + pair +
                    ", length=" + len + ']', e);

                throw new IgniteException(e);
            }
        }

        /** {@inheritDoc} */
        @Override public void sendDelta0(File delta, File snpPart, GroupPartitionId pair) {
            throw new UnsupportedOperationException("Sending files by chunks of data is not supported: " + delta.getAbsolutePath());
        }

        /**
         * @param rqId Request id.
         * @param cacheDirName Cache directory name.
         * @param storagePath Storage path.
         * @param pair Cache group id with corresponding partition id.
         * @return Map of params.
         * @see CacheConfiguration#getStoragePaths()
         */
        private Map<String, Serializable> transmissionParams(
            String rqId,
            String cacheDirName,
            @Nullable String storagePath,
            GroupPartitionId pair
        ) {
            Map<String, Serializable> params = new HashMap<>();

            params.put(SNP_GRP_ID_PARAM, pair.getGroupId());
            params.put(SNP_PART_ID_PARAM, pair.getPartitionId());
            params.put(SNP_CACHE_DIR_NAME_PARAM, cacheDirName);
            params.put(SNP_CACHE_STORAGE_PATH_PARAM, storagePath);
            params.put(RQ_ID_NAME_PARAM, rqId);
            params.put(SNP_PARTITIONS_CNT, partsCnt);

            return params;
        }

        /** {@inheritDoc} */
        @Override public void close0(@Nullable Throwable th) {
            U.closeQuiet(sndr);

            if (th == null) {
                if (log.isInfoEnabled())
                    log.info("The remote snapshot sender closed normally [snpName=" + rqId + ']');
            }
            else {
                U.warn(log, "The remote snapshot sender closed due to an error occurred while processing " +
                    "snapshot operation [snpName=" + rqId + ']', th);
            }
        }
    }

    /**
     * Snapshot sender which writes all data to local directory.
     */
    private class LocalSnapshotSender extends SnapshotSender {
        /** Snapshot file tree. */
        private final SnapshotFileTree sft;

        /** Size of page. */
        private final int pageSize;

        /** Delta iterator factory. */
        private final Factory<File, FileIOFactory, DeltaIterator> deltaIterFactory =
            sequentialWrite() ? DeltaSortedIterator::new : DeltaIterator::new;

        /**
         * @param sft Snapshot file tree.
         */
        public LocalSnapshotSender(SnapshotFileTree sft) {
            super(IgniteSnapshotManager.this.log, cctx.kernalContext().pools().getSnapshotExecutorService());

            this.sft = sft;
            pageSize = cctx.kernalContext().config().getDataStorageConfiguration().getPageSize();
        }

        /** {@inheritDoc} */
        @Override protected void init(int partsCnt) {
            if (sft.allStorages().anyMatch(File::exists)) {
                throw new IgniteException("Snapshot with given name already exists " +
                    "[snpName=" + sft.name() + ", absPath=" +
                    sft.allStorages().map(File::getAbsolutePath).collect(Collectors.joining(",")) + ']');
            }

            writeSnapshotDirectoryToMetastorage(sft);

            sft.allStorages().forEach(s -> {
                try {
                    U.ensureDirectory(s, "snapshot work directory for a local snapshot sender", log);
                }
                catch (IgniteCheckedException e) {
                    throw new IgniteException(e);
                }
            });
        }

        /** {@inheritDoc} */
        @Override public void sendCacheConfig0(File ccfgFile, CacheConfiguration<?, ?> ccfg) {
            try {
                File cfgDir = sft.defaultCacheStorage(ccfg);

                U.mkdirs(cfgDir);

                File targetCacheCfg = new File(cfgDir, ccfgFile.getName());

                copy(ioFactory, ccfgFile, targetCacheCfg, ccfgFile.length(), transferRateLimiter);

                StoredCacheData cacheData = locCfgMgr.readCacheData(targetCacheCfg);

                if (cacheData.config().isEncryptionEnabled()) {
                    EncryptionSpi encSpi = cctx.kernalContext().config().getEncryptionSpi();

                    GroupKey gKey = cctx.kernalContext().encryption().getActiveKey(CU.cacheGroupId(cacheData.config()));

                    cacheData.groupKeyEncrypted(new GroupKeyEncrypted(gKey.id(), encSpi.encryptKey(gKey.key())));

                    locCfgMgr.writeCacheData(cacheData, targetCacheCfg);
                }
            }
            catch (IgniteCheckedException e) {
                throw new IgniteException(e);
            }
        }

        /** {@inheritDoc} */
        @Override public void sendMarshallerMeta0(List<Map<Integer, MappedName>> mappings) {
            if (mappings == null)
                return;

            try {
                saveMappings(cctx.kernalContext(), mappings, sft.root());
            }
            catch (IgniteCheckedException e) {
                throw new IgniteException(e);
            }
        }

        /** {@inheritDoc} */
        @Override public void sendBinaryMeta0(Collection<BinaryType> types) {
            if (types == null)
                return;

            cctx.kernalContext().cacheObjects().saveMetadata(types, sft);
        }

        /** {@inheritDoc} */
        @Override public void sendPart0(File from, File to, @Nullable String storagePath, GroupPartitionId pair, Long len) {
            try {
                if (len == 0)
                    return;

                U.mkdirs(to.getParentFile());

                if (!to.exists() || to.delete())
                    to.createNewFile();

                copy(ioFactory, from, to, len, transferRateLimiter);

                if (log.isDebugEnabled()) {
                    log.debug("Partition has been snapshot [snapshotDir=" + sft.nodeStorage().getAbsolutePath() +
                        ", cacheDirName=" + to.getParent() + ", part=" + from.getName() +
                        ", length=" + from.length() + ", snapshot=" + to.getName() + ']');
                }
            }
            catch (IOException ex) {
                throw new IgniteException(ex);
            }
        }

        /** {@inheritDoc} */
        @Override public void sendDelta0(File delta, File snpPart, GroupPartitionId pair) {
            if (log.isDebugEnabled()) {
                log.debug("Start partition snapshot recovery with the given delta page file [part=" + snpPart +
                    ", delta=" + delta + ']');
            }

            boolean encrypted = cctx.cache().isEncrypted(pair.getGroupId());

            FileIOFactory ioFactory = encrypted ? ((FilePageStoreManager)cctx.pageStore())
                .encryptedFileIoFactory(IgniteSnapshotManager.this.ioFactory, pair.getGroupId()) :
                IgniteSnapshotManager.this.ioFactory;

            try (DeltaIterator deltaIter = deltaIterFactory.create(delta, ioFactory);
                 FilePageStore pageStore = (FilePageStore)storeMgr.getPageStoreFactory(pair.getGroupId(), encrypted)
                     .createPageStore(getTypeByPartId(pair.getPartitionId()), snpPart::toPath, v -> {})
            ) {
                pageStore.beginRecover();

                while (deltaIter.hasNext()) {
                    transferRateLimiter.acquire(pageSize);

                    ByteBuffer page = deltaIter.next();
                    long pageId = PageIO.getPageId(page);

                    pageStore.write(pageId, page, 0, false);
                }

                pageStore.finishRecover();
            }
            catch (IOException | IgniteCheckedException e) {
                throw new IgniteException(e);
            }
        }

        /** {@inheritDoc} */
        @Override protected void close0(@Nullable Throwable th) {
            if (th == null) {
                if (log.isInfoEnabled())
                    log.info("The Local snapshot sender closed. All resources released [dbNodeSnpDir=" + sft.nodeStorage() + ']');
            }
            else {
                deleteSnapshot(sft);

                if (log.isDebugEnabled())
                    log.debug("Local snapshot sender closed due to an error occurred: " + th.getMessage());
            }
        }
    }

    /** Delta file iterator. */
    private class DeltaIterator implements Iterator<ByteBuffer>, Closeable {
        /** Delta file. */
        protected final File delta;

        /** Delta file IO. */
        private final FileIO fileIo;

        /** Delta file length. */
        protected final long totalBytes;

        /** */
        protected final int pageSize;

        /** Pages count written to a delta file. */
        protected final int pagesCnt;

        /** */
        protected final ByteBuffer pageBuf;

        /** */
        private long pos;

        /** */
        DeltaIterator(File delta, FileIOFactory ioFactory) throws IOException {
            pageSize = cctx.kernalContext().config().getDataStorageConfiguration().getPageSize();

            this.delta = delta;

            fileIo = ioFactory.create(delta, READ);

            totalBytes = fileIo.size();

            assert totalBytes % pageSize == 0 : "Given file with delta pages has incorrect size: " + totalBytes;

            pagesCnt = (int)(totalBytes / pageSize);

            pageBuf = ByteBuffer.allocate(pageSize).order(ByteOrder.nativeOrder());
        }

        /** {@inheritDoc} */
        @Override public boolean hasNext() {
            return pos < totalBytes;
        }

        /** {@inheritDoc} */
        @Override public ByteBuffer next() {
            if (!hasNext())
                throw new NoSuchElementException();

            readPage(pos);

            pos += pageSize;

            return pageBuf;
        }

        /** Reads a page from the delta file from the given position. */
        protected void readPage(long pos) {
            pageBuf.clear();

            try {
                long read = fileIo.readFully(pageBuf, pos);

                assert read == pageBuf.capacity();
            }
            catch (IOException e) {
                throw new IgniteException(e);
            }

            pageBuf.flip();

            if (log.isDebugEnabled()) {
                log.debug("Read page given delta file [path=" + delta.getName() + ", pageId=" +
                    PageIO.getPageId(pageBuf) + ", index=" + PageIdUtils.pageIndex(PageIO.getPageId(pageBuf)) +
                    ", pos=" + pos + ", pagesCnt=" + pagesCnt + ", crcBuff=" +
                    FastCrc.calcCrc(pageBuf, pageBuf.limit()) + ", crcPage=" + PageIO.getCrc(pageBuf) + ']');

                pageBuf.rewind();
            }
        }

        /** {@inheritDoc} */
        @Override public void close() throws IOException {
            fileIo.close();
        }
    }

    /**
     * Delta file iterator sorted by page indexes to almost sequential disk writes on apply to a page store.
     */
    class DeltaSortedIterator extends DeltaIterator {
        /** Snapshot delta sort batch size in pages count. */
        public static final int DELTA_SORT_BATCH_SIZE = 500_000;

        /** Delta index file IO. */
        private final FileIO idxIo;

        /** */
        private int id;

        /** */
        private Iterator<Integer> sortedIter;

        /** */
        DeltaSortedIterator(File delta, FileIOFactory ioFactory) throws IOException {
            super(delta, ioFactory);

            File deltaIdx = partDeltaIndexFile(delta);

            idxIo = pagesCnt > 0 ? IgniteSnapshotManager.this.ioFactory.create(deltaIdx, READ) : null;

            assert deltaIdx.length() % 4 /* pageIdx */ == 0 : "Wrong delta index size: " + deltaIdx.length();
            assert deltaIdx.length() / 4 == pagesCnt : "Wrong delta index pages count: " + deltaIdx.length();
        }

        /** {@inheritDoc} */
        @Override public boolean hasNext() {
            if (sortedIter == null || !sortedIter.hasNext())
                advance();

            return sortedIter.hasNext();
        }

        /** {@inheritDoc} */
        @Override public ByteBuffer next() {
            readPage((long)sortedIter.next() * pageSize);

            return pageBuf;
        }

        /** */
        private void advance() {
            TreeMap<Integer, Integer> sorted = new TreeMap<>();

            while (id < pagesCnt && sorted.size() < DELTA_SORT_BATCH_SIZE) {
                pageBuf.clear();

                try {
                    idxIo.readFully(pageBuf);
                }
                catch (IOException e) {
                    throw new IgniteException(e);
                }

                pageBuf.flip();

                while (pageBuf.hasRemaining())
                    sorted.put(pageBuf.getInt(), id++);
            }

            sortedIter = sorted.values().iterator();
        }

        /** {@inheritDoc} */
        @Override public void close() throws IOException {
            super.close();

            U.closeQuiet(idxIo);
        }
    }

    /** */
    private static class SnapshotOperationResponse implements Serializable {
        /** Serial version uid. */
        private static final long serialVersionUID = 0L;

        /** Results of single-node handlers execution. */
        private final Map<String, SnapshotHandlerResult<Object>> hndResults;

        /** Default constructor. */
        public SnapshotOperationResponse() {
            this(null);
        }

        /** @param hndResults Results of single-node handlers execution.  */
        public SnapshotOperationResponse(Map<String, SnapshotHandlerResult<Object>> hndResults) {
            this.hndResults = hndResults;
        }

        /** @return Results of single-node handlers execution. */
        public @Nullable Map<String, SnapshotHandlerResult<Object>> handlerResults() {
            return hndResults;
        }
    }

    /** Snapshot operation start message. */
    private static class SnapshotStartDiscoveryMessage extends InitMessage<SnapshotOperationRequest>
        implements SnapshotDiscoveryMessage {
        /** Serial version UID. */
        private static final long serialVersionUID = 0L;

        /** */
        private final boolean needExchange;

        /**
         * @param procId Unique process id.
         * @param req Snapshot initial request.
         */
        public SnapshotStartDiscoveryMessage(UUID procId, SnapshotOperationRequest req) {
            super(procId, START_SNAPSHOT, req, req.incremental());

            needExchange = !req.incremental();
        }

        /** {@inheritDoc} */
        @Override public boolean needExchange() {
            return needExchange;
        }

        /** {@inheritDoc} */
        @Override public boolean needAssignPartitions() {
            return false;
        }

        /** {@inheritDoc} */
        @Override public String toString() {
            return S.toString(SnapshotStartDiscoveryMessage.class, this, super.toString());
        }
    }

    /** */
    public static class ClusterSnapshotFuture extends GridFutureAdapter<Void> {
        /** Unique snapshot request id. */
        final UUID rqId;

        /** Snapshot name. */
        final String name;

        /** Snapshot start time. */
        final long startTime;

        /** Incremental snapshot index. */
        final @Nullable Integer incIdx;

        /** Snapshot finish time. */
        volatile long endTime;

        /** Operation interruption exception. */
        volatile IgniteCheckedException interruptEx;

        /**
         * Default constructor.
         */
        public ClusterSnapshotFuture() {
            onDone();

            rqId = null;
            name = "";
            startTime = 0;
            endTime = 0;
            incIdx = null;
        }

        /**
         * @param name Snapshot name.
         * @param err Error starting snapshot operation.
         */
        public ClusterSnapshotFuture(String name, Exception err) {
            onDone(err);

            this.name = name;
            startTime = U.currentTimeMillis();
            endTime = 0;
            rqId = null;
            incIdx = null;
        }

        /**
         * @param rqId Unique snapshot request id.
         * @param name Snapshot name.
         */
        public ClusterSnapshotFuture(UUID rqId, String name, @Nullable Integer incIdx) {
            this.rqId = rqId;
            this.name = name;
            this.incIdx = incIdx;
            startTime = U.currentTimeMillis();
        }

        /** {@inheritDoc} */
        @Override protected boolean onDone(@Nullable Void res, @Nullable Throwable err, boolean cancel) {
            endTime = U.currentTimeMillis();

            return super.onDone(res, err, cancel);
        }

        /** @return Request ID. */
        public UUID requestId() {
            return rqId;
        }
    }

    /** Start creation of cluster snapshot closure. */
    @GridInternal
    private static class CreateSnapshotCallable implements IgniteCallable<Void> {
        /** Serial version UID. */
        private static final long serialVersionUID = 0L;

        /** Snapshot name. */
        private final String snpName;

        /** Cache group names to include in snapshot. */
        private final @Nullable Collection<String> cacheGrpNames;

        /** Incremental flag. */
        private final boolean incremental;

        /** If {@code true} snapshot only primary copies of partitions. */
        private final boolean onlyPrimary;

        /** If {@code true} create cache dump. */
        private final boolean dump;

        /** If {@code true} then compress partition files. */
        private final boolean comprParts;

        /** If {@code true} then content of dump encrypted. */
        private final boolean encrypt;

        /** Auto-injected grid instance. */
        @IgniteInstanceResource
        private transient IgniteEx ignite;

        /**
         * @param snpName Snapshot name.
         * @param cacheGrpNames Cache group names to include in snapshot.
         * @param incremental If {@code true} then incremental snapshot must be created.
         * @param onlyPrimary If {@code true} then only copy of primary partitions will be created.
         * @param dump If {@code true} then cache dump must be created.
         * @param comprParts If {@code true} then compress partition files.
         * @param encrypt If {@code true} then content of dump encrypted.
         */
        public CreateSnapshotCallable(
            String snpName,
            @Nullable Collection<String> cacheGrpNames,
            boolean incremental,
            boolean onlyPrimary,
            boolean dump,
            boolean comprParts,
            boolean encrypt
        ) {
            this.snpName = snpName;
            this.cacheGrpNames = cacheGrpNames;
            this.incremental = incremental;
            this.onlyPrimary = onlyPrimary;
            this.dump = dump;
            this.comprParts = comprParts;
            this.encrypt = encrypt;
        }

        /** {@inheritDoc} */
        @Override public Void call() {
            if (incremental)
                ignite.snapshot().createIncrementalSnapshot(snpName).get();
            else {
                ignite.context().cache().context().snapshotMgr().createSnapshot(
                    snpName,
                    null,
                    cacheGrpNames,
                    false,
                    onlyPrimary,
                    dump,
                    comprParts,
                    encrypt
                ).get();
            }

            return null;
        }
    }

    /** Cancel snapshot operation closure. */
    @GridInternal
    private static class CancelSnapshotCallable implements IgniteCallable<Boolean> {
        /** Serial version uid. */
        private static final long serialVersionUID = 0L;

        /** Snapshot name. */
        private final String snpName;

        /** Snapshot operation request ID. */
        private final UUID reqId;

        /** Auto-injected grid instance. */
        @IgniteInstanceResource
        private transient IgniteEx ignite;

        /**
         * @param reqId Snapshot operation request ID.
         * @param snpName Snapshot name.
         */
        public CancelSnapshotCallable(UUID reqId, String snpName) {
            this.reqId = reqId;
            this.snpName = snpName;
        }

        /** {@inheritDoc} */
        @Override public Boolean call() throws Exception {
            if (reqId != null)
                return ignite.context().cache().context().snapshotMgr().cancelLocalSnapshotOperations(reqId);
            else {
                if (ignite.context().cache().context().snapshotMgr().cancelLocalSnapshotTask(snpName))
                    return true;

                return ignite.context().cache().context().snapshotMgr().cancelLocalRestoreTask(snpName).get();
            }
        }
    }

    /** Wrapper of internal checked exceptions. */
    private static class IgniteSnapshotFutureImpl extends IgniteFutureImpl<Void> {
        /** @param fut Internal future. */
        public IgniteSnapshotFutureImpl(IgniteInternalFuture<Void> fut) {
            super(fut);
        }

        /** {@inheritDoc} */
        @Override protected IgniteException convertException(IgniteCheckedException e) {
            if (e instanceof IgniteClientDisconnectedCheckedException)
                return new IgniteException("Client disconnected. Snapshot result is unknown", U.convertException(e));
            else {
                SnapshotWarningException wrn = X.cause(e, SnapshotWarningException.class);

                if (wrn != null)
                    return new IgniteException(wrn.getMessage());

                return new IgniteException("Snapshot has not been created", U.convertException(e));
            }
        }
    }

    /** Factory. */
    @FunctionalInterface
    private interface Factory<E1, E2, R> {
        /** @return An instance of {@link R}. */
        R create(E1 e1, E2 e2) throws IOException;
    }
}<|MERGE_RESOLUTION|>--- conflicted
+++ resolved
@@ -2302,7 +2302,6 @@
      * @param grpName Cache group name.
      * @param partId Partition id.
      * @param pageStore File page store to iterate over.
-     * @param cacheSharedCtx Related cache shared context.
      * @return Iterator over partition.
      * @throws IgniteCheckedException If and error occurs.
      */
@@ -2310,72 +2309,17 @@
         GridKernalContext ctx,
         String grpName,
         int partId,
-        FilePageStore pageStore,
-        GridCacheSharedContext<?, ?> cacheSharedCtx
+        FilePageStore pageStore
     ) throws IgniteCheckedException {
         CacheObjectContext coctx = new CacheObjectContext(ctx, grpName, null, false,
             false, false, false, false);
 
-        return new DataPageIterator(cacheSharedCtx, coctx, pageStore, partId);
-    }
-
-    /**
-<<<<<<< HEAD
-     * @param snpName Snapshot name.
-     * @param ccfg Cache configuration.
-     * @param partId Partition id.
-     * @param encrKeyProvider Encryption keys provider to create encrypted IO. If {@code null}, no encrypted IO is used.
-     * @return Iterator over partition.
-     * @throws IgniteCheckedException If and error occurs.
-     */
-    public GridCloseableIterator<CacheDataRow> partitionRowIterator(String snpName,
-        CacheConfiguration<?, ?> ccfg,
-        int partId,
-        @Nullable EncryptionCacheKeyProvider encrKeyProvider
-    ) throws IgniteCheckedException {
-        SnapshotFileTree sft = new SnapshotFileTree(cctx.kernalContext(), snpName, null);
-
-        if (!sft.root().exists())
-            throw new IgniteCheckedException("Snapshot directory doesn't exists: " + sft.root().getAbsolutePath());
-
-        if (!sft.nodeStorage().exists())
-            throw new IgniteCheckedException("Consistent id directory doesn't exists: " + sft.nodeStorage().getAbsolutePath());
-
-        File snpPart = sft.partitionFile(ccfg, partId);
-
-        String grpName = CU.cacheOrGroupName(ccfg);
-        int grpId = CU.cacheId(grpName);
-
-        FilePageStore pageStore = (FilePageStore)storeMgr.getPageStoreFactory(grpId,
-            encrKeyProvider == null || encrKeyProvider.getActiveKey(grpId) == null ? null : encrKeyProvider).
-            createPageStore(getTypeByPartId(partId),
-                snpPart::toPath,
-                val -> {});
-
-        GridCloseableIterator<CacheDataRow> partIter = partitionRowIterator(cctx.kernalContext(), grpName, partId, pageStore,
-            GridCacheSharedContext.builder().build(cctx.kernalContext(), null));
-
-        return new GridCloseableIteratorAdapter<CacheDataRow>() {
-            /** {@inheritDoc} */
-            @Override protected CacheDataRow onNext() throws IgniteCheckedException {
-                return partIter.nextX();
-            }
-
-            /** {@inheritDoc} */
-            @Override protected boolean onHasNext() throws IgniteCheckedException {
-                return partIter.hasNextX();
-            }
-
-            /** {@inheritDoc} */
-            @Override protected void onClose() {
-                U.closeQuiet(pageStore);
-            }
-        };
-    }
-
-    /**
-=======
->>>>>>> ea4b33fe
+        GridCacheSharedContext<?, ?> sctx = GridCacheSharedContext.builder().build(ctx, null);
+
+        return new DataPageIterator(sctx, coctx, pageStore, partId);
+    }
+
+    /**
      * @param sft Snapshot file tree.
      * @param srcNodeId Node id which cause snapshot operation.
      * @param reqId Snapshot operation request ID.
