--- conflicted
+++ resolved
@@ -896,10 +896,6 @@
         SnapshotOperationRequest req,
         SnapshotMetadata meta
     ) {
-<<<<<<< HEAD
-
-=======
->>>>>>> 6d7ab21f
         SnapshotFileTree sft = req.snapshotFileTree();
         IncrementalSnapshotFileTree ift = sft.incrementalSnapshotFileTree(req.incrementIndex());
         WALPointer lowPtr;
@@ -1281,11 +1277,7 @@
                     if (req.incremental())
                         U.delete(snpReq.snapshotFileTree().incrementalSnapshotFileTree(req.incrementIndex()).root());
                     else
-<<<<<<< HEAD
                         deleteSnapshot(snpReq.snapshotFileTree().root());
-=======
-                        deleteSnapshot(snpReq.snapshotFileTree().root(), pdsSettings);
->>>>>>> 6d7ab21f
                 }
                 else if (!F.isEmpty(req.warnings())) {
                     // Pass the warnings further to the next stage for the case when snapshot started from not coordinator.
@@ -3772,15 +3764,9 @@
             try {
                 task.partsLeft.compareAndSet(-1, partsCnt);
 
-<<<<<<< HEAD
+                U.mkdirs(ft.tmpCacheStorage(cacheDirName));
+
                 return ft.tmpPartition(cacheDirName, partId).getAbsolutePath();
-=======
-                File tmpCacheDir = ft.tmpCacheStorage(cacheDirName);
-
-                U.mkdirs(tmpCacheDir);
-
-                return Paths.get(tmpCacheDir.getAbsolutePath(), partitionFileName(partId)).toString();
->>>>>>> 6d7ab21f
             }
             finally {
                 busyLock.leaveBusy();
