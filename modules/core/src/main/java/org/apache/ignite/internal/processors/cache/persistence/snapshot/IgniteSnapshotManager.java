--- conflicted
+++ resolved
@@ -2010,15 +2010,8 @@
                 return new IgniteSnapshotFutureImpl(cctx.kernalContext().closure()
                     .callAsync(
                         BALANCE,
-<<<<<<< HEAD
                         new CreateSnapshotCallable(name, incremental),
-                        options(Collections.singletonList(crd))
-                            .withFailoverDisabled()
-                            .withAuthenticationDisabled()
-=======
-                        new CreateSnapshotCallable(name),
                         options(Collections.singletonList(crd)).withFailoverDisabled()
->>>>>>> 5d7e5d9d
                     ));
             }
 
