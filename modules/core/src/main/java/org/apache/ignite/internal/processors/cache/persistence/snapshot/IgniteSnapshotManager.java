--- conflicted
+++ resolved
@@ -1998,22 +1998,13 @@
                     throw new IgniteException("There is no alive server nodes in the cluster");
 
                 return new IgniteSnapshotFutureImpl(cctx.kernalContext().closure()
-<<<<<<< HEAD
-                    .callAsyncNoFailover(BALANCE,
-                        new CreateSnapshotCallable(name, incremental),
-                        Collections.singletonList(crd),
-                        false,
-                        0,
-                        true));
-=======
                     .callAsync(
                         BALANCE,
-                        new CreateSnapshotCallable(name),
+                        new CreateSnapshotCallable(name, incremental),
                         options(Collections.singletonList(crd))
                             .withFailoverDisabled()
                             .withAuthenticationDisabled()
                     ));
->>>>>>> 2abc2470
             }
 
             ClusterSnapshotFuture snpFut0;
