/*
 * Licensed to the Apache Software Foundation (ASF) under one or more
 * contributor license agreements.  See the NOTICE file distributed with
 * this work for additional information regarding copyright ownership.
 * The ASF licenses this file to You under the Apache License, Version 2.0
 * (the "License"); you may not use this file except in compliance with
 * the License.  You may obtain a copy of the License at
 *
 *      http://www.apache.org/licenses/LICENSE-2.0
 *
 * Unless required by applicable law or agreed to in writing, software
 * distributed under the License is distributed on an "AS IS" BASIS,
 * WITHOUT WARRANTIES OR CONDITIONS OF ANY KIND, either express or implied.
 * See the License for the specific language governing permissions and
 * limitations under the License.
 */

package org.apache.ignite.internal.processors.cache.persistence.snapshot;

import java.io.BufferedInputStream;
import java.io.BufferedOutputStream;
import java.io.File;
import java.io.FileInputStream;
import java.io.FileOutputStream;
import java.io.IOException;
import java.io.InputStream;
import java.io.OutputStream;
import java.io.Serializable;
import java.nio.ByteBuffer;
import java.nio.ByteOrder;
import java.nio.channels.FileChannel;
import java.nio.file.DirectoryStream;
import java.nio.file.FileVisitResult;
import java.nio.file.Files;
import java.nio.file.Path;
import java.nio.file.Paths;
import java.nio.file.SimpleFileVisitor;
import java.nio.file.attribute.BasicFileAttributes;
import java.util.ArrayDeque;
import java.util.ArrayList;
import java.util.Arrays;
import java.util.BitSet;
import java.util.Collection;
import java.util.Collections;
import java.util.Deque;
import java.util.EnumMap;
import java.util.HashMap;
import java.util.HashSet;
import java.util.LinkedList;
import java.util.List;
import java.util.Map;
import java.util.NoSuchElementException;
import java.util.Objects;
import java.util.Queue;
import java.util.Set;
import java.util.UUID;
import java.util.concurrent.ConcurrentHashMap;
import java.util.concurrent.ConcurrentLinkedDeque;
import java.util.concurrent.ConcurrentMap;
import java.util.concurrent.Executor;
import java.util.concurrent.ExecutorService;
import java.util.concurrent.RejectedExecutionException;
import java.util.concurrent.atomic.AtomicInteger;
import java.util.function.BiConsumer;
import java.util.function.BiFunction;
import java.util.function.BooleanSupplier;
import java.util.function.Consumer;
import java.util.function.Function;
import java.util.function.Predicate;
import java.util.stream.Collectors;
import org.apache.ignite.IgniteCheckedException;
import org.apache.ignite.IgniteException;
import org.apache.ignite.IgniteInterruptedException;
import org.apache.ignite.IgniteLogger;
import org.apache.ignite.IgniteSnapshot;
import org.apache.ignite.binary.BinaryType;
import org.apache.ignite.cluster.ClusterNode;
import org.apache.ignite.compute.ComputeTask;
import org.apache.ignite.configuration.CacheConfiguration;
import org.apache.ignite.configuration.IgniteConfiguration;
import org.apache.ignite.events.DiscoveryEvent;
import org.apache.ignite.events.SnapshotEvent;
import org.apache.ignite.failure.FailureContext;
import org.apache.ignite.failure.FailureType;
import org.apache.ignite.internal.GridKernalContext;
import org.apache.ignite.internal.GridTopic;
import org.apache.ignite.internal.IgniteClientDisconnectedCheckedException;
import org.apache.ignite.internal.IgniteEx;
import org.apache.ignite.internal.IgniteFeatures;
import org.apache.ignite.internal.IgniteFutureCancelledCheckedException;
import org.apache.ignite.internal.IgniteInternalFuture;
import org.apache.ignite.internal.NodeStoppingException;
import org.apache.ignite.internal.cluster.ClusterTopologyCheckedException;
import org.apache.ignite.internal.events.DiscoveryCustomEvent;
<<<<<<< HEAD
import org.apache.ignite.internal.managers.encryption.EncryptionCacheKeyProvider;
import org.apache.ignite.internal.managers.encryption.GroupKey;
import org.apache.ignite.internal.managers.encryption.GroupKeyEncrypted;
=======
import org.apache.ignite.internal.managers.communication.GridIoManager;
import org.apache.ignite.internal.managers.communication.GridMessageListener;
import org.apache.ignite.internal.managers.communication.TransmissionCancelledException;
import org.apache.ignite.internal.managers.communication.TransmissionHandler;
import org.apache.ignite.internal.managers.communication.TransmissionMeta;
import org.apache.ignite.internal.managers.communication.TransmissionPolicy;
>>>>>>> 945d607f
import org.apache.ignite.internal.managers.eventstorage.DiscoveryEventListener;
import org.apache.ignite.internal.pagemem.store.PageStore;
import org.apache.ignite.internal.processors.affinity.AffinityTopologyVersion;
import org.apache.ignite.internal.processors.cache.CacheGroupDescriptor;
import org.apache.ignite.internal.processors.cache.CacheObjectContext;
import org.apache.ignite.internal.processors.cache.CacheType;
import org.apache.ignite.internal.processors.cache.GridCacheSharedContext;
import org.apache.ignite.internal.processors.cache.GridCacheSharedManagerAdapter;
import org.apache.ignite.internal.processors.cache.StoredCacheData;
import org.apache.ignite.internal.processors.cache.distributed.dht.preloader.GridDhtPartitionsExchangeFuture;
import org.apache.ignite.internal.processors.cache.distributed.dht.preloader.PartitionsExchangeAware;
import org.apache.ignite.internal.processors.cache.persistence.CacheDataRow;
import org.apache.ignite.internal.processors.cache.persistence.CacheDataRowAdapter;
import org.apache.ignite.internal.processors.cache.persistence.file.FileIO;
import org.apache.ignite.internal.processors.cache.persistence.file.FileIOFactory;
import org.apache.ignite.internal.processors.cache.persistence.file.FilePageStore;
import org.apache.ignite.internal.processors.cache.persistence.file.FilePageStoreManager;
import org.apache.ignite.internal.processors.cache.persistence.file.RandomAccessFileIOFactory;
import org.apache.ignite.internal.processors.cache.persistence.filename.PdsFolderSettings;
import org.apache.ignite.internal.processors.cache.persistence.metastorage.MetastorageLifecycleListener;
import org.apache.ignite.internal.processors.cache.persistence.metastorage.ReadOnlyMetastorage;
import org.apache.ignite.internal.processors.cache.persistence.metastorage.ReadWriteMetastorage;
import org.apache.ignite.internal.processors.cache.persistence.partstate.GroupPartitionId;
import org.apache.ignite.internal.processors.cache.persistence.tree.io.DataPageIO;
import org.apache.ignite.internal.processors.cache.persistence.tree.io.DataPagePayload;
import org.apache.ignite.internal.processors.cache.persistence.tree.io.PageIO;
import org.apache.ignite.internal.processors.cache.persistence.wal.crc.FastCrc;
import org.apache.ignite.internal.processors.cache.persistence.wal.reader.StandaloneGridKernalContext;
import org.apache.ignite.internal.processors.cache.tree.DataRow;
import org.apache.ignite.internal.processors.cache.verify.IdleVerifyResultV2;
import org.apache.ignite.internal.processors.cluster.DiscoveryDataClusterState;
import org.apache.ignite.internal.processors.cluster.IgniteChangeGlobalStateSupport;
import org.apache.ignite.internal.processors.marshaller.MappedName;
import org.apache.ignite.internal.processors.metastorage.persistence.DistributedMetaStorageImpl;
import org.apache.ignite.internal.processors.metric.MetricRegistry;
import org.apache.ignite.internal.processors.task.GridInternal;
import org.apache.ignite.internal.util.GridBusyLock;
import org.apache.ignite.internal.util.GridCloseableIteratorAdapter;
import org.apache.ignite.internal.util.distributed.DistributedProcess;
import org.apache.ignite.internal.util.distributed.InitMessage;
import org.apache.ignite.internal.util.future.GridCompoundFuture;
import org.apache.ignite.internal.util.future.GridFinishedFuture;
import org.apache.ignite.internal.util.future.GridFutureAdapter;
import org.apache.ignite.internal.util.future.IgniteFinishedFutureImpl;
import org.apache.ignite.internal.util.future.IgniteFutureImpl;
import org.apache.ignite.internal.util.lang.GridCloseableIterator;
import org.apache.ignite.internal.util.lang.GridClosureException;
import org.apache.ignite.internal.util.lang.GridPlainRunnable;
import org.apache.ignite.internal.util.lang.IgniteThrowableFunction;
import org.apache.ignite.internal.util.tostring.GridToStringExclude;
import org.apache.ignite.internal.util.typedef.F;
import org.apache.ignite.internal.util.typedef.T2;
import org.apache.ignite.internal.util.typedef.internal.A;
import org.apache.ignite.internal.util.typedef.internal.CU;
import org.apache.ignite.internal.util.typedef.internal.S;
import org.apache.ignite.internal.util.typedef.internal.U;
import org.apache.ignite.lang.IgniteCallable;
import org.apache.ignite.lang.IgniteFuture;
import org.apache.ignite.lang.IgniteUuid;
import org.apache.ignite.marshaller.Marshaller;
import org.apache.ignite.marshaller.MarshallerUtils;
import org.apache.ignite.resources.IgniteInstanceResource;
<<<<<<< HEAD
import org.apache.ignite.spi.encryption.EncryptionSpi;
import org.apache.ignite.thread.IgniteThreadPoolExecutor;
import org.apache.ignite.thread.OomExceptionHandler;
=======
>>>>>>> 945d607f
import org.jetbrains.annotations.Nullable;

import static java.nio.file.StandardOpenOption.READ;
import static org.apache.ignite.configuration.DataStorageConfiguration.DFLT_BINARY_METADATA_PATH;
import static org.apache.ignite.configuration.DataStorageConfiguration.DFLT_MARSHALLER_PATH;
import static org.apache.ignite.events.EventType.EVT_CLUSTER_SNAPSHOT_FAILED;
import static org.apache.ignite.events.EventType.EVT_CLUSTER_SNAPSHOT_FINISHED;
import static org.apache.ignite.events.EventType.EVT_CLUSTER_SNAPSHOT_STARTED;
import static org.apache.ignite.events.EventType.EVT_NODE_FAILED;
import static org.apache.ignite.events.EventType.EVT_NODE_LEFT;
import static org.apache.ignite.internal.GridClosureCallMode.BALANCE;
import static org.apache.ignite.internal.GridClosureCallMode.BROADCAST;
import static org.apache.ignite.internal.IgniteFeatures.PERSISTENCE_CACHE_SNAPSHOT;
import static org.apache.ignite.internal.IgniteFeatures.nodeSupports;
import static org.apache.ignite.internal.MarshallerContextImpl.mappingFileStoreWorkDir;
import static org.apache.ignite.internal.MarshallerContextImpl.resolveMappingFileStoreWorkDir;
import static org.apache.ignite.internal.MarshallerContextImpl.saveMappings;
import static org.apache.ignite.internal.events.DiscoveryCustomEvent.EVT_DISCOVERY_CUSTOM_EVT;
import static org.apache.ignite.internal.managers.communication.GridIoPolicy.SYSTEM_POOL;
import static org.apache.ignite.internal.pagemem.PageIdAllocator.FLAG_DATA;
import static org.apache.ignite.internal.pagemem.PageIdAllocator.INDEX_PARTITION;
import static org.apache.ignite.internal.pagemem.PageIdAllocator.MAX_PARTITION_ID;
import static org.apache.ignite.internal.pagemem.PageIdUtils.flag;
import static org.apache.ignite.internal.pagemem.PageIdUtils.pageId;
import static org.apache.ignite.internal.pagemem.PageIdUtils.pageIndex;
import static org.apache.ignite.internal.pagemem.PageIdUtils.toDetailString;
import static org.apache.ignite.internal.processors.cache.binary.CacheObjectBinaryProcessorImpl.binaryWorkDir;
import static org.apache.ignite.internal.processors.cache.binary.CacheObjectBinaryProcessorImpl.resolveBinaryWorkDir;
import static org.apache.ignite.internal.processors.cache.persistence.file.FilePageStoreManager.INDEX_FILE_NAME;
import static org.apache.ignite.internal.processors.cache.persistence.file.FilePageStoreManager.PART_FILE_TEMPLATE;
import static org.apache.ignite.internal.processors.cache.persistence.file.FilePageStoreManager.cacheDirectories;
import static org.apache.ignite.internal.processors.cache.persistence.file.FilePageStoreManager.getPartitionFile;
import static org.apache.ignite.internal.processors.cache.persistence.file.FilePageStoreManager.getPartitionFileName;
import static org.apache.ignite.internal.processors.cache.persistence.filename.PdsFolderResolver.DB_DEFAULT_FOLDER;
import static org.apache.ignite.internal.processors.cache.persistence.metastorage.MetaStorage.METASTORAGE_CACHE_ID;
import static org.apache.ignite.internal.processors.cache.persistence.metastorage.MetaStorage.METASTORAGE_CACHE_NAME;
import static org.apache.ignite.internal.processors.cache.persistence.partstate.GroupPartitionId.getTypeByPartId;
import static org.apache.ignite.internal.processors.cache.persistence.tree.io.PageIO.T_DATA;
import static org.apache.ignite.internal.processors.cache.persistence.tree.io.PageIO.getPageIO;
import static org.apache.ignite.internal.processors.cache.persistence.tree.io.PageIO.getType;
import static org.apache.ignite.internal.processors.cache.persistence.tree.io.PageIO.getVersion;
import static org.apache.ignite.internal.processors.task.GridTaskThreadContextKey.TC_SKIP_AUTH;
import static org.apache.ignite.internal.processors.task.GridTaskThreadContextKey.TC_SUBGRID;
import static org.apache.ignite.internal.util.GridUnsafe.bufferAddress;
import static org.apache.ignite.internal.util.IgniteUtils.isLocalNodeCoordinator;
import static org.apache.ignite.internal.util.distributed.DistributedProcess.DistributedProcessType.END_SNAPSHOT;
import static org.apache.ignite.internal.util.distributed.DistributedProcess.DistributedProcessType.START_SNAPSHOT;
import static org.apache.ignite.plugin.security.SecurityPermission.ADMIN_SNAPSHOT;

/**
 * Internal implementation of snapshot operations over persistence caches.
 * <p>
 * These major actions available:
 * <ul>
 *     <li>Create snapshot of the whole cluster cache groups by triggering PME to achieve consistency.</li>
 * </ul>
 */
public class IgniteSnapshotManager extends GridCacheSharedManagerAdapter
    implements IgniteSnapshot, PartitionsExchangeAware, MetastorageLifecycleListener, IgniteChangeGlobalStateSupport {
    /** File with delta pages suffix. */
    public static final String DELTA_SUFFIX = ".delta";

    /** File name template consists of delta pages. */
    public static final String PART_DELTA_TEMPLATE = PART_FILE_TEMPLATE + DELTA_SUFFIX;

    /** File name template for index delta pages. */
    public static final String INDEX_DELTA_NAME = INDEX_FILE_NAME + DELTA_SUFFIX;

    /** Text Reason for checkpoint to start snapshot operation. */
    public static final String CP_SNAPSHOT_REASON = "Checkpoint started to enforce snapshot operation: %s";

    /** Name prefix for each remote snapshot operation. */
    public static final String RMT_SNAPSHOT_PREFIX = "snapshot_";

    /** Default snapshot directory for loading remote snapshots. */
    public static final String DFLT_SNAPSHOT_TMP_DIR = "snp";

    /** Snapshot in progress error message. */
    public static final String SNP_IN_PROGRESS_ERR_MSG = "Operation rejected due to the snapshot operation in progress.";

    /** Error message to finalize snapshot tasks. */
    public static final String SNP_NODE_STOPPING_ERR_MSG = "The operation is cancelled due to the local node is stopping";

    /** Metastorage key to save currently running snapshot. */
    public static final String SNP_RUNNING_KEY = "snapshot-running";

    /** Snapshot metrics prefix. */
    public static final String SNAPSHOT_METRICS = "snapshot";

    /** Snapshot metafile extension. */
    public static final String SNAPSHOT_METAFILE_EXT = ".smf";

    /** Prefix for snapshot threads. */
    public static final String SNAPSHOT_RUNNER_THREAD_PREFIX = "snapshot-runner";

    /** Snapshot operation finish log message. */
    private static final String SNAPSHOT_FINISHED_MSG = "Cluster-wide snapshot operation finished successfully: ";

    /** Snapshot operation fail log message. */
    private static final String SNAPSHOT_FAILED_MSG = "Cluster-wide snapshot operation failed: ";

    /** Default snapshot topic to receive snapshots from remote node. */
    private static final Object DFLT_INITIAL_SNAPSHOT_TOPIC = GridTopic.TOPIC_SNAPSHOT.topic("rmt_snp");

    /** File transmission parameter of cache group id. */
    private static final String SNP_GRP_ID_PARAM = "grpId";

    /** File transmission parameter of cache partition id. */
    private static final String SNP_PART_ID_PARAM = "partId";

    /** File transmission parameter of node-sender directory path with its consistentId (e.g. db/IgniteNode0). */
    private static final String SNP_DB_NODE_PATH_PARAM = "dbNodePath";

    /** File transmission parameter of a cache directory with is currently sends its partitions. */
    private static final String SNP_CACHE_DIR_NAME_PARAM = "cacheDirName";

    /** Snapshot parameter name for a file transmission. */
    private static final String RQ_ID_NAME_PARAM = "rqId";

    /** Total snapshot files count which receiver should expect to receive. */
    private static final String SNP_PARTITIONS_CNT = "partsCnt";

    /**
     * Local buffer to perform copy-on-write operations with pages for {@code SnapshotFutureTask.PageStoreSerialWriter}s.
     * It is important to have only one buffer per thread (instead of creating each buffer per
     * each {@code SnapshotFutureTask.PageStoreSerialWriter}) this is redundant and can lead to OOM errors. Direct buffer
     * deallocate only when ByteBuffer is garbage collected, but it can get out of off-heap memory before it.
     */
    private final ThreadLocal<ByteBuffer> locBuff;

    /** Map of registered cache snapshot processes and their corresponding contexts. */
    private final ConcurrentMap<String, AbstractSnapshotFutureTask<?>> locSnpTasks = new ConcurrentHashMap<>();

    /** Lock to protect the resources is used. */
    private final GridBusyLock busyLock = new GridBusyLock();

    /** Mutex used to order cluster snapshot operation progress. */
    private final Object snpOpMux = new Object();

    /** Take snapshot operation procedure. */
    private final DistributedProcess<SnapshotOperationRequest, SnapshotOperationResponse> startSnpProc;

    /** Check previously performed snapshot operation and delete uncompleted files if we need. */
    private final DistributedProcess<SnapshotOperationRequest, SnapshotOperationResponse> endSnpProc;

    /** Marshaller. */
    private final Marshaller marsh;

    /** Distributed process to restore cache group from the snapshot. */
    private final SnapshotRestoreProcess restoreCacheGrpProc;

    /** Resolved persistent data storage settings. */
    private volatile PdsFolderSettings pdsSettings;

    /** Fully initialized metastorage. */
    private volatile ReadWriteMetastorage metaStorage;

    /** Local snapshot sender factory. */
    private Function<String, SnapshotSender> locSndrFactory = LocalSnapshotSender::new;

    /** Remote snapshot sender factory. */
    private BiFunction<String, UUID, SnapshotSender> rmtSndrFactory = this::remoteSnapshotSenderFactory;

    /** Main snapshot directory to save created snapshots. */
    private volatile File locSnpDir;

    /**
     * Working directory for loaded snapshots from the remote nodes and storing
     * temporary partition delta-files of locally started snapshot process.
     */
    private File tmpWorkDir;

    /** Factory to working with delta as file storage. */
    private volatile FileIOFactory ioFactory = new RandomAccessFileIOFactory();

    /** File store manager to create page store for restore. */
    private volatile FilePageStoreManager storeMgr;

    /** System discovery message listener. */
    private DiscoveryEventListener discoLsnr;

    /** Cluster snapshot operation requested by user. */
    private ClusterSnapshotFuture clusterSnpFut;

    /** Current snapshot operation on local node. */
    private volatile SnapshotOperationRequest clusterSnpReq;

    /** {@code true} if recovery process occurred for snapshot. */
    private volatile boolean recovered;

    /** Last seen cluster snapshot operation. */
    private volatile ClusterSnapshotFuture lastSeenSnpFut = new ClusterSnapshotFuture();

    /** Snapshot operation handlers. */
    private final SnapshotHandlers handlers = new SnapshotHandlers();

    /** Manager to receive responses of remote snapshot requests. */
    private final SequentialRemoteSnapshotManager snpRmtMgr;

    /**
     * @param ctx Kernal context.
     */
    public IgniteSnapshotManager(GridKernalContext ctx) {
        locBuff = ThreadLocal.withInitial(() ->
            ByteBuffer.allocateDirect(ctx.config().getDataStorageConfiguration().getPageSize())
                .order(ByteOrder.nativeOrder()));

        startSnpProc = new DistributedProcess<>(ctx, START_SNAPSHOT, this::initLocalSnapshotStartStage,
            this::processLocalSnapshotStartStageResult, SnapshotStartDiscoveryMessage::new);

        endSnpProc = new DistributedProcess<>(ctx, END_SNAPSHOT, this::initLocalSnapshotEndStage,
            this::processLocalSnapshotEndStageResult);

        marsh = MarshallerUtils.jdkMarshaller(ctx.igniteInstanceName());

        restoreCacheGrpProc = new SnapshotRestoreProcess(ctx);

        // Manage remote snapshots.
        snpRmtMgr = new SequentialRemoteSnapshotManager();
    }

    /**
     * @param snapshotCacheDir Snapshot directory to store files.
     * @param partId Cache partition identifier.
     * @return A file representation.
     */
    public static File partDeltaFile(File snapshotCacheDir, int partId) {
        return new File(snapshotCacheDir, partDeltaFileName(partId));
    }

    /**
     * @param partId Partition id.
     * @return File name of delta partition pages.
     */
    public static String partDeltaFileName(int partId) {
        assert partId <= MAX_PARTITION_ID || partId == INDEX_PARTITION;

        return partId == INDEX_PARTITION ? INDEX_DELTA_NAME : String.format(PART_DELTA_TEMPLATE, partId);
    }

    /** {@inheritDoc} */
    @Override protected void start0() throws IgniteCheckedException {
        super.start0();

        GridKernalContext ctx = cctx.kernalContext();

        if (ctx.clientNode())
            return;

        if (!CU.isPersistenceEnabled(ctx.config()))
            return;

        assert cctx.pageStore() instanceof FilePageStoreManager;

        storeMgr = (FilePageStoreManager)cctx.pageStore();

        pdsSettings = cctx.kernalContext().pdsFolderResolver().resolveFolders();

        locSnpDir = resolveSnapshotWorkDirectory(ctx.config());
        tmpWorkDir = U.resolveWorkDirectory(storeMgr.workDir().getAbsolutePath(), DFLT_SNAPSHOT_TMP_DIR, true);

        U.ensureDirectory(locSnpDir, "snapshot work directory", log);
        U.ensureDirectory(tmpWorkDir, "temp directory for snapshot creation", log);

        handlers.initialize(ctx, ctx.pools().getSnapshotExecutorService());

        MetricRegistry mreg = cctx.kernalContext().metric().registry(SNAPSHOT_METRICS);

        mreg.register("LastSnapshotStartTime", () -> lastSeenSnpFut.startTime,
            "The system time of the last cluster snapshot request start time on this node.");
        mreg.register("LastSnapshotEndTime", () -> lastSeenSnpFut.endTime,
            "The system time of the last cluster snapshot request end time on this node.");
        mreg.register("LastSnapshotName", () -> lastSeenSnpFut.name, String.class,
            "The name of last started cluster snapshot request on this node.");
        mreg.register("LastSnapshotErrorMessage",
            () -> lastSeenSnpFut.error() == null ? "" : lastSeenSnpFut.error().getMessage(),
            String.class,
            "The error message of last started cluster snapshot request which fail with an error. " +
                "This value will be empty if last snapshot request has been completed successfully.");
        mreg.register("LocalSnapshotNames", this::localSnapshotNames, List.class,
            "The list of names of all snapshots currently saved on the local node with respect to " +
                "the configured via IgniteConfiguration snapshot working path.");

        restoreCacheGrpProc.registerMetrics();

        cctx.exchange().registerExchangeAwareComponent(this);

        ctx.internalSubscriptionProcessor().registerMetastorageListener(this);

        cctx.gridEvents().addDiscoveryEventListener(discoLsnr = (evt, discoCache) -> {
            if (!busyLock.enterBusy())
                return;

            try {
                UUID leftNodeId = evt.eventNode().id();

                if (evt.type() == EVT_NODE_LEFT || evt.type() == EVT_NODE_FAILED) {
                    SnapshotOperationRequest snpReq = clusterSnpReq;
                    String err = "Snapshot operation interrupted, because baseline node left the cluster: " + leftNodeId;
                    boolean reqNodeLeft = snpReq != null && snpReq.nodes().contains(leftNodeId);

                    // If the coordinator left the cluster and did not start
                    // the final snapshot phase (SNAPSHOT_END), we start it from a new one.
                    if (reqNodeLeft && snpReq.startStageEnded() && U.isLocalNodeCoordinator(ctx.discovery())) {
                        snpReq.error(new ClusterTopologyCheckedException(err));

                        endSnpProc.start(snpReq.requestId(), snpReq);
                    }

                    for (AbstractSnapshotFutureTask<?> sctx : locSnpTasks.values()) {
                        if (sctx.sourceNodeId().equals(leftNodeId) ||
                            (reqNodeLeft && snpReq.snapshotName().equals(sctx.snapshotName())))
                            sctx.acceptException(new ClusterTopologyCheckedException(err));
                    }

                    restoreCacheGrpProc.onNodeLeft(leftNodeId);
                    snpRmtMgr.onNodeLeft(leftNodeId);
                }
            }
            finally {
                busyLock.leaveBusy();
            }
        }, EVT_NODE_LEFT, EVT_NODE_FAILED);

        cctx.gridIO().addMessageListener(DFLT_INITIAL_SNAPSHOT_TOPIC, snpRmtMgr);
        cctx.kernalContext().io().addTransmissionHandler(DFLT_INITIAL_SNAPSHOT_TOPIC, snpRmtMgr);
    }

    /** {@inheritDoc} */
    @Override protected void stop0(boolean cancel) {
        busyLock.block();

        try {
            restoreCacheGrpProc.interrupt(new NodeStoppingException("Node is stopping."));

            // Try stop all snapshot processing if not yet.
            for (AbstractSnapshotFutureTask<?> sctx : locSnpTasks.values())
                sctx.acceptException(new NodeStoppingException(SNP_NODE_STOPPING_ERR_MSG));

            locSnpTasks.clear();

            snpRmtMgr.stop();

            synchronized (snpOpMux) {
                if (clusterSnpFut != null) {
                    clusterSnpFut.onDone(new NodeStoppingException(SNP_NODE_STOPPING_ERR_MSG));

                    clusterSnpFut = null;
                }
            }

            cctx.kernalContext().io().removeMessageListener(DFLT_INITIAL_SNAPSHOT_TOPIC);
            cctx.kernalContext().io().removeTransmissionHandler(DFLT_INITIAL_SNAPSHOT_TOPIC);

            if (discoLsnr != null)
                cctx.kernalContext().event().removeDiscoveryEventListener(discoLsnr);

            cctx.exchange().unregisterExchangeAwareComponent(this);
        }
        finally {
            busyLock.unblock();
        }
    }

    /** {@inheritDoc} */
    @Override public void onActivate(GridKernalContext kctx) {
        // No-op.
    }

    /** {@inheritDoc} */
    @Override public void onDeActivate(GridKernalContext kctx) {
        restoreCacheGrpProc.interrupt(new IgniteCheckedException("The cluster has been deactivated."));
    }

    /**
     * @param snpDir Snapshot dir.
     * @param folderName Local node folder name (see {@link U#maskForFileName} with consistent id).
     */
    public void deleteSnapshot(File snpDir, String folderName) {
        if (!snpDir.exists())
            return;

        if (!snpDir.isDirectory())
            return;

        try {
            File binDir = binaryWorkDir(snpDir.getAbsolutePath(), folderName);
            File nodeDbDir = new File(snpDir.getAbsolutePath(), databaseRelativePath(folderName));

            U.delete(binDir);
            U.delete(nodeDbDir);

            File marshDir = mappingFileStoreWorkDir(snpDir.getAbsolutePath());

            // Concurrently traverse the snapshot marshaller directory and delete all files.
            Files.walkFileTree(marshDir.toPath(), new SimpleFileVisitor<Path>() {
                @Override public FileVisitResult visitFile(Path file, BasicFileAttributes attrs) {
                    U.delete(file);

                    return FileVisitResult.CONTINUE;
                }

                @Override public FileVisitResult visitFileFailed(Path file, IOException exc) {
                    // Skip files which can be concurrently removed from FileTree.
                    return FileVisitResult.CONTINUE;
                }

                @Override public FileVisitResult postVisitDirectory(Path dir, IOException exc) {
                    dir.toFile().delete();

                    if (log.isInfoEnabled() && exc != null)
                        log.info("Marshaller directory cleaned with an exception: " + exc.getMessage());

                    return FileVisitResult.CONTINUE;
                }
            });

            File binMetadataDfltDir = new File(snpDir, DFLT_BINARY_METADATA_PATH);
            File marshallerDfltDir = new File(snpDir, DFLT_MARSHALLER_PATH);

            U.delete(binMetadataDfltDir);
            U.delete(marshallerDfltDir);

            File db = new File(snpDir, DB_DEFAULT_FOLDER);

            if (!db.exists() || F.isEmpty(db.list())) {
                marshDir.delete();
                db.delete();
                U.delete(snpDir);
            }
        }
        catch (IOException e) {
            throw new IgniteException(e);
        }
    }

    /**
     * @param snpName Snapshot name.
     * @return Local snapshot directory for snapshot with given name.
     */
    public File snapshotLocalDir(String snpName) {
        assert locSnpDir != null;
        assert U.alphanumericUnderscore(snpName) : snpName;

        return new File(locSnpDir, snpName);
    }

    /**
     * @param snpName Snapshot name.
     * @return Local snapshot directory for snapshot with given name.
     * @throws IgniteCheckedException If directory doesn't exist.
     */
    private File resolveSnapshotDir(String snpName) throws IgniteCheckedException {
        File snpDir = snapshotLocalDir(snpName);

        if (!snpDir.exists())
            throw new IgniteCheckedException("Snapshot directory doesn't exists: " + snpDir.getAbsolutePath());

        return snpDir;
    }

    /**
     * @param snpLocDir Local snapshot directory.
     * @return Snapshot data directory.
     */
    File snapshotDataDirectory(File snpLocDir) {
        return new File(snpLocDir, databaseRelativePath(pdsSettings.folderName()));
    }

    /**
     * @return Node snapshot working directory.
     */
    public File snapshotTmpDir() {
        assert tmpWorkDir != null;

        return tmpWorkDir;
    }

    /**
     * @param req Request on snapshot creation.
     * @return Future which will be completed when a snapshot has been started.
     */
    private IgniteInternalFuture<SnapshotOperationResponse> initLocalSnapshotStartStage(SnapshotOperationRequest req) {
        if (cctx.kernalContext().clientNode() ||
            !CU.baselineNode(cctx.localNode(), cctx.kernalContext().state().clusterState()))
            return new GridFinishedFuture<>();

        // Executed inside discovery notifier thread, prior to firing discovery custom event,
        // so it is safe to set new snapshot task inside this method without synchronization.
        if (clusterSnpReq != null) {
            return new GridFinishedFuture<>(new IgniteCheckedException("Snapshot operation has been rejected. " +
                "Another snapshot operation in progress [req=" + req + ", curr=" + clusterSnpReq + ']'));
        }

        Set<UUID> leftNodes = new HashSet<>(req.nodes());
        leftNodes.removeAll(F.viewReadOnly(cctx.discovery().serverNodes(AffinityTopologyVersion.NONE),
            F.node2id()));

        if (!leftNodes.isEmpty()) {
            return new GridFinishedFuture<>(new IgniteCheckedException("Some of baseline nodes left the cluster " +
                "prior to snapshot operation start: " + leftNodes));
        }

        if (!cctx.localNode().isClient() && cctx.kernalContext().encryption().isMasterKeyChangeInProgress()) {
            return new GridFinishedFuture<>(new IgniteCheckedException("Snapshot operation has been rejected. Master " +
                "key changing process is not finished yet."));
        }

        if (!cctx.localNode().isClient() && cctx.kernalContext().encryption().reencryptionInProgress()) {
            return new GridFinishedFuture<>(new IgniteCheckedException("Snapshot operation has been rejected. Caches " +
                "re-encryption process is not finished yet."));
        }

        List<Integer> grpIds = new ArrayList<>(F.viewReadOnly(req.groups(), CU::cacheId));

        Set<Integer> leftGrps = new HashSet<>(grpIds);
        leftGrps.removeAll(cctx.cache().cacheGroupDescriptors().keySet());
        boolean withMetaStorage = leftGrps.remove(METASTORAGE_CACHE_ID);

        if (!leftGrps.isEmpty()) {
            return new GridFinishedFuture<>(new IgniteCheckedException("Some of requested cache groups doesn't exist " +
                "on the local node [missed=" + leftGrps + ", nodeId=" + cctx.localNodeId() + ']'));
        }

        Map<Integer, Set<Integer>> parts = new HashMap<>();

        // Prepare collection of pairs group and appropriate cache partition to be snapshot.
        // Cache group context may be 'null' on some nodes e.g. a node filter is set.
        for (Integer grpId : grpIds) {
            if (cctx.cache().cacheGroup(grpId) == null)
                continue;

            parts.put(grpId, null);
        }

        IgniteInternalFuture<?> task0;

        if (parts.isEmpty() && !withMetaStorage)
            task0 = new GridFinishedFuture<>(Collections.emptySet());
        else {
            task0 = registerSnapshotTask(req.snapshotName(),
                req.operationalNodeId(),
                parts,
                withMetaStorage,
                locSndrFactory.apply(req.snapshotName()));

            if (withMetaStorage && task0 instanceof SnapshotFutureTask) {
                ((DistributedMetaStorageImpl)cctx.kernalContext().distributedMetastorage())
                    .suspend(((SnapshotFutureTask)task0).started());
            }

            clusterSnpReq = req;
        }

        return task0.chain(fut -> {
            if (fut.error() != null)
                throw F.wrap(fut.error());

            try {
                Set<String> blts = req.nodes().stream()
                    .map(n -> cctx.discovery().node(n).consistentId().toString())
                    .collect(Collectors.toSet());

                File smf = new File(snapshotLocalDir(req.snapshotName()), snapshotMetaFileName(cctx.localNode().consistentId().toString()));

                if (smf.exists())
                    throw new GridClosureException(new IgniteException("Snapshot metafile must not exist: " + smf.getAbsolutePath()));

                smf.getParentFile().mkdirs();

                SnapshotMetadata meta = new SnapshotMetadata(req.requestId(),
                    req.snapshotName(),
                    cctx.localNode().consistentId().toString(),
                    pdsSettings.folderName(),
                    cctx.gridConfig().getDataStorageConfiguration().getPageSize(),
                    grpIds,
                    blts,
                    (Set<GroupPartitionId>)fut.result());

                meta.masterKeyDigest(cctx.gridConfig().getEncryptionSpi().masterKeyDigest());

                try (OutputStream out = new BufferedOutputStream(new FileOutputStream(smf))) {
                    U.marshal(marsh, meta, out);

                    log.info("Snapshot metafile has been created: " + smf.getAbsolutePath());
                }

                SnapshotHandlerContext ctx = new SnapshotHandlerContext(meta, req.groups(), cctx.localNode());

                return new SnapshotOperationResponse(handlers.invokeAll(SnapshotHandlerType.CREATE, ctx));
            }
            catch (IOException | IgniteCheckedException e) {
                throw F.wrap(e);
            }
        });
    }

    /**
     * @param id Request id.
     * @param res Results.
     * @param err Errors.
     */
    private void processLocalSnapshotStartStageResult(UUID id, Map<UUID, SnapshotOperationResponse> res, Map<UUID, Exception> err) {
        if (cctx.kernalContext().clientNode())
            return;

        SnapshotOperationRequest snpReq = clusterSnpReq;

        boolean cancelled = err.values().stream().anyMatch(e -> e instanceof IgniteFutureCancelledCheckedException);

        if (snpReq == null || !snpReq.requestId().equals(id)) {
            synchronized (snpOpMux) {
                if (clusterSnpFut != null && clusterSnpFut.rqId.equals(id)) {
                    if (cancelled) {
                        clusterSnpFut.onDone(new IgniteFutureCancelledCheckedException("Execution of snapshot tasks " +
                            "has been cancelled by external process [err=" + err + ", snpReq=" + snpReq + ']'));
                    } else {
                        clusterSnpFut.onDone(new IgniteCheckedException("Snapshot operation has not been fully completed " +
                            "[err=" + err + ", snpReq=" + snpReq + ']'));
                    }

                    clusterSnpFut = null;
                }

                return;
            }
        }

        snpReq.startStageEnded(true);

        if (isLocalNodeCoordinator(cctx.discovery())) {
            Set<UUID> missed = new HashSet<>(snpReq.nodes());
            missed.removeAll(res.keySet());
            missed.removeAll(err.keySet());

            if (cancelled) {
                snpReq.error(new IgniteFutureCancelledCheckedException("Execution of snapshot tasks " +
                    "has been cancelled by external process [err=" + err + ", missed=" + missed + ']'));
            }
            else if (!missed.isEmpty()) {
                snpReq.error(new ClusterTopologyCheckedException("Snapshot operation interrupted, because baseline " +
                    "node left the cluster. Uncompleted snapshot will be deleted [missed=" + missed + ']'));
            }
            else if (!F.isEmpty(err)) {
                snpReq.error(new IgniteCheckedException("Execution of local snapshot tasks fails. " +
                    "Uncompleted snapshot will be deleted [err=" + err + ']'));
            }

            completeHandlersAsyncIfNeeded(snpReq, res.values())
                .listen(f -> {
                        if (f.error() != null)
                            snpReq.error(f.error());

                        endSnpProc.start(snpReq.requestId(), snpReq);
                    }
                );
        }
    }

    /**
     * Execute the {@link SnapshotHandler#complete(String, Collection)} method of the snapshot handlers asynchronously.
     *
     * @param req Request on snapshot creation.
     * @param res Results.
     * @return Future that will be completed when the handlers are finished executing.
     */
    private IgniteInternalFuture<Void> completeHandlersAsyncIfNeeded(SnapshotOperationRequest req,
        Collection<SnapshotOperationResponse> res) {
        if (req.error() != null)
            return new GridFinishedFuture<>();

        Map<String, List<SnapshotHandlerResult<?>>> clusterHndResults = new HashMap<>();

        for (SnapshotOperationResponse response : res) {
            if (response == null || response.handlerResults() == null)
                continue;

            for (Map.Entry<String, SnapshotHandlerResult<Object>> entry : response.handlerResults().entrySet())
                clusterHndResults.computeIfAbsent(entry.getKey(), v -> new ArrayList<>()).add(entry.getValue());
        }

        if (clusterHndResults.isEmpty())
            return new GridFinishedFuture<>();

        try {
            GridFutureAdapter<Void> resultFut = new GridFutureAdapter<>();

            handlers().execSvc.submit(() -> {
                try {
                    handlers.completeAll(SnapshotHandlerType.CREATE, req.snapshotName(), clusterHndResults, req.nodes());

                    resultFut.onDone();
                }
                catch (Exception e) {
                    log.warning("The snapshot operation will be aborted due to a handler error " +
                        "[snapshot=" + req.snapshotName() + "].", e);

                    resultFut.onDone(e);
                }
            });

            return resultFut;
        } catch (RejectedExecutionException e) {
            return new GridFinishedFuture<>(e);
        }
    }

    /**
     * @param req Request on snapshot creation.
     * @return Future which will be completed when the snapshot will be finalized.
     */
    private IgniteInternalFuture<SnapshotOperationResponse> initLocalSnapshotEndStage(SnapshotOperationRequest req) {
        SnapshotOperationRequest snpReq = clusterSnpReq;

        if (snpReq == null || !F.eq(req.requestId(), snpReq.requestId()))
            return new GridFinishedFuture<>();

        try {
            if (req.error() != null)
                deleteSnapshot(snapshotLocalDir(req.snapshotName()), pdsSettings.folderName());

            removeLastMetaStorageKey();
        }
        catch (Exception e) {
            return new GridFinishedFuture<>(e);
        }

        return new GridFinishedFuture<>(new SnapshotOperationResponse());
    }

    /**
     * @param id Request id.
     * @param res Results.
     * @param err Errors.
     */
    private void processLocalSnapshotEndStageResult(UUID id, Map<UUID, SnapshotOperationResponse> res, Map<UUID, Exception> err) {
        SnapshotOperationRequest snpReq = clusterSnpReq;

        if (snpReq == null || !F.eq(id, snpReq.requestId()))
            return;

        Set<UUID> endFail = new HashSet<>(snpReq.nodes());
        endFail.removeAll(res.keySet());

        clusterSnpReq = null;

        synchronized (snpOpMux) {
            if (clusterSnpFut != null) {
                if (endFail.isEmpty() && snpReq.error() == null) {
                    clusterSnpFut.onDone();

                    if (log.isInfoEnabled())
                        log.info(SNAPSHOT_FINISHED_MSG + snpReq);
                }
                else if (snpReq.error() == null) {
                    clusterSnpFut.onDone(new IgniteCheckedException("Snapshot creation has been finished with an error. " +
                        "Local snapshot tasks may not finished completely or finalizing results fails " +
                        "[fail=" + endFail + ", err=" + err + ']'));
                }
                else
                    clusterSnpFut.onDone(snpReq.error());

                clusterSnpFut = null;
            }
        }
    }

    /**
     * @return {@code True} if snapshot operation is in progress.
     */
    public boolean isSnapshotCreating() {
        if (clusterSnpReq != null)
            return true;

        synchronized (snpOpMux) {
            return clusterSnpReq != null || clusterSnpFut != null;
        }
    }

    /**
     * Check if snapshot restore process is currently running.
     *
     * @return {@code True} if the snapshot restore operation is in progress.
     */
    public boolean isRestoring() {
        return restoreCacheGrpProc.restoringSnapshotName() != null;
    }

    /**
     * Check if snapshot restore process is currently running.
     *
     * @param snpName Snapshot name.
     * @return {@code True} if the snapshot restore operation from the specified snapshot is in progress locally.
     */
    public boolean isRestoring(String snpName) {
        return snpName.equals(restoreCacheGrpProc.restoringSnapshotName());
    }

    /**
     * Check if the cache or group with the specified name is currently being restored from the snapshot.
     *
     * @param ccfg Cache configuration.
     * @return {@code True} if the cache or group with the specified name is being restored.
     */
    public boolean isRestoring(CacheConfiguration<?, ?> ccfg) {
        return restoreCacheGrpProc.isRestoring(ccfg);
    }

    /**
     * Status of the restore operation cluster-wide.
     *
     * @param snpName Snapshot name.
     * @return Future that will be completed when the status of the restore operation is received from all the server
     * nodes. The result of this future will be {@code false} if the restore process with the specified snapshot name is
     * not running on all nodes.
     */
    public IgniteFuture<Boolean> restoreStatus(String snpName) {
        return executeRestoreManagementTask(SnapshotRestoreStatusTask.class, snpName);
    }

    /**
     * @param restoreId Restore process ID.
     * @return Server nodes on which a successful start of the cache(s) is required, if any of these nodes fails when
     *         starting the cache(s), the whole procedure is rolled back.
     */
    public Set<UUID> cacheStartRequiredAliveNodes(@Nullable IgniteUuid restoreId) {
        if (restoreId == null)
            return Collections.emptySet();

        return restoreCacheGrpProc.cacheStartRequiredAliveNodes(restoreId);
    }

    /**
     * @return List of all known snapshots on the local node.
     */
    public List<String> localSnapshotNames() {
        if (cctx.kernalContext().clientNode())
            throw new UnsupportedOperationException("Client and daemon nodes can not perform this operation.");

        if (locSnpDir == null)
            return Collections.emptyList();

        synchronized (snpOpMux) {
            return Arrays.stream(locSnpDir.listFiles(File::isDirectory))
                .map(File::getName)
                .collect(Collectors.toList());
        }
    }

    /** {@inheritDoc} */
    @Override public IgniteFuture<Void> cancelSnapshot(String name) {
        A.notNullOrEmpty(name, "Snapshot name must be not empty or null");

        cctx.kernalContext().security().authorize(ADMIN_SNAPSHOT);

        IgniteInternalFuture<Void> fut0 = cctx.kernalContext().closure()
            .callAsyncNoFailover(BROADCAST,
                new CancelSnapshotCallable(name),
                cctx.discovery().aliveServerNodes(),
                false,
                0,
                true);

        return new IgniteFutureImpl<>(fut0);
    }

    /**
     * @param name Snapshot name to cancel operation on local node.
     */
    public void cancelLocalSnapshotTask(String name) {
        A.notNullOrEmpty(name, "Snapshot name must be not null or empty");

        ClusterSnapshotFuture fut0 = null;

        busyLock.enterBusy();

        try {
            for (AbstractSnapshotFutureTask<?> sctx : locSnpTasks.values()) {
                if (sctx.snapshotName().equals(name))
                    sctx.cancel();
            }

            synchronized (snpOpMux) {
                if (clusterSnpFut != null)
                    fut0 = clusterSnpFut;
            }
        }
        finally {
            busyLock.leaveBusy();
        }

        // Future may be completed with cancelled exception, which is expected.
        try {
            if (fut0 != null)
                fut0.get();
        }
        catch (IgniteCheckedException e) {
            if (e instanceof IgniteFutureCancelledCheckedException) {
                if (log.isInfoEnabled())
                    log.info("Expected cancelled exception: " + e.getMessage());
            }
            else
                throw new IgniteException(e);
        }
    }

    /** {@inheritDoc} */
    @Override public IgniteFuture<Boolean> cancelSnapshotRestore(String name) {
        return executeRestoreManagementTask(SnapshotRestoreCancelTask.class, name);
    }

    /**
     * @param name Snapshot name.
     *
     * @return Future that will be finished when process the process is complete. The result of this future will be
     * {@code false} if the restore process with the specified snapshot name is not running at all.
     */
    public IgniteFuture<Boolean> cancelLocalRestoreTask(String name) {
        return restoreCacheGrpProc.cancel(new IgniteCheckedException("Operation has been canceled by the user."), name);
    }

    /**
     * @param name Snapshot name.
     * @return Future with the result of execution snapshot partitions verify task, which besides calculating partition
     *         hashes of {@link IdleVerifyResultV2} also contains the snapshot metadata distribution across the cluster.
     */
    public IgniteInternalFuture<IdleVerifyResultV2> checkSnapshot(String name) {
        A.notNullOrEmpty(name, "Snapshot name cannot be null or empty.");
        A.ensure(U.alphanumericUnderscore(name), "Snapshot name must satisfy the following name pattern: a-zA-Z0-9_");

        cctx.kernalContext().security().authorize(ADMIN_SNAPSHOT);

        return checkSnapshot(name, null, false).chain(f -> {
            try {
                return f.get().idleVerifyResult();
            }
            catch (Throwable t) {
                throw new GridClosureException(t);
            }
        });
    }

    /**
     * The check snapshot procedure performs compute operation over the whole cluster to verify the snapshot
     * entirety and partitions consistency. The result future will be completed with an exception if this
     * exception is not related to the check procedure, and will be completed normally with the {@code IdleVerifyResult}.
     *
     * @param name Snapshot name.
     * @param grps Collection of cache group names to check.
     * @param includeCustomHandlers {@code True} to invoke all user-defined {@link SnapshotHandlerType#RESTORE}
     *                              handlers, otherwise only system consistency check will be performed.
     * @return Future with the result of execution snapshot partitions verify task, which besides calculating partition
     *         hashes of {@link IdleVerifyResultV2} also contains the snapshot metadata distribution across the cluster.
     */
    public IgniteInternalFuture<SnapshotPartitionsVerifyTaskResult> checkSnapshot(
        String name,
        @Nullable Collection<String> grps,
        boolean includeCustomHandlers
    ) {
        A.notNullOrEmpty(name, "Snapshot name cannot be null or empty.");
        A.ensure(U.alphanumericUnderscore(name), "Snapshot name must satisfy the following name pattern: a-zA-Z0-9_");
        A.ensure(grps == null || grps.stream().filter(Objects::isNull).collect(Collectors.toSet()).isEmpty(),
            "Collection of cache groups names cannot contain null elements.");

        GridFutureAdapter<SnapshotPartitionsVerifyTaskResult> res = new GridFutureAdapter<>();

        GridKernalContext kctx0 = cctx.kernalContext();

        Collection<ClusterNode> bltNodes = F.view(cctx.discovery().serverNodes(AffinityTopologyVersion.NONE),
            (node) -> CU.baselineNode(node, kctx0.state().clusterState()));

        kctx0.task().setThreadContext(TC_SKIP_AUTH, true);
        kctx0.task().setThreadContext(TC_SUBGRID, bltNodes);

        kctx0.task().execute(SnapshotMetadataCollectorTask.class, name).listen(f0 -> {
            if (f0.error() == null) {
                Map<ClusterNode, List<SnapshotMetadata>> metas = f0.result();

                Map<Integer, String> grpIds = grps == null ? Collections.emptyMap() :
                    grps.stream().collect(Collectors.toMap(CU::cacheId, v -> v));

                byte[] curMasterKeyDigest = kctx0.config().getEncryptionSpi().masterKeyDigest();

                for (List<SnapshotMetadata> nodeMetas : metas.values()) {
                    for (SnapshotMetadata meta : nodeMetas) {
                        byte[] snpMasterKeyDigest = meta.masterKeyDigest();

                        if (curMasterKeyDigest == null && snpMasterKeyDigest != null) {
                            res.onDone(new SnapshotPartitionsVerifyTaskResult(metas, new IdleVerifyResultV2(
                                Collections.singletonMap(cctx.localNode(), new IllegalArgumentException("Snapshot '" + meta.snapshotName() +
                                    "' has encrypted caches while encryption is disabled. No keys exist to decrypt data to validate.")))));

                            return;
                        }

                        if (snpMasterKeyDigest != null && !Arrays.equals(snpMasterKeyDigest, curMasterKeyDigest)) {
                            res.onDone(new SnapshotPartitionsVerifyTaskResult(metas, new IdleVerifyResultV2(
                                Collections.singletonMap(cctx.localNode(), new IllegalArgumentException("Snapshot '" + meta.snapshotName() +
                                    "' has different master key digest. Unable to decrypt data to validate.")))));

                            return;
                        }

                        grpIds.keySet().removeAll(meta.partitions().keySet());
                    }
                }

                if (!grpIds.isEmpty()) {
                    res.onDone(new SnapshotPartitionsVerifyTaskResult(metas,
                        new IdleVerifyResultV2(Collections.singletonMap(cctx.localNode(),
                            new IllegalArgumentException("Cache group(s) was not " +
                                "found in the snapshot [groups=" + grpIds.values() + ", snapshot=" + name + ']')))));

                    return;
                }

                kctx0.task().setThreadContext(TC_SKIP_AUTH, true);
                kctx0.task().setThreadContext(TC_SUBGRID, new ArrayList<>(metas.keySet()));

                Class<? extends AbstractSnapshotVerificationTask> cls =
                    includeCustomHandlers ? SnapshotHandlerRestoreTask.class : SnapshotPartitionsVerifyTask.class;

                kctx0.task().execute(cls, new SnapshotPartitionsVerifyTaskArg(grps, metas))
                    .listen(f1 -> {
                        if (f1.error() == null)
                            res.onDone(f1.result());
                        else if (f1.error() instanceof IgniteSnapshotVerifyException)
                            res.onDone(new SnapshotPartitionsVerifyTaskResult(metas,
                                new IdleVerifyResultV2(((IgniteSnapshotVerifyException)f1.error()).exceptions())));
                        else
                            res.onDone(f1.error());
                    });
            }
            else {
                if (f0.error() instanceof IgniteSnapshotVerifyException)
                    res.onDone(new SnapshotPartitionsVerifyTaskResult(null,
                        new IdleVerifyResultV2(((IgniteSnapshotVerifyException)f0.error()).exceptions())));
                else
                    res.onDone(f0.error());
            }
        });

        return res;
    }

    /**
     * @param snpName Snapshot name.
     * @param folderName The name of a directory for the cache group.
     * @return The list of cache or cache group names in given snapshot on local node.
     */
    public List<File> snapshotCacheDirectories(String snpName, String folderName) {
        return snapshotCacheDirectories(snpName, folderName, name -> true);
    }

    /**
     * @param snpName Snapshot name.
     * @param folderName The name of a directory for the cache group.
     * @param names Cache group names to filter.
     * @return The list of cache or cache group names in given snapshot on local node.
     */
    public List<File> snapshotCacheDirectories(String snpName, String folderName, Predicate<String> names) {
        File snpDir = snapshotLocalDir(snpName);

        if (!snpDir.exists())
            return Collections.emptyList();

        return cacheDirectories(new File(snpDir, databaseRelativePath(folderName)), names);
    }

    /**
     * @param snpName Snapshot name.
     * @param consId Node consistent id to read metadata for.
     * @return Snapshot metadata instance.
     */
    public SnapshotMetadata readSnapshotMetadata(String snpName, String consId) {
        return readSnapshotMetadata(new File(snapshotLocalDir(snpName), snapshotMetaFileName(consId)));
    }

    /**
     * @param smf File denoting to snapshot metafile.
     * @return Snapshot metadata instance.
     */
    private SnapshotMetadata readSnapshotMetadata(File smf) {
        if (!smf.exists())
            throw new IgniteException("Snapshot metafile cannot be read due to it doesn't exist: " + smf);

        String smfName = smf.getName().substring(0, smf.getName().length() - SNAPSHOT_METAFILE_EXT.length());

        try (InputStream in = new BufferedInputStream(new FileInputStream(smf))) {
            SnapshotMetadata meta = marsh.unmarshal(in, U.resolveClassLoader(cctx.gridConfig()));

            if (!U.maskForFileName(meta.consistentId()).equals(smfName)) {
                throw new IgniteException(
                    "Error reading snapshot metadata [smfName=" + smfName + ", consId=" + U.maskForFileName(meta.consistentId())
                );
            }

            return meta;
        }
        catch (IgniteCheckedException | IOException e) {
            throw new IgniteException("An error occurred during reading snapshot metadata file [file=" +
                smf.getAbsolutePath() + "]", e);
        }
    }

    /**
     * @param snpName Snapshot name.
     * @return List of snapshot metadata for the given snapshot name on local node.
     * If snapshot has been taken from local node the snapshot metadata for given
     * local node will be placed on the first place.
     */
    public List<SnapshotMetadata> readSnapshotMetadatas(String snpName) {
        A.notNullOrEmpty(snpName, "Snapshot name cannot be null or empty.");
        A.ensure(U.alphanumericUnderscore(snpName), "Snapshot name must satisfy the following name pattern: a-zA-Z0-9_");

        File snpDir = snapshotLocalDir(snpName);

        if (!(snpDir.exists() && snpDir.isDirectory()))
            return Collections.emptyList();

        List<File> smfs = new ArrayList<>();

        try (DirectoryStream<Path> ds = Files.newDirectoryStream(snpDir.toPath())) {
            for (Path d : ds) {
                if (Files.isRegularFile(d) && d.getFileName().toString().toLowerCase().endsWith(SNAPSHOT_METAFILE_EXT))
                    smfs.add(d.toFile());
            }
        }
        catch (IOException e) {
            throw new IgniteException(e);
        }

        if (smfs.isEmpty())
            return Collections.emptyList();

        Map<String, SnapshotMetadata> metasMap = new HashMap<>();
        SnapshotMetadata prev = null;

        for (File smf : smfs) {
            SnapshotMetadata curr = readSnapshotMetadata(smf);

            if (prev != null && !prev.sameSnapshot(curr))
                throw new IgniteException("Snapshot metadata files are from different snapshots [prev=" + prev + ", curr=" + curr);

            metasMap.put(curr.consistentId(), curr);

            prev = curr;
        }

        SnapshotMetadata currNodeSmf = metasMap.remove(cctx.localNode().consistentId().toString());

        // Snapshot metadata for the local node must be first in the result map.
        if (currNodeSmf == null)
            return new ArrayList<>(metasMap.values());
        else {
            List<SnapshotMetadata> result = new ArrayList<>();

            result.add(currNodeSmf);
            result.addAll(metasMap.values());

            return result;
        }
    }

    /** {@inheritDoc} */
    @Override public IgniteFuture<Void> createSnapshot(String name) {
        A.notNullOrEmpty(name, "Snapshot name cannot be null or empty.");
        A.ensure(U.alphanumericUnderscore(name), "Snapshot name must satisfy the following name pattern: a-zA-Z0-9_");

        try {
            cctx.kernalContext().security().authorize(ADMIN_SNAPSHOT);

            if (!IgniteFeatures.allNodesSupports(cctx.discovery().aliveServerNodes(), PERSISTENCE_CACHE_SNAPSHOT))
                throw new IgniteException("Not all nodes in the cluster support a snapshot operation.");

            if (!CU.isPersistenceEnabled(cctx.gridConfig())) {
                throw new IgniteException("Create snapshot request has been rejected. Snapshots on an in-memory " +
                    "clusters are not allowed.");
            }

            if (!cctx.kernalContext().state().clusterState().state().active())
                throw new IgniteException("Snapshot operation has been rejected. The cluster is inactive.");

            DiscoveryDataClusterState clusterState = cctx.kernalContext().state().clusterState();

            if (!clusterState.hasBaselineTopology())
                throw new IgniteException("Snapshot operation has been rejected. The baseline topology is not configured for cluster.");

            if (cctx.kernalContext().clientNode()) {
                ClusterNode crd = U.oldest(cctx.kernalContext().discovery().aliveServerNodes(), null);

                if (crd == null)
                    throw new IgniteException("There is no alive server nodes in the cluster");

                return new IgniteSnapshotFutureImpl(cctx.kernalContext().closure()
                    .callAsyncNoFailover(BALANCE,
                        new CreateSnapshotCallable(name),
                        Collections.singletonList(crd),
                        false,
                        0,
                        true));
            }

            ClusterSnapshotFuture snpFut0;

            synchronized (snpOpMux) {
                if (clusterSnpFut != null && !clusterSnpFut.isDone()) {
                    throw new IgniteException(
                        "Create snapshot request has been rejected. The previous snapshot operation was not completed."
                    );
                }

                if (clusterSnpReq != null)
                    throw new IgniteException("Create snapshot request has been rejected. Parallel snapshot processes are not allowed.");

                if (localSnapshotNames().contains(name)) {
                    throw new IgniteException(
                        "Create snapshot request has been rejected. Snapshot with given name already exists on local node."
                    );
                }

                if (isRestoring()) {
                    throw new IgniteException(
                        "Snapshot operation has been rejected. Cache group restore operation is currently in progress."
                    );
                }

                snpFut0 = new ClusterSnapshotFuture(UUID.randomUUID(), name);

                clusterSnpFut = snpFut0;
                lastSeenSnpFut = snpFut0;
            }

            List<String> grps = cctx.cache().persistentGroups().stream()
                .filter(g -> cctx.cache().cacheType(g.cacheOrGroupName()) == CacheType.USER)
                .map(CacheGroupDescriptor::cacheOrGroupName)
                .collect(Collectors.toList());

            grps.add(METASTORAGE_CACHE_NAME);

            List<ClusterNode> srvNodes = cctx.discovery().serverNodes(AffinityTopologyVersion.NONE);

            snpFut0.listen(f -> {
                if (f.error() == null)
                    recordSnapshotEvent(name, SNAPSHOT_FINISHED_MSG + grps, EVT_CLUSTER_SNAPSHOT_FINISHED);
                else
                    recordSnapshotEvent(name, SNAPSHOT_FAILED_MSG + f.error().getMessage(), EVT_CLUSTER_SNAPSHOT_FAILED);
            });

            startSnpProc.start(snpFut0.rqId, new SnapshotOperationRequest(snpFut0.rqId,
                cctx.localNodeId(),
                name,
                grps,
                new HashSet<>(F.viewReadOnly(srvNodes,
                    F.node2id(),
                    (node) -> CU.baselineNode(node, clusterState)))));

            String msg = "Cluster-wide snapshot operation started [snpName=" + name + ", grps=" + grps + ']';

            recordSnapshotEvent(name, msg, EVT_CLUSTER_SNAPSHOT_STARTED);

            if (log.isInfoEnabled())
                log.info(msg);

            return new IgniteFutureImpl<>(snpFut0);
        }
        catch (Exception e) {
            recordSnapshotEvent(name, SNAPSHOT_FAILED_MSG + e.getMessage(), EVT_CLUSTER_SNAPSHOT_FAILED);

            U.error(log, SNAPSHOT_FAILED_MSG, e);

            lastSeenSnpFut = new ClusterSnapshotFuture(name, e);

            return new IgniteFinishedFutureImpl<>(e);
        }
    }

    /** {@inheritDoc} */
    @Override public IgniteFuture<Void> restoreSnapshot(String name, @Nullable Collection<String> grpNames) {
        A.notNullOrEmpty(name, "Snapshot name cannot be null or empty.");
        A.ensure(U.alphanumericUnderscore(name), "Snapshot name must satisfy the following name pattern: a-zA-Z0-9_");
        A.ensure(grpNames == null || !grpNames.isEmpty(), "List of cache group names cannot be empty.");

        return restoreCacheGrpProc.start(name, grpNames);
    }

    /** {@inheritDoc} */
    @Override public void onReadyForReadWrite(ReadWriteMetastorage metaStorage) throws IgniteCheckedException {
        synchronized (snpOpMux) {
            this.metaStorage = metaStorage;

            if (recovered)
                removeLastMetaStorageKey();

            recovered = false;
        }
    }

    /** {@inheritDoc} */
    @Override public void onReadyForRead(ReadOnlyMetastorage metaStorage) throws IgniteCheckedException {
        restoreCacheGrpProc.cleanup();

        // Snapshot which has not been completed due to the local node crashed must be deleted.
        String snpName = (String)metaStorage.read(SNP_RUNNING_KEY);

        if (snpName == null)
            return;

        recovered = true;

        for (File tmp : snapshotTmpDir().listFiles())
            U.delete(tmp);

        deleteSnapshot(snapshotLocalDir(snpName), pdsSettings.folderName());

        if (log.isInfoEnabled()) {
            log.info("Previous attempt to create snapshot fail due to the local node crash. All resources " +
                "related to snapshot operation have been deleted: " + snpName);
        }
    }

    /**
     * @param evt Discovery event to check.
     * @return {@code true} if exchange started by snapshot operation.
     */
    public static boolean isSnapshotOperation(DiscoveryEvent evt) {
        return !evt.eventNode().isClient() &&
            evt.type() == EVT_DISCOVERY_CUSTOM_EVT &&
            ((DiscoveryCustomEvent)evt).customMessage() instanceof SnapshotStartDiscoveryMessage;
    }

    /** {@inheritDoc} */
    @Override public void onDoneBeforeTopologyUnlock(GridDhtPartitionsExchangeFuture fut) {
        if (clusterSnpReq == null || cctx.kernalContext().clientNode())
            return;

        SnapshotOperationRequest snpReq = clusterSnpReq;

        AbstractSnapshotFutureTask<?> task = locSnpTasks.get(snpReq.snapshotName());

        if (task == null)
            return;

        if (task.start()) {
            cctx.database().forceNewCheckpoint(String.format("Start snapshot operation: %s", snpReq.snapshotName()), lsnr -> {});

            // Schedule task on a checkpoint and wait when it starts.
            try {
                long start = U.currentTimeMillis();

                ((SnapshotFutureTask)task).started().get();

                if (log.isInfoEnabled()) {
                    log.info("Finished waiting for a synchronized checkpoint under topology lock " +
                        "[snpName=" + task.snapshotName() + ", time=" + (U.currentTimeMillis() - start) + "ms]");
                }
            }
            catch (IgniteCheckedException e) {
                U.error(log, "Fail to wait while cluster-wide snapshot operation started", e);
            }
        }
    }

    /**
     * @param parts Collection of pairs group and appropriate cache partition to be snapshot.
     * @param rmtNodeId The remote node to connect to.
     * @param partHnd Received partition handler.
     */
    public IgniteInternalFuture<Void> requestRemoteSnapshotFiles(
        UUID rmtNodeId,
        String snpName,
        Map<Integer, Set<Integer>> parts,
        BooleanSupplier stopChecker,
        BiConsumer<@Nullable File, @Nullable Throwable> partHnd
    ) throws IgniteCheckedException {
        assert U.alphanumericUnderscore(snpName) : snpName;
        assert partHnd != null;

        ClusterNode rmtNode = cctx.discovery().node(rmtNodeId);

        if (rmtNode == null) {
            throw new ClusterTopologyCheckedException("Snapshot remote request cannot be performed. " +
                "Remote node left the grid [rmtNodeId=" + rmtNodeId + ']');
        }

        if (!nodeSupports(rmtNode, PERSISTENCE_CACHE_SNAPSHOT))
            throw new IgniteCheckedException("Snapshot on remote node is not supported: " + rmtNode.id());

        RemoteSnapshotFilesRecevier fut = new RemoteSnapshotFilesRecevier(this, rmtNodeId, snpName, parts, stopChecker, partHnd);

        snpRmtMgr.submit(fut);

        return fut;
    }

    /**
     * @param grps List of cache groups which will be destroyed.
     */
    public void onCacheGroupsStopped(List<Integer> grps) {
        for (AbstractSnapshotFutureTask<?> sctx : F.view(locSnpTasks.values(), t -> t instanceof SnapshotFutureTask)) {
            Set<Integer> retain = new HashSet<>(grps);

            retain.retainAll(((SnapshotFutureTask)sctx).affectedCacheGroups());

            if (!retain.isEmpty()) {
                sctx.acceptException(new IgniteCheckedException("Snapshot has been interrupted due to some of the required " +
                    "cache groups stopped: " + retain));
            }
        }
    }

    /**
     * @param consId Consistent node id.
     * @return Snapshot metadata file name.
     */
    private static String snapshotMetaFileName(String consId) {
        return U.maskForFileName(consId) + SNAPSHOT_METAFILE_EXT;
    }

    /**
     * @param snpName Snapshot name.
     * @param folderName The node folder name, usually it's the same as the U.maskForFileName(consistentId).
     * @return Standalone kernal context related to the snapshot.
     * @throws IgniteCheckedException If fails.
     */
    public StandaloneGridKernalContext createStandaloneKernalContext(String snpName, String folderName) throws IgniteCheckedException {
        File snpDir = resolveSnapshotDir(snpName);

        return new StandaloneGridKernalContext(log,
            resolveBinaryWorkDir(snpDir.getAbsolutePath(), folderName),
            resolveMappingFileStoreWorkDir(snpDir.getAbsolutePath()));
    }

    /**
     * @param grpName Cache group name.
     * @param partId Partition id.
     * @param pageStore File page store to iterate over.
     * @return Iterator over partition.
     * @throws IgniteCheckedException If and error occurs.
     */
    public GridCloseableIterator<CacheDataRow> partitionRowIterator(GridKernalContext ctx,
        String grpName,
        int partId,
        FilePageStore pageStore
    ) throws IgniteCheckedException {
        CacheObjectContext coctx = new CacheObjectContext(ctx, grpName, null, false,
            false, false, false, false);

        GridCacheSharedContext<?, ?> sctx = new GridCacheSharedContext<>(ctx, null, null, null,
            null, null, null, null, null, null,
            null, null, null, null, null,
            null, null, null, null, null, null);

        return new DataPageIterator(sctx, coctx, pageStore, partId);
    }

    /**
     * @param snpName Snapshot name.
     * @param folderName The node folder name, usually it's the same as the U.maskForFileName(consistentId).
     * @param grpName Cache group name.
     * @param partId Partition id.
     * @param encrKeyProvider Encryption keys provider to create encrypted IO. If {@code null}, no encrypted IO is used.
     * @return Iterator over partition.
     * @throws IgniteCheckedException If and error occurs.
     */
    public GridCloseableIterator<CacheDataRow> partitionRowIterator(String snpName,
        String folderName,
        String grpName,
        int partId,
        @Nullable EncryptionCacheKeyProvider encrKeyProvider
    ) throws IgniteCheckedException {
        File snpDir = resolveSnapshotDir(snpName);

        File nodePath = new File(snpDir, databaseRelativePath(folderName));

        if (!nodePath.exists())
            throw new IgniteCheckedException("Consistent id directory doesn't exists: " + nodePath.getAbsolutePath());

        List<File> grps = cacheDirectories(nodePath, name -> name.equals(grpName));

        if (F.isEmpty(grps)) {
            throw new IgniteCheckedException(
                "The snapshot cache group not found [dir=" + snpDir.getAbsolutePath() + ", grpName=" + grpName + ']'
            );
        }

        if (grps.size() > 1) {
            throw new IgniteCheckedException(
                "The snapshot cache group directory cannot be uniquely identified [dir=" + snpDir.getAbsolutePath() +
                    ", grpName=" + grpName + ']'
            );
        }

        File snpPart = getPartitionFile(new File(snapshotLocalDir(snpName), databaseRelativePath(folderName)),
            grps.get(0).getName(), partId);

        int grpId = CU.cacheId(grpName);

        FilePageStore pageStore = (FilePageStore)storeMgr.getPageStoreFactory(grpId,
            encrKeyProvider == null || encrKeyProvider.getActiveKey(grpId) == null ? null : encrKeyProvider).
            createPageStore(getTypeByPartId(partId),
                snpPart::toPath,
                val -> {});

        GridCloseableIterator<CacheDataRow> partIter = partitionRowIterator(cctx.kernalContext(), grpName, partId, pageStore);

        return new GridCloseableIteratorAdapter<CacheDataRow>() {
            /** {@inheritDoc} */
            @Override protected CacheDataRow onNext() throws IgniteCheckedException {
                return partIter.nextX();
            }

            /** {@inheritDoc} */
            @Override protected boolean onHasNext() throws IgniteCheckedException {
                return partIter.hasNextX();
            }

            /** {@inheritDoc} */
            @Override protected void onClose() {
                U.closeQuiet(pageStore);
            }
        };
    }

    /**
     * @param snpName Unique snapshot name.
     * @param srcNodeId Node id which cause snapshot operation.
     * @param parts Collection of pairs group and appropriate cache partition to be snapshot.
     * @param withMetaStorage {@code true} if all metastorage data must be also included into snapshot.
     * @param snpSndr Factory which produces snapshot receiver instance.
     * @return Snapshot operation task which should be registered on checkpoint to run.
     */
    AbstractSnapshotFutureTask<?> registerSnapshotTask(
        String snpName,
        UUID srcNodeId,
        Map<Integer, Set<Integer>> parts,
        boolean withMetaStorage,
        SnapshotSender snpSndr
    ) {
        AbstractSnapshotFutureTask<?> task = registerTask(snpName, new SnapshotFutureTask(cctx, srcNodeId, snpName,
            tmpWorkDir, ioFactory, snpSndr, parts, withMetaStorage, locBuff));

        if (!withMetaStorage) {
            for (Integer grpId : parts.keySet()) {
                if (!cctx.cache().isEncrypted(grpId))
                    continue;

                task.onDone(new IgniteCheckedException("Snapshot contains encrypted cache group " + grpId +
                    " but doesn't include metastore. Metastore is required because it contains encryption keys " +
                    "required to start with encrypted caches contained in the snapshot."));

                return task;
            }
        }

        return task;
    }

<<<<<<< HEAD
                    snpFutTask.onDone(new IgniteCheckedException("Snapshot contains encrypted cache group " + grpId +
                        " but doesn't include metastore. Metastore is required because it holds encryption keys " +
                        "required to start with encrypted caches contained in the snapshot."));
=======
    /**
     * @param task Snapshot operation task to be executed.
     * @return Snapshot operation task which should be registered on checkpoint to run.
     */
    private AbstractSnapshotFutureTask<?> registerTask(String rqId, AbstractSnapshotFutureTask<?> task) {
        if (!busyLock.enterBusy()) {
            return new SnapshotFinishedFutureTask(new IgniteCheckedException("Snapshot manager is stopping [locNodeId=" +
                cctx.localNodeId() + ']'));
        }
>>>>>>> 945d607f

        try {
            if (locSnpTasks.containsKey(rqId)) {
                return new SnapshotFinishedFutureTask(new IgniteCheckedException("Snapshot with requested name is already scheduled: " +
                    rqId));
            }

            AbstractSnapshotFutureTask<?> prev = locSnpTasks.putIfAbsent(rqId, task);

            if (prev != null)
                return new SnapshotFinishedFutureTask(new IgniteCheckedException("Snapshot with requested name is already scheduled: " +
                    rqId));

            if (log.isInfoEnabled()) {
                log.info("Snapshot task has been registered on local node [sctx=" + this +
                    ", task=" + task.getClass().getSimpleName() +
                    ", topVer=" + cctx.discovery().topologyVersionEx() + ']');
            }

            task.listen(f -> locSnpTasks.remove(rqId));

            return task;
        }
        finally {
            busyLock.leaveBusy();
        }
    }

    /**
     * @param factory Factory which produces {@link LocalSnapshotSender} implementation.
     */
    void localSnapshotSenderFactory(Function<String, SnapshotSender> factory) {
        locSndrFactory = factory;
    }

    /**
     * @return Factory which produces {@link LocalSnapshotSender} implementation.
     */
    Function<String, SnapshotSender> localSnapshotSenderFactory() {
        return locSndrFactory;
    }

    /**
     * @param factory Factory which produces {@link RemoteSnapshotSender} implementation.
     */
    void remoteSnapshotSenderFactory(BiFunction<String, UUID, SnapshotSender> factory) {
        rmtSndrFactory = factory;
    }

    /**
     * @param rqId Request id.
     * @param nodeId Node id.
     * @return Snapshot sender related to given node id.
     */
    RemoteSnapshotSender remoteSnapshotSenderFactory(String rqId, UUID nodeId) {
        return new RemoteSnapshotSender(log,
            cctx.kernalContext().pools().getSnapshotExecutorService(),
            databaseRelativePath(pdsSettings.folderName()),
            cctx.gridIO().openTransmissionSender(nodeId, DFLT_INITIAL_SNAPSHOT_TOPIC),
            rqId);
    }

    /** Snapshot finished successfully or already restored. Key can be removed. */
    private void removeLastMetaStorageKey() throws IgniteCheckedException {
        cctx.database().checkpointReadLock();

        try {
            metaStorage.remove(SNP_RUNNING_KEY);
        }
        finally {
            cctx.database().checkpointReadUnlock();
        }
    }

    /**
     * @param snpName Snapshot name event related to.
     * @param msg Event message.
     * @param type Snapshot event type.
     */
    void recordSnapshotEvent(String snpName, String msg, int type) {
        if (!cctx.gridEvents().isRecordable(type) || !cctx.gridEvents().hasListener(type))
            return;

        cctx.kernalContext().closure().runLocalSafe(new GridPlainRunnable() {
            @Override public void run() {
                cctx.gridEvents().record(new SnapshotEvent(cctx.localNode(),
                    msg,
                    snpName,
                    type));
            }
        });
    }

    /**
     * @return The executor used to run snapshot tasks.
     */
    ExecutorService snapshotExecutorService() {
        return cctx.kernalContext().pools().getSnapshotExecutorService();
    }

    /**
     * @param ioFactory Factory to create IO interface over a page stores.
     */
    public void ioFactory(FileIOFactory ioFactory) {
        this.ioFactory = ioFactory;
    }

    /**
     * @return Factory to create IO interface over a page stores.
     */
    public FileIOFactory ioFactory() {
        return ioFactory;
    }

    /**
     * @param nodeId Remote node id on which requests has been registered.
     * @return Snapshot future related to given node id.
     */
    AbstractSnapshotFutureTask<?> lastScheduledSnapshotResponseRemoteTask(UUID nodeId) {
        return locSnpTasks.values().stream()
            .filter(t -> t instanceof SnapshotResponseRemoteFutureTask)
            .filter(t -> t.sourceNodeId().equals(nodeId))
            .findFirst()
            .orElse(null);
    }

    /**
     * @return Relative configured path of persistence data storage directory for the local node.
     * Example: {@code snapshotWorkDir/db/IgniteNodeName0}
     */
    static String databaseRelativePath(String folderName) {
        return Paths.get(DB_DEFAULT_FOLDER, folderName).toString();
    }

    /**
     * @param cfg Ignite configuration.
     * @return Snapshot directory resolved through given configuration.
     */
    public static File resolveSnapshotWorkDirectory(IgniteConfiguration cfg) {
        try {
            return U.resolveWorkDirectory(cfg.getWorkDirectory() == null ? U.defaultWorkDirectory() : cfg.getWorkDirectory(),
                cfg.getSnapshotPath(), false);
        }
        catch (IgniteCheckedException e) {
            throw new IgniteException(e);
        }
    }

    /**
     * @param factory Factory to produce FileIO access.
     * @param from Copy from file.
     * @param to Copy data to file.
     * @param length Number of bytes to copy from beginning.
     */
    static void copy(FileIOFactory factory, File from, File to, long length) {
        try (FileIO src = factory.create(from, READ);
             FileChannel dest = new FileOutputStream(to).getChannel()) {
            if (src.size() < length) {
                throw new IgniteException("The source file to copy has to enough length " +
                    "[expected=" + length + ", actual=" + src.size() + ']');
            }

            src.position(0);

            long written = 0;

            while (written < length)
                written += src.transferTo(written, length - written, dest);
        }
        catch (IOException e) {
            throw new IgniteException(e);
        }
    }

    /**
     * @param taskCls Snapshot restore operation management task class.
     * @param snpName Snapshot name.
     */
    private IgniteFuture<Boolean> executeRestoreManagementTask(
        Class<? extends ComputeTask<String, Boolean>> taskCls,
        String snpName
    ) {
        cctx.kernalContext().security().authorize(ADMIN_SNAPSHOT);

        Collection<ClusterNode> bltNodes = F.view(cctx.discovery().serverNodes(AffinityTopologyVersion.NONE),
            (node) -> CU.baselineNode(node, cctx.kernalContext().state().clusterState()));

        cctx.kernalContext().task().setThreadContext(TC_SKIP_AUTH, true);
        cctx.kernalContext().task().setThreadContext(TC_SUBGRID, bltNodes);

        return new IgniteFutureImpl<>(cctx.kernalContext().task().execute(taskCls, snpName));
    }

    /** @return Snapshot handlers. */
    protected SnapshotHandlers handlers() {
        return handlers;
    }

    /** Snapshot operation handlers. */
    protected static class SnapshotHandlers {
        /** Snapshot operation handlers. */
        private final Map<SnapshotHandlerType, List<SnapshotHandler<Object>>> handlers = new EnumMap<>(SnapshotHandlerType.class);

        /** Executor service used to invoke handlers in parallel. */
        private ExecutorService execSvc;

        /**
         * @param ctx Kernal context.
         * @param execSvc Executor service used to invoke handlers in parallel.
         */
        private void initialize(GridKernalContext ctx, ExecutorService execSvc) {
            this.execSvc = execSvc;

            // Register system default snapshot integrity check that is used before the restore operation.
            SnapshotHandler<?> sysCheck = new SnapshotPartitionsVerifyHandler(ctx.cache().context());
            handlers.put(sysCheck.type(), new ArrayList<>(F.asList((SnapshotHandler<Object>)sysCheck)));

            // Register custom handlers.
            SnapshotHandler<Object>[] extHnds = (SnapshotHandler<Object>[])ctx.plugins().extensions(SnapshotHandler.class);

            if (extHnds == null)
                return;

            for (SnapshotHandler<Object> extHnd : extHnds)
                handlers.computeIfAbsent(extHnd.type(), v -> new ArrayList<>()).add(extHnd);
        }

        /**
         * @param type Type of snapshot operation handler.
         * @param ctx Snapshot operation handler context.
         * @return Results from all handlers with the specified type.
         * @throws IgniteCheckedException if parallel execution was failed.
         */
        protected @Nullable Map<String, SnapshotHandlerResult<Object>> invokeAll(
            SnapshotHandlerType type,
            SnapshotHandlerContext ctx
        ) throws IgniteCheckedException {
            List<SnapshotHandler<Object>> handlers = this.handlers.get(type);

            if (F.isEmpty(handlers))
                return null;

            if (handlers.size() == 1) {
                SnapshotHandler<Object> hnd = handlers.get(0);

                return F.asMap(hnd.getClass().getName(), invoke(hnd, ctx));
            }

            return U.doInParallel(
                execSvc,
                handlers,
                hnd -> new T2<>(hnd.getClass().getName(), invoke(hnd, ctx))
            ).stream().collect(Collectors.toMap(T2::getKey, T2::getValue));
        }

        /***
         * @param type Type of snapshot operation handler.
         * @param snpName Snapshot name.
         * @param res Results from all nodes and handlers with the specified type.
         * @param reqNodes Node IDs on which the handlers were executed.
         * @throws Exception If failed.
         */
        @SuppressWarnings({"rawtypes", "unchecked"})
        protected void completeAll(
            SnapshotHandlerType type,
            String snpName,
            Map<String, List<SnapshotHandlerResult<?>>> res,
            Collection<UUID> reqNodes
        ) throws Exception {
            if (res.isEmpty())
                return;

            List<SnapshotHandler<Object>> hnds = handlers.get(type);

            if (hnds == null || hnds.size() != res.size()) {
                throw new IgniteCheckedException("Snapshot handlers configuration mismatch (number of local snapshot " +
                    "handlers differs from the remote one). The current operation will be aborted " +
                    "[locHnds=" + (hnds == null ? "" : F.viewReadOnly(hnds, h -> h.getClass().getName()).toString()) +
                    ", rmtHnds=" + res.keySet() + "].");
            }

            for (SnapshotHandler hnd : hnds) {
                List<SnapshotHandlerResult<?>> nodesRes = res.get(hnd.getClass().getName());

                if (nodesRes == null || nodesRes.size() < reqNodes.size()) {
                    Set<UUID> missing = new HashSet<>(reqNodes);

                    if (nodesRes != null)
                        missing.removeAll(F.viewReadOnly(nodesRes, r -> r.node().id()));

                    throw new IgniteCheckedException("Snapshot handlers configuration mismatch, " +
                        "\"" + hnd.getClass().getName() + "\" handler is missing on the remote node(s). " +
                        "The current operation will be aborted [missing=" + missing + "].");
                }

                hnd.complete(snpName, nodesRes);
            }
        }

        /**
         * Creates a result by invocation the handler.
         *
         * @param hnd Snapshot operation handler.
         * @param ctx Snapshot operation handler context.
         */
        private SnapshotHandlerResult<Object> invoke(SnapshotHandler<Object> hnd, SnapshotHandlerContext ctx) {
            try {
                return new SnapshotHandlerResult<>(hnd.invoke(ctx), null, ctx.localNode());
            }
            catch (Exception e) {
                U.error(null, "Error invoking snapshot handler", e);

                return new SnapshotHandlerResult<>(null, e, ctx.localNode());
            }
        }
    }

    /**
     * Ves pokrit assertami absolutely ves,
     * PageScan iterator in the ignite core est.
     */
    private static class DataPageIterator extends GridCloseableIteratorAdapter<CacheDataRow> {
        /** Serial version uid. */
        private static final long serialVersionUID = 0L;

        /** Page store to iterate over. */
        @GridToStringExclude
        private final PageStore store;

        /** Page store partition id. */
        private final int partId;

        /** Grid cache shared context. */
        private final GridCacheSharedContext<?, ?> sctx;

        /** Cache object context for key/value deserialization. */
        private final CacheObjectContext coctx;

        /** Buffer to read pages. */
        private final ByteBuffer locBuff;

        /** Buffer to read the rest part of fragmented rows. */
        private final ByteBuffer fragmentBuff;

        /** Total pages in the page store. */
        private final int pages;

        /**
         * Data row greater than page size contains with header and tail parts. Such pages with tails contain only part
         * of a cache key-value pair. These pages will be marked and skipped at the first partition iteration and
         * will be processed on the second partition iteration when all the pages with key-value headers defined.
         */
        private final BitSet tailPages;

        /** Pages which already read and must be skipped. */
        private final BitSet readPages;

        /** Batch of rows read through iteration. */
        private final Deque<CacheDataRow> rows = new LinkedList<>();

        /** {@code true} if the iteration though partition reached its end. */
        private boolean secondScanComplete;

        /**
         * Current partition page index for read. Due to we read the partition twice it
         * can't be greater than 2 * store.size().
         */
        private int currIdx;

        /**
         * During scanning a cache partition presented as {@code PageStore} we must guarantee the following:
         * all the pages of this storage remains unchanged during the Iterator remains opened, the stored data
         * keeps its consistency. We can't read the {@code PageStore} during an ongoing checkpoint over it.
         *
         * @param coctx Cache object context.
         * @param store Page store to read.
         * @param partId Partition id.
         * @throws IgniteCheckedException If fails.
         */
        public DataPageIterator(
            GridCacheSharedContext<?, ?> sctx,
            CacheObjectContext coctx,
            PageStore store,
            int partId
        ) throws IgniteCheckedException {
            this.store = store;
            this.partId = partId;
            this.coctx = coctx;
            this.sctx = sctx;

            store.ensure();
            pages = store.pages();
            tailPages = new BitSet(pages);
            readPages = new BitSet(pages);

            locBuff = ByteBuffer.allocateDirect(store.getPageSize())
                .order(ByteOrder.nativeOrder());
            fragmentBuff = ByteBuffer.allocateDirect(store.getPageSize())
                .order(ByteOrder.nativeOrder());
        }

        /** {@inheritDoc */
        @Override protected CacheDataRow onNext() throws IgniteCheckedException {
            if (secondScanComplete && rows.isEmpty())
                throw new NoSuchElementException("[partId=" + partId + ", store=" + store + ", skipPages=" + readPages + ']');

            return rows.poll();
        }

        /** {@inheritDoc */
        @Override protected boolean onHasNext() throws IgniteCheckedException {
            if (secondScanComplete && rows.isEmpty())
                return false;

            try {
                for (; currIdx < 2 * pages && rows.isEmpty(); currIdx++) {
                    boolean first = currIdx < pages;
                    int pageIdx = currIdx % pages;

                    if (readPages.get(pageIdx) || (!first && tailPages.get(pageIdx)))
                        continue;

                    if (!readPageFromStore(pageId(partId, FLAG_DATA, pageIdx), locBuff)) {
                        // Skip not FLAG_DATA pages.
                        setBit(readPages, pageIdx);

                        continue;
                    }

                    long pageAddr = bufferAddress(locBuff);
                    DataPageIO io = getPageIO(T_DATA, getVersion(pageAddr));
                    int freeSpace = io.getFreeSpace(pageAddr);
                    int rowsCnt = io.getDirectCount(pageAddr);

                    if (first) {
                        // Skip empty pages.
                        if (rowsCnt == 0) {
                            setBit(readPages, pageIdx);

                            continue;
                        }

                        // There is no difference between a page containing an incomplete DataRow fragment and
                        // the page where DataRow takes up all the free space. There is no dedicated
                        // flag for this case in page header.
                        // During the storage scan we can skip such pages at the first iteration over the partition file,
                        // since all the fragmented pages will be marked by BitSet array we will safely read the others
                        // on the second iteration.
                        if (freeSpace == 0 && rowsCnt == 1) {
                            DataPagePayload payload = io.readPayload(pageAddr, 0, locBuff.capacity());

                            long link = payload.nextLink();

                            if (link != 0)
                                setBit(tailPages, pageIndex(pageId(link)));

                            continue;
                        }
                    }

                    setBit(readPages, pageIdx);

                    for (int itemId = 0; itemId < rowsCnt; itemId++) {
                        DataRow row = new DataRow();

                        row.partition(partId);

                        row.initFromPageBuffer(
                            sctx,
                            coctx,
                            new IgniteThrowableFunction<Long, ByteBuffer>() {
                                @Override public ByteBuffer apply(Long nextPageId) throws IgniteCheckedException {
                                    boolean success = readPageFromStore(nextPageId, fragmentBuff);

                                    assert success : "Only FLAG_DATA pages allowed: " + toDetailString(nextPageId);

                                    // Fragment of page has been read, might be skipped further.
                                    setBit(readPages, pageIndex(nextPageId));

                                    return fragmentBuff;
                                }
                            },
                            locBuff,
                            itemId,
                            false,
                            CacheDataRowAdapter.RowData.FULL,
                            false);

                        rows.add(row);
                    }
                }

                if (currIdx == 2 * pages) {
                    secondScanComplete = true;

                    boolean set = true;

                    for (int j = 0; j < pages; j++)
                        set &= readPages.get(j);

                    assert set : "readPages=" + readPages + ", pages=" + pages;
                }

                return !rows.isEmpty();
            }
            catch (IgniteCheckedException e) {
                throw new IgniteCheckedException("Error during iteration through page store: " + this, e);
            }
        }

        /**
         * @param bitSet BitSet to change bit index.
         * @param idx Index of bit to change.
         */
        private static void setBit(BitSet bitSet, int idx) {
            boolean bit = bitSet.get(idx);

            assert !bit : "Bit with given index already set: " + idx;

            bitSet.set(idx);
        }

        /**
         * @param pageId Page id to read from store.
         * @param buff Buffer to read page into.
         * @return {@code true} if page read with given type flag.
         * @throws IgniteCheckedException If fails.
         */
        private boolean readPageFromStore(long pageId, ByteBuffer buff) throws IgniteCheckedException {
            buff.clear();

            boolean read = store.read(pageId, buff, true);

            assert read : toDetailString(pageId);

            return getType(buff) == flag(pageId);
        }

        /** {@inheritDoc} */
        @Override public String toString() {
            return S.toString(DataPageIterator.class, this, super.toString());
        }
    }

    /** Remote snapshot future which tracks remote snapshot transmission result. */
    private static class RemoteSnapshotFilesRecevier extends GridFutureAdapter<Void> {
        /** Snapshot name to create. */
        private final String reqId = RMT_SNAPSHOT_PREFIX + U.maskForFileName(UUID.randomUUID().toString());

        /** Ignite snapshot manager. */
        private final IgniteSnapshotManager snpMgr;

        /** Initial message to send request. */
        private final SnapshotFilesRequestMessage initMsg;

        /** Remote node id to request snapshot from. */
        private final UUID rmtNodeId;

        /** Process interrupt checker. */
        private final BooleanSupplier stopChecker;

        /** Partition handler given by request initiator. */
        private final BiConsumer<File, Throwable> partHnd;

        /** Temporary working directory for consuming partitions. */
        private final Path dir;

        /** Counter which show how many partitions left to be received. */
        private final AtomicInteger partsLeft = new AtomicInteger(-1);

        /**
         * @param snpMgr Ignite snapshot manager.
         * @param rmtNodeId Remote node to request snapshot from.
         * @param snpName Snapshot name to request.
         * @param parts Cache group and partitions to request.
         * @param stopChecker Process interrupt checker.
         * @param partHnd Partition handler.
         */
        public RemoteSnapshotFilesRecevier(
            IgniteSnapshotManager snpMgr,
            UUID rmtNodeId,
            String snpName,
            Map<Integer, Set<Integer>> parts,
            BooleanSupplier stopChecker,
            BiConsumer<@Nullable File, @Nullable Throwable> partHnd
        ) {
            dir = Paths.get(snpMgr.tmpWorkDir.getAbsolutePath(), reqId);
            initMsg = new SnapshotFilesRequestMessage(reqId, snpName, parts);

            this.snpMgr = snpMgr;
            this.rmtNodeId = rmtNodeId;
            this.stopChecker = stopChecker;
            this.partHnd = partHnd;
        }

        /** Initiate handler by sending request message. */
        public synchronized void init() {
            if (isDone())
                return;

            try {
                ClusterNode rmtNode = snpMgr.cctx.discovery().node(rmtNodeId);

                if (rmtNode == null) {
                    throw new ClusterTopologyCheckedException("Snapshot remote request cannot be performed. " +
                        "Remote node left the grid [rmtNodeId=" + rmtNodeId + ']');
                }

                snpMgr.cctx.gridIO().sendOrderedMessage(rmtNode,
                    DFLT_INITIAL_SNAPSHOT_TOPIC,
                    initMsg,
                    SYSTEM_POOL,
                    Long.MAX_VALUE,
                    true);

                if (snpMgr.log.isInfoEnabled()) {
                    snpMgr.log.info("Snapshot request is sent to the remote node [rmtNodeId=" + rmtNodeId +
                        ", snpName=" + initMsg.snapshotName() + ", rqId=" + reqId + ']');
                }
            }
            catch (Throwable t) {
                onDone(t);
            }
        }

        /**
         * @param ex Exception occurred during receiving files.
         */
        public synchronized void acceptException(Throwable ex) {
            if (isDone())
                return;

            try {
                partHnd.accept(null, ex);
            }
            catch (Throwable t) {
                ex.addSuppressed(t);
            }

            onDone(ex);
        }

        /**
         * @param part Received file which needs to be handled.
         */
        public synchronized void acceptFile(File part) {
            if (isDone())
                return;

            if (stopChecker.getAsBoolean())
                throw new TransmissionCancelledException("Future cancelled prior to the all requested partitions processed.");

            try {
                partHnd.accept(part, null);
            }
            catch (IgniteInterruptedException e) {
                throw new TransmissionCancelledException(e.getMessage());
            }

            partsLeft.decrementAndGet();
        }

        /** {@inheritDoc} */
        @Override protected synchronized boolean onDone(@Nullable Void res, @Nullable Throwable err, boolean cancel) {
            U.delete(dir);

            return super.onDone(res, err, cancel);
        }

        /** {@inheritDoc} */
        @Override public boolean equals(Object o) {
            if (this == o)
                return true;

            if (o == null || getClass() != o.getClass())
                return false;

            RemoteSnapshotFilesRecevier future = (RemoteSnapshotFilesRecevier)o;

            return Objects.equals(reqId, future.reqId);
        }

        /** {@inheritDoc} */
        @Override public int hashCode() {
            return reqId.hashCode();
        }

        /** {@inheritDoc} */
        @Override public String toString() {
            return S.toString(RemoteSnapshotFilesRecevier.class, this);
        }
    }

    /**
     * This manager is responsible for requesting and handling snapshots from a remote node. Each snapshot request
     * processed asynchronously but strictly one by one.
     */
    private class SequentialRemoteSnapshotManager implements TransmissionHandler, GridMessageListener {
        /** A task currently being executed and must be explicitly finished. */
        private volatile RemoteSnapshotFilesRecevier active;

        /** Queue of asynchronous tasks to execute. */
        private final Queue<RemoteSnapshotFilesRecevier> queue = new ConcurrentLinkedDeque<>();

        /** {@code true} if the node is stopping. */
        private volatile boolean stopping;

        /**
         * @param next New task for scheduling.
         */
        public synchronized void submit(IgniteSnapshotManager.RemoteSnapshotFilesRecevier next) {
            assert next != null;

            if (stopping) {
                next.acceptException(new IgniteException(SNP_NODE_STOPPING_ERR_MSG));

                if (active != null)
                    active.acceptException(new IgniteException(SNP_NODE_STOPPING_ERR_MSG));

                RemoteSnapshotFilesRecevier r;

                while ((r = queue.poll()) != null)
                    r.acceptException(new IgniteException(SNP_NODE_STOPPING_ERR_MSG));

                return;
            }

            RemoteSnapshotFilesRecevier curr = active;

            if (curr == null || curr.isDone()) {
                next.listen(f -> scheduleNext());

                active = next;

                next.init();
            }
            else
                queue.offer(next);
        }

        /** Schedule next async receiver. */
        private synchronized void scheduleNext() {
            RemoteSnapshotFilesRecevier next = queue.poll();

            if (next == null)
                return;

            submit(next);
        }

        /** Stopping handler. */
        public void stop() {
            stopping = true;

            Set<RemoteSnapshotFilesRecevier> futs = activeTasks();
            GridCompoundFuture<Void, Void> stopFut = new GridCompoundFuture<>();

            try {
                for (IgniteInternalFuture<Void> fut : futs)
                    stopFut.add(fut);

                stopFut.markInitialized().get();
            }
            catch (IgniteCheckedException e) {
                throw new IgniteException(e);
            }
        }

        /**
         * @param nodeId A node left the cluster.
         */
        public void onNodeLeft(UUID nodeId) {
            Set<RemoteSnapshotFilesRecevier> futs = activeTasks();
            ClusterTopologyCheckedException ex = new ClusterTopologyCheckedException("The node from which a snapshot has been " +
                "requested left the grid");

            futs.forEach(t -> {
                if (t.rmtNodeId.equals(nodeId))
                    t.acceptException(ex);
            });
        }

        /**
         * @return The set of currently scheduled tasks, some of them may be already completed.
         */
        private Set<RemoteSnapshotFilesRecevier> activeTasks() {

            Set<RemoteSnapshotFilesRecevier> futs = new HashSet<>(queue);

            RemoteSnapshotFilesRecevier active0 = active;

            if (active0 != null)
                futs.add(active0);

            return futs;
        }

        /** {@inheritDoc} */
        @Override public void onMessage(UUID nodeId, Object msg, byte plc) {
            if (!busyLock.enterBusy())
                return;

            try {
                if (msg instanceof SnapshotFilesRequestMessage) {
                    SnapshotFilesRequestMessage reqMsg0 = (SnapshotFilesRequestMessage)msg;
                    String rqId = reqMsg0.requestId();
                    String snpName = reqMsg0.snapshotName();

                    try {
                        synchronized (this) {
                            AbstractSnapshotFutureTask<?> task = lastScheduledSnapshotResponseRemoteTask(nodeId);

                            if (task != null) {
                                // Task will also be removed from local map due to the listener on future done.
                                task.cancel();

                                log.info("Snapshot request has been cancelled due to another request received " +
                                    "[prevSnpResp=" + task + ", msg0=" + reqMsg0 + ']');
                            }
                        }

                        AbstractSnapshotFutureTask<?> task = registerTask(rqId,
                            new SnapshotResponseRemoteFutureTask(cctx,
                                nodeId,
                                snpName,
                                tmpWorkDir,
                                ioFactory,
                                rmtSndrFactory.apply(rqId, nodeId),
                                reqMsg0.parts()));

                        task.listen(f -> {
                            if (f.error() == null)
                                return;

                            U.error(log, "Failed to process request of creating a snapshot " +
                                "[from=" + nodeId + ", msg=" + reqMsg0 + ']', f.error());

                            try {
                                cctx.gridIO().sendToCustomTopic(nodeId,
                                    DFLT_INITIAL_SNAPSHOT_TOPIC,
                                    new SnapshotFilesFailureMessage(reqMsg0.requestId(), f.error().getMessage()),
                                    SYSTEM_POOL);
                            }
                            catch (IgniteCheckedException ex0) {
                                U.error(log, "Fail to send the response message with processing snapshot request " +
                                    "error [request=" + reqMsg0 + ", nodeId=" + nodeId + ']', ex0);
                            }
                        });

                        task.start();
                    }
                    catch (Throwable t) {
                        U.error(log, "Error processing snapshot file request message " +
                            "error [request=" + reqMsg0 + ", nodeId=" + nodeId + ']', t);

                        cctx.gridIO().sendToCustomTopic(nodeId,
                            DFLT_INITIAL_SNAPSHOT_TOPIC,
                            new SnapshotFilesFailureMessage(reqMsg0.requestId(), t.getMessage()),
                            SYSTEM_POOL);
                    }
                }
                else if (msg instanceof SnapshotFilesFailureMessage) {
                    SnapshotFilesFailureMessage respMsg0 = (SnapshotFilesFailureMessage)msg;

                    RemoteSnapshotFilesRecevier task = active;

                    if (task == null || !task.reqId.equals(respMsg0.requestId())) {
                        if (log.isInfoEnabled()) {
                            log.info("A stale snapshot response message has been received. Will be ignored " +
                                "[fromNodeId=" + nodeId + ", response=" + respMsg0 + ']');
                        }

                        return;
                    }

                    if (respMsg0.errorMessage() != null) {
                        task.acceptException(new IgniteCheckedException("Request cancelled. The snapshot operation stopped " +
                            "on the remote node with an error: " + respMsg0.errorMessage()));
                    }
                }
            }
            catch (Throwable e) {
                U.error(log, "Processing snapshot request from remote node fails with an error", e);

                cctx.kernalContext().failure().process(new FailureContext(FailureType.CRITICAL_ERROR, e));
            }
            finally {
                busyLock.leaveBusy();
            }
        }

        /** {@inheritDoc} */
        @Override public void onEnd(UUID nodeId) {
            RemoteSnapshotFilesRecevier task = active;

            if (task == null)
                return;

            assert task.partsLeft.get() == 0 : task;
            assert task.rmtNodeId.equals(nodeId);

            if (log.isInfoEnabled()) {
                log.info("Requested snapshot from remote node has been fully received " +
                    "[rqId=" + task.reqId + ", task=" + task + ']');
            }

            task.onDone((Void)null);
        }

        /** {@inheritDoc} */
        @Override public void onException(UUID nodeId, Throwable ex) {
            RemoteSnapshotFilesRecevier task = active;

            if (task == null)
                return;

            assert task.rmtNodeId.equals(nodeId);

            task.acceptException(ex);
        }

        /** {@inheritDoc} */
        @Override public String filePath(UUID nodeId, TransmissionMeta fileMeta) {
            Integer partId = (Integer)fileMeta.params().get(SNP_PART_ID_PARAM);
            String rmtDbNodePath = (String)fileMeta.params().get(SNP_DB_NODE_PATH_PARAM);
            String cacheDirName = (String)fileMeta.params().get(SNP_CACHE_DIR_NAME_PARAM);

            String rqId = (String)fileMeta.params().get(RQ_ID_NAME_PARAM);
            Integer partsCnt = (Integer)fileMeta.params().get(SNP_PARTITIONS_CNT);

            RemoteSnapshotFilesRecevier task = active;

            if (task == null || task.isDone() || !task.reqId.equals(rqId)) {
                throw new TransmissionCancelledException("Stale snapshot transmission will be ignored " +
                    "[rqId=" + rqId + ", meta=" + fileMeta + ", task=" + task + ']');
            }

            assert task.reqId.equals(rqId) && task.rmtNodeId.equals(nodeId) :
                "Another transmission in progress [task=" + task + ", nodeId=" + rqId + ']';

            busyLock.enterBusy();

            try {
                task.partsLeft.compareAndSet(-1, partsCnt);

                File cacheDir = U.resolveWorkDirectory(task.dir.toString(),
                    Paths.get(rmtDbNodePath, cacheDirName).toString(),
                    false);

                return Paths.get(cacheDir.getAbsolutePath(), getPartitionFileName(partId)).toString();
            }
            catch (IgniteCheckedException e) {
                throw new IgniteException(e);
            }
            finally {
                busyLock.leaveBusy();
            }
        }

        /** {@inheritDoc} */
        @Override public Consumer<ByteBuffer> chunkHandler(UUID nodeId, TransmissionMeta initMeta) {
            throw new UnsupportedOperationException("Loading file by chunks is not supported: " + nodeId);
        }

        /** {@inheritDoc} */
        @Override public Consumer<File> fileHandler(UUID nodeId, TransmissionMeta initMeta) {
            Integer grpId = (Integer)initMeta.params().get(SNP_GRP_ID_PARAM);
            Integer partId = (Integer)initMeta.params().get(SNP_PART_ID_PARAM);
            String rqId = (String)initMeta.params().get(RQ_ID_NAME_PARAM);

            assert grpId != null;
            assert partId != null;
            assert rqId != null;

            RemoteSnapshotFilesRecevier task = active;

            if (task == null || task.isDone() || !task.reqId.equals(rqId)) {
                throw new TransmissionCancelledException("Stale snapshot transmission will be ignored " +
                    "[rqId=" + rqId + ", meta=" + initMeta + ", task=" + task + ']');
            }

            return new Consumer<File>() {
                @Override public void accept(File file) {
                    RemoteSnapshotFilesRecevier task0 = active;

                    if (task0 == null || !task0.equals(task) || task0.isDone()) {
                        throw new TransmissionCancelledException("Snapshot request is cancelled [rqId=" + rqId +
                            ", grpId=" + grpId + ", partId=" + partId + ']');
                    }

                    busyLock.enterBusy();

                    try {
                        if (stopping)
                            throw new IgniteException(SNP_NODE_STOPPING_ERR_MSG);

                        task0.acceptFile(file);
                    }
                    finally {
                        busyLock.leaveBusy();
                    }
                }
            };
        }
    }

    /**
     * Such an executor can executes tasks not in a single thread, but executes them
     * on different threads sequentially. It's important for some {@link SnapshotSender}'s
     * to process sub-task sequentially due to all these sub-tasks may share a single socket
     * channel to send data to.
     */
    private static class SequentialExecutorWrapper implements Executor {
        /** Ignite logger. */
        private final IgniteLogger log;

        /** Queue of task to execute. */
        private final Queue<Runnable> tasks = new ArrayDeque<>();

        /** Delegate executor. */
        private final Executor executor;

        /** Currently running task. */
        private volatile Runnable active;

        /** If wrapped executor is shutting down. */
        private volatile boolean stopping;

        /**
         * @param executor Executor to run tasks on.
         */
        public SequentialExecutorWrapper(IgniteLogger log, Executor executor) {
            this.log = log.getLogger(SequentialExecutorWrapper.class);
            this.executor = executor;
        }

        /** {@inheritDoc} */
        @Override public synchronized void execute(final Runnable r) {
            assert !stopping : "Task must be cancelled prior to the wrapped executor is shutting down.";

            tasks.offer(() -> {
                try {
                    r.run();
                }
                finally {
                    scheduleNext();
                }
            });

            if (active == null)
                scheduleNext();
        }

        /** */
        private synchronized void scheduleNext() {
            if ((active = tasks.poll()) != null) {
                try {
                    executor.execute(active);
                }
                catch (RejectedExecutionException e) {
                    tasks.clear();

                    stopping = true;

                    log.warning("Task is outdated. Wrapped executor is shutting down.", e);
                }
            }
        }
    }

    /**
     *
     */
    private static class RemoteSnapshotSender extends SnapshotSender {
        /** The sender which sends files to remote node. */
        private final GridIoManager.TransmissionSender sndr;

        /** Snapshot name. */
        private final String rqId;

        /** Local node persistent directory with consistent id. */
        private final String relativeNodePath;

        /** The number of cache partition files expected to be processed. */
        private int partsCnt;

        /**
         * @param log Ignite logger.
         * @param sndr File sender instance.
         * @param rqId Snapshot name.
         */
        public RemoteSnapshotSender(
            IgniteLogger log,
            Executor exec,
            String relativeNodePath,
            GridIoManager.TransmissionSender sndr,
            String rqId
        ) {
            super(log, new SequentialExecutorWrapper(log, exec));

            this.sndr = sndr;
            this.rqId = rqId;
            this.relativeNodePath = relativeNodePath;
        }

        /** {@inheritDoc} */
        @Override protected void init(int partsCnt) {
            this.partsCnt = partsCnt;

            if (F.isEmpty(relativeNodePath))
                throw new IgniteException("Relative node path cannot be empty.");
        }

        /** {@inheritDoc} */
        @Override public void sendPart0(File part, String cacheDirName, GroupPartitionId pair, Long len) {
            try {
                assert part.exists();
                assert len > 0 : "Requested partitions has incorrect file length " +
                    "[pair=" + pair + ", cacheDirName=" + cacheDirName + ']';

                sndr.send(part, 0, len, transmissionParams(rqId, cacheDirName, pair), TransmissionPolicy.FILE);

                if (log.isInfoEnabled()) {
                    log.info("Partition file has been send [part=" + part.getName() + ", pair=" + pair +
                        ", length=" + len + ']');
                }
            }
            catch (TransmissionCancelledException e) {
                if (log.isInfoEnabled()) {
                    log.info("Transmission partition file has been interrupted [part=" + part.getName() +
                        ", pair=" + pair + ']');
                }
            }
            catch (IgniteCheckedException | InterruptedException | IOException e) {
                U.error(log, "Error sending partition file [part=" + part.getName() + ", pair=" + pair +
                    ", length=" + len + ']', e);

                throw new IgniteException(e);
            }
        }

        /** {@inheritDoc} */
        @Override public void sendDelta0(File delta, String cacheDirName, GroupPartitionId pair) {
            throw new UnsupportedOperationException("Sending files by chunks of data is not supported: " + delta.getAbsolutePath());
        }

        /**
         * @param cacheDirName Cache directory name.
         * @param pair Cache group id with corresponding partition id.
         * @return Map of params.
         */
        private Map<String, Serializable> transmissionParams(String rqId, String cacheDirName,
            GroupPartitionId pair) {
            Map<String, Serializable> params = new HashMap<>();

            params.put(SNP_GRP_ID_PARAM, pair.getGroupId());
            params.put(SNP_PART_ID_PARAM, pair.getPartitionId());
            params.put(SNP_DB_NODE_PATH_PARAM, relativeNodePath);
            params.put(SNP_CACHE_DIR_NAME_PARAM, cacheDirName);
            params.put(RQ_ID_NAME_PARAM, rqId);
            params.put(SNP_PARTITIONS_CNT, partsCnt);

            return params;
        }

        /** {@inheritDoc} */
        @Override public void close0(@Nullable Throwable th) {
            U.closeQuiet(sndr);

            if (th == null) {
                if (log.isInfoEnabled())
                    log.info("The remote snapshot sender closed normally [snpName=" + rqId + ']');
            }
            else {
                U.warn(log, "The remote snapshot sender closed due to an error occurred while processing " +
                    "snapshot operation [snpName=" + rqId + ']', th);
            }
        }
    }

    /**
     * Snapshot sender which writes all data to local directory.
     */
    private class LocalSnapshotSender extends SnapshotSender {
        /** Snapshot name. */
        private final String snpName;

        /** Local snapshot directory. */
        private final File snpLocDir;

        /** Local node snapshot directory calculated on snapshot directory. */
        private File dbDir;

        /** Size of page. */
        private final int pageSize;

        /**
         * @param snpName Snapshot name.
         */
        public LocalSnapshotSender(String snpName) {
            super(IgniteSnapshotManager.this.log, cctx.kernalContext().pools().getSnapshotExecutorService());

            this.snpName = snpName;
            snpLocDir = snapshotLocalDir(snpName);
            pageSize = cctx.kernalContext().config().getDataStorageConfiguration().getPageSize();
        }

        /** {@inheritDoc} */
        @Override protected void init(int partsCnt) {
            dbDir = snapshotDataDirectory(snpLocDir);

            if (dbDir.exists()) {
                throw new IgniteException("Snapshot with given name already exists " +
                    "[snpName=" + snpName + ", absPath=" + dbDir.getAbsolutePath() + ']');
            }

            cctx.database().checkpointReadLock();

            try {
                assert metaStorage != null && metaStorage.read(SNP_RUNNING_KEY) == null :
                    "The previous snapshot hasn't been completed correctly";

                metaStorage.write(SNP_RUNNING_KEY, snpName);

                U.ensureDirectory(dbDir, "snapshot work directory for a local snapshot sender", log);
            }
            catch (IgniteCheckedException e) {
                throw new IgniteException(e);
            }
            finally {
                cctx.database().checkpointReadUnlock();
            }
        }

        /** {@inheritDoc} */
        @Override public void sendCacheConfig0(File ccfg, String cacheDirName) {
            assert dbDir != null;

            try {
                File cacheDir = U.resolveWorkDirectory(dbDir.getAbsolutePath(), cacheDirName, false);

                File targetCacheCfg = new File(cacheDir, ccfg.getName());

                copy(ioFactory, ccfg, targetCacheCfg, ccfg.length());

                StoredCacheData cacheData = storeMgr.readCacheData(targetCacheCfg);

                if (cacheData.config().isEncryptionEnabled()) {
                    EncryptionSpi encSpi = cctx.kernalContext().config().getEncryptionSpi();

                    GroupKey gKey = cctx.kernalContext().encryption().getActiveKey(CU.cacheGroupId(cacheData.config()));

                    cacheData.groupKeyEncrypted(new GroupKeyEncrypted(gKey.id(), encSpi.encryptKey(gKey.key())));

                    storeMgr.writeCacheData(cacheData, targetCacheCfg);
                }
            }
            catch (IgniteCheckedException e) {
                throw new IgniteException(e);
            }
        }

        /** {@inheritDoc} */
        @Override public void sendMarshallerMeta0(List<Map<Integer, MappedName>> mappings) {
            if (mappings == null)
                return;

            try {
                saveMappings(cctx.kernalContext(), mappings, snpLocDir);
            }
            catch (IgniteCheckedException e) {
                throw new IgniteException(e);
            }
        }

        /** {@inheritDoc} */
        @Override public void sendBinaryMeta0(Collection<BinaryType> types) {
            if (types == null)
                return;

            cctx.kernalContext().cacheObjects().saveMetadata(types, snpLocDir);
        }

        /** {@inheritDoc} */
        @Override public void sendPart0(File part, String cacheDirName, GroupPartitionId pair, Long len) {
            try {
                if (len == 0)
                    return;

                File cacheDir = U.resolveWorkDirectory(dbDir.getAbsolutePath(), cacheDirName, false);

                File snpPart = new File(cacheDir, part.getName());

                if (!snpPart.exists() || snpPart.delete())
                    snpPart.createNewFile();

                copy(ioFactory, part, snpPart, len);

                if (log.isDebugEnabled()) {
                    log.debug("Partition has been snapshot [snapshotDir=" + dbDir.getAbsolutePath() +
                        ", cacheDirName=" + cacheDirName + ", part=" + part.getName() +
                        ", length=" + part.length() + ", snapshot=" + snpPart.getName() + ']');
                }
            }
            catch (IOException | IgniteCheckedException ex) {
                throw new IgniteException(ex);
            }
        }

        /** {@inheritDoc} */
        @Override public void sendDelta0(File delta, String cacheDirName, GroupPartitionId pair) {
            File snpPart = getPartitionFile(dbDir, cacheDirName, pair.getPartitionId());

            if (log.isDebugEnabled()) {
                log.debug("Start partition snapshot recovery with the given delta page file [part=" + snpPart +
                    ", delta=" + delta + ']');
            }

            boolean encrypted = cctx.cache().isEncrypted(pair.getGroupId());

            FileIOFactory ioFactory = encrypted ? ((FilePageStoreManager)cctx.pageStore())
                .encryptedFileIoFactory(IgniteSnapshotManager.this.ioFactory, pair.getGroupId()) :
                IgniteSnapshotManager.this.ioFactory;

            try (FileIO fileIo = ioFactory.create(delta, READ);
                 FilePageStore pageStore = (FilePageStore)storeMgr.getPageStoreFactory(pair.getGroupId(), encrypted)
                     .createPageStore(getTypeByPartId(pair.getPartitionId()), snpPart::toPath, v -> {})
            ) {
                ByteBuffer pageBuf = ByteBuffer.allocate(pageSize)
                    .order(ByteOrder.nativeOrder());

                long totalBytes = fileIo.size();

                assert totalBytes % pageSize == 0 : "Given file with delta pages has incorrect size: " + fileIo.size();

                pageStore.beginRecover();

                for (long pos = 0; pos < totalBytes; pos += pageSize) {
                    long read = fileIo.readFully(pageBuf, pos);

                    assert read == pageBuf.capacity();

                    pageBuf.flip();

                    if (log.isDebugEnabled()) {
                        log.debug("Read page given delta file [path=" + delta.getName() +
                            ", pageId=" + PageIO.getPageId(pageBuf) + ", pos=" + pos + ", pages=" + (totalBytes / pageSize) +
                            ", crcBuff=" + FastCrc.calcCrc(pageBuf, pageBuf.limit()) + ", crcPage=" + PageIO.getCrc(pageBuf) + ']');

                        pageBuf.rewind();
                    }

                    pageStore.write(PageIO.getPageId(pageBuf), pageBuf, 0, false);

                    pageBuf.flip();
                }

                pageStore.finishRecover();
            }
            catch (IOException | IgniteCheckedException e) {
                throw new IgniteException(e);
            }
        }

        /** {@inheritDoc} */
        @Override protected void close0(@Nullable Throwable th) {
            if (th == null) {
                if (log.isInfoEnabled())
                    log.info("The Local snapshot sender closed. All resources released [dbNodeSnpDir=" + dbDir + ']');
            }
            else {
                deleteSnapshot(snpLocDir, pdsSettings.folderName());

                if (log.isDebugEnabled())
                    log.debug("Local snapshot sender closed due to an error occurred: " + th.getMessage());
            }
        }
    }

    /** */
    private static class SnapshotOperationResponse implements Serializable {
        /** Serial version uid. */
        private static final long serialVersionUID = 0L;

        /** Results of single-node handlers execution. */
        private final Map<String, SnapshotHandlerResult<Object>> hndResults;

        /** Default constructor. */
        public SnapshotOperationResponse() {
            this(null);
        }

        /** @param hndResults Results of single-node handlers execution.  */
        public SnapshotOperationResponse(Map<String, SnapshotHandlerResult<Object>> hndResults) {
            this.hndResults = hndResults;
        }

        /** @return Results of single-node handlers execution. */
        public @Nullable Map<String, SnapshotHandlerResult<Object>> handlerResults() {
            return hndResults;
        }
    }

    /** Snapshot operation start message. */
    private static class SnapshotStartDiscoveryMessage extends InitMessage<SnapshotOperationRequest>
        implements SnapshotDiscoveryMessage {
        /** Serial version UID. */
        private static final long serialVersionUID = 0L;

        /**
         * @param processId Unique process id.
         * @param req Snapshot initial request.
         */
        public SnapshotStartDiscoveryMessage(
            UUID processId,
            SnapshotOperationRequest req
        ) {
            super(processId, START_SNAPSHOT, req);
        }

        /** {@inheritDoc} */
        @Override public boolean needExchange() {
            return true;
        }

        /** {@inheritDoc} */
        @Override public boolean needAssignPartitions() {
            return false;
        }

        /** {@inheritDoc} */
        @Override public String toString() {
            return S.toString(SnapshotStartDiscoveryMessage.class, this, super.toString());
        }
    }

    /** */
    protected static class ClusterSnapshotFuture extends GridFutureAdapter<Void> {
        /** Unique snapshot request id. */
        final UUID rqId;

        /** Snapshot name. */
        final String name;

        /** Snapshot start time. */
        final long startTime;

        /** Snapshot finish time. */
        volatile long endTime;

        /** Operation interruption exception. */
        volatile IgniteCheckedException interruptEx;

        /**
         * Default constructor.
         */
        public ClusterSnapshotFuture() {
            onDone();

            rqId = null;
            name = "";
            startTime = 0;
            endTime = 0;
        }

        /**
         * @param name Snapshot name.
         * @param err Error starting snapshot operation.
         */
        public ClusterSnapshotFuture(String name, Exception err) {
            onDone(err);

            this.name = name;
            startTime = U.currentTimeMillis();
            endTime = 0;
            rqId = null;
        }

        /**
         * @param rqId Unique snapshot request id.
         */
        public ClusterSnapshotFuture(UUID rqId, String name) {
            this.rqId = rqId;
            this.name = name;
            startTime = U.currentTimeMillis();
        }

        /** {@inheritDoc} */
        @Override protected boolean onDone(@Nullable Void res, @Nullable Throwable err, boolean cancel) {
            endTime = U.currentTimeMillis();

            return super.onDone(res, err, cancel);
        }
    }

    /** Start creation of cluster snapshot closure. */
    @GridInternal
    private static class CreateSnapshotCallable implements IgniteCallable<Void> {
        /** Serial version UID. */
        private static final long serialVersionUID = 0L;

        /** Snapshot name. */
        private final String snpName;

        /** Auto-injected grid instance. */
        @IgniteInstanceResource
        private transient IgniteEx ignite;

        /**
         * @param snpName Snapshot name.
         */
        public CreateSnapshotCallable(String snpName) {
            this.snpName = snpName;
        }

        /** {@inheritDoc} */
        @Override public Void call() throws Exception {
            ignite.snapshot().createSnapshot(snpName).get();

            return null;
        }
    }

    /** Cancel snapshot operation closure. */
    @GridInternal
    private static class CancelSnapshotCallable implements IgniteCallable<Void> {
        /** Serial version uid. */
        private static final long serialVersionUID = 0L;

        /** Snapshot name. */
        private final String snpName;

        /** Auto-injected grid instance. */
        @IgniteInstanceResource
        private transient IgniteEx ignite;

        /**
         * @param snpName Snapshot name.
         */
        public CancelSnapshotCallable(String snpName) {
            this.snpName = snpName;
        }

        /** {@inheritDoc} */
        @Override public Void call() throws Exception {
            ignite.context().cache().context().snapshotMgr().cancelLocalSnapshotTask(snpName);

            return null;
        }
    }

    /** Wrapper of internal checked exceptions. */
    private static class IgniteSnapshotFutureImpl extends IgniteFutureImpl<Void> {
        /** @param fut Internal future. */
        public IgniteSnapshotFutureImpl(IgniteInternalFuture<Void> fut) {
            super(fut);
        }

        /** {@inheritDoc} */
        @Override protected IgniteException convertException(IgniteCheckedException e) {
            if (e instanceof IgniteClientDisconnectedCheckedException)
                return new IgniteException("Client disconnected. Snapshot result is unknown", U.convertException(e));
            else
                return new IgniteException("Snapshot has not been created", U.convertException(e));
        }
    }
}<|MERGE_RESOLUTION|>--- conflicted
+++ resolved
@@ -92,18 +92,15 @@
 import org.apache.ignite.internal.NodeStoppingException;
 import org.apache.ignite.internal.cluster.ClusterTopologyCheckedException;
 import org.apache.ignite.internal.events.DiscoveryCustomEvent;
-<<<<<<< HEAD
-import org.apache.ignite.internal.managers.encryption.EncryptionCacheKeyProvider;
-import org.apache.ignite.internal.managers.encryption.GroupKey;
-import org.apache.ignite.internal.managers.encryption.GroupKeyEncrypted;
-=======
 import org.apache.ignite.internal.managers.communication.GridIoManager;
 import org.apache.ignite.internal.managers.communication.GridMessageListener;
 import org.apache.ignite.internal.managers.communication.TransmissionCancelledException;
 import org.apache.ignite.internal.managers.communication.TransmissionHandler;
 import org.apache.ignite.internal.managers.communication.TransmissionMeta;
 import org.apache.ignite.internal.managers.communication.TransmissionPolicy;
->>>>>>> 945d607f
+import org.apache.ignite.internal.managers.encryption.EncryptionCacheKeyProvider;
+import org.apache.ignite.internal.managers.encryption.GroupKey;
+import org.apache.ignite.internal.managers.encryption.GroupKeyEncrypted;
 import org.apache.ignite.internal.managers.eventstorage.DiscoveryEventListener;
 import org.apache.ignite.internal.pagemem.store.PageStore;
 import org.apache.ignite.internal.processors.affinity.AffinityTopologyVersion;
@@ -166,12 +163,7 @@
 import org.apache.ignite.marshaller.Marshaller;
 import org.apache.ignite.marshaller.MarshallerUtils;
 import org.apache.ignite.resources.IgniteInstanceResource;
-<<<<<<< HEAD
 import org.apache.ignite.spi.encryption.EncryptionSpi;
-import org.apache.ignite.thread.IgniteThreadPoolExecutor;
-import org.apache.ignite.thread.OomExceptionHandler;
-=======
->>>>>>> 945d607f
 import org.jetbrains.annotations.Nullable;
 
 import static java.nio.file.StandardOpenOption.READ;
@@ -1720,7 +1712,7 @@
                     continue;
 
                 task.onDone(new IgniteCheckedException("Snapshot contains encrypted cache group " + grpId +
-                    " but doesn't include metastore. Metastore is required because it contains encryption keys " +
+                    " but doesn't include metastore. Metastore is required because it holds encryption keys " +
                     "required to start with encrypted caches contained in the snapshot."));
 
                 return task;
@@ -1730,11 +1722,6 @@
         return task;
     }
 
-<<<<<<< HEAD
-                    snpFutTask.onDone(new IgniteCheckedException("Snapshot contains encrypted cache group " + grpId +
-                        " but doesn't include metastore. Metastore is required because it holds encryption keys " +
-                        "required to start with encrypted caches contained in the snapshot."));
-=======
     /**
      * @param task Snapshot operation task to be executed.
      * @return Snapshot operation task which should be registered on checkpoint to run.
@@ -1744,7 +1731,6 @@
             return new SnapshotFinishedFutureTask(new IgniteCheckedException("Snapshot manager is stopping [locNodeId=" +
                 cctx.localNodeId() + ']'));
         }
->>>>>>> 945d607f
 
         try {
             if (locSnpTasks.containsKey(rqId)) {
