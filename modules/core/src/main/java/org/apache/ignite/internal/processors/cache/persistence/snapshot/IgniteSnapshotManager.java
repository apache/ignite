/*
 * Licensed to the Apache Software Foundation (ASF) under one or more
 * contributor license agreements.  See the NOTICE file distributed with
 * this work for additional information regarding copyright ownership.
 * The ASF licenses this file to You under the Apache License, Version 2.0
 * (the "License"); you may not use this file except in compliance with
 * the License.  You may obtain a copy of the License at
 *
 *      http://www.apache.org/licenses/LICENSE-2.0
 *
 * Unless required by applicable law or agreed to in writing, software
 * distributed under the License is distributed on an "AS IS" BASIS,
 * WITHOUT WARRANTIES OR CONDITIONS OF ANY KIND, either express or implied.
 * See the License for the specific language governing permissions and
 * limitations under the License.
 */

package org.apache.ignite.internal.processors.cache.persistence.snapshot;

import java.io.BufferedInputStream;
import java.io.Closeable;
import java.io.File;
import java.io.FileOutputStream;
import java.io.IOException;
import java.io.InputStream;
import java.io.OutputStream;
import java.io.Serializable;
import java.nio.ByteBuffer;
import java.nio.ByteOrder;
import java.nio.channels.FileChannel;
import java.nio.file.DirectoryStream;
import java.nio.file.FileVisitResult;
import java.nio.file.Files;
import java.nio.file.Path;
import java.nio.file.Paths;
import java.nio.file.SimpleFileVisitor;
import java.nio.file.StandardCopyOption;
import java.nio.file.attribute.BasicFileAttributes;
import java.util.ArrayList;
import java.util.Arrays;
import java.util.BitSet;
import java.util.Collection;
import java.util.Collections;
import java.util.Deque;
import java.util.EnumMap;
import java.util.HashMap;
import java.util.HashSet;
import java.util.Iterator;
import java.util.LinkedList;
import java.util.List;
import java.util.Map;
import java.util.NoSuchElementException;
import java.util.Objects;
import java.util.Optional;
import java.util.Queue;
import java.util.Set;
import java.util.TreeMap;
import java.util.UUID;
import java.util.concurrent.ConcurrentHashMap;
import java.util.concurrent.ConcurrentLinkedDeque;
import java.util.concurrent.ConcurrentMap;
import java.util.concurrent.Executor;
import java.util.concurrent.ExecutorService;
import java.util.concurrent.RejectedExecutionException;
import java.util.concurrent.atomic.AtomicInteger;
import java.util.function.BiConsumer;
import java.util.function.BiFunction;
import java.util.function.BooleanSupplier;
import java.util.function.Consumer;
import java.util.function.Function;
import java.util.function.Predicate;
import java.util.stream.Collectors;
import org.apache.ignite.IgniteCheckedException;
import org.apache.ignite.IgniteException;
import org.apache.ignite.IgniteInterruptedException;
import org.apache.ignite.IgniteLogger;
import org.apache.ignite.IgniteSnapshot;
import org.apache.ignite.IgniteSystemProperties;
import org.apache.ignite.binary.BinaryType;
import org.apache.ignite.cache.CacheAtomicityMode;
import org.apache.ignite.cluster.ClusterNode;
import org.apache.ignite.compute.ComputeTask;
import org.apache.ignite.configuration.CacheConfiguration;
import org.apache.ignite.configuration.DiskPageCompression;
import org.apache.ignite.events.DiscoveryEvent;
import org.apache.ignite.events.SnapshotEvent;
import org.apache.ignite.failure.FailureContext;
import org.apache.ignite.failure.FailureType;
import org.apache.ignite.internal.GridKernalContext;
import org.apache.ignite.internal.GridTopic;
import org.apache.ignite.internal.IgniteClientDisconnectedCheckedException;
import org.apache.ignite.internal.IgniteEx;
import org.apache.ignite.internal.IgniteFutureCancelledCheckedException;
import org.apache.ignite.internal.IgniteInternalFuture;
import org.apache.ignite.internal.IgniteInterruptedCheckedException;
import org.apache.ignite.internal.NodeStoppingException;
import org.apache.ignite.internal.cluster.ClusterTopologyCheckedException;
import org.apache.ignite.internal.cluster.DistributedConfigurationUtils;
import org.apache.ignite.internal.events.DiscoveryCustomEvent;
import org.apache.ignite.internal.management.cache.IdleVerifyResult;
import org.apache.ignite.internal.managers.communication.GridIoManager;
import org.apache.ignite.internal.managers.communication.GridMessageListener;
import org.apache.ignite.internal.managers.communication.TransmissionCancelledException;
import org.apache.ignite.internal.managers.communication.TransmissionHandler;
import org.apache.ignite.internal.managers.communication.TransmissionMeta;
import org.apache.ignite.internal.managers.communication.TransmissionPolicy;
import org.apache.ignite.internal.managers.encryption.EncryptionCacheKeyProvider;
import org.apache.ignite.internal.managers.encryption.GroupKey;
import org.apache.ignite.internal.managers.encryption.GroupKeyEncrypted;
import org.apache.ignite.internal.managers.eventstorage.DiscoveryEventListener;
import org.apache.ignite.internal.managers.systemview.walker.SnapshotViewWalker;
import org.apache.ignite.internal.pagemem.PageIdUtils;
import org.apache.ignite.internal.pagemem.store.PageStore;
import org.apache.ignite.internal.pagemem.wal.IgniteWriteAheadLogManager;
import org.apache.ignite.internal.pagemem.wal.record.IncrementalSnapshotFinishRecord;
import org.apache.ignite.internal.processors.affinity.AffinityTopologyVersion;
import org.apache.ignite.internal.processors.cache.CacheGroupContext;
import org.apache.ignite.internal.processors.cache.CacheGroupDescriptor;
import org.apache.ignite.internal.processors.cache.CacheObjectContext;
import org.apache.ignite.internal.processors.cache.CacheType;
import org.apache.ignite.internal.processors.cache.GridCacheContext;
import org.apache.ignite.internal.processors.cache.GridCacheSharedContext;
import org.apache.ignite.internal.processors.cache.GridCacheSharedManagerAdapter;
import org.apache.ignite.internal.processors.cache.GridLocalConfigManager;
import org.apache.ignite.internal.processors.cache.StoredCacheData;
import org.apache.ignite.internal.processors.cache.distributed.dht.preloader.GridDhtPartitionsExchangeFuture;
import org.apache.ignite.internal.processors.cache.distributed.dht.preloader.PartitionsExchangeAware;
import org.apache.ignite.internal.processors.cache.persistence.CacheDataRow;
import org.apache.ignite.internal.processors.cache.persistence.CacheDataRowAdapter;
import org.apache.ignite.internal.processors.cache.persistence.file.FileIO;
import org.apache.ignite.internal.processors.cache.persistence.file.FileIOFactory;
import org.apache.ignite.internal.processors.cache.persistence.file.FilePageStore;
import org.apache.ignite.internal.processors.cache.persistence.file.FilePageStoreManager;
import org.apache.ignite.internal.processors.cache.persistence.file.RandomAccessFileIOFactory;
import org.apache.ignite.internal.processors.cache.persistence.filename.NodeFileTree;
import org.apache.ignite.internal.processors.cache.persistence.filename.PdsFolderSettings;
import org.apache.ignite.internal.processors.cache.persistence.filename.SnapshotFileTree;
import org.apache.ignite.internal.processors.cache.persistence.filename.SnapshotFileTree.IncrementalSnapshotFileTree;
import org.apache.ignite.internal.processors.cache.persistence.metastorage.MetaStorage;
import org.apache.ignite.internal.processors.cache.persistence.metastorage.MetastorageLifecycleListener;
import org.apache.ignite.internal.processors.cache.persistence.metastorage.ReadOnlyMetastorage;
import org.apache.ignite.internal.processors.cache.persistence.metastorage.ReadWriteMetastorage;
import org.apache.ignite.internal.processors.cache.persistence.partstate.GroupPartitionId;
import org.apache.ignite.internal.processors.cache.persistence.snapshot.dump.CreateDumpFutureTask;
import org.apache.ignite.internal.processors.cache.persistence.tree.io.DataPageIO;
import org.apache.ignite.internal.processors.cache.persistence.tree.io.DataPagePayload;
import org.apache.ignite.internal.processors.cache.persistence.tree.io.PageIO;
import org.apache.ignite.internal.processors.cache.persistence.wal.WALPointer;
import org.apache.ignite.internal.processors.cache.persistence.wal.crc.FastCrc;
import org.apache.ignite.internal.processors.cache.persistence.wal.reader.StandaloneGridKernalContext;
import org.apache.ignite.internal.processors.cache.transactions.IgniteInternalTx;
import org.apache.ignite.internal.processors.cache.tree.DataRow;
import org.apache.ignite.internal.processors.cluster.DiscoveryDataClusterState;
import org.apache.ignite.internal.processors.cluster.IgniteChangeGlobalStateSupport;
import org.apache.ignite.internal.processors.compress.CompressionProcessor;
import org.apache.ignite.internal.processors.configuration.distributed.DistributedConfigurationLifecycleListener;
import org.apache.ignite.internal.processors.configuration.distributed.DistributedLongProperty;
import org.apache.ignite.internal.processors.configuration.distributed.DistributedPropertyDispatcher;
import org.apache.ignite.internal.processors.marshaller.MappedName;
import org.apache.ignite.internal.processors.metastorage.persistence.DistributedMetaStorageImpl;
import org.apache.ignite.internal.processors.task.GridInternal;
import org.apache.ignite.internal.util.BasicRateLimiter;
import org.apache.ignite.internal.util.GridBusyLock;
import org.apache.ignite.internal.util.GridCloseableIteratorAdapter;
import org.apache.ignite.internal.util.distributed.DistributedProcess;
import org.apache.ignite.internal.util.distributed.InitMessage;
import org.apache.ignite.internal.util.future.GridCompoundIdentityFuture;
import org.apache.ignite.internal.util.future.GridFinishedFuture;
import org.apache.ignite.internal.util.future.GridFutureAdapter;
import org.apache.ignite.internal.util.future.IgniteFinishedFutureImpl;
import org.apache.ignite.internal.util.future.IgniteFutureImpl;
import org.apache.ignite.internal.util.lang.GridCloseableIterator;
import org.apache.ignite.internal.util.lang.GridClosureException;
import org.apache.ignite.internal.util.lang.GridPlainRunnable;
import org.apache.ignite.internal.util.lang.IgniteThrowableFunction;
import org.apache.ignite.internal.util.tostring.GridToStringExclude;
import org.apache.ignite.internal.util.typedef.F;
import org.apache.ignite.internal.util.typedef.T2;
import org.apache.ignite.internal.util.typedef.X;
import org.apache.ignite.internal.util.typedef.internal.A;
import org.apache.ignite.internal.util.typedef.internal.CU;
import org.apache.ignite.internal.util.typedef.internal.S;
import org.apache.ignite.internal.util.typedef.internal.U;
import org.apache.ignite.lang.IgniteCallable;
import org.apache.ignite.lang.IgniteFuture;
import org.apache.ignite.lang.IgniteUuid;
import org.apache.ignite.marshaller.Marshaller;
import org.apache.ignite.metric.MetricRegistry;
import org.apache.ignite.resources.IgniteInstanceResource;
import org.apache.ignite.spi.encryption.EncryptionSpi;
import org.apache.ignite.spi.systemview.view.SnapshotView;
import org.jetbrains.annotations.Nullable;

import static java.nio.file.StandardOpenOption.READ;
import static org.apache.ignite.IgniteSystemProperties.IGNITE_SNAPSHOT_SEQUENTIAL_WRITE;
import static org.apache.ignite.events.EventType.EVT_CLUSTER_SNAPSHOT_FAILED;
import static org.apache.ignite.events.EventType.EVT_CLUSTER_SNAPSHOT_FINISHED;
import static org.apache.ignite.events.EventType.EVT_CLUSTER_SNAPSHOT_STARTED;
import static org.apache.ignite.events.EventType.EVT_NODE_FAILED;
import static org.apache.ignite.events.EventType.EVT_NODE_LEFT;
import static org.apache.ignite.internal.GridClosureCallMode.BALANCE;
import static org.apache.ignite.internal.GridClosureCallMode.BROADCAST;
import static org.apache.ignite.internal.MarshallerContextImpl.saveMappings;
import static org.apache.ignite.internal.events.DiscoveryCustomEvent.EVT_DISCOVERY_CUSTOM_EVT;
import static org.apache.ignite.internal.managers.communication.GridIoPolicy.SYSTEM_POOL;
import static org.apache.ignite.internal.pagemem.PageIdAllocator.FLAG_DATA;
import static org.apache.ignite.internal.pagemem.PageIdAllocator.INDEX_PARTITION;
import static org.apache.ignite.internal.pagemem.PageIdUtils.flag;
import static org.apache.ignite.internal.pagemem.PageIdUtils.pageId;
import static org.apache.ignite.internal.pagemem.PageIdUtils.pageIndex;
import static org.apache.ignite.internal.pagemem.PageIdUtils.toDetailString;
import static org.apache.ignite.internal.processors.cache.GridCacheUtils.baselineNode;
import static org.apache.ignite.internal.processors.cache.GridCacheUtils.isPersistenceEnabled;
import static org.apache.ignite.internal.processors.cache.persistence.filename.NodeFileTree.cacheName;
<<<<<<< HEAD
=======
import static org.apache.ignite.internal.processors.cache.persistence.filename.PdsFolderResolver.DB_DEFAULT_FOLDER;
>>>>>>> 32f8ab00
import static org.apache.ignite.internal.processors.cache.persistence.filename.SnapshotFileTree.partDeltaIndexFile;
import static org.apache.ignite.internal.processors.cache.persistence.metastorage.MetaStorage.METASTORAGE_CACHE_ID;
import static org.apache.ignite.internal.processors.cache.persistence.metastorage.MetaStorage.METASTORAGE_CACHE_NAME;
import static org.apache.ignite.internal.processors.cache.persistence.partstate.GroupPartitionId.getTypeByPartId;
import static org.apache.ignite.internal.processors.cache.persistence.tree.io.PageIO.T_DATA;
import static org.apache.ignite.internal.processors.cache.persistence.tree.io.PageIO.getPageIO;
import static org.apache.ignite.internal.processors.cache.persistence.tree.io.PageIO.getType;
import static org.apache.ignite.internal.processors.cache.persistence.tree.io.PageIO.getVersion;
import static org.apache.ignite.internal.processors.configuration.distributed.DistributedLongProperty.detachedLongProperty;
import static org.apache.ignite.internal.processors.metric.impl.MetricUtils.metricName;
import static org.apache.ignite.internal.processors.task.TaskExecutionOptions.options;
import static org.apache.ignite.internal.util.GridUnsafe.bufferAddress;
import static org.apache.ignite.internal.util.IgniteUtils.isLocalNodeCoordinator;
import static org.apache.ignite.internal.util.distributed.DistributedProcess.DistributedProcessType.END_SNAPSHOT;
import static org.apache.ignite.internal.util.distributed.DistributedProcess.DistributedProcessType.START_SNAPSHOT;
import static org.apache.ignite.internal.util.io.GridFileUtils.ensureHardLinkAvailable;
import static org.apache.ignite.plugin.security.SecurityPermission.ADMIN_SNAPSHOT;
import static org.apache.ignite.spi.systemview.view.SnapshotView.SNAPSHOT_SYS_VIEW;
import static org.apache.ignite.spi.systemview.view.SnapshotView.SNAPSHOT_SYS_VIEW_DESC;

/**
 * Internal implementation of snapshot operations over persistence caches.
 * <p>
 * These major actions available:
 * <ul>
 *     <li>Create snapshot of the whole persistent cluster cache groups by triggering PME to achieve consistency.</li>
 *     <li>Create cache dump - snapshot of cluster cache groups including in-memory.</li>
 *     <li>Create incremental snapshot using lightweight, non-blocking Consistent Cut algorithm.</li>
 * </ul>
 */
public class IgniteSnapshotManager extends GridCacheSharedManagerAdapter
    implements IgniteSnapshot, PartitionsExchangeAware, MetastorageLifecycleListener, IgniteChangeGlobalStateSupport {
    /** Text Reason for checkpoint to start snapshot operation. */
    public static final String CP_SNAPSHOT_REASON = "Checkpoint started to enforce snapshot operation: %s";

    /** Name prefix for each remote snapshot operation. */
    public static final String RMT_SNAPSHOT_PREFIX = "snapshot_";

    /** Snapshot in progress error message. */
    public static final String SNP_IN_PROGRESS_ERR_MSG = "Operation rejected due to the snapshot operation in progress.";

    /** Error message to finalize snapshot tasks. */
    public static final String SNP_NODE_STOPPING_ERR_MSG = "The operation is cancelled due to the local node is stopping";

    /** Snapshot metrics prefix. */
    public static final String SNAPSHOT_METRICS = "snapshot";

    /** Incremental snapshot metrics prefix. */
    public static final String INCREMENTAL_SNAPSHOT_METRICS = metricName("snapshot", "incremental");

    /** Prefix for snapshot threads. */
    public static final String SNAPSHOT_RUNNER_THREAD_PREFIX = "snapshot-runner";

    /** Snapshot transfer rate distributed configuration key */
    public static final String SNAPSHOT_TRANSFER_RATE_DMS_KEY = "snapshotTransferRate";

    /** Snapshot transfer rate is unlimited by default. */
    public static final long DFLT_SNAPSHOT_TRANSFER_RATE_BYTES = 0L;

    /** Maximum block size for limited snapshot transfer (64KB by default). */
    public static final int SNAPSHOT_LIMITED_TRANSFER_BLOCK_SIZE_BYTES = 64 * 1024;

    /** Metastorage key to save currently running snapshot directory path. */
    public static final String SNP_RUNNING_DIR_KEY = "snapshot-running-dir";

    /** Prefix for meta store records which means that incremental snapshot creation is disabled for a cache group. */
    private static final String INC_SNP_DISABLED_KEY_PREFIX = "grp-inc-snp-disabled-";

    /** Default value of {@link IgniteSystemProperties#IGNITE_SNAPSHOT_SEQUENTIAL_WRITE}. */
    public static final boolean DFLT_IGNITE_SNAPSHOT_SEQUENTIAL_WRITE = true;

    /** Default value of check flag. */
    public static final boolean DFLT_CHECK_ON_RESTORE = false;

    /** Snapshot operation start log message. */
    private static final String SNAPSHOT_STARTED_MSG = "Cluster-wide snapshot operation started: ";

    /** Snapshot operation finish log message. */
    private static final String SNAPSHOT_FINISHED_MSG = "Cluster-wide snapshot operation finished successfully: ";

    /** Snapshot operation finish with warnings log message. */
    public static final String SNAPSHOT_FINISHED_WRN_MSG = "Cluster-wide snapshot operation finished with warnings: ";

    /** Snapshot operation fail log message. */
    private static final String SNAPSHOT_FAILED_MSG = "Cluster-wide snapshot operation failed: ";

    /** Default snapshot topic to receive snapshots from remote node. */
    private static final Object DFLT_INITIAL_SNAPSHOT_TOPIC = GridTopic.TOPIC_SNAPSHOT.topic("rmt_snp");

    /** File transmission parameter of cache group id. */
    private static final String SNP_GRP_ID_PARAM = "grpId";

    /** File transmission parameter of cache partition id. */
    private static final String SNP_PART_ID_PARAM = "partId";

    /** File transmission parameter of a cache directory with is currently sends its partitions. */
    private static final String SNP_CACHE_DIR_NAME_PARAM = "cacheDirName";

    /** Snapshot parameter name for a file transmission. */
    private static final String RQ_ID_NAME_PARAM = "rqId";

    /** Total snapshot files count which receiver should expect to receive. */
    private static final String SNP_PARTITIONS_CNT = "partsCnt";

    /**
     * Local buffer to perform copy-on-write operations with pages for {@code SnapshotFutureTask.PageStoreSerialWriter}s.
     * It is important to have only one buffer per thread (instead of creating each buffer per
     * each {@code SnapshotFutureTask.PageStoreSerialWriter}) this is redundant and can lead to OOM errors. Direct buffer
     * deallocate only when ByteBuffer is garbage collected, but it can get out of off-heap memory before it.
     */
    private final ThreadLocal<ByteBuffer> locBuff;

    /** Map of registered cache snapshot processes and their corresponding contexts. */
    private final ConcurrentMap<String, AbstractSnapshotFutureTask<?>> locSnpTasks = new ConcurrentHashMap<>();

    /** Lock to protect the resources is used. */
    private final GridBusyLock busyLock = new GridBusyLock();

    /** Mutex used to order cluster snapshot operation progress. */
    private final Object snpOpMux = new Object();

    /** Take snapshot operation procedure. */
    private final DistributedProcess<SnapshotOperationRequest, SnapshotOperationResponse> startSnpProc;

    /** Check previously performed snapshot operation and delete uncompleted files if we need. */
    private final DistributedProcess<SnapshotOperationRequest, SnapshotOperationResponse> endSnpProc;

    /** Marshaller. */
    private final Marshaller marsh;

    /** Distributed process to restore cache group from the snapshot. */
    private final SnapshotRestoreProcess restoreCacheGrpProc;

    /** Transfer rate limiter. */
    private final BasicRateLimiter transferRateLimiter = new BasicRateLimiter(DFLT_SNAPSHOT_TRANSFER_RATE_BYTES);

    /** Resolved persistent data storage settings. */
    private volatile PdsFolderSettings<?> pdsSettings;

    /** Ignite directories. */
    private volatile NodeFileTree ft;

    /** Fully initialized metastorage. */
    private volatile ReadWriteMetastorage metaStorage;

    /** Local snapshot sender factory. */
    private Function<SnapshotFileTree, SnapshotSender> locSndrFactory = LocalSnapshotSender::new;

    /** Remote snapshot sender factory. */
    private BiFunction<String, UUID, SnapshotSender> rmtSndrFactory = this::remoteSnapshotSenderFactory;

    /** Factory to working with delta as file storage. */
    private volatile FileIOFactory ioFactory = new RandomAccessFileIOFactory();

    /** File store manager to create page store for restore. */
    private volatile @Nullable FilePageStoreManager storeMgr;

    /** File store manager to create page store for restore. */
    private volatile GridLocalConfigManager locCfgMgr;

    /** System discovery message listener. */
    private DiscoveryEventListener discoLsnr;

    /** Cluster snapshot operation requested by user. */
    private ClusterSnapshotFuture clusterSnpFut;

    /** Current snapshot operation on local node. */
    private volatile SnapshotOperationRequest clusterSnpReq;

    /** {@code true} if recovery process occurred for snapshot. */
    private volatile boolean recovered;

    /** Last seen cluster snapshot operation. */
    private volatile ClusterSnapshotFuture lastSeenSnpFut = new ClusterSnapshotFuture();

    /** Last seen incremental snapshot operation. */
    private volatile ClusterSnapshotFuture lastSeenIncSnpFut;

    /** Snapshot operation handlers. */
    private final SnapshotHandlers handlers = new SnapshotHandlers();

    /** Manager to receive responses of remote snapshot requests. */
    private final SequentialRemoteSnapshotManager snpRmtMgr;

    /** Incremental snapshot ID. */
    private volatile UUID incSnpId;

    /**
     * While incremental snapshot is running every node wraps outgoing transaction messages into {@link IncrementalSnapshotAwareMessage}.
     * Nodes start wrapping messages from the moment snapshot started on the node, and finsihes after all baseline
     * nodes completed {@link #markWalFut}. This future completes after last {@link IncrementalSnapshotAwareMessage} was sent.
     */
    private volatile GridFutureAdapter<?> wrapMsgsFut;

    /** Future that completes after {@link IncrementalSnapshotFinishRecord} was written. */
    private volatile @Nullable IncrementalSnapshotMarkWalFuture markWalFut;

    /** Snapshot transfer rate limit in bytes/sec. */
    private final DistributedLongProperty snapshotTransferRate = detachedLongProperty(SNAPSHOT_TRANSFER_RATE_DMS_KEY,
        "Snapshot transfer rate in bytes per second at which snapshot files are created. " +
            "0 means there is no limit.");

    /** Value of {@link IgniteSystemProperties#IGNITE_SNAPSHOT_SEQUENTIAL_WRITE}. */
    private final boolean sequentialWrite =
        IgniteSystemProperties.getBoolean(IGNITE_SNAPSHOT_SEQUENTIAL_WRITE, DFLT_IGNITE_SNAPSHOT_SEQUENTIAL_WRITE);

    /**
     * @param ctx Kernal context.
     */
    public IgniteSnapshotManager(GridKernalContext ctx) {
        locBuff = ThreadLocal.withInitial(() ->
            ByteBuffer.allocateDirect(ctx.config().getDataStorageConfiguration().getPageSize())
                .order(ByteOrder.nativeOrder()));

        startSnpProc = new DistributedProcess<>(ctx, START_SNAPSHOT, this::initLocalSnapshotStartStage,
            this::processLocalSnapshotStartStageResult, SnapshotStartDiscoveryMessage::new);

        endSnpProc = new DistributedProcess<>(ctx, END_SNAPSHOT, this::initLocalSnapshotEndStage,
            this::processLocalSnapshotEndStageResult, (reqId, req) -> new InitMessage<>(reqId, END_SNAPSHOT, req, true));

        marsh = ctx.marshallerContext().jdkMarshaller();

        restoreCacheGrpProc = new SnapshotRestoreProcess(ctx, locBuff);

        // Manage remote snapshots.
        snpRmtMgr = new SequentialRemoteSnapshotManager();
    }

    /** {@inheritDoc} */
    @Override protected void start0() throws IgniteCheckedException {
        super.start0();

        GridKernalContext ctx = cctx.kernalContext();

        if (ctx.clientNode())
            return;

        storeMgr = (FilePageStoreManager)cctx.pageStore();
        locCfgMgr = cctx.cache().configManager();

        pdsSettings = cctx.kernalContext().pdsFolderResolver().resolveFolders();
        ft = cctx.kernalContext().pdsFolderResolver().fileTree();

        if (isPersistenceEnabled(cctx.gridConfig())) {
            ft.mkdirSnapshotsRoot();
            ft.mkdirSnapshotTempRoot();
        }

        ctx.internalSubscriptionProcessor().registerDistributedConfigurationListener(
            new DistributedConfigurationLifecycleListener() {
                @Override public void onReadyToRegister(DistributedPropertyDispatcher dispatcher) {
                    snapshotTransferRate.addListener((name, oldVal, newVal) -> {
                        if (!Objects.equals(oldVal, newVal)) {
                            if (newVal < 0) {
                                log.warning("The snapshot transfer rate cannot be negative, " +
                                    "the value '" + newVal + "' is ignored.");

                                return;
                            }

                            transferRateLimiter.setRate(newVal);

                            if (log.isInfoEnabled()) {
                                log.info("The snapshot transfer rate " + (newVal == 0 ? "is not limited." :
                                    "has been changed from '" + oldVal + "' to '" + newVal + "' bytes/sec."));
                            }
                        }
                    });

                    dispatcher.registerProperty(snapshotTransferRate);
                }

                @Override public void onReadyToWrite() {
                    DistributedConfigurationUtils.setDefaultValue(snapshotTransferRate,
                        DFLT_SNAPSHOT_TRANSFER_RATE_BYTES, log);
                }
            }
        );

        handlers.initialize(ctx, ctx.pools().getSnapshotExecutorService());

        MetricRegistry mreg = cctx.kernalContext().metric().registry(SNAPSHOT_METRICS);

        mreg.register("LastSnapshotStartTime", () -> lastSeenSnpFut.startTime,
            "The system time of the last cluster snapshot request start time on this node.");
        mreg.register("LastSnapshotEndTime", () -> lastSeenSnpFut.endTime,
            "The system time of the last cluster snapshot request end time on this node.");
        mreg.register("LastSnapshotName", () -> lastSeenSnpFut.name, String.class,
            "The name of last started cluster snapshot request on this node.");
        mreg.register("LastSnapshotErrorMessage",
            () -> lastSeenSnpFut.error() == null ? "" : lastSeenSnpFut.error().getMessage(),
            String.class,
            "The error message of last started cluster snapshot request which fail with an error. " +
                "This value will be empty if last snapshot request has been completed successfully.");
        mreg.register("LocalSnapshotNames", () -> localSnapshotNames(null), List.class,
            "The list of names of all snapshots currently saved on the local node with respect to " +
                "the configured via IgniteConfiguration snapshot working path.");
        mreg.register("LastRequestId", () -> Optional.ofNullable(lastSeenSnpFut.rqId).map(UUID::toString).orElse(""),
            String.class, "The ID of the last started snapshot operation.");

        mreg.register("CurrentSnapshotTotalSize", () -> {
            SnapshotFutureTask task = currentSnapshotTask(SnapshotFutureTask.class);

            return task == null ? -1 : task.totalSize();
        }, "Estimated size of current cluster snapshot in bytes on this node. The value may grow during snapshot creation.");

        mreg.register("CurrentSnapshotProcessedSize", () -> {
            SnapshotFutureTask task = currentSnapshotTask(SnapshotFutureTask.class);

            return task == null ? -1 : task.processedSize();
        }, "Processed size of current cluster snapshot in bytes on this node.");

        MetricRegistry incSnpMReg = cctx.kernalContext().metric().registry(INCREMENTAL_SNAPSHOT_METRICS);

        incSnpMReg.register("snapshotName",
            () -> Optional.ofNullable(lastSeenIncSnpFut).map(f -> f.name).orElse(""),
            String.class,
            "The name of full snapshot for which the last incremental snapshot created on this node.");
        incSnpMReg.register("incrementIndex",
            () -> Optional.ofNullable(lastSeenIncSnpFut).map(f -> f.incIdx).orElse(0),
            "Ihe index of the last incremental snapshot created on this node.");
        incSnpMReg.register("startTime",
            () -> Optional.ofNullable(lastSeenIncSnpFut).map(f -> f.startTime).orElse(0L),
            "The system time of the last incremental snapshot creation start time on this node.");
        incSnpMReg.register("endTime",
            () -> Optional.ofNullable(lastSeenIncSnpFut).map(f -> f.endTime).orElse(0L),
            "The system time of the last incremental snapshot creation end time on this node.");
        incSnpMReg.register("error",
            () -> Optional.ofNullable(lastSeenIncSnpFut).map(GridFutureAdapter::error).map(Object::toString).orElse(""),
            String.class,
            "The error message of last started incremental snapshot on this node.");

        restoreCacheGrpProc.registerMetrics();

        cctx.exchange().registerExchangeAwareComponent(this);

        ctx.internalSubscriptionProcessor().registerMetastorageListener(this);

        cctx.gridEvents().addDiscoveryEventListener(discoLsnr = (evt, discoCache) -> {
            if (!busyLock.enterBusy())
                return;

            try {
                UUID leftNodeId = evt.eventNode().id();

                if (evt.type() == EVT_NODE_LEFT || evt.type() == EVT_NODE_FAILED) {
                    SnapshotOperationRequest snpReq = clusterSnpReq;
                    String err = "Snapshot operation interrupted, because baseline node left the cluster: " + leftNodeId;
                    boolean reqNodeLeft = snpReq != null && snpReq.nodes().contains(leftNodeId);

                    // If the coordinator left the cluster and did not start
                    // the final snapshot phase (SNAPSHOT_END), we start it from a new one.
                    if (reqNodeLeft && snpReq.startStageEnded() && U.isLocalNodeCoordinator(ctx.discovery())) {
                        snpReq.error(new ClusterTopologyCheckedException(err));

                        endSnpProc.start(snpReq.requestId(), snpReq);
                    }

                    for (AbstractSnapshotFutureTask<?> sctx : locSnpTasks.values()) {
                        if (sctx.sourceNodeId().equals(leftNodeId) ||
                            (reqNodeLeft && snpReq.snapshotName().equals(sctx.snapshotName())))
                            sctx.acceptException(new ClusterTopologyCheckedException(err));
                    }

                    restoreCacheGrpProc.onNodeLeft(leftNodeId);
                    snpRmtMgr.onNodeLeft(leftNodeId);
                }
            }
            finally {
                busyLock.leaveBusy();
            }
        }, EVT_NODE_LEFT, EVT_NODE_FAILED);

        cctx.gridIO().addMessageListener(DFLT_INITIAL_SNAPSHOT_TOPIC, snpRmtMgr);
        cctx.kernalContext().io().addTransmissionHandler(DFLT_INITIAL_SNAPSHOT_TOPIC, snpRmtMgr);

        ctx.systemView().registerView(
            SNAPSHOT_SYS_VIEW,
            SNAPSHOT_SYS_VIEW_DESC,
            new SnapshotViewWalker(),
            () -> F.flatCollections(F.transform(localSnapshotNames(null), name -> {
                List<SnapshotView> views = new ArrayList<>();

                for (SnapshotMetadata m: readSnapshotMetadatas(new SnapshotFileTree(ctx, name, null))) {
                    List<File> dirs = snapshotCacheDirectories(
                        m.snapshotName(),
                        null,
                        m.folderName(),
                        m.consistentId(),
                        f -> true
                    );

                    Collection<String> cacheGrps = F.viewReadOnly(dirs, NodeFileTree::cacheName);

                    views.add(new SnapshotView(m, cacheGrps));
                }

                for (IncrementalSnapshotMetadata m: readIncrementalSnapshotMetadatas(name))
                    views.add(new SnapshotView(m));

                return views;
            })),
            Function.identity());

        File[] files = ft.snapshotsRoot().listFiles();

        if (files != null) {
            Arrays.stream(files)
                .filter(File::isDirectory)
                .map(dumpDir -> new SnapshotFileTree(
                    ctx,
                    dumpDir.getName(),
                    dumpDir.getParent(),
                    pdsSettings.folderName(),
                    pdsSettings.consistentId().toString()).dumpLock())
                .filter(File::exists)
                .map(File::getParentFile)
                .forEach(lockedDumpDir -> {
                    log.warning("Found locked dump dir. " +
                        "This means, dump creation not finished prior to node fail. " +
                        "Directory will be deleted: " + lockedDumpDir);

                    U.delete(lockedDumpDir);
                });
        }
    }

    /** {@inheritDoc} */
    @Override protected void stop0(boolean cancel) {
        busyLock.block();

        try {
            snpRmtMgr.stop();

            restoreCacheGrpProc.interrupt(new NodeStoppingException("Node is stopping."));

            // Try stop all snapshot processing if not yet.
            for (AbstractSnapshotFutureTask<?> sctx : locSnpTasks.values())
                sctx.acceptException(new NodeStoppingException(SNP_NODE_STOPPING_ERR_MSG));

            locSnpTasks.clear();

            synchronized (snpOpMux) {
                if (clusterSnpFut != null) {
                    clusterSnpFut.onDone(new NodeStoppingException(SNP_NODE_STOPPING_ERR_MSG));

                    clusterSnpFut = null;
                }
            }

            cctx.kernalContext().io().removeMessageListener(DFLT_INITIAL_SNAPSHOT_TOPIC);
            cctx.kernalContext().io().removeTransmissionHandler(DFLT_INITIAL_SNAPSHOT_TOPIC);

            if (discoLsnr != null)
                cctx.kernalContext().event().removeDiscoveryEventListener(discoLsnr);

            cctx.exchange().unregisterExchangeAwareComponent(this);
        }
        finally {
            busyLock.unblock();
        }
    }

    /** {@inheritDoc} */
    @Override public void onActivate(GridKernalContext kctx) {
        // No-op.
    }

    /** {@inheritDoc} */
    @Override public void onDeActivate(GridKernalContext kctx) {
        restoreCacheGrpProc.interrupt(new IgniteCheckedException("The cluster has been deactivated."));
    }

    /**
     * @param snpDir Snapshot dir.
     */
    public void deleteSnapshot(File snpDir) {
        if (!snpDir.exists())
            return;

        if (!snpDir.isDirectory())
            return;

        try {
            SnapshotFileTree sft = new SnapshotFileTree(
                cctx.kernalContext(),
                snpDir.getName(),
                snpDir.getParent(),
                pdsSettings.folderName(),
                pdsSettings.consistentId().toString());

            U.delete(sft.binaryMeta());
            U.delete(sft.nodeStorage());
            U.delete(sft.meta());

            deleteDirectory(sft.binaryMetaRoot());
            deleteDirectory(sft.marshaller());

            // Delete parent dir which is {snapshot_root}/db if empty.
            sft.marshaller().getParentFile().delete();
            // Delete root dir which is {snapshot_root} if empty.
            sft.root().delete();
        }
        catch (IOException e) {
            throw new IgniteException(e);
        }
    }

    /** Concurrently traverse the directory and delete all files. */
    private void deleteDirectory(File dir) throws IOException {
        Files.walkFileTree(dir.toPath(), new SimpleFileVisitor<Path>() {
            @Override public FileVisitResult visitFile(Path file, BasicFileAttributes attrs) {
                U.delete(file);

                return FileVisitResult.CONTINUE;
            }

            @Override public FileVisitResult visitFileFailed(Path file, IOException exc) {
                // Skip files which can be concurrently removed from FileTree.
                return FileVisitResult.CONTINUE;
            }

            @Override public FileVisitResult postVisitDirectory(Path dir, IOException e) {
                dir.toFile().delete();

                if (log.isInfoEnabled() && e != null)
                    log.info("Snapshot directory cleaned with an exception [dir=" + dir + ", e=" + e.getMessage() + ']');

                return FileVisitResult.CONTINUE;
            }
        });
    }

    /**
     * @param req Request on snapshot creation.
     * @return Future which will be completed when a snapshot has been started.
     */
    private IgniteInternalFuture<SnapshotOperationResponse> initLocalSnapshotStartStage(SnapshotOperationRequest req) {
        // Executed inside discovery notifier thread, prior to firing discovery custom event,
        // so it is safe to set new snapshot task inside this method without synchronization.
        if (clusterSnpReq != null) {
            return new GridFinishedFuture<>(new IgniteCheckedException("Snapshot operation has been rejected. " +
                "Another snapshot operation in progress [req=" + req + ", curr=" + clusterSnpReq + ']'));
        }

        req.snapshotFileTree(new SnapshotFileTree(cctx.kernalContext(), req.snapshotName(), req.snapshotPath()));

        clusterSnpReq = req;

        if (req.incremental())
            handleIncrementalSnapshotId(req.requestId(), cctx.discovery().topologyVersion());

        if (!CU.baselineNode(cctx.localNode(), cctx.kernalContext().state().clusterState()))
            return new GridFinishedFuture<>();

        Set<UUID> leftNodes = new HashSet<>(req.nodes());
        leftNodes.removeAll(F.viewReadOnly(cctx.discovery().serverNodes(AffinityTopologyVersion.NONE),
            F.node2id()));

        if (!leftNodes.isEmpty()) {
            return new GridFinishedFuture<>(new IgniteCheckedException("Some of baseline nodes left the cluster " +
                "prior to snapshot operation start: " + leftNodes));
        }

        if (cctx.kernalContext().encryption().isMasterKeyChangeInProgress()) {
            return new GridFinishedFuture<>(new IgniteCheckedException("Snapshot operation has been rejected. Master " +
                "key changing process is not finished yet."));
        }

        if (cctx.kernalContext().encryption().reencryptionInProgress()) {
            return new GridFinishedFuture<>(new IgniteCheckedException("Snapshot operation has been rejected. Caches " +
                "re-encryption process is not finished yet."));
        }

        List<Integer> grpIds = new ArrayList<>(F.viewReadOnly(req.groups(), CU::cacheId));
        Collection<Integer> comprGrpIds = F.view(grpIds, i -> {
            CacheGroupDescriptor desc = cctx.cache().cacheGroupDescriptor(i);
            return desc != null && desc.config().getDiskPageCompression() != DiskPageCompression.DISABLED;
        });

        Set<Integer> leftGrps = new HashSet<>(grpIds);
        leftGrps.removeAll(cctx.cache().cacheGroupDescriptors().keySet());
        boolean withMetaStorage = leftGrps.remove(METASTORAGE_CACHE_ID);

        if (!leftGrps.isEmpty()) {
            return new GridFinishedFuture<>(new IgniteCheckedException("Some of requested cache groups doesn't exist " +
                "on the local node [missed=" + leftGrps + ", nodeId=" + cctx.localNodeId() + ']'));
        }

        if (req.incremental()) {
            SnapshotMetadata meta;

            try {
                meta = readSnapshotMetadata(req.snapshotFileTree().meta());

                checkIncrementalCanBeCreated(req.snapshotFileTree(), meta);
            }
            catch (IgniteCheckedException | IOException e) {
                return new GridFinishedFuture<>(e);
            }

            return initLocalIncrementalSnapshot(req, meta);
        }
        else
            return initLocalFullSnapshot(req, grpIds, comprGrpIds, withMetaStorage);
    }

    /**
     * Handles received incremental snapshot ID from remote node.
     *
     * @param id Incremental snapshot ID.
     * @param topVer Incremental snapshot topology version.
     */
    public void handleIncrementalSnapshotId(UUID id, long topVer) {
        // TODO: IGNITE-18599 handle if `id != incSnpId`.
        if (incSnpId != null)
            return;

        synchronized (snpOpMux) {
            if (incSnpId != null) {
                if (!incSnpId.equals(id))
                    U.warn(log, "Received incremental snapshot ID differs from the current [rcvId=" + id + ", currId=" + incSnpId + ']');

                return;
            }

            wrapMsgsFut = new GridFutureAdapter<>();

            cctx.tm().txMessageTransformer((msg, tx) -> new IncrementalSnapshotAwareMessage(
                msg, id, tx == null ? null : tx.incrementalSnapshotId(), topVer));

            markWalFut = baselineNode(cctx.localNode(), cctx.kernalContext().state().clusterState())
                ? new IncrementalSnapshotMarkWalFuture(cctx, id, topVer) : null;

            incSnpId = id;
        }

        if (markWalFut != null)
            cctx.kernalContext().pools().getSnapshotExecutorService().submit(markWalFut::init);
    }

    /**
     * @param req Request on snapshot creation.
     * @param meta Full snapshot metadata.
     * @return Future which will be completed when a snapshot has been started.
     */
    private IgniteInternalFuture<SnapshotOperationResponse> initLocalIncrementalSnapshot(
        SnapshotOperationRequest req,
        SnapshotMetadata meta
    ) {
        SnapshotFileTree sft = req.snapshotFileTree();
        IncrementalSnapshotFileTree ift = sft.incrementalSnapshotFileTree(req.incrementIndex());
        WALPointer lowPtr;

        if (req.incrementIndex() == 1)
            lowPtr = meta.snapshotRecordPointer();
        else {
            int prevIdx = req.incrementIndex() - 1;

            IncrementalSnapshotMetadata prevIncSnpMeta;

            try {
                prevIncSnpMeta = readIncrementalSnapshotMetadata(sft.incrementalSnapshotFileTree(prevIdx).meta());
            }
            catch (IgniteCheckedException | IOException e) {
                return new GridFinishedFuture<>(e);
            }

            lowPtr = prevIncSnpMeta.incrementalSnapshotPointer();
        }

        IgniteInternalFuture<SnapshotOperationResponse> task0 = registerTask(req.snapshotName(), new IncrementalSnapshotFutureTask(
            cctx,
            req.operationalNodeId(),
            req.requestId(),
            meta,
            ift,
            lowPtr,
            markWalFut
        )).chain(fut -> {
            if (fut.error() != null)
                throw F.wrap(fut.error());

            assert ift.root().exists() : "Incremental snapshot directory must exists";

            IncrementalSnapshotMetadata incMeta = new IncrementalSnapshotMetadata(
                req.requestId(),
                req.snapshotName(),
                req.incrementIndex(),
                cctx.localNode().consistentId().toString(),
                pdsSettings.folderName(),
                clusterSnpReq.startTime(),
                markWalFut.result()
            );

            storeSnapshotMeta(incMeta, ift.meta());

            return new SnapshotOperationResponse();
        });

        if (task0.isDone())
            return task0;

        if (log.isDebugEnabled()) {
            log.debug("Incremental snapshot operation submited for execution " +
                "[snpName=" + req.snapshotName() + ", incIdx=" + req.incrementIndex());
        }

        cctx.kernalContext().pools().getSnapshotExecutorService().submit(() -> {
            SnapshotOperationRequest snpReq = clusterSnpReq;

            AbstractSnapshotFutureTask<?> task = locSnpTasks.get(snpReq.snapshotName());

            if (task == null)
                return;

            if (log.isDebugEnabled()) {
                log.debug("Incremental snapshot operation started " +
                    "[snpName=" + req.snapshotName() + ", incIdx=" + req.incrementIndex());
            }

            writeSnapshotDirectoryToMetastorage(ift.root());

            task.start();
        });

        return task0;
    }

    /**
     * @param meta Meta file.
     * @return Read incremental snapshot metadata.
     */
    public IncrementalSnapshotMetadata readIncrementalSnapshotMetadata(File meta) throws IgniteCheckedException, IOException {
        return readFromFile(meta);
    }

    /**
     * @param req Request
     * @param grpIds Groups.
     * @param comprGrpIds Compressed Groups.
     * @param withMetaStorage Flag to include metastorage.
     * @return Create snapshot future.
     */
    private IgniteInternalFuture<SnapshotOperationResponse> initLocalFullSnapshot(
        SnapshotOperationRequest req,
        List<Integer> grpIds,
        Collection<Integer> comprGrpIds,
        boolean withMetaStorage
    ) {
        if (!isPersistenceEnabled(cctx.gridConfig()) && req.snapshotPath() == null)
            ft.mkdirSnapshotsRoot();

        Map<Integer, Set<Integer>> parts = new HashMap<>();

        // Prepare collection of pairs group and appropriate cache partition to be snapshot.
        // Cache group context may be 'null' on some nodes e.g. a node filter is set.
        for (Integer grpId : grpIds) {
            if (cctx.cache().cacheGroup(grpId) == null)
                continue;

            CacheGroupContext grpCtx = cctx.cache().cacheGroup(grpId);

            AffinityTopologyVersion topVer = grpCtx.affinity().lastVersion();

            if (req.onlyPrimary()) {
                Set<Integer> include = new HashSet<>(grpCtx.affinity().primaryPartitions(cctx.localNodeId(), topVer));

                include.remove(INDEX_PARTITION);

                if (log.isInfoEnabled())
                    log.info("Snapshot only primary partitions " +
                        "[grpId=" + grpId + ", grpName=" + grpCtx.cacheOrGroupName() + ", parts=" + include + ']');

                parts.put(grpId, include);
            }
            else
                parts.put(grpId, null);
        }

        IgniteInternalFuture<?> task0 = registerSnapshotTask(
            req.snapshotFileTree(),
            req.operationalNodeId(),
            req.requestId(),
            parts,
            withMetaStorage,
            req.dump(),
            req.compress(),
            req.encrypt(),
            locSndrFactory.apply(req.snapshotFileTree())
        );

        if (withMetaStorage) {
            assert task0 instanceof SnapshotFutureTask;

            ((DistributedMetaStorageImpl)cctx.kernalContext().distributedMetastorage())
                .suspend(((SnapshotFutureTask)task0).started());
        }

        return task0.chain(() -> {
            if (task0.error() != null)
                throw F.wrap(task0.error());

            try {
                Set<String> blts = req.nodes().stream()
                    .map(n -> cctx.discovery().node(n).consistentId().toString())
                    .collect(Collectors.toSet());

                req.snapshotFileTree().root().mkdirs();

                SnapshotFutureTaskResult res = (SnapshotFutureTaskResult)task0.result();

                Serializable encKey = req.encrypt() ? ((CreateDumpFutureTask)task0).encryptionKey() : null;

                EncryptionSpi encSpi = cctx.gridConfig().getEncryptionSpi();

                SnapshotMetadata meta = new SnapshotMetadata(req.requestId(),
                    req.snapshotName(),
                    cctx.localNode().consistentId().toString(),
                    pdsSettings.folderName(),
                    req.compress(),
                    cctx.gridConfig().getDataStorageConfiguration().getPageSize(),
                    grpIds,
                    clusterSnpReq.startTime(),
                    comprGrpIds,
                    blts,
                    res.parts(),
                    res.snapshotPointer(),
                    encSpi.masterKeyDigest(),
                    req.onlyPrimary(),
                    req.dump(),
                    encKey == null ? null : encSpi.encryptKey(encKey)
                );

                SnapshotHandlerContext ctx = new SnapshotHandlerContext(meta, req.groups(), cctx.localNode(), req.snapshotFileTree(),
                    req.streamerWarning(), true);

                req.meta(meta);

                storeSnapshotMeta(req.meta(), req.snapshotFileTree().meta());

                log.info("Snapshot metafile has been created: " + req.snapshotFileTree().meta().getAbsolutePath());

                return new SnapshotOperationResponse(handlers.invokeAll(SnapshotHandlerType.CREATE, ctx));
            }
            catch (IgniteCheckedException e) {
                throw F.wrap(e);
            }
        }, snapshotExecutorService());
    }

    /**
     * @param id Request id.
     * @param res Results.
     * @param err Errors.
     */
    private void processLocalSnapshotStartStageResult(UUID id, Map<UUID, SnapshotOperationResponse> res, Map<UUID, Throwable> err) {
        SnapshotOperationRequest snpReq = clusterSnpReq;

        if (snpReq != null && F.eq(id, snpReq.requestId()) && snpReq.incremental()) {
            cctx.tm().txMessageTransformer(null);

            GridCompoundIdentityFuture<IgniteInternalTx> activeTxsFut = new GridCompoundIdentityFuture<>();

            for (IgniteInternalTx tx: cctx.tm().activeTransactions())
                activeTxsFut.add(tx.finishFuture());

            activeTxsFut.markInitialized();

            activeTxsFut.listen(() -> wrapMsgsFut.onDone());
        }

        if (cctx.kernalContext().clientNode())
            return;

        boolean cancelled = err.values().stream().anyMatch(e -> e instanceof IgniteFutureCancelledCheckedException);

        if (snpReq == null || !snpReq.requestId().equals(id)) {
            synchronized (snpOpMux) {
                if (clusterSnpFut != null && clusterSnpFut.rqId.equals(id)) {
                    if (cancelled) {
                        clusterSnpFut.onDone(new IgniteFutureCancelledCheckedException("Execution of snapshot tasks " +
                            "has been cancelled by external process [err=" + err + ", snpReq=" + snpReq + ']'));
                    }
                    else {
                        clusterSnpFut.onDone(new IgniteCheckedException("Snapshot operation has not been fully completed " +
                            "[err=" + err + ", snpReq=" + snpReq + ']'));
                    }

                    clusterSnpFut = null;
                }

                return;
            }
        }

        snpReq.startStageEnded(true);

        if (isLocalNodeCoordinator(cctx.discovery())) {
            Set<UUID> missed = new HashSet<>(snpReq.nodes());
            missed.removeAll(res.keySet());
            missed.removeAll(err.keySet());

            if (cancelled) {
                snpReq.error(new IgniteFutureCancelledCheckedException("Execution of snapshot tasks " +
                    "has been cancelled by external process [err=" + err + ", missed=" + missed + ']'));
            }
            else if (!missed.isEmpty()) {
                snpReq.error(new ClusterTopologyCheckedException("Snapshot operation interrupted, because baseline " +
                    "node left the cluster. Uncompleted snapshot will be deleted [missed=" + missed + ']'));
            }
            else if (!F.isEmpty(err)) {
                snpReq.error(new IgniteCheckedException("Execution of local snapshot tasks fails. " +
                    "Uncompleted snapshot will be deleted [err=" + err + ']'));
            }

            completeHandlersAsyncIfNeeded(snpReq, res.values())
                .listen(f -> {
                        if (f.error() != null)
                            snpReq.error(f.error());

                        endSnpProc.start(snpReq.requestId(), snpReq);
                    }
                );
        }
    }

    /**
     * Stores snapshot metadata.
     *
     * @param meta Metadata to store.
     * @param smf File to store.
     */
    public <M extends Serializable> void storeSnapshotMeta(M meta, File smf) {
        if (smf.exists())
            throw new IgniteException("Snapshot metafile must not exist: " + smf.getAbsolutePath());

        try (OutputStream out = Files.newOutputStream(smf.toPath())) {
            byte[] bytes = U.marshal(marsh, meta);
            int blockSize = SNAPSHOT_LIMITED_TRANSFER_BLOCK_SIZE_BYTES;

            for (int off = 0; off < bytes.length; off += blockSize) {
                int len = Math.min(blockSize, bytes.length - off);

                transferRateLimiter.acquire(len);

                out.write(bytes, off, len);
            }
        }
        catch (IOException | IgniteCheckedException e) {
            throw new IgniteException(e);
        }
    }

    /**
     * Execute the {@link SnapshotHandler#complete(String, Collection)} method of the snapshot handlers asynchronously.
     *
     * @param req Request on snapshot creation.
     * @param res Results.
     * @return Future that will be completed when the handlers are finished executing.
     */
    private IgniteInternalFuture<Void> completeHandlersAsyncIfNeeded(SnapshotOperationRequest req,
        Collection<SnapshotOperationResponse> res) {
        if (req.error() != null)
            return new GridFinishedFuture<>();

        Map<String, List<SnapshotHandlerResult<?>>> clusterHndResults = new HashMap<>();

        for (SnapshotOperationResponse snpRes : res) {
            if (snpRes == null || snpRes.handlerResults() == null)
                continue;

            for (Map.Entry<String, SnapshotHandlerResult<Object>> entry : snpRes.handlerResults().entrySet())
                clusterHndResults.computeIfAbsent(entry.getKey(), v -> new ArrayList<>()).add(entry.getValue());
        }

        if (clusterHndResults.isEmpty())
            return new GridFinishedFuture<>();

        try {
            GridFutureAdapter<Void> resultFut = new GridFutureAdapter<>();

            handlers().execSvc.submit(() -> {
                try {
                    handlers.completeAll(SnapshotHandlerType.CREATE, req.snapshotName(), clusterHndResults, req.nodes(),
                        req::warnings);

                    resultFut.onDone();
                }
                catch (Exception e) {
                    log.warning("The snapshot operation will be aborted due to a handler error " +
                        "[snapshot=" + req.snapshotName() + "].", e);

                    resultFut.onDone(e);
                }
            });

            return resultFut;
        }
        catch (RejectedExecutionException e) {
            return new GridFinishedFuture<>(e);
        }
    }

    /**
     * @param req Request on snapshot creation.
     * @return Future which will be completed when the snapshot will be finalized.
     */
    private IgniteInternalFuture<SnapshotOperationResponse> initLocalSnapshotEndStage(SnapshotOperationRequest req) {
        SnapshotOperationRequest snpReq = clusterSnpReq;

        if (snpReq == null || !F.eq(req.requestId(), snpReq.requestId()))
            return new GridFinishedFuture<>();

        IgniteInternalFuture<?> prepFut = req.incremental() ? wrapMsgsFut : new GridFinishedFuture<>();

        if (cctx.kernalContext().clientNode())
            return (IgniteInternalFuture<SnapshotOperationResponse>)prepFut;

        return prepFut.chain(() -> {
            try {
                if (req.error() != null) {
                    snpReq.error(req.error());

                    if (req.incremental())
                        U.delete(snpReq.snapshotFileTree().incrementalSnapshotFileTree(req.incrementIndex()).root());
                    else
                        deleteSnapshot(snpReq.snapshotFileTree().root());
                }
                else if (!F.isEmpty(req.warnings())) {
                    // Pass the warnings further to the next stage for the case when snapshot started from not coordinator.
                    if (!isLocalNodeCoordinator(cctx.discovery()))
                        snpReq.warnings(req.warnings());

                    snpReq.meta().warnings(Collections.unmodifiableList(req.warnings()));

                    storeWarnings(snpReq);
                }

                if (req.dump()) {
                    if (!U.delete(snpReq.snapshotFileTree().dumpLock()))
                        throw new IgniteCheckedException("Lock file can't be deleted: " + snpReq.snapshotFileTree().dumpLock());
                }
                else {
                    removeLastMetaStorageKey();

                    if (req.error() == null) {
                        Collection<Integer> grpIds = req.groups().stream().map(CU::cacheId).collect(Collectors.toList());

                        enableIncrementalSnapshotsCreation(grpIds);
                    }
                }
            }
            catch (Exception e) {
                throw F.wrap(e);
            }

            return new SnapshotOperationResponse();
        }, cctx.kernalContext().pools().getSnapshotExecutorService());
    }

    /**
     * Stores snapshot creation warnings. The warnings are rare. Also, coordinator might not be a baseline node. Thus,
     * storing meta with warnings once is to be done at second stage initialiation on any other node. Which leads to
     * process possible snapshot errors, deleting snapshot at second stage end. Doesn't worth. If an error occurs on
     * warnings writing, it is logged only.
     */
    private void storeWarnings(SnapshotOperationRequest snpReq) {
        assert !F.isEmpty(snpReq.warnings());

        List<ClusterNode> snpNodes = cctx.kernalContext().cluster().get().nodes().stream()
            .filter(n -> snpReq.nodes().contains(n.id())).collect(Collectors.toList());

        boolean oldestBaseline = U.oldest(snpNodes,
            n -> CU.baselineNode(n, cctx.kernalContext().state().clusterState())).equals(cctx.localNode());

        if (!oldestBaseline)
            return;

        File tempSmf = snpReq.snapshotFileTree().tmpMeta();
        File smf = snpReq.snapshotFileTree().meta();

        try {
            storeSnapshotMeta(snpReq.meta(), tempSmf);

            Files.move(tempSmf.toPath(), smf.toPath(), StandardCopyOption.ATOMIC_MOVE,
                StandardCopyOption.REPLACE_EXISTING);

            if (log.isDebugEnabled())
                log.debug("Snapshot metafile has been rewrited with the warnings: " + smf.getAbsolutePath());
        }
        catch (Exception e) {
            log.error("Failed to store warnings of snapshot '" + snpReq.snapshotName() +
                "' to the snapshot metafile. Snapshot won't contain them. The warnings: [" +
                String.join(",", snpReq.warnings()) + "].", e);
        }
        finally {
            U.delete(tempSmf);
        }
    }

    /**
     * @param id Request id.
     * @param res Results.
     * @param err Errors.
     */
    private void processLocalSnapshotEndStageResult(UUID id, Map<UUID, SnapshotOperationResponse> res, Map<UUID, Throwable> err) {
        SnapshotOperationRequest snpReq = clusterSnpReq;

        if (snpReq == null || !F.eq(id, snpReq.requestId()))
            return;

        Set<UUID> endFail = new HashSet<>(snpReq.nodes());
        endFail.removeAll(res.keySet());

        if (snpReq.incremental()) {
            wrapMsgsFut = null;
            markWalFut = null;

            incSnpId = null;

            if (clusterSnpFut != null && endFail.isEmpty() && snpReq.error() == null)
                warnAtomicCachesInIncrementalSnapshot(snpReq.snapshotName(), snpReq.incrementIndex(), snpReq.groups());
        }

        clusterSnpReq = null;

        synchronized (snpOpMux) {
            if (clusterSnpFut != null) {
                if (endFail.isEmpty() && snpReq.error() == null) {
                    if (!F.isEmpty(snpReq.warnings())) {
                        String wrnsLst = U.nl() + "\t- " + String.join(U.nl() + "\t- ", snpReq.warnings());

                        SnapshotWarningException wrn = new SnapshotWarningException("Snapshot task '" +
                            snpReq.snapshotName() + "' completed with the warnings:" + wrnsLst);

                        clusterSnpFut.onDone(wrn);

                        log.warning(SNAPSHOT_FINISHED_WRN_MSG + snpReq + ". Warnings:" + wrnsLst);
                    }
                    else {
                        clusterSnpFut.onDone();

                        if (log.isInfoEnabled())
                            log.info(SNAPSHOT_FINISHED_MSG + snpReq);
                    }
                }
                else if (snpReq.error() == null) {
                    log.warning("Snapshot error: ", snpReq.error());

                    clusterSnpFut.onDone(new IgniteCheckedException("Snapshot creation has been finished with an error. " +
                        "Local snapshot tasks may not finished completely or finalizing results fails " +
                        "[fail=" + endFail + ", err=" + err + ']'));
                }
                else
                    clusterSnpFut.onDone(snpReq.error());

                clusterSnpFut = null;
            }
        }
    }

    /**
     * @return {@code True} if snapshot operation is in progress.
     */
    public boolean isSnapshotCreating() {
        if (clusterSnpReq != null)
            return true;

        synchronized (snpOpMux) {
            return clusterSnpReq != null || clusterSnpFut != null;
        }
    }

    /**
     * Sets the streamer warning flag to current snapshot process if it is active.
     */
    public void streamerWarning() {
        SnapshotOperationRequest snpTask = currentCreateRequest();

        if (snpTask != null && !snpTask.streamerWarning())
            snpTask.streamerWarning(true);
    }

    /** @return Current create snapshot request. {@code Null} if there is no create snapshot operation in progress. */
    @Nullable public SnapshotOperationRequest currentCreateRequest() {
        return clusterSnpReq;
    }

    /**
     * Check if snapshot restore process is currently running.
     *
     * @return {@code True} if the snapshot restore operation is in progress.
     */
    public boolean isRestoring() {
        return restoreCacheGrpProc.restoringSnapshotName() != null;
    }

    /**
     * Check if snapshot restore process is currently running.
     *
     * @param snpName Snapshot name.
     * @return {@code True} if the snapshot restore operation from the specified snapshot is in progress locally.
     */
    public boolean isRestoring(String snpName) {
        return snpName.equals(restoreCacheGrpProc.restoringSnapshotName());
    }

    /**
     * Check if the cache or group with the specified name is currently being restored from the snapshot.
     *
     * @param ccfg Cache configuration.
     * @return {@code True} if the cache or group with the specified name is being restored.
     */
    public boolean isRestoring(CacheConfiguration<?, ?> ccfg) {
        return restoreCacheGrpProc.isRestoring(ccfg);
    }

    /**
     * Status of the restore operation cluster-wide.
     *
     * @param snpName Snapshot name.
     * @return Future that will be completed when the status of the restore operation is received from all the server
     * nodes. The result of this future will be {@code false} if the restore process with the specified snapshot name is
     * not running on all nodes.
     */
    public IgniteFuture<Boolean> restoreStatus(String snpName) {
        return executeRestoreManagementTask(SnapshotRestoreStatusTask.class, snpName);
    }

    /** @return {@code True} if disk writes during snapshot process should be in a sequential manner when possible. */
    public boolean sequentialWrite() {
        return sequentialWrite;
    }

    /**
     * @param restoreId Restore process ID.
     * @return Server nodes on which a successful start of the cache(s) is required, if any of these nodes fails when
     *         starting the cache(s), the whole procedure is rolled back.
     */
    public Set<UUID> cacheStartRequiredAliveNodes(@Nullable IgniteUuid restoreId) {
        if (restoreId == null)
            return Collections.emptySet();

        return restoreCacheGrpProc.cacheStartRequiredAliveNodes(restoreId);
    }

    /**
     * @return List of all known snapshots on the local node.
     */
    public List<String> localSnapshotNames(@Nullable String snpPath) {
        if (cctx.kernalContext().clientNode())
            throw new UnsupportedOperationException("Client nodes can not perform this operation.");

        if (ft == null)
            return Collections.emptyList();

        synchronized (snpOpMux) {
            File[] dirs = (snpPath == null ? ft.snapshotsRoot() : new File(snpPath)).listFiles(File::isDirectory);

            if (dirs == null)
                return Collections.emptyList();

            return Arrays.stream(dirs)
                .map(File::getName)
                .collect(Collectors.toList());
        }
    }

    /**
     * @param snpName Full snapshot name.
     * @param snpPath Snapshot path.
     * @return Maximum existing incremental snapshot index.
     */
    private int maxLocalIncrementSnapshot(String snpName, @Nullable String snpPath) {
        if (cctx.kernalContext().clientNode())
            throw new UnsupportedOperationException("Client and daemon nodes can not perform this operation.");

        synchronized (snpOpMux) {
            File[] incDirs = new SnapshotFileTree(cctx.kernalContext(), snpName, snpPath).incrementsRoot().listFiles(File::isDirectory);

            if (incDirs == null)
                return 0;

            return Arrays.stream(incDirs)
                .filter(SnapshotFileTree::incrementSnapshotDir)
                .map(File::getName)
                .mapToInt(Integer::parseInt)
                .max()
                .orElse(0);
        }
    }

    /** {@inheritDoc} */
    @Override public IgniteFuture<Void> cancelSnapshot(String name) {
        return new IgniteFutureImpl<>(cancelSnapshot0(name).chain(() -> null));
    }

    /**
     * @param name Snapshot name.
     * @return Future which will be completed when cancel operation finished.
     */
    private IgniteInternalFuture<Boolean> cancelSnapshot0(String name) {
        A.notNullOrEmpty(name, "Snapshot name must be not empty or null");

        cctx.kernalContext().security().authorize(ADMIN_SNAPSHOT);

        return cctx.kernalContext().closure()
            .callAsync(
                BROADCAST,
                new CancelSnapshotCallable(null, name),
                options(cctx.discovery().aliveServerNodes()).withFailoverDisabled()
            );
    }

    /**
     * @param reqId Snapshot operation request ID.
     * @return Future which will be completed when cancel operation finished.
     */
    public IgniteFuture<Boolean> cancelSnapshotOperation(UUID reqId) {
        A.notNull(reqId, "Snapshot operation request ID must be not null");

        cctx.kernalContext().security().authorize(ADMIN_SNAPSHOT);

        IgniteInternalFuture<Boolean> fut0 = cctx.kernalContext().closure()
            .callAsync(
                BROADCAST,
                new CancelSnapshotCallable(reqId, null),
                options(cctx.discovery().aliveServerNodes()).withFailoverDisabled()
            );

        return new IgniteFutureImpl<>(fut0);
    }

    /**
     * Cancel running snapshot operation (create/restore).
     *
     * @param reqId Snapshot operation request ID.
     * @return {@code True} if the operation with the specified ID was canceled.
     */
    private boolean cancelLocalSnapshotOperations(UUID reqId) {
        A.notNull(reqId, "Snapshot operation request ID must be not null");

        if (cancelLocalSnapshotTask0(task -> reqId.equals(task.requestId())))
            return true;

        return restoreCacheGrpProc.cancel(reqId, null).get();
    }

    /**
     * @param name Snapshot name to cancel operation on local node.
     * @return {@code True} if the snapshot operation was canceled.
     */
    public boolean cancelLocalSnapshotTask(String name) {
        A.notNullOrEmpty(name, "Snapshot name must be not null or empty");

        return cancelLocalSnapshotTask0(task -> name.equals(task.snapshotName()));
    }

    /**
     * @param filter Snapshot task filter.
     * @return {@code True} if the snapshot operation was canceled.
     */
    private boolean cancelLocalSnapshotTask0(Function<AbstractSnapshotFutureTask<?>, Boolean> filter) {
        ClusterSnapshotFuture fut0 = null;
        boolean canceled = false;

        busyLock.enterBusy();

        try {
            for (AbstractSnapshotFutureTask<?> sctx : locSnpTasks.values()) {
                if (filter.apply(sctx))
                    canceled |= sctx.cancel();
            }

            synchronized (snpOpMux) {
                if (clusterSnpFut != null)
                    fut0 = clusterSnpFut;
            }
        }
        finally {
            busyLock.leaveBusy();
        }

        // Future may be completed with cancelled exception, which is expected.
        try {
            if (fut0 != null)
                fut0.get();
        }
        catch (IgniteCheckedException e) {
            if (e instanceof IgniteFutureCancelledCheckedException) {
                if (log.isInfoEnabled())
                    log.info("Expected cancelled exception: " + e.getMessage());
            }
            else
                throw new IgniteException(e);
        }

        return canceled;
    }

    /** {@inheritDoc} */
    @Override public IgniteFuture<Boolean> cancelSnapshotRestore(String name) {
        return new IgniteFutureImpl<>(cancelSnapshot0(name));
    }

    /** {@inheritDoc} */
    @Override public IgniteFuture<Void> createDump(String name, @Nullable Collection<String> cacheGrpNames) {
        return createSnapshot(name, null, cacheGrpNames, false, false, true, false, false);
    }

    /**
     * @param name Snapshot name.
     *
     * @return Future that will be finished when process the process is complete. The result of this future will be
     * {@code false} if the restore process with the specified snapshot name is not running at all.
     *
     * @deprecated Use {@link #cancelLocalSnapshotOperations(UUID)} instead.
     */
    @Deprecated
    public IgniteFuture<Boolean> cancelLocalRestoreTask(String name) {
        return restoreCacheGrpProc.cancel(null, name);
    }

    /**
     * Checks snapshot.
     *
     * @param name Snapshot name.
     * @param snpPath Snapshot directory path.
     * @return Future with the result of execution snapshot partitions verify task, which besides calculating partition
     *         hashes of {@link IdleVerifyResult} also contains the snapshot metadata distribution across the cluster.
     */
    public IgniteInternalFuture<SnapshotPartitionsVerifyTaskResult> checkSnapshot(String name, @Nullable String snpPath) {
        return checkSnapshot(name, snpPath, -1);
    }

    /**
     * Checks snapshot and its increments.
     *
     * @param name Snapshot name.
     * @param snpPath Snapshot directory path.
     * @param incIdx Incremental snapshot index.
     * @return Future with the result of execution snapshot partitions verify task, which besides calculating partition
     *         hashes of {@link IdleVerifyResult} also contains the snapshot metadata distribution across the cluster.
     */
    public IgniteInternalFuture<SnapshotPartitionsVerifyTaskResult> checkSnapshot(String name, @Nullable String snpPath, int incIdx) {
        A.notNullOrEmpty(name, "Snapshot name cannot be null or empty.");
        A.ensure(U.alphanumericUnderscore(name), "Snapshot name must satisfy the following name pattern: a-zA-Z0-9_");

        cctx.kernalContext().security().authorize(ADMIN_SNAPSHOT);

        return checkSnapshot(name, snpPath, null, false, incIdx, true).chain(f -> {
            try {
                return f.get();
            }
            catch (Throwable t) {
                throw new GridClosureException(t);
            }
        });
    }

    /**
     * The check snapshot procedure performs compute operation over the whole cluster to verify the snapshot
     * entirety and partitions consistency. The result future will be completed with an exception if this
     * exception is not related to the check procedure, and will be completed normally with the {@code IdleVerifyResult}.
     *
     * @param name Snapshot name.
     * @param snpPath Snapshot directory path.
     * @param grps Collection of cache group names to check.
     * @param includeCustomHandlers {@code True} to invoke all user-defined {@link SnapshotHandlerType#RESTORE}
     *                              handlers, otherwise only system consistency check will be performed.
     * @param incIdx Incremental snapshot index.
     * @param check If {@code true} check snapshot integrity.
     * @return Future with the result of execution snapshot partitions verify task, which besides calculating partition
     *         hashes of {@link IdleVerifyResult} also contains the snapshot metadata distribution across the cluster.
     */
    public IgniteInternalFuture<SnapshotPartitionsVerifyTaskResult> checkSnapshot(
        String name,
        @Nullable String snpPath,
        @Nullable Collection<String> grps,
        boolean includeCustomHandlers,
        int incIdx,
        boolean check
    ) {
        A.notNullOrEmpty(name, "Snapshot name cannot be null or empty.");
        A.ensure(U.alphanumericUnderscore(name), "Snapshot name must satisfy the following name pattern: a-zA-Z0-9_");
        A.ensure(grps == null || grps.stream().filter(Objects::isNull).collect(Collectors.toSet()).isEmpty(),
            "Collection of cache groups names cannot contain null elements.");

        GridFutureAdapter<SnapshotPartitionsVerifyTaskResult> res = new GridFutureAdapter<>();

        if (log.isInfoEnabled()) {
            log.info("The check snapshot procedure started [snpName=" + name + ", snpPath=" + snpPath +
                ", incIdx=" + incIdx + ", grps=" + grps + ']');
        }

        GridKernalContext kctx0 = cctx.kernalContext();

        Collection<ClusterNode> bltNodes = F.view(cctx.discovery().serverNodes(AffinityTopologyVersion.NONE),
            (node) -> CU.baselineNode(node, kctx0.state().clusterState()));

        Collection<Integer> grpIds = grps == null ? Collections.emptySet() : F.viewReadOnly(grps, CU::cacheId);

        SnapshotMetadataVerificationTaskArg taskArg = new SnapshotMetadataVerificationTaskArg(name, snpPath, incIdx, grpIds);

        kctx0.task().execute(
            SnapshotMetadataVerificationTask.class,
            taskArg,
            options(bltNodes)
        ).listen(f0 -> {
            SnapshotMetadataVerificationTaskResult metasRes = f0.result();

            if (f0.error() == null && F.isEmpty(metasRes.exceptions())) {
                Map<ClusterNode, List<SnapshotMetadata>> metas = metasRes.meta();

                Class<? extends AbstractSnapshotVerificationTask> cls;

                if (includeCustomHandlers)
                    cls = SnapshotHandlerRestoreTask.class;
                else
                    cls = incIdx > 0 ? IncrementalSnapshotVerificationTask.class : SnapshotPartitionsVerifyTask.class;

                kctx0.task().execute(
                        cls,
                        new SnapshotPartitionsVerifyTaskArg(grps, metas, snpPath, incIdx, check),
                        options(new ArrayList<>(metas.keySet()))
                    ).listen(f1 -> {
                        if (f1.error() == null)
                            res.onDone(f1.result());
                        else if (f1.error() instanceof IgniteSnapshotVerifyException) {
                            IdleVerifyResult idleRes = IdleVerifyResult.builder()
                                .exceptions(((IgniteSnapshotVerifyException)f1.error()).exceptions()).build();

                            res.onDone(new SnapshotPartitionsVerifyTaskResult(metas, idleRes));
                        }
                        else
                            res.onDone(f1.error());
                    });
            }
            else {
                if (f0.error() == null)
                    res.onDone(new IgniteSnapshotVerifyException(metasRes.exceptions()));
                else if (f0.error() instanceof IgniteSnapshotVerifyException) {
                    IdleVerifyResult idleRes = IdleVerifyResult.builder()
                        .exceptions(((IgniteSnapshotVerifyException)f0.error()).exceptions()).build();

                    res.onDone(new SnapshotPartitionsVerifyTaskResult(null, idleRes));
                }
                else
                    res.onDone(f0.error());
            }
        });

        if (log.isInfoEnabled()) {
            res.listen(() -> log.info("The check snapshot procedure finished [snpName=" + name +
                ", snpPath=" + snpPath + ", incIdx=" + incIdx + ", grps=" + grps + ']'));
        }

        return res;
    }

    /**
     * @param snpName Snapshot name.
     * @param folderName The name of a directory for the cache group.
     * @param filter Cache group names to filter.
     * @return The list of cache or cache group names in given snapshot on local node.
     */
    public List<File> snapshotCacheDirectories(
        String snpName,
        @Nullable String snpPath,
        String folderName,
        String consId,
<<<<<<< HEAD
        Predicate<File> names
=======
        Predicate<File> filter
>>>>>>> 32f8ab00
    ) {
        SnapshotFileTree sft = new SnapshotFileTree(cctx.kernalContext(), snpName, snpPath, folderName, consId);

        if (!sft.root().exists())
            return Collections.emptyList();

<<<<<<< HEAD
        return sft.cacheDirectories(true, names);
=======
        return sft.cacheDirectories(filter);
>>>>>>> 32f8ab00
    }

    /**
     * @param smf File denoting to snapshot metafile.
     * @return Snapshot metadata instance.
     */
    public SnapshotMetadata readSnapshotMetadata(File smf) throws IgniteCheckedException, IOException {
        SnapshotMetadata meta = readFromFile(smf);

        String name = smf.getName();
        String smfName = name.substring(0, name.lastIndexOf('.'));

        if (!U.maskForFileName(meta.consistentId()).equals(smfName)) {
            throw new IgniteException(
                "Error reading snapshot metadata [smfName=" + smfName + ", consId=" + U.maskForFileName(meta.consistentId())
            );
        }

        return meta;
    }

    /**
     * @param smf File to read.
     * @return Read metadata.
     * @param <T> Type of metadata.
     */
    public <T> T readFromFile(File smf) throws IgniteCheckedException, IOException {
        if (!smf.exists())
            throw new IgniteCheckedException("Snapshot metafile cannot be read due to it doesn't exist: " + smf);

        try (InputStream in = new BufferedInputStream(Files.newInputStream(smf.toPath()))) {
            return marsh.unmarshal(in, U.resolveClassLoader(cctx.gridConfig()));
        }
    }

    /**
     * Note, there can be snapshots from other nodes.
     * This method will read all metadata.
     * Some instances can return {@link SnapshotMetadata#folderName()} and {@link SnapshotMetadata#consistentId()} that differs from local.
     *
     * @param sft Snapshot file tree.
     * @return List of snapshot metadata for the given snapshot name on local node.
     * If snapshot has been taken from local node the snapshot metadata for given
     * local node will be placed on the first place.
     */
    public List<SnapshotMetadata> readSnapshotMetadatas(SnapshotFileTree sft) {
        if (!(sft.root().exists() && sft.root().isDirectory()))
            return Collections.emptyList();

        List<File> smfs = new ArrayList<>();

        try (DirectoryStream<Path> ds = Files.newDirectoryStream(sft.root().toPath())) {
            for (Path d : ds) {
                File f = d.toFile();

                if (SnapshotFileTree.snapshotMetaFile(f))
                    smfs.add(f);
            }
        }
        catch (IOException e) {
            throw new IgniteException(e);
        }

        if (smfs.isEmpty())
            return Collections.emptyList();

        Map<String, SnapshotMetadata> metasMap = new HashMap<>();
        SnapshotMetadata prev = null;

        try {
            for (File smf : smfs) {
                SnapshotMetadata curr = readSnapshotMetadata(smf);

                if (prev != null && !prev.sameSnapshot(curr)) {
                    throw new IgniteException("Snapshot metadata files are from different snapshots " +
                        "[prev=" + prev + ", curr=" + curr + ']');
                }

                metasMap.put(curr.consistentId(), curr);

                prev = curr;
            }
        }
        catch (IgniteCheckedException | IOException e) {
            throw new IgniteException(e);
        }

        SnapshotMetadata currNodeSmf = metasMap.remove(cctx.localNode().consistentId().toString());

        // Snapshot metadata for the local node must be first in the result map.
        if (currNodeSmf == null)
            return new ArrayList<>(metasMap.values());
        else {
            List<SnapshotMetadata> result = new ArrayList<>();

            result.add(currNodeSmf);
            result.addAll(metasMap.values());

            return result;
        }
    }

    /**
     * @param snpName Snapshot name.
     * @return Collection of incremental snapshots metafiles.
     */
    public Collection<IncrementalSnapshotMetadata> readIncrementalSnapshotMetadatas(String snpName) {
        File[] incDirs = new SnapshotFileTree(cctx.kernalContext(), snpName, null).incrementsRoot()
            .listFiles(SnapshotFileTree::incrementSnapshotDir);

        if (incDirs == null)
            return Collections.emptyList();

        List<IncrementalSnapshotMetadata> metas = new ArrayList<>();

        try {
            for (File incDir: incDirs) {
                for (File metaFile: incDir.listFiles(SnapshotFileTree::snapshotMetaFile))
                    metas.add(readFromFile(metaFile));
            }
        }
        catch (IgniteCheckedException | IOException e) {
            throw new IgniteException(e);
        }

        return metas;
    }

    /** {@inheritDoc} */
    @Override public IgniteFuture<Void> createSnapshot(String name) {
        return createSnapshot(name, null, false, false);
    }

    /** {@inheritDoc} */
    @Override public IgniteFuture<Void> createIncrementalSnapshot(String name) {
        return createSnapshot(name, null, true, false);
    }

    /**
     * Create a consistent copy of all persistence cache groups from the whole cluster.
     *
     * @param name Snapshot unique name which satisfies the following name pattern [a-zA-Z0-9_].
     * @param snpPath Snapshot directory path.
     * @param incremental Incremental snapshot flag.
     * @param onlyPrimary If {@code true} snapshot only primary copies of partitions.
     * @return Future which will be completed when a process ends.
     */
    public IgniteFutureImpl<Void> createSnapshot(
        String name,
        @Nullable String snpPath,
        boolean incremental,
        boolean onlyPrimary
    ) {
        return createSnapshot(name, snpPath, null, incremental, onlyPrimary, false, false, false);
    }

    /**
     * Create a consistent copy of all persistence cache groups from the whole cluster.
     * Note, {@code encrypt} flag can be used only for cache dump.
     * Full snapshots store partition files itself.
     * So if cache is encrypted ({@link CacheConfiguration#isEncryptionEnabled()}{@code = true}) then snapshot files will be encrypted.
     * On the other hand, dumps stores only entry data and can be used fo in-memory caches.
     * So we provide an ability to encrypt dump content to protect data on the disk.
     *
     * @param name Snapshot unique name which satisfies the following name pattern [a-zA-Z0-9_].
     * @param snpPath Snapshot directory path.
     * @param cacheGrpNames Cache groups to include in snapshot or {@code null} to include all.
     * @param incremental Incremental snapshot flag.
     * @param onlyPrimary If {@code true} snapshot only primary copies of partitions.
     * @param dump If {@code true} cache dump must be created.
     * @param compress If {@code true} then compress partition files.
     * @param encrypt If {@code true} then content of dump encrypted.
     * @return Future which will be completed when a process ends.
     */
    public IgniteFutureImpl<Void> createSnapshot(
        String name,
        @Nullable String snpPath,
        @Nullable Collection<String> cacheGrpNames,
        boolean incremental,
        boolean onlyPrimary,
        boolean dump,
        boolean compress,
        boolean encrypt
    ) {
        A.notNullOrEmpty(name, "Snapshot name cannot be null or empty.");
        A.ensure(U.alphanumericUnderscore(name), "Snapshot name must satisfy the following name pattern: a-zA-Z0-9_");
        A.ensure(!(incremental && onlyPrimary), "Only primary not supported for incremental snapshots");
        A.ensure(!(dump && incremental), "Incremental dump not supported");
        A.ensure(!(cacheGrpNames != null && !dump), "Cache group names filter supported only for dump");
        A.ensure(!compress || dump, "Compression is supported only for dumps");

        try {
            cctx.kernalContext().security().authorize(ADMIN_SNAPSHOT);

            if (!cctx.kernalContext().state().clusterState().state().active())
                throw new IgniteException("Snapshot operation has been rejected. The cluster is inactive.");

            DiscoveryDataClusterState clusterState = cctx.kernalContext().state().clusterState();

            if (!clusterState.hasBaselineTopology())
                throw new IgniteException("Snapshot operation has been rejected. The baseline topology is not configured for cluster.");

            if (cctx.kernalContext().clientNode()) {
                ClusterNode crd = U.oldest(cctx.kernalContext().discovery().aliveServerNodes(), null);

                if (crd == null)
                    throw new IgniteException("There is no alive server nodes in the cluster");

                return new IgniteSnapshotFutureImpl(cctx.kernalContext().closure()
                    .callAsync(
                        BALANCE,
                        new CreateSnapshotCallable(name, cacheGrpNames, incremental, onlyPrimary, dump, compress, encrypt),
                        options(Collections.singletonList(crd)).withFailoverDisabled()
                    ));
            }

            A.ensure(!encrypt || dump, "Encryption key is supported only for dumps");
            A.ensure(
                !encrypt || cctx.gridConfig().getEncryptionSpi() != null,
                "Encryption SPI must be set to encrypt dump"
            );

            if (!CU.isPersistenceEnabled(cctx.gridConfig()) && !dump) {
                throw new IgniteException("Create snapshot request has been rejected. " +
                    "Snapshots on an in-memory clusters are not allowed.");
            }

            ClusterSnapshotFuture snpFut0;
            int incIdx = -1;

            synchronized (snpOpMux) {
                if (clusterSnpFut != null && !clusterSnpFut.isDone()) {
                    throw new IgniteException(
                        "Create snapshot request has been rejected. The previous snapshot operation was not completed."
                    );
                }

                if (clusterSnpReq != null)
                    throw new IgniteException("Create snapshot request has been rejected. Parallel snapshot processes are not allowed.");

                boolean snpExists = localSnapshotNames(snpPath).contains(name);

                if (!incremental && snpExists) {
                    throw new IgniteException("Create snapshot request has been rejected. " +
                        "Snapshot with given name already exists on local node.");
                }

                if (incremental) {
                    if (!cctx.gridConfig().getDataStorageConfiguration().isWalCompactionEnabled()) {
                        throw new IgniteException("Create incremental snapshot request has been rejected. " +
                            "WAL compaction must be enabled.");
                    }

                    if (!snpExists) {
                        throw new IgniteException("Create incremental snapshot request has been rejected. " +
                                "Base snapshot with given name doesn't exist on local node.");
                    }

                    incIdx = maxLocalIncrementSnapshot(name, snpPath) + 1;
                }

                if (isRestoring()) {
                    throw new IgniteException(
                        "Snapshot operation has been rejected. Cache group restore operation is currently in progress."
                    );
                }

                snpFut0 = new ClusterSnapshotFuture(UUID.randomUUID(), name, incIdx);

                clusterSnpFut = snpFut0;

                if (incremental)
                    lastSeenIncSnpFut = snpFut0;
                else
                    lastSeenSnpFut = snpFut0;
            }

            Set<String> cacheGrpNames0 = cacheGrpNames == null ? null : new HashSet<>(cacheGrpNames);

            List<String> grps = (dump ? cctx.cache().cacheGroupDescriptors().values() : cctx.cache().persistentGroups()).stream()
                .map(CacheGroupDescriptor::cacheOrGroupName)
                .filter(n -> cacheGrpNames0 == null || cacheGrpNames0.remove(n))
                .filter(cacheName -> cctx.cache().cacheType(cacheName) == CacheType.USER)
                .collect(Collectors.toList());

            if (!F.isEmpty(cacheGrpNames0))
                log.warning("Unknown cache groups will not be included in snapshot [grps=" + cacheGrpNames0 + ']');

            if (!dump)
                grps.add(METASTORAGE_CACHE_NAME);
            else if (grps.isEmpty())
                throw new IgniteException("Dump operation has been rejected. No cache group defined in cluster");

            List<ClusterNode> srvNodes = cctx.discovery().serverNodes(AffinityTopologyVersion.NONE);

            snpFut0.listen(() -> {
                if (snpFut0.error() == null)
                    recordSnapshotEvent(name, SNAPSHOT_FINISHED_MSG + grps, EVT_CLUSTER_SNAPSHOT_FINISHED);
                else {
                    String errMsgPref = snpFut0.error() instanceof SnapshotWarningException ? SNAPSHOT_FINISHED_WRN_MSG
                        : SNAPSHOT_FAILED_MSG;

                    recordSnapshotEvent(name, errMsgPref + snpFut0.error().getMessage(), EVT_CLUSTER_SNAPSHOT_FAILED);
                }
            });

            Set<UUID> bltNodeIds =
                new HashSet<>(F.viewReadOnly(srvNodes, F.node2id(), (node) -> CU.baselineNode(node, clusterState)));

            SnapshotOperationRequest snpOpReq = new SnapshotOperationRequest(
                    snpFut0.rqId,
                    cctx.localNodeId(),
                    name,
                    snpPath,
                    grps,
                    bltNodeIds,
                    incremental,
                    incIdx,
                    onlyPrimary,
                    dump,
                    compress,
                    encrypt
            );

            startSnpProc.start(snpFut0.rqId, snpOpReq);

            String msg = SNAPSHOT_STARTED_MSG + snpOpReq;

            recordSnapshotEvent(name, msg, EVT_CLUSTER_SNAPSHOT_STARTED);

            if (log.isInfoEnabled())
                log.info(msg);

            return new IgniteFutureImpl<>(snpFut0);
        }
        catch (Exception e) {
            recordSnapshotEvent(name, SNAPSHOT_FAILED_MSG + e.getMessage(), EVT_CLUSTER_SNAPSHOT_FAILED);

            U.error(log, SNAPSHOT_FAILED_MSG, e);

            ClusterSnapshotFuture errSnpFut = new ClusterSnapshotFuture(name, e);

            if (incremental)
                lastSeenIncSnpFut = errSnpFut;
            else
                lastSeenSnpFut = errSnpFut;

            return new IgniteFinishedFutureImpl<>(e);
        }
    }

    /** Writes a warning message if an incremental snapshot contains atomic caches. */
    void warnAtomicCachesInIncrementalSnapshot(String snpName, int incIdx, Collection<String> cacheGrps) {
        List<String> warnCaches = new ArrayList<>();

        for (String cacheGrp: cacheGrps) {
            CacheGroupContext cgctx = cctx.cache().cacheGroup(CU.cacheId(cacheGrp));

            if (cgctx != null && cgctx.hasAtomicCaches()) {
                for (GridCacheContext<?, ?> c : cgctx.caches()) {
                    CacheConfiguration<?, ?> ccfg = c.config();

                    if (ccfg.getAtomicityMode() == CacheAtomicityMode.ATOMIC && ccfg.getBackups() > 0)
                        warnCaches.add(ccfg.getName());
                }
            }
        }

        if (warnCaches.isEmpty())
            return;

        U.warn(log, "Incremental snapshot [snpName=" + snpName + ", incIdx=" + incIdx + "] contains ATOMIC caches with backups: "
            + warnCaches + ". Please note, incremental snapshots doesn't guarantee consistency of restored atomic caches. " +
            "It is highly recommended to verify these caches after restoring with the \"idle_verify\" command. " +
            "If it is needed it's possible to repair inconsistent partitions with the \"consistency\" command. " +
            "Please, check the \"Control Script\" section of Ignite docs for more information about these commands.");
    }

    /** {@inheritDoc} */
    @Override public IgniteFuture<Void> restoreSnapshot(String name, @Nullable Collection<String> grpNames) {
        return restoreSnapshot(name, null, grpNames, 0, DFLT_CHECK_ON_RESTORE);
    }

    /** {@inheritDoc} */
    @Override public IgniteFuture<Void> restoreSnapshot(
        String name,
        @Nullable Collection<String> grpNames,
        int incIdx
    ) {
        A.ensure(incIdx > 0, "Incremental snapshot index must be greater than 0.");

        return restoreSnapshot(name, null, grpNames, incIdx, DFLT_CHECK_ON_RESTORE);
    }

    /**
     * Restore cache group(s) from the snapshot.
     *
     * @param name Snapshot name.
     * @param snpPath Snapshot directory path.
     * @param grpNames Cache groups to be restored or {@code null} to restore all cache groups from the snapshot.
     * @return Future which will be completed when restore operation finished.
     */
    public IgniteFutureImpl<Void> restoreSnapshot(String name, @Nullable String snpPath, @Nullable Collection<String> grpNames) {
        return restoreSnapshot(name, snpPath, grpNames, 0, DFLT_CHECK_ON_RESTORE);
    }

    /**
     * Restore cache group(s) from the snapshot.
     *
     * @param name Snapshot name.
     * @param snpPath Snapshot directory path.
     * @param grpNames Cache groups to be restored or {@code null} to restore all cache groups from the snapshot.
     * @param incIdx Index of incremental snapshot.
     * @param check If {@code true} check snapshot before restore.
     * @return Future which will be completed when restore operation finished.
     */
    public IgniteFutureImpl<Void> restoreSnapshot(
        String name,
        @Nullable String snpPath,
        @Nullable Collection<String> grpNames,
        int incIdx,
        boolean check
    ) {
        A.notNullOrEmpty(name, "Snapshot name cannot be null or empty.");
        A.ensure(U.alphanumericUnderscore(name), "Snapshot name must satisfy the following name pattern: a-zA-Z0-9_");
        A.ensure(grpNames == null || !grpNames.isEmpty(), "List of cache group names cannot be empty.");

        cctx.kernalContext().security().authorize(ADMIN_SNAPSHOT);

        return restoreCacheGrpProc.start(name, snpPath, grpNames, incIdx, check);
    }

    /** {@inheritDoc} */
    @Override public void onReadyForReadWrite(ReadWriteMetastorage metaStorage) throws IgniteCheckedException {
        synchronized (snpOpMux) {
            this.metaStorage = metaStorage;

            if (recovered)
                removeLastMetaStorageKey();

            recovered = false;
        }
    }

    /** {@inheritDoc} */
    @Override public void onReadyForRead(ReadOnlyMetastorage metaStorage) throws IgniteCheckedException {
        restoreCacheGrpProc.cleanup();

        // Snapshot which has not been completed due to the local node crashed must be deleted.
        String snpDirName = (String)metaStorage.read(SNP_RUNNING_DIR_KEY);

        if (snpDirName == null)
            return;

        File snpDir = new File(snpDirName);

        recovered = true;

        for (File tmp : ft.snapshotTempRoot().listFiles())
            U.delete(tmp);

        if (SnapshotFileTree.incrementSnapshotDir(snpDir))
            U.delete(snpDir);
        else
            deleteSnapshot(snpDir);

        if (log.isInfoEnabled()) {
            log.info("Previous attempt to create snapshot fail due to the local node crash. All resources " +
                "related to snapshot operation have been deleted: " + snpDir.getName());
        }
    }

    /**
     * @param evt Discovery event to check.
     * @return {@code true} if exchange started by snapshot operation.
     */
    public static boolean isSnapshotOperation(DiscoveryEvent evt) {
        return !evt.eventNode().isClient() &&
            evt.type() == EVT_DISCOVERY_CUSTOM_EVT &&
            ((DiscoveryCustomEvent)evt).customMessage() instanceof SnapshotStartDiscoveryMessage;
    }

    /** {@inheritDoc} */
    @Override public void onDoneBeforeTopologyUnlock(GridDhtPartitionsExchangeFuture fut) {
        if (clusterSnpReq == null || cctx.kernalContext().clientNode() || !isSnapshotOperation(fut.firstEvent()))
            return;

        SnapshotOperationRequest snpReq = clusterSnpReq;

        if (snpReq.incremental())
            return;

        AbstractSnapshotFutureTask<?> task = locSnpTasks.get(snpReq.snapshotName());

        if (task == null)
            return;

        if (task.start()) {
            cctx.database().forceNewCheckpoint(String.format("Start snapshot operation: %s", snpReq.snapshotName()), lsnr -> {});

            // Schedule task on a checkpoint and wait when it starts.
            try {
                long start = U.currentTimeMillis();

                ((SnapshotFutureTask)task).started().get();

                if (log.isInfoEnabled()) {
                    log.info("Finished waiting for a synchronized checkpoint under topology lock " +
                        "[snpName=" + task.snapshotName() + ", time=" + (U.currentTimeMillis() - start) + "ms]");
                }
            }
            catch (IgniteCheckedException e) {
                U.error(log, "Fail to wait while cluster-wide snapshot operation started", e);
            }
        }
    }

    /**
     * @param rmtNodeId The remote node to connect to.
     * @param reqId Snapshot operation request ID.
     * @param snpName Snapshot name to request.
     * @param rmtSnpPath Snapshot directory path on the remote node.
     * @param parts Collection of pairs group and appropriate cache partition to be snapshot.
     * @param stopChecker Node stop or process interrupt checker.
     * @param partHnd Received partition handler.
     */
    public IgniteInternalFuture<Void> requestRemoteSnapshotFiles(
        UUID rmtNodeId,
        UUID reqId,
        String snpName,
        @Nullable String rmtSnpPath,
        Map<Integer, Set<Integer>> parts,
        BooleanSupplier stopChecker,
        BiConsumer<@Nullable File, @Nullable Throwable> partHnd
    ) throws IgniteCheckedException {
        assert U.alphanumericUnderscore(snpName) : snpName;
        assert partHnd != null;

        ClusterNode rmtNode = cctx.discovery().node(rmtNodeId);

        if (rmtNode == null) {
            throw new ClusterTopologyCheckedException("Snapshot remote request cannot be performed. " +
                "Remote node left the grid [rmtNodeId=" + rmtNodeId + ']');
        }

        RemoteSnapshotFilesRecevier fut =
            new RemoteSnapshotFilesRecevier(this, rmtNodeId, reqId, snpName, rmtSnpPath, parts, stopChecker, partHnd);

        snpRmtMgr.submit(fut);

        return fut;
    }

    /**
     * @param grps List of cache groups which will be destroyed.
     */
    public void onCacheGroupsStopped(List<Integer> grps) {
        Collection<AbstractSnapshotFutureTask<?>> tasks =
            F.view(locSnpTasks.values(), t -> t instanceof SnapshotFutureTask || t instanceof CreateDumpFutureTask);

        for (AbstractSnapshotFutureTask<?> sctx : tasks) {
            Set<Integer> retain = new HashSet<>(grps);

            retain.retainAll(sctx.affectedCacheGroups());

            if (!retain.isEmpty()) {
                sctx.acceptException(new IgniteCheckedException("Snapshot has been interrupted due to some of the required " +
                    "cache groups stopped: " + retain));
            }
        }
    }

    /**
     * @param snpDir The full path to the snapshot files.
     * @param folderName The node folder name, usually it's the same as the U.maskForFileName(consistentId).
     * @return Standalone kernal context related to the snapshot.
     * @throws IgniteCheckedException If fails.
     */
    public StandaloneGridKernalContext createStandaloneKernalContext(
        CompressionProcessor cmpProc,
        File snpDir,
        String folderName
    ) throws IgniteCheckedException {
        NodeFileTree ft = new NodeFileTree(snpDir, folderName);

        return new StandaloneGridKernalContext(log, cmpProc, ft.binaryMeta(), ft.marshaller());
    }

    /**
     * @param grpName Cache group name.
     * @param partId Partition id.
     * @param pageStore File page store to iterate over.
     * @return Iterator over partition.
     * @throws IgniteCheckedException If and error occurs.
     */
    public GridCloseableIterator<CacheDataRow> partitionRowIterator(
        GridKernalContext ctx,
        String grpName,
        int partId,
        FilePageStore pageStore
    ) throws IgniteCheckedException {
        CacheObjectContext coctx = new CacheObjectContext(ctx, grpName, null, false,
            false, false, false, false);

        GridCacheSharedContext<?, ?> sctx = GridCacheSharedContext.builder().build(ctx, null);

        return new DataPageIterator(sctx, coctx, pageStore, partId);
    }

    /**
     * @param snpName Snapshot name.
     * @param ccfg Cache configuration.
     * @param partId Partition id.
     * @param encrKeyProvider Encryption keys provider to create encrypted IO. If {@code null}, no encrypted IO is used.
     * @return Iterator over partition.
     * @throws IgniteCheckedException If and error occurs.
     */
    public GridCloseableIterator<CacheDataRow> partitionRowIterator(String snpName,
        CacheConfiguration<?, ?> ccfg,
        int partId,
        @Nullable EncryptionCacheKeyProvider encrKeyProvider
    ) throws IgniteCheckedException {
        SnapshotFileTree sft = new SnapshotFileTree(cctx.kernalContext(), snpName, null);

        if (!sft.root().exists())
            throw new IgniteCheckedException("Snapshot directory doesn't exists: " + sft.root().getAbsolutePath());

        if (!sft.nodeStorage().exists())
            throw new IgniteCheckedException("Consistent id directory doesn't exists: " + sft.nodeStorage().getAbsolutePath());

        File snpPart = sft.partitionFile(ccfg, partId);

        String grpName = CU.cacheOrGroupName(ccfg);
        int grpId = CU.cacheId(grpName);

        FilePageStore pageStore = (FilePageStore)storeMgr.getPageStoreFactory(grpId,
            encrKeyProvider == null || encrKeyProvider.getActiveKey(grpId) == null ? null : encrKeyProvider).
            createPageStore(getTypeByPartId(partId),
                snpPart::toPath,
                val -> {});

        GridCloseableIterator<CacheDataRow> partIter = partitionRowIterator(cctx.kernalContext(), grpName, partId, pageStore);

        return new GridCloseableIteratorAdapter<CacheDataRow>() {
            /** {@inheritDoc} */
            @Override protected CacheDataRow onNext() throws IgniteCheckedException {
                return partIter.nextX();
            }

            /** {@inheritDoc} */
            @Override protected boolean onHasNext() throws IgniteCheckedException {
                return partIter.hasNextX();
            }

            /** {@inheritDoc} */
            @Override protected void onClose() {
                U.closeQuiet(pageStore);
            }
        };
    }

    /**
     * @param sft Snapshot file tree.
     * @param srcNodeId Node id which cause snapshot operation.
     * @param reqId Snapshot operation request ID.
     * @param parts Collection of pairs group and appropriate cache partition to be snapshot.
     * @param withMetaStorage {@code true} if all metastorage data must be also included into snapshot.
     * @param dump {@code true} if cache group dump must be created.
     * @param compress If {@code true} then compress partition files.
     * @param encrypt If {@code true} then content of dump encrypted.
     * @param snpSndr Factory which produces snapshot receiver instance.
     * @return Snapshot operation task which should be registered on checkpoint to run.
     */
    AbstractSnapshotFutureTask<?> registerSnapshotTask(
        SnapshotFileTree sft,
        UUID srcNodeId,
        UUID reqId,
        Map<Integer, Set<Integer>> parts,
        boolean withMetaStorage,
        boolean dump,
        boolean compress,
        boolean encrypt,
        SnapshotSender snpSndr
    ) {
        AbstractSnapshotFutureTask<?> task = registerTask(sft.name(), dump
            ? new CreateDumpFutureTask(cctx,
                srcNodeId,
                reqId,
                sft,
                ioFactory,
                transferRateLimiter,
                snpSndr,
                parts,
                compress,
                encrypt
            )
            : new SnapshotFutureTask(
                cctx,
                srcNodeId,
                reqId,
                sft,
                ft,
                ioFactory,
                snpSndr,
                parts,
                withMetaStorage,
                locBuff
            )
        );

        if (!withMetaStorage) {
            for (Integer grpId : parts.keySet()) {
                if (!cctx.cache().isEncrypted(grpId))
                    continue;

                task.onDone(new IgniteCheckedException("Snapshot contains encrypted cache group " + grpId +
                    " but doesn't include metastore. Metastore is required because it holds encryption keys " +
                    "required to start with encrypted caches contained in the snapshot."));

                return task;
            }
        }

        return task;
    }

    /**
     * Registers a local snapshot task.
     *
     * @param task Snapshot operation task to be executed.
     * @return Snapshot operation task which should be registered.
     */
    private AbstractSnapshotFutureTask<?> registerTask(String rqId, AbstractSnapshotFutureTask<?> task) {
        if (!busyLock.enterBusy()) {
            return new SnapshotFinishedFutureTask(new IgniteCheckedException("Snapshot manager is stopping [locNodeId=" +
                cctx.localNodeId() + ']'));
        }

        try {
            AbstractSnapshotFutureTask<?> prev = locSnpTasks.putIfAbsent(rqId, task);

            if (prev != null)
                return new SnapshotFinishedFutureTask(new IgniteCheckedException("Snapshot with requested name is already scheduled: " +
                    rqId));

            if (log.isInfoEnabled()) {
                log.info("Snapshot task has been registered on local node [sctx=" + this +
                    ", task=" + task.getClass().getSimpleName() +
                    ", topVer=" + cctx.discovery().topologyVersionEx() + ']');
            }

            task.listen(() -> locSnpTasks.remove(rqId));

            return task;
        }
        finally {
            busyLock.leaveBusy();
        }
    }

    /** @return Current snapshot task. */
    public <T extends AbstractSnapshotFutureTask<?>> T currentSnapshotTask(Class<T> snpTaskCls) {
        SnapshotOperationRequest req = clusterSnpReq;

        if (req == null)
            return null;

        AbstractSnapshotFutureTask<?> task = locSnpTasks.get(req.snapshotName());

        if (task == null || task.getClass() != snpTaskCls)
            return null;

        return (T)task;
    }

    /**
     * @param factory Factory which produces {@link LocalSnapshotSender} implementation.
     */
    void localSnapshotSenderFactory(Function<SnapshotFileTree, SnapshotSender> factory) {
        locSndrFactory = factory;
    }

    /**
     * @return Factory which produces {@link LocalSnapshotSender} implementation.
     */
    Function<SnapshotFileTree, SnapshotSender> localSnapshotSenderFactory() {
        return locSndrFactory;
    }

    /**
     * @param factory Factory which produces {@link RemoteSnapshotSender} implementation.
     */
    void remoteSnapshotSenderFactory(BiFunction<String, UUID, SnapshotSender> factory) {
        rmtSndrFactory = factory;
    }

    /**
     * @param rqId Request id.
     * @param nodeId Node id.
     * @return Snapshot sender related to given node id.
     */
    RemoteSnapshotSender remoteSnapshotSenderFactory(String rqId, UUID nodeId) {
        return new RemoteSnapshotSender(log,
            cctx.kernalContext().pools().getSnapshotExecutorService(),
            cctx.gridIO().openTransmissionSender(nodeId, DFLT_INITIAL_SNAPSHOT_TOPIC),
            rqId);
    }

    /** @param snpLocDir Snapshot local directory. */
    public void writeSnapshotDirectoryToMetastorage(File snpLocDir) {
        cctx.database().checkpointReadLock();

        try {
            assert metaStorage != null && metaStorage.read(SNP_RUNNING_DIR_KEY) == null :
                "The previous snapshot hasn't been completed correctly";

            metaStorage.write(SNP_RUNNING_DIR_KEY, snpLocDir.getAbsolutePath());
        }
        catch (IgniteCheckedException e) {
            throw new IgniteException(e);
        }
        finally {
            cctx.database().checkpointReadUnlock();
        }
    }

    /** Snapshot finished successfully or already restored. Key can be removed. */
    private void removeLastMetaStorageKey() throws IgniteCheckedException {
        cctx.database().checkpointReadLock();

        try {
            metaStorage.remove(SNP_RUNNING_DIR_KEY);
        }
        finally {
            cctx.database().checkpointReadUnlock();
        }
    }

    /**
     * Disables creation of incremental snapshots for the given cache group.
     *
     * @param metaStorage External metastorage, useful if the flag is set before cluster activation.
     * @param grpId Group ID.
     */
    public void disableIncrementalSnapshotsCreation(MetaStorage metaStorage, int grpId) {
        cctx.database().checkpointReadLock();

        try {
            metaStorage.write(incrementalSnapshotCreationDisabledKey(grpId), true);
        }
        catch (IgniteCheckedException e) {
            log.error("Failed to disable incremental snapshot creation for the cache group: " + grpId, e);
        }
        finally {
            cctx.database().checkpointReadUnlock();
        }
    }

    /**
     * Enables creation of incremental snapshots for the given cache groups.
     *
     * @param grpIds Group IDs.
     */
    private void enableIncrementalSnapshotsCreation(Collection<Integer> grpIds) {
        cctx.database().checkpointReadLock();

        try {
            for (int g: grpIds)
                metaStorage.remove(incrementalSnapshotCreationDisabledKey(g));
        }
        catch (IgniteCheckedException e) {
            log.error("Failed to allow incremental snapshot creation for group: " + grpIds, e);
        }
        finally {
            cctx.database().checkpointReadUnlock();
        }
    }

    /**
     * Convert cache group ID to key for {@link #INC_SNP_DISABLED_KEY_PREFIX} metastorage records.
     *
     * @param grpId Group ID.
     * @return Key.
     */
    public static String incrementalSnapshotCreationDisabledKey(int grpId) {
        return INC_SNP_DISABLED_KEY_PREFIX + grpId;
    }

    /**
     * @param snpName Snapshot name event related to.
     * @param msg Event message.
     * @param type Snapshot event type.
     */
    void recordSnapshotEvent(String snpName, String msg, int type) {
        if (!cctx.gridEvents().isRecordable(type) || !cctx.gridEvents().hasListener(type))
            return;

        cctx.kernalContext().closure().runLocalSafe(new GridPlainRunnable() {
            @Override public void run() {
                cctx.gridEvents().record(new SnapshotEvent(cctx.localNode(),
                    msg,
                    snpName,
                    type));
            }
        });
    }

    /**
     * @return The executor used to run snapshot tasks.
     */
    ExecutorService snapshotExecutorService() {
        return cctx.kernalContext().pools().getSnapshotExecutorService();
    }

    /**
     * @param ioFactory Factory to create IO interface over a page stores.
     */
    public void ioFactory(FileIOFactory ioFactory) {
        this.ioFactory = ioFactory;
    }

    /**
     * @return Factory to create IO interface over a page stores.
     */
    public FileIOFactory ioFactory() {
        return ioFactory;
    }

    /**
     * @param nodeId Remote node id on which requests has been registered.
     * @return Snapshot future related to given node id.
     */
    AbstractSnapshotFutureTask<?> lastScheduledSnapshotResponseRemoteTask(UUID nodeId) {
        return locSnpTasks.values().stream()
            .filter(t -> t instanceof SnapshotResponseRemoteFutureTask)
            .filter(t -> t.sourceNodeId().equals(nodeId))
            .findFirst()
            .orElse(null);
    }

    /**
     * @param factory Factory to produce FileIO access.
     * @param from Copy from file.
     * @param to Copy data to file.
     * @param length Number of bytes to copy from beginning.
     */
    static void copy(FileIOFactory factory, File from, File to, long length) {
        copy(factory, from, to, length, null);
    }

    /**
     * @param factory Factory to produce FileIO access.
     * @param from Copy from file.
     * @param to Copy data to file.
     * @param length Number of bytes to copy from beginning.
     * @param rateLimiter Transfer rate limiter.
     */
    static void copy(FileIOFactory factory, File from, File to, long length, @Nullable BasicRateLimiter rateLimiter) {
        try (FileIO src = factory.create(from, READ);
             FileChannel dest = new FileOutputStream(to).getChannel()) {
            if (src.size() < length) {
                throw new IgniteException("The source file to copy is not long enough " +
                    "[expected=" + length + ", actual=" + src.size() + ']');
            }

            boolean unlimited = rateLimiter == null || rateLimiter.isUnlimited();
            long written = 0;

            while (written < length) {
                if (unlimited) {
                    written += src.transferTo(written, length - written, dest);

                    continue;
                }

                long blockLen = Math.min(length - written, SNAPSHOT_LIMITED_TRANSFER_BLOCK_SIZE_BYTES);

                rateLimiter.acquire(blockLen);

                long blockWritten = 0;

                do {
                    blockWritten += src.transferTo(written + blockWritten, blockLen - blockWritten, dest);
                }
                while (blockWritten < blockLen);

                written += blockWritten;
            }
        }
        catch (IgniteInterruptedCheckedException e) {
            throw new IgniteInterruptedException((InterruptedException)e.getCause());
        }
        catch (IOException e) {
            throw new IgniteException(e);
        }
    }

    /**
     * @param taskCls Snapshot restore operation management task class.
     * @param snpName Snapshot name.
     */
    private IgniteFuture<Boolean> executeRestoreManagementTask(
        Class<? extends ComputeTask<String, Boolean>> taskCls,
        String snpName
    ) {
        cctx.kernalContext().security().authorize(ADMIN_SNAPSHOT);

        Collection<ClusterNode> bltNodes = F.view(cctx.discovery().serverNodes(AffinityTopologyVersion.NONE),
            (node) -> CU.baselineNode(node, cctx.kernalContext().state().clusterState()));

        return new IgniteFutureImpl<>(cctx.kernalContext().task().execute(
            taskCls,
            snpName,
            options(bltNodes)
        ));
    }

    /**
     * Checks that incremental snapshot can be created for given full snapshot and current cluster state.
     *
     * @param sft Snapshot file tree.
     * @param meta Full snapshot metadata.
     */
    private void checkIncrementalCanBeCreated(
        SnapshotFileTree sft,
        SnapshotMetadata meta
    ) throws IgniteCheckedException, IOException {
        IgniteWriteAheadLogManager wal = cctx.wal();

        if (wal == null)
            throw new IgniteCheckedException("Create incremental snapshot request has been rejected. WAL must be enabled.");

        if (!ft.walArchiveEnabled())
            throw new IgniteCheckedException("Create incremental snapshot request has been rejected. WAL archive must be enabled.");

        ensureHardLinkAvailable(ft.walArchive().toPath(), sft.root().toPath());

        Set<String> aliveNodesConsIds = cctx.discovery().aliveServerNodes()
            .stream()
            .map(node -> node.consistentId().toString())
            .collect(Collectors.toSet());

        for (String consId : meta.baselineNodes()) {
            if (!aliveNodesConsIds.contains(consId)) {
                throw new IgniteCheckedException("Create incremental snapshot request has been rejected. " +
                    "Node from full snapshot offline [consistentId=" + consId + ']');
            }
        }

        assert Objects.equals(sft.consistentId(), meta.consistentId()) : sft.consistentId() + " != " + meta.consistentId();
        assert Objects.equals(sft.folderName(), meta.folderName()) : sft.folderName() + " != " + meta.folderName();

        for (int grpId : meta.cacheGroupIds()) {
            if (grpId == METASTORAGE_CACHE_ID)
                continue;

            if (metaStorage.read(incrementalSnapshotCreationDisabledKey(grpId)) != null) {
                throw new IgniteCheckedException("Create incremental snapshot request has been rejected. " +
                    "WAL was disabled since previous snapshot for cache group [groupId=" + grpId + ']');
            }

            CacheGroupContext gctx = cctx.kernalContext().cache().cacheGroup(grpId);

            if (gctx == null) {
                throw new IgniteCheckedException("Create incremental snapshot request has been rejected. " +
                    "Cache group destroyed [groupId=" + grpId + ']');
            }

            if (gctx.config().isEncryptionEnabled()) {
                throw new IgniteCheckedException("Create incremental snapshot request has been rejected. " +
                    "Encrypted cache groups not supported [groupId=" + grpId + ']');
            }

            File snpCacheDir = sft.cacheStorage(gctx.config());

            if (!snpCacheDir.exists()) {
                throw new IgniteCheckedException("Create incremental snapshot request has been rejected. " +
                    "Cache group directory not found [groupId=" + grpId + ']');
            }

            for (File snpDataFile : NodeFileTree.cacheConfigFiles(snpCacheDir)) {
                StoredCacheData snpCacheData = GridLocalConfigManager.readCacheData(
                    snpDataFile,
                    cctx.kernalContext().marshallerContext().jdkMarshaller(),
                    cctx.kernalContext().config()
                );

                byte[] snpCacheDataBytes = Files.readAllBytes(snpDataFile.toPath());

                File nodeDataFile = ft.cacheConfigurationFile(snpCacheData.config());

                if (!nodeDataFile.exists()) {
                    throw new IgniteCheckedException("Create incremental snapshot request has been rejected. " +
                        "Cache destroyed [cacheId=" + snpCacheData.cacheId() +
                        ", cacheName=" + snpCacheData.config().getName() + ']');
                }

                byte[] nodeCacheDataBytes = Files.readAllBytes(nodeDataFile.toPath());

                if (!Arrays.equals(snpCacheDataBytes, nodeCacheDataBytes)) {
                    throw new IgniteCheckedException(
                        cacheChangedException(snpCacheData.cacheId(), snpCacheData.config().getName())
                    );
                }
            }
        }
    }

    /**
     * Throw cache changed exception.
     *
     * @param cacheId Cache id.
     * @param name Cache name.
     */
    public static String cacheChangedException(int cacheId, String name) {
        return "Create incremental snapshot request has been rejected. " +
            "Cache changed [cacheId=" + cacheId + ", cacheName=" + name + ']';
    }

    /** @return Snapshot handlers. */
    protected SnapshotHandlers handlers() {
        return handlers;
    }

    /** @return Current incremental snapshot ID. */
    public @Nullable UUID incrementalSnapshotId() {
        return incSnpId;
    }

    /** Snapshot operation handlers. */
    protected static class SnapshotHandlers {
        /** Snapshot operation handlers. */
        private final Map<SnapshotHandlerType, List<SnapshotHandler<Object>>> handlers = new EnumMap<>(SnapshotHandlerType.class);

        /** Executor service used to invoke handlers in parallel. */
        private ExecutorService execSvc;

        /**
         * @param ctx Kernal context.
         * @param execSvc Executor service used to invoke handlers in parallel.
         */
        private void initialize(GridKernalContext ctx, ExecutorService execSvc) {
            this.execSvc = execSvc;

            // Register system default snapshot integrity check that is used before the restore operation.
            registerHandler(new SnapshotPartitionsVerifyHandler(ctx.cache().context()));

            // Register system default DataStreamer updates check.
            registerHandler(new DataStreamerUpdatesHandler());

            // Register system default page size and counters check that is used at the creation operation.
            registerHandler(new SnapshotPartitionsQuickVerifyHandler(ctx.cache().context()));

            // Register custom handlers.
            SnapshotHandler<Object>[] extHnds = (SnapshotHandler<Object>[])ctx.plugins().extensions(SnapshotHandler.class);

            if (extHnds == null)
                return;

            for (SnapshotHandler<Object> extHnd : extHnds)
                registerHandler(extHnd);
        }

        /**
         * @param type Type of snapshot operation handler.
         * @param ctx Snapshot operation handler context.
         * @return Results from all handlers with the specified type.
         * @throws IgniteCheckedException if parallel execution was failed.
         */
        protected @Nullable Map<String, SnapshotHandlerResult<Object>> invokeAll(
            SnapshotHandlerType type,
            SnapshotHandlerContext ctx
        ) throws IgniteCheckedException {
            List<SnapshotHandler<Object>> handlers = this.handlers.get(type);

            if (F.isEmpty(handlers))
                return null;

            if (handlers.size() == 1) {
                SnapshotHandler<Object> hnd = handlers.get(0);

                return F.asMap(hnd.getClass().getName(), invoke(hnd, ctx));
            }

            return U.doInParallel(
                execSvc,
                handlers,
                hnd -> new T2<>(hnd.getClass().getName(), invoke(hnd, ctx))
            ).stream().collect(Collectors.toMap(T2::getKey, T2::getValue));
        }

        /***
         * @param type Type of snapshot operation handler.
         * @param snpName Snapshot name.
         * @param res Results from all nodes and handlers with the specified type.
         * @param reqNodes Node IDs on which the handlers were executed.
         * @param wrnsHnd A handler of snapshot operation warnings.
         * @throws Exception If failed.
         */
        @SuppressWarnings({"rawtypes", "unchecked"})
        protected void completeAll(
            SnapshotHandlerType type,
            String snpName,
            Map<String, List<SnapshotHandlerResult<?>>> res,
            Collection<UUID> reqNodes,
            Consumer<List<String>> wrnsHnd
        ) throws Exception {
            if (res.isEmpty())
                return;

            List<SnapshotHandler<Object>> hnds = handlers.get(type);

            if (hnds == null || hnds.size() != res.size()) {
                throw new IgniteCheckedException("Snapshot handlers configuration mismatch (number of local snapshot " +
                    "handlers differs from the remote one). The current operation will be aborted " +
                    "[locHnds=" + (hnds == null ? "" : F.viewReadOnly(hnds, h -> h.getClass().getName()).toString()) +
                    ", rmtHnds=" + res.keySet() + "].");
            }

            List<String> wrns = new ArrayList<>();

            for (SnapshotHandler hnd : hnds) {
                List<SnapshotHandlerResult<?>> nodesRes = res.get(hnd.getClass().getName());

                if (nodesRes == null || nodesRes.size() < reqNodes.size()) {
                    Set<UUID> missing = new HashSet<>(reqNodes);

                    if (nodesRes != null)
                        missing.removeAll(F.viewReadOnly(nodesRes, r -> r.node().id()));

                    throw new IgniteCheckedException("Snapshot handlers configuration mismatch, " +
                        "\"" + hnd.getClass().getName() + "\" handler is missing on the remote node(s). " +
                        "The current operation will be aborted [missing=" + missing + "].");
                }

                try {
                    hnd.complete(snpName, nodesRes);
                }
                catch (SnapshotWarningException e) {
                    wrns.add(e.getMessage());
                }
            }

            if (!F.isEmpty(wrns))
                wrnsHnd.accept(wrns);
        }

        /**
         * Creates a result by invocation the handler.
         *
         * @param hnd Snapshot operation handler.
         * @param ctx Snapshot operation handler context.
         */
        private SnapshotHandlerResult<Object> invoke(SnapshotHandler<Object> hnd, SnapshotHandlerContext ctx) {
            try {
                return new SnapshotHandlerResult<>(hnd.invoke(ctx), null, ctx.localNode());
            }
            catch (Exception e) {
                U.error(null, "Error invoking snapshot handler", e);

                return new SnapshotHandlerResult<>(null, e, ctx.localNode());
            }
        }

        /** */
        private void registerHandler(SnapshotHandler hnd) {
            handlers.computeIfAbsent(hnd.type(), v -> new ArrayList<>()).add(hnd);
        }
    }

    /**
     * Ves pokrit assertami absolutely ves,
     * PageScan iterator in the ignite core est.
     */
    private static class DataPageIterator extends GridCloseableIteratorAdapter<CacheDataRow> {
        /** Serial version uid. */
        private static final long serialVersionUID = 0L;

        /** Page store to iterate over. */
        @GridToStringExclude
        private final PageStore store;

        /** Page store partition id. */
        private final int partId;

        /** Grid cache shared context. */
        private final GridCacheSharedContext<?, ?> sctx;

        /** Cache object context for key/value deserialization. */
        private final CacheObjectContext coctx;

        /** Buffer to read pages. */
        private final ByteBuffer locBuff;

        /** Buffer to read the rest part of fragmented rows. */
        private final ByteBuffer fragmentBuff;

        /** Total pages in the page store. */
        private final int pages;

        /**
         * Data row greater than page size contains with header and tail parts. Such pages with tails contain only part
         * of a cache key-value pair. These pages will be marked and skipped at the first partition iteration and
         * will be processed on the second partition iteration when all the pages with key-value headers defined.
         */
        private final BitSet tailPages;

        /** Pages which already read and must be skipped. */
        private final BitSet readPages;

        /** Batch of rows read through iteration. */
        private final Deque<CacheDataRow> rows = new LinkedList<>();

        /** */
        private final CompressionProcessor compressProc;

        /** {@code true} if the iteration though partition reached its end. */
        private boolean secondScanComplete;

        /**
         * Current partition page index for read. Due to we read the partition twice it
         * can't be greater than 2 * store.size().
         */
        private int currIdx;

        /**
         * During scanning a cache partition presented as {@code PageStore} we must guarantee the following:
         * all the pages of this storage remains unchanged during the Iterator remains opened, the stored data
         * keeps its consistency. We can't read the {@code PageStore} during an ongoing checkpoint over it.
         *
         * @param coctx Cache object context.
         * @param store Page store to read.
         * @param partId Partition id.
         * @throws IgniteCheckedException If fails.
         */
        public DataPageIterator(
            GridCacheSharedContext<?, ?> sctx,
            CacheObjectContext coctx,
            PageStore store,
            int partId
        ) throws IgniteCheckedException {
            this.store = store;
            this.partId = partId;
            this.coctx = coctx;
            this.sctx = sctx;
            compressProc = sctx.kernalContext().compress();

            store.ensure();
            pages = store.pages();
            tailPages = new BitSet(pages);
            readPages = new BitSet(pages);

            locBuff = ByteBuffer.allocateDirect(store.getPageSize())
                .order(ByteOrder.nativeOrder());
            fragmentBuff = ByteBuffer.allocateDirect(store.getPageSize())
                .order(ByteOrder.nativeOrder());
        }

        /** {@inheritDoc */
        @Override protected CacheDataRow onNext() throws IgniteCheckedException {
            if (secondScanComplete && rows.isEmpty())
                throw new NoSuchElementException("[partId=" + partId + ", store=" + store + ", skipPages=" + readPages + ']');

            return rows.poll();
        }

        /** {@inheritDoc */
        @Override protected boolean onHasNext() throws IgniteCheckedException {
            if (secondScanComplete && rows.isEmpty())
                return false;

            try {
                for (; currIdx < 2 * pages && rows.isEmpty(); currIdx++) {
                    boolean first = currIdx < pages;
                    int pageIdx = currIdx % pages;

                    if (readPages.get(pageIdx) || (!first && tailPages.get(pageIdx)))
                        continue;

                    if (!readPageFromStore(pageId(partId, FLAG_DATA, pageIdx), locBuff)) {
                        // Skip not FLAG_DATA pages.
                        setBit(readPages, pageIdx);

                        continue;
                    }

                    long pageAddr = bufferAddress(locBuff);
                    DataPageIO io = getPageIO(T_DATA, getVersion(pageAddr));
                    int freeSpace = io.getFreeSpace(pageAddr);
                    int rowsCnt = io.getDirectCount(pageAddr);

                    if (first) {
                        // Skip empty pages.
                        if (rowsCnt == 0) {
                            setBit(readPages, pageIdx);

                            continue;
                        }

                        // There is no difference between a page containing an incomplete DataRow fragment and
                        // the page where DataRow takes up all the free space. There is no dedicated
                        // flag for this case in page header.
                        // During the storage scan we can skip such pages at the first iteration over the partition file,
                        // since all the fragmented pages will be marked by BitSet array we will safely read the others
                        // on the second iteration.
                        if (freeSpace == 0 && rowsCnt == 1) {
                            DataPagePayload payload = io.readPayload(pageAddr, 0, locBuff.capacity());

                            long link = payload.nextLink();

                            if (link != 0)
                                setBit(tailPages, pageIndex(pageId(link)));

                            continue;
                        }
                    }

                    setBit(readPages, pageIdx);

                    for (int itemId = 0; itemId < rowsCnt; itemId++) {
                        DataRow row = new DataRow();

                        row.partition(partId);

                        row.initFromPageBuffer(
                            sctx,
                            coctx,
                            new IgniteThrowableFunction<Long, ByteBuffer>() {
                                @Override public ByteBuffer apply(Long nextPageId) throws IgniteCheckedException {
                                    boolean success = readPageFromStore(nextPageId, fragmentBuff);

                                    assert success : "Only FLAG_DATA pages allowed: " + toDetailString(nextPageId);

                                    // Fragment of page has been read, might be skipped further.
                                    setBit(readPages, pageIndex(nextPageId));

                                    return fragmentBuff;
                                }
                            },
                            locBuff,
                            itemId,
                            false,
                            CacheDataRowAdapter.RowData.FULL,
                            false);

                        rows.add(row);
                    }
                }

                if (currIdx == 2 * pages) {
                    secondScanComplete = true;

                    boolean set = true;

                    for (int j = 0; j < pages; j++)
                        set &= readPages.get(j);

                    assert set : "readPages=" + readPages + ", pages=" + pages;
                }

                return !rows.isEmpty();
            }
            catch (IgniteCheckedException e) {
                throw new IgniteCheckedException("Error during iteration through page store: " + this, e);
            }
        }

        /**
         * @param bitSet BitSet to change bit index.
         * @param idx Index of bit to change.
         */
        private static void setBit(BitSet bitSet, int idx) {
            boolean bit = bitSet.get(idx);

            assert !bit : "Bit with given index already set: " + idx;

            bitSet.set(idx);
        }

        /**
         * @param pageId Page id to read from store.
         * @param buff Buffer to read page into.
         * @return {@code true} if page read with given type flag.
         * @throws IgniteCheckedException If fails.
         */
        private boolean readPageFromStore(long pageId, ByteBuffer buff) throws IgniteCheckedException {
            buff.clear();

            boolean read = store.read(pageId, buff, true);

            assert read : toDetailString(pageId);

            if (PageIO.getCompressionType(buff) != CompressionProcessor.UNCOMPRESSED_PAGE)
                compressProc.decompressPage(buff, store.getPageSize());

            return getType(buff) == flag(pageId);
        }

        /** {@inheritDoc} */
        @Override public String toString() {
            return S.toString(DataPageIterator.class, this, super.toString());
        }
    }

    /** Remote snapshot future which tracks remote snapshot transmission result. */
    private static class RemoteSnapshotFilesRecevier extends GridFutureAdapter<Void> {
        /** Snapshot name to create. */
        private final String reqId = RMT_SNAPSHOT_PREFIX + U.maskForFileName(UUID.randomUUID().toString());

        /** Ignite snapshot manager. */
        private final IgniteSnapshotManager snpMgr;

        /** Initial message to send request. */
        private final SnapshotFilesRequestMessage initMsg;

        /** Remote node id to request snapshot from. */
        private final UUID rmtNodeId;

        /** Process interrupt checker. */
        private final BooleanSupplier stopChecker;

        /** Partition handler given by request initiator. */
        private final BiConsumer<File, Throwable> partHnd;

        /** Temporary working directory for consuming partitions. */
        private final Path dir;

        /** Counter which show how many partitions left to be received. */
        private final AtomicInteger partsLeft = new AtomicInteger(-1);

        /**
         * @param snpMgr Ignite snapshot manager.
         * @param rmtNodeId Remote node to request snapshot from.
         * @param reqId Snapshot operation request ID.
         * @param snpName Snapshot name to request.
         * @param rmtSnpPath Snapshot directory path on the remote node.
         * @param parts Cache group and partitions to request.
         * @param stopChecker Process interrupt checker.
         * @param partHnd Partition handler.
         */
        public RemoteSnapshotFilesRecevier(
            IgniteSnapshotManager snpMgr,
            UUID rmtNodeId,
            UUID reqId,
            String snpName,
            @Nullable String rmtSnpPath,
            Map<Integer, Set<Integer>> parts,
            BooleanSupplier stopChecker,
            BiConsumer<@Nullable File, @Nullable Throwable> partHnd
        ) {
            dir = Paths.get(snpMgr.ft.snapshotTempRoot().getAbsolutePath(), this.reqId);
            initMsg = new SnapshotFilesRequestMessage(this.reqId, reqId, snpName, rmtSnpPath, parts);

            this.snpMgr = snpMgr;
            this.rmtNodeId = rmtNodeId;
            this.stopChecker = stopChecker;
            this.partHnd = partHnd;
        }

        /** Initiate handler by sending request message. */
        public synchronized void init() {
            if (isDone())
                return;

            try {
                ClusterNode rmtNode = snpMgr.cctx.discovery().node(rmtNodeId);

                if (rmtNode == null) {
                    throw new ClusterTopologyCheckedException("Snapshot remote request cannot be performed. " +
                        "Remote node left the grid [rmtNodeId=" + rmtNodeId + ']');
                }

                snpMgr.cctx.gridIO().sendOrderedMessage(rmtNode,
                    DFLT_INITIAL_SNAPSHOT_TOPIC,
                    initMsg,
                    SYSTEM_POOL,
                    Long.MAX_VALUE,
                    true);

                if (snpMgr.log.isInfoEnabled()) {
                    snpMgr.log.info("Snapshot request is sent to the remote node [rmtNodeId=" + rmtNodeId +
                        ", snpName=" + initMsg.snapshotName() + ", rqId=" + reqId + ']');
                }
            }
            catch (Throwable t) {
                onDone(t);
            }
        }

        /**
         * @param ex Exception occurred during receiving files.
         */
        public synchronized void acceptException(Throwable ex) {
            if (isDone())
                return;

            try {
                partHnd.accept(null, ex);
            }
            catch (Throwable t) {
                ex.addSuppressed(t);
            }

            onDone(ex);
        }

        /**
         * @param part Received file which needs to be handled.
         */
        public synchronized void acceptFile(File part) {
            if (isDone())
                return;

            if (stopChecker.getAsBoolean()) {
                TransmissionCancelledException err =
                    new TransmissionCancelledException("Future cancelled prior to the all requested partitions processed.");

                acceptException(err);

                throw err;
            }

            try {
                partHnd.accept(part, null);
            }
            catch (IgniteInterruptedException e) {
                throw new TransmissionCancelledException(e.getMessage());
            }

            partsLeft.decrementAndGet();
        }

        /** {@inheritDoc} */
        @Override protected synchronized boolean onDone(@Nullable Void res, @Nullable Throwable err, boolean cancel) {
            U.delete(dir);

            return super.onDone(res, err, cancel);
        }

        /** {@inheritDoc} */
        @Override public boolean equals(Object o) {
            if (this == o)
                return true;

            if (o == null || getClass() != o.getClass())
                return false;

            RemoteSnapshotFilesRecevier fut = (RemoteSnapshotFilesRecevier)o;

            return Objects.equals(reqId, fut.reqId);
        }

        /** {@inheritDoc} */
        @Override public int hashCode() {
            return reqId.hashCode();
        }

        /** {@inheritDoc} */
        @Override public String toString() {
            return S.toString(RemoteSnapshotFilesRecevier.class, this);
        }
    }

    /**
     * This manager is responsible for requesting and handling snapshots from a remote node. Each snapshot request
     * processed asynchronously but strictly one by one.
     */
    private class SequentialRemoteSnapshotManager implements TransmissionHandler, GridMessageListener {
        /** A task currently being executed and must be explicitly finished. */
        private volatile RemoteSnapshotFilesRecevier active;

        /** Queue of asynchronous tasks to execute. */
        private final Queue<RemoteSnapshotFilesRecevier> queue = new ConcurrentLinkedDeque<>();

        /** {@code true} if the node is stopping. */
        private boolean stopping;

        /**  @param next New task for scheduling. */
        public void submit(IgniteSnapshotManager.RemoteSnapshotFilesRecevier next) {
            assert next != null;

            synchronized (this) {
                if (stopping) {
                    next.acceptException(new IgniteException(SNP_NODE_STOPPING_ERR_MSG));

                    return;
                }

                if (active != null && !active.isDone()) {
                    queue.offer(next);

                    return;
                }

                active = next;

                active.listen(this::scheduleNext);
            }

            next.init();
        }

        /** Schedule next async receiver. */
        private void scheduleNext() {
            RemoteSnapshotFilesRecevier next = queue.poll();

            while (next != null && next.isDone())
                next = queue.poll();

            if (next == null) {
                active = null;

                return;
            }

            submit(next);
        }

        /** Stopping handler. */
        public void stop() {
            synchronized (this) {
                stopping = true;
            }

            IgniteException ex = new IgniteException(SNP_NODE_STOPPING_ERR_MSG);

            RemoteSnapshotFilesRecevier r;

            while ((r = queue.poll()) != null)
                r.acceptException(ex);

            if (active != null)
                active.acceptException(ex);
        }

        /** @param nodeId A node left the cluster. */
        public void onNodeLeft(UUID nodeId) {
            ClusterTopologyCheckedException ex = new ClusterTopologyCheckedException("The node from which a snapshot has been " +
                "requested left the grid");

            queue.forEach(r -> {
                if (r.stopChecker.getAsBoolean() || r.rmtNodeId.equals(nodeId))
                    r.acceptException(ex);
            });

            RemoteSnapshotFilesRecevier task = active;

            if (task != null && !task.isDone() && (task.stopChecker.getAsBoolean() || task.rmtNodeId.equals(nodeId)))
                task.acceptException(ex);
        }

        /** {@inheritDoc} */
        @Override public void onMessage(UUID nodeId, Object msg, byte plc) {
            if (!busyLock.enterBusy())
                return;

            try {
                if (msg instanceof SnapshotFilesRequestMessage) {
                    SnapshotFilesRequestMessage reqMsg0 = (SnapshotFilesRequestMessage)msg;
                    String rqId = reqMsg0.id();

                    try {
                        synchronized (this) {
                            AbstractSnapshotFutureTask<?> task = lastScheduledSnapshotResponseRemoteTask(nodeId);

                            if (task != null) {
                                // Task will also be removed from local map due to the listener on future done.
                                task.cancel();

                                log.info("Snapshot request has been cancelled due to another request received " +
                                    "[prevSnpResp=" + task + ", msg0=" + reqMsg0 + ']');
                            }
                        }

                        AbstractSnapshotFutureTask<?> task = registerTask(rqId,
                            new SnapshotResponseRemoteFutureTask(cctx,
                                nodeId,
                                reqMsg0.requestId(),
                                new SnapshotFileTree(cctx.kernalContext(), reqMsg0.snapshotName(), reqMsg0.snapshotPath()),
                                rmtSndrFactory.apply(rqId, nodeId),
                                reqMsg0.parts()));

                        task.listen(() -> {
                            if (task.error() == null)
                                return;

                            U.error(log, "Failed to process request of creating a snapshot " +
                                "[from=" + nodeId + ", msg=" + reqMsg0 + ']', task.error());

                            try {
                                cctx.gridIO().sendToCustomTopic(nodeId,
                                    DFLT_INITIAL_SNAPSHOT_TOPIC,
                                    new SnapshotFilesFailureMessage(reqMsg0.id(), task.error().getMessage()),
                                    SYSTEM_POOL);
                            }
                            catch (IgniteCheckedException ex0) {
                                U.error(log, "Fail to send the response message with processing snapshot request " +
                                    "error [request=" + reqMsg0 + ", nodeId=" + nodeId + ']', ex0);
                            }
                        });

                        task.start();
                    }
                    catch (Throwable t) {
                        U.error(log, "Error processing snapshot file request message " +
                            "error [request=" + reqMsg0 + ", nodeId=" + nodeId + ']', t);

                        cctx.gridIO().sendToCustomTopic(nodeId,
                            DFLT_INITIAL_SNAPSHOT_TOPIC,
                            new SnapshotFilesFailureMessage(reqMsg0.id(), t.getMessage()),
                            SYSTEM_POOL);
                    }
                }
                else if (msg instanceof SnapshotFilesFailureMessage) {
                    SnapshotFilesFailureMessage respMsg0 = (SnapshotFilesFailureMessage)msg;

                    RemoteSnapshotFilesRecevier task = active;

                    if (task == null || !task.reqId.equals(respMsg0.id())) {
                        if (log.isInfoEnabled()) {
                            log.info("A stale snapshot response message has been received. Will be ignored " +
                                "[fromNodeId=" + nodeId + ", response=" + respMsg0 + ']');
                        }

                        return;
                    }

                    if (respMsg0.errorMessage() != null) {
                        task.acceptException(new IgniteCheckedException("Request cancelled. The snapshot operation stopped " +
                            "on the remote node with an error: " + respMsg0.errorMessage()));
                    }
                }
            }
            catch (Throwable e) {
                U.error(log, "Processing snapshot request from remote node fails with an error", e);

                cctx.kernalContext().failure().process(new FailureContext(FailureType.CRITICAL_ERROR, e));
            }
            finally {
                busyLock.leaveBusy();
            }
        }

        /** {@inheritDoc} */
        @Override public void onEnd(UUID nodeId) {
            RemoteSnapshotFilesRecevier task = active;

            if (task == null)
                return;

            assert task.partsLeft.get() == 0 : task;
            assert task.rmtNodeId.equals(nodeId);

            if (log.isInfoEnabled()) {
                log.info("Requested snapshot from remote node has been fully received " +
                    "[rqId=" + task.reqId + ", task=" + task + ']');
            }

            task.onDone((Void)null);
        }

        /** {@inheritDoc} */
        @Override public void onException(UUID nodeId, Throwable ex) {
            RemoteSnapshotFilesRecevier task = active;

            if (task == null)
                return;

            assert task.rmtNodeId.equals(nodeId);

            task.acceptException(ex);
        }

        /** {@inheritDoc} */
        @Override public String filePath(UUID nodeId, TransmissionMeta fileMeta) {
            Integer partId = (Integer)fileMeta.params().get(SNP_PART_ID_PARAM);
            String cacheDirName = (String)fileMeta.params().get(SNP_CACHE_DIR_NAME_PARAM);
            String rqId = (String)fileMeta.params().get(RQ_ID_NAME_PARAM);
            Integer partsCnt = (Integer)fileMeta.params().get(SNP_PARTITIONS_CNT);

            RemoteSnapshotFilesRecevier task = active;

            if (task == null || task.isDone() || !task.reqId.equals(rqId)) {
                throw new TransmissionCancelledException("Stale snapshot transmission will be ignored " +
                    "[rqId=" + rqId + ", meta=" + fileMeta + ", task=" + task + ']');
            }

            assert task.reqId.equals(rqId) && task.rmtNodeId.equals(nodeId) :
                "Another transmission in progress [task=" + task + ", nodeId=" + rqId + ']';

            busyLock.enterBusy();

            try {
                task.partsLeft.compareAndSet(-1, partsCnt);

                U.mkdirs(ft.tmpCacheStorage(cacheDirName));

                return ft.tmpPartition(cacheDirName, partId).getAbsolutePath();
            }
            finally {
                busyLock.leaveBusy();
            }
        }

        /** {@inheritDoc} */
        @Override public Consumer<ByteBuffer> chunkHandler(UUID nodeId, TransmissionMeta initMeta) {
            throw new UnsupportedOperationException("Loading file by chunks is not supported: " + nodeId);
        }

        /** {@inheritDoc} */
        @Override public Consumer<File> fileHandler(UUID nodeId, TransmissionMeta initMeta) {
            Integer grpId = (Integer)initMeta.params().get(SNP_GRP_ID_PARAM);
            Integer partId = (Integer)initMeta.params().get(SNP_PART_ID_PARAM);
            String rqId = (String)initMeta.params().get(RQ_ID_NAME_PARAM);

            assert grpId != null;
            assert partId != null;
            assert rqId != null;

            RemoteSnapshotFilesRecevier task = active;

            if (task == null || task.isDone() || !task.reqId.equals(rqId)) {
                throw new TransmissionCancelledException("Stale snapshot transmission will be ignored " +
                    "[rqId=" + rqId + ", meta=" + initMeta + ", task=" + task + ']');
            }

            return new Consumer<File>() {
                @Override public void accept(File file) {
                    RemoteSnapshotFilesRecevier task0 = active;

                    if (task0 == null || !task0.equals(task) || task0.isDone()) {
                        throw new TransmissionCancelledException("Snapshot request is cancelled [rqId=" + rqId +
                            ", grpId=" + grpId + ", partId=" + partId + ']');
                    }

                    if (!busyLock.enterBusy())
                        throw new IgniteException(SNP_NODE_STOPPING_ERR_MSG);

                    try {
                        task0.acceptFile(file);
                    }
                    finally {
                        busyLock.leaveBusy();
                    }
                }
            };
        }
    }

    /**
     *
     */
    private static class RemoteSnapshotSender extends SnapshotSender {
        /** The sender which sends files to remote node. */
        private final GridIoManager.TransmissionSender sndr;

        /** Snapshot name. */
        private final String rqId;

        /** The number of cache partition files expected to be processed. */
        private int partsCnt;

        /**
         * @param log Ignite logger.
         * @param sndr File sender instance.
         * @param rqId Snapshot name.
         */
        public RemoteSnapshotSender(
            IgniteLogger log,
            Executor exec,
            GridIoManager.TransmissionSender sndr,
            String rqId
        ) {
            super(log, exec);

            this.sndr = sndr;
            this.rqId = rqId;
        }

        /** {@inheritDoc} */
        @Override protected void init(int partsCnt) {
            this.partsCnt = partsCnt;
        }

        /** {@inheritDoc} */
        @Override public void sendPart0(File part, String cacheDirName, GroupPartitionId pair, Long len) {
            try {
                assert part.exists();
                assert len > 0 : "Requested partitions has incorrect file length " +
                    "[pair=" + pair + ", cacheDirName=" + cacheDirName + ']';

                sndr.send(part, 0, len, transmissionParams(rqId, cacheDirName, pair), TransmissionPolicy.FILE);

                if (log.isInfoEnabled()) {
                    log.info("Partition file has been sent [part=" + part.getName() + ", pair=" + pair +
                        ", grpName=" + cacheName(new File(cacheDirName)) + ", length=" + len + ']');
                }
            }
            catch (TransmissionCancelledException e) {
                if (log.isInfoEnabled()) {
                    log.info("Transmission partition file has been interrupted [part=" + part.getName() +
                        ", pair=" + pair + ']');
                }
            }
            catch (IgniteCheckedException | InterruptedException | IOException e) {
                U.error(log, "Error sending partition file [part=" + part.getName() + ", pair=" + pair +
                    ", length=" + len + ']', e);

                throw new IgniteException(e);
            }
        }

        /** {@inheritDoc} */
        @Override public void sendDelta0(File delta, String cacheDirName, GroupPartitionId pair) {
            throw new UnsupportedOperationException("Sending files by chunks of data is not supported: " + delta.getAbsolutePath());
        }

        /**
         * @param cacheDirName Cache directory name.
         * @param pair Cache group id with corresponding partition id.
         * @return Map of params.
         */
        private Map<String, Serializable> transmissionParams(String rqId, String cacheDirName,
            GroupPartitionId pair) {
            Map<String, Serializable> params = new HashMap<>();

            params.put(SNP_GRP_ID_PARAM, pair.getGroupId());
            params.put(SNP_PART_ID_PARAM, pair.getPartitionId());
            params.put(SNP_CACHE_DIR_NAME_PARAM, cacheDirName);
            params.put(RQ_ID_NAME_PARAM, rqId);
            params.put(SNP_PARTITIONS_CNT, partsCnt);

            return params;
        }

        /** {@inheritDoc} */
        @Override public void close0(@Nullable Throwable th) {
            U.closeQuiet(sndr);

            if (th == null) {
                if (log.isInfoEnabled())
                    log.info("The remote snapshot sender closed normally [snpName=" + rqId + ']');
            }
            else {
                U.warn(log, "The remote snapshot sender closed due to an error occurred while processing " +
                    "snapshot operation [snpName=" + rqId + ']', th);
            }
        }
    }

    /**
     * Snapshot sender which writes all data to local directory.
     */
    private class LocalSnapshotSender extends SnapshotSender {
        /** Snapshot file tree. */
        private final SnapshotFileTree sft;

        /** Size of page. */
        private final int pageSize;

        /** Delta iterator factory. */
        private final Factory<File, FileIOFactory, DeltaIterator> deltaIterFactory =
            sequentialWrite() ? DeltaSortedIterator::new : DeltaIterator::new;

        /**
         * @param sft Snapshot file tree.
         */
        public LocalSnapshotSender(SnapshotFileTree sft) {
            super(IgniteSnapshotManager.this.log, cctx.kernalContext().pools().getSnapshotExecutorService());

            this.sft = sft;
            pageSize = cctx.kernalContext().config().getDataStorageConfiguration().getPageSize();
        }

        /** {@inheritDoc} */
        @Override protected void init(int partsCnt) {
            if (sft.nodeStorage().exists()) {
                throw new IgniteException("Snapshot with given name already exists " +
                    "[snpName=" + sft.root().getName() + ", absPath=" + sft.nodeStorage().getAbsolutePath() + ']');
            }

            writeSnapshotDirectoryToMetastorage(sft.root());

            try {
                U.ensureDirectory(sft.nodeStorage(), "snapshot work directory for a local snapshot sender", log);
            }
            catch (IgniteCheckedException e) {
                throw new IgniteException(e);
            }
        }

        /** {@inheritDoc} */
        @Override public void sendCacheConfig0(File ccfg, String cacheDirName) {
            try {
                File cacheDir = sft.cacheStorage(cacheDirName);

                U.mkdirs(cacheDir);

                File targetCacheCfg = new File(cacheDir, ccfg.getName());

                copy(ioFactory, ccfg, targetCacheCfg, ccfg.length(), transferRateLimiter);

                StoredCacheData cacheData = locCfgMgr.readCacheData(targetCacheCfg);

                if (cacheData.config().isEncryptionEnabled()) {
                    EncryptionSpi encSpi = cctx.kernalContext().config().getEncryptionSpi();

                    GroupKey gKey = cctx.kernalContext().encryption().getActiveKey(CU.cacheGroupId(cacheData.config()));

                    cacheData.groupKeyEncrypted(new GroupKeyEncrypted(gKey.id(), encSpi.encryptKey(gKey.key())));

                    locCfgMgr.writeCacheData(cacheData, targetCacheCfg);
                }
            }
            catch (IgniteCheckedException e) {
                throw new IgniteException(e);
            }
        }

        /** {@inheritDoc} */
        @Override public void sendMarshallerMeta0(List<Map<Integer, MappedName>> mappings) {
            if (mappings == null)
                return;

            try {
                saveMappings(cctx.kernalContext(), mappings, sft.root());
            }
            catch (IgniteCheckedException e) {
                throw new IgniteException(e);
            }
        }

        /** {@inheritDoc} */
        @Override public void sendBinaryMeta0(Collection<BinaryType> types) {
            if (types == null)
                return;

            cctx.kernalContext().cacheObjects().saveMetadata(types, sft.root());
        }

        /** {@inheritDoc} */
        @Override public void sendPart0(File part, String cacheDirName, GroupPartitionId pair, Long len) {
            try {
                if (len == 0)
                    return;

                File cacheDir = sft.cacheStorage(cacheDirName);

                U.mkdirs(cacheDir);

                File snpPart = new File(cacheDir, part.getName());

                if (!snpPart.exists() || snpPart.delete())
                    snpPart.createNewFile();

                copy(ioFactory, part, snpPart, len, transferRateLimiter);

                if (log.isDebugEnabled()) {
                    log.debug("Partition has been snapshot [snapshotDir=" + sft.nodeStorage().getAbsolutePath() +
                        ", cacheDirName=" + cacheDirName + ", part=" + part.getName() +
                        ", length=" + part.length() + ", snapshot=" + snpPart.getName() + ']');
                }
            }
            catch (IOException ex) {
                throw new IgniteException(ex);
            }
        }

        /** {@inheritDoc} */
        @Override public void sendDelta0(File delta, String cacheDirName, GroupPartitionId pair) {
            File snpPart = sft.partitionFile(cacheDirName, pair.getPartitionId());

            if (log.isDebugEnabled()) {
                log.debug("Start partition snapshot recovery with the given delta page file [part=" + snpPart +
                    ", delta=" + delta + ']');
            }

            boolean encrypted = cctx.cache().isEncrypted(pair.getGroupId());

            FileIOFactory ioFactory = encrypted ? ((FilePageStoreManager)cctx.pageStore())
                .encryptedFileIoFactory(IgniteSnapshotManager.this.ioFactory, pair.getGroupId()) :
                IgniteSnapshotManager.this.ioFactory;

            try (DeltaIterator deltaIter = deltaIterFactory.create(delta, ioFactory);
                 FilePageStore pageStore = (FilePageStore)storeMgr.getPageStoreFactory(pair.getGroupId(), encrypted)
                     .createPageStore(getTypeByPartId(pair.getPartitionId()), snpPart::toPath, v -> {})
            ) {
                pageStore.beginRecover();

                while (deltaIter.hasNext()) {
                    transferRateLimiter.acquire(pageSize);

                    ByteBuffer page = deltaIter.next();
                    long pageId = PageIO.getPageId(page);

                    pageStore.write(pageId, page, 0, false);
                }

                pageStore.finishRecover();
            }
            catch (IOException | IgniteCheckedException e) {
                throw new IgniteException(e);
            }
        }

        /** {@inheritDoc} */
        @Override protected void close0(@Nullable Throwable th) {
            if (th == null) {
                if (log.isInfoEnabled())
                    log.info("The Local snapshot sender closed. All resources released [dbNodeSnpDir=" + sft.nodeStorage() + ']');
            }
            else {
                deleteSnapshot(sft.root());

                if (log.isDebugEnabled())
                    log.debug("Local snapshot sender closed due to an error occurred: " + th.getMessage());
            }
        }
    }

    /** Delta file iterator. */
    private class DeltaIterator implements Iterator<ByteBuffer>, Closeable {
        /** Delta file. */
        protected final File delta;

        /** Delta file IO. */
        private final FileIO fileIo;

        /** Delta file length. */
        protected final long totalBytes;

        /** */
        protected final int pageSize;

        /** Pages count written to a delta file. */
        protected final int pagesCnt;

        /** */
        protected final ByteBuffer pageBuf;

        /** */
        private long pos;

        /** */
        DeltaIterator(File delta, FileIOFactory ioFactory) throws IOException {
            pageSize = cctx.kernalContext().config().getDataStorageConfiguration().getPageSize();

            this.delta = delta;

            fileIo = ioFactory.create(delta, READ);

            totalBytes = fileIo.size();

            assert totalBytes % pageSize == 0 : "Given file with delta pages has incorrect size: " + totalBytes;

            pagesCnt = (int)(totalBytes / pageSize);

            pageBuf = ByteBuffer.allocate(pageSize).order(ByteOrder.nativeOrder());
        }

        /** {@inheritDoc} */
        @Override public boolean hasNext() {
            return pos < totalBytes;
        }

        /** {@inheritDoc} */
        @Override public ByteBuffer next() {
            if (!hasNext())
                throw new NoSuchElementException();

            readPage(pos);

            pos += pageSize;

            return pageBuf;
        }

        /** Reads a page from the delta file from the given position. */
        protected void readPage(long pos) {
            pageBuf.clear();

            try {
                long read = fileIo.readFully(pageBuf, pos);

                assert read == pageBuf.capacity();
            }
            catch (IOException e) {
                throw new IgniteException(e);
            }

            pageBuf.flip();

            if (log.isDebugEnabled()) {
                log.debug("Read page given delta file [path=" + delta.getName() + ", pageId=" +
                    PageIO.getPageId(pageBuf) + ", index=" + PageIdUtils.pageIndex(PageIO.getPageId(pageBuf)) +
                    ", pos=" + pos + ", pagesCnt=" + pagesCnt + ", crcBuff=" +
                    FastCrc.calcCrc(pageBuf, pageBuf.limit()) + ", crcPage=" + PageIO.getCrc(pageBuf) + ']');

                pageBuf.rewind();
            }
        }

        /** {@inheritDoc} */
        @Override public void close() throws IOException {
            fileIo.close();
        }
    }

    /**
     * Delta file iterator sorted by page indexes to almost sequential disk writes on apply to a page store.
     */
    class DeltaSortedIterator extends DeltaIterator {
        /** Snapshot delta sort batch size in pages count. */
        public static final int DELTA_SORT_BATCH_SIZE = 500_000;

        /** Delta index file IO. */
        private final FileIO idxIo;

        /** */
        private int id;

        /** */
        private Iterator<Integer> sortedIter;

        /** */
        DeltaSortedIterator(File delta, FileIOFactory ioFactory) throws IOException {
            super(delta, ioFactory);

            File deltaIdx = partDeltaIndexFile(delta);

            idxIo = pagesCnt > 0 ? IgniteSnapshotManager.this.ioFactory.create(deltaIdx, READ) : null;

            assert deltaIdx.length() % 4 /* pageIdx */ == 0 : "Wrong delta index size: " + deltaIdx.length();
            assert deltaIdx.length() / 4 == pagesCnt : "Wrong delta index pages count: " + deltaIdx.length();
        }

        /** {@inheritDoc} */
        @Override public boolean hasNext() {
            if (sortedIter == null || !sortedIter.hasNext())
                advance();

            return sortedIter.hasNext();
        }

        /** {@inheritDoc} */
        @Override public ByteBuffer next() {
            readPage((long)sortedIter.next() * pageSize);

            return pageBuf;
        }

        /** */
        private void advance() {
            TreeMap<Integer, Integer> sorted = new TreeMap<>();

            while (id < pagesCnt && sorted.size() < DELTA_SORT_BATCH_SIZE) {
                pageBuf.clear();

                try {
                    idxIo.readFully(pageBuf);
                }
                catch (IOException e) {
                    throw new IgniteException(e);
                }

                pageBuf.flip();

                while (pageBuf.hasRemaining())
                    sorted.put(pageBuf.getInt(), id++);
            }

            sortedIter = sorted.values().iterator();
        }

        /** {@inheritDoc} */
        @Override public void close() throws IOException {
            super.close();

            U.closeQuiet(idxIo);
        }
    }

    /** */
    private static class SnapshotOperationResponse implements Serializable {
        /** Serial version uid. */
        private static final long serialVersionUID = 0L;

        /** Results of single-node handlers execution. */
        private final Map<String, SnapshotHandlerResult<Object>> hndResults;

        /** Default constructor. */
        public SnapshotOperationResponse() {
            this(null);
        }

        /** @param hndResults Results of single-node handlers execution.  */
        public SnapshotOperationResponse(Map<String, SnapshotHandlerResult<Object>> hndResults) {
            this.hndResults = hndResults;
        }

        /** @return Results of single-node handlers execution. */
        public @Nullable Map<String, SnapshotHandlerResult<Object>> handlerResults() {
            return hndResults;
        }
    }

    /** Snapshot operation start message. */
    private static class SnapshotStartDiscoveryMessage extends InitMessage<SnapshotOperationRequest>
        implements SnapshotDiscoveryMessage {
        /** Serial version UID. */
        private static final long serialVersionUID = 0L;

        /** */
        private final boolean needExchange;

        /**
         * @param procId Unique process id.
         * @param req Snapshot initial request.
         */
        public SnapshotStartDiscoveryMessage(UUID procId, SnapshotOperationRequest req) {
            super(procId, START_SNAPSHOT, req, req.incremental());

            needExchange = !req.incremental();
        }

        /** {@inheritDoc} */
        @Override public boolean needExchange() {
            return needExchange;
        }

        /** {@inheritDoc} */
        @Override public boolean needAssignPartitions() {
            return false;
        }

        /** {@inheritDoc} */
        @Override public String toString() {
            return S.toString(SnapshotStartDiscoveryMessage.class, this, super.toString());
        }
    }

    /** */
    public static class ClusterSnapshotFuture extends GridFutureAdapter<Void> {
        /** Unique snapshot request id. */
        final UUID rqId;

        /** Snapshot name. */
        final String name;

        /** Snapshot start time. */
        final long startTime;

        /** Incremental snapshot index. */
        final @Nullable Integer incIdx;

        /** Snapshot finish time. */
        volatile long endTime;

        /** Operation interruption exception. */
        volatile IgniteCheckedException interruptEx;

        /**
         * Default constructor.
         */
        public ClusterSnapshotFuture() {
            onDone();

            rqId = null;
            name = "";
            startTime = 0;
            endTime = 0;
            incIdx = null;
        }

        /**
         * @param name Snapshot name.
         * @param err Error starting snapshot operation.
         */
        public ClusterSnapshotFuture(String name, Exception err) {
            onDone(err);

            this.name = name;
            startTime = U.currentTimeMillis();
            endTime = 0;
            rqId = null;
            incIdx = null;
        }

        /**
         * @param rqId Unique snapshot request id.
         * @param name Snapshot name.
         */
        public ClusterSnapshotFuture(UUID rqId, String name, @Nullable Integer incIdx) {
            this.rqId = rqId;
            this.name = name;
            this.incIdx = incIdx;
            startTime = U.currentTimeMillis();
        }

        /** {@inheritDoc} */
        @Override protected boolean onDone(@Nullable Void res, @Nullable Throwable err, boolean cancel) {
            endTime = U.currentTimeMillis();

            return super.onDone(res, err, cancel);
        }

        /** @return Request ID. */
        public UUID requestId() {
            return rqId;
        }
    }

    /** Start creation of cluster snapshot closure. */
    @GridInternal
    private static class CreateSnapshotCallable implements IgniteCallable<Void> {
        /** Serial version UID. */
        private static final long serialVersionUID = 0L;

        /** Snapshot name. */
        private final String snpName;

        /** Cache group names to include in snapshot. */
        private final @Nullable Collection<String> cacheGrpNames;

        /** Incremental flag. */
        private final boolean incremental;

        /** If {@code true} snapshot only primary copies of partitions. */
        private final boolean onlyPrimary;

        /** If {@code true} create cache dump. */
        private final boolean dump;

        /** If {@code true} then compress partition files. */
        private final boolean comprParts;

        /** If {@code true} then content of dump encrypted. */
        private final boolean encrypt;

        /** Auto-injected grid instance. */
        @IgniteInstanceResource
        private transient IgniteEx ignite;

        /**
         * @param snpName Snapshot name.
         * @param cacheGrpNames Cache group names to include in snapshot.
         * @param incremental If {@code true} then incremental snapshot must be created.
         * @param onlyPrimary If {@code true} then only copy of primary partitions will be created.
         * @param dump If {@code true} then cache dump must be created.
         * @param comprParts If {@code true} then compress partition files.
         * @param encrypt If {@code true} then content of dump encrypted.
         */
        public CreateSnapshotCallable(
            String snpName,
            @Nullable Collection<String> cacheGrpNames,
            boolean incremental,
            boolean onlyPrimary,
            boolean dump,
            boolean comprParts,
            boolean encrypt
        ) {
            this.snpName = snpName;
            this.cacheGrpNames = cacheGrpNames;
            this.incremental = incremental;
            this.onlyPrimary = onlyPrimary;
            this.dump = dump;
            this.comprParts = comprParts;
            this.encrypt = encrypt;
        }

        /** {@inheritDoc} */
        @Override public Void call() {
            if (incremental)
                ignite.snapshot().createIncrementalSnapshot(snpName).get();
            else {
                ignite.context().cache().context().snapshotMgr().createSnapshot(
                    snpName,
                    null,
                    cacheGrpNames,
                    false,
                    onlyPrimary,
                    dump,
                    comprParts,
                    encrypt
                ).get();
            }

            return null;
        }
    }

    /** Cancel snapshot operation closure. */
    @GridInternal
    private static class CancelSnapshotCallable implements IgniteCallable<Boolean> {
        /** Serial version uid. */
        private static final long serialVersionUID = 0L;

        /** Snapshot name. */
        private final String snpName;

        /** Snapshot operation request ID. */
        private final UUID reqId;

        /** Auto-injected grid instance. */
        @IgniteInstanceResource
        private transient IgniteEx ignite;

        /**
         * @param reqId Snapshot operation request ID.
         * @param snpName Snapshot name.
         */
        public CancelSnapshotCallable(UUID reqId, String snpName) {
            this.reqId = reqId;
            this.snpName = snpName;
        }

        /** {@inheritDoc} */
        @Override public Boolean call() throws Exception {
            if (reqId != null)
                return ignite.context().cache().context().snapshotMgr().cancelLocalSnapshotOperations(reqId);
            else {
                if (ignite.context().cache().context().snapshotMgr().cancelLocalSnapshotTask(snpName))
                    return true;

                return ignite.context().cache().context().snapshotMgr().cancelLocalRestoreTask(snpName).get();
            }
        }
    }

    /** Wrapper of internal checked exceptions. */
    private static class IgniteSnapshotFutureImpl extends IgniteFutureImpl<Void> {
        /** @param fut Internal future. */
        public IgniteSnapshotFutureImpl(IgniteInternalFuture<Void> fut) {
            super(fut);
        }

        /** {@inheritDoc} */
        @Override protected IgniteException convertException(IgniteCheckedException e) {
            if (e instanceof IgniteClientDisconnectedCheckedException)
                return new IgniteException("Client disconnected. Snapshot result is unknown", U.convertException(e));
            else {
                SnapshotWarningException wrn = X.cause(e, SnapshotWarningException.class);

                if (wrn != null)
                    return new IgniteException(wrn.getMessage());

                return new IgniteException("Snapshot has not been created", U.convertException(e));
            }
        }
    }

    /** Factory. */
    @FunctionalInterface
    private interface Factory<E1, E2, R> {
        /** @return An instance of {@link R}. */
        R create(E1 e1, E2 e2) throws IOException;
    }
}<|MERGE_RESOLUTION|>--- conflicted
+++ resolved
@@ -212,10 +212,6 @@
 import static org.apache.ignite.internal.processors.cache.GridCacheUtils.baselineNode;
 import static org.apache.ignite.internal.processors.cache.GridCacheUtils.isPersistenceEnabled;
 import static org.apache.ignite.internal.processors.cache.persistence.filename.NodeFileTree.cacheName;
-<<<<<<< HEAD
-=======
-import static org.apache.ignite.internal.processors.cache.persistence.filename.PdsFolderResolver.DB_DEFAULT_FOLDER;
->>>>>>> 32f8ab00
 import static org.apache.ignite.internal.processors.cache.persistence.filename.SnapshotFileTree.partDeltaIndexFile;
 import static org.apache.ignite.internal.processors.cache.persistence.metastorage.MetaStorage.METASTORAGE_CACHE_ID;
 import static org.apache.ignite.internal.processors.cache.persistence.metastorage.MetaStorage.METASTORAGE_CACHE_NAME;
@@ -1788,22 +1784,14 @@
         @Nullable String snpPath,
         String folderName,
         String consId,
-<<<<<<< HEAD
-        Predicate<File> names
-=======
         Predicate<File> filter
->>>>>>> 32f8ab00
     ) {
         SnapshotFileTree sft = new SnapshotFileTree(cctx.kernalContext(), snpName, snpPath, folderName, consId);
 
         if (!sft.root().exists())
             return Collections.emptyList();
 
-<<<<<<< HEAD
-        return sft.cacheDirectories(true, names);
-=======
         return sft.cacheDirectories(filter);
->>>>>>> 32f8ab00
     }
 
     /**
