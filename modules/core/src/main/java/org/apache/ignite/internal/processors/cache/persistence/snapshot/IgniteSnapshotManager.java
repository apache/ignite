--- conflicted
+++ resolved
@@ -106,8 +106,6 @@
 import org.apache.ignite.internal.managers.systemview.walker.SnapshotViewWalker;
 import org.apache.ignite.internal.pagemem.store.PageStore;
 import org.apache.ignite.internal.pagemem.wal.IgniteWriteAheadLogManager;
-import org.apache.ignite.internal.pagemem.wal.record.RolloverType;
-import org.apache.ignite.internal.pagemem.wal.record.delta.ClusterSnapshotRecord;
 import org.apache.ignite.internal.processors.affinity.AffinityTopologyVersion;
 import org.apache.ignite.internal.processors.cache.CacheGroupContext;
 import org.apache.ignite.internal.processors.cache.CacheGroupDescriptor;
@@ -287,7 +285,7 @@
     /** Metastorage key to save currently running snapshot directory path. */
     private static final String SNP_RUNNING_DIR_KEY = "snapshot-running-dir";
 
-    /** @deprecated Use #SNP_RUNNING_DIR_KEY instead. */
+    /** @deprecated Use {@link #SNP_RUNNING_DIR_KEY} instead. */
     @Deprecated
     private static final String SNP_RUNNING_KEY = "snapshot-running";
 
@@ -826,7 +824,6 @@
                 "on the local node [missed=" + leftGrps + ", nodeId=" + cctx.localNodeId() + ']'));
         }
 
-<<<<<<< HEAD
         return initLocalFullSnapshot(req, grpIds, withMetaStorage);
     }
 
@@ -850,40 +847,16 @@
             return new GridFinishedFuture<>();
 
         // Verify baseline nodes.
+        SnapshotMetadata meta;
+
         try {
-            SnapshotMetadata meta = readSnapshotMetadata(new File(
-                snapshotLocalDir(req.snapshotName(), req.snapshotPath()),
-                snapshotMetaFileName(cctx.localNode().consistentId().toString())
-            ));
+            meta = readSnapshotMetadata(req);
 
             checkIncrementCanBeCreated(req.snapshotName(), req.snapshotPath(), meta);
 
-            initLocalIncrementalSnapshot(req, meta);
-=======
-        if (req.incremental()) {
-            SnapshotMetadata meta;
-
-            try {
-                meta = readSnapshotMetadata(new File(
-                    snapshotLocalDir(req.snapshotName(), req.snapshotPath()),
-                    snapshotMetaFileName(cctx.localNode().consistentId().toString())
-                ));
-
-                checkIncrementalCanBeCreated(req.snapshotName(), req.snapshotPath(), meta);
-            }
-            catch (IgniteCheckedException | IOException e) {
-                return new GridFinishedFuture<>(e);
-            }
->>>>>>> 4f1a3033
-
-            return cutFut.chain(f -> {
-                if (f.error() != null)
-                    throw F.wrap(f.error());
-
-                return new SnapshotOperationResponse();
-            });
-        }
-        catch (Throwable e) {
+            return initLocalIncrementalSnapshot(req, meta);
+        }
+        catch (IgniteCheckedException | IOException e) {
             return new GridFinishedFuture<>(e);
         }
     }
@@ -892,101 +865,113 @@
      * @param req Request on snapshot creation.
      * @param meta Full snapshot metadata.
      */
-    private void initLocalIncrementalSnapshot(
+    private IgniteInternalFuture<SnapshotOperationResponse> initLocalIncrementalSnapshot(
         SnapshotOperationRequest req,
         SnapshotMetadata meta
     ) {
-<<<<<<< HEAD
         File incSnpDir = incrementalSnapshotLocalDir(req.snapshotName(), req.snapshotPath(), req.marker().index());
-=======
-        File incSnpDir = incrementalSnapshotLocalDir(req.snapshotName(), req.snapshotPath(), req.incrementIndex());
-        WALPointer lowPtr, highPtr;
-
-        if (req.incrementIndex() == 1)
-            lowPtr = meta.snapshotRecordPointer();
-        else {
-            int prevIdx = req.incrementIndex() - 1;
-
-            IncrementalSnapshotMetadata prevIncSnpMeta;
-
-            try {
-                prevIncSnpMeta = readFromFile(new File(
-                    incrementalSnapshotLocalDir(req.snapshotName(), req.snapshotPath(), prevIdx),
-                    incrementalSnapshotMetaFileName(prevIdx)
-                ));
-            }
-            catch (IgniteCheckedException | IOException e) {
-                return new GridFinishedFuture<>(e);
-            }
-
-            lowPtr = prevIncSnpMeta.cutPointer();
-        }
-
-        cctx.database().checkpointReadLock();
-
-        try {
-            highPtr = cctx.wal().log(new ClusterSnapshotRecord(req.snapshotName()));
-
-            // Dummy way to forcefully switch to the next segment.
-            // TODO: Must be replaced with the actual ConsistentCut logging.
-            cctx.wal().log(new ClusterSnapshotRecord(req.snapshotName()), RolloverType.NEXT_SEGMENT);
-        }
-        catch (IgniteCheckedException e) {
-            return new GridFinishedFuture<>(e);
-        }
-        finally {
-            cctx.database().checkpointReadUnlock();
-        }
-
-        // For now, forcefully rollover to the next WAL segments to make segments waiting possible.
-        assert cctx.wal().currentSegment() >= highPtr.index() : "Rollover must be invoked.";
->>>>>>> 4f1a3033
-
-        registerTask(req.snapshotName(), new IncrementalSnapshotFutureTask(
+
+        AbstractSnapshotFutureTask<?> task0 = registerTask(req.snapshotName(), new IncrementalSnapshotFutureTask(
             cctx,
             req.operationalNodeId(),
             req.requestId(),
             meta,
             tmpWorkDir,
-            ioFactory,
-            lowPtr,
+            ioFactory
+        ));
+
+        if (log.isDebugEnabled()) {
+            log.debug("Incremental snapshot operation submitted for execution" +
+                "[snpName=" + req.snapshotName() + ", marker=" + req.marker());
+        }
+
+        writeSnapshotDirectoryToMetastorage(incSnpDir);
+
+        task0.start();
+
+        return task0.chain(t -> {
+            if (t.error() != null)
+                throw F.wrap(t.error());
+
+            return new SnapshotOperationResponse();
+        });
+    }
+
+    /** */
+    public void storeSnapshotMetafile(SnapshotOperationRequest req, SnapshotMetadata meta, File incSnpDir, WALPointer highPtr) {
+        IncrementalSnapshotMetadata incMeta = new IncrementalSnapshotMetadata(
+            req.requestId(),
+            req.snapshotName(),
+            req.marker().index(),
+            cctx.localNode().consistentId().toString(),
+            pdsSettings.folderName(),
             highPtr
-        )).chain(fut -> {
-            if (fut.error() != null)
-                throw F.wrap(fut.error());
-
-            if (!incSnpDir.mkdirs())
-                throw F.wrap(new IgniteException("Can't create snapshot directory[dir=" + incSnpDir.getAbsolutePath() + ']'));
-
-            assert incSnpDir.exists() : "Incremental snapshot directory must exists";
-
-            IncrementalSnapshotMetadata incMeta = new IncrementalSnapshotMetadata(
-                req.requestId(),
-                req.snapshotName(),
-                req.marker().index(),
-                cctx.localNode().consistentId().toString(),
-                pdsSettings.folderName(),
-<<<<<<< HEAD
-                ((IncrementalSnapshotFutureTaskResult)fut.result()).snapshotPointer()
-=======
-                highPtr
->>>>>>> 4f1a3033
-            );
-
-            writeSnapshotMetafile(
-                new File(incSnpDir, incrementalSnapshotMetaFileName(req.marker().index())),
-                incMeta
-            );
-
-            return null;
-        });
-
-        if (log.isDebugEnabled()) {
-            log.debug("Incremental snapshot operation submited for execution" +
-                "[snpName=" + req.snapshotName() + ", marker=" + req.marker());
-        }
-
-        writeSnapshotDirectoryToMetastorage(incSnpDir);
+        );
+
+        writeSnapshotMetafile(
+            new File(incSnpDir, incrementalSnapshotMetaFileName(req.marker().index())),
+            incMeta
+        );
+    }
+
+    /** */
+    private void storeWalFiles(
+        long incIdx,
+        File incSnpDir,
+        WALPointer lowPtr,
+        WALPointer highPtr
+    ) throws IgniteCheckedException, IOException {
+        // First increment must include low segment, because full snapshot knows nothing about WAL.
+        // All other begins from the next segment because lowPtr already saved inside previous increment.
+        long lowIdx = lowPtr.index() + (incIdx == 1 ? 0 : 1);
+        long highIdx = highPtr.index();
+
+        assert cctx.gridConfig().getDataStorageConfiguration().isWalCompactionEnabled()
+            : "WAL Compaction must be enabled";
+        assert lowIdx <= highIdx;
+
+        if (log.isInfoEnabled())
+            log.info("Waiting for WAL segments compression [lowIdx=" + lowIdx + ", highIdx=" + highIdx + ']');
+
+        cctx.wal().awaitCompacted(highPtr.index());
+
+        if (log.isInfoEnabled()) {
+            log.info("Linking WAL segments into incremental snapshot [lowIdx=" + lowIdx + ", " +
+                "highIdx=" + highIdx + ']');
+        }
+
+        for (; lowIdx <= highIdx; lowIdx++) {
+            File seg = cctx.wal().compactedSegment(lowIdx);
+
+            if (!seg.exists())
+                throw new IgniteException("WAL segment not found in archive [idx=" + lowIdx + ']');
+
+            Path segLink = incSnpDir.toPath().resolve(seg.getName());
+
+            if (log.isDebugEnabled())
+                log.debug("Creaing segment link [path=" + segLink.toAbsolutePath() + ']');
+
+            Files.createLink(segLink, seg.toPath());
+        }
+    }
+
+    /** */
+    private WALPointer lowIncrementalSnapshotPointer(
+        SnapshotOperationRequest req,
+        SnapshotMetadata meta
+    ) throws IgniteCheckedException, IOException {
+        if (req.marker().index() == 1)
+            return meta.snapshotRecordPointer();
+        else {
+            long prevIdx = req.marker().index() - 1;
+
+            IncrementalSnapshotMetadata prevIncSnpMeta = readFromFile(new File(
+                incrementalSnapshotLocalDir(req.snapshotName(), req.snapshotPath(), prevIdx),
+                incrementalSnapshotMetaFileName(prevIdx)
+            ));
+
+            return prevIncSnpMeta.cutPointer();
+        }
     }
 
     /**
@@ -1241,18 +1226,51 @@
                 snpReq.error(req.error());
 
                 if (req.incremental())
-                    U.delete(incrementalSnapshotLocalDir(req.snapshotName(), req.snapshotPath(), req.marker().index()));
+                    return new GridFinishedFuture<>(req.error());
                 else
                     deleteSnapshot(snapshotLocalDir(req.snapshotName(), req.snapshotPath()), pdsSettings.folderName());
             }
 
-            removeLastMetaStorageKey();
+            if (!req.incremental()) {
+                removeLastMetaStorageKey();
+
+                return new GridFinishedFuture<>(new SnapshotOperationResponse());
+            }
         }
         catch (Exception e) {
             return new GridFinishedFuture<>(e);
         }
 
-        return new GridFinishedFuture<>(new SnapshotOperationResponse());
+        assert req.incremental();
+
+        IncrementalSnapshotFutureTask task = (IncrementalSnapshotFutureTask)locSnpTasks.get(snpReq.snapshotName());
+
+        return task.chain(f -> {
+            File incSnpDir = incrementalSnapshotLocalDir(req.snapshotName(), req.snapshotPath(), req.marker().index());
+
+            if (!incSnpDir.mkdirs())
+                throw F.wrap(new IgniteException("Can't create snapshot directory[dir=" + incSnpDir.getAbsolutePath() + ']'));
+
+            try {
+                SnapshotMetadata meta = readSnapshotMetadata(req);
+
+                WALPointer incSnpPtr = (f.result()).snapshotPointer();
+
+                storeSnapshotMetafile(req, meta, incSnpDir, incSnpPtr);
+
+                WALPointer lowPtr = lowIncrementalSnapshotPointer(req, meta);
+
+                storeWalFiles(req.marker().index(), incSnpDir, lowPtr, incSnpPtr);
+
+                return new SnapshotOperationResponse();
+            }
+            catch (IgniteCheckedException | IOException e) {
+                throw F.wrap(e);
+            }
+            finally {
+                locSnpTasks.remove(snpReq.snapshotName());
+            }
+        });
     }
 
     /**
@@ -1270,6 +1288,23 @@
         endFail.removeAll(res.keySet());
 
         clusterSnpReq = null;
+
+        if (snpReq.incremental()) {
+            if (!endFail.isEmpty() && snpReq.error() != null)
+                U.delete(incrementalSnapshotLocalDir(snpReq.snapshotName(), snpReq.snapshotPath(), snpReq.marker().index()));
+
+            try {
+                removeLastMetaStorageKey();
+            }
+            catch (IgniteCheckedException e) {
+                U.error(log, "Failed to clear snapshot meta information from MetaStorage.", e);
+
+                if (clusterSnpFut == null)
+                    throw new IgniteException(e);
+                else
+                    snpReq.error(e);
+            }
+        }
 
         synchronized (snpOpMux) {
             if (clusterSnpFut != null) {
@@ -1701,6 +1736,14 @@
         return readSnapshotMetadata(new File(snpDir, snapshotMetaFileName(consId)));
     }
 
+    /** */
+    private SnapshotMetadata readSnapshotMetadata(SnapshotOperationRequest req) throws IgniteCheckedException, IOException {
+        return readSnapshotMetadata(new File(
+            snapshotLocalDir(req.snapshotName(), req.snapshotPath()),
+            snapshotMetaFileName(cctx.localNode().consistentId().toString())
+        ));
+    }
+
     /**
      * @param smf File denoting to snapshot metafile.
      * @return Snapshot metadata instance.
@@ -2112,6 +2155,7 @@
      * @param grps List of cache groups which will be destroyed.
      */
     public void onCacheGroupsStopped(List<Integer> grps) {
+        // TODO: Check also IncrementalSnapshotFutureTask
         for (AbstractSnapshotFutureTask<?> sctx : F.view(locSnpTasks.values(), t -> t instanceof SnapshotFutureTask)) {
             Set<Integer> retain = new HashSet<>(grps);
 
@@ -2309,7 +2353,8 @@
                     ", topVer=" + cctx.discovery().topologyVersionEx() + ']');
             }
 
-            task.listen(f -> locSnpTasks.remove(rqId));
+            if (!(task instanceof IncrementalSnapshotFutureTask))
+                task.listen(f -> locSnpTasks.remove(rqId));
 
             return task;
         }
@@ -2327,6 +2372,7 @@
 
         AbstractSnapshotFutureTask<?> task = locSnpTasks.get(req.snapshotName());
 
+        // TODO: for incremental?
         if (!(task instanceof SnapshotFutureTask))
             return null;
 
