--- conflicted
+++ resolved
@@ -106,11 +106,8 @@
 import org.apache.ignite.internal.util.future.IgniteFinishedFutureImpl;
 import org.apache.ignite.internal.util.future.IgniteFutureImpl;
 import org.apache.ignite.internal.util.lang.IgniteThrowableConsumer;
-<<<<<<< HEAD
+import org.apache.ignite.internal.util.lang.IgniteThrowableSupplier;
 import org.apache.ignite.internal.util.typedef.F;
-=======
-import org.apache.ignite.internal.util.lang.IgniteThrowableSupplier;
->>>>>>> 455d6cac
 import org.apache.ignite.internal.util.typedef.internal.CU;
 import org.apache.ignite.internal.util.typedef.internal.S;
 import org.apache.ignite.internal.util.typedef.internal.U;
@@ -1102,19 +1099,6 @@
      * @return Snapshot receiver instance.
      */
     SnapshotFileSender localSnapshotSender(File snpLocDir) throws IgniteCheckedException {
-<<<<<<< HEAD
-        // Relative path to snapshot storage of local node.
-        // Example: snapshotWorkDir/db/IgniteNodeName0
-        String dbNodePath = relativeStoragePath(cctx);
-
-        File snpTargetDir = new File(snpLocDir, dbNodePath);
-
-        // todo should be fired on executor on task init
-        U.ensureDirectory(snpTargetDir, "local snapshot directory", log);
-
-        return new LocalSnapshotFileSender(log,
-            snpTargetDir,
-=======
         return new LocalSnapshotFileSender(log,
             () -> {
                 // Relative path to snapshot storage of local node.
@@ -1123,7 +1107,6 @@
 
                 return U.resolveWorkDirectory(snpLocDir.getAbsolutePath(), dbNodePath, false);
             },
->>>>>>> 455d6cac
             ioFactory,
             storeFactory,
             cctx.kernalContext()
