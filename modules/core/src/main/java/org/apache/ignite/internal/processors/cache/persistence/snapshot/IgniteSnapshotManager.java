--- conflicted
+++ resolved
@@ -3750,16 +3750,11 @@
                     return;
                 }
 
-<<<<<<< HEAD
-            if (active == null || active.isDone()) {
-                next.listen(this::scheduleNext);
-=======
                 if (active != null && !active.isDone()) {
                     queue.offer(next);
 
                     return;
                 }
->>>>>>> 6864b43c
 
                 active = next;
 
