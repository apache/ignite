--- conflicted
+++ resolved
@@ -160,12 +160,7 @@
 import org.apache.ignite.marshaller.Marshaller;
 import org.apache.ignite.marshaller.MarshallerUtils;
 import org.apache.ignite.resources.IgniteInstanceResource;
-<<<<<<< HEAD
 import org.apache.ignite.spi.systemview.view.SnapshotView;
-import org.apache.ignite.thread.IgniteThreadPoolExecutor;
-import org.apache.ignite.thread.OomExceptionHandler;
-=======
->>>>>>> 7c730535
 import org.jetbrains.annotations.Nullable;
 
 import static java.nio.file.StandardOpenOption.READ;
@@ -495,17 +490,15 @@
             }
         }, EVT_NODE_LEFT, EVT_NODE_FAILED);
 
-<<<<<<< HEAD
+        cctx.gridIO().addMessageListener(DFLT_INITIAL_SNAPSHOT_TOPIC, snpRmtMgr);
+        cctx.kernalContext().io().addTransmissionHandler(DFLT_INITIAL_SNAPSHOT_TOPIC, snpRmtMgr);
+
         ctx.systemView().registerView(
             SNAPSHOTS_SYS_VIEW,
             SNAPSHOTS_SYS_VIEW_DESC,
             new SnapshotViewWalker(),
             this::localSnapshotNames,
             this::snapshotViewSupplier);
-=======
-        cctx.gridIO().addMessageListener(DFLT_INITIAL_SNAPSHOT_TOPIC, snpRmtMgr);
-        cctx.kernalContext().io().addTransmissionHandler(DFLT_INITIAL_SNAPSHOT_TOPIC, snpRmtMgr);
->>>>>>> 7c730535
     }
 
     /** {@inheritDoc} */
