--- conflicted
+++ resolved
@@ -812,20 +812,12 @@
                 "Another snapshot operation in progress [req=" + req + ", curr=" + clusterSnpReq + ']'));
         }
 
-<<<<<<< HEAD
-        if (req.incremental()) {
+        clusterSnpReq = req;
+
+        if (req.incremental())
             cctx.consistentCutMgr().handleConsistentCutId(req.requestId());
 
-            clusterSnpReq = req;
-        }
-
-        if (cctx.kernalContext().clientNode() ||
-            !CU.baselineNode(cctx.localNode(), cctx.kernalContext().state().clusterState()))
-=======
-        clusterSnpReq = req;
-
         if (!CU.baselineNode(cctx.localNode(), cctx.kernalContext().state().clusterState()))
->>>>>>> 1b88cac4
             return new GridFinishedFuture<>();
 
         Set<UUID> leftNodes = new HashSet<>(req.nodes());
