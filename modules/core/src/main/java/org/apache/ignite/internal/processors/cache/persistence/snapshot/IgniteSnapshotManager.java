/*
 * Licensed to the Apache Software Foundation (ASF) under one or more
 * contributor license agreements.  See the NOTICE file distributed with
 * this work for additional information regarding copyright ownership.
 * The ASF licenses this file to You under the Apache License, Version 2.0
 * (the "License"); you may not use this file except in compliance with
 * the License.  You may obtain a copy of the License at
 *
 *      http://www.apache.org/licenses/LICENSE-2.0
 *
 * Unless required by applicable law or agreed to in writing, software
 * distributed under the License is distributed on an "AS IS" BASIS,
 * WITHOUT WARRANTIES OR CONDITIONS OF ANY KIND, either express or implied.
 * See the License for the specific language governing permissions and
 * limitations under the License.
 */

package org.apache.ignite.internal.processors.cache.persistence.snapshot;

import java.io.BufferedInputStream;
import java.io.Closeable;
import java.io.File;
import java.io.FileOutputStream;
import java.io.IOException;
import java.io.InputStream;
import java.io.OutputStream;
import java.io.Serializable;
import java.nio.ByteBuffer;
import java.nio.ByteOrder;
import java.nio.channels.FileChannel;
import java.nio.file.DirectoryStream;
import java.nio.file.FileVisitResult;
import java.nio.file.Files;
import java.nio.file.Path;
import java.nio.file.Paths;
import java.nio.file.SimpleFileVisitor;
import java.nio.file.StandardCopyOption;
import java.nio.file.attribute.BasicFileAttributes;
import java.util.ArrayList;
import java.util.Arrays;
import java.util.BitSet;
import java.util.Collection;
import java.util.Collections;
import java.util.Deque;
import java.util.EnumMap;
import java.util.HashMap;
import java.util.HashSet;
import java.util.Iterator;
import java.util.LinkedList;
import java.util.List;
import java.util.Map;
import java.util.NoSuchElementException;
import java.util.Objects;
import java.util.Optional;
import java.util.Queue;
import java.util.Set;
import java.util.TreeMap;
import java.util.UUID;
import java.util.concurrent.ConcurrentHashMap;
import java.util.concurrent.ConcurrentLinkedDeque;
import java.util.concurrent.ConcurrentMap;
import java.util.concurrent.Executor;
import java.util.concurrent.ExecutorService;
import java.util.concurrent.RejectedExecutionException;
import java.util.concurrent.atomic.AtomicInteger;
import java.util.function.BiConsumer;
import java.util.function.BiFunction;
import java.util.function.BooleanSupplier;
import java.util.function.Consumer;
import java.util.function.Function;
import java.util.function.Predicate;
import java.util.regex.Pattern;
import java.util.stream.Collectors;
import org.apache.ignite.IgniteCheckedException;
import org.apache.ignite.IgniteException;
import org.apache.ignite.IgniteInterruptedException;
import org.apache.ignite.IgniteLogger;
import org.apache.ignite.IgniteSnapshot;
import org.apache.ignite.IgniteSystemProperties;
import org.apache.ignite.binary.BinaryType;
import org.apache.ignite.cluster.ClusterNode;
import org.apache.ignite.compute.ComputeTask;
import org.apache.ignite.configuration.CacheConfiguration;
import org.apache.ignite.configuration.IgniteConfiguration;
import org.apache.ignite.events.DiscoveryEvent;
import org.apache.ignite.events.SnapshotEvent;
import org.apache.ignite.failure.FailureContext;
import org.apache.ignite.failure.FailureType;
import org.apache.ignite.internal.GridKernalContext;
import org.apache.ignite.internal.GridTopic;
import org.apache.ignite.internal.IgniteClientDisconnectedCheckedException;
import org.apache.ignite.internal.IgniteEx;
import org.apache.ignite.internal.IgniteFeatures;
import org.apache.ignite.internal.IgniteFutureCancelledCheckedException;
import org.apache.ignite.internal.IgniteInternalFuture;
import org.apache.ignite.internal.IgniteInterruptedCheckedException;
import org.apache.ignite.internal.NodeStoppingException;
import org.apache.ignite.internal.cluster.ClusterTopologyCheckedException;
import org.apache.ignite.internal.cluster.DistributedConfigurationUtils;
import org.apache.ignite.internal.events.DiscoveryCustomEvent;
import org.apache.ignite.internal.managers.communication.GridIoManager;
import org.apache.ignite.internal.managers.communication.GridMessageListener;
import org.apache.ignite.internal.managers.communication.TransmissionCancelledException;
import org.apache.ignite.internal.managers.communication.TransmissionHandler;
import org.apache.ignite.internal.managers.communication.TransmissionMeta;
import org.apache.ignite.internal.managers.communication.TransmissionPolicy;
import org.apache.ignite.internal.managers.encryption.EncryptionCacheKeyProvider;
import org.apache.ignite.internal.managers.encryption.GroupKey;
import org.apache.ignite.internal.managers.encryption.GroupKeyEncrypted;
import org.apache.ignite.internal.managers.eventstorage.DiscoveryEventListener;
import org.apache.ignite.internal.managers.systemview.walker.SnapshotViewWalker;
import org.apache.ignite.internal.pagemem.PageIdUtils;
import org.apache.ignite.internal.pagemem.store.PageStore;
import org.apache.ignite.internal.pagemem.wal.IgniteWriteAheadLogManager;
import org.apache.ignite.internal.pagemem.wal.record.RolloverType;
import org.apache.ignite.internal.pagemem.wal.record.delta.ClusterSnapshotRecord;
import org.apache.ignite.internal.processors.affinity.AffinityTopologyVersion;
import org.apache.ignite.internal.processors.cache.CacheGroupContext;
import org.apache.ignite.internal.processors.cache.CacheGroupDescriptor;
import org.apache.ignite.internal.processors.cache.CacheObjectContext;
import org.apache.ignite.internal.processors.cache.CacheType;
import org.apache.ignite.internal.processors.cache.GridCacheSharedContext;
import org.apache.ignite.internal.processors.cache.GridCacheSharedManagerAdapter;
import org.apache.ignite.internal.processors.cache.GridLocalConfigManager;
import org.apache.ignite.internal.processors.cache.StoredCacheData;
import org.apache.ignite.internal.processors.cache.distributed.dht.preloader.GridDhtPartitionsExchangeFuture;
import org.apache.ignite.internal.processors.cache.distributed.dht.preloader.PartitionsExchangeAware;
import org.apache.ignite.internal.processors.cache.persistence.CacheDataRow;
import org.apache.ignite.internal.processors.cache.persistence.CacheDataRowAdapter;
import org.apache.ignite.internal.processors.cache.persistence.file.FileIO;
import org.apache.ignite.internal.processors.cache.persistence.file.FileIOFactory;
import org.apache.ignite.internal.processors.cache.persistence.file.FilePageStore;
import org.apache.ignite.internal.processors.cache.persistence.file.FilePageStoreManager;
import org.apache.ignite.internal.processors.cache.persistence.file.RandomAccessFileIOFactory;
import org.apache.ignite.internal.processors.cache.persistence.filename.PdsFolderSettings;
import org.apache.ignite.internal.processors.cache.persistence.metastorage.MetastorageLifecycleListener;
import org.apache.ignite.internal.processors.cache.persistence.metastorage.ReadOnlyMetastorage;
import org.apache.ignite.internal.processors.cache.persistence.metastorage.ReadWriteMetastorage;
import org.apache.ignite.internal.processors.cache.persistence.partstate.GroupPartitionId;
import org.apache.ignite.internal.processors.cache.persistence.tree.io.DataPageIO;
import org.apache.ignite.internal.processors.cache.persistence.tree.io.DataPagePayload;
import org.apache.ignite.internal.processors.cache.persistence.tree.io.PageIO;
import org.apache.ignite.internal.processors.cache.persistence.wal.WALPointer;
import org.apache.ignite.internal.processors.cache.persistence.wal.crc.FastCrc;
import org.apache.ignite.internal.processors.cache.persistence.wal.reader.StandaloneGridKernalContext;
import org.apache.ignite.internal.processors.cache.tree.DataRow;
import org.apache.ignite.internal.processors.cache.verify.IdleVerifyResultV2;
import org.apache.ignite.internal.processors.cluster.DiscoveryDataClusterState;
import org.apache.ignite.internal.processors.cluster.IgniteChangeGlobalStateSupport;
import org.apache.ignite.internal.processors.configuration.distributed.DistributedConfigurationLifecycleListener;
import org.apache.ignite.internal.processors.configuration.distributed.DistributedLongProperty;
import org.apache.ignite.internal.processors.configuration.distributed.DistributedPropertyDispatcher;
import org.apache.ignite.internal.processors.marshaller.MappedName;
import org.apache.ignite.internal.processors.metastorage.persistence.DistributedMetaStorageImpl;
import org.apache.ignite.internal.processors.metric.MetricRegistry;
import org.apache.ignite.internal.processors.task.GridInternal;
import org.apache.ignite.internal.util.BasicRateLimiter;
import org.apache.ignite.internal.util.GridBusyLock;
import org.apache.ignite.internal.util.GridCloseableIteratorAdapter;
import org.apache.ignite.internal.util.distributed.DistributedProcess;
import org.apache.ignite.internal.util.distributed.InitMessage;
import org.apache.ignite.internal.util.future.GridCompoundFuture;
import org.apache.ignite.internal.util.future.GridFinishedFuture;
import org.apache.ignite.internal.util.future.GridFutureAdapter;
import org.apache.ignite.internal.util.future.IgniteFinishedFutureImpl;
import org.apache.ignite.internal.util.future.IgniteFutureImpl;
import org.apache.ignite.internal.util.lang.GridCloseableIterator;
import org.apache.ignite.internal.util.lang.GridClosureException;
import org.apache.ignite.internal.util.lang.GridPlainRunnable;
import org.apache.ignite.internal.util.lang.IgniteThrowableFunction;
import org.apache.ignite.internal.util.tostring.GridToStringExclude;
import org.apache.ignite.internal.util.typedef.F;
import org.apache.ignite.internal.util.typedef.T2;
import org.apache.ignite.internal.util.typedef.X;
import org.apache.ignite.internal.util.typedef.internal.A;
import org.apache.ignite.internal.util.typedef.internal.CU;
import org.apache.ignite.internal.util.typedef.internal.S;
import org.apache.ignite.internal.util.typedef.internal.U;
import org.apache.ignite.lang.IgniteCallable;
import org.apache.ignite.lang.IgniteFuture;
import org.apache.ignite.lang.IgniteUuid;
import org.apache.ignite.marshaller.Marshaller;
import org.apache.ignite.marshaller.MarshallerUtils;
import org.apache.ignite.resources.IgniteInstanceResource;
import org.apache.ignite.spi.encryption.EncryptionSpi;
import org.apache.ignite.spi.systemview.view.SnapshotView;
import org.jetbrains.annotations.Nullable;

import static java.nio.file.StandardOpenOption.READ;
import static org.apache.ignite.IgniteSystemProperties.IGNITE_SNAPSHOT_SEQUENTIAL_WRITE;
import static org.apache.ignite.configuration.DataStorageConfiguration.DFLT_BINARY_METADATA_PATH;
import static org.apache.ignite.configuration.DataStorageConfiguration.DFLT_MARSHALLER_PATH;
import static org.apache.ignite.events.EventType.EVT_CLUSTER_SNAPSHOT_FAILED;
import static org.apache.ignite.events.EventType.EVT_CLUSTER_SNAPSHOT_FINISHED;
import static org.apache.ignite.events.EventType.EVT_CLUSTER_SNAPSHOT_STARTED;
import static org.apache.ignite.events.EventType.EVT_NODE_FAILED;
import static org.apache.ignite.events.EventType.EVT_NODE_LEFT;
import static org.apache.ignite.internal.GridClosureCallMode.BALANCE;
import static org.apache.ignite.internal.GridClosureCallMode.BROADCAST;
import static org.apache.ignite.internal.IgniteFeatures.PERSISTENCE_CACHE_SNAPSHOT;
import static org.apache.ignite.internal.IgniteFeatures.nodeSupports;
import static org.apache.ignite.internal.MarshallerContextImpl.mappingFileStoreWorkDir;
import static org.apache.ignite.internal.MarshallerContextImpl.resolveMappingFileStoreWorkDir;
import static org.apache.ignite.internal.MarshallerContextImpl.saveMappings;
import static org.apache.ignite.internal.events.DiscoveryCustomEvent.EVT_DISCOVERY_CUSTOM_EVT;
import static org.apache.ignite.internal.managers.communication.GridIoPolicy.SYSTEM_POOL;
import static org.apache.ignite.internal.pagemem.PageIdAllocator.FLAG_DATA;
import static org.apache.ignite.internal.pagemem.PageIdAllocator.INDEX_PARTITION;
import static org.apache.ignite.internal.pagemem.PageIdAllocator.MAX_PARTITION_ID;
import static org.apache.ignite.internal.pagemem.PageIdUtils.flag;
import static org.apache.ignite.internal.pagemem.PageIdUtils.pageId;
import static org.apache.ignite.internal.pagemem.PageIdUtils.pageIndex;
import static org.apache.ignite.internal.pagemem.PageIdUtils.toDetailString;
import static org.apache.ignite.internal.processors.cache.binary.CacheObjectBinaryProcessorImpl.binaryWorkDir;
import static org.apache.ignite.internal.processors.cache.binary.CacheObjectBinaryProcessorImpl.resolveBinaryWorkDir;
import static org.apache.ignite.internal.processors.cache.persistence.file.FilePageStoreManager.INDEX_FILE_NAME;
import static org.apache.ignite.internal.processors.cache.persistence.file.FilePageStoreManager.PART_FILE_TEMPLATE;
import static org.apache.ignite.internal.processors.cache.persistence.file.FilePageStoreManager.cacheDirectories;
import static org.apache.ignite.internal.processors.cache.persistence.file.FilePageStoreManager.getPartitionFile;
import static org.apache.ignite.internal.processors.cache.persistence.file.FilePageStoreManager.getPartitionFileName;
import static org.apache.ignite.internal.processors.cache.persistence.filename.PdsFolderResolver.DB_DEFAULT_FOLDER;
import static org.apache.ignite.internal.processors.cache.persistence.metastorage.MetaStorage.METASTORAGE_CACHE_ID;
import static org.apache.ignite.internal.processors.cache.persistence.metastorage.MetaStorage.METASTORAGE_CACHE_NAME;
import static org.apache.ignite.internal.processors.cache.persistence.partstate.GroupPartitionId.getTypeByPartId;
import static org.apache.ignite.internal.processors.cache.persistence.snapshot.SnapshotRestoreProcess.formatTmpDirName;
import static org.apache.ignite.internal.processors.cache.persistence.tree.io.PageIO.T_DATA;
import static org.apache.ignite.internal.processors.cache.persistence.tree.io.PageIO.getPageIO;
import static org.apache.ignite.internal.processors.cache.persistence.tree.io.PageIO.getType;
import static org.apache.ignite.internal.processors.cache.persistence.tree.io.PageIO.getVersion;
import static org.apache.ignite.internal.processors.configuration.distributed.DistributedLongProperty.detachedLongProperty;
import static org.apache.ignite.internal.processors.task.GridTaskThreadContextKey.TC_SKIP_AUTH;
import static org.apache.ignite.internal.processors.task.GridTaskThreadContextKey.TC_SUBGRID;
import static org.apache.ignite.internal.util.GridUnsafe.bufferAddress;
import static org.apache.ignite.internal.util.IgniteUtils.isLocalNodeCoordinator;
import static org.apache.ignite.internal.util.distributed.DistributedProcess.DistributedProcessType.END_SNAPSHOT;
import static org.apache.ignite.internal.util.distributed.DistributedProcess.DistributedProcessType.START_SNAPSHOT;
import static org.apache.ignite.internal.util.io.GridFileUtils.ensureHardLinkAvailable;
import static org.apache.ignite.plugin.security.SecurityPermission.ADMIN_SNAPSHOT;
import static org.apache.ignite.spi.systemview.view.SnapshotView.SNAPSHOT_SYS_VIEW;
import static org.apache.ignite.spi.systemview.view.SnapshotView.SNAPSHOT_SYS_VIEW_DESC;

/**
 * Internal implementation of snapshot operations over persistence caches.
 * <p>
 * These major actions available:
 * <ul>
 *     <li>Create snapshot of the whole cluster cache groups by triggering PME to achieve consistency.</li>
 * </ul>
 */
public class IgniteSnapshotManager extends GridCacheSharedManagerAdapter
    implements IgniteSnapshot, PartitionsExchangeAware, MetastorageLifecycleListener, IgniteChangeGlobalStateSupport {
    /** File with delta pages suffix. */
    public static final String DELTA_SUFFIX = ".delta";

    /** File with delta pages index suffix. */
    public static final String DELTA_IDX_SUFFIX = ".idx";

    /** File name template consists of delta pages. */
    public static final String PART_DELTA_TEMPLATE = PART_FILE_TEMPLATE + DELTA_SUFFIX;

    /** File name template for index delta pages. */
    public static final String INDEX_DELTA_NAME = INDEX_FILE_NAME + DELTA_SUFFIX;

    /** Text Reason for checkpoint to start snapshot operation. */
    public static final String CP_SNAPSHOT_REASON = "Checkpoint started to enforce snapshot operation: %s";

    /** Name prefix for each remote snapshot operation. */
    public static final String RMT_SNAPSHOT_PREFIX = "snapshot_";

    /** Default snapshot directory for loading remote snapshots. */
    public static final String DFLT_SNAPSHOT_TMP_DIR = "snp";

    /** Snapshot in progress error message. */
    public static final String SNP_IN_PROGRESS_ERR_MSG = "Operation rejected due to the snapshot operation in progress.";

    /** Error message to finalize snapshot tasks. */
    public static final String SNP_NODE_STOPPING_ERR_MSG = "The operation is cancelled due to the local node is stopping";

    /** Snapshot metrics prefix. */
    public static final String SNAPSHOT_METRICS = "snapshot";

    /** Snapshot metafile extension. */
    public static final String SNAPSHOT_METAFILE_EXT = ".smf";

    /** Snapshot temporary metafile extension. */
    public static final String SNAPSHOT_METAFILE_TMP_EXT = ".tmp";

    /** Prefix for snapshot threads. */
    public static final String SNAPSHOT_RUNNER_THREAD_PREFIX = "snapshot-runner";

    /** Snapshot transfer rate distributed configuration key */
    public static final String SNAPSHOT_TRANSFER_RATE_DMS_KEY = "snapshotTransferRate";

    /** Snapshot transfer rate is unlimited by default. */
    public static final long DFLT_SNAPSHOT_TRANSFER_RATE_BYTES = 0L;

    /** Maximum block size for limited snapshot transfer (64KB by default). */
    public static final int SNAPSHOT_LIMITED_TRANSFER_BLOCK_SIZE_BYTES = 64 * 1024;

    /** Metastorage key to save currently running snapshot directory path. */
    private static final String SNP_RUNNING_DIR_KEY = "snapshot-running-dir";

    /** Default value of {@link IgniteSystemProperties#IGNITE_SNAPSHOT_SEQUENTIAL_WRITE}. */
    public static final boolean DFLT_IGNITE_SNAPSHOT_SEQUENTIAL_WRITE = true;

    /** @deprecated Use #SNP_RUNNING_DIR_KEY instead. */
    @Deprecated
    private static final String SNP_RUNNING_KEY = "snapshot-running";

    /** Snapshot operation finish log message. */
    private static final String SNAPSHOT_FINISHED_MSG = "Cluster-wide snapshot operation finished successfully: ";

    /** Snapshot operation fail log message. */
    private static final String SNAPSHOT_FAILED_MSG = "Cluster-wide snapshot operation failed: ";

    /** Default snapshot topic to receive snapshots from remote node. */
    private static final Object DFLT_INITIAL_SNAPSHOT_TOPIC = GridTopic.TOPIC_SNAPSHOT.topic("rmt_snp");

    /** File transmission parameter of cache group id. */
    private static final String SNP_GRP_ID_PARAM = "grpId";

    /** File transmission parameter of cache partition id. */
    private static final String SNP_PART_ID_PARAM = "partId";

    /** File transmission parameter of a cache directory with is currently sends its partitions. */
    private static final String SNP_CACHE_DIR_NAME_PARAM = "cacheDirName";

    /** Snapshot parameter name for a file transmission. */
    private static final String RQ_ID_NAME_PARAM = "rqId";

    /** Total snapshot files count which receiver should expect to receive. */
    private static final String SNP_PARTITIONS_CNT = "partsCnt";

    /** Incremental snapshots directory name. */
    public static final String INC_SNP_DIR = "increments";

    /** Pattern for incremental snapshot directory names. */
    public static final Pattern INC_SNP_NAME_PATTERN = U.fixedLengthNumberNamePattern(null);

    /**
     * Local buffer to perform copy-on-write operations with pages for {@code SnapshotFutureTask.PageStoreSerialWriter}s.
     * It is important to have only one buffer per thread (instead of creating each buffer per
     * each {@code SnapshotFutureTask.PageStoreSerialWriter}) this is redundant and can lead to OOM errors. Direct buffer
     * deallocate only when ByteBuffer is garbage collected, but it can get out of off-heap memory before it.
     */
    private final ThreadLocal<ByteBuffer> locBuff;

    /** Map of registered cache snapshot processes and their corresponding contexts. */
    private final ConcurrentMap<String, AbstractSnapshotFutureTask<?>> locSnpTasks = new ConcurrentHashMap<>();

    /** Lock to protect the resources is used. */
    private final GridBusyLock busyLock = new GridBusyLock();

    /** Mutex used to order cluster snapshot operation progress. */
    private final Object snpOpMux = new Object();

    /** Take snapshot operation procedure. */
    private final DistributedProcess<SnapshotOperationRequest, SnapshotOperationResponse> startSnpProc;

    /** Check previously performed snapshot operation and delete uncompleted files if we need. */
    private final DistributedProcess<SnapshotOperationRequest, SnapshotOperationResponse> endSnpProc;

    /** Marshaller. */
    private final Marshaller marsh;

    /** Distributed process to restore cache group from the snapshot. */
    private final SnapshotRestoreProcess restoreCacheGrpProc;

    /** Transfer rate limiter. */
    private final BasicRateLimiter transferRateLimiter = new BasicRateLimiter(DFLT_SNAPSHOT_TRANSFER_RATE_BYTES);

    /** Resolved persistent data storage settings. */
    private volatile PdsFolderSettings pdsSettings;

    /** Fully initialized metastorage. */
    private volatile ReadWriteMetastorage metaStorage;

    /** Local snapshot sender factory. */
    private BiFunction<String, String, SnapshotSender> locSndrFactory = LocalSnapshotSender::new;

    /** Remote snapshot sender factory. */
    private BiFunction<String, UUID, SnapshotSender> rmtSndrFactory = this::remoteSnapshotSenderFactory;

    /** Main snapshot directory to save created snapshots. */
    private volatile File locSnpDir;

    /**
     * Working directory for loaded snapshots from the remote nodes and storing
     * temporary partition delta-files of locally started snapshot process.
     */
    private File tmpWorkDir;

    /** Factory to working with delta as file storage. */
    private volatile FileIOFactory ioFactory = new RandomAccessFileIOFactory();

    /** File store manager to create page store for restore. */
    private volatile FilePageStoreManager storeMgr;

    /** File store manager to create page store for restore. */
    private volatile GridLocalConfigManager locCfgMgr;

    /** System discovery message listener. */
    private DiscoveryEventListener discoLsnr;

    /** Cluster snapshot operation requested by user. */
    private ClusterSnapshotFuture clusterSnpFut;

    /** Current snapshot operation on local node. */
    private volatile SnapshotOperationRequest clusterSnpReq;

    /** {@code true} if recovery process occurred for snapshot. */
    private volatile boolean recovered;

    /** Last seen cluster snapshot operation. */
    private volatile ClusterSnapshotFuture lastSeenSnpFut = new ClusterSnapshotFuture();

    /** Snapshot operation handlers. */
    private final SnapshotHandlers handlers = new SnapshotHandlers();

    /** Manager to receive responses of remote snapshot requests. */
    private final SequentialRemoteSnapshotManager snpRmtMgr;

    /** Snapshot transfer rate limit in bytes/sec. */
    private final DistributedLongProperty snapshotTransferRate = detachedLongProperty(SNAPSHOT_TRANSFER_RATE_DMS_KEY);

    /** Value of {@link IgniteSystemProperties#IGNITE_SNAPSHOT_SEQUENTIAL_WRITE}. */
    private final boolean sequentialWrite =
        IgniteSystemProperties.getBoolean(IGNITE_SNAPSHOT_SEQUENTIAL_WRITE, DFLT_IGNITE_SNAPSHOT_SEQUENTIAL_WRITE);

    /**
     * @param ctx Kernal context.
     */
    public IgniteSnapshotManager(GridKernalContext ctx) {
        locBuff = ThreadLocal.withInitial(() ->
            ByteBuffer.allocateDirect(ctx.config().getDataStorageConfiguration().getPageSize())
                .order(ByteOrder.nativeOrder()));

        startSnpProc = new DistributedProcess<>(ctx, START_SNAPSHOT, this::initLocalSnapshotStartStage,
            this::processLocalSnapshotStartStageResult, SnapshotStartDiscoveryMessage::new);

        endSnpProc = new DistributedProcess<>(ctx, END_SNAPSHOT, this::initLocalSnapshotEndStage,
            this::processLocalSnapshotEndStageResult);

        marsh = MarshallerUtils.jdkMarshaller(ctx.igniteInstanceName());

        restoreCacheGrpProc = new SnapshotRestoreProcess(ctx);

        // Manage remote snapshots.
        snpRmtMgr = new SequentialRemoteSnapshotManager();
    }

    /**
     * @param snapshotCacheDir Snapshot directory to store files.
     * @param partId Cache partition identifier.
     * @return A file representation.
     */
    public static File partDeltaFile(File snapshotCacheDir, int partId) {
        return new File(snapshotCacheDir, partDeltaFileName(partId));
    }

    /**
     * Partition delta index file. Represents a sequence of page indexes that written to a delta.
     *
     * @param delta File with delta pages.
     * @return File with delta pages index.
     */
    public static File partDeltaIndexFile(File delta) {
        return new File(delta.getParent(), delta.getName() + DELTA_IDX_SUFFIX);
    }

    /**
     * @param partId Partition id.
     * @return File name of delta partition pages.
     */
    public static String partDeltaFileName(int partId) {
        assert partId <= MAX_PARTITION_ID || partId == INDEX_PARTITION;

        return partId == INDEX_PARTITION ? INDEX_DELTA_NAME : String.format(PART_DELTA_TEMPLATE, partId);
    }

    /** {@inheritDoc} */
    @Override protected void start0() throws IgniteCheckedException {
        super.start0();

        GridKernalContext ctx = cctx.kernalContext();

        if (ctx.clientNode())
            return;

        if (!CU.isPersistenceEnabled(ctx.config()))
            return;

        assert cctx.pageStore() instanceof FilePageStoreManager;

        storeMgr = (FilePageStoreManager)cctx.pageStore();
        locCfgMgr = cctx.cache().configManager();

        pdsSettings = cctx.kernalContext().pdsFolderResolver().resolveFolders();

        locSnpDir = resolveSnapshotWorkDirectory(ctx.config());
        tmpWorkDir = U.resolveWorkDirectory(storeMgr.workDir().getAbsolutePath(), DFLT_SNAPSHOT_TMP_DIR, true);

        U.ensureDirectory(locSnpDir, "snapshot work directory", log);
        U.ensureDirectory(tmpWorkDir, "temp directory for snapshot creation", log);

        ctx.internalSubscriptionProcessor().registerDistributedConfigurationListener(
            new DistributedConfigurationLifecycleListener() {
                @Override public void onReadyToRegister(DistributedPropertyDispatcher dispatcher) {
                    snapshotTransferRate.addListener((name, oldVal, newVal) -> {
                        if (!Objects.equals(oldVal, newVal)) {
                            if (newVal < 0) {
                                log.warning("The snapshot transfer rate cannot be negative, " +
                                    "the value '" + newVal + "' is ignored.");

                                return;
                            }

                            transferRateLimiter.setRate(newVal);

                            if (log.isInfoEnabled()) {
                                log.info("The snapshot transfer rate " + (newVal == 0 ? "is not limited." :
                                    "has been changed from '" + oldVal + "' to '" + newVal + "' bytes/sec."));
                            }
                        }
                    });

                    dispatcher.registerProperty(snapshotTransferRate);
                }

                @Override public void onReadyToWrite() {
                    DistributedConfigurationUtils.setDefaultValue(snapshotTransferRate,
                        DFLT_SNAPSHOT_TRANSFER_RATE_BYTES, log);
                }
            }
        );

        handlers.initialize(ctx, ctx.pools().getSnapshotExecutorService());

        MetricRegistry mreg = cctx.kernalContext().metric().registry(SNAPSHOT_METRICS);

        mreg.register("LastSnapshotStartTime", () -> lastSeenSnpFut.startTime,
            "The system time of the last cluster snapshot request start time on this node.");
        mreg.register("LastSnapshotEndTime", () -> lastSeenSnpFut.endTime,
            "The system time of the last cluster snapshot request end time on this node.");
        mreg.register("LastSnapshotName", () -> lastSeenSnpFut.name, String.class,
            "The name of last started cluster snapshot request on this node.");
        mreg.register("LastSnapshotErrorMessage",
            () -> lastSeenSnpFut.error() == null ? "" : lastSeenSnpFut.error().getMessage(),
            String.class,
            "The error message of last started cluster snapshot request which fail with an error. " +
                "This value will be empty if last snapshot request has been completed successfully.");
        mreg.register("LocalSnapshotNames", () -> localSnapshotNames(null), List.class,
            "The list of names of all snapshots currently saved on the local node with respect to " +
                "the configured via IgniteConfiguration snapshot working path.");
        mreg.register("LastRequestId", () -> Optional.ofNullable(lastSeenSnpFut.rqId).map(UUID::toString).orElse(""),
            String.class, "The ID of the last started snapshot operation.");

        mreg.register("CurrentSnapshotTotalSize", () -> {
            SnapshotFutureTask task = currentSnapshotTask();

            return task == null ? -1 : task.totalSize();
        }, "Estimated size of current cluster snapshot in bytes on this node. The value may grow during snapshot creation.");

        mreg.register("CurrentSnapshotProcessedSize", () -> {
            SnapshotFutureTask task = currentSnapshotTask();

            return task == null ? -1 : task.processedSize();
        }, "Processed size of current cluster snapshot in bytes on this node.");

        restoreCacheGrpProc.registerMetrics();

        cctx.exchange().registerExchangeAwareComponent(this);

        ctx.internalSubscriptionProcessor().registerMetastorageListener(this);

        cctx.gridEvents().addDiscoveryEventListener(discoLsnr = (evt, discoCache) -> {
            if (!busyLock.enterBusy())
                return;

            try {
                UUID leftNodeId = evt.eventNode().id();

                if (evt.type() == EVT_NODE_LEFT || evt.type() == EVT_NODE_FAILED) {
                    SnapshotOperationRequest snpReq = clusterSnpReq;
                    String err = "Snapshot operation interrupted, because baseline node left the cluster: " + leftNodeId;
                    boolean reqNodeLeft = snpReq != null && snpReq.nodes().contains(leftNodeId);

                    // If the coordinator left the cluster and did not start
                    // the final snapshot phase (SNAPSHOT_END), we start it from a new one.
                    if (reqNodeLeft && snpReq.startStageEnded() && U.isLocalNodeCoordinator(ctx.discovery())) {
                        snpReq.error(new ClusterTopologyCheckedException(err));

                        endSnpProc.start(snpReq.requestId(), snpReq);
                    }

                    for (AbstractSnapshotFutureTask<?> sctx : locSnpTasks.values()) {
                        if (sctx.sourceNodeId().equals(leftNodeId) ||
                            (reqNodeLeft && snpReq.snapshotName().equals(sctx.snapshotName())))
                            sctx.acceptException(new ClusterTopologyCheckedException(err));
                    }

                    restoreCacheGrpProc.onNodeLeft(leftNodeId);
                    snpRmtMgr.onNodeLeft(leftNodeId);
                }
            }
            finally {
                busyLock.leaveBusy();
            }
        }, EVT_NODE_LEFT, EVT_NODE_FAILED);

        cctx.gridIO().addMessageListener(DFLT_INITIAL_SNAPSHOT_TOPIC, snpRmtMgr);
        cctx.kernalContext().io().addTransmissionHandler(DFLT_INITIAL_SNAPSHOT_TOPIC, snpRmtMgr);

        ctx.systemView().registerView(
            SNAPSHOT_SYS_VIEW,
            SNAPSHOT_SYS_VIEW_DESC,
            new SnapshotViewWalker(),
            () -> F.flatCollections(F.transform(localSnapshotNames(null), name -> readSnapshotMetadatas(name, null))),
            this::snapshotViewSupplier);
    }

    /** {@inheritDoc} */
    @Override protected void stop0(boolean cancel) {
        busyLock.block();

        try {
            restoreCacheGrpProc.interrupt(new NodeStoppingException("Node is stopping."));

            // Try stop all snapshot processing if not yet.
            for (AbstractSnapshotFutureTask<?> sctx : locSnpTasks.values())
                sctx.acceptException(new NodeStoppingException(SNP_NODE_STOPPING_ERR_MSG));

            locSnpTasks.clear();

            snpRmtMgr.stop();

            synchronized (snpOpMux) {
                if (clusterSnpFut != null) {
                    clusterSnpFut.onDone(new NodeStoppingException(SNP_NODE_STOPPING_ERR_MSG));

                    clusterSnpFut = null;
                }
            }

            cctx.kernalContext().io().removeMessageListener(DFLT_INITIAL_SNAPSHOT_TOPIC);
            cctx.kernalContext().io().removeTransmissionHandler(DFLT_INITIAL_SNAPSHOT_TOPIC);

            if (discoLsnr != null)
                cctx.kernalContext().event().removeDiscoveryEventListener(discoLsnr);

            cctx.exchange().unregisterExchangeAwareComponent(this);
        }
        finally {
            busyLock.unblock();
        }
    }

    /** {@inheritDoc} */
    @Override public void onActivate(GridKernalContext kctx) {
        // No-op.
    }

    /** {@inheritDoc} */
    @Override public void onDeActivate(GridKernalContext kctx) {
        restoreCacheGrpProc.interrupt(new IgniteCheckedException("The cluster has been deactivated."));
    }

    /**
     * @param snpDir Snapshot dir.
     * @param folderName Local node folder name (see {@link U#maskForFileName} with consistent id).
     */
    public void deleteSnapshot(File snpDir, String folderName) {
        if (!snpDir.exists())
            return;

        if (!snpDir.isDirectory())
            return;

        try {
            File binDir = binaryWorkDir(snpDir.getAbsolutePath(), folderName);
            File nodeDbDir = new File(snpDir.getAbsolutePath(), databaseRelativePath(folderName));

            U.delete(binDir);
            U.delete(nodeDbDir);

            File marshDir = mappingFileStoreWorkDir(snpDir.getAbsolutePath());

            // Concurrently traverse the snapshot marshaller directory and delete all files.
            Files.walkFileTree(marshDir.toPath(), new SimpleFileVisitor<Path>() {
                @Override public FileVisitResult visitFile(Path file, BasicFileAttributes attrs) {
                    U.delete(file);

                    return FileVisitResult.CONTINUE;
                }

                @Override public FileVisitResult visitFileFailed(Path file, IOException exc) {
                    // Skip files which can be concurrently removed from FileTree.
                    return FileVisitResult.CONTINUE;
                }

                @Override public FileVisitResult postVisitDirectory(Path dir, IOException exc) {
                    dir.toFile().delete();

                    if (log.isInfoEnabled() && exc != null)
                        log.info("Marshaller directory cleaned with an exception: " + exc.getMessage());

                    return FileVisitResult.CONTINUE;
                }
            });

            File binMetadataDfltDir = new File(snpDir, DFLT_BINARY_METADATA_PATH);
            File marshallerDfltDir = new File(snpDir, DFLT_MARSHALLER_PATH);

            U.delete(binMetadataDfltDir);
            U.delete(marshallerDfltDir);

            File db = new File(snpDir, DB_DEFAULT_FOLDER);

            if (!db.exists() || F.isEmpty(db.list())) {
                marshDir.delete();
                db.delete();
                U.delete(snpDir);
            }
        }
        catch (IOException e) {
            throw new IgniteException(e);
        }
    }

    /**
     * @param snpName Snapshot name.
     * @return Local snapshot directory for snapshot with given name.
     */
    public File snapshotLocalDir(String snpName) {
        return snapshotLocalDir(snpName, null);
    }

    /**
     * @param snpName Snapshot name.
     * @param snpPath Snapshot directory path.
     * @return Local snapshot directory where snapshot files are located.
     */
    public File snapshotLocalDir(String snpName, @Nullable String snpPath) {
        assert locSnpDir != null;
        assert U.alphanumericUnderscore(snpName) : snpName;

        return snpPath == null ? new File(locSnpDir, snpName) : new File(snpPath, snpName);
    }

    /**
     * Returns path to specific incremental snapshot.
     * For example, {@code "work/snapshots/mybackup/increments/node01/0001"}.
     *
     * @param snpName Snapshot name.
     * @param snpPath Snapshot directory path.
     * @param incIdx Increment index.
     * @return Local snapshot directory where snapshot files are located.
     */
    public File incrementalSnapshotLocalDir(String snpName, @Nullable String snpPath, int incIdx) {
        return Paths.get(
            incrementalSnapshotsLocalRootDir(snpName, snpPath).getAbsolutePath(),
            U.fixedLengthNumberName(incIdx, null)
        ).toFile();
    }

    /**
     * Returns root folder for incremental snapshot.
     * For example, {@code "work/snapshots/mybackup/increments/node01"}.
     *
     * @param snpName Snapshot name.
     * @param snpPath Snapshot directory path.
     * @return Local snapshot directory where snapshot files are located.
     */
    public File incrementalSnapshotsLocalRootDir(String snpName, @Nullable String snpPath) {
        return Paths.get(
            snapshotLocalDir(snpName, snpPath).getAbsolutePath(),
            INC_SNP_DIR,
            pdsSettings.folderName()
        ).toFile();
    }

    /**
     * @param snpName Snapshot name.
     * @return Local snapshot directory for snapshot with given name.
     * @throws IgniteCheckedException If directory doesn't exist.
     */
    private File resolveSnapshotDir(String snpName, @Nullable String snpPath) throws IgniteCheckedException {
        File snpDir = snapshotLocalDir(snpName, snpPath);

        if (!snpDir.exists())
            throw new IgniteCheckedException("Snapshot directory doesn't exists: " + snpDir.getAbsolutePath());

        return snpDir;
    }

    /**
     * @return Node snapshot working directory.
     */
    public File snapshotTmpDir() {
        assert tmpWorkDir != null;

        return tmpWorkDir;
    }

    /**
     * @param req Request on snapshot creation.
     * @return Future which will be completed when a snapshot has been started.
     */
    private IgniteInternalFuture<SnapshotOperationResponse> initLocalSnapshotStartStage(SnapshotOperationRequest req) {
        // Executed inside discovery notifier thread, prior to firing discovery custom event,
        // so it is safe to set new snapshot task inside this method without synchronization.
        if (clusterSnpReq != null) {
            return new GridFinishedFuture<>(new IgniteCheckedException("Snapshot operation has been rejected. " +
                "Another snapshot operation in progress [req=" + req + ", curr=" + clusterSnpReq + ']'));
        }

        clusterSnpReq = req;

        if (!CU.baselineNode(cctx.localNode(), cctx.kernalContext().state().clusterState()))
            return new GridFinishedFuture<>();

        Set<UUID> leftNodes = new HashSet<>(req.nodes());
        leftNodes.removeAll(F.viewReadOnly(cctx.discovery().serverNodes(AffinityTopologyVersion.NONE),
            F.node2id()));

        if (!leftNodes.isEmpty()) {
            return new GridFinishedFuture<>(new IgniteCheckedException("Some of baseline nodes left the cluster " +
                "prior to snapshot operation start: " + leftNodes));
        }

        if (cctx.kernalContext().encryption().isMasterKeyChangeInProgress()) {
            return new GridFinishedFuture<>(new IgniteCheckedException("Snapshot operation has been rejected. Master " +
                "key changing process is not finished yet."));
        }

        if (cctx.kernalContext().encryption().reencryptionInProgress()) {
            return new GridFinishedFuture<>(new IgniteCheckedException("Snapshot operation has been rejected. Caches " +
                "re-encryption process is not finished yet."));
        }

        List<Integer> grpIds = new ArrayList<>(F.viewReadOnly(req.groups(), CU::cacheId));

        Set<Integer> leftGrps = new HashSet<>(grpIds);
        leftGrps.removeAll(cctx.cache().cacheGroupDescriptors().keySet());
        boolean withMetaStorage = leftGrps.remove(METASTORAGE_CACHE_ID);

        if (!leftGrps.isEmpty()) {
            return new GridFinishedFuture<>(new IgniteCheckedException("Some of requested cache groups doesn't exist " +
                "on the local node [missed=" + leftGrps + ", nodeId=" + cctx.localNodeId() + ']'));
        }

        if (req.incremental()) {
            SnapshotMetadata meta;

            try {
                meta = readSnapshotMetadata(new File(
                    snapshotLocalDir(req.snapshotName(), req.snapshotPath()),
                    snapshotMetaFileName(cctx.localNode().consistentId().toString())
                ));

                checkIncrementalCanBeCreated(req.snapshotName(), req.snapshotPath(), meta);
            }
            catch (IgniteCheckedException | IOException e) {
                return new GridFinishedFuture<>(e);
            }

            return initLocalIncrementalSnapshot(req, meta);
        }
        else
            return initLocalFullSnapshot(req, grpIds, withMetaStorage);
    }

    /**
     * @param req Request on snapshot creation.
     * @param meta Full snapshot metadata.
     * @return Future which will be completed when a snapshot has been started.
     */
    private IgniteInternalFuture<SnapshotOperationResponse> initLocalIncrementalSnapshot(
        SnapshotOperationRequest req,
        SnapshotMetadata meta
    ) {
        File incSnpDir = incrementalSnapshotLocalDir(req.snapshotName(), req.snapshotPath(), req.incrementIndex());
        WALPointer lowPtr, highPtr;

        if (req.incrementIndex() == 1)
            lowPtr = meta.snapshotRecordPointer();
        else {
            int prevIdx = req.incrementIndex() - 1;

            IncrementalSnapshotMetadata prevIncSnpMeta;

            try {
                prevIncSnpMeta = readFromFile(new File(
                    incrementalSnapshotLocalDir(req.snapshotName(), req.snapshotPath(), prevIdx),
                    incrementalSnapshotMetaFileName(prevIdx)
                ));
            }
            catch (IgniteCheckedException | IOException e) {
                return new GridFinishedFuture<>(e);
            }

            lowPtr = prevIncSnpMeta.cutPointer();
        }

        cctx.database().checkpointReadLock();

        try {
            highPtr = cctx.wal().log(new ClusterSnapshotRecord(req.snapshotName()));

            // Dummy way to forcefully switch to the next segment.
            // TODO: Must be replaced with the actual ConsistentCut logging.
            cctx.wal().log(new ClusterSnapshotRecord(req.snapshotName()), RolloverType.NEXT_SEGMENT);
        }
        catch (IgniteCheckedException e) {
            return new GridFinishedFuture<>(e);
        }
        finally {
            cctx.database().checkpointReadUnlock();
        }

        // For now, forcefully rollover to the next WAL segments to make segments waiting possible.
        assert cctx.wal().currentSegment() >= highPtr.index() : "Rollover must be invoked.";

        IgniteInternalFuture<SnapshotOperationResponse> task0 = registerTask(req.snapshotName(), new IncrementalSnapshotFutureTask(
            cctx,
            req.operationalNodeId(),
            req.requestId(),
            meta,
            req.snapshotPath(),
            req.incrementIndex(),
            tmpWorkDir,
            ioFactory,
            lowPtr,
            highPtr
        )).chain(fut -> {
            if (fut.error() != null)
                throw F.wrap(fut.error());

            assert incSnpDir.exists() : "Incremental snapshot directory must exists";

            IncrementalSnapshotMetadata incMeta = new IncrementalSnapshotMetadata(
                req.requestId(),
                req.snapshotName(),
                req.incrementIndex(),
                cctx.localNode().consistentId().toString(),
                pdsSettings.folderName(),
                highPtr
            );

            writeSnapshotMetafile(
                new File(incSnpDir, incrementalSnapshotMetaFileName(req.incrementIndex())),
                incMeta
            );

            return new SnapshotOperationResponse();
        });

        if (task0.isDone())
            return task0;

        if (log.isDebugEnabled()) {
            log.debug("Incremental snapshot operation submited for execution" +
                "[snpName=" + req.snapshotName() + ", incIdx=" + req.incrementIndex());
        }

        clusterSnpReq = req;

        cctx.kernalContext().pools().getSnapshotExecutorService().submit(() -> {
            SnapshotOperationRequest snpReq = clusterSnpReq;

            AbstractSnapshotFutureTask<?> task = locSnpTasks.get(snpReq.snapshotName());

            if (task == null)
                return;

            if (log.isDebugEnabled()) {
                log.debug("Incremental snapshot operation started" +
                    "[snpName=" + req.snapshotName() + ", incIdx=" + req.incrementIndex());
            }

            writeSnapshotDirectoryToMetastorage(incSnpDir);

            task.start();
        });

        return task0;
    }

    /**
     * @param req Request
     * @param grpIds Groups.
     * @param withMetaStorage Flag to include metastorage.
     * @return Create snapshot future.
     */
    private IgniteInternalFuture<SnapshotOperationResponse> initLocalFullSnapshot(
        SnapshotOperationRequest req,
        List<Integer> grpIds,
        boolean withMetaStorage
    ) {
        Map<Integer, Set<Integer>> parts = new HashMap<>();

        // Prepare collection of pairs group and appropriate cache partition to be snapshot.
        // Cache group context may be 'null' on some nodes e.g. a node filter is set.
        for (Integer grpId : grpIds) {
            if (cctx.cache().cacheGroup(grpId) == null)
                continue;

            parts.put(grpId, null);
        }

        IgniteInternalFuture<?> task0;

        if (parts.isEmpty() && !withMetaStorage)
            task0 = new GridFinishedFuture<>(Collections.emptySet());
        else {
            task0 = registerSnapshotTask(req.snapshotName(),
                req.operationalNodeId(),
                req.requestId(),
                parts,
                withMetaStorage,
                locSndrFactory.apply(req.snapshotName(), req.snapshotPath()));

            if (withMetaStorage && task0 instanceof SnapshotFutureTask) {
                ((DistributedMetaStorageImpl)cctx.kernalContext().distributedMetastorage())
                    .suspend(((SnapshotFutureTask)task0).started());
            }
        }

        return task0.chain(fut -> {
            if (fut.error() != null)
                throw F.wrap(fut.error());

            try {
                Set<String> blts = req.nodes().stream()
                    .map(n -> cctx.discovery().node(n).consistentId().toString())
                    .collect(Collectors.toSet());

                File snpDir = snapshotLocalDir(req.snapshotName(), req.snapshotPath());

                snpDir.mkdirs();

                SnapshotFutureTaskResult res = (SnapshotFutureTaskResult)fut.result();

                SnapshotMetadata meta = new SnapshotMetadata(req.requestId(),
                    req.snapshotName(),
                    cctx.localNode().consistentId().toString(),
                    pdsSettings.folderName(),
                    cctx.gridConfig().getDataStorageConfiguration().getPageSize(),
                    grpIds,
                    blts,
                    res.parts(),
                    res.snapshotPointer(),
                    cctx.gridConfig().getEncryptionSpi().masterKeyDigest()
                );

<<<<<<< HEAD
                writeSnapshotMetafile(
                    new File(snpDir, snapshotMetaFileName(cctx.localNode().consistentId().toString())),
                    meta
                );
=======
                SnapshotHandlerContext ctx = new SnapshotHandlerContext(meta, req.groups(), cctx.localNode(), snpDir,
                    req.streamerWarning());

                req.meta(meta);

                File smf = new File(snpDir, snapshotMetaFileName(cctx.localNode().consistentId().toString()));

                storeSnapshotMeta(req, smf);

                log.info("Snapshot metafile has been created: " + smf.getAbsolutePath());
>>>>>>> e441d91e

                return new SnapshotOperationResponse(handlers.invokeAll(SnapshotHandlerType.CREATE, ctx));
            }
            catch (IgniteCheckedException e) {
                throw F.wrap(e);
            }
        }, snapshotExecutorService());
    }

    /**
     * @param smf File to write to.
     * @param meta Snapshot meta information.
     */
    private <M extends Serializable> void writeSnapshotMetafile(File smf, M meta) {
        if (smf.exists())
            throw new GridClosureException(new IgniteException("Snapshot metafile must not exist: " + smf.getAbsolutePath()));

        try (OutputStream out = Files.newOutputStream(smf.toPath())) {
            byte[] bytes = U.marshal(marsh, meta);
            int blockSize = SNAPSHOT_LIMITED_TRANSFER_BLOCK_SIZE_BYTES;

            for (int off = 0; off < bytes.length; off += blockSize) {
                int len = Math.min(blockSize, bytes.length - off);

                transferRateLimiter.acquire(len);

                out.write(bytes, off, len);
            }
        }
        catch (IOException | IgniteCheckedException e) {
            throw new IgniteException(e);
        }

        log.info("Snapshot metafile has been created: " + smf.getAbsolutePath());
    }

    /**
     * @param id Request id.
     * @param res Results.
     * @param err Errors.
     */
    private void processLocalSnapshotStartStageResult(UUID id, Map<UUID, SnapshotOperationResponse> res, Map<UUID, Exception> err) {
        if (cctx.kernalContext().clientNode())
            return;

        SnapshotOperationRequest snpReq = clusterSnpReq;

        boolean cancelled = err.values().stream().anyMatch(e -> e instanceof IgniteFutureCancelledCheckedException);

        if (snpReq == null || !snpReq.requestId().equals(id)) {
            synchronized (snpOpMux) {
                if (clusterSnpFut != null && clusterSnpFut.rqId.equals(id)) {
                    if (cancelled) {
                        clusterSnpFut.onDone(new IgniteFutureCancelledCheckedException("Execution of snapshot tasks " +
                            "has been cancelled by external process [err=" + err + ", snpReq=" + snpReq + ']'));
                    }
                    else {
                        clusterSnpFut.onDone(new IgniteCheckedException("Snapshot operation has not been fully completed " +
                            "[err=" + err + ", snpReq=" + snpReq + ']'));
                    }

                    clusterSnpFut = null;
                }

                return;
            }
        }

        snpReq.startStageEnded(true);

        if (isLocalNodeCoordinator(cctx.discovery())) {
            Set<UUID> missed = new HashSet<>(snpReq.nodes());
            missed.removeAll(res.keySet());
            missed.removeAll(err.keySet());

            if (cancelled) {
                snpReq.error(new IgniteFutureCancelledCheckedException("Execution of snapshot tasks " +
                    "has been cancelled by external process [err=" + err + ", missed=" + missed + ']'));
            }
            else if (!missed.isEmpty()) {
                snpReq.error(new ClusterTopologyCheckedException("Snapshot operation interrupted, because baseline " +
                    "node left the cluster. Uncompleted snapshot will be deleted [missed=" + missed + ']'));
            }
            else if (!F.isEmpty(err)) {
                snpReq.error(new IgniteCheckedException("Execution of local snapshot tasks fails. " +
                    "Uncompleted snapshot will be deleted [err=" + err + ']'));
            }

            completeHandlersAsyncIfNeeded(snpReq, res.values())
                .listen(f -> {
                        if (f.error() != null)
                            snpReq.error(f.error());

                        endSnpProc.start(snpReq.requestId(), snpReq);
                    }
                );
        }
    }

    /**
     * Stores snapshot metadata.
     *
     * @param snpReq Snapshot operation request containing snapshot meta.
     * @param smf File to store.
     */
    private void storeSnapshotMeta(SnapshotOperationRequest snpReq, File smf)
        throws IgniteCheckedException, IOException {
        if (smf.exists())
            throw new IgniteException("Snapshot metafile must not exist: " + smf.getAbsolutePath());

        try (OutputStream out = Files.newOutputStream(smf.toPath())) {
            byte[] bytes = U.marshal(marsh, snpReq.meta());
            int blockSize = SNAPSHOT_LIMITED_TRANSFER_BLOCK_SIZE_BYTES;

            for (int off = 0; off < bytes.length; off += blockSize) {
                int len = Math.min(blockSize, bytes.length - off);

                transferRateLimiter.acquire(len);

                out.write(bytes, off, len);
            }
        }
    }

    /**
     * Execute the {@link SnapshotHandler#complete(String, Collection)} method of the snapshot handlers asynchronously.
     *
     * @param req Request on snapshot creation.
     * @param res Results.
     * @return Future that will be completed when the handlers are finished executing.
     */
    private IgniteInternalFuture<Void> completeHandlersAsyncIfNeeded(SnapshotOperationRequest req,
        Collection<SnapshotOperationResponse> res) {
        if (req.error() != null)
            return new GridFinishedFuture<>();

        Map<String, List<SnapshotHandlerResult<?>>> clusterHndResults = new HashMap<>();

        for (SnapshotOperationResponse response : res) {
            if (response == null || response.handlerResults() == null)
                continue;

            for (Map.Entry<String, SnapshotHandlerResult<Object>> entry : response.handlerResults().entrySet())
                clusterHndResults.computeIfAbsent(entry.getKey(), v -> new ArrayList<>()).add(entry.getValue());
        }

        if (clusterHndResults.isEmpty())
            return new GridFinishedFuture<>();

        try {
            GridFutureAdapter<Void> resultFut = new GridFutureAdapter<>();

            handlers().execSvc.submit(() -> {
                try {
                    handlers.completeAll(SnapshotHandlerType.CREATE, req.snapshotName(), clusterHndResults, req.nodes(),
                        req::warnings);

                    resultFut.onDone();
                }
                catch (Exception e) {
                    log.warning("The snapshot operation will be aborted due to a handler error " +
                        "[snapshot=" + req.snapshotName() + "].", e);

                    resultFut.onDone(e);
                }
            });

            return resultFut;
        }
        catch (RejectedExecutionException e) {
            return new GridFinishedFuture<>(e);
        }
    }

    /**
     * @param req Request on snapshot creation.
     * @return Future which will be completed when the snapshot will be finalized.
     */
    private IgniteInternalFuture<SnapshotOperationResponse> initLocalSnapshotEndStage(SnapshotOperationRequest req) {
        SnapshotOperationRequest snpReq = clusterSnpReq;

        if (snpReq == null || !F.eq(req.requestId(), snpReq.requestId()))
            return new GridFinishedFuture<>();

        try {
            if (req.error() != null) {
                snpReq.error(req.error());

                if (req.incremental())
                    U.delete(incrementalSnapshotLocalDir(req.snapshotName(), req.snapshotPath(), req.incrementIndex()));
                else
                    deleteSnapshot(snapshotLocalDir(req.snapshotName(), req.snapshotPath()), pdsSettings.folderName());
            }
            else if (!F.isEmpty(req.warnings())) {
                // Pass the warnings further to the next stage for the case when snapshot started from not coordinator.
                if (!isLocalNodeCoordinator(cctx.discovery()))
                    snpReq.warnings(req.warnings());

                snpReq.meta().warnings(Collections.unmodifiableList(req.warnings()));

                storeWarnings(snpReq);
            }

            removeLastMetaStorageKey();
        }
        catch (Exception e) {
            return new GridFinishedFuture<>(e);
        }

        return new GridFinishedFuture<>(new SnapshotOperationResponse());
    }

    /**
     * Stores snapshot creation warnings. The warnings are rare. Also, coordinator might not be a baseline node. Thus,
     * storing meta with warnings once is to be done at second stage initialiation on any other node. Which leads to
     * process possible snapshot errors, deleting snapshot at second stage end. Doesn't worth. If an error occurs on
     * warnings writing, it is logged only.
     */
    private void storeWarnings(SnapshotOperationRequest snpReq) {
        assert !F.isEmpty(snpReq.warnings());

        List<ClusterNode> snpNodes = cctx.kernalContext().cluster().get().nodes().stream()
            .filter(n -> snpReq.nodes().contains(n.id())).collect(Collectors.toList());

        boolean oldestBaseline = U.oldest(snpNodes,
            n -> CU.baselineNode(n, cctx.kernalContext().state().clusterState())).equals(cctx.localNode());

        if (!oldestBaseline)
            return;

        File snpDir = snapshotLocalDir(snpReq.snapshotName(), snpReq.snapshotPath());
        File tempSmf = new File(snpDir, snapshotMetaFileName(cctx.localNode().consistentId().toString()) +
            SNAPSHOT_METAFILE_TMP_EXT);
        File smf = new File(snpDir, snapshotMetaFileName(cctx.localNode().consistentId().toString()));

        try {
            storeSnapshotMeta(snpReq, tempSmf);

            Files.move(tempSmf.toPath(), smf.toPath(), StandardCopyOption.ATOMIC_MOVE,
                StandardCopyOption.REPLACE_EXISTING);

            if (log.isDebugEnabled())
                log.debug("Snapshot metafile has been rewrited with the warnings: " + smf.getAbsolutePath());
        }
        catch (Exception e) {
            log.error("Failed to store warnings of snapshot '" + snpReq.snapshotName() +
                "' to the snapshot metafile. Snapshot won't contain them. The warnings: [" +
                String.join(",", snpReq.warnings()) + "].", e);
        }
        finally {
            U.delete(tempSmf);
        }
    }

    /**
     * @param id Request id.
     * @param res Results.
     * @param err Errors.
     */
    private void processLocalSnapshotEndStageResult(UUID id, Map<UUID, SnapshotOperationResponse> res, Map<UUID, Exception> err) {
        SnapshotOperationRequest snpReq = clusterSnpReq;

        if (snpReq == null || !F.eq(id, snpReq.requestId()))
            return;

        Set<UUID> endFail = new HashSet<>(snpReq.nodes());
        endFail.removeAll(res.keySet());

        clusterSnpReq = null;

        synchronized (snpOpMux) {
            if (clusterSnpFut != null) {
                if (endFail.isEmpty() && snpReq.error() == null) {
                    if (!F.isEmpty(snpReq.warnings())) {
                        SnapshotWarningException wrn = new SnapshotWarningException("Snapshot task '" +
                            snpReq.snapshotName() + "' completed with the warnings:" + U.nl() + "\t- " +
                            String.join(U.nl() + "\t- ", snpReq.warnings()));

                        clusterSnpFut.onDone(wrn);
                    }
                    else
                        clusterSnpFut.onDone();

                    if (log.isInfoEnabled())
                        log.info(SNAPSHOT_FINISHED_MSG + snpReq);
                }
                else if (snpReq.error() == null) {
                    clusterSnpFut.onDone(new IgniteCheckedException("Snapshot creation has been finished with an error. " +
                        "Local snapshot tasks may not finished completely or finalizing results fails " +
                        "[fail=" + endFail + ", err=" + err + ']'));
                }
                else
                    clusterSnpFut.onDone(snpReq.error());

                clusterSnpFut = null;
            }
        }
    }

    /**
     * @return {@code True} if snapshot operation is in progress.
     */
    public boolean isSnapshotCreating() {
        if (clusterSnpReq != null)
            return true;

        synchronized (snpOpMux) {
            return clusterSnpReq != null || clusterSnpFut != null;
        }
    }

    /**
     * Sets the streamer warning flag to current snapshot process if it is active.
     */
    public void streamerWarning() {
        SnapshotOperationRequest snpTask = currentCreateRequest();

        if (snpTask != null && !snpTask.streamerWarning())
            snpTask.streamerWarning(true);
    }

    /** @return Current create snapshot request. {@code Null} if there is no create snapshot operation in progress. */
    @Nullable public SnapshotOperationRequest currentCreateRequest() {
        return clusterSnpReq;
    }

    /**
     * Check if snapshot restore process is currently running.
     *
     * @return {@code True} if the snapshot restore operation is in progress.
     */
    public boolean isRestoring() {
        return restoreCacheGrpProc.restoringSnapshotName() != null;
    }

    /**
     * Check if snapshot restore process is currently running.
     *
     * @param snpName Snapshot name.
     * @return {@code True} if the snapshot restore operation from the specified snapshot is in progress locally.
     */
    public boolean isRestoring(String snpName) {
        return snpName.equals(restoreCacheGrpProc.restoringSnapshotName());
    }

    /**
     * Check if the cache or group with the specified name is currently being restored from the snapshot.
     *
     * @param ccfg Cache configuration.
     * @return {@code True} if the cache or group with the specified name is being restored.
     */
    public boolean isRestoring(CacheConfiguration<?, ?> ccfg) {
        return restoreCacheGrpProc.isRestoring(ccfg);
    }

    /**
     * Status of the restore operation cluster-wide.
     *
     * @param snpName Snapshot name.
     * @return Future that will be completed when the status of the restore operation is received from all the server
     * nodes. The result of this future will be {@code false} if the restore process with the specified snapshot name is
     * not running on all nodes.
     */
    public IgniteFuture<Boolean> restoreStatus(String snpName) {
        return executeRestoreManagementTask(SnapshotRestoreStatusTask.class, snpName);
    }

    /** @return {@code True} if disk writes during snapshot process should be in a sequential manner when possible. */
    public boolean sequentialWrite() {
        return sequentialWrite;
    }

    /**
     * @param restoreId Restore process ID.
     * @return Server nodes on which a successful start of the cache(s) is required, if any of these nodes fails when
     *         starting the cache(s), the whole procedure is rolled back.
     */
    public Set<UUID> cacheStartRequiredAliveNodes(@Nullable IgniteUuid restoreId) {
        if (restoreId == null)
            return Collections.emptySet();

        return restoreCacheGrpProc.cacheStartRequiredAliveNodes(restoreId);
    }

    /**
     * @return List of all known snapshots on the local node.
     */
    public List<String> localSnapshotNames(@Nullable String snpPath) {
        if (cctx.kernalContext().clientNode())
            throw new UnsupportedOperationException("Client nodes can not perform this operation.");

        if (locSnpDir == null)
            return Collections.emptyList();

        synchronized (snpOpMux) {
            File[] dirs = (snpPath == null ? locSnpDir : new File(snpPath)).listFiles(File::isDirectory);

            if (dirs == null)
                return Collections.emptyList();

            return Arrays.stream(dirs)
                .map(File::getName)
                .collect(Collectors.toList());
        }
    }

    /**
     * @param snpName Full snapshot name.
     * @param snpPath Snapshot path.
     * @return Maximum existing incremental snapshot index.
     */
    private int maxLocalIncrementSnapshot(String snpName, @Nullable String snpPath) {
        if (cctx.kernalContext().clientNode())
            throw new UnsupportedOperationException("Client and daemon nodes can not perform this operation.");

        synchronized (snpOpMux) {
            File[] incDirs = incrementalSnapshotsLocalRootDir(snpName, snpPath).listFiles(File::isDirectory);

            if (incDirs == null)
                return 0;

            return Arrays.stream(incDirs)
                .map(File::getName)
                .filter(name -> INC_SNP_NAME_PATTERN.matcher(name).matches())
                .mapToInt(Integer::parseInt)
                .max()
                .orElse(0);
        }
    }

    /** {@inheritDoc} */
    @Override public IgniteFuture<Void> cancelSnapshot(String name) {
        return new IgniteFutureImpl<>(cancelSnapshot0(name).chain(f -> null));
    }

    /**
     * @param name Snapshot name.
     * @return Future which will be completed when cancel operation finished.
     */
    private IgniteInternalFuture<Boolean> cancelSnapshot0(String name) {
        A.notNullOrEmpty(name, "Snapshot name must be not empty or null");

        cctx.kernalContext().security().authorize(ADMIN_SNAPSHOT);

        return cctx.kernalContext().closure()
            .callAsyncNoFailover(BROADCAST,
                new CancelSnapshotCallable(null, name),
                cctx.discovery().aliveServerNodes(),
                false,
                0,
                true);
    }

    /**
     * @param reqId Snapshot operation request ID.
     * @return Future which will be completed when cancel operation finished.
     */
    public IgniteFuture<Boolean> cancelSnapshotOperation(UUID reqId) {
        A.notNull(reqId, "Snapshot operation request ID must be not null");

        cctx.kernalContext().security().authorize(ADMIN_SNAPSHOT);

        IgniteInternalFuture<Boolean> fut0 = cctx.kernalContext().closure()
            .callAsyncNoFailover(BROADCAST,
                new CancelSnapshotCallable(reqId, null),
                cctx.discovery().aliveServerNodes(),
                false,
                0,
                true);

        return new IgniteFutureImpl<>(fut0);
    }

    /**
     * Cancel running snapshot operation (create/restore).
     *
     * @param reqId Snapshot operation request ID.
     * @return {@code True} if the operation with the specified ID was canceled.
     */
    private boolean cancelLocalSnapshotOperations(UUID reqId) {
        A.notNull(reqId, "Snapshot operation request ID must be not null");

        if (cancelLocalSnapshotTask0(task -> reqId.equals(task.requestId())))
            return true;

        return restoreCacheGrpProc.cancel(reqId, null).get();
    }

    /**
     * @param name Snapshot name to cancel operation on local node.
     * @return {@code True} if the snapshot operation was canceled.
     */
    public boolean cancelLocalSnapshotTask(String name) {
        A.notNullOrEmpty(name, "Snapshot name must be not null or empty");

        return cancelLocalSnapshotTask0(task -> name.equals(task.snapshotName()));
    }

    /**
     * @param filter Snapshot task filter.
     * @return {@code True} if the snapshot operation was canceled.
     */
    private boolean cancelLocalSnapshotTask0(Function<AbstractSnapshotFutureTask<?>, Boolean> filter) {
        ClusterSnapshotFuture fut0 = null;
        boolean canceled = false;

        busyLock.enterBusy();

        try {
            for (AbstractSnapshotFutureTask<?> sctx : locSnpTasks.values()) {
                if (filter.apply(sctx))
                    canceled |= sctx.cancel();
            }

            synchronized (snpOpMux) {
                if (clusterSnpFut != null)
                    fut0 = clusterSnpFut;
            }
        }
        finally {
            busyLock.leaveBusy();
        }

        // Future may be completed with cancelled exception, which is expected.
        try {
            if (fut0 != null)
                fut0.get();
        }
        catch (IgniteCheckedException e) {
            if (e instanceof IgniteFutureCancelledCheckedException) {
                if (log.isInfoEnabled())
                    log.info("Expected cancelled exception: " + e.getMessage());
            }
            else
                throw new IgniteException(e);
        }

        return canceled;
    }

    /** {@inheritDoc} */
    @Override public IgniteFuture<Boolean> cancelSnapshotRestore(String name) {
        return new IgniteFutureImpl<>(cancelSnapshot0(name));
    }

    /**
     * @param name Snapshot name.
     *
     * @return Future that will be finished when process the process is complete. The result of this future will be
     * {@code false} if the restore process with the specified snapshot name is not running at all.
     *
     * @deprecated Use {@link #cancelLocalSnapshotOperations(UUID)} instead.
     */
    @Deprecated
    public IgniteFuture<Boolean> cancelLocalRestoreTask(String name) {
        return restoreCacheGrpProc.cancel(null, name);
    }

    /**
     * @param name Snapshot name.
     * @param snpPath Snapshot directory path.
     * @return Future with the result of execution snapshot partitions verify task, which besides calculating partition
     *         hashes of {@link IdleVerifyResultV2} also contains the snapshot metadata distribution across the cluster.
     */
    public IgniteInternalFuture<SnapshotPartitionsVerifyTaskResult> checkSnapshot(String name,
        @Nullable String snpPath) {
        A.notNullOrEmpty(name, "Snapshot name cannot be null or empty.");
        A.ensure(U.alphanumericUnderscore(name), "Snapshot name must satisfy the following name pattern: a-zA-Z0-9_");

        cctx.kernalContext().security().authorize(ADMIN_SNAPSHOT);

        return checkSnapshot(name, snpPath, null, false).chain(f -> {
            try {
                return f.get();
            }
            catch (Throwable t) {
                throw new GridClosureException(t);
            }
        });
    }

    /**
     * The check snapshot procedure performs compute operation over the whole cluster to verify the snapshot
     * entirety and partitions consistency. The result future will be completed with an exception if this
     * exception is not related to the check procedure, and will be completed normally with the {@code IdleVerifyResult}.
     *
     * @param name Snapshot name.
     * @param snpPath Snapshot directory path.
     * @param grps Collection of cache group names to check.
     * @param includeCustomHandlers {@code True} to invoke all user-defined {@link SnapshotHandlerType#RESTORE}
     *                              handlers, otherwise only system consistency check will be performed.
     * @return Future with the result of execution snapshot partitions verify task, which besides calculating partition
     *         hashes of {@link IdleVerifyResultV2} also contains the snapshot metadata distribution across the cluster.
     */
    public IgniteInternalFuture<SnapshotPartitionsVerifyTaskResult> checkSnapshot(
        String name,
        @Nullable String snpPath,
        @Nullable Collection<String> grps,
        boolean includeCustomHandlers
    ) {
        A.notNullOrEmpty(name, "Snapshot name cannot be null or empty.");
        A.ensure(U.alphanumericUnderscore(name), "Snapshot name must satisfy the following name pattern: a-zA-Z0-9_");
        A.ensure(grps == null || grps.stream().filter(Objects::isNull).collect(Collectors.toSet()).isEmpty(),
            "Collection of cache groups names cannot contain null elements.");

        GridFutureAdapter<SnapshotPartitionsVerifyTaskResult> res = new GridFutureAdapter<>();

        GridKernalContext kctx0 = cctx.kernalContext();

        Collection<ClusterNode> bltNodes = F.view(cctx.discovery().serverNodes(AffinityTopologyVersion.NONE),
            (node) -> CU.baselineNode(node, kctx0.state().clusterState()));

        kctx0.task().setThreadContext(TC_SKIP_AUTH, true);
        kctx0.task().setThreadContext(TC_SUBGRID, bltNodes);

        SnapshotMetadataCollectorTaskArg taskArg = new SnapshotMetadataCollectorTaskArg(name, snpPath);

        kctx0.task().execute(SnapshotMetadataCollectorTask.class, taskArg).listen(f0 -> {
            if (f0.error() == null) {
                Map<ClusterNode, List<SnapshotMetadata>> metas = f0.result();

                Map<Integer, String> grpIds = grps == null ? Collections.emptyMap() :
                    grps.stream().collect(Collectors.toMap(CU::cacheId, v -> v));

                byte[] masterKeyDigest = kctx0.config().getEncryptionSpi().masterKeyDigest();

                for (List<SnapshotMetadata> nodeMetas : metas.values()) {
                    for (SnapshotMetadata meta : nodeMetas) {
                        byte[] snpMasterKeyDigest = meta.masterKeyDigest();

                        if (masterKeyDigest == null && snpMasterKeyDigest != null) {
                            res.onDone(new SnapshotPartitionsVerifyTaskResult(metas, new IdleVerifyResultV2(
                                Collections.singletonMap(cctx.localNode(), new IllegalArgumentException("Snapshot '" +
                                    meta.snapshotName() + "' has encrypted caches while encryption is disabled. To " +
                                    "restore this snapshot, start Ignite with configured encryption and the same " +
                                    "master key.")))));

                            return;
                        }

                        if (snpMasterKeyDigest != null && !Arrays.equals(snpMasterKeyDigest, masterKeyDigest)) {
                            res.onDone(new SnapshotPartitionsVerifyTaskResult(metas, new IdleVerifyResultV2(
                                Collections.singletonMap(cctx.localNode(), new IllegalArgumentException("Snapshot '" +
                                    meta.snapshotName() + "' has different master key digest. To restore this " +
                                    "snapshot, start Ignite with the same master key.")))));

                            return;
                        }

                        grpIds.keySet().removeAll(meta.partitions().keySet());
                    }
                }

                if (!grpIds.isEmpty()) {
                    res.onDone(new SnapshotPartitionsVerifyTaskResult(metas,
                        new IdleVerifyResultV2(Collections.singletonMap(cctx.localNode(),
                            new IllegalArgumentException("Cache group(s) was not " +
                                "found in the snapshot [groups=" + grpIds.values() + ", snapshot=" + name + ']')))));

                    return;
                }

                if (metas.isEmpty()) {
                    res.onDone(new SnapshotPartitionsVerifyTaskResult(metas,
                        new IdleVerifyResultV2(Collections.singletonMap(cctx.localNode(),
                            new IllegalArgumentException("Snapshot does not exists [snapshot=" + name +
                                (snpPath != null ? ", baseDir=" + snpPath : "") + ']')))));

                    return;
                }

                kctx0.task().setThreadContext(TC_SKIP_AUTH, true);
                kctx0.task().setThreadContext(TC_SUBGRID, new ArrayList<>(metas.keySet()));

                Class<? extends AbstractSnapshotVerificationTask> cls =
                    includeCustomHandlers ? SnapshotHandlerRestoreTask.class : SnapshotPartitionsVerifyTask.class;

                kctx0.task().execute(cls, new SnapshotPartitionsVerifyTaskArg(grps, metas, snpPath))
                    .listen(f1 -> {
                        if (f1.error() == null)
                            res.onDone(f1.result());
                        else if (f1.error() instanceof IgniteSnapshotVerifyException)
                            res.onDone(new SnapshotPartitionsVerifyTaskResult(metas,
                                new IdleVerifyResultV2(((IgniteSnapshotVerifyException)f1.error()).exceptions())));
                        else
                            res.onDone(f1.error());
                    });
            }
            else {
                if (f0.error() instanceof IgniteSnapshotVerifyException)
                    res.onDone(new SnapshotPartitionsVerifyTaskResult(null,
                        new IdleVerifyResultV2(((IgniteSnapshotVerifyException)f0.error()).exceptions())));
                else
                    res.onDone(f0.error());
            }
        });

        return res;
    }

    /**
     * @param snpName Snapshot name.
     * @param folderName The name of a directory for the cache group.
     * @param names Cache group names to filter.
     * @return The list of cache or cache group names in given snapshot on local node.
     */
    public List<File> snapshotCacheDirectories(String snpName, @Nullable String snpPath, String folderName, Predicate<String> names) {
        File snpDir = snapshotLocalDir(snpName, snpPath);

        if (!snpDir.exists())
            return Collections.emptyList();

        return cacheDirectories(new File(snpDir, databaseRelativePath(folderName)), names);
    }

    /**
     * @param snpDir The full path to the snapshot files.
     * @param consId Node consistent id to read metadata for.
     * @return Snapshot metadata instance.
     */
    public SnapshotMetadata readSnapshotMetadata(File snpDir, String consId) throws IgniteCheckedException, IOException {
        return readSnapshotMetadata(new File(snpDir, snapshotMetaFileName(consId)));
    }

    /**
     * @param smf File denoting to snapshot metafile.
     * @return Snapshot metadata instance.
     */
    private SnapshotMetadata readSnapshotMetadata(File smf) throws IgniteCheckedException, IOException {
        SnapshotMetadata meta = readFromFile(smf);

        String smfName = smf.getName().substring(0, smf.getName().length() - SNAPSHOT_METAFILE_EXT.length());

        if (!U.maskForFileName(meta.consistentId()).equals(smfName)) {
            throw new IgniteException(
                "Error reading snapshot metadata [smfName=" + smfName + ", consId=" + U.maskForFileName(meta.consistentId())
            );
        }

        return meta;
    }

    /**
     * @param smf File to read.
     * @return Read metadata.
     * @param <T> Type of metadata.
     */
    private <T> T readFromFile(File smf) throws IgniteCheckedException, IOException {
        if (!smf.exists())
            throw new IgniteCheckedException("Snapshot metafile cannot be read due to it doesn't exist: " + smf);

        try (InputStream in = new BufferedInputStream(Files.newInputStream(smf.toPath()))) {
            return marsh.unmarshal(in, U.resolveClassLoader(cctx.gridConfig()));
        }
    }

    /**
     * @param snpName Snapshot name.
     * @param snpPath Snapshot directory path.
     * @return List of snapshot metadata for the given snapshot name on local node.
     * If snapshot has been taken from local node the snapshot metadata for given
     * local node will be placed on the first place.
     */
    public List<SnapshotMetadata> readSnapshotMetadatas(String snpName, @Nullable String snpPath) {
        A.notNullOrEmpty(snpName, "Snapshot name cannot be null or empty.");
        A.ensure(U.alphanumericUnderscore(snpName), "Snapshot name must satisfy the following name pattern: a-zA-Z0-9_");

        File snpDir = snapshotLocalDir(snpName, snpPath);

        if (!(snpDir.exists() && snpDir.isDirectory()))
            return Collections.emptyList();

        List<File> smfs = new ArrayList<>();

        try (DirectoryStream<Path> ds = Files.newDirectoryStream(snpDir.toPath())) {
            for (Path d : ds) {
                if (Files.isRegularFile(d) && d.getFileName().toString().toLowerCase().endsWith(SNAPSHOT_METAFILE_EXT))
                    smfs.add(d.toFile());
            }
        }
        catch (IOException e) {
            throw new IgniteException(e);
        }

        if (smfs.isEmpty())
            return Collections.emptyList();

        Map<String, SnapshotMetadata> metasMap = new HashMap<>();
        SnapshotMetadata prev = null;

        try {
            for (File smf : smfs) {
                SnapshotMetadata curr = readSnapshotMetadata(smf);

                if (prev != null && !prev.sameSnapshot(curr))
                    throw new IgniteException("Snapshot metadata files are from different snapshots [prev=" + prev + ", curr=" + curr);

                metasMap.put(curr.consistentId(), curr);

                prev = curr;
            }
        }
        catch (IgniteCheckedException | IOException e) {
            throw new IgniteException(e);
        }

        SnapshotMetadata currNodeSmf = metasMap.remove(cctx.localNode().consistentId().toString());

        // Snapshot metadata for the local node must be first in the result map.
        if (currNodeSmf == null)
            return new ArrayList<>(metasMap.values());
        else {
            List<SnapshotMetadata> result = new ArrayList<>();

            result.add(currNodeSmf);
            result.addAll(metasMap.values());

            return result;
        }
    }

    /** {@inheritDoc} */
    @Override public IgniteFuture<Void> createSnapshot(String name) {
        return createSnapshot(name, null, false);
    }

    /** {@inheritDoc} */
    @Override public IgniteFuture<Void> createIncrementalSnapshot(String name) {
        return createSnapshot(name, null, true);
    }

    /**
     * Create a consistent copy of all persistence cache groups from the whole cluster.
     *
     * @param name Snapshot unique name which satisfies the following name pattern [a-zA-Z0-9_].
     * @param snpPath Snapshot directory path.
     * @return Future which will be completed when a process ends.
     */
    public IgniteFutureImpl<Void> createSnapshot(String name, @Nullable String snpPath, boolean incremental) {
        A.notNullOrEmpty(name, "Snapshot name cannot be null or empty.");
        A.ensure(U.alphanumericUnderscore(name), "Snapshot name must satisfy the following name pattern: a-zA-Z0-9_");

        try {
            cctx.kernalContext().security().authorize(ADMIN_SNAPSHOT);

            if (!IgniteFeatures.allNodesSupports(cctx.discovery().aliveServerNodes(), PERSISTENCE_CACHE_SNAPSHOT))
                throw new IgniteException("Not all nodes in the cluster support a snapshot operation.");

            if (!CU.isPersistenceEnabled(cctx.gridConfig())) {
                throw new IgniteException("Create snapshot request has been rejected. Snapshots on an in-memory " +
                    "clusters are not allowed.");
            }

            if (!cctx.kernalContext().state().clusterState().state().active())
                throw new IgniteException("Snapshot operation has been rejected. The cluster is inactive.");

            DiscoveryDataClusterState clusterState = cctx.kernalContext().state().clusterState();

            if (!clusterState.hasBaselineTopology())
                throw new IgniteException("Snapshot operation has been rejected. The baseline topology is not configured for cluster.");

            if (cctx.kernalContext().clientNode()) {
                ClusterNode crd = U.oldest(cctx.kernalContext().discovery().aliveServerNodes(), null);

                if (crd == null)
                    throw new IgniteException("There is no alive server nodes in the cluster");

                return new IgniteSnapshotFutureImpl(cctx.kernalContext().closure()
                    .callAsyncNoFailover(BALANCE,
                        new CreateSnapshotCallable(name, incremental),
                        Collections.singletonList(crd),
                        false,
                        0,
                        true));
            }

            ClusterSnapshotFuture snpFut0;
            int incIdx = -1;

            synchronized (snpOpMux) {
                if (clusterSnpFut != null && !clusterSnpFut.isDone()) {
                    throw new IgniteException(
                        "Create snapshot request has been rejected. The previous snapshot operation was not completed."
                    );
                }

                if (clusterSnpReq != null)
                    throw new IgniteException("Create snapshot request has been rejected. Parallel snapshot processes are not allowed.");

                boolean snpExists = localSnapshotNames(snpPath).contains(name);

                if (!incremental && snpExists) {
                    throw new IgniteException("Create snapshot request has been rejected. " +
                        "Snapshot with given name already exists on local node.");
                }

                if (incremental) {
                    if (!cctx.gridConfig().getDataStorageConfiguration().isWalCompactionEnabled()) {
                        throw new IgniteException("Create incremental snapshot request has been rejected. " +
                            "WAL compaction must be enabled.");
                    }

                    if (!snpExists) {
                        throw new IgniteException("Create incremental snapshot request has been rejected. " +
                                "Base snapshot with given name doesn't exist on local node.");
                    }

                    incIdx = maxLocalIncrementSnapshot(name, snpPath) + 1;
                }

                if (isRestoring()) {
                    throw new IgniteException(
                        "Snapshot operation has been rejected. Cache group restore operation is currently in progress."
                    );
                }

                snpFut0 = new ClusterSnapshotFuture(UUID.randomUUID(), name);

                clusterSnpFut = snpFut0;
                lastSeenSnpFut = snpFut0;
            }

            List<String> grps = cctx.cache().persistentGroups().stream()
                .filter(g -> cctx.cache().cacheType(g.cacheOrGroupName()) == CacheType.USER)
                .map(CacheGroupDescriptor::cacheOrGroupName)
                .collect(Collectors.toList());

            grps.add(METASTORAGE_CACHE_NAME);

            List<ClusterNode> srvNodes = cctx.discovery().serverNodes(AffinityTopologyVersion.NONE);

            snpFut0.listen(f -> {
                if (f.error() == null)
                    recordSnapshotEvent(name, SNAPSHOT_FINISHED_MSG + grps, EVT_CLUSTER_SNAPSHOT_FINISHED);
                else
                    recordSnapshotEvent(name, SNAPSHOT_FAILED_MSG + f.error().getMessage(), EVT_CLUSTER_SNAPSHOT_FAILED);
            });

            Set<UUID> bltNodeIds =
                new HashSet<>(F.viewReadOnly(srvNodes, F.node2id(), (node) -> CU.baselineNode(node, clusterState)));

            startSnpProc.start(snpFut0.rqId, new SnapshotOperationRequest(
                snpFut0.rqId,
                cctx.localNodeId(),
                name,
                snpPath,
                grps,
                bltNodeIds,
                incremental,
                incIdx
            ));

            String msg =
                "Cluster-wide snapshot operation started [snpName=" + name + ", grps=" + grps +
                    (incremental ? "" : (", incremental=true, index=" + incIdx)) +
                ']';

            recordSnapshotEvent(name, msg, EVT_CLUSTER_SNAPSHOT_STARTED);

            if (log.isInfoEnabled())
                log.info(msg);

            return new IgniteFutureImpl<>(snpFut0);
        }
        catch (Exception e) {
            recordSnapshotEvent(name, SNAPSHOT_FAILED_MSG + e.getMessage(), EVT_CLUSTER_SNAPSHOT_FAILED);

            U.error(log, SNAPSHOT_FAILED_MSG, e);

            lastSeenSnpFut = new ClusterSnapshotFuture(name, e);

            return new IgniteFinishedFutureImpl<>(e);
        }
    }

    /** {@inheritDoc} */
    @Override public IgniteFuture<Void> restoreSnapshot(String name, @Nullable Collection<String> grpNames) {
        return restoreSnapshot(name, null, grpNames);
    }

    /**
     * Restore cache group(s) from the snapshot.
     *
     * @param name Snapshot name.
     * @param snpPath Snapshot directory path.
     * @param grpNames Cache groups to be restored or {@code null} to restore all cache groups from the snapshot.
     * @return Future which will be completed when restore operation finished.
     */
    public IgniteFutureImpl<Void> restoreSnapshot(String name, @Nullable String snpPath, @Nullable Collection<String> grpNames) {
        A.notNullOrEmpty(name, "Snapshot name cannot be null or empty.");
        A.ensure(U.alphanumericUnderscore(name), "Snapshot name must satisfy the following name pattern: a-zA-Z0-9_");
        A.ensure(grpNames == null || !grpNames.isEmpty(), "List of cache group names cannot be empty.");

        cctx.kernalContext().security().authorize(ADMIN_SNAPSHOT);

        return restoreCacheGrpProc.start(name, snpPath, grpNames);
    }

    /** {@inheritDoc} */
    @Override public void onReadyForReadWrite(ReadWriteMetastorage metaStorage) throws IgniteCheckedException {
        synchronized (snpOpMux) {
            this.metaStorage = metaStorage;

            if (recovered)
                removeLastMetaStorageKey();

            recovered = false;
        }
    }

    /** {@inheritDoc} */
    @Override public void onReadyForRead(ReadOnlyMetastorage metaStorage) throws IgniteCheckedException {
        restoreCacheGrpProc.cleanup();

        // Snapshot which has not been completed due to the local node crashed must be deleted.
        String snpName = (String)metaStorage.read(SNP_RUNNING_KEY);
        String snpDirName = snpName == null ? (String)metaStorage.read(SNP_RUNNING_DIR_KEY) : null;

        File snpDir = snpName != null
            ? snapshotLocalDir(snpName, null)
            : snpDirName != null
                ? new File(snpDirName)
                : null;

        if (snpDir == null)
            return;

        recovered = true;

        for (File tmp : snapshotTmpDir().listFiles())
            U.delete(tmp);

        if (INC_SNP_NAME_PATTERN.matcher(snpDir.getName()).matches() && snpDir.getAbsolutePath().contains(INC_SNP_DIR))
            U.delete(snpDir);
        else
            deleteSnapshot(snpDir, pdsSettings.folderName());

        if (log.isInfoEnabled()) {
            log.info("Previous attempt to create snapshot fail due to the local node crash. All resources " +
                "related to snapshot operation have been deleted: " + snpDir.getName());
        }
    }

    /**
     * @param evt Discovery event to check.
     * @return {@code true} if exchange started by snapshot operation.
     */
    public static boolean isSnapshotOperation(DiscoveryEvent evt) {
        return !evt.eventNode().isClient() &&
            evt.type() == EVT_DISCOVERY_CUSTOM_EVT &&
            ((DiscoveryCustomEvent)evt).customMessage() instanceof SnapshotStartDiscoveryMessage;
    }

    /** {@inheritDoc} */
    @Override public void onDoneBeforeTopologyUnlock(GridDhtPartitionsExchangeFuture fut) {
        if (clusterSnpReq == null || cctx.kernalContext().clientNode() || !isSnapshotOperation(fut.firstEvent()))
            return;

        SnapshotOperationRequest snpReq = clusterSnpReq;

        if (snpReq.incremental())
            return;

        AbstractSnapshotFutureTask<?> task = locSnpTasks.get(snpReq.snapshotName());

        if (task == null)
            return;

        if (task.start()) {
            cctx.database().forceNewCheckpoint(String.format("Start snapshot operation: %s", snpReq.snapshotName()), lsnr -> {});

            // Schedule task on a checkpoint and wait when it starts.
            try {
                long start = U.currentTimeMillis();

                ((SnapshotFutureTask)task).started().get();

                if (log.isInfoEnabled()) {
                    log.info("Finished waiting for a synchronized checkpoint under topology lock " +
                        "[snpName=" + task.snapshotName() + ", time=" + (U.currentTimeMillis() - start) + "ms]");
                }
            }
            catch (IgniteCheckedException e) {
                U.error(log, "Fail to wait while cluster-wide snapshot operation started", e);
            }
        }
    }

    /**
     * @param rmtNodeId The remote node to connect to.
     * @param reqId Snapshot operation request ID.
     * @param snpName Snapshot name to request.
     * @param rmtSnpPath Snapshot directory path on the remote node.
     * @param parts Collection of pairs group and appropriate cache partition to be snapshot.
     * @param stopChecker Node stop or process interrupt checker.
     * @param partHnd Received partition handler.
     */
    public IgniteInternalFuture<Void> requestRemoteSnapshotFiles(
        UUID rmtNodeId,
        UUID reqId,
        String snpName,
        @Nullable String rmtSnpPath,
        Map<Integer, Set<Integer>> parts,
        BooleanSupplier stopChecker,
        BiConsumer<@Nullable File, @Nullable Throwable> partHnd
    ) throws IgniteCheckedException {
        assert U.alphanumericUnderscore(snpName) : snpName;
        assert partHnd != null;

        ClusterNode rmtNode = cctx.discovery().node(rmtNodeId);

        if (rmtNode == null) {
            throw new ClusterTopologyCheckedException("Snapshot remote request cannot be performed. " +
                "Remote node left the grid [rmtNodeId=" + rmtNodeId + ']');
        }

        if (!nodeSupports(rmtNode, PERSISTENCE_CACHE_SNAPSHOT))
            throw new IgniteCheckedException("Snapshot on remote node is not supported: " + rmtNode.id());

        RemoteSnapshotFilesRecevier fut =
            new RemoteSnapshotFilesRecevier(this, rmtNodeId, reqId, snpName, rmtSnpPath, parts, stopChecker, partHnd);

        snpRmtMgr.submit(fut);

        return fut;
    }

    /**
     * @param grps List of cache groups which will be destroyed.
     */
    public void onCacheGroupsStopped(List<Integer> grps) {
        for (AbstractSnapshotFutureTask<?> sctx : F.view(locSnpTasks.values(), t -> t instanceof SnapshotFutureTask)) {
            Set<Integer> retain = new HashSet<>(grps);

            retain.retainAll(sctx.affectedCacheGroups());

            if (!retain.isEmpty()) {
                sctx.acceptException(new IgniteCheckedException("Snapshot has been interrupted due to some of the required " +
                    "cache groups stopped: " + retain));
            }
        }
    }

    /**
     * @param consId Consistent node id.
     * @return Snapshot metadata file name.
     */
    private static String snapshotMetaFileName(String consId) {
        return U.maskForFileName(consId) + SNAPSHOT_METAFILE_EXT;
    }

    /**
     * @param incIdx Increment index.
     * @return Snapshot metadata file name.
     */
    public static String incrementalSnapshotMetaFileName(int incIdx) {
        return U.fixedLengthNumberName(incIdx, SNAPSHOT_METAFILE_EXT);
    }

    /**
     * @param snpDir The full path to the snapshot files.
     * @param folderName The node folder name, usually it's the same as the U.maskForFileName(consistentId).
     * @return Standalone kernal context related to the snapshot.
     * @throws IgniteCheckedException If fails.
     */
    public StandaloneGridKernalContext createStandaloneKernalContext(File snpDir, String folderName) throws IgniteCheckedException {
        return new StandaloneGridKernalContext(log,
            resolveBinaryWorkDir(snpDir.getAbsolutePath(), folderName),
            resolveMappingFileStoreWorkDir(snpDir.getAbsolutePath()));
    }

    /**
     * @param grpName Cache group name.
     * @param partId Partition id.
     * @param pageStore File page store to iterate over.
     * @return Iterator over partition.
     * @throws IgniteCheckedException If and error occurs.
     */
    public GridCloseableIterator<CacheDataRow> partitionRowIterator(GridKernalContext ctx,
        String grpName,
        int partId,
        FilePageStore pageStore
    ) throws IgniteCheckedException {
        CacheObjectContext coctx = new CacheObjectContext(ctx, grpName, null, false,
            false, false, false, false);

        GridCacheSharedContext<?, ?> sctx = new GridCacheSharedContext<>(ctx, null, null, null,
            null, null, null, null, null, null,
            null, null, null, null, null,
            null, null, null, null, null, null);

        return new DataPageIterator(sctx, coctx, pageStore, partId);
    }

    /**
     * @param snpName Snapshot name.
     * @param folderName The node folder name, usually it's the same as the U.maskForFileName(consistentId).
     * @param grpName Cache group name.
     * @param partId Partition id.
     * @param encrKeyProvider Encryption keys provider to create encrypted IO. If {@code null}, no encrypted IO is used.
     * @return Iterator over partition.
     * @throws IgniteCheckedException If and error occurs.
     */
    public GridCloseableIterator<CacheDataRow> partitionRowIterator(String snpName,
        String folderName,
        String grpName,
        int partId,
        @Nullable EncryptionCacheKeyProvider encrKeyProvider
    ) throws IgniteCheckedException {
        File snpDir = resolveSnapshotDir(snpName, null);

        File nodePath = new File(snpDir, databaseRelativePath(folderName));

        if (!nodePath.exists())
            throw new IgniteCheckedException("Consistent id directory doesn't exists: " + nodePath.getAbsolutePath());

        List<File> grps = cacheDirectories(nodePath, name -> name.equals(grpName));

        if (F.isEmpty(grps)) {
            throw new IgniteCheckedException(
                "The snapshot cache group not found [dir=" + snpDir.getAbsolutePath() + ", grpName=" + grpName + ']'
            );
        }

        if (grps.size() > 1) {
            throw new IgniteCheckedException(
                "The snapshot cache group directory cannot be uniquely identified [dir=" + snpDir.getAbsolutePath() +
                    ", grpName=" + grpName + ']'
            );
        }

        File snpPart = getPartitionFile(new File(snapshotLocalDir(snpName, null), databaseRelativePath(folderName)),
            grps.get(0).getName(), partId);

        int grpId = CU.cacheId(grpName);

        FilePageStore pageStore = (FilePageStore)storeMgr.getPageStoreFactory(grpId,
            encrKeyProvider == null || encrKeyProvider.getActiveKey(grpId) == null ? null : encrKeyProvider).
            createPageStore(getTypeByPartId(partId),
                snpPart::toPath,
                val -> {});

        GridCloseableIterator<CacheDataRow> partIter = partitionRowIterator(cctx.kernalContext(), grpName, partId, pageStore);

        return new GridCloseableIteratorAdapter<CacheDataRow>() {
            /** {@inheritDoc} */
            @Override protected CacheDataRow onNext() throws IgniteCheckedException {
                return partIter.nextX();
            }

            /** {@inheritDoc} */
            @Override protected boolean onHasNext() throws IgniteCheckedException {
                return partIter.hasNextX();
            }

            /** {@inheritDoc} */
            @Override protected void onClose() {
                U.closeQuiet(pageStore);
            }
        };
    }

    /**
     * @param snpName Unique snapshot name.
     * @param srcNodeId Node id which cause snapshot operation.
     * @param requestId Snapshot operation request ID.
     * @param parts Collection of pairs group and appropriate cache partition to be snapshot.
     * @param withMetaStorage {@code true} if all metastorage data must be also included into snapshot.
     * @param snpSndr Factory which produces snapshot receiver instance.
     * @return Snapshot operation task which should be registered on checkpoint to run.
     */
    AbstractSnapshotFutureTask<?> registerSnapshotTask(
        String snpName,
        UUID srcNodeId,
        UUID requestId,
        Map<Integer, Set<Integer>> parts,
        boolean withMetaStorage,
        SnapshotSender snpSndr
    ) {
        AbstractSnapshotFutureTask<?> task = registerTask(snpName, new SnapshotFutureTask(cctx, srcNodeId, requestId,
            snpName, tmpWorkDir, ioFactory, snpSndr, parts, withMetaStorage, locBuff));

        if (!withMetaStorage) {
            for (Integer grpId : parts.keySet()) {
                if (!cctx.cache().isEncrypted(grpId))
                    continue;

                task.onDone(new IgniteCheckedException("Snapshot contains encrypted cache group " + grpId +
                    " but doesn't include metastore. Metastore is required because it holds encryption keys " +
                    "required to start with encrypted caches contained in the snapshot."));

                return task;
            }
        }

        return task;
    }

    /**
     * @param task Snapshot operation task to be executed.
     * @return Snapshot operation task which should be registered on checkpoint to run.
     */
    private AbstractSnapshotFutureTask<?> registerTask(String rqId, AbstractSnapshotFutureTask<?> task) {
        if (!busyLock.enterBusy()) {
            return new SnapshotFinishedFutureTask(new IgniteCheckedException("Snapshot manager is stopping [locNodeId=" +
                cctx.localNodeId() + ']'));
        }

        try {
            if (locSnpTasks.containsKey(rqId)) {
                return new SnapshotFinishedFutureTask(new IgniteCheckedException("Snapshot with requested name is already scheduled: " +
                    rqId));
            }

            AbstractSnapshotFutureTask<?> prev = locSnpTasks.putIfAbsent(rqId, task);

            if (prev != null)
                return new SnapshotFinishedFutureTask(new IgniteCheckedException("Snapshot with requested name is already scheduled: " +
                    rqId));

            if (log.isInfoEnabled()) {
                log.info("Snapshot task has been registered on local node [sctx=" + this +
                    ", task=" + task.getClass().getSimpleName() +
                    ", topVer=" + cctx.discovery().topologyVersionEx() + ']');
            }

            task.listen(f -> locSnpTasks.remove(rqId));

            return task;
        }
        finally {
            busyLock.leaveBusy();
        }
    }

    /** @return Current snapshot task. */
    private SnapshotFutureTask currentSnapshotTask() {
        SnapshotOperationRequest req = clusterSnpReq;

        if (req == null)
            return null;

        AbstractSnapshotFutureTask<?> task = locSnpTasks.get(req.snapshotName());

        if (!(task instanceof SnapshotFutureTask))
            return null;

        return (SnapshotFutureTask)task;
    }

    /**
     * @param factory Factory which produces {@link LocalSnapshotSender} implementation.
     */
    void localSnapshotSenderFactory(BiFunction<String, String, SnapshotSender> factory) {
        locSndrFactory = factory;
    }

    /**
     * @return Factory which produces {@link LocalSnapshotSender} implementation.
     */
    BiFunction<String, String, SnapshotSender> localSnapshotSenderFactory() {
        return locSndrFactory;
    }

    /**
     * @param factory Factory which produces {@link RemoteSnapshotSender} implementation.
     */
    void remoteSnapshotSenderFactory(BiFunction<String, UUID, SnapshotSender> factory) {
        rmtSndrFactory = factory;
    }

    /**
     * @param rqId Request id.
     * @param nodeId Node id.
     * @return Snapshot sender related to given node id.
     */
    RemoteSnapshotSender remoteSnapshotSenderFactory(String rqId, UUID nodeId) {
        return new RemoteSnapshotSender(log,
            cctx.kernalContext().pools().getSnapshotExecutorService(),
            cctx.gridIO().openTransmissionSender(nodeId, DFLT_INITIAL_SNAPSHOT_TOPIC),
            rqId);
    }

    /** @param snpLocDir Snapshot local directory. */
    public void writeSnapshotDirectoryToMetastorage(File snpLocDir) {
        cctx.database().checkpointReadLock();

        try {
            assert metaStorage != null && metaStorage.read(SNP_RUNNING_DIR_KEY) == null :
                "The previous snapshot hasn't been completed correctly";

            metaStorage.write(SNP_RUNNING_DIR_KEY, snpLocDir.getAbsolutePath());
        }
        catch (IgniteCheckedException e) {
            throw new IgniteException(e);
        }
        finally {
            cctx.database().checkpointReadUnlock();
        }
    }

    /** Snapshot finished successfully or already restored. Key can be removed. */
    private void removeLastMetaStorageKey() throws IgniteCheckedException {
        cctx.database().checkpointReadLock();

        try {
            metaStorage.remove(SNP_RUNNING_DIR_KEY);
            metaStorage.remove(SNP_RUNNING_KEY);
        }
        finally {
            cctx.database().checkpointReadUnlock();
        }
    }

    /**
     * @param snpName Snapshot name event related to.
     * @param msg Event message.
     * @param type Snapshot event type.
     */
    void recordSnapshotEvent(String snpName, String msg, int type) {
        if (!cctx.gridEvents().isRecordable(type) || !cctx.gridEvents().hasListener(type))
            return;

        cctx.kernalContext().closure().runLocalSafe(new GridPlainRunnable() {
            @Override public void run() {
                cctx.gridEvents().record(new SnapshotEvent(cctx.localNode(),
                    msg,
                    snpName,
                    type));
            }
        });
    }

    /**
     * @return The executor used to run snapshot tasks.
     */
    ExecutorService snapshotExecutorService() {
        return cctx.kernalContext().pools().getSnapshotExecutorService();
    }

    /**
     * @param ioFactory Factory to create IO interface over a page stores.
     */
    public void ioFactory(FileIOFactory ioFactory) {
        this.ioFactory = ioFactory;
    }

    /**
     * @return Factory to create IO interface over a page stores.
     */
    public FileIOFactory ioFactory() {
        return ioFactory;
    }

    /**
     * @param nodeId Remote node id on which requests has been registered.
     * @return Snapshot future related to given node id.
     */
    AbstractSnapshotFutureTask<?> lastScheduledSnapshotResponseRemoteTask(UUID nodeId) {
        return locSnpTasks.values().stream()
            .filter(t -> t instanceof SnapshotResponseRemoteFutureTask)
            .filter(t -> t.sourceNodeId().equals(nodeId))
            .findFirst()
            .orElse(null);
    }

    /**
     * @return Relative configured path of persistence data storage directory for the local node.
     * Example: {@code snapshotWorkDir/db/IgniteNodeName0}
     */
    static String databaseRelativePath(String folderName) {
        return Paths.get(DB_DEFAULT_FOLDER, folderName).toString();
    }

    /**
     * @param cfg Ignite configuration.
     * @return Snapshot directory resolved through given configuration.
     */
    public static File resolveSnapshotWorkDirectory(IgniteConfiguration cfg) {
        try {
            return U.resolveWorkDirectory(cfg.getWorkDirectory() == null ? U.defaultWorkDirectory() : cfg.getWorkDirectory(),
                cfg.getSnapshotPath(), false);
        }
        catch (IgniteCheckedException e) {
            throw new IgniteException(e);
        }
    }

    /**
     * @param factory Factory to produce FileIO access.
     * @param from Copy from file.
     * @param to Copy data to file.
     * @param length Number of bytes to copy from beginning.
     */
    static void copy(FileIOFactory factory, File from, File to, long length) {
        copy(factory, from, to, length, null);
    }

    /**
     * @param factory Factory to produce FileIO access.
     * @param from Copy from file.
     * @param to Copy data to file.
     * @param length Number of bytes to copy from beginning.
     * @param rateLimiter Transfer rate limiter.
     */
    static void copy(FileIOFactory factory, File from, File to, long length, @Nullable BasicRateLimiter rateLimiter) {
        try (FileIO src = factory.create(from, READ);
             FileChannel dest = new FileOutputStream(to).getChannel()) {
            if (src.size() < length) {
                throw new IgniteException("The source file to copy is not long enough " +
                    "[expected=" + length + ", actual=" + src.size() + ']');
            }

            boolean unlimited = rateLimiter == null || rateLimiter.isUnlimited();
            long written = 0;

            while (written < length) {
                if (unlimited) {
                    written += src.transferTo(written, length - written, dest);

                    continue;
                }

                long blockLen = Math.min(length - written, SNAPSHOT_LIMITED_TRANSFER_BLOCK_SIZE_BYTES);

                rateLimiter.acquire(blockLen);

                long blockWritten = 0;

                do {
                    blockWritten += src.transferTo(written + blockWritten, blockLen - blockWritten, dest);
                }
                while (blockWritten < blockLen);

                written += blockWritten;
            }
        }
        catch (IgniteInterruptedCheckedException e) {
            throw new IgniteInterruptedException((InterruptedException)e.getCause());
        }
        catch (IOException e) {
            throw new IgniteException(e);
        }
    }

    /**
     * @param taskCls Snapshot restore operation management task class.
     * @param snpName Snapshot name.
     */
    private IgniteFuture<Boolean> executeRestoreManagementTask(
        Class<? extends ComputeTask<String, Boolean>> taskCls,
        String snpName
    ) {
        cctx.kernalContext().security().authorize(ADMIN_SNAPSHOT);

        Collection<ClusterNode> bltNodes = F.view(cctx.discovery().serverNodes(AffinityTopologyVersion.NONE),
            (node) -> CU.baselineNode(node, cctx.kernalContext().state().clusterState()));

        cctx.kernalContext().task().setThreadContext(TC_SKIP_AUTH, true);
        cctx.kernalContext().task().setThreadContext(TC_SUBGRID, bltNodes);

        return new IgniteFutureImpl<>(cctx.kernalContext().task().execute(taskCls, snpName));
    }

    /**
     * Checks that incremental snapshot can be created for given full snapshot and current cluster state.
     *
     * @param name Full snapshot name.
     * @param snpPath Snapshot path.
     * @param meta Full snapshot metadata.
     */
    private void checkIncrementalCanBeCreated(
        String name,
        @Nullable String snpPath,
        SnapshotMetadata meta
    ) throws IgniteCheckedException, IOException {
        File snpDir = snapshotLocalDir(name, snpPath);

        IgniteWriteAheadLogManager wal = cctx.wal();

        if (wal == null) {
            throw new IgniteCheckedException("Create incremental snapshot request has been rejected. " +
                "WAL must be eanbled."
            );
        }

        File archiveDir = wal.archiveDir();

        if (archiveDir == null) {
            throw new IgniteCheckedException("Create incremental snapshot request has been rejected. " +
                "WAL archive must be eanbled."
            );
        }

        ensureHardLinkAvailable(archiveDir.toPath(), snpDir.toPath());

        Set<String> aliveNodesConsIds = cctx.discovery().aliveServerNodes()
            .stream()
            .map(node -> node.consistentId().toString())
            .collect(Collectors.toSet());

        for (String consId : meta.baselineNodes()) {
            if (!aliveNodesConsIds.contains(consId)) {
                throw new IgniteCheckedException("Create incremental snapshot request has been rejected. " +
                    "Node from full snapshot offline [consistentId=" + consId + ']');
            }
        }

        File rootSnpCachesDir = new File(snpDir, databaseRelativePath(meta.folderName()));

        for (int grpId : meta.cacheGroupIds()) {
            if (grpId == METASTORAGE_CACHE_ID)
                continue;

            CacheGroupContext gctx = cctx.kernalContext().cache().cacheGroup(grpId);

            if (gctx == null) {
                throw new IgniteCheckedException("Create incremental snapshot request has been rejected. " +
                    "Cache group destroyed [groupId=" + grpId + ']');
            }

            if (gctx.config().isEncryptionEnabled()) {
                throw new IgniteCheckedException("Create incremental snapshot request has been rejected. " +
                    "Encrypted cache groups not supported [groupId=" + grpId + ']');
            }

            List<File> snpCacheDir =
                cacheDirectories(rootSnpCachesDir, grpName -> gctx.cacheOrGroupName().equals(grpName));

            if (snpCacheDir.isEmpty()) {
                throw new IgniteCheckedException("Create incremental snapshot request has been rejected. " +
                    "Cache group directory not found [groupId=" + grpId + ']');
            }

            assert snpCacheDir.size() == 1 : "Single snapshot cache directory must be found";

            for (File snpDataFile : FilePageStoreManager.cacheDataFiles(snpCacheDir.get(0))) {
                StoredCacheData snpCacheData = GridLocalConfigManager.readCacheData(
                    snpDataFile,
                    MarshallerUtils.jdkMarshaller(cctx.kernalContext().igniteInstanceName()),
                    cctx.kernalContext().config()
                );

                byte[] snpCacheDataBytes = Files.readAllBytes(snpDataFile.toPath());

                File nodeDataFile = new File(snpDataFile.getAbsolutePath().replace(
                    rootSnpCachesDir.getAbsolutePath(),
                    pdsSettings.persistentStoreNodePath().getAbsolutePath()
                ));

                if (!nodeDataFile.exists()) {
                    throw new IgniteCheckedException("Create incremental snapshot request has been rejected. " +
                        "Cache destroyed [cacheId=" + snpCacheData.cacheId() +
                        ", cacheName=" + snpCacheData.config().getName() + ']');
                }

                byte[] nodeCacheDataBytes = Files.readAllBytes(nodeDataFile.toPath());

                if (!Arrays.equals(snpCacheDataBytes, nodeCacheDataBytes)) {
                    throw new IgniteCheckedException(
                        cacheChangedException(snpCacheData.cacheId(), snpCacheData.config().getName())
                    );
                }
            }
        }
    }

    /**
     * Throw cache changed exception.
     *
     * @param cacheId Cache id.
     * @param name Cache name.
     */
    public static String cacheChangedException(int cacheId, String name) {
        return "Create incremental snapshot request has been rejected. " +
            "Cache changed [cacheId=" + cacheId + ", cacheName=" + name + ']';
    }

    /**
     * @param meta Snapshot metadata.
     * @return Snapshot view.
     */
    private SnapshotView snapshotViewSupplier(SnapshotMetadata meta) {
        List<File> dirs = snapshotCacheDirectories(meta.snapshotName(), null, meta.folderName(), name -> true);
        Collection<String> cacheGrps = F.viewReadOnly(dirs, FilePageStoreManager::cacheGroupName);

        return new SnapshotView(meta, cacheGrps);
    }

    /** @return Snapshot handlers. */
    protected SnapshotHandlers handlers() {
        return handlers;
    }

    /** Snapshot operation handlers. */
    protected static class SnapshotHandlers {
        /** Snapshot operation handlers. */
        private final Map<SnapshotHandlerType, List<SnapshotHandler<Object>>> handlers = new EnumMap<>(SnapshotHandlerType.class);

        /** Executor service used to invoke handlers in parallel. */
        private ExecutorService execSvc;

        /**
         * @param ctx Kernal context.
         * @param execSvc Executor service used to invoke handlers in parallel.
         */
        private void initialize(GridKernalContext ctx, ExecutorService execSvc) {
            this.execSvc = execSvc;

            // Register system default snapshot integrity check that is used before the restore operation.
            registerHandler(new SnapshotPartitionsVerifyHandler(ctx.cache().context()));

            // Register system default DataStreamer updates check.
            registerHandler(new DataStreamerUpdatesHandler());

            // Register system default page size and counters check that is used at the creation operation.
            registerHandler(new SnapshotPartitionsQuickVerifyHandler(ctx.cache().context()));

            // Register custom handlers.
            SnapshotHandler<Object>[] extHnds = (SnapshotHandler<Object>[])ctx.plugins().extensions(SnapshotHandler.class);

            if (extHnds == null)
                return;

            for (SnapshotHandler<Object> extHnd : extHnds)
                registerHandler(extHnd);
        }

        /**
         * @param type Type of snapshot operation handler.
         * @param ctx Snapshot operation handler context.
         * @return Results from all handlers with the specified type.
         * @throws IgniteCheckedException if parallel execution was failed.
         */
        protected @Nullable Map<String, SnapshotHandlerResult<Object>> invokeAll(
            SnapshotHandlerType type,
            SnapshotHandlerContext ctx
        ) throws IgniteCheckedException {
            List<SnapshotHandler<Object>> handlers = this.handlers.get(type);

            if (F.isEmpty(handlers))
                return null;

            if (handlers.size() == 1) {
                SnapshotHandler<Object> hnd = handlers.get(0);

                return F.asMap(hnd.getClass().getName(), invoke(hnd, ctx));
            }

            return U.doInParallel(
                execSvc,
                handlers,
                hnd -> new T2<>(hnd.getClass().getName(), invoke(hnd, ctx))
            ).stream().collect(Collectors.toMap(T2::getKey, T2::getValue));
        }

        /***
         * @param type Type of snapshot operation handler.
         * @param snpName Snapshot name.
         * @param res Results from all nodes and handlers with the specified type.
         * @param reqNodes Node IDs on which the handlers were executed.
         * @param wrnsHnd A handler of snapshot operation warnings.
         * @throws Exception If failed.
         */
        @SuppressWarnings({"rawtypes", "unchecked"})
        protected void completeAll(
            SnapshotHandlerType type,
            String snpName,
            Map<String, List<SnapshotHandlerResult<?>>> res,
            Collection<UUID> reqNodes,
            Consumer<List<String>> wrnsHnd
        ) throws Exception {
            if (res.isEmpty())
                return;

            List<SnapshotHandler<Object>> hnds = handlers.get(type);

            if (hnds == null || hnds.size() != res.size()) {
                throw new IgniteCheckedException("Snapshot handlers configuration mismatch (number of local snapshot " +
                    "handlers differs from the remote one). The current operation will be aborted " +
                    "[locHnds=" + (hnds == null ? "" : F.viewReadOnly(hnds, h -> h.getClass().getName()).toString()) +
                    ", rmtHnds=" + res.keySet() + "].");
            }

            List<String> wrns = new ArrayList<>();

            for (SnapshotHandler hnd : hnds) {
                List<SnapshotHandlerResult<?>> nodesRes = res.get(hnd.getClass().getName());

                if (nodesRes == null || nodesRes.size() < reqNodes.size()) {
                    Set<UUID> missing = new HashSet<>(reqNodes);

                    if (nodesRes != null)
                        missing.removeAll(F.viewReadOnly(nodesRes, r -> r.node().id()));

                    throw new IgniteCheckedException("Snapshot handlers configuration mismatch, " +
                        "\"" + hnd.getClass().getName() + "\" handler is missing on the remote node(s). " +
                        "The current operation will be aborted [missing=" + missing + "].");
                }

                try {
                    hnd.complete(snpName, nodesRes);
                }
                catch (SnapshotWarningException e) {
                    wrns.add(e.getMessage());
                }
            }

            if (!F.isEmpty(wrns))
                wrnsHnd.accept(wrns);
        }

        /**
         * Creates a result by invocation the handler.
         *
         * @param hnd Snapshot operation handler.
         * @param ctx Snapshot operation handler context.
         */
        private SnapshotHandlerResult<Object> invoke(SnapshotHandler<Object> hnd, SnapshotHandlerContext ctx) {
            try {
                return new SnapshotHandlerResult<>(hnd.invoke(ctx), null, ctx.localNode());
            }
            catch (Exception e) {
                U.error(null, "Error invoking snapshot handler", e);

                return new SnapshotHandlerResult<>(null, e, ctx.localNode());
            }
        }

        /** */
        private void registerHandler(SnapshotHandler hnd) {
            handlers.computeIfAbsent(hnd.type(), v -> new ArrayList<>()).add(hnd);
        }
    }

    /**
     * Ves pokrit assertami absolutely ves,
     * PageScan iterator in the ignite core est.
     */
    private static class DataPageIterator extends GridCloseableIteratorAdapter<CacheDataRow> {
        /** Serial version uid. */
        private static final long serialVersionUID = 0L;

        /** Page store to iterate over. */
        @GridToStringExclude
        private final PageStore store;

        /** Page store partition id. */
        private final int partId;

        /** Grid cache shared context. */
        private final GridCacheSharedContext<?, ?> sctx;

        /** Cache object context for key/value deserialization. */
        private final CacheObjectContext coctx;

        /** Buffer to read pages. */
        private final ByteBuffer locBuff;

        /** Buffer to read the rest part of fragmented rows. */
        private final ByteBuffer fragmentBuff;

        /** Total pages in the page store. */
        private final int pages;

        /**
         * Data row greater than page size contains with header and tail parts. Such pages with tails contain only part
         * of a cache key-value pair. These pages will be marked and skipped at the first partition iteration and
         * will be processed on the second partition iteration when all the pages with key-value headers defined.
         */
        private final BitSet tailPages;

        /** Pages which already read and must be skipped. */
        private final BitSet readPages;

        /** Batch of rows read through iteration. */
        private final Deque<CacheDataRow> rows = new LinkedList<>();

        /** {@code true} if the iteration though partition reached its end. */
        private boolean secondScanComplete;

        /**
         * Current partition page index for read. Due to we read the partition twice it
         * can't be greater than 2 * store.size().
         */
        private int currIdx;

        /**
         * During scanning a cache partition presented as {@code PageStore} we must guarantee the following:
         * all the pages of this storage remains unchanged during the Iterator remains opened, the stored data
         * keeps its consistency. We can't read the {@code PageStore} during an ongoing checkpoint over it.
         *
         * @param coctx Cache object context.
         * @param store Page store to read.
         * @param partId Partition id.
         * @throws IgniteCheckedException If fails.
         */
        public DataPageIterator(
            GridCacheSharedContext<?, ?> sctx,
            CacheObjectContext coctx,
            PageStore store,
            int partId
        ) throws IgniteCheckedException {
            this.store = store;
            this.partId = partId;
            this.coctx = coctx;
            this.sctx = sctx;

            store.ensure();
            pages = store.pages();
            tailPages = new BitSet(pages);
            readPages = new BitSet(pages);

            locBuff = ByteBuffer.allocateDirect(store.getPageSize())
                .order(ByteOrder.nativeOrder());
            fragmentBuff = ByteBuffer.allocateDirect(store.getPageSize())
                .order(ByteOrder.nativeOrder());
        }

        /** {@inheritDoc */
        @Override protected CacheDataRow onNext() throws IgniteCheckedException {
            if (secondScanComplete && rows.isEmpty())
                throw new NoSuchElementException("[partId=" + partId + ", store=" + store + ", skipPages=" + readPages + ']');

            return rows.poll();
        }

        /** {@inheritDoc */
        @Override protected boolean onHasNext() throws IgniteCheckedException {
            if (secondScanComplete && rows.isEmpty())
                return false;

            try {
                for (; currIdx < 2 * pages && rows.isEmpty(); currIdx++) {
                    boolean first = currIdx < pages;
                    int pageIdx = currIdx % pages;

                    if (readPages.get(pageIdx) || (!first && tailPages.get(pageIdx)))
                        continue;

                    if (!readPageFromStore(pageId(partId, FLAG_DATA, pageIdx), locBuff)) {
                        // Skip not FLAG_DATA pages.
                        setBit(readPages, pageIdx);

                        continue;
                    }

                    long pageAddr = bufferAddress(locBuff);
                    DataPageIO io = getPageIO(T_DATA, getVersion(pageAddr));
                    int freeSpace = io.getFreeSpace(pageAddr);
                    int rowsCnt = io.getDirectCount(pageAddr);

                    if (first) {
                        // Skip empty pages.
                        if (rowsCnt == 0) {
                            setBit(readPages, pageIdx);

                            continue;
                        }

                        // There is no difference between a page containing an incomplete DataRow fragment and
                        // the page where DataRow takes up all the free space. There is no dedicated
                        // flag for this case in page header.
                        // During the storage scan we can skip such pages at the first iteration over the partition file,
                        // since all the fragmented pages will be marked by BitSet array we will safely read the others
                        // on the second iteration.
                        if (freeSpace == 0 && rowsCnt == 1) {
                            DataPagePayload payload = io.readPayload(pageAddr, 0, locBuff.capacity());

                            long link = payload.nextLink();

                            if (link != 0)
                                setBit(tailPages, pageIndex(pageId(link)));

                            continue;
                        }
                    }

                    setBit(readPages, pageIdx);

                    for (int itemId = 0; itemId < rowsCnt; itemId++) {
                        DataRow row = new DataRow();

                        row.partition(partId);

                        row.initFromPageBuffer(
                            sctx,
                            coctx,
                            new IgniteThrowableFunction<Long, ByteBuffer>() {
                                @Override public ByteBuffer apply(Long nextPageId) throws IgniteCheckedException {
                                    boolean success = readPageFromStore(nextPageId, fragmentBuff);

                                    assert success : "Only FLAG_DATA pages allowed: " + toDetailString(nextPageId);

                                    // Fragment of page has been read, might be skipped further.
                                    setBit(readPages, pageIndex(nextPageId));

                                    return fragmentBuff;
                                }
                            },
                            locBuff,
                            itemId,
                            false,
                            CacheDataRowAdapter.RowData.FULL,
                            false);

                        rows.add(row);
                    }
                }

                if (currIdx == 2 * pages) {
                    secondScanComplete = true;

                    boolean set = true;

                    for (int j = 0; j < pages; j++)
                        set &= readPages.get(j);

                    assert set : "readPages=" + readPages + ", pages=" + pages;
                }

                return !rows.isEmpty();
            }
            catch (IgniteCheckedException e) {
                throw new IgniteCheckedException("Error during iteration through page store: " + this, e);
            }
        }

        /**
         * @param bitSet BitSet to change bit index.
         * @param idx Index of bit to change.
         */
        private static void setBit(BitSet bitSet, int idx) {
            boolean bit = bitSet.get(idx);

            assert !bit : "Bit with given index already set: " + idx;

            bitSet.set(idx);
        }

        /**
         * @param pageId Page id to read from store.
         * @param buff Buffer to read page into.
         * @return {@code true} if page read with given type flag.
         * @throws IgniteCheckedException If fails.
         */
        private boolean readPageFromStore(long pageId, ByteBuffer buff) throws IgniteCheckedException {
            buff.clear();

            boolean read = store.read(pageId, buff, true);

            assert read : toDetailString(pageId);

            return getType(buff) == flag(pageId);
        }

        /** {@inheritDoc} */
        @Override public String toString() {
            return S.toString(DataPageIterator.class, this, super.toString());
        }
    }

    /** Remote snapshot future which tracks remote snapshot transmission result. */
    private static class RemoteSnapshotFilesRecevier extends GridFutureAdapter<Void> {
        /** Snapshot name to create. */
        private final String reqId = RMT_SNAPSHOT_PREFIX + U.maskForFileName(UUID.randomUUID().toString());

        /** Ignite snapshot manager. */
        private final IgniteSnapshotManager snpMgr;

        /** Initial message to send request. */
        private final SnapshotFilesRequestMessage initMsg;

        /** Remote node id to request snapshot from. */
        private final UUID rmtNodeId;

        /** Process interrupt checker. */
        private final BooleanSupplier stopChecker;

        /** Partition handler given by request initiator. */
        private final BiConsumer<File, Throwable> partHnd;

        /** Temporary working directory for consuming partitions. */
        private final Path dir;

        /** Counter which show how many partitions left to be received. */
        private final AtomicInteger partsLeft = new AtomicInteger(-1);

        /**
         * @param snpMgr Ignite snapshot manager.
         * @param rmtNodeId Remote node to request snapshot from.
         * @param reqId Snapshot operation request ID.
         * @param snpName Snapshot name to request.
         * @param rmtSnpPath Snapshot directory path on the remote node.
         * @param parts Cache group and partitions to request.
         * @param stopChecker Process interrupt checker.
         * @param partHnd Partition handler.
         */
        public RemoteSnapshotFilesRecevier(
            IgniteSnapshotManager snpMgr,
            UUID rmtNodeId,
            UUID reqId,
            String snpName,
            @Nullable String rmtSnpPath,
            Map<Integer, Set<Integer>> parts,
            BooleanSupplier stopChecker,
            BiConsumer<@Nullable File, @Nullable Throwable> partHnd
        ) {
            dir = Paths.get(snpMgr.tmpWorkDir.getAbsolutePath(), this.reqId);
            initMsg = new SnapshotFilesRequestMessage(this.reqId, reqId, snpName, rmtSnpPath, parts);

            this.snpMgr = snpMgr;
            this.rmtNodeId = rmtNodeId;
            this.stopChecker = stopChecker;
            this.partHnd = partHnd;
        }

        /** Initiate handler by sending request message. */
        public synchronized void init() {
            if (isDone())
                return;

            try {
                ClusterNode rmtNode = snpMgr.cctx.discovery().node(rmtNodeId);

                if (rmtNode == null) {
                    throw new ClusterTopologyCheckedException("Snapshot remote request cannot be performed. " +
                        "Remote node left the grid [rmtNodeId=" + rmtNodeId + ']');
                }

                snpMgr.cctx.gridIO().sendOrderedMessage(rmtNode,
                    DFLT_INITIAL_SNAPSHOT_TOPIC,
                    initMsg,
                    SYSTEM_POOL,
                    Long.MAX_VALUE,
                    true);

                if (snpMgr.log.isInfoEnabled()) {
                    snpMgr.log.info("Snapshot request is sent to the remote node [rmtNodeId=" + rmtNodeId +
                        ", snpName=" + initMsg.snapshotName() + ", rqId=" + reqId + ']');
                }
            }
            catch (Throwable t) {
                onDone(t);
            }
        }

        /**
         * @param ex Exception occurred during receiving files.
         */
        public synchronized void acceptException(Throwable ex) {
            if (isDone())
                return;

            try {
                partHnd.accept(null, ex);
            }
            catch (Throwable t) {
                ex.addSuppressed(t);
            }

            onDone(ex);
        }

        /**
         * @param part Received file which needs to be handled.
         */
        public synchronized void acceptFile(File part) {
            if (isDone())
                return;

            if (stopChecker.getAsBoolean())
                throw new TransmissionCancelledException("Future cancelled prior to the all requested partitions processed.");

            try {
                partHnd.accept(part, null);
            }
            catch (IgniteInterruptedException e) {
                throw new TransmissionCancelledException(e.getMessage());
            }

            partsLeft.decrementAndGet();
        }

        /** {@inheritDoc} */
        @Override protected synchronized boolean onDone(@Nullable Void res, @Nullable Throwable err, boolean cancel) {
            U.delete(dir);

            return super.onDone(res, err, cancel);
        }

        /** {@inheritDoc} */
        @Override public boolean equals(Object o) {
            if (this == o)
                return true;

            if (o == null || getClass() != o.getClass())
                return false;

            RemoteSnapshotFilesRecevier future = (RemoteSnapshotFilesRecevier)o;

            return Objects.equals(reqId, future.reqId);
        }

        /** {@inheritDoc} */
        @Override public int hashCode() {
            return reqId.hashCode();
        }

        /** {@inheritDoc} */
        @Override public String toString() {
            return S.toString(RemoteSnapshotFilesRecevier.class, this);
        }
    }

    /**
     * This manager is responsible for requesting and handling snapshots from a remote node. Each snapshot request
     * processed asynchronously but strictly one by one.
     */
    private class SequentialRemoteSnapshotManager implements TransmissionHandler, GridMessageListener {
        /** A task currently being executed and must be explicitly finished. */
        private volatile RemoteSnapshotFilesRecevier active;

        /** Queue of asynchronous tasks to execute. */
        private final Queue<RemoteSnapshotFilesRecevier> queue = new ConcurrentLinkedDeque<>();

        /** {@code true} if the node is stopping. */
        private boolean stopping;

        /**
         * @param next New task for scheduling.
         */
        public synchronized void submit(IgniteSnapshotManager.RemoteSnapshotFilesRecevier next) {
            assert next != null;

            if (stopping) {
                next.acceptException(new IgniteException(SNP_NODE_STOPPING_ERR_MSG));

                return;
            }

            RemoteSnapshotFilesRecevier curr = active;

            if (curr == null || curr.isDone()) {
                next.listen(f -> scheduleNext());

                active = next;

                next.init();
            }
            else
                queue.offer(next);
        }

        /** Schedule next async receiver. */
        private synchronized void scheduleNext() {
            RemoteSnapshotFilesRecevier next = queue.poll();

            if (next == null)
                return;

            submit(next);
        }

        /** Stopping handler. */
        public synchronized void stop() {
            stopping = true;

            if (active != null)
                active.acceptException(new IgniteException(SNP_NODE_STOPPING_ERR_MSG));

            RemoteSnapshotFilesRecevier r;

            while ((r = queue.poll()) != null)
                r.acceptException(new IgniteException(SNP_NODE_STOPPING_ERR_MSG));

            Set<RemoteSnapshotFilesRecevier> futs = activeTasks();
            GridCompoundFuture<Void, Void> stopFut = new GridCompoundFuture<>();

            try {
                for (IgniteInternalFuture<Void> fut : futs)
                    stopFut.add(fut);

                stopFut.markInitialized().get();
            }
            catch (IgniteCheckedException e) {
                throw new IgniteException(e);
            }
        }

        /**
         * @param nodeId A node left the cluster.
         */
        public void onNodeLeft(UUID nodeId) {
            Set<RemoteSnapshotFilesRecevier> futs = activeTasks();
            ClusterTopologyCheckedException ex = new ClusterTopologyCheckedException("The node from which a snapshot has been " +
                "requested left the grid");

            futs.forEach(t -> {
                if (t.rmtNodeId.equals(nodeId))
                    t.acceptException(ex);
            });
        }

        /**
         * @return The set of currently scheduled tasks, some of them may be already completed.
         */
        private Set<RemoteSnapshotFilesRecevier> activeTasks() {
            Set<RemoteSnapshotFilesRecevier> futs = new HashSet<>(queue);

            RemoteSnapshotFilesRecevier active0 = active;

            if (active0 != null)
                futs.add(active0);

            return futs;
        }

        /** {@inheritDoc} */
        @Override public void onMessage(UUID nodeId, Object msg, byte plc) {
            if (!busyLock.enterBusy())
                return;

            try {
                if (msg instanceof SnapshotFilesRequestMessage) {
                    SnapshotFilesRequestMessage reqMsg0 = (SnapshotFilesRequestMessage)msg;
                    String rqId = reqMsg0.id();
                    String snpName = reqMsg0.snapshotName();

                    try {
                        synchronized (this) {
                            AbstractSnapshotFutureTask<?> task = lastScheduledSnapshotResponseRemoteTask(nodeId);

                            if (task != null) {
                                // Task will also be removed from local map due to the listener on future done.
                                task.cancel();

                                log.info("Snapshot request has been cancelled due to another request received " +
                                    "[prevSnpResp=" + task + ", msg0=" + reqMsg0 + ']');
                            }
                        }

                        AbstractSnapshotFutureTask<?> task = registerTask(rqId,
                            new SnapshotResponseRemoteFutureTask(cctx,
                                nodeId,
                                reqMsg0.requestId(),
                                snpName,
                                reqMsg0.snapshotPath(),
                                tmpWorkDir,
                                ioFactory,
                                rmtSndrFactory.apply(rqId, nodeId),
                                reqMsg0.parts()));

                        task.listen(f -> {
                            if (f.error() == null)
                                return;

                            U.error(log, "Failed to process request of creating a snapshot " +
                                "[from=" + nodeId + ", msg=" + reqMsg0 + ']', f.error());

                            try {
                                cctx.gridIO().sendToCustomTopic(nodeId,
                                    DFLT_INITIAL_SNAPSHOT_TOPIC,
                                    new SnapshotFilesFailureMessage(reqMsg0.id(), f.error().getMessage()),
                                    SYSTEM_POOL);
                            }
                            catch (IgniteCheckedException ex0) {
                                U.error(log, "Fail to send the response message with processing snapshot request " +
                                    "error [request=" + reqMsg0 + ", nodeId=" + nodeId + ']', ex0);
                            }
                        });

                        task.start();
                    }
                    catch (Throwable t) {
                        U.error(log, "Error processing snapshot file request message " +
                            "error [request=" + reqMsg0 + ", nodeId=" + nodeId + ']', t);

                        cctx.gridIO().sendToCustomTopic(nodeId,
                            DFLT_INITIAL_SNAPSHOT_TOPIC,
                            new SnapshotFilesFailureMessage(reqMsg0.id(), t.getMessage()),
                            SYSTEM_POOL);
                    }
                }
                else if (msg instanceof SnapshotFilesFailureMessage) {
                    SnapshotFilesFailureMessage respMsg0 = (SnapshotFilesFailureMessage)msg;

                    RemoteSnapshotFilesRecevier task = active;

                    if (task == null || !task.reqId.equals(respMsg0.id())) {
                        if (log.isInfoEnabled()) {
                            log.info("A stale snapshot response message has been received. Will be ignored " +
                                "[fromNodeId=" + nodeId + ", response=" + respMsg0 + ']');
                        }

                        return;
                    }

                    if (respMsg0.errorMessage() != null) {
                        task.acceptException(new IgniteCheckedException("Request cancelled. The snapshot operation stopped " +
                            "on the remote node with an error: " + respMsg0.errorMessage()));
                    }
                }
            }
            catch (Throwable e) {
                U.error(log, "Processing snapshot request from remote node fails with an error", e);

                cctx.kernalContext().failure().process(new FailureContext(FailureType.CRITICAL_ERROR, e));
            }
            finally {
                busyLock.leaveBusy();
            }
        }

        /** {@inheritDoc} */
        @Override public void onEnd(UUID nodeId) {
            RemoteSnapshotFilesRecevier task = active;

            if (task == null)
                return;

            assert task.partsLeft.get() == 0 : task;
            assert task.rmtNodeId.equals(nodeId);

            if (log.isInfoEnabled()) {
                log.info("Requested snapshot from remote node has been fully received " +
                    "[rqId=" + task.reqId + ", task=" + task + ']');
            }

            task.onDone((Void)null);
        }

        /** {@inheritDoc} */
        @Override public void onException(UUID nodeId, Throwable ex) {
            RemoteSnapshotFilesRecevier task = active;

            if (task == null)
                return;

            assert task.rmtNodeId.equals(nodeId);

            task.acceptException(ex);
        }

        /** {@inheritDoc} */
        @Override public String filePath(UUID nodeId, TransmissionMeta fileMeta) {
            Integer partId = (Integer)fileMeta.params().get(SNP_PART_ID_PARAM);
            String cacheDirName = (String)fileMeta.params().get(SNP_CACHE_DIR_NAME_PARAM);
            String rqId = (String)fileMeta.params().get(RQ_ID_NAME_PARAM);
            Integer partsCnt = (Integer)fileMeta.params().get(SNP_PARTITIONS_CNT);

            RemoteSnapshotFilesRecevier task = active;

            if (task == null || task.isDone() || !task.reqId.equals(rqId)) {
                throw new TransmissionCancelledException("Stale snapshot transmission will be ignored " +
                    "[rqId=" + rqId + ", meta=" + fileMeta + ", task=" + task + ']');
            }

            assert task.reqId.equals(rqId) && task.rmtNodeId.equals(nodeId) :
                "Another transmission in progress [task=" + task + ", nodeId=" + rqId + ']';

            busyLock.enterBusy();

            try {
                task.partsLeft.compareAndSet(-1, partsCnt);

                File cacheDir = FilePageStoreManager.cacheWorkDir(storeMgr.workDir(), cacheDirName);

                File tmpCacheDir = U.resolveWorkDirectory(storeMgr.workDir().getAbsolutePath(),
                    formatTmpDirName(cacheDir).getName(), false);

                return Paths.get(tmpCacheDir.getAbsolutePath(), getPartitionFileName(partId)).toString();
            }
            catch (IgniteCheckedException e) {
                throw new IgniteException(e);
            }
            finally {
                busyLock.leaveBusy();
            }
        }

        /** {@inheritDoc} */
        @Override public Consumer<ByteBuffer> chunkHandler(UUID nodeId, TransmissionMeta initMeta) {
            throw new UnsupportedOperationException("Loading file by chunks is not supported: " + nodeId);
        }

        /** {@inheritDoc} */
        @Override public Consumer<File> fileHandler(UUID nodeId, TransmissionMeta initMeta) {
            Integer grpId = (Integer)initMeta.params().get(SNP_GRP_ID_PARAM);
            Integer partId = (Integer)initMeta.params().get(SNP_PART_ID_PARAM);
            String rqId = (String)initMeta.params().get(RQ_ID_NAME_PARAM);

            assert grpId != null;
            assert partId != null;
            assert rqId != null;

            RemoteSnapshotFilesRecevier task = active;

            if (task == null || task.isDone() || !task.reqId.equals(rqId)) {
                throw new TransmissionCancelledException("Stale snapshot transmission will be ignored " +
                    "[rqId=" + rqId + ", meta=" + initMeta + ", task=" + task + ']');
            }

            return new Consumer<File>() {
                @Override public void accept(File file) {
                    RemoteSnapshotFilesRecevier task0 = active;

                    if (task0 == null || !task0.equals(task) || task0.isDone()) {
                        throw new TransmissionCancelledException("Snapshot request is cancelled [rqId=" + rqId +
                            ", grpId=" + grpId + ", partId=" + partId + ']');
                    }

                    if (!busyLock.enterBusy())
                        throw new IgniteException(SNP_NODE_STOPPING_ERR_MSG);

                    try {
                        task0.acceptFile(file);
                    }
                    finally {
                        busyLock.leaveBusy();
                    }
                }
            };
        }
    }

    /**
     *
     */
    private static class RemoteSnapshotSender extends SnapshotSender {
        /** The sender which sends files to remote node. */
        private final GridIoManager.TransmissionSender sndr;

        /** Snapshot name. */
        private final String rqId;

        /** The number of cache partition files expected to be processed. */
        private int partsCnt;

        /**
         * @param log Ignite logger.
         * @param sndr File sender instance.
         * @param rqId Snapshot name.
         */
        public RemoteSnapshotSender(
            IgniteLogger log,
            Executor exec,
            GridIoManager.TransmissionSender sndr,
            String rqId
        ) {
            super(log, exec);

            this.sndr = sndr;
            this.rqId = rqId;
        }

        /** {@inheritDoc} */
        @Override protected void init(int partsCnt) {
            this.partsCnt = partsCnt;
        }

        /** {@inheritDoc} */
        @Override public void sendPart0(File part, String cacheDirName, GroupPartitionId pair, Long len) {
            try {
                assert part.exists();
                assert len > 0 : "Requested partitions has incorrect file length " +
                    "[pair=" + pair + ", cacheDirName=" + cacheDirName + ']';

                sndr.send(part, 0, len, transmissionParams(rqId, cacheDirName, pair), TransmissionPolicy.FILE);

                if (log.isInfoEnabled()) {
                    log.info("Partition file has been send [part=" + part.getName() + ", pair=" + pair +
                        ", length=" + len + ']');
                }
            }
            catch (TransmissionCancelledException e) {
                if (log.isInfoEnabled()) {
                    log.info("Transmission partition file has been interrupted [part=" + part.getName() +
                        ", pair=" + pair + ']');
                }
            }
            catch (IgniteCheckedException | InterruptedException | IOException e) {
                U.error(log, "Error sending partition file [part=" + part.getName() + ", pair=" + pair +
                    ", length=" + len + ']', e);

                throw new IgniteException(e);
            }
        }

        /** {@inheritDoc} */
        @Override public void sendDelta0(File delta, String cacheDirName, GroupPartitionId pair) {
            throw new UnsupportedOperationException("Sending files by chunks of data is not supported: " + delta.getAbsolutePath());
        }

        /**
         * @param cacheDirName Cache directory name.
         * @param pair Cache group id with corresponding partition id.
         * @return Map of params.
         */
        private Map<String, Serializable> transmissionParams(String rqId, String cacheDirName,
            GroupPartitionId pair) {
            Map<String, Serializable> params = new HashMap<>();

            params.put(SNP_GRP_ID_PARAM, pair.getGroupId());
            params.put(SNP_PART_ID_PARAM, pair.getPartitionId());
            params.put(SNP_CACHE_DIR_NAME_PARAM, cacheDirName);
            params.put(RQ_ID_NAME_PARAM, rqId);
            params.put(SNP_PARTITIONS_CNT, partsCnt);

            return params;
        }

        /** {@inheritDoc} */
        @Override public void close0(@Nullable Throwable th) {
            U.closeQuiet(sndr);

            if (th == null) {
                if (log.isInfoEnabled())
                    log.info("The remote snapshot sender closed normally [snpName=" + rqId + ']');
            }
            else {
                U.warn(log, "The remote snapshot sender closed due to an error occurred while processing " +
                    "snapshot operation [snpName=" + rqId + ']', th);
            }
        }
    }

    /**
     * Snapshot sender which writes all data to local directory.
     */
    private class LocalSnapshotSender extends SnapshotSender {
        /** Local snapshot directory. */
        private final File snpLocDir;

        /** Local node snapshot directory calculated on snapshot directory. */
        private File dbDir;

        /** Size of page. */
        private final int pageSize;

        /** Delta iterator factory. */
        private final Factory<File, FileIOFactory, DeltaIterator> deltaIterFactory =
            sequentialWrite() ? DeltaSortedIterator::new : DeltaIterator::new;

        /**
         * @param snpName Snapshot name.
         * @param snpPath Snapshot directory path.
         */
        public LocalSnapshotSender(String snpName, @Nullable String snpPath) {
            super(IgniteSnapshotManager.this.log, cctx.kernalContext().pools().getSnapshotExecutorService());

            snpLocDir = snapshotLocalDir(snpName, snpPath);
            pageSize = cctx.kernalContext().config().getDataStorageConfiguration().getPageSize();
        }

        /** {@inheritDoc} */
        @Override protected void init(int partsCnt) {
            dbDir = new File(snpLocDir, databaseRelativePath(pdsSettings.folderName()));

            if (dbDir.exists()) {
                throw new IgniteException("Snapshot with given name already exists " +
                    "[snpName=" + snpLocDir.getName() + ", absPath=" + dbDir.getAbsolutePath() + ']');
            }

            writeSnapshotDirectoryToMetastorage(snpLocDir);

            try {
                U.ensureDirectory(dbDir, "snapshot work directory for a local snapshot sender", log);
            }
            catch (IgniteCheckedException e) {
                throw new IgniteException(e);
            }
        }

        /** {@inheritDoc} */
        @Override public void sendCacheConfig0(File ccfg, String cacheDirName) {
            assert dbDir != null;

            try {
                File cacheDir = U.resolveWorkDirectory(dbDir.getAbsolutePath(), cacheDirName, false);

                File targetCacheCfg = new File(cacheDir, ccfg.getName());

                copy(ioFactory, ccfg, targetCacheCfg, ccfg.length(), transferRateLimiter);

                StoredCacheData cacheData = locCfgMgr.readCacheData(targetCacheCfg);

                if (cacheData.config().isEncryptionEnabled()) {
                    EncryptionSpi encSpi = cctx.kernalContext().config().getEncryptionSpi();

                    GroupKey gKey = cctx.kernalContext().encryption().getActiveKey(CU.cacheGroupId(cacheData.config()));

                    cacheData.groupKeyEncrypted(new GroupKeyEncrypted(gKey.id(), encSpi.encryptKey(gKey.key())));

                    locCfgMgr.writeCacheData(cacheData, targetCacheCfg);
                }
            }
            catch (IgniteCheckedException e) {
                throw new IgniteException(e);
            }
        }

        /** {@inheritDoc} */
        @Override public void sendMarshallerMeta0(List<Map<Integer, MappedName>> mappings) {
            if (mappings == null)
                return;

            try {
                saveMappings(cctx.kernalContext(), mappings, snpLocDir);
            }
            catch (IgniteCheckedException e) {
                throw new IgniteException(e);
            }
        }

        /** {@inheritDoc} */
        @Override public void sendBinaryMeta0(Collection<BinaryType> types) {
            if (types == null)
                return;

            cctx.kernalContext().cacheObjects().saveMetadata(types, snpLocDir);
        }

        /** {@inheritDoc} */
        @Override public void sendPart0(File part, String cacheDirName, GroupPartitionId pair, Long len) {
            try {
                if (len == 0)
                    return;

                File cacheDir = U.resolveWorkDirectory(dbDir.getAbsolutePath(), cacheDirName, false);

                File snpPart = new File(cacheDir, part.getName());

                if (!snpPart.exists() || snpPart.delete())
                    snpPart.createNewFile();

                copy(ioFactory, part, snpPart, len, transferRateLimiter);

                if (log.isDebugEnabled()) {
                    log.debug("Partition has been snapshot [snapshotDir=" + dbDir.getAbsolutePath() +
                        ", cacheDirName=" + cacheDirName + ", part=" + part.getName() +
                        ", length=" + part.length() + ", snapshot=" + snpPart.getName() + ']');
                }
            }
            catch (IOException | IgniteCheckedException ex) {
                throw new IgniteException(ex);
            }
        }

        /** {@inheritDoc} */
        @Override public void sendDelta0(File delta, String cacheDirName, GroupPartitionId pair) {
            File snpPart = getPartitionFile(dbDir, cacheDirName, pair.getPartitionId());

            if (log.isDebugEnabled()) {
                log.debug("Start partition snapshot recovery with the given delta page file [part=" + snpPart +
                    ", delta=" + delta + ']');
            }

            boolean encrypted = cctx.cache().isEncrypted(pair.getGroupId());

            FileIOFactory ioFactory = encrypted ? ((FilePageStoreManager)cctx.pageStore())
                .encryptedFileIoFactory(IgniteSnapshotManager.this.ioFactory, pair.getGroupId()) :
                IgniteSnapshotManager.this.ioFactory;

            try (DeltaIterator deltaIter = deltaIterFactory.create(delta, ioFactory);
                 FilePageStore pageStore = (FilePageStore)storeMgr.getPageStoreFactory(pair.getGroupId(), encrypted)
                     .createPageStore(getTypeByPartId(pair.getPartitionId()), snpPart::toPath, v -> {})
            ) {
                pageStore.beginRecover();

                while (deltaIter.hasNext()) {
                    transferRateLimiter.acquire(pageSize);

                    ByteBuffer page = deltaIter.next();

                    pageStore.write(PageIO.getPageId(page), page, 0, false);
                }

                pageStore.finishRecover();
            }
            catch (IOException | IgniteCheckedException e) {
                throw new IgniteException(e);
            }
        }

        /** {@inheritDoc} */
        @Override protected void close0(@Nullable Throwable th) {
            if (th == null) {
                if (log.isInfoEnabled())
                    log.info("The Local snapshot sender closed. All resources released [dbNodeSnpDir=" + dbDir + ']');
            }
            else {
                deleteSnapshot(snpLocDir, pdsSettings.folderName());

                if (log.isDebugEnabled())
                    log.debug("Local snapshot sender closed due to an error occurred: " + th.getMessage());
            }
        }
    }

    /** Delta file iterator. */
    private class DeltaIterator implements Iterator<ByteBuffer>, Closeable {
        /** Delta file. */
        protected final File delta;

        /** Delta file IO. */
        private final FileIO fileIo;

        /** Delta file length. */
        protected final long totalBytes;

        /** */
        protected final int pageSize;

        /** Pages count written to a delta file. */
        protected final int pagesCnt;

        /** */
        protected final ByteBuffer pageBuf;

        /** */
        private long pos;

        /** */
        DeltaIterator(File delta, FileIOFactory ioFactory) throws IOException {
            pageSize = cctx.kernalContext().config().getDataStorageConfiguration().getPageSize();

            this.delta = delta;

            fileIo = ioFactory.create(delta, READ);

            totalBytes = fileIo.size();

            assert totalBytes % pageSize == 0 : "Given file with delta pages has incorrect size: " + totalBytes;

            pagesCnt = (int)(totalBytes / pageSize);

            pageBuf = ByteBuffer.allocate(pageSize).order(ByteOrder.nativeOrder());
        }

        /** {@inheritDoc} */
        @Override public boolean hasNext() {
            return pos < totalBytes;
        }

        /** {@inheritDoc} */
        @Override public ByteBuffer next() {
            if (!hasNext())
                throw new NoSuchElementException();

            readPage(pos);

            pos += pageSize;

            return pageBuf;
        }

        /** Reads a page from the delta file from the given position. */
        protected void readPage(long pos) {
            pageBuf.clear();

            try {
                long read = fileIo.readFully(pageBuf, pos);

                assert read == pageBuf.capacity();
            }
            catch (IOException e) {
                throw new IgniteException(e);
            }

            pageBuf.flip();

            if (log.isDebugEnabled()) {
                log.debug("Read page given delta file [path=" + delta.getName() + ", pageId=" +
                    PageIO.getPageId(pageBuf) + ", index=" + PageIdUtils.pageIndex(PageIO.getPageId(pageBuf)) +
                    ", pos=" + pos + ", pagesCnt=" + pagesCnt + ", crcBuff=" +
                    FastCrc.calcCrc(pageBuf, pageBuf.limit()) + ", crcPage=" + PageIO.getCrc(pageBuf) + ']');

                pageBuf.rewind();
            }
        }

        /** {@inheritDoc} */
        @Override public void close() throws IOException {
            fileIo.close();
        }
    }

    /**
     * Delta file iterator sorted by page indexes to almost sequential disk writes on apply to a page store.
     */
    class DeltaSortedIterator extends DeltaIterator {
        /** Snapshot delta sort batch size in pages count. */
        public static final int DELTA_SORT_BATCH_SIZE = 500_000;

        /** Delta index file IO. */
        private final FileIO idxIo;

        /** */
        private int id;

        /** */
        private Iterator<Integer> sortedIter;

        /** */
        DeltaSortedIterator(File delta, FileIOFactory ioFactory) throws IOException {
            super(delta, ioFactory);

            File deltaIdx = partDeltaIndexFile(delta);

            idxIo = pagesCnt > 0 ? IgniteSnapshotManager.this.ioFactory.create(deltaIdx, READ) : null;

            assert deltaIdx.length() % 4 /* pageIdx */ == 0 : "Wrong delta index size: " + deltaIdx.length();
            assert deltaIdx.length() / 4 == pagesCnt : "Wrong delta index pages count: " + deltaIdx.length();
        }

        /** {@inheritDoc} */
        @Override public boolean hasNext() {
            if (sortedIter == null || !sortedIter.hasNext())
                advance();

            return sortedIter.hasNext();
        }

        /** {@inheritDoc} */
        @Override public ByteBuffer next() {
            readPage((long)sortedIter.next() * pageSize);

            return pageBuf;
        }

        /** */
        private void advance() {
            TreeMap<Integer, Integer> sorted = new TreeMap<>();

            while (id < pagesCnt && sorted.size() < DELTA_SORT_BATCH_SIZE) {
                pageBuf.clear();

                try {
                    idxIo.readFully(pageBuf);
                }
                catch (IOException e) {
                    throw new IgniteException(e);
                }

                pageBuf.flip();

                while (pageBuf.hasRemaining())
                    sorted.put(pageBuf.getInt(), id++);
            }

            sortedIter = sorted.values().iterator();
        }

        /** {@inheritDoc} */
        @Override public void close() throws IOException {
            super.close();

            U.closeQuiet(idxIo);
        }
    }

    /** */
    private static class SnapshotOperationResponse implements Serializable {
        /** Serial version uid. */
        private static final long serialVersionUID = 0L;

        /** Results of single-node handlers execution. */
        private final Map<String, SnapshotHandlerResult<Object>> hndResults;

        /** Default constructor. */
        public SnapshotOperationResponse() {
            this(null);
        }

        /** @param hndResults Results of single-node handlers execution.  */
        public SnapshotOperationResponse(Map<String, SnapshotHandlerResult<Object>> hndResults) {
            this.hndResults = hndResults;
        }

        /** @return Results of single-node handlers execution. */
        public @Nullable Map<String, SnapshotHandlerResult<Object>> handlerResults() {
            return hndResults;
        }
    }

    /** Snapshot operation start message. */
    private static class SnapshotStartDiscoveryMessage extends InitMessage<SnapshotOperationRequest>
        implements SnapshotDiscoveryMessage {
        /** Serial version UID. */
        private static final long serialVersionUID = 0L;

        /**
         * @param processId Unique process id.
         * @param req Snapshot initial request.
         */
        public SnapshotStartDiscoveryMessage(
            UUID processId,
            SnapshotOperationRequest req
        ) {
            super(processId, START_SNAPSHOT, req);
        }

        /** {@inheritDoc} */
        @Override public boolean needExchange() {
            return true;
        }

        /** {@inheritDoc} */
        @Override public boolean needAssignPartitions() {
            return false;
        }

        /** {@inheritDoc} */
        @Override public String toString() {
            return S.toString(SnapshotStartDiscoveryMessage.class, this, super.toString());
        }
    }

    /** */
    public static class ClusterSnapshotFuture extends GridFutureAdapter<Void> {
        /** Unique snapshot request id. */
        final UUID rqId;

        /** Snapshot name. */
        final String name;

        /** Snapshot start time. */
        final long startTime;

        /** Snapshot finish time. */
        volatile long endTime;

        /** Operation interruption exception. */
        volatile IgniteCheckedException interruptEx;

        /**
         * Default constructor.
         */
        public ClusterSnapshotFuture() {
            onDone();

            rqId = null;
            name = "";
            startTime = 0;
            endTime = 0;
        }

        /**
         * @param name Snapshot name.
         * @param err Error starting snapshot operation.
         */
        public ClusterSnapshotFuture(String name, Exception err) {
            onDone(err);

            this.name = name;
            startTime = U.currentTimeMillis();
            endTime = 0;
            rqId = null;
        }

        /**
         * @param rqId Unique snapshot request id.
         * @param name Snapshot name.
         */
        public ClusterSnapshotFuture(UUID rqId, String name) {
            this.rqId = rqId;
            this.name = name;
            startTime = U.currentTimeMillis();
        }

        /** {@inheritDoc} */
        @Override protected boolean onDone(@Nullable Void res, @Nullable Throwable err, boolean cancel) {
            endTime = U.currentTimeMillis();

            return super.onDone(res, err, cancel);
        }

        /** @return Request ID. */
        public UUID requestId() {
            return rqId;
        }
    }

    /** Start creation of cluster snapshot closure. */
    @GridInternal
    private static class CreateSnapshotCallable implements IgniteCallable<Void> {
        /** Serial version UID. */
        private static final long serialVersionUID = 0L;

        /** Snapshot name. */
        private final String snpName;

        /** Incremental flag. */
        private final boolean incremental;

        /** Auto-injected grid instance. */
        @IgniteInstanceResource
        private transient IgniteEx ignite;

        /**
         * @param snpName Snapshot name.
         */
        public CreateSnapshotCallable(String snpName, boolean incremental) {
            this.snpName = snpName;
            this.incremental = incremental;
        }

        /** {@inheritDoc} */
        @Override public Void call() throws Exception {
            if (incremental)
                ignite.snapshot().createIncrementalSnapshot(snpName).get();
            else
                ignite.snapshot().createSnapshot(snpName).get();

            return null;
        }
    }

    /** Cancel snapshot operation closure. */
    @GridInternal
    private static class CancelSnapshotCallable implements IgniteCallable<Boolean> {
        /** Serial version uid. */
        private static final long serialVersionUID = 0L;

        /** Snapshot name. */
        private final String snpName;

        /** Snapshot operation request ID. */
        private final UUID reqId;

        /** Auto-injected grid instance. */
        @IgniteInstanceResource
        private transient IgniteEx ignite;

        /**
         * @param reqId Snapshot operation request ID.
         * @param snpName Snapshot name.
         */
        public CancelSnapshotCallable(UUID reqId, String snpName) {
            this.reqId = reqId;
            this.snpName = snpName;
        }

        /** {@inheritDoc} */
        @Override public Boolean call() throws Exception {
            if (reqId != null)
                return ignite.context().cache().context().snapshotMgr().cancelLocalSnapshotOperations(reqId);
            else {
                if (ignite.context().cache().context().snapshotMgr().cancelLocalSnapshotTask(snpName))
                    return true;

                return ignite.context().cache().context().snapshotMgr().cancelLocalRestoreTask(snpName).get();
            }
        }
    }

    /** Wrapper of internal checked exceptions. */
    private static class IgniteSnapshotFutureImpl extends IgniteFutureImpl<Void> {
        /** @param fut Internal future. */
        public IgniteSnapshotFutureImpl(IgniteInternalFuture<Void> fut) {
            super(fut);
        }

        /** {@inheritDoc} */
        @Override protected IgniteException convertException(IgniteCheckedException e) {
            if (e instanceof IgniteClientDisconnectedCheckedException)
                return new IgniteException("Client disconnected. Snapshot result is unknown", U.convertException(e));
            else {
                SnapshotWarningException wrn = X.cause(e, SnapshotWarningException.class);

                if (wrn != null)
                    return new IgniteException(wrn.getMessage());

                return new IgniteException("Snapshot has not been created", U.convertException(e));
            }
        }
    }

    /** Factory. */
    @FunctionalInterface
    private interface Factory<E1, E2, R> {
        /** @return An instance of {@link R}. */
        R create(E1 e1, E2 e2) throws IOException;
    }
}<|MERGE_RESOLUTION|>--- conflicted
+++ resolved
@@ -947,9 +947,9 @@
                 highPtr
             );
 
-            writeSnapshotMetafile(
-                new File(incSnpDir, incrementalSnapshotMetaFileName(req.incrementIndex())),
-                incMeta
+            storeSnapshotMeta(
+                incMeta,
+                new File(incSnpDir, incrementalSnapshotMetaFileName(req.incrementIndex()))
             );
 
             return new SnapshotOperationResponse();
@@ -962,8 +962,6 @@
             log.debug("Incremental snapshot operation submited for execution" +
                 "[snpName=" + req.snapshotName() + ", incIdx=" + req.incrementIndex());
         }
-
-        clusterSnpReq = req;
 
         cctx.kernalContext().pools().getSnapshotExecutorService().submit(() -> {
             SnapshotOperationRequest snpReq = clusterSnpReq;
@@ -1053,12 +1051,6 @@
                     cctx.gridConfig().getEncryptionSpi().masterKeyDigest()
                 );
 
-<<<<<<< HEAD
-                writeSnapshotMetafile(
-                    new File(snpDir, snapshotMetaFileName(cctx.localNode().consistentId().toString())),
-                    meta
-                );
-=======
                 SnapshotHandlerContext ctx = new SnapshotHandlerContext(meta, req.groups(), cctx.localNode(), snpDir,
                     req.streamerWarning());
 
@@ -1066,10 +1058,9 @@
 
                 File smf = new File(snpDir, snapshotMetaFileName(cctx.localNode().consistentId().toString()));
 
-                storeSnapshotMeta(req, smf);
+                storeSnapshotMeta(req.meta(), smf);
 
                 log.info("Snapshot metafile has been created: " + smf.getAbsolutePath());
->>>>>>> e441d91e
 
                 return new SnapshotOperationResponse(handlers.invokeAll(SnapshotHandlerType.CREATE, ctx));
             }
@@ -1077,33 +1068,6 @@
                 throw F.wrap(e);
             }
         }, snapshotExecutorService());
-    }
-
-    /**
-     * @param smf File to write to.
-     * @param meta Snapshot meta information.
-     */
-    private <M extends Serializable> void writeSnapshotMetafile(File smf, M meta) {
-        if (smf.exists())
-            throw new GridClosureException(new IgniteException("Snapshot metafile must not exist: " + smf.getAbsolutePath()));
-
-        try (OutputStream out = Files.newOutputStream(smf.toPath())) {
-            byte[] bytes = U.marshal(marsh, meta);
-            int blockSize = SNAPSHOT_LIMITED_TRANSFER_BLOCK_SIZE_BYTES;
-
-            for (int off = 0; off < bytes.length; off += blockSize) {
-                int len = Math.min(blockSize, bytes.length - off);
-
-                transferRateLimiter.acquire(len);
-
-                out.write(bytes, off, len);
-            }
-        }
-        catch (IOException | IgniteCheckedException e) {
-            throw new IgniteException(e);
-        }
-
-        log.info("Snapshot metafile has been created: " + smf.getAbsolutePath());
     }
 
     /**
@@ -1172,16 +1136,15 @@
     /**
      * Stores snapshot metadata.
      *
-     * @param snpReq Snapshot operation request containing snapshot meta.
+     * @param meta Metadata to store.
      * @param smf File to store.
      */
-    private void storeSnapshotMeta(SnapshotOperationRequest snpReq, File smf)
-        throws IgniteCheckedException, IOException {
+    private <M extends Serializable> void storeSnapshotMeta(M meta, File smf) {
         if (smf.exists())
             throw new IgniteException("Snapshot metafile must not exist: " + smf.getAbsolutePath());
 
         try (OutputStream out = Files.newOutputStream(smf.toPath())) {
-            byte[] bytes = U.marshal(marsh, snpReq.meta());
+            byte[] bytes = U.marshal(marsh, meta);
             int blockSize = SNAPSHOT_LIMITED_TRANSFER_BLOCK_SIZE_BYTES;
 
             for (int off = 0; off < bytes.length; off += blockSize) {
@@ -1191,6 +1154,9 @@
 
                 out.write(bytes, off, len);
             }
+        }
+        catch (IOException | IgniteCheckedException e) {
+            throw new IgniteException(e);
         }
     }
 
@@ -1306,7 +1272,7 @@
         File smf = new File(snpDir, snapshotMetaFileName(cctx.localNode().consistentId().toString()));
 
         try {
-            storeSnapshotMeta(snpReq, tempSmf);
+            storeSnapshotMeta(snpReq.meta(), tempSmf);
 
             Files.move(tempSmf.toPath(), smf.toPath(), StandardCopyOption.ATOMIC_MOVE,
                 StandardCopyOption.REPLACE_EXISTING);
