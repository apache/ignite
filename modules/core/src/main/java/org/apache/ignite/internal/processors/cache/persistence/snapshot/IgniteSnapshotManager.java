--- conflicted
+++ resolved
@@ -46,7 +46,6 @@
 import java.util.List;
 import java.util.Map;
 import java.util.NoSuchElementException;
-import java.util.Objects;
 import java.util.Set;
 import java.util.UUID;
 import java.util.concurrent.ConcurrentHashMap;
@@ -56,7 +55,6 @@
 import java.util.concurrent.LinkedBlockingQueue;
 import java.util.function.BiFunction;
 import java.util.function.Function;
-import java.util.function.LongConsumer;
 import java.util.stream.Collectors;
 import org.apache.ignite.IgniteCheckedException;
 import org.apache.ignite.IgniteException;
@@ -86,7 +84,6 @@
 import org.apache.ignite.internal.processors.cache.GridCacheSharedManagerAdapter;
 import org.apache.ignite.internal.processors.cache.distributed.dht.preloader.GridDhtPartitionsExchangeFuture;
 import org.apache.ignite.internal.processors.cache.distributed.dht.preloader.PartitionsExchangeAware;
-import org.apache.ignite.internal.processors.cache.distributed.dht.topology.GridDhtPartitionState;
 import org.apache.ignite.internal.processors.cache.persistence.CacheDataRow;
 import org.apache.ignite.internal.processors.cache.persistence.DataRowPersistenceAdapter;
 import org.apache.ignite.internal.processors.cache.persistence.file.FileIO;
@@ -103,12 +100,8 @@
 import org.apache.ignite.internal.processors.cache.persistence.tree.io.DataPageIO;
 import org.apache.ignite.internal.processors.cache.persistence.tree.io.DataPagePayload;
 import org.apache.ignite.internal.processors.cache.persistence.tree.io.PageIO;
-import org.apache.ignite.internal.processors.cache.persistence.tree.io.PagePartitionMetaIO;
 import org.apache.ignite.internal.processors.cache.persistence.wal.crc.FastCrc;
-<<<<<<< HEAD
 import org.apache.ignite.internal.processors.cache.persistence.wal.reader.StandaloneGridKernalContext;
-=======
->>>>>>> bb182f65
 import org.apache.ignite.internal.processors.cache.verify.IdleVerifyResultV2;
 import org.apache.ignite.internal.processors.cluster.DiscoveryDataClusterState;
 import org.apache.ignite.internal.processors.marshaller.MappedName;
@@ -162,22 +155,14 @@
 import static org.apache.ignite.internal.pagemem.PageIdAllocator.MAX_PARTITION_ID;
 import static org.apache.ignite.internal.processors.cache.binary.CacheObjectBinaryProcessorImpl.binaryWorkDir;
 import static org.apache.ignite.internal.processors.cache.binary.CacheObjectBinaryProcessorImpl.resolveBinaryWorkDir;
-import static org.apache.ignite.internal.processors.cache.distributed.dht.topology.GridDhtPartitionState.OWNING;
-import static org.apache.ignite.internal.processors.cache.distributed.dht.topology.GridDhtPartitionState.fromOrdinal;
 import static org.apache.ignite.internal.processors.cache.persistence.file.FilePageStoreManager.INDEX_FILE_NAME;
 import static org.apache.ignite.internal.processors.cache.persistence.file.FilePageStoreManager.PART_FILE_TEMPLATE;
-<<<<<<< HEAD
 import static org.apache.ignite.internal.processors.cache.persistence.file.FilePageStoreManager.cacheDirName;
-=======
->>>>>>> bb182f65
 import static org.apache.ignite.internal.processors.cache.persistence.file.FilePageStoreManager.cacheDirectories;
 import static org.apache.ignite.internal.processors.cache.persistence.file.FilePageStoreManager.getPartitionFile;
 import static org.apache.ignite.internal.processors.cache.persistence.filename.PdsConsistentIdProcessor.DB_DEFAULT_FOLDER;
 import static org.apache.ignite.internal.processors.cache.persistence.partstate.GroupPartitionId.getTypeByPartId;
-<<<<<<< HEAD
 import static org.apache.ignite.internal.processors.cache.persistence.tree.io.PageIO.T_DATA;
-=======
->>>>>>> bb182f65
 import static org.apache.ignite.internal.processors.task.GridTaskThreadContextKey.TC_SKIP_AUTH;
 import static org.apache.ignite.internal.util.IgniteUtils.isLocalNodeCoordinator;
 import static org.apache.ignite.internal.util.distributed.DistributedProcess.DistributedProcessType.END_SNAPSHOT;
@@ -222,12 +207,9 @@
     /** Snapshot metrics prefix. */
     public static final String SNAPSHOT_METRICS = "snapshot";
 
-<<<<<<< HEAD
     /** Empty array of cache rows for partition page store. */
     private static final CacheDataRow[] EMPTY_ROWS = {};
 
-=======
->>>>>>> bb182f65
     /** Snapshot metafile extension. */
     public static final String SNAPSHOT_METAFILE_EXT = ".smf";
 
@@ -598,7 +580,6 @@
 
             clusterSnpReq = req;
         }
-<<<<<<< HEAD
 
         return task0.chain(fut -> {
             if (fut.error() != null)
@@ -609,20 +590,7 @@
                     .map(n -> cctx.discovery().node(n).consistentId().toString())
                     .collect(Collectors.toSet());
 
-                File smf = new File(snapshotLocalDir(req.snpName), pdsSettings.folderName() + SNAPSHOT_METAFILE_EXT);
-=======
-
-        return task0.chain(fut -> {
-            if (fut.error() != null)
-                throw F.wrap(fut.error());
-
-            try {
-                Set<String> blts = req.bltNodes.stream()
-                    .map(n -> cctx.discovery().node(n).consistentId().toString())
-                    .collect(Collectors.toSet());
-
                 File smf = new File(snapshotLocalDir(req.snpName), snapshotMetaFileName(cctx.localNode().consistentId().toString()));
->>>>>>> bb182f65
 
                 if (smf.exists())
                     throw new GridClosureException(new IgniteException("Snapshot metafile must not exist: " + smf.getAbsolutePath()));
@@ -634,10 +602,7 @@
                         new SnapshotMetadata(req.rqId,
                             req.snpName,
                             cctx.localNode().consistentId().toString(),
-<<<<<<< HEAD
-=======
                             pdsSettings.folderName(),
->>>>>>> bb182f65
                             cctx.gridConfig().getDataStorageConfiguration().getPageSize(),
                             req.grpIds,
                             blts,
@@ -710,9 +675,7 @@
      * @return Future which will be completed when the snapshot will be finalized.
      */
     private IgniteInternalFuture<SnapshotOperationResponse> initLocalSnapshotEndStage(SnapshotOperationRequest req) {
-        SnapshotOperationRequest req0 = clusterSnpReq;
-
-        if (req0 == null)
+        if (clusterSnpReq == null)
             return new GridFinishedFuture<>(new SnapshotOperationResponse());
 
         try {
@@ -891,79 +854,17 @@
     }
 
     /**
-<<<<<<< HEAD
-     * @param part Partition file.
-     * @param grpId Cache group id.
-     * @param partId Partition id.
-     * @param pageBuff Page buffer to read data into.
-     * @param updCntr Partition update counter value consumer.
-     * @param partSize Partition size value consumer.
-     */
-    public void readSnapshotPartitionMeta(
-        File part,
-        int grpId,
-        int partId,
-        ByteBuffer pageBuff,
-        LongConsumer updCntr,
-        LongConsumer partSize
-    ) {
-        try {
-            FilePageStore pageStore = (FilePageStore)storeFactory
-                .apply(grpId, false)
-                .createPageStore(getTypeByPartId(partId),
-                    part::toPath,
-                    val -> {
-                    });
-
-            pageBuff.clear();
-            pageStore.read(0, pageBuff, true);
-
-            PagePartitionMetaIO io = PageIO.getPageIO(pageBuff);
-            GridDhtPartitionState partState = fromOrdinal(io.getPartitionState(pageBuff));
-
-            assert partState == OWNING : "Snapshot partitions must be in OWNING state only: " + partState;
-
-            long updateCntr = io.getUpdateCounter(pageBuff);
-            long size = io.getSize(pageBuff);
-
-            updCntr.accept(updateCntr);
-            partSize.accept(size);
-
-            if (log.isDebugEnabled()) {
-                log.debug("Partition [grpId=" + grpId
-                    + ", id=" + partId
-                    + ", counter=" + updateCntr
-                    + ", size=" + size + "]");
-            }
-        }
-        catch (IgniteCheckedException e) {
-            throw new IgniteException(e);
-        }
-    }
-
-    /**
-     * @param snpName Snapshot name.
-     * @param consId Consistent id.
-     * @return The list of cache or cache group names in given snapshot on local node.
-     */
-    public List<File> snapshotCacheDirectories(String snpName, String consId) {
-=======
      * @param snpName Snapshot name.
      * @param folderName Directory name for cache group.
      * @return The list of cache or cache group names in given snapshot on local node.
      */
     public List<File> snapshotCacheDirectories(String snpName, String folderName) {
->>>>>>> bb182f65
         File snpDir = snapshotLocalDir(snpName);
 
         if (!snpDir.exists())
             return Collections.emptyList();
 
-<<<<<<< HEAD
-        return cacheDirectories(new File(snpDir, databaseRelativePath(U.maskForFileName(consId))));
-=======
         return cacheDirectories(new File(snpDir, databaseRelativePath(folderName)));
->>>>>>> bb182f65
     }
 
     /**
@@ -972,42 +873,24 @@
      * @return Snapshot metadata instance.
      */
     public SnapshotMetadata readSnapshotMetadata(String snpName, String consId) {
-<<<<<<< HEAD
-        return readSnapshotMetadata(new File(snapshotLocalDir(snpName),
-                U.maskForFileName(consId) + SNAPSHOT_METAFILE_EXT),
-            marsh,
-            cctx.gridConfig());
-=======
         return readSnapshotMetadata(new File(snapshotLocalDir(snpName), snapshotMetaFileName(consId)));
->>>>>>> bb182f65
     }
 
     /**
      * @param smf File denoting to snapshot metafile.
      * @return Snapshot metadata instance.
      */
-<<<<<<< HEAD
-    private static SnapshotMetadata readSnapshotMetadata(File smf, Marshaller marsh, IgniteConfiguration cfg) {
-=======
     private SnapshotMetadata readSnapshotMetadata(File smf) {
->>>>>>> bb182f65
         if (!smf.exists())
             throw new IgniteException("Snapshot metafile cannot be read due to it doesn't exist: " + smf);
 
         String smfName = smf.getName().substring(0, smf.getName().length() - SNAPSHOT_METAFILE_EXT.length());
 
         try (InputStream in = new BufferedInputStream(new FileInputStream(smf))) {
-<<<<<<< HEAD
-            SnapshotMetadata meta = marsh.unmarshal(in, U.resolveClassLoader(cfg));
-
-            assert U.maskForFileName(meta.consistentId()).equals(smfName) :
-                "smfName=" + smfName + ", consId=" + U.maskForFileName(meta.consistentId());
-=======
             SnapshotMetadata meta = marsh.unmarshal(in, U.resolveClassLoader(cctx.gridConfig()));
 
             if (!U.maskForFileName(meta.consistentId()).equals(smfName))
                 throw new IgniteException("Error reading snapshot metadata [smfName=" + smfName + ", consId=" + U.maskForFileName(meta.consistentId()));
->>>>>>> bb182f65
 
             return meta;
         }
@@ -1037,16 +920,10 @@
         SnapshotMetadata prev = null;
 
         for (File smf : smfs) {
-<<<<<<< HEAD
-            SnapshotMetadata curr = readSnapshotMetadata(smf, marsh, cctx.gridConfig());
-
-            assert prev == null || sameSnapshotMetadata(prev, curr) : "prev=" + prev + ", curr=" + curr;
-=======
             SnapshotMetadata curr = readSnapshotMetadata(smf);
 
             if (prev != null && !prev.sameSnapshot(curr))
                 throw new IgniteException("Snapshot metadata files are from different snapshots [prev=" + prev + ", curr=" + curr);
->>>>>>> bb182f65
 
             metasMap.put(curr.consistentId(), curr);
 
@@ -1068,22 +945,6 @@
         }
     }
 
-<<<<<<< HEAD
-    /**
-     * @param meta1 First snapshot metadata.
-     * @param meta2 Second snapshot metadata.
-     * @return {@code true} if given metadata belongs to the same snapshot.
-     */
-    public static boolean sameSnapshotMetadata(SnapshotMetadata meta1, SnapshotMetadata meta2) {
-        return meta1.requestId().equals(meta2.requestId()) &&
-            meta1.snapshotName().equals(meta2.snapshotName()) &&
-            meta1.pageSize() == meta2.pageSize() &&
-            Objects.equals(meta1.cacheGroupIds(), meta2.cacheGroupIds()) &&
-            Objects.equals(meta1.baselineNodes(), meta2.baselineNodes());
-    }
-
-=======
->>>>>>> bb182f65
     /** {@inheritDoc} */
     @Override public IgniteFuture<Void> createSnapshot(String name) {
         A.notNullOrEmpty(name, "Snapshot name cannot be null or empty.");
@@ -1147,6 +1008,8 @@
                 .map(CacheGroupDescriptor::groupId)
                 .collect(Collectors.toList());
 
+            List<ClusterNode> srvNodes = cctx.discovery().serverNodes(AffinityTopologyVersion.NONE);
+
             snpFut0.listen(f -> {
                 if (f.error() == null)
                     recordSnapshotEvent(name, SNAPSHOT_FINISHED_MSG + grps, EVT_CLUSTER_SNAPSHOT_FINISHED);
@@ -1158,7 +1021,9 @@
                 cctx.localNodeId(),
                 name,
                 grps,
-                new HashSet<>(cctx.kernalContext().state().onlineBaselineNodes())));
+                new HashSet<>(F.viewReadOnly(srvNodes,
+                    F.node2id(),
+                    (node) -> CU.baselineNode(node, clusterState)))));
 
             String msg = "Cluster-wide snapshot operation started [snpName=" + name + ", grps=" + grps + ']';
 
@@ -1264,7 +1129,14 @@
     }
 
     /**
-<<<<<<< HEAD
+     * @param consId Consistent node id.
+     * @return Snapshot metadata file name.
+     */
+    private static String snapshotMetaFileName(String consId) {
+        return U.maskForFileName(consId) + SNAPSHOT_METAFILE_EXT;
+    }
+
+    /**
      * @param snpName Snapshot name.
      * @param grpName Cache group name.
      * @param partId Partition id.
@@ -1325,13 +1197,6 @@
         File nodeDir = new File(snpDir, databaseRelativePath(pdsSettings.folderName()));
 
         return cacheDirectories(nodeDir);
-=======
-     * @param consId Consistent node id.
-     * @return Snapshot metadata file name.
-     */
-    private static String snapshotMetaFileName(String consId) {
-        return U.maskForFileName(consId) + SNAPSHOT_METAFILE_EXT;
->>>>>>> bb182f65
     }
 
     /**
