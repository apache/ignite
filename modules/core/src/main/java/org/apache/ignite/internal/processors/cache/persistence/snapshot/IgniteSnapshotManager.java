/*
 * Licensed to the Apache Software Foundation (ASF) under one or more
 * contributor license agreements.  See the NOTICE file distributed with
 * this work for additional information regarding copyright ownership.
 * The ASF licenses this file to You under the Apache License, Version 2.0
 * (the "License"); you may not use this file except in compliance with
 * the License.  You may obtain a copy of the License at
 *
 *      http://www.apache.org/licenses/LICENSE-2.0
 *
 * Unless required by applicable law or agreed to in writing, software
 * distributed under the License is distributed on an "AS IS" BASIS,
 * WITHOUT WARRANTIES OR CONDITIONS OF ANY KIND, either express or implied.
 * See the License for the specific language governing permissions and
 * limitations under the License.
 */

package org.apache.ignite.internal.processors.cache.persistence.snapshot;

import java.io.BufferedInputStream;
import java.io.BufferedOutputStream;
import java.io.File;
import java.io.FileInputStream;
import java.io.FileOutputStream;
import java.io.IOException;
import java.io.InputStream;
import java.io.OutputStream;
import java.io.Serializable;
import java.nio.ByteBuffer;
import java.nio.ByteOrder;
import java.nio.channels.FileChannel;
import java.nio.file.DirectoryStream;
import java.nio.file.FileVisitResult;
import java.nio.file.Files;
import java.nio.file.Path;
import java.nio.file.Paths;
import java.nio.file.SimpleFileVisitor;
import java.nio.file.attribute.BasicFileAttributes;
import java.util.ArrayDeque;
import java.util.ArrayList;
import java.util.Arrays;
import java.util.BitSet;
import java.util.Collection;
import java.util.Collections;
import java.util.Deque;
import java.util.EnumMap;
import java.util.HashMap;
import java.util.HashSet;
import java.util.LinkedList;
import java.util.List;
import java.util.Map;
import java.util.NoSuchElementException;
import java.util.Objects;
import java.util.Queue;
import java.util.Set;
import java.util.UUID;
import java.util.concurrent.ConcurrentHashMap;
import java.util.concurrent.ConcurrentLinkedDeque;
import java.util.concurrent.ConcurrentMap;
import java.util.concurrent.Executor;
import java.util.concurrent.ExecutorService;
import java.util.concurrent.RejectedExecutionException;
import java.util.concurrent.atomic.AtomicInteger;
import java.util.function.BiConsumer;
import java.util.function.BiFunction;
import java.util.function.BooleanSupplier;
import java.util.function.Consumer;
import java.util.function.Function;
import java.util.function.Predicate;
import java.util.stream.Collectors;
import org.apache.ignite.IgniteCheckedException;
import org.apache.ignite.IgniteException;
import org.apache.ignite.IgniteInterruptedException;
import org.apache.ignite.IgniteLogger;
import org.apache.ignite.IgniteSnapshot;
import org.apache.ignite.binary.BinaryType;
import org.apache.ignite.cluster.ClusterNode;
import org.apache.ignite.compute.ComputeTask;
import org.apache.ignite.configuration.CacheConfiguration;
import org.apache.ignite.configuration.IgniteConfiguration;
import org.apache.ignite.events.DiscoveryEvent;
import org.apache.ignite.events.SnapshotEvent;
import org.apache.ignite.failure.FailureContext;
import org.apache.ignite.failure.FailureType;
import org.apache.ignite.internal.GridKernalContext;
import org.apache.ignite.internal.GridTopic;
import org.apache.ignite.internal.IgniteClientDisconnectedCheckedException;
import org.apache.ignite.internal.IgniteEx;
import org.apache.ignite.internal.IgniteFeatures;
import org.apache.ignite.internal.IgniteFutureCancelledCheckedException;
import org.apache.ignite.internal.IgniteInternalFuture;
import org.apache.ignite.internal.IgniteInterruptedCheckedException;
import org.apache.ignite.internal.NodeStoppingException;
import org.apache.ignite.internal.cluster.ClusterTopologyCheckedException;
import org.apache.ignite.internal.cluster.DistributedConfigurationUtils;
import org.apache.ignite.internal.events.DiscoveryCustomEvent;
import org.apache.ignite.internal.managers.communication.GridIoManager;
import org.apache.ignite.internal.managers.communication.GridMessageListener;
import org.apache.ignite.internal.managers.communication.TransmissionCancelledException;
import org.apache.ignite.internal.managers.communication.TransmissionHandler;
import org.apache.ignite.internal.managers.communication.TransmissionMeta;
import org.apache.ignite.internal.managers.communication.TransmissionPolicy;
<<<<<<< HEAD
import org.apache.ignite.internal.managers.eventstorage.DiscoveryEventListener;
=======
import org.apache.ignite.internal.managers.encryption.EncryptionCacheKeyProvider;
import org.apache.ignite.internal.managers.encryption.GroupKey;
import org.apache.ignite.internal.managers.encryption.GroupKeyEncrypted;
import org.apache.ignite.internal.managers.eventstorage.DiscoveryEventListener;
import org.apache.ignite.internal.managers.systemview.walker.SnapshotViewWalker;
>>>>>>> 9cf06362
import org.apache.ignite.internal.pagemem.store.PageStore;
import org.apache.ignite.internal.processors.affinity.AffinityTopologyVersion;
import org.apache.ignite.internal.processors.cache.CacheGroupDescriptor;
import org.apache.ignite.internal.processors.cache.CacheObjectContext;
import org.apache.ignite.internal.processors.cache.CacheType;
import org.apache.ignite.internal.processors.cache.GridCacheSharedContext;
import org.apache.ignite.internal.processors.cache.GridCacheSharedManagerAdapter;
import org.apache.ignite.internal.processors.cache.StoredCacheData;
import org.apache.ignite.internal.processors.cache.distributed.dht.preloader.GridDhtPartitionsExchangeFuture;
import org.apache.ignite.internal.processors.cache.distributed.dht.preloader.PartitionsExchangeAware;
import org.apache.ignite.internal.processors.cache.persistence.CacheDataRow;
import org.apache.ignite.internal.processors.cache.persistence.CacheDataRowAdapter;
import org.apache.ignite.internal.processors.cache.persistence.file.FileIO;
import org.apache.ignite.internal.processors.cache.persistence.file.FileIOFactory;
import org.apache.ignite.internal.processors.cache.persistence.file.FilePageStore;
import org.apache.ignite.internal.processors.cache.persistence.file.FilePageStoreManager;
import org.apache.ignite.internal.processors.cache.persistence.file.RandomAccessFileIOFactory;
import org.apache.ignite.internal.processors.cache.persistence.filename.PdsFolderSettings;
import org.apache.ignite.internal.processors.cache.persistence.metastorage.MetastorageLifecycleListener;
import org.apache.ignite.internal.processors.cache.persistence.metastorage.ReadOnlyMetastorage;
import org.apache.ignite.internal.processors.cache.persistence.metastorage.ReadWriteMetastorage;
import org.apache.ignite.internal.processors.cache.persistence.partstate.GroupPartitionId;
import org.apache.ignite.internal.processors.cache.persistence.tree.io.DataPageIO;
import org.apache.ignite.internal.processors.cache.persistence.tree.io.DataPagePayload;
import org.apache.ignite.internal.processors.cache.persistence.tree.io.PageIO;
import org.apache.ignite.internal.processors.cache.persistence.wal.crc.FastCrc;
import org.apache.ignite.internal.processors.cache.persistence.wal.reader.StandaloneGridKernalContext;
import org.apache.ignite.internal.processors.cache.tree.DataRow;
import org.apache.ignite.internal.processors.cache.verify.IdleVerifyResultV2;
import org.apache.ignite.internal.processors.cluster.DiscoveryDataClusterState;
import org.apache.ignite.internal.processors.cluster.IgniteChangeGlobalStateSupport;
<<<<<<< HEAD
=======
import org.apache.ignite.internal.processors.configuration.distributed.DistributedConfigurationLifecycleListener;
import org.apache.ignite.internal.processors.configuration.distributed.DistributedLongProperty;
import org.apache.ignite.internal.processors.configuration.distributed.DistributedPropertyDispatcher;
>>>>>>> 9cf06362
import org.apache.ignite.internal.processors.marshaller.MappedName;
import org.apache.ignite.internal.processors.metastorage.persistence.DistributedMetaStorageImpl;
import org.apache.ignite.internal.processors.metric.MetricRegistry;
import org.apache.ignite.internal.processors.task.GridInternal;
import org.apache.ignite.internal.util.BasicRateLimiter;
import org.apache.ignite.internal.util.GridBusyLock;
import org.apache.ignite.internal.util.GridCloseableIteratorAdapter;
import org.apache.ignite.internal.util.distributed.DistributedProcess;
import org.apache.ignite.internal.util.distributed.InitMessage;
import org.apache.ignite.internal.util.future.GridCompoundFuture;
import org.apache.ignite.internal.util.future.GridFinishedFuture;
import org.apache.ignite.internal.util.future.GridFutureAdapter;
import org.apache.ignite.internal.util.future.IgniteFinishedFutureImpl;
import org.apache.ignite.internal.util.future.IgniteFutureImpl;
import org.apache.ignite.internal.util.lang.GridCloseableIterator;
import org.apache.ignite.internal.util.lang.GridClosureException;
import org.apache.ignite.internal.util.lang.GridPlainRunnable;
import org.apache.ignite.internal.util.lang.IgniteThrowableFunction;
import org.apache.ignite.internal.util.tostring.GridToStringExclude;
import org.apache.ignite.internal.util.typedef.F;
import org.apache.ignite.internal.util.typedef.T2;
import org.apache.ignite.internal.util.typedef.internal.A;
import org.apache.ignite.internal.util.typedef.internal.CU;
import org.apache.ignite.internal.util.typedef.internal.S;
import org.apache.ignite.internal.util.typedef.internal.U;
import org.apache.ignite.lang.IgniteCallable;
import org.apache.ignite.lang.IgniteFuture;
import org.apache.ignite.lang.IgniteUuid;
import org.apache.ignite.marshaller.Marshaller;
import org.apache.ignite.marshaller.MarshallerUtils;
import org.apache.ignite.resources.IgniteInstanceResource;
<<<<<<< HEAD
=======
import org.apache.ignite.spi.encryption.EncryptionSpi;
import org.apache.ignite.spi.systemview.view.SnapshotView;
>>>>>>> 9cf06362
import org.jetbrains.annotations.Nullable;

import static java.nio.file.StandardOpenOption.READ;
import static org.apache.ignite.configuration.DataStorageConfiguration.DFLT_BINARY_METADATA_PATH;
import static org.apache.ignite.configuration.DataStorageConfiguration.DFLT_MARSHALLER_PATH;
import static org.apache.ignite.events.EventType.EVT_CLUSTER_SNAPSHOT_FAILED;
import static org.apache.ignite.events.EventType.EVT_CLUSTER_SNAPSHOT_FINISHED;
import static org.apache.ignite.events.EventType.EVT_CLUSTER_SNAPSHOT_STARTED;
import static org.apache.ignite.events.EventType.EVT_NODE_FAILED;
import static org.apache.ignite.events.EventType.EVT_NODE_LEFT;
import static org.apache.ignite.internal.GridClosureCallMode.BALANCE;
import static org.apache.ignite.internal.GridClosureCallMode.BROADCAST;
import static org.apache.ignite.internal.IgniteFeatures.PERSISTENCE_CACHE_SNAPSHOT;
import static org.apache.ignite.internal.IgniteFeatures.nodeSupports;
import static org.apache.ignite.internal.MarshallerContextImpl.mappingFileStoreWorkDir;
import static org.apache.ignite.internal.MarshallerContextImpl.resolveMappingFileStoreWorkDir;
import static org.apache.ignite.internal.MarshallerContextImpl.saveMappings;
import static org.apache.ignite.internal.events.DiscoveryCustomEvent.EVT_DISCOVERY_CUSTOM_EVT;
import static org.apache.ignite.internal.managers.communication.GridIoPolicy.SYSTEM_POOL;
import static org.apache.ignite.internal.pagemem.PageIdAllocator.FLAG_DATA;
import static org.apache.ignite.internal.pagemem.PageIdAllocator.INDEX_PARTITION;
import static org.apache.ignite.internal.pagemem.PageIdAllocator.MAX_PARTITION_ID;
import static org.apache.ignite.internal.pagemem.PageIdUtils.flag;
import static org.apache.ignite.internal.pagemem.PageIdUtils.pageId;
import static org.apache.ignite.internal.pagemem.PageIdUtils.pageIndex;
import static org.apache.ignite.internal.pagemem.PageIdUtils.toDetailString;
import static org.apache.ignite.internal.processors.cache.binary.CacheObjectBinaryProcessorImpl.binaryWorkDir;
import static org.apache.ignite.internal.processors.cache.binary.CacheObjectBinaryProcessorImpl.resolveBinaryWorkDir;
import static org.apache.ignite.internal.processors.cache.persistence.file.FilePageStoreManager.INDEX_FILE_NAME;
import static org.apache.ignite.internal.processors.cache.persistence.file.FilePageStoreManager.PART_FILE_TEMPLATE;
import static org.apache.ignite.internal.processors.cache.persistence.file.FilePageStoreManager.cacheDirectories;
import static org.apache.ignite.internal.processors.cache.persistence.file.FilePageStoreManager.getPartitionFile;
import static org.apache.ignite.internal.processors.cache.persistence.file.FilePageStoreManager.getPartitionFileName;
import static org.apache.ignite.internal.processors.cache.persistence.filename.PdsFolderResolver.DB_DEFAULT_FOLDER;
import static org.apache.ignite.internal.processors.cache.persistence.metastorage.MetaStorage.METASTORAGE_CACHE_ID;
import static org.apache.ignite.internal.processors.cache.persistence.metastorage.MetaStorage.METASTORAGE_CACHE_NAME;
import static org.apache.ignite.internal.processors.cache.persistence.partstate.GroupPartitionId.getTypeByPartId;
import static org.apache.ignite.internal.processors.cache.persistence.tree.io.PageIO.T_DATA;
import static org.apache.ignite.internal.processors.cache.persistence.tree.io.PageIO.getPageIO;
import static org.apache.ignite.internal.processors.cache.persistence.tree.io.PageIO.getType;
import static org.apache.ignite.internal.processors.cache.persistence.tree.io.PageIO.getVersion;
<<<<<<< HEAD
=======
import static org.apache.ignite.internal.processors.configuration.distributed.DistributedLongProperty.detachedLongProperty;
>>>>>>> 9cf06362
import static org.apache.ignite.internal.processors.task.GridTaskThreadContextKey.TC_SKIP_AUTH;
import static org.apache.ignite.internal.processors.task.GridTaskThreadContextKey.TC_SUBGRID;
import static org.apache.ignite.internal.util.GridUnsafe.bufferAddress;
import static org.apache.ignite.internal.util.IgniteUtils.isLocalNodeCoordinator;
import static org.apache.ignite.internal.util.distributed.DistributedProcess.DistributedProcessType.END_SNAPSHOT;
import static org.apache.ignite.internal.util.distributed.DistributedProcess.DistributedProcessType.START_SNAPSHOT;
import static org.apache.ignite.plugin.security.SecurityPermission.ADMIN_SNAPSHOT;
<<<<<<< HEAD
=======
import static org.apache.ignite.spi.systemview.view.SnapshotView.SNAPSHOT_SYS_VIEW;
import static org.apache.ignite.spi.systemview.view.SnapshotView.SNAPSHOT_SYS_VIEW_DESC;
>>>>>>> 9cf06362

/**
 * Internal implementation of snapshot operations over persistence caches.
 * <p>
 * These major actions available:
 * <ul>
 *     <li>Create snapshot of the whole cluster cache groups by triggering PME to achieve consistency.</li>
 * </ul>
 */
public class IgniteSnapshotManager extends GridCacheSharedManagerAdapter
    implements IgniteSnapshot, PartitionsExchangeAware, MetastorageLifecycleListener, IgniteChangeGlobalStateSupport {
    /** File with delta pages suffix. */
    public static final String DELTA_SUFFIX = ".delta";

    /** File name template consists of delta pages. */
    public static final String PART_DELTA_TEMPLATE = PART_FILE_TEMPLATE + DELTA_SUFFIX;

    /** File name template for index delta pages. */
    public static final String INDEX_DELTA_NAME = INDEX_FILE_NAME + DELTA_SUFFIX;

    /** Text Reason for checkpoint to start snapshot operation. */
    public static final String CP_SNAPSHOT_REASON = "Checkpoint started to enforce snapshot operation: %s";

    /** Name prefix for each remote snapshot operation. */
    public static final String RMT_SNAPSHOT_PREFIX = "snapshot_";

    /** Default snapshot directory for loading remote snapshots. */
    public static final String DFLT_SNAPSHOT_TMP_DIR = "snp";

    /** Snapshot in progress error message. */
    public static final String SNP_IN_PROGRESS_ERR_MSG = "Operation rejected due to the snapshot operation in progress.";

    /** Error message to finalize snapshot tasks. */
    public static final String SNP_NODE_STOPPING_ERR_MSG = "The operation is cancelled due to the local node is stopping";

    /** Metastorage key to save currently running snapshot. */
    public static final String SNP_RUNNING_KEY = "snapshot-running";

    /** Snapshot metrics prefix. */
    public static final String SNAPSHOT_METRICS = "snapshot";

    /** Snapshot metafile extension. */
    public static final String SNAPSHOT_METAFILE_EXT = ".smf";

    /** Prefix for snapshot threads. */
    public static final String SNAPSHOT_RUNNER_THREAD_PREFIX = "snapshot-runner";

<<<<<<< HEAD
=======
    /** Snapshot transfer rate distributed configuration key */
    public static final String SNAPSHOT_TRANSFER_RATE_DMS_KEY = "snapshotTransferRate";

    /** Snapshot transfer rate is unlimited by default. */
    public static final long DFLT_SNAPSHOT_TRANSFER_RATE_BYTES = 0L;

    /** Maximum block size for limited snapshot transfer (64KB by default). */
    public static final int SNAPSHOT_LIMITED_TRANSFER_BLOCK_SIZE_BYTES = 64 * 1024;

>>>>>>> 9cf06362
    /** Snapshot operation finish log message. */
    private static final String SNAPSHOT_FINISHED_MSG = "Cluster-wide snapshot operation finished successfully: ";

    /** Snapshot operation fail log message. */
    private static final String SNAPSHOT_FAILED_MSG = "Cluster-wide snapshot operation failed: ";

    /** Default snapshot topic to receive snapshots from remote node. */
    private static final Object DFLT_INITIAL_SNAPSHOT_TOPIC = GridTopic.TOPIC_SNAPSHOT.topic("rmt_snp");
<<<<<<< HEAD

    /** File transmission parameter of cache group id. */
    private static final String SNP_GRP_ID_PARAM = "grpId";

    /** File transmission parameter of cache partition id. */
    private static final String SNP_PART_ID_PARAM = "partId";

    /** File transmission parameter of node-sender directory path with its consistentId (e.g. db/IgniteNode0). */
    private static final String SNP_DB_NODE_PATH_PARAM = "dbNodePath";

=======

    /** File transmission parameter of cache group id. */
    private static final String SNP_GRP_ID_PARAM = "grpId";

    /** File transmission parameter of cache partition id. */
    private static final String SNP_PART_ID_PARAM = "partId";

    /** File transmission parameter of node-sender directory path with its consistentId (e.g. db/IgniteNode0). */
    private static final String SNP_DB_NODE_PATH_PARAM = "dbNodePath";

>>>>>>> 9cf06362
    /** File transmission parameter of a cache directory with is currently sends its partitions. */
    private static final String SNP_CACHE_DIR_NAME_PARAM = "cacheDirName";

    /** Snapshot parameter name for a file transmission. */
    private static final String RQ_ID_NAME_PARAM = "rqId";

    /** Total snapshot files count which receiver should expect to receive. */
    private static final String SNP_PARTITIONS_CNT = "partsCnt";

    /**
     * Local buffer to perform copy-on-write operations with pages for {@code SnapshotFutureTask.PageStoreSerialWriter}s.
     * It is important to have only one buffer per thread (instead of creating each buffer per
     * each {@code SnapshotFutureTask.PageStoreSerialWriter}) this is redundant and can lead to OOM errors. Direct buffer
     * deallocate only when ByteBuffer is garbage collected, but it can get out of off-heap memory before it.
     */
    private final ThreadLocal<ByteBuffer> locBuff;

    /** Map of registered cache snapshot processes and their corresponding contexts. */
    private final ConcurrentMap<String, AbstractSnapshotFutureTask<?>> locSnpTasks = new ConcurrentHashMap<>();

    /** Lock to protect the resources is used. */
    private final GridBusyLock busyLock = new GridBusyLock();

    /** Mutex used to order cluster snapshot operation progress. */
    private final Object snpOpMux = new Object();

    /** Take snapshot operation procedure. */
    private final DistributedProcess<SnapshotOperationRequest, SnapshotOperationResponse> startSnpProc;

    /** Check previously performed snapshot operation and delete uncompleted files if we need. */
    private final DistributedProcess<SnapshotOperationRequest, SnapshotOperationResponse> endSnpProc;

    /** Marshaller. */
    private final Marshaller marsh;

    /** Distributed process to restore cache group from the snapshot. */
    private final SnapshotRestoreProcess restoreCacheGrpProc;

<<<<<<< HEAD
=======
    /** Transfer rate limiter. */
    private final BasicRateLimiter transferRateLimiter = new BasicRateLimiter(DFLT_SNAPSHOT_TRANSFER_RATE_BYTES);

>>>>>>> 9cf06362
    /** Resolved persistent data storage settings. */
    private volatile PdsFolderSettings pdsSettings;

    /** Fully initialized metastorage. */
    private volatile ReadWriteMetastorage metaStorage;

    /** Local snapshot sender factory. */
    private Function<String, SnapshotSender> locSndrFactory = LocalSnapshotSender::new;

    /** Remote snapshot sender factory. */
    private BiFunction<String, UUID, SnapshotSender> rmtSndrFactory = this::remoteSnapshotSenderFactory;

    /** Main snapshot directory to save created snapshots. */
    private volatile File locSnpDir;

    /**
     * Working directory for loaded snapshots from the remote nodes and storing
     * temporary partition delta-files of locally started snapshot process.
     */
    private File tmpWorkDir;

    /** Factory to working with delta as file storage. */
    private volatile FileIOFactory ioFactory = new RandomAccessFileIOFactory();

    /** File store manager to create page store for restore. */
    private volatile FilePageStoreManager storeMgr;

    /** System discovery message listener. */
    private DiscoveryEventListener discoLsnr;

    /** Cluster snapshot operation requested by user. */
    private ClusterSnapshotFuture clusterSnpFut;

    /** Current snapshot operation on local node. */
    private volatile SnapshotOperationRequest clusterSnpReq;

    /** {@code true} if recovery process occurred for snapshot. */
    private volatile boolean recovered;

    /** Last seen cluster snapshot operation. */
    private volatile ClusterSnapshotFuture lastSeenSnpFut = new ClusterSnapshotFuture();

    /** Snapshot operation handlers. */
    private final SnapshotHandlers handlers = new SnapshotHandlers();

    /** Manager to receive responses of remote snapshot requests. */
    private final SequentialRemoteSnapshotManager snpRmtMgr;

<<<<<<< HEAD
=======
    /** Snapshot transfer rate limit in bytes/sec. */
    private final DistributedLongProperty snapshotTransferRate = detachedLongProperty(SNAPSHOT_TRANSFER_RATE_DMS_KEY);

>>>>>>> 9cf06362
    /**
     * @param ctx Kernal context.
     */
    public IgniteSnapshotManager(GridKernalContext ctx) {
        locBuff = ThreadLocal.withInitial(() ->
            ByteBuffer.allocateDirect(ctx.config().getDataStorageConfiguration().getPageSize())
                .order(ByteOrder.nativeOrder()));

        startSnpProc = new DistributedProcess<>(ctx, START_SNAPSHOT, this::initLocalSnapshotStartStage,
            this::processLocalSnapshotStartStageResult, SnapshotStartDiscoveryMessage::new);

        endSnpProc = new DistributedProcess<>(ctx, END_SNAPSHOT, this::initLocalSnapshotEndStage,
            this::processLocalSnapshotEndStageResult);

        marsh = MarshallerUtils.jdkMarshaller(ctx.igniteInstanceName());

        restoreCacheGrpProc = new SnapshotRestoreProcess(ctx);

        // Manage remote snapshots.
        snpRmtMgr = new SequentialRemoteSnapshotManager();
    }

    /**
     * @param snapshotCacheDir Snapshot directory to store files.
     * @param partId Cache partition identifier.
     * @return A file representation.
     */
    public static File partDeltaFile(File snapshotCacheDir, int partId) {
        return new File(snapshotCacheDir, partDeltaFileName(partId));
    }

    /**
     * @param partId Partition id.
     * @return File name of delta partition pages.
     */
    public static String partDeltaFileName(int partId) {
        assert partId <= MAX_PARTITION_ID || partId == INDEX_PARTITION;

        return partId == INDEX_PARTITION ? INDEX_DELTA_NAME : String.format(PART_DELTA_TEMPLATE, partId);
    }

    /** {@inheritDoc} */
    @Override protected void start0() throws IgniteCheckedException {
        super.start0();

        GridKernalContext ctx = cctx.kernalContext();

        if (ctx.clientNode())
            return;

        if (!CU.isPersistenceEnabled(ctx.config()))
            return;

        assert cctx.pageStore() instanceof FilePageStoreManager;

        storeMgr = (FilePageStoreManager)cctx.pageStore();

        pdsSettings = cctx.kernalContext().pdsFolderResolver().resolveFolders();

        locSnpDir = resolveSnapshotWorkDirectory(ctx.config());
        tmpWorkDir = U.resolveWorkDirectory(storeMgr.workDir().getAbsolutePath(), DFLT_SNAPSHOT_TMP_DIR, true);

        U.ensureDirectory(locSnpDir, "snapshot work directory", log);
        U.ensureDirectory(tmpWorkDir, "temp directory for snapshot creation", log);

<<<<<<< HEAD
=======
        ctx.internalSubscriptionProcessor().registerDistributedConfigurationListener(
            new DistributedConfigurationLifecycleListener() {
                @Override public void onReadyToRegister(DistributedPropertyDispatcher dispatcher) {
                    snapshotTransferRate.addListener((name, oldVal, newVal) -> {
                        if (!Objects.equals(oldVal, newVal)) {
                            if (newVal < 0) {
                                log.warning("The snapshot transfer rate cannot be negative, " +
                                    "the value '" + newVal + "' is ignored.");

                                return;
                            }

                            transferRateLimiter.setRate(newVal);

                            if (log.isInfoEnabled()) {
                                log.info("The snapshot transfer rate " + (newVal == 0 ? "is not limited." :
                                    "has been changed from '" + oldVal + "' to '" + newVal + "' bytes/sec."));
                            }
                        }
                    });

                    dispatcher.registerProperty(snapshotTransferRate);
                }

                @Override public void onReadyToWrite() {
                    DistributedConfigurationUtils.setDefaultValue(snapshotTransferRate,
                        DFLT_SNAPSHOT_TRANSFER_RATE_BYTES, log);
                }
            }
        );

>>>>>>> 9cf06362
        handlers.initialize(ctx, ctx.pools().getSnapshotExecutorService());

        MetricRegistry mreg = cctx.kernalContext().metric().registry(SNAPSHOT_METRICS);

        mreg.register("LastSnapshotStartTime", () -> lastSeenSnpFut.startTime,
            "The system time of the last cluster snapshot request start time on this node.");
        mreg.register("LastSnapshotEndTime", () -> lastSeenSnpFut.endTime,
            "The system time of the last cluster snapshot request end time on this node.");
        mreg.register("LastSnapshotName", () -> lastSeenSnpFut.name, String.class,
            "The name of last started cluster snapshot request on this node.");
        mreg.register("LastSnapshotErrorMessage",
            () -> lastSeenSnpFut.error() == null ? "" : lastSeenSnpFut.error().getMessage(),
            String.class,
            "The error message of last started cluster snapshot request which fail with an error. " +
                "This value will be empty if last snapshot request has been completed successfully.");
        mreg.register("LocalSnapshotNames", this::localSnapshotNames, List.class,
            "The list of names of all snapshots currently saved on the local node with respect to " +
                "the configured via IgniteConfiguration snapshot working path.");

<<<<<<< HEAD
=======
        restoreCacheGrpProc.registerMetrics();

>>>>>>> 9cf06362
        cctx.exchange().registerExchangeAwareComponent(this);

        ctx.internalSubscriptionProcessor().registerMetastorageListener(this);

        cctx.gridEvents().addDiscoveryEventListener(discoLsnr = (evt, discoCache) -> {
            if (!busyLock.enterBusy())
                return;

            try {
                UUID leftNodeId = evt.eventNode().id();

                if (evt.type() == EVT_NODE_LEFT || evt.type() == EVT_NODE_FAILED) {
                    SnapshotOperationRequest snpReq = clusterSnpReq;
                    String err = "Snapshot operation interrupted, because baseline node left the cluster: " + leftNodeId;
                    boolean reqNodeLeft = snpReq != null && snpReq.nodes().contains(leftNodeId);

                    // If the coordinator left the cluster and did not start
                    // the final snapshot phase (SNAPSHOT_END), we start it from a new one.
                    if (reqNodeLeft && snpReq.startStageEnded() && U.isLocalNodeCoordinator(ctx.discovery())) {
                        snpReq.error(new ClusterTopologyCheckedException(err));
<<<<<<< HEAD

                        endSnpProc.start(snpReq.requestId(), snpReq);
                    }

=======

                        endSnpProc.start(snpReq.requestId(), snpReq);
                    }

>>>>>>> 9cf06362
                    for (AbstractSnapshotFutureTask<?> sctx : locSnpTasks.values()) {
                        if (sctx.sourceNodeId().equals(leftNodeId) ||
                            (reqNodeLeft && snpReq.snapshotName().equals(sctx.snapshotName())))
                            sctx.acceptException(new ClusterTopologyCheckedException(err));
                    }

                    restoreCacheGrpProc.onNodeLeft(leftNodeId);
                    snpRmtMgr.onNodeLeft(leftNodeId);
                }
            }
            finally {
                busyLock.leaveBusy();
            }
        }, EVT_NODE_LEFT, EVT_NODE_FAILED);

        cctx.gridIO().addMessageListener(DFLT_INITIAL_SNAPSHOT_TOPIC, snpRmtMgr);
        cctx.kernalContext().io().addTransmissionHandler(DFLT_INITIAL_SNAPSHOT_TOPIC, snpRmtMgr);
<<<<<<< HEAD
=======

        ctx.systemView().registerView(
            SNAPSHOT_SYS_VIEW,
            SNAPSHOT_SYS_VIEW_DESC,
            new SnapshotViewWalker(),
            () -> F.flatCollections(F.transform(localSnapshotNames(), this::readSnapshotMetadatas)),
            this::snapshotViewSupplier);
>>>>>>> 9cf06362
    }

    /** {@inheritDoc} */
    @Override protected void stop0(boolean cancel) {
        busyLock.block();

        try {
            restoreCacheGrpProc.interrupt(new NodeStoppingException("Node is stopping."));

            // Try stop all snapshot processing if not yet.
            for (AbstractSnapshotFutureTask<?> sctx : locSnpTasks.values())
                sctx.acceptException(new NodeStoppingException(SNP_NODE_STOPPING_ERR_MSG));

            locSnpTasks.clear();

            snpRmtMgr.stop();

            synchronized (snpOpMux) {
                if (clusterSnpFut != null) {
                    clusterSnpFut.onDone(new NodeStoppingException(SNP_NODE_STOPPING_ERR_MSG));

                    clusterSnpFut = null;
                }
            }

            cctx.kernalContext().io().removeMessageListener(DFLT_INITIAL_SNAPSHOT_TOPIC);
            cctx.kernalContext().io().removeTransmissionHandler(DFLT_INITIAL_SNAPSHOT_TOPIC);

            if (discoLsnr != null)
                cctx.kernalContext().event().removeDiscoveryEventListener(discoLsnr);

            cctx.exchange().unregisterExchangeAwareComponent(this);
        }
        finally {
            busyLock.unblock();
        }
    }

    /** {@inheritDoc} */
    @Override public void onActivate(GridKernalContext kctx) {
        // No-op.
    }

    /** {@inheritDoc} */
    @Override public void onDeActivate(GridKernalContext kctx) {
        restoreCacheGrpProc.interrupt(new IgniteCheckedException("The cluster has been deactivated."));
    }

    /**
     * @param snpDir Snapshot dir.
     * @param folderName Local node folder name (see {@link U#maskForFileName} with consistent id).
     */
    public void deleteSnapshot(File snpDir, String folderName) {
        if (!snpDir.exists())
            return;

        if (!snpDir.isDirectory())
            return;

        try {
            File binDir = binaryWorkDir(snpDir.getAbsolutePath(), folderName);
            File nodeDbDir = new File(snpDir.getAbsolutePath(), databaseRelativePath(folderName));

            U.delete(binDir);
            U.delete(nodeDbDir);

            File marshDir = mappingFileStoreWorkDir(snpDir.getAbsolutePath());

            // Concurrently traverse the snapshot marshaller directory and delete all files.
            Files.walkFileTree(marshDir.toPath(), new SimpleFileVisitor<Path>() {
                @Override public FileVisitResult visitFile(Path file, BasicFileAttributes attrs) {
                    U.delete(file);

                    return FileVisitResult.CONTINUE;
                }

                @Override public FileVisitResult visitFileFailed(Path file, IOException exc) {
                    // Skip files which can be concurrently removed from FileTree.
                    return FileVisitResult.CONTINUE;
                }

                @Override public FileVisitResult postVisitDirectory(Path dir, IOException exc) {
                    dir.toFile().delete();

                    if (log.isInfoEnabled() && exc != null)
                        log.info("Marshaller directory cleaned with an exception: " + exc.getMessage());

                    return FileVisitResult.CONTINUE;
                }
            });

            File binMetadataDfltDir = new File(snpDir, DFLT_BINARY_METADATA_PATH);
            File marshallerDfltDir = new File(snpDir, DFLT_MARSHALLER_PATH);

            U.delete(binMetadataDfltDir);
            U.delete(marshallerDfltDir);

            File db = new File(snpDir, DB_DEFAULT_FOLDER);

            if (!db.exists() || F.isEmpty(db.list())) {
                marshDir.delete();
                db.delete();
                U.delete(snpDir);
            }
        }
        catch (IOException e) {
            throw new IgniteException(e);
        }
    }

    /**
     * @param snpName Snapshot name.
     * @return Local snapshot directory for snapshot with given name.
     */
    public File snapshotLocalDir(String snpName) {
        assert locSnpDir != null;
        assert U.alphanumericUnderscore(snpName) : snpName;

        return new File(locSnpDir, snpName);
    }

    /**
     * @param snpName Snapshot name.
     * @return Local snapshot directory for snapshot with given name.
     * @throws IgniteCheckedException If directory doesn't exist.
     */
    private File resolveSnapshotDir(String snpName) throws IgniteCheckedException {
        File snpDir = snapshotLocalDir(snpName);

        if (!snpDir.exists())
            throw new IgniteCheckedException("Snapshot directory doesn't exists: " + snpDir.getAbsolutePath());

        return snpDir;
    }

    /**
     * @return Node snapshot working directory.
     */
    public File snapshotTmpDir() {
        assert tmpWorkDir != null;

        return tmpWorkDir;
    }

    /**
     * @param req Request on snapshot creation.
     * @return Future which will be completed when a snapshot has been started.
     */
    private IgniteInternalFuture<SnapshotOperationResponse> initLocalSnapshotStartStage(SnapshotOperationRequest req) {
        if (cctx.kernalContext().clientNode() ||
            !CU.baselineNode(cctx.localNode(), cctx.kernalContext().state().clusterState()))
            return new GridFinishedFuture<>();

        // Executed inside discovery notifier thread, prior to firing discovery custom event,
        // so it is safe to set new snapshot task inside this method without synchronization.
        if (clusterSnpReq != null) {
            return new GridFinishedFuture<>(new IgniteCheckedException("Snapshot operation has been rejected. " +
                "Another snapshot operation in progress [req=" + req + ", curr=" + clusterSnpReq + ']'));
        }

        Set<UUID> leftNodes = new HashSet<>(req.nodes());
        leftNodes.removeAll(F.viewReadOnly(cctx.discovery().serverNodes(AffinityTopologyVersion.NONE),
            F.node2id()));

        if (!leftNodes.isEmpty()) {
            return new GridFinishedFuture<>(new IgniteCheckedException("Some of baseline nodes left the cluster " +
                "prior to snapshot operation start: " + leftNodes));
        }

        if (!cctx.localNode().isClient() && cctx.kernalContext().encryption().isMasterKeyChangeInProgress()) {
            return new GridFinishedFuture<>(new IgniteCheckedException("Snapshot operation has been rejected. Master " +
                "key changing process is not finished yet."));
        }

        if (!cctx.localNode().isClient() && cctx.kernalContext().encryption().reencryptionInProgress()) {
            return new GridFinishedFuture<>(new IgniteCheckedException("Snapshot operation has been rejected. Caches " +
                "re-encryption process is not finished yet."));
        }

        List<Integer> grpIds = new ArrayList<>(F.viewReadOnly(req.groups(), CU::cacheId));

        Set<Integer> leftGrps = new HashSet<>(grpIds);
        leftGrps.removeAll(cctx.cache().cacheGroupDescriptors().keySet());
        boolean withMetaStorage = leftGrps.remove(METASTORAGE_CACHE_ID);

        if (!leftGrps.isEmpty()) {
            return new GridFinishedFuture<>(new IgniteCheckedException("Some of requested cache groups doesn't exist " +
                "on the local node [missed=" + leftGrps + ", nodeId=" + cctx.localNodeId() + ']'));
        }

        Map<Integer, Set<Integer>> parts = new HashMap<>();

        // Prepare collection of pairs group and appropriate cache partition to be snapshot.
        // Cache group context may be 'null' on some nodes e.g. a node filter is set.
        for (Integer grpId : grpIds) {
            if (cctx.cache().cacheGroup(grpId) == null)
                continue;

            parts.put(grpId, null);
        }

        IgniteInternalFuture<?> task0;
<<<<<<< HEAD

        if (parts.isEmpty() && !withMetaStorage)
            task0 = new GridFinishedFuture<>(Collections.emptySet());
        else {
            task0 = registerSnapshotTask(req.snapshotName(),
                req.operationalNodeId(),
                parts,
                withMetaStorage,
                locSndrFactory.apply(req.snapshotName()));

            if (withMetaStorage && task0 instanceof SnapshotFutureTask) {
                ((DistributedMetaStorageImpl)cctx.kernalContext().distributedMetastorage())
                    .suspend(((SnapshotFutureTask)task0).started());
            }

=======

        if (parts.isEmpty() && !withMetaStorage)
            task0 = new GridFinishedFuture<>(Collections.emptySet());
        else {
            task0 = registerSnapshotTask(req.snapshotName(),
                req.operationalNodeId(),
                parts,
                withMetaStorage,
                locSndrFactory.apply(req.snapshotName()));

            if (withMetaStorage && task0 instanceof SnapshotFutureTask) {
                ((DistributedMetaStorageImpl)cctx.kernalContext().distributedMetastorage())
                    .suspend(((SnapshotFutureTask)task0).started());
            }

>>>>>>> 9cf06362
            clusterSnpReq = req;
        }

        return task0.chain(fut -> {
            if (fut.error() != null)
                throw F.wrap(fut.error());

            try {
                Set<String> blts = req.nodes().stream()
                    .map(n -> cctx.discovery().node(n).consistentId().toString())
                    .collect(Collectors.toSet());

                File smf = new File(snapshotLocalDir(req.snapshotName()), snapshotMetaFileName(cctx.localNode().consistentId().toString()));

                if (smf.exists())
                    throw new GridClosureException(new IgniteException("Snapshot metafile must not exist: " + smf.getAbsolutePath()));

                smf.getParentFile().mkdirs();

                SnapshotMetadata meta = new SnapshotMetadata(req.requestId(),
                    req.snapshotName(),
                    cctx.localNode().consistentId().toString(),
                    pdsSettings.folderName(),
                    cctx.gridConfig().getDataStorageConfiguration().getPageSize(),
                    grpIds,
                    blts,
<<<<<<< HEAD
                    (Set<GroupPartitionId>)fut.result());
=======
                    (Set<GroupPartitionId>)fut.result(),
                    cctx.gridConfig().getEncryptionSpi().masterKeyDigest()
                    );
>>>>>>> 9cf06362

                try (OutputStream out = new BufferedOutputStream(new FileOutputStream(smf))) {
                    U.marshal(marsh, meta, out);

                    log.info("Snapshot metafile has been created: " + smf.getAbsolutePath());
                }

                SnapshotHandlerContext ctx = new SnapshotHandlerContext(meta, req.groups(), cctx.localNode());

                return new SnapshotOperationResponse(handlers.invokeAll(SnapshotHandlerType.CREATE, ctx));
            }
            catch (IOException | IgniteCheckedException e) {
                throw F.wrap(e);
            }
        });
    }

    /**
     * @param id Request id.
     * @param res Results.
     * @param err Errors.
     */
    private void processLocalSnapshotStartStageResult(UUID id, Map<UUID, SnapshotOperationResponse> res, Map<UUID, Exception> err) {
        if (cctx.kernalContext().clientNode())
            return;

        SnapshotOperationRequest snpReq = clusterSnpReq;

        boolean cancelled = err.values().stream().anyMatch(e -> e instanceof IgniteFutureCancelledCheckedException);

        if (snpReq == null || !snpReq.requestId().equals(id)) {
            synchronized (snpOpMux) {
                if (clusterSnpFut != null && clusterSnpFut.rqId.equals(id)) {
                    if (cancelled) {
                        clusterSnpFut.onDone(new IgniteFutureCancelledCheckedException("Execution of snapshot tasks " +
                            "has been cancelled by external process [err=" + err + ", snpReq=" + snpReq + ']'));
                    } else {
                        clusterSnpFut.onDone(new IgniteCheckedException("Snapshot operation has not been fully completed " +
                            "[err=" + err + ", snpReq=" + snpReq + ']'));
                    }

                    clusterSnpFut = null;
                }

                return;
            }
        }

        snpReq.startStageEnded(true);

        if (isLocalNodeCoordinator(cctx.discovery())) {
            Set<UUID> missed = new HashSet<>(snpReq.nodes());
            missed.removeAll(res.keySet());
            missed.removeAll(err.keySet());

            if (cancelled) {
                snpReq.error(new IgniteFutureCancelledCheckedException("Execution of snapshot tasks " +
                    "has been cancelled by external process [err=" + err + ", missed=" + missed + ']'));
<<<<<<< HEAD
            }
            else if (!missed.isEmpty()) {
                snpReq.error(new ClusterTopologyCheckedException("Snapshot operation interrupted, because baseline " +
                    "node left the cluster. Uncompleted snapshot will be deleted [missed=" + missed + ']'));
=======
            }
            else if (!missed.isEmpty()) {
                snpReq.error(new ClusterTopologyCheckedException("Snapshot operation interrupted, because baseline " +
                    "node left the cluster. Uncompleted snapshot will be deleted [missed=" + missed + ']'));
            }
            else if (!F.isEmpty(err)) {
                snpReq.error(new IgniteCheckedException("Execution of local snapshot tasks fails. " +
                    "Uncompleted snapshot will be deleted [err=" + err + ']'));
>>>>>>> 9cf06362
            }
            else if (!F.isEmpty(err)) {
                snpReq.error(new IgniteCheckedException("Execution of local snapshot tasks fails. " +
                    "Uncompleted snapshot will be deleted [err=" + err + ']'));
            }

            completeHandlersAsyncIfNeeded(snpReq, res.values())
                .listen(f -> {
                        if (f.error() != null)
                            snpReq.error(f.error());

                        endSnpProc.start(snpReq.requestId(), snpReq);
                    }
                );
        }
    }

    /**
     * Execute the {@link SnapshotHandler#complete(String, Collection)} method of the snapshot handlers asynchronously.
     *
     * @param req Request on snapshot creation.
     * @param res Results.
     * @return Future that will be completed when the handlers are finished executing.
     */
    private IgniteInternalFuture<Void> completeHandlersAsyncIfNeeded(SnapshotOperationRequest req,
        Collection<SnapshotOperationResponse> res) {
        if (req.error() != null)
            return new GridFinishedFuture<>();

        Map<String, List<SnapshotHandlerResult<?>>> clusterHndResults = new HashMap<>();

        for (SnapshotOperationResponse response : res) {
            if (response == null || response.handlerResults() == null)
                continue;

            for (Map.Entry<String, SnapshotHandlerResult<Object>> entry : response.handlerResults().entrySet())
                clusterHndResults.computeIfAbsent(entry.getKey(), v -> new ArrayList<>()).add(entry.getValue());
        }

        if (clusterHndResults.isEmpty())
            return new GridFinishedFuture<>();

        try {
            GridFutureAdapter<Void> resultFut = new GridFutureAdapter<>();

            handlers().execSvc.submit(() -> {
                try {
                    handlers.completeAll(SnapshotHandlerType.CREATE, req.snapshotName(), clusterHndResults, req.nodes());

                    resultFut.onDone();
                }
                catch (Exception e) {
                    log.warning("The snapshot operation will be aborted due to a handler error " +
                        "[snapshot=" + req.snapshotName() + "].", e);

<<<<<<< HEAD
=======
            completeHandlersAsyncIfNeeded(snpReq, res.values())
                .listen(f -> {
                        if (f.error() != null)
                            snpReq.error(f.error());

                        endSnpProc.start(snpReq.requestId(), snpReq);
                    }
                );
        }
    }

    /**
     * Execute the {@link SnapshotHandler#complete(String, Collection)} method of the snapshot handlers asynchronously.
     *
     * @param req Request on snapshot creation.
     * @param res Results.
     * @return Future that will be completed when the handlers are finished executing.
     */
    private IgniteInternalFuture<Void> completeHandlersAsyncIfNeeded(SnapshotOperationRequest req,
        Collection<SnapshotOperationResponse> res) {
        if (req.error() != null)
            return new GridFinishedFuture<>();

        Map<String, List<SnapshotHandlerResult<?>>> clusterHndResults = new HashMap<>();

        for (SnapshotOperationResponse response : res) {
            if (response == null || response.handlerResults() == null)
                continue;

            for (Map.Entry<String, SnapshotHandlerResult<Object>> entry : response.handlerResults().entrySet())
                clusterHndResults.computeIfAbsent(entry.getKey(), v -> new ArrayList<>()).add(entry.getValue());
        }

        if (clusterHndResults.isEmpty())
            return new GridFinishedFuture<>();

        try {
            GridFutureAdapter<Void> resultFut = new GridFutureAdapter<>();

            handlers().execSvc.submit(() -> {
                try {
                    handlers.completeAll(SnapshotHandlerType.CREATE, req.snapshotName(), clusterHndResults, req.nodes());

                    resultFut.onDone();
                }
                catch (Exception e) {
                    log.warning("The snapshot operation will be aborted due to a handler error " +
                        "[snapshot=" + req.snapshotName() + "].", e);

>>>>>>> 9cf06362
                    resultFut.onDone(e);
                }
            });

            return resultFut;
        } catch (RejectedExecutionException e) {
            return new GridFinishedFuture<>(e);
        }
    }

    /**
     * @param req Request on snapshot creation.
     * @return Future which will be completed when the snapshot will be finalized.
     */
    private IgniteInternalFuture<SnapshotOperationResponse> initLocalSnapshotEndStage(SnapshotOperationRequest req) {
        SnapshotOperationRequest snpReq = clusterSnpReq;

        if (snpReq == null || !F.eq(req.requestId(), snpReq.requestId()))
            return new GridFinishedFuture<>();

        try {
            if (req.error() != null)
                deleteSnapshot(snapshotLocalDir(req.snapshotName()), pdsSettings.folderName());

            removeLastMetaStorageKey();
        }
        catch (Exception e) {
            return new GridFinishedFuture<>(e);
        }

        return new GridFinishedFuture<>(new SnapshotOperationResponse());
    }

    /**
     * @param id Request id.
     * @param res Results.
     * @param err Errors.
     */
    private void processLocalSnapshotEndStageResult(UUID id, Map<UUID, SnapshotOperationResponse> res, Map<UUID, Exception> err) {
        SnapshotOperationRequest snpReq = clusterSnpReq;

        if (snpReq == null || !F.eq(id, snpReq.requestId()))
            return;

        Set<UUID> endFail = new HashSet<>(snpReq.nodes());
        endFail.removeAll(res.keySet());

        clusterSnpReq = null;

        synchronized (snpOpMux) {
            if (clusterSnpFut != null) {
                if (endFail.isEmpty() && snpReq.error() == null) {
                    clusterSnpFut.onDone();

                    if (log.isInfoEnabled())
                        log.info(SNAPSHOT_FINISHED_MSG + snpReq);
                }
                else if (snpReq.error() == null) {
                    clusterSnpFut.onDone(new IgniteCheckedException("Snapshot creation has been finished with an error. " +
                        "Local snapshot tasks may not finished completely or finalizing results fails " +
                        "[fail=" + endFail + ", err=" + err + ']'));
                }
                else
                    clusterSnpFut.onDone(snpReq.error());

                clusterSnpFut = null;
            }
        }
    }

    /**
     * @return {@code True} if snapshot operation is in progress.
     */
    public boolean isSnapshotCreating() {
        if (clusterSnpReq != null)
            return true;

        synchronized (snpOpMux) {
            return clusterSnpReq != null || clusterSnpFut != null;
        }
    }

    /**
     * Check if snapshot restore process is currently running.
     *
     * @return {@code True} if the snapshot restore operation is in progress.
     */
    public boolean isRestoring() {
        return restoreCacheGrpProc.restoringSnapshotName() != null;
    }

    /**
     * Check if snapshot restore process is currently running.
     *
     * @param snpName Snapshot name.
     * @return {@code True} if the snapshot restore operation from the specified snapshot is in progress locally.
     */
    public boolean isRestoring(String snpName) {
        return snpName.equals(restoreCacheGrpProc.restoringSnapshotName());
    }

    /**
     * Check if the cache or group with the specified name is currently being restored from the snapshot.
     *
     * @param ccfg Cache configuration.
     * @return {@code True} if the cache or group with the specified name is being restored.
     */
    public boolean isRestoring(CacheConfiguration<?, ?> ccfg) {
        return restoreCacheGrpProc.isRestoring(ccfg);
    }

    /**
     * Status of the restore operation cluster-wide.
     *
     * @param snpName Snapshot name.
     * @return Future that will be completed when the status of the restore operation is received from all the server
     * nodes. The result of this future will be {@code false} if the restore process with the specified snapshot name is
     * not running on all nodes.
     */
    public IgniteFuture<Boolean> restoreStatus(String snpName) {
        return executeRestoreManagementTask(SnapshotRestoreStatusTask.class, snpName);
    }

    /**
     * @param restoreId Restore process ID.
     * @return Server nodes on which a successful start of the cache(s) is required, if any of these nodes fails when
     *         starting the cache(s), the whole procedure is rolled back.
     */
    public Set<UUID> cacheStartRequiredAliveNodes(@Nullable IgniteUuid restoreId) {
        if (restoreId == null)
            return Collections.emptySet();

        return restoreCacheGrpProc.cacheStartRequiredAliveNodes(restoreId);
    }

    /**
     * @return List of all known snapshots on the local node.
     */
    public List<String> localSnapshotNames() {
        if (cctx.kernalContext().clientNode())
            throw new UnsupportedOperationException("Client and daemon nodes can not perform this operation.");

        if (locSnpDir == null)
            return Collections.emptyList();

        synchronized (snpOpMux) {
            return Arrays.stream(locSnpDir.listFiles(File::isDirectory))
                .map(File::getName)
                .collect(Collectors.toList());
        }
    }

    /** {@inheritDoc} */
    @Override public IgniteFuture<Void> cancelSnapshot(String name) {
        A.notNullOrEmpty(name, "Snapshot name must be not empty or null");

        cctx.kernalContext().security().authorize(ADMIN_SNAPSHOT);

        IgniteInternalFuture<Void> fut0 = cctx.kernalContext().closure()
            .callAsyncNoFailover(BROADCAST,
                new CancelSnapshotCallable(name),
                cctx.discovery().aliveServerNodes(),
                false,
                0,
                true);

        return new IgniteFutureImpl<>(fut0);
    }

    /**
     * @param name Snapshot name to cancel operation on local node.
     */
    public void cancelLocalSnapshotTask(String name) {
        A.notNullOrEmpty(name, "Snapshot name must be not null or empty");

        ClusterSnapshotFuture fut0 = null;

        busyLock.enterBusy();

        try {
            for (AbstractSnapshotFutureTask<?> sctx : locSnpTasks.values()) {
                if (sctx.snapshotName().equals(name))
                    sctx.cancel();
            }

            synchronized (snpOpMux) {
                if (clusterSnpFut != null)
                    fut0 = clusterSnpFut;
            }
        }
        finally {
            busyLock.leaveBusy();
        }

        // Future may be completed with cancelled exception, which is expected.
        try {
            if (fut0 != null)
                fut0.get();
        }
        catch (IgniteCheckedException e) {
            if (e instanceof IgniteFutureCancelledCheckedException) {
                if (log.isInfoEnabled())
                    log.info("Expected cancelled exception: " + e.getMessage());
            }
            else
                throw new IgniteException(e);
        }
    }

    /** {@inheritDoc} */
    @Override public IgniteFuture<Boolean> cancelSnapshotRestore(String name) {
        return executeRestoreManagementTask(SnapshotRestoreCancelTask.class, name);
    }

    /**
     * @param name Snapshot name.
     *
     * @return Future that will be finished when process the process is complete. The result of this future will be
     * {@code false} if the restore process with the specified snapshot name is not running at all.
     */
    public IgniteFuture<Boolean> cancelLocalRestoreTask(String name) {
        return restoreCacheGrpProc.cancel(new IgniteCheckedException("Operation has been canceled by the user."), name);
    }

    /**
     * @param name Snapshot name.
     * @return Future with the result of execution snapshot partitions verify task, which besides calculating partition
     *         hashes of {@link IdleVerifyResultV2} also contains the snapshot metadata distribution across the cluster.
     */
    public IgniteInternalFuture<IdleVerifyResultV2> checkSnapshot(String name) {
<<<<<<< HEAD
        A.notNullOrEmpty(name, "Snapshot name cannot be null or empty.");
        A.ensure(U.alphanumericUnderscore(name), "Snapshot name must satisfy the following name pattern: a-zA-Z0-9_");

        cctx.kernalContext().security().authorize(ADMIN_SNAPSHOT);

        return checkSnapshot(name, null, false).chain(f -> {
            try {
                return f.get().idleVerifyResult();
            }
            catch (Throwable t) {
                throw new GridClosureException(t);
            }
        });
    }

    /**
     * The check snapshot procedure performs compute operation over the whole cluster to verify the snapshot
     * entirety and partitions consistency. The result future will be completed with an exception if this
     * exception is not related to the check procedure, and will be completed normally with the {@code IdleVerifyResult}.
     *
     * @param name Snapshot name.
     * @param grps Collection of cache group names to check.
     * @param includeCustomHandlers {@code True} to invoke all user-defined {@link SnapshotHandlerType#RESTORE}
     *                              handlers, otherwise only system consistency check will be performed.
     * @return Future with the result of execution snapshot partitions verify task, which besides calculating partition
     *         hashes of {@link IdleVerifyResultV2} also contains the snapshot metadata distribution across the cluster.
     */
    public IgniteInternalFuture<SnapshotPartitionsVerifyTaskResult> checkSnapshot(
        String name,
        @Nullable Collection<String> grps,
        boolean includeCustomHandlers
    ) {
        A.notNullOrEmpty(name, "Snapshot name cannot be null or empty.");
        A.ensure(U.alphanumericUnderscore(name), "Snapshot name must satisfy the following name pattern: a-zA-Z0-9_");
        A.ensure(grps == null || grps.stream().filter(Objects::isNull).collect(Collectors.toSet()).isEmpty(),
            "Collection of cache groups names cannot contain null elements.");

        GridFutureAdapter<SnapshotPartitionsVerifyTaskResult> res = new GridFutureAdapter<>();

        GridKernalContext kctx0 = cctx.kernalContext();

        Collection<ClusterNode> bltNodes = F.view(cctx.discovery().serverNodes(AffinityTopologyVersion.NONE),
            (node) -> CU.baselineNode(node, kctx0.state().clusterState()));

        kctx0.task().setThreadContext(TC_SKIP_AUTH, true);
        kctx0.task().setThreadContext(TC_SUBGRID, bltNodes);

        kctx0.task().execute(SnapshotMetadataCollectorTask.class, name).listen(f0 -> {
            if (f0.error() == null) {
                Map<ClusterNode, List<SnapshotMetadata>> metas = f0.result();

                Map<Integer, String> grpIds = grps == null ? Collections.emptyMap() :
                    grps.stream().collect(Collectors.toMap(CU::cacheId, v -> v));

                for (List<SnapshotMetadata> nodeMetas : metas.values()) {
                    for (SnapshotMetadata meta : nodeMetas)
                        grpIds.keySet().removeAll(meta.partitions().keySet());
                }

                if (!grpIds.isEmpty()) {
                    res.onDone(new SnapshotPartitionsVerifyTaskResult(metas,
                        new IdleVerifyResultV2(Collections.singletonMap(cctx.localNode(),
                            new IllegalArgumentException("Cache group(s) was not " +
                                "found in the snapshot [groups=" + grpIds.values() + ", snapshot=" + name + ']')))));

                    return;
                }

                kctx0.task().setThreadContext(TC_SKIP_AUTH, true);
                kctx0.task().setThreadContext(TC_SUBGRID, new ArrayList<>(metas.keySet()));

                Class<? extends AbstractSnapshotVerificationTask> cls =
                    includeCustomHandlers ? SnapshotHandlerRestoreTask.class : SnapshotPartitionsVerifyTask.class;

                kctx0.task().execute(cls, new SnapshotPartitionsVerifyTaskArg(grps, metas))
                    .listen(f1 -> {
                        if (f1.error() == null)
                            res.onDone(f1.result());
                        else if (f1.error() instanceof IgniteSnapshotVerifyException)
                            res.onDone(new SnapshotPartitionsVerifyTaskResult(metas,
                                new IdleVerifyResultV2(((IgniteSnapshotVerifyException)f1.error()).exceptions())));
                        else
                            res.onDone(f1.error());
                    });
            }
            else {
                if (f0.error() instanceof IgniteSnapshotVerifyException)
                    res.onDone(new SnapshotPartitionsVerifyTaskResult(null,
                        new IdleVerifyResultV2(((IgniteSnapshotVerifyException)f0.error()).exceptions())));
                else
                    res.onDone(f0.error());
            }
        });

        return res;
    }

    /**
     * @param snpName Snapshot name.
     * @param folderName The name of a directory for the cache group.
     * @return The list of cache or cache group names in given snapshot on local node.
     */
    public List<File> snapshotCacheDirectories(String snpName, String folderName) {
        return snapshotCacheDirectories(snpName, folderName, name -> true);
    }

    /**
     * @param snpName Snapshot name.
     * @param folderName The name of a directory for the cache group.
     * @param names Cache group names to filter.
     * @return The list of cache or cache group names in given snapshot on local node.
     */
    public List<File> snapshotCacheDirectories(String snpName, String folderName, Predicate<String> names) {
        File snpDir = snapshotLocalDir(snpName);

        if (!snpDir.exists())
            return Collections.emptyList();

        return cacheDirectories(new File(snpDir, databaseRelativePath(folderName)), names);
    }

    /**
     * @param snpName Snapshot name.
     * @param consId Node consistent id to read metadata for.
     * @return Snapshot metadata instance.
     */
    public SnapshotMetadata readSnapshotMetadata(String snpName, String consId) {
        return readSnapshotMetadata(new File(snapshotLocalDir(snpName), snapshotMetaFileName(consId)));
    }

    /**
     * @param smf File denoting to snapshot metafile.
     * @return Snapshot metadata instance.
     */
    private SnapshotMetadata readSnapshotMetadata(File smf) {
        if (!smf.exists())
            throw new IgniteException("Snapshot metafile cannot be read due to it doesn't exist: " + smf);

        String smfName = smf.getName().substring(0, smf.getName().length() - SNAPSHOT_METAFILE_EXT.length());

        try (InputStream in = new BufferedInputStream(new FileInputStream(smf))) {
            SnapshotMetadata meta = marsh.unmarshal(in, U.resolveClassLoader(cctx.gridConfig()));

            if (!U.maskForFileName(meta.consistentId()).equals(smfName)) {
                throw new IgniteException(
                    "Error reading snapshot metadata [smfName=" + smfName + ", consId=" + U.maskForFileName(meta.consistentId())
                );
            }

            return meta;
        }
        catch (IgniteCheckedException | IOException e) {
            throw new IgniteException("An error occurred during reading snapshot metadata file [file=" +
                smf.getAbsolutePath() + "]", e);
        }
    }

    /**
     * @param snpName Snapshot name.
     * @return List of snapshot metadata for the given snapshot name on local node.
     * If snapshot has been taken from local node the snapshot metadata for given
     * local node will be placed on the first place.
     */
    public List<SnapshotMetadata> readSnapshotMetadatas(String snpName) {
        A.notNullOrEmpty(snpName, "Snapshot name cannot be null or empty.");
        A.ensure(U.alphanumericUnderscore(snpName), "Snapshot name must satisfy the following name pattern: a-zA-Z0-9_");

        List<File> smfs = new ArrayList<>();

        try (DirectoryStream<Path> ds = Files.newDirectoryStream(snapshotLocalDir(snpName).toPath())) {
            for (Path d : ds) {
                if (Files.isRegularFile(d) && d.getFileName().toString().toLowerCase().endsWith(SNAPSHOT_METAFILE_EXT))
                    smfs.add(d.toFile());
            }
        }
        catch (IOException e) {
            throw new IgniteException(e);
        }

        if (smfs.isEmpty())
            throw new IgniteException("Snapshot metadata files not found: " + snpName);

        Map<String, SnapshotMetadata> metasMap = new HashMap<>();
        SnapshotMetadata prev = null;

        for (File smf : smfs) {
            SnapshotMetadata curr = readSnapshotMetadata(smf);

            if (prev != null && !prev.sameSnapshot(curr))
                throw new IgniteException("Snapshot metadata files are from different snapshots [prev=" + prev + ", curr=" + curr);

            metasMap.put(curr.consistentId(), curr);

            prev = curr;
        }

        SnapshotMetadata currNodeSmf = metasMap.remove(cctx.localNode().consistentId().toString());

        // Snapshot metadata for the local node must be first in the result map.
        if (currNodeSmf == null)
            return new ArrayList<>(metasMap.values());
        else {
            List<SnapshotMetadata> result = new ArrayList<>();

            result.add(currNodeSmf);
            result.addAll(metasMap.values());

            return result;
        }
    }

    /** {@inheritDoc} */
    @Override public IgniteFuture<Void> createSnapshot(String name) {
        A.notNullOrEmpty(name, "Snapshot name cannot be null or empty.");
        A.ensure(U.alphanumericUnderscore(name), "Snapshot name must satisfy the following name pattern: a-zA-Z0-9_");

        try {
            cctx.kernalContext().security().authorize(ADMIN_SNAPSHOT);

            if (!IgniteFeatures.allNodesSupports(cctx.discovery().aliveServerNodes(), PERSISTENCE_CACHE_SNAPSHOT))
                throw new IgniteException("Not all nodes in the cluster support a snapshot operation.");

            if (!CU.isPersistenceEnabled(cctx.gridConfig())) {
                throw new IgniteException("Create snapshot request has been rejected. Snapshots on an in-memory " +
                    "clusters are not allowed.");
            }

            if (!cctx.kernalContext().state().clusterState().state().active())
                throw new IgniteException("Snapshot operation has been rejected. The cluster is inactive.");
=======
        A.notNullOrEmpty(name, "Snapshot name cannot be null or empty.");
        A.ensure(U.alphanumericUnderscore(name), "Snapshot name must satisfy the following name pattern: a-zA-Z0-9_");

        cctx.kernalContext().security().authorize(ADMIN_SNAPSHOT);

        return checkSnapshot(name, null, false).chain(f -> {
            try {
                return f.get().idleVerifyResult();
            }
            catch (Throwable t) {
                throw new GridClosureException(t);
            }
        });
    }
>>>>>>> 9cf06362

    /**
     * The check snapshot procedure performs compute operation over the whole cluster to verify the snapshot
     * entirety and partitions consistency. The result future will be completed with an exception if this
     * exception is not related to the check procedure, and will be completed normally with the {@code IdleVerifyResult}.
     *
     * @param name Snapshot name.
     * @param grps Collection of cache group names to check.
     * @param includeCustomHandlers {@code True} to invoke all user-defined {@link SnapshotHandlerType#RESTORE}
     *                              handlers, otherwise only system consistency check will be performed.
     * @return Future with the result of execution snapshot partitions verify task, which besides calculating partition
     *         hashes of {@link IdleVerifyResultV2} also contains the snapshot metadata distribution across the cluster.
     */
    public IgniteInternalFuture<SnapshotPartitionsVerifyTaskResult> checkSnapshot(
        String name,
        @Nullable Collection<String> grps,
        boolean includeCustomHandlers
    ) {
        A.notNullOrEmpty(name, "Snapshot name cannot be null or empty.");
        A.ensure(U.alphanumericUnderscore(name), "Snapshot name must satisfy the following name pattern: a-zA-Z0-9_");
        A.ensure(grps == null || grps.stream().filter(Objects::isNull).collect(Collectors.toSet()).isEmpty(),
            "Collection of cache groups names cannot contain null elements.");

        GridFutureAdapter<SnapshotPartitionsVerifyTaskResult> res = new GridFutureAdapter<>();

        GridKernalContext kctx0 = cctx.kernalContext();

        Collection<ClusterNode> bltNodes = F.view(cctx.discovery().serverNodes(AffinityTopologyVersion.NONE),
            (node) -> CU.baselineNode(node, kctx0.state().clusterState()));

<<<<<<< HEAD
                return new IgniteSnapshotFutureImpl(cctx.kernalContext().closure()
                    .callAsyncNoFailover(BALANCE,
                        new CreateSnapshotCallable(name),
                        Collections.singletonList(crd),
                        false,
                        0,
                        true));
            }
=======
        kctx0.task().setThreadContext(TC_SKIP_AUTH, true);
        kctx0.task().setThreadContext(TC_SUBGRID, bltNodes);
>>>>>>> 9cf06362

        kctx0.task().execute(SnapshotMetadataCollectorTask.class, name).listen(f0 -> {
            if (f0.error() == null) {
                Map<ClusterNode, List<SnapshotMetadata>> metas = f0.result();

<<<<<<< HEAD
            synchronized (snpOpMux) {
                if (clusterSnpFut != null && !clusterSnpFut.isDone()) {
                    throw new IgniteException(
                        "Create snapshot request has been rejected. The previous snapshot operation was not completed."
                    );
                }
=======
                Map<Integer, String> grpIds = grps == null ? Collections.emptyMap() :
                    grps.stream().collect(Collectors.toMap(CU::cacheId, v -> v));
>>>>>>> 9cf06362

                byte[] masterKeyDigest = kctx0.config().getEncryptionSpi().masterKeyDigest();

<<<<<<< HEAD
                if (localSnapshotNames().contains(name)) {
                    throw new IgniteException(
                        "Create snapshot request has been rejected. Snapshot with given name already exists on local node."
                    );
                }

                if (isRestoring()) {
                    throw new IgniteException(
                        "Snapshot operation has been rejected. Cache group restore operation is currently in progress."
                    );
                }
=======
                for (List<SnapshotMetadata> nodeMetas : metas.values()) {
                    for (SnapshotMetadata meta : nodeMetas) {
                        byte[] snpMasterKeyDigest = meta.masterKeyDigest();
>>>>>>> 9cf06362

                        if (masterKeyDigest == null && snpMasterKeyDigest != null) {
                            res.onDone(new SnapshotPartitionsVerifyTaskResult(metas, new IdleVerifyResultV2(
                                Collections.singletonMap(cctx.localNode(), new IllegalArgumentException("Snapshot '" +
                                    meta.snapshotName() + "' has encrypted caches while encryption is disabled. To " +
                                    "restore this snapshot, start Ignite with configured encryption and the same " +
                                    "master key.")))));

                            return;
                        }

<<<<<<< HEAD
            List<String> grps = cctx.cache().persistentGroups().stream()
                .filter(g -> cctx.cache().cacheType(g.cacheOrGroupName()) == CacheType.USER)
                .map(CacheGroupDescriptor::cacheOrGroupName)
                .collect(Collectors.toList());

            grps.add(METASTORAGE_CACHE_NAME);

            List<ClusterNode> srvNodes = cctx.discovery().serverNodes(AffinityTopologyVersion.NONE);

            snpFut0.listen(f -> {
                if (f.error() == null)
                    recordSnapshotEvent(name, SNAPSHOT_FINISHED_MSG + grps, EVT_CLUSTER_SNAPSHOT_FINISHED);
                else
                    recordSnapshotEvent(name, SNAPSHOT_FAILED_MSG + f.error().getMessage(), EVT_CLUSTER_SNAPSHOT_FAILED);
            });

            startSnpProc.start(snpFut0.rqId, new SnapshotOperationRequest(snpFut0.rqId,
                cctx.localNodeId(),
                name,
                grps,
                new HashSet<>(F.viewReadOnly(srvNodes,
                    F.node2id(),
                    (node) -> CU.baselineNode(node, clusterState)))));

            String msg = "Cluster-wide snapshot operation started [snpName=" + name + ", grps=" + grps + ']';

            recordSnapshotEvent(name, msg, EVT_CLUSTER_SNAPSHOT_STARTED);

            if (log.isInfoEnabled())
                log.info(msg);

            return new IgniteFutureImpl<>(snpFut0);
        }
        catch (Exception e) {
            recordSnapshotEvent(name, SNAPSHOT_FAILED_MSG + e.getMessage(), EVT_CLUSTER_SNAPSHOT_FAILED);

            U.error(log, SNAPSHOT_FAILED_MSG, e);
=======
                        if (snpMasterKeyDigest != null && !Arrays.equals(snpMasterKeyDigest, masterKeyDigest)) {
                            res.onDone(new SnapshotPartitionsVerifyTaskResult(metas, new IdleVerifyResultV2(
                                Collections.singletonMap(cctx.localNode(), new IllegalArgumentException("Snapshot '" +
                                    meta.snapshotName() + "' has different master key digest. To restore this " +
                                    "snapshot, start Ignite with the same master key.")))));

                            return;
                        }

                        grpIds.keySet().removeAll(meta.partitions().keySet());
                    }
                }

                if (!grpIds.isEmpty()) {
                    res.onDone(new SnapshotPartitionsVerifyTaskResult(metas,
                        new IdleVerifyResultV2(Collections.singletonMap(cctx.localNode(),
                            new IllegalArgumentException("Cache group(s) was not " +
                                "found in the snapshot [groups=" + grpIds.values() + ", snapshot=" + name + ']')))));

                    return;
                }
>>>>>>> 9cf06362

                kctx0.task().setThreadContext(TC_SKIP_AUTH, true);
                kctx0.task().setThreadContext(TC_SUBGRID, new ArrayList<>(metas.keySet()));

                Class<? extends AbstractSnapshotVerificationTask> cls =
                    includeCustomHandlers ? SnapshotHandlerRestoreTask.class : SnapshotPartitionsVerifyTask.class;

                kctx0.task().execute(cls, new SnapshotPartitionsVerifyTaskArg(grps, metas))
                    .listen(f1 -> {
                        if (f1.error() == null)
                            res.onDone(f1.result());
                        else if (f1.error() instanceof IgniteSnapshotVerifyException)
                            res.onDone(new SnapshotPartitionsVerifyTaskResult(metas,
                                new IdleVerifyResultV2(((IgniteSnapshotVerifyException)f1.error()).exceptions())));
                        else
                            res.onDone(f1.error());
                    });
            }
            else {
                if (f0.error() instanceof IgniteSnapshotVerifyException)
                    res.onDone(new SnapshotPartitionsVerifyTaskResult(null,
                        new IdleVerifyResultV2(((IgniteSnapshotVerifyException)f0.error()).exceptions())));
                else
                    res.onDone(f0.error());
            }
        });

        return res;
    }

<<<<<<< HEAD
    /** {@inheritDoc} */
    @Override public IgniteFuture<Void> restoreSnapshot(String name, @Nullable Collection<String> grpNames) {
        A.notNullOrEmpty(name, "Snapshot name cannot be null or empty.");
        A.ensure(U.alphanumericUnderscore(name), "Snapshot name must satisfy the following name pattern: a-zA-Z0-9_");
        A.ensure(grpNames == null || !grpNames.isEmpty(), "List of cache group names cannot be empty.");

        return restoreCacheGrpProc.start(name, grpNames);
    }

    /** {@inheritDoc} */
    @Override public void onReadyForReadWrite(ReadWriteMetastorage metaStorage) throws IgniteCheckedException {
        synchronized (snpOpMux) {
            this.metaStorage = metaStorage;
=======
    /**
     * @param snpName Snapshot name.
     * @param folderName The name of a directory for the cache group.
     * @return The list of cache or cache group names in given snapshot on local node.
     */
    public List<File> snapshotCacheDirectories(String snpName, String folderName) {
        return snapshotCacheDirectories(snpName, folderName, name -> true);
    }
>>>>>>> 9cf06362

    /**
     * @param snpName Snapshot name.
     * @param folderName The name of a directory for the cache group.
     * @param names Cache group names to filter.
     * @return The list of cache or cache group names in given snapshot on local node.
     */
    public List<File> snapshotCacheDirectories(String snpName, String folderName, Predicate<String> names) {
        File snpDir = snapshotLocalDir(snpName);

        if (!snpDir.exists())
            return Collections.emptyList();

        return cacheDirectories(new File(snpDir, databaseRelativePath(folderName)), names);
    }

<<<<<<< HEAD
    /** {@inheritDoc} */
    @Override public void onReadyForRead(ReadOnlyMetastorage metaStorage) throws IgniteCheckedException {
        restoreCacheGrpProc.cleanup();

        // Snapshot which has not been completed due to the local node crashed must be deleted.
        String snpName = (String)metaStorage.read(SNP_RUNNING_KEY);
=======
    /**
     * @param snpName Snapshot name.
     * @param consId Node consistent id to read metadata for.
     * @return Snapshot metadata instance.
     */
    public SnapshotMetadata readSnapshotMetadata(String snpName, String consId) {
        return readSnapshotMetadata(new File(snapshotLocalDir(snpName), snapshotMetaFileName(consId)));
    }
>>>>>>> 9cf06362

    /**
     * @param smf File denoting to snapshot metafile.
     * @return Snapshot metadata instance.
     */
    private SnapshotMetadata readSnapshotMetadata(File smf) {
        if (!smf.exists())
            throw new IgniteException("Snapshot metafile cannot be read due to it doesn't exist: " + smf);

        String smfName = smf.getName().substring(0, smf.getName().length() - SNAPSHOT_METAFILE_EXT.length());

        try (InputStream in = new BufferedInputStream(new FileInputStream(smf))) {
            SnapshotMetadata meta = marsh.unmarshal(in, U.resolveClassLoader(cctx.gridConfig()));

            if (!U.maskForFileName(meta.consistentId()).equals(smfName)) {
                throw new IgniteException(
                    "Error reading snapshot metadata [smfName=" + smfName + ", consId=" + U.maskForFileName(meta.consistentId())
                );
            }

            return meta;
        }
        catch (IgniteCheckedException | IOException e) {
            throw new IgniteException("An error occurred during reading snapshot metadata file [file=" +
                smf.getAbsolutePath() + "]", e);
        }
    }

    /**
     * @param snpName Snapshot name.
     * @return List of snapshot metadata for the given snapshot name on local node.
     * If snapshot has been taken from local node the snapshot metadata for given
     * local node will be placed on the first place.
     */
    public List<SnapshotMetadata> readSnapshotMetadatas(String snpName) {
        A.notNullOrEmpty(snpName, "Snapshot name cannot be null or empty.");
        A.ensure(U.alphanumericUnderscore(snpName), "Snapshot name must satisfy the following name pattern: a-zA-Z0-9_");

        File snpDir = snapshotLocalDir(snpName);

        if (!(snpDir.exists() && snpDir.isDirectory()))
            return Collections.emptyList();

        List<File> smfs = new ArrayList<>();

        try (DirectoryStream<Path> ds = Files.newDirectoryStream(snpDir.toPath())) {
            for (Path d : ds) {
                if (Files.isRegularFile(d) && d.getFileName().toString().toLowerCase().endsWith(SNAPSHOT_METAFILE_EXT))
                    smfs.add(d.toFile());
            }
        }
        catch (IOException e) {
            throw new IgniteException(e);
        }

        if (smfs.isEmpty())
            return Collections.emptyList();

        Map<String, SnapshotMetadata> metasMap = new HashMap<>();
        SnapshotMetadata prev = null;

        for (File smf : smfs) {
            SnapshotMetadata curr = readSnapshotMetadata(smf);

            if (prev != null && !prev.sameSnapshot(curr))
                throw new IgniteException("Snapshot metadata files are from different snapshots [prev=" + prev + ", curr=" + curr);

            metasMap.put(curr.consistentId(), curr);

            prev = curr;
        }

        SnapshotMetadata currNodeSmf = metasMap.remove(cctx.localNode().consistentId().toString());

        // Snapshot metadata for the local node must be first in the result map.
        if (currNodeSmf == null)
            return new ArrayList<>(metasMap.values());
        else {
            List<SnapshotMetadata> result = new ArrayList<>();

            result.add(currNodeSmf);
            result.addAll(metasMap.values());

            return result;
        }
    }

    /** {@inheritDoc} */
    @Override public IgniteFuture<Void> createSnapshot(String name) {
        A.notNullOrEmpty(name, "Snapshot name cannot be null or empty.");
        A.ensure(U.alphanumericUnderscore(name), "Snapshot name must satisfy the following name pattern: a-zA-Z0-9_");

        try {
            cctx.kernalContext().security().authorize(ADMIN_SNAPSHOT);

            if (!IgniteFeatures.allNodesSupports(cctx.discovery().aliveServerNodes(), PERSISTENCE_CACHE_SNAPSHOT))
                throw new IgniteException("Not all nodes in the cluster support a snapshot operation.");

            if (!CU.isPersistenceEnabled(cctx.gridConfig())) {
                throw new IgniteException("Create snapshot request has been rejected. Snapshots on an in-memory " +
                    "clusters are not allowed.");
            }

            if (!cctx.kernalContext().state().clusterState().state().active())
                throw new IgniteException("Snapshot operation has been rejected. The cluster is inactive.");

            DiscoveryDataClusterState clusterState = cctx.kernalContext().state().clusterState();

            if (!clusterState.hasBaselineTopology())
                throw new IgniteException("Snapshot operation has been rejected. The baseline topology is not configured for cluster.");

            if (cctx.kernalContext().clientNode()) {
                ClusterNode crd = U.oldest(cctx.kernalContext().discovery().aliveServerNodes(), null);

                if (crd == null)
                    throw new IgniteException("There is no alive server nodes in the cluster");

                return new IgniteSnapshotFutureImpl(cctx.kernalContext().closure()
                    .callAsyncNoFailover(BALANCE,
                        new CreateSnapshotCallable(name),
                        Collections.singletonList(crd),
                        false,
                        0,
                        true));
            }

            ClusterSnapshotFuture snpFut0;

            synchronized (snpOpMux) {
                if (clusterSnpFut != null && !clusterSnpFut.isDone()) {
                    throw new IgniteException(
                        "Create snapshot request has been rejected. The previous snapshot operation was not completed."
                    );
                }

                if (clusterSnpReq != null)
                    throw new IgniteException("Create snapshot request has been rejected. Parallel snapshot processes are not allowed.");

                if (localSnapshotNames().contains(name)) {
                    throw new IgniteException(
                        "Create snapshot request has been rejected. Snapshot with given name already exists on local node."
                    );
                }

                if (isRestoring()) {
                    throw new IgniteException(
                        "Snapshot operation has been rejected. Cache group restore operation is currently in progress."
                    );
                }

                snpFut0 = new ClusterSnapshotFuture(UUID.randomUUID(), name);

                clusterSnpFut = snpFut0;
                lastSeenSnpFut = snpFut0;
            }

            List<String> grps = cctx.cache().persistentGroups().stream()
                .filter(g -> cctx.cache().cacheType(g.cacheOrGroupName()) == CacheType.USER)
                .map(CacheGroupDescriptor::cacheOrGroupName)
                .collect(Collectors.toList());

            grps.add(METASTORAGE_CACHE_NAME);

            List<ClusterNode> srvNodes = cctx.discovery().serverNodes(AffinityTopologyVersion.NONE);

            snpFut0.listen(f -> {
                if (f.error() == null)
                    recordSnapshotEvent(name, SNAPSHOT_FINISHED_MSG + grps, EVT_CLUSTER_SNAPSHOT_FINISHED);
                else
                    recordSnapshotEvent(name, SNAPSHOT_FAILED_MSG + f.error().getMessage(), EVT_CLUSTER_SNAPSHOT_FAILED);
            });

            startSnpProc.start(snpFut0.rqId, new SnapshotOperationRequest(snpFut0.rqId,
                cctx.localNodeId(),
                name,
                grps,
                new HashSet<>(F.viewReadOnly(srvNodes,
                    F.node2id(),
                    (node) -> CU.baselineNode(node, clusterState)))));

            String msg = "Cluster-wide snapshot operation started [snpName=" + name + ", grps=" + grps + ']';

            recordSnapshotEvent(name, msg, EVT_CLUSTER_SNAPSHOT_STARTED);

            if (log.isInfoEnabled())
                log.info(msg);

            return new IgniteFutureImpl<>(snpFut0);
        }
        catch (Exception e) {
            recordSnapshotEvent(name, SNAPSHOT_FAILED_MSG + e.getMessage(), EVT_CLUSTER_SNAPSHOT_FAILED);

            U.error(log, SNAPSHOT_FAILED_MSG, e);

            lastSeenSnpFut = new ClusterSnapshotFuture(name, e);

            return new IgniteFinishedFutureImpl<>(e);
        }
    }

    /** {@inheritDoc} */
    @Override public IgniteFuture<Void> restoreSnapshot(String name, @Nullable Collection<String> grpNames) {
        A.notNullOrEmpty(name, "Snapshot name cannot be null or empty.");
        A.ensure(U.alphanumericUnderscore(name), "Snapshot name must satisfy the following name pattern: a-zA-Z0-9_");
        A.ensure(grpNames == null || !grpNames.isEmpty(), "List of cache group names cannot be empty.");

        return restoreCacheGrpProc.start(name, grpNames);
    }

    /** {@inheritDoc} */
    @Override public void onReadyForReadWrite(ReadWriteMetastorage metaStorage) throws IgniteCheckedException {
        synchronized (snpOpMux) {
            this.metaStorage = metaStorage;

            if (recovered)
                removeLastMetaStorageKey();

            recovered = false;
        }
    }

    /** {@inheritDoc} */
    @Override public void onReadyForRead(ReadOnlyMetastorage metaStorage) throws IgniteCheckedException {
        restoreCacheGrpProc.cleanup();

        // Snapshot which has not been completed due to the local node crashed must be deleted.
        String snpName = (String)metaStorage.read(SNP_RUNNING_KEY);

        if (snpName == null)
            return;

        recovered = true;

        for (File tmp : snapshotTmpDir().listFiles())
            U.delete(tmp);

        deleteSnapshot(snapshotLocalDir(snpName), pdsSettings.folderName());

        if (log.isInfoEnabled()) {
            log.info("Previous attempt to create snapshot fail due to the local node crash. All resources " +
                "related to snapshot operation have been deleted: " + snpName);
        }
    }

    /**
     * @param evt Discovery event to check.
     * @return {@code true} if exchange started by snapshot operation.
     */
    public static boolean isSnapshotOperation(DiscoveryEvent evt) {
        return !evt.eventNode().isClient() &&
            evt.type() == EVT_DISCOVERY_CUSTOM_EVT &&
            ((DiscoveryCustomEvent)evt).customMessage() instanceof SnapshotStartDiscoveryMessage;
    }

    /** {@inheritDoc} */
    @Override public void onDoneBeforeTopologyUnlock(GridDhtPartitionsExchangeFuture fut) {
        if (clusterSnpReq == null || cctx.kernalContext().clientNode())
            return;

        SnapshotOperationRequest snpReq = clusterSnpReq;

        AbstractSnapshotFutureTask<?> task = locSnpTasks.get(snpReq.snapshotName());

        if (task == null)
            return;

        if (task.start()) {
            cctx.database().forceNewCheckpoint(String.format("Start snapshot operation: %s", snpReq.snapshotName()), lsnr -> {});

            // Schedule task on a checkpoint and wait when it starts.
            try {
                long start = U.currentTimeMillis();

                ((SnapshotFutureTask)task).started().get();

                if (log.isInfoEnabled()) {
                    log.info("Finished waiting for a synchronized checkpoint under topology lock " +
                        "[snpName=" + task.snapshotName() + ", time=" + (U.currentTimeMillis() - start) + "ms]");
                }
            }
            catch (IgniteCheckedException e) {
                U.error(log, "Fail to wait while cluster-wide snapshot operation started", e);
            }
        }
    }

    /**
     * @param parts Collection of pairs group and appropriate cache partition to be snapshot.
     * @param rmtNodeId The remote node to connect to.
     * @param partHnd Received partition handler.
     */
    public IgniteInternalFuture<Void> requestRemoteSnapshotFiles(
        UUID rmtNodeId,
        String snpName,
        Map<Integer, Set<Integer>> parts,
        BooleanSupplier stopChecker,
        BiConsumer<@Nullable File, @Nullable Throwable> partHnd
    ) throws IgniteCheckedException {
        assert U.alphanumericUnderscore(snpName) : snpName;
        assert partHnd != null;

        ClusterNode rmtNode = cctx.discovery().node(rmtNodeId);

        if (rmtNode == null) {
            throw new ClusterTopologyCheckedException("Snapshot remote request cannot be performed. " +
                "Remote node left the grid [rmtNodeId=" + rmtNodeId + ']');
        }

        if (!nodeSupports(rmtNode, PERSISTENCE_CACHE_SNAPSHOT))
            throw new IgniteCheckedException("Snapshot on remote node is not supported: " + rmtNode.id());

        RemoteSnapshotFilesRecevier fut = new RemoteSnapshotFilesRecevier(this, rmtNodeId, snpName, parts, stopChecker, partHnd);

        snpRmtMgr.submit(fut);

        return fut;
    }

    /**
     * @param grps List of cache groups which will be destroyed.
     */
    public void onCacheGroupsStopped(List<Integer> grps) {
        for (AbstractSnapshotFutureTask<?> sctx : F.view(locSnpTasks.values(), t -> t instanceof SnapshotFutureTask)) {
            Set<Integer> retain = new HashSet<>(grps);

            retain.retainAll(((SnapshotFutureTask)sctx).affectedCacheGroups());

            if (!retain.isEmpty()) {
                sctx.acceptException(new IgniteCheckedException("Snapshot has been interrupted due to some of the required " +
                    "cache groups stopped: " + retain));
            }
        }
    }

    /**
     * @param consId Consistent node id.
     * @return Snapshot metadata file name.
     */
    private static String snapshotMetaFileName(String consId) {
        return U.maskForFileName(consId) + SNAPSHOT_METAFILE_EXT;
    }

    /**
     * @param snpName Snapshot name.
     * @param folderName The node folder name, usually it's the same as the U.maskForFileName(consistentId).
     * @return Standalone kernal context related to the snapshot.
     * @throws IgniteCheckedException If fails.
     */
    public StandaloneGridKernalContext createStandaloneKernalContext(String snpName, String folderName) throws IgniteCheckedException {
        File snpDir = resolveSnapshotDir(snpName);

        return new StandaloneGridKernalContext(log,
            resolveBinaryWorkDir(snpDir.getAbsolutePath(), folderName),
            resolveMappingFileStoreWorkDir(snpDir.getAbsolutePath()));
    }

    /**
     * @param grpName Cache group name.
     * @param partId Partition id.
     * @param pageStore File page store to iterate over.
     * @return Iterator over partition.
     * @throws IgniteCheckedException If and error occurs.
     */
    public GridCloseableIterator<CacheDataRow> partitionRowIterator(GridKernalContext ctx,
        String grpName,
        int partId,
        FilePageStore pageStore
    ) throws IgniteCheckedException {
        CacheObjectContext coctx = new CacheObjectContext(ctx, grpName, null, false,
            false, false, false, false);

        GridCacheSharedContext<?, ?> sctx = new GridCacheSharedContext<>(ctx, null, null, null,
            null, null, null, null, null, null,
            null, null, null, null, null,
            null, null, null, null, null, null);

        return new DataPageIterator(sctx, coctx, pageStore, partId);
    }

    /**
     * @param snpName Snapshot name.
     * @param folderName The node folder name, usually it's the same as the U.maskForFileName(consistentId).
     * @param grpName Cache group name.
     * @param partId Partition id.
     * @param encrKeyProvider Encryption keys provider to create encrypted IO. If {@code null}, no encrypted IO is used.
     * @return Iterator over partition.
     * @throws IgniteCheckedException If and error occurs.
     */
    public GridCloseableIterator<CacheDataRow> partitionRowIterator(String snpName,
        String folderName,
        String grpName,
        int partId,
        @Nullable EncryptionCacheKeyProvider encrKeyProvider
    ) throws IgniteCheckedException {
        File snpDir = resolveSnapshotDir(snpName);

        File nodePath = new File(snpDir, databaseRelativePath(folderName));

        if (!nodePath.exists())
            throw new IgniteCheckedException("Consistent id directory doesn't exists: " + nodePath.getAbsolutePath());

        List<File> grps = cacheDirectories(nodePath, name -> name.equals(grpName));

        if (F.isEmpty(grps)) {
            throw new IgniteCheckedException(
                "The snapshot cache group not found [dir=" + snpDir.getAbsolutePath() + ", grpName=" + grpName + ']'
            );
        }

        if (grps.size() > 1) {
            throw new IgniteCheckedException(
                "The snapshot cache group directory cannot be uniquely identified [dir=" + snpDir.getAbsolutePath() +
                    ", grpName=" + grpName + ']'
            );
        }

        File snpPart = getPartitionFile(new File(snapshotLocalDir(snpName), databaseRelativePath(folderName)),
            grps.get(0).getName(), partId);

        int grpId = CU.cacheId(grpName);

        FilePageStore pageStore = (FilePageStore)storeMgr.getPageStoreFactory(grpId,
            encrKeyProvider == null || encrKeyProvider.getActiveKey(grpId) == null ? null : encrKeyProvider).
            createPageStore(getTypeByPartId(partId),
                snpPart::toPath,
                val -> {});

        GridCloseableIterator<CacheDataRow> partIter = partitionRowIterator(cctx.kernalContext(), grpName, partId, pageStore);

        return new GridCloseableIteratorAdapter<CacheDataRow>() {
            /** {@inheritDoc} */
            @Override protected CacheDataRow onNext() throws IgniteCheckedException {
                return partIter.nextX();
            }

            /** {@inheritDoc} */
            @Override protected boolean onHasNext() throws IgniteCheckedException {
                return partIter.hasNextX();
            }

            /** {@inheritDoc} */
            @Override protected void onClose() {
                U.closeQuiet(pageStore);
            }
        };
    }

    /**
     * @param snpName Unique snapshot name.
     * @param srcNodeId Node id which cause snapshot operation.
     * @param parts Collection of pairs group and appropriate cache partition to be snapshot.
     * @param withMetaStorage {@code true} if all metastorage data must be also included into snapshot.
     * @param snpSndr Factory which produces snapshot receiver instance.
     * @return Snapshot operation task which should be registered on checkpoint to run.
     */
    AbstractSnapshotFutureTask<?> registerSnapshotTask(
        String snpName,
        UUID srcNodeId,
        Map<Integer, Set<Integer>> parts,
        boolean withMetaStorage,
        SnapshotSender snpSndr
    ) {
        AbstractSnapshotFutureTask<?> task = registerTask(snpName, new SnapshotFutureTask(cctx, srcNodeId, snpName,
            tmpWorkDir, ioFactory, snpSndr, parts, withMetaStorage, locBuff));

        if (!withMetaStorage) {
            for (Integer grpId : parts.keySet()) {
                if (!cctx.cache().isEncrypted(grpId))
                    continue;

                task.onDone(new IgniteCheckedException("Snapshot contains encrypted cache group " + grpId +
                    " but doesn't include metastore. Metastore is required because it holds encryption keys " +
                    "required to start with encrypted caches contained in the snapshot."));

                return task;
            }
        }

        return task;
    }

    /**
     * @param task Snapshot operation task to be executed.
     * @return Snapshot operation task which should be registered on checkpoint to run.
     */
    private AbstractSnapshotFutureTask<?> registerTask(String rqId, AbstractSnapshotFutureTask<?> task) {
        if (!busyLock.enterBusy()) {
            return new SnapshotFinishedFutureTask(new IgniteCheckedException("Snapshot manager is stopping [locNodeId=" +
                cctx.localNodeId() + ']'));
        }

        try {
            if (locSnpTasks.containsKey(rqId)) {
                return new SnapshotFinishedFutureTask(new IgniteCheckedException("Snapshot with requested name is already scheduled: " +
                    rqId));
            }

            AbstractSnapshotFutureTask<?> prev = locSnpTasks.putIfAbsent(rqId, task);

            if (prev != null)
                return new SnapshotFinishedFutureTask(new IgniteCheckedException("Snapshot with requested name is already scheduled: " +
                    rqId));

            if (log.isInfoEnabled()) {
                log.info("Snapshot task has been registered on local node [sctx=" + this +
                    ", task=" + task.getClass().getSimpleName() +
                    ", topVer=" + cctx.discovery().topologyVersionEx() + ']');
            }

            task.listen(f -> locSnpTasks.remove(rqId));

            return task;
        }
        finally {
            busyLock.leaveBusy();
        }
    }

    /**
     * @param factory Factory which produces {@link LocalSnapshotSender} implementation.
     */
    void localSnapshotSenderFactory(Function<String, SnapshotSender> factory) {
        locSndrFactory = factory;
    }

    /**
     * @return Factory which produces {@link LocalSnapshotSender} implementation.
     */
    Function<String, SnapshotSender> localSnapshotSenderFactory() {
        return locSndrFactory;
    }

    /**
     * @param factory Factory which produces {@link RemoteSnapshotSender} implementation.
     */
    void remoteSnapshotSenderFactory(BiFunction<String, UUID, SnapshotSender> factory) {
        rmtSndrFactory = factory;
    }

    /**
     * @param rqId Request id.
     * @param nodeId Node id.
     * @return Snapshot sender related to given node id.
     */
    RemoteSnapshotSender remoteSnapshotSenderFactory(String rqId, UUID nodeId) {
        return new RemoteSnapshotSender(log,
            cctx.kernalContext().pools().getSnapshotExecutorService(),
            databaseRelativePath(pdsSettings.folderName()),
            cctx.gridIO().openTransmissionSender(nodeId, DFLT_INITIAL_SNAPSHOT_TOPIC),
            rqId);
    }

    /** Snapshot finished successfully or already restored. Key can be removed. */
    private void removeLastMetaStorageKey() throws IgniteCheckedException {
        cctx.database().checkpointReadLock();

        try {
            metaStorage.remove(SNP_RUNNING_KEY);
        }
        finally {
            cctx.database().checkpointReadUnlock();
        }
    }

    /**
     * @param snpName Snapshot name event related to.
     * @param msg Event message.
     * @param type Snapshot event type.
     */
    void recordSnapshotEvent(String snpName, String msg, int type) {
        if (!cctx.gridEvents().isRecordable(type) || !cctx.gridEvents().hasListener(type))
            return;

        cctx.kernalContext().closure().runLocalSafe(new GridPlainRunnable() {
            @Override public void run() {
                cctx.gridEvents().record(new SnapshotEvent(cctx.localNode(),
                    msg,
                    snpName,
                    type));
            }
        });
    }

    /**
     * @return The executor used to run snapshot tasks.
     */
    ExecutorService snapshotExecutorService() {
        return cctx.kernalContext().pools().getSnapshotExecutorService();
    }

    /**
     * @param ioFactory Factory to create IO interface over a page stores.
     */
    public void ioFactory(FileIOFactory ioFactory) {
        this.ioFactory = ioFactory;
    }

    /**
     * @return Factory to create IO interface over a page stores.
     */
    public FileIOFactory ioFactory() {
        return ioFactory;
    }

    /**
     * @param nodeId Remote node id on which requests has been registered.
     * @return Snapshot future related to given node id.
     */
    AbstractSnapshotFutureTask<?> lastScheduledSnapshotResponseRemoteTask(UUID nodeId) {
        return locSnpTasks.values().stream()
            .filter(t -> t instanceof SnapshotResponseRemoteFutureTask)
            .filter(t -> t.sourceNodeId().equals(nodeId))
            .findFirst()
            .orElse(null);
    }

    /**
     * @return Relative configured path of persistence data storage directory for the local node.
     * Example: {@code snapshotWorkDir/db/IgniteNodeName0}
     */
    static String databaseRelativePath(String folderName) {
        return Paths.get(DB_DEFAULT_FOLDER, folderName).toString();
    }

    /**
     * @param cfg Ignite configuration.
     * @return Snapshot directory resolved through given configuration.
     */
    public static File resolveSnapshotWorkDirectory(IgniteConfiguration cfg) {
        try {
            return U.resolveWorkDirectory(cfg.getWorkDirectory() == null ? U.defaultWorkDirectory() : cfg.getWorkDirectory(),
                cfg.getSnapshotPath(), false);
        }
        catch (IgniteCheckedException e) {
            throw new IgniteException(e);
        }
    }

    /**
     * @param factory Factory to produce FileIO access.
     * @param from Copy from file.
     * @param to Copy data to file.
     * @param length Number of bytes to copy from beginning.
     */
    static void copy(FileIOFactory factory, File from, File to, long length) {
        copy(factory, from, to, length, null);
    }

    /**
     * @param factory Factory to produce FileIO access.
     * @param from Copy from file.
     * @param to Copy data to file.
     * @param length Number of bytes to copy from beginning.
     * @param rateLimiter Transfer rate limiter.
     */
    static void copy(FileIOFactory factory, File from, File to, long length, @Nullable BasicRateLimiter rateLimiter) {
        try (FileIO src = factory.create(from, READ);
             FileChannel dest = new FileOutputStream(to).getChannel()) {
            if (src.size() < length) {
                throw new IgniteException("The source file to copy is not long enough " +
                    "[expected=" + length + ", actual=" + src.size() + ']');
            }

            boolean unlimited = rateLimiter == null || rateLimiter.isUnlimited();
            long written = 0;

            while (written < length) {
                if (unlimited) {
                    written += src.transferTo(written, length - written, dest);

                    continue;
                }

                long blockLen = Math.min(length - written, SNAPSHOT_LIMITED_TRANSFER_BLOCK_SIZE_BYTES);

                rateLimiter.acquire(blockLen);

                long blockWritten = 0;

                do {
                    blockWritten += src.transferTo(written + blockWritten, blockLen - blockWritten, dest);
                }
                while (blockWritten < blockLen);

                written += blockWritten;
            }
        }
        catch (IgniteInterruptedCheckedException e) {
            throw new IgniteInterruptedException((InterruptedException)e.getCause());
        }
        catch (IOException e) {
            throw new IgniteException(e);
        }
    }

    /**
     * @param taskCls Snapshot restore operation management task class.
     * @param snpName Snapshot name.
     */
    private IgniteFuture<Boolean> executeRestoreManagementTask(
        Class<? extends ComputeTask<String, Boolean>> taskCls,
        String snpName
    ) {
        cctx.kernalContext().security().authorize(ADMIN_SNAPSHOT);

        Collection<ClusterNode> bltNodes = F.view(cctx.discovery().serverNodes(AffinityTopologyVersion.NONE),
            (node) -> CU.baselineNode(node, cctx.kernalContext().state().clusterState()));

        cctx.kernalContext().task().setThreadContext(TC_SKIP_AUTH, true);
        cctx.kernalContext().task().setThreadContext(TC_SUBGRID, bltNodes);

        return new IgniteFutureImpl<>(cctx.kernalContext().task().execute(taskCls, snpName));
    }

    /**
     * @param meta Snapshot metadata.
     * @return Snapshot view.
     */
    private SnapshotView snapshotViewSupplier(SnapshotMetadata meta) {
        Collection<String> cacheGrps = F.viewReadOnly(snapshotCacheDirectories(meta.snapshotName(), meta.folderName()),
            FilePageStoreManager::cacheGroupName);

        return new SnapshotView(meta.snapshotName(), meta.consistentId(), F.concat(meta.baselineNodes(), ","), F.concat(cacheGrps, ","));
    }

    /** @return Snapshot handlers. */
    protected SnapshotHandlers handlers() {
        return handlers;
    }

    /** Snapshot operation handlers. */
    protected static class SnapshotHandlers {
        /** Snapshot operation handlers. */
        private final Map<SnapshotHandlerType, List<SnapshotHandler<Object>>> handlers = new EnumMap<>(SnapshotHandlerType.class);

        /** Executor service used to invoke handlers in parallel. */
        private ExecutorService execSvc;

        /**
         * @param ctx Kernal context.
         * @param execSvc Executor service used to invoke handlers in parallel.
         */
        private void initialize(GridKernalContext ctx, ExecutorService execSvc) {
            this.execSvc = execSvc;

            // Register system default snapshot integrity check that is used before the restore operation.
            SnapshotHandler<?> sysCheck = new SnapshotPartitionsVerifyHandler(ctx.cache().context());
            handlers.put(sysCheck.type(), new ArrayList<>(F.asList((SnapshotHandler<Object>)sysCheck)));

            // Register custom handlers.
            SnapshotHandler<Object>[] extHnds = (SnapshotHandler<Object>[])ctx.plugins().extensions(SnapshotHandler.class);

            if (extHnds == null)
                return;

            for (SnapshotHandler<Object> extHnd : extHnds)
                handlers.computeIfAbsent(extHnd.type(), v -> new ArrayList<>()).add(extHnd);
        }

        /**
         * @param type Type of snapshot operation handler.
         * @param ctx Snapshot operation handler context.
         * @return Results from all handlers with the specified type.
         * @throws IgniteCheckedException if parallel execution was failed.
         */
        protected @Nullable Map<String, SnapshotHandlerResult<Object>> invokeAll(
            SnapshotHandlerType type,
            SnapshotHandlerContext ctx
        ) throws IgniteCheckedException {
            List<SnapshotHandler<Object>> handlers = this.handlers.get(type);

            if (F.isEmpty(handlers))
                return null;

            if (handlers.size() == 1) {
                SnapshotHandler<Object> hnd = handlers.get(0);

                return F.asMap(hnd.getClass().getName(), invoke(hnd, ctx));
            }

            return U.doInParallel(
                execSvc,
                handlers,
                hnd -> new T2<>(hnd.getClass().getName(), invoke(hnd, ctx))
            ).stream().collect(Collectors.toMap(T2::getKey, T2::getValue));
        }

        /***
         * @param type Type of snapshot operation handler.
         * @param snpName Snapshot name.
         * @param res Results from all nodes and handlers with the specified type.
         * @param reqNodes Node IDs on which the handlers were executed.
         * @throws Exception If failed.
         */
        @SuppressWarnings({"rawtypes", "unchecked"})
        protected void completeAll(
            SnapshotHandlerType type,
            String snpName,
            Map<String, List<SnapshotHandlerResult<?>>> res,
            Collection<UUID> reqNodes
        ) throws Exception {
            if (res.isEmpty())
                return;

            List<SnapshotHandler<Object>> hnds = handlers.get(type);

            if (hnds == null || hnds.size() != res.size()) {
                throw new IgniteCheckedException("Snapshot handlers configuration mismatch (number of local snapshot " +
                    "handlers differs from the remote one). The current operation will be aborted " +
                    "[locHnds=" + (hnds == null ? "" : F.viewReadOnly(hnds, h -> h.getClass().getName()).toString()) +
                    ", rmtHnds=" + res.keySet() + "].");
            }

            for (SnapshotHandler hnd : hnds) {
                List<SnapshotHandlerResult<?>> nodesRes = res.get(hnd.getClass().getName());

                if (nodesRes == null || nodesRes.size() < reqNodes.size()) {
                    Set<UUID> missing = new HashSet<>(reqNodes);

                    if (nodesRes != null)
                        missing.removeAll(F.viewReadOnly(nodesRes, r -> r.node().id()));

                    throw new IgniteCheckedException("Snapshot handlers configuration mismatch, " +
                        "\"" + hnd.getClass().getName() + "\" handler is missing on the remote node(s). " +
                        "The current operation will be aborted [missing=" + missing + "].");
                }

                hnd.complete(snpName, nodesRes);
            }
        }

        /**
         * Creates a result by invocation the handler.
         *
         * @param hnd Snapshot operation handler.
         * @param ctx Snapshot operation handler context.
         */
        private SnapshotHandlerResult<Object> invoke(SnapshotHandler<Object> hnd, SnapshotHandlerContext ctx) {
            try {
                return new SnapshotHandlerResult<>(hnd.invoke(ctx), null, ctx.localNode());
            }
            catch (Exception e) {
                U.error(null, "Error invoking snapshot handler", e);

                return new SnapshotHandlerResult<>(null, e, ctx.localNode());
            }
        }
    }

    /**
     * Ves pokrit assertami absolutely ves,
     * PageScan iterator in the ignite core est.
     */
    private static class DataPageIterator extends GridCloseableIteratorAdapter<CacheDataRow> {
        /** Serial version uid. */
        private static final long serialVersionUID = 0L;

        /** Page store to iterate over. */
        @GridToStringExclude
        private final PageStore store;

        /** Page store partition id. */
        private final int partId;

        /** Grid cache shared context. */
        private final GridCacheSharedContext<?, ?> sctx;

        /** Cache object context for key/value deserialization. */
        private final CacheObjectContext coctx;

        /** Buffer to read pages. */
        private final ByteBuffer locBuff;

        /** Buffer to read the rest part of fragmented rows. */
        private final ByteBuffer fragmentBuff;

        /** Total pages in the page store. */
        private final int pages;

        /**
         * Data row greater than page size contains with header and tail parts. Such pages with tails contain only part
         * of a cache key-value pair. These pages will be marked and skipped at the first partition iteration and
         * will be processed on the second partition iteration when all the pages with key-value headers defined.
         */
        private final BitSet tailPages;

        /** Pages which already read and must be skipped. */
        private final BitSet readPages;

        /** Batch of rows read through iteration. */
        private final Deque<CacheDataRow> rows = new LinkedList<>();

        /** {@code true} if the iteration though partition reached its end. */
        private boolean secondScanComplete;

        /**
         * Current partition page index for read. Due to we read the partition twice it
         * can't be greater than 2 * store.size().
         */
        private int currIdx;

        /**
         * During scanning a cache partition presented as {@code PageStore} we must guarantee the following:
         * all the pages of this storage remains unchanged during the Iterator remains opened, the stored data
         * keeps its consistency. We can't read the {@code PageStore} during an ongoing checkpoint over it.
         *
         * @param coctx Cache object context.
         * @param store Page store to read.
         * @param partId Partition id.
         * @throws IgniteCheckedException If fails.
         */
        public DataPageIterator(
            GridCacheSharedContext<?, ?> sctx,
            CacheObjectContext coctx,
            PageStore store,
            int partId
        ) throws IgniteCheckedException {
            this.store = store;
            this.partId = partId;
            this.coctx = coctx;
            this.sctx = sctx;

            store.ensure();
            pages = store.pages();
            tailPages = new BitSet(pages);
            readPages = new BitSet(pages);

            locBuff = ByteBuffer.allocateDirect(store.getPageSize())
                .order(ByteOrder.nativeOrder());
            fragmentBuff = ByteBuffer.allocateDirect(store.getPageSize())
                .order(ByteOrder.nativeOrder());
        }

        /** {@inheritDoc */
        @Override protected CacheDataRow onNext() throws IgniteCheckedException {
            if (secondScanComplete && rows.isEmpty())
                throw new NoSuchElementException("[partId=" + partId + ", store=" + store + ", skipPages=" + readPages + ']');

            return rows.poll();
        }

        /** {@inheritDoc */
        @Override protected boolean onHasNext() throws IgniteCheckedException {
            if (secondScanComplete && rows.isEmpty())
                return false;

            try {
                for (; currIdx < 2 * pages && rows.isEmpty(); currIdx++) {
                    boolean first = currIdx < pages;
                    int pageIdx = currIdx % pages;

                    if (readPages.get(pageIdx) || (!first && tailPages.get(pageIdx)))
                        continue;

                    if (!readPageFromStore(pageId(partId, FLAG_DATA, pageIdx), locBuff)) {
                        // Skip not FLAG_DATA pages.
                        setBit(readPages, pageIdx);

                        continue;
                    }

                    long pageAddr = bufferAddress(locBuff);
                    DataPageIO io = getPageIO(T_DATA, getVersion(pageAddr));
                    int freeSpace = io.getFreeSpace(pageAddr);
                    int rowsCnt = io.getDirectCount(pageAddr);

                    if (first) {
                        // Skip empty pages.
                        if (rowsCnt == 0) {
                            setBit(readPages, pageIdx);

                            continue;
                        }

                        // There is no difference between a page containing an incomplete DataRow fragment and
                        // the page where DataRow takes up all the free space. There is no dedicated
                        // flag for this case in page header.
                        // During the storage scan we can skip such pages at the first iteration over the partition file,
                        // since all the fragmented pages will be marked by BitSet array we will safely read the others
                        // on the second iteration.
                        if (freeSpace == 0 && rowsCnt == 1) {
                            DataPagePayload payload = io.readPayload(pageAddr, 0, locBuff.capacity());

                            long link = payload.nextLink();

                            if (link != 0)
                                setBit(tailPages, pageIndex(pageId(link)));

                            continue;
                        }
                    }

                    setBit(readPages, pageIdx);

                    for (int itemId = 0; itemId < rowsCnt; itemId++) {
                        DataRow row = new DataRow();

                        row.partition(partId);

                        row.initFromPageBuffer(
                            sctx,
                            coctx,
                            new IgniteThrowableFunction<Long, ByteBuffer>() {
                                @Override public ByteBuffer apply(Long nextPageId) throws IgniteCheckedException {
                                    boolean success = readPageFromStore(nextPageId, fragmentBuff);

                                    assert success : "Only FLAG_DATA pages allowed: " + toDetailString(nextPageId);

                                    // Fragment of page has been read, might be skipped further.
                                    setBit(readPages, pageIndex(nextPageId));

                                    return fragmentBuff;
                                }
                            },
                            locBuff,
                            itemId,
                            false,
                            CacheDataRowAdapter.RowData.FULL,
                            false);

                        rows.add(row);
                    }
                }

                if (currIdx == 2 * pages) {
                    secondScanComplete = true;

                    boolean set = true;

                    for (int j = 0; j < pages; j++)
                        set &= readPages.get(j);

                    assert set : "readPages=" + readPages + ", pages=" + pages;
                }

                return !rows.isEmpty();
            }
            catch (IgniteCheckedException e) {
                throw new IgniteCheckedException("Error during iteration through page store: " + this, e);
            }
        }

        /**
         * @param bitSet BitSet to change bit index.
         * @param idx Index of bit to change.
         */
        private static void setBit(BitSet bitSet, int idx) {
            boolean bit = bitSet.get(idx);

            assert !bit : "Bit with given index already set: " + idx;

            bitSet.set(idx);
        }

        /**
         * @param pageId Page id to read from store.
         * @param buff Buffer to read page into.
         * @return {@code true} if page read with given type flag.
         * @throws IgniteCheckedException If fails.
         */
        private boolean readPageFromStore(long pageId, ByteBuffer buff) throws IgniteCheckedException {
            buff.clear();

            boolean read = store.read(pageId, buff, true);

            assert read : toDetailString(pageId);

            return getType(buff) == flag(pageId);
        }

        /** {@inheritDoc} */
        @Override public String toString() {
            return S.toString(DataPageIterator.class, this, super.toString());
        }
    }

    /** Remote snapshot future which tracks remote snapshot transmission result. */
    private static class RemoteSnapshotFilesRecevier extends GridFutureAdapter<Void> {
        /** Snapshot name to create. */
        private final String reqId = RMT_SNAPSHOT_PREFIX + U.maskForFileName(UUID.randomUUID().toString());

        /** Ignite snapshot manager. */
        private final IgniteSnapshotManager snpMgr;

        /** Initial message to send request. */
        private final SnapshotFilesRequestMessage initMsg;

        /** Remote node id to request snapshot from. */
        private final UUID rmtNodeId;

        /** Process interrupt checker. */
        private final BooleanSupplier stopChecker;

        /** Partition handler given by request initiator. */
        private final BiConsumer<File, Throwable> partHnd;

        /** Temporary working directory for consuming partitions. */
        private final Path dir;

        /** Counter which show how many partitions left to be received. */
        private final AtomicInteger partsLeft = new AtomicInteger(-1);

        /**
         * @param snpMgr Ignite snapshot manager.
         * @param rmtNodeId Remote node to request snapshot from.
         * @param snpName Snapshot name to request.
         * @param parts Cache group and partitions to request.
         * @param stopChecker Process interrupt checker.
         * @param partHnd Partition handler.
         */
        public RemoteSnapshotFilesRecevier(
            IgniteSnapshotManager snpMgr,
            UUID rmtNodeId,
            String snpName,
            Map<Integer, Set<Integer>> parts,
            BooleanSupplier stopChecker,
            BiConsumer<@Nullable File, @Nullable Throwable> partHnd
        ) {
            dir = Paths.get(snpMgr.tmpWorkDir.getAbsolutePath(), reqId);
            initMsg = new SnapshotFilesRequestMessage(reqId, snpName, parts);

            this.snpMgr = snpMgr;
            this.rmtNodeId = rmtNodeId;
            this.stopChecker = stopChecker;
            this.partHnd = partHnd;
        }

        /** Initiate handler by sending request message. */
        public synchronized void init() {
            if (isDone())
                return;

            try {
                ClusterNode rmtNode = snpMgr.cctx.discovery().node(rmtNodeId);

                if (rmtNode == null) {
                    throw new ClusterTopologyCheckedException("Snapshot remote request cannot be performed. " +
                        "Remote node left the grid [rmtNodeId=" + rmtNodeId + ']');
                }

                snpMgr.cctx.gridIO().sendOrderedMessage(rmtNode,
                    DFLT_INITIAL_SNAPSHOT_TOPIC,
                    initMsg,
                    SYSTEM_POOL,
                    Long.MAX_VALUE,
                    true);

                if (snpMgr.log.isInfoEnabled()) {
                    snpMgr.log.info("Snapshot request is sent to the remote node [rmtNodeId=" + rmtNodeId +
                        ", snpName=" + initMsg.snapshotName() + ", rqId=" + reqId + ']');
                }
            }
            catch (Throwable t) {
                onDone(t);
            }
        }

        /**
         * @param ex Exception occurred during receiving files.
         */
        public synchronized void acceptException(Throwable ex) {
            if (isDone())
                return;

            try {
                partHnd.accept(null, ex);
            }
            catch (Throwable t) {
                ex.addSuppressed(t);
            }

            onDone(ex);
        }

        /**
         * @param part Received file which needs to be handled.
         */
        public synchronized void acceptFile(File part) {
            if (isDone())
                return;

            if (stopChecker.getAsBoolean())
                throw new TransmissionCancelledException("Future cancelled prior to the all requested partitions processed.");

            try {
                partHnd.accept(part, null);
            }
            catch (IgniteInterruptedException e) {
                throw new TransmissionCancelledException(e.getMessage());
            }

            partsLeft.decrementAndGet();
        }

        /** {@inheritDoc} */
        @Override protected synchronized boolean onDone(@Nullable Void res, @Nullable Throwable err, boolean cancel) {
            U.delete(dir);

            return super.onDone(res, err, cancel);
        }

        /** {@inheritDoc} */
        @Override public boolean equals(Object o) {
            if (this == o)
                return true;

            if (o == null || getClass() != o.getClass())
                return false;

            RemoteSnapshotFilesRecevier future = (RemoteSnapshotFilesRecevier)o;

            return Objects.equals(reqId, future.reqId);
        }

        /** {@inheritDoc} */
        @Override public int hashCode() {
            return reqId.hashCode();
        }

        /** {@inheritDoc} */
        @Override public String toString() {
            return S.toString(RemoteSnapshotFilesRecevier.class, this);
        }
    }

    /**
     * This manager is responsible for requesting and handling snapshots from a remote node. Each snapshot request
     * processed asynchronously but strictly one by one.
     */
    private class SequentialRemoteSnapshotManager implements TransmissionHandler, GridMessageListener {
        /** A task currently being executed and must be explicitly finished. */
        private volatile RemoteSnapshotFilesRecevier active;

        /** Queue of asynchronous tasks to execute. */
        private final Queue<RemoteSnapshotFilesRecevier> queue = new ConcurrentLinkedDeque<>();

        /** {@code true} if the node is stopping. */
        private volatile boolean stopping;

        /**
         * @param next New task for scheduling.
         */
        public synchronized void submit(IgniteSnapshotManager.RemoteSnapshotFilesRecevier next) {
            assert next != null;

            if (stopping) {
                next.acceptException(new IgniteException(SNP_NODE_STOPPING_ERR_MSG));

                if (active != null)
                    active.acceptException(new IgniteException(SNP_NODE_STOPPING_ERR_MSG));

                RemoteSnapshotFilesRecevier r;

                while ((r = queue.poll()) != null)
                    r.acceptException(new IgniteException(SNP_NODE_STOPPING_ERR_MSG));

                return;
            }

            RemoteSnapshotFilesRecevier curr = active;

            if (curr == null || curr.isDone()) {
                next.listen(f -> scheduleNext());

                active = next;

                next.init();
            }
            else
                queue.offer(next);
        }

        /** Schedule next async receiver. */
        private synchronized void scheduleNext() {
            RemoteSnapshotFilesRecevier next = queue.poll();

            if (next == null)
                return;

            submit(next);
        }

        /** Stopping handler. */
        public void stop() {
            stopping = true;

            Set<RemoteSnapshotFilesRecevier> futs = activeTasks();
            GridCompoundFuture<Void, Void> stopFut = new GridCompoundFuture<>();

            try {
                for (IgniteInternalFuture<Void> fut : futs)
                    stopFut.add(fut);

                stopFut.markInitialized().get();
            }
            catch (IgniteCheckedException e) {
                throw new IgniteException(e);
            }
        }

        /**
         * @param nodeId A node left the cluster.
         */
        public void onNodeLeft(UUID nodeId) {
            Set<RemoteSnapshotFilesRecevier> futs = activeTasks();
            ClusterTopologyCheckedException ex = new ClusterTopologyCheckedException("The node from which a snapshot has been " +
                "requested left the grid");

            futs.forEach(t -> {
                if (t.rmtNodeId.equals(nodeId))
                    t.acceptException(ex);
            });
        }

        /**
         * @return The set of currently scheduled tasks, some of them may be already completed.
         */
        private Set<RemoteSnapshotFilesRecevier> activeTasks() {

            Set<RemoteSnapshotFilesRecevier> futs = new HashSet<>(queue);

            RemoteSnapshotFilesRecevier active0 = active;

            if (active0 != null)
                futs.add(active0);

            return futs;
        }

        /** {@inheritDoc} */
        @Override public void onMessage(UUID nodeId, Object msg, byte plc) {
            if (!busyLock.enterBusy())
                return;

            try {
                if (msg instanceof SnapshotFilesRequestMessage) {
                    SnapshotFilesRequestMessage reqMsg0 = (SnapshotFilesRequestMessage)msg;
                    String rqId = reqMsg0.requestId();
                    String snpName = reqMsg0.snapshotName();

                    try {
                        synchronized (this) {
                            AbstractSnapshotFutureTask<?> task = lastScheduledSnapshotResponseRemoteTask(nodeId);

                            if (task != null) {
                                // Task will also be removed from local map due to the listener on future done.
                                task.cancel();

                                log.info("Snapshot request has been cancelled due to another request received " +
                                    "[prevSnpResp=" + task + ", msg0=" + reqMsg0 + ']');
                            }
                        }

                        AbstractSnapshotFutureTask<?> task = registerTask(rqId,
                            new SnapshotResponseRemoteFutureTask(cctx,
                                nodeId,
                                snpName,
                                tmpWorkDir,
                                ioFactory,
                                rmtSndrFactory.apply(rqId, nodeId),
                                reqMsg0.parts()));

                        task.listen(f -> {
                            if (f.error() == null)
                                return;

                            U.error(log, "Failed to process request of creating a snapshot " +
                                "[from=" + nodeId + ", msg=" + reqMsg0 + ']', f.error());

                            try {
                                cctx.gridIO().sendToCustomTopic(nodeId,
                                    DFLT_INITIAL_SNAPSHOT_TOPIC,
                                    new SnapshotFilesFailureMessage(reqMsg0.requestId(), f.error().getMessage()),
                                    SYSTEM_POOL);
                            }
                            catch (IgniteCheckedException ex0) {
                                U.error(log, "Fail to send the response message with processing snapshot request " +
                                    "error [request=" + reqMsg0 + ", nodeId=" + nodeId + ']', ex0);
                            }
                        });

                        task.start();
                    }
                    catch (Throwable t) {
                        U.error(log, "Error processing snapshot file request message " +
                            "error [request=" + reqMsg0 + ", nodeId=" + nodeId + ']', t);

                        cctx.gridIO().sendToCustomTopic(nodeId,
                            DFLT_INITIAL_SNAPSHOT_TOPIC,
                            new SnapshotFilesFailureMessage(reqMsg0.requestId(), t.getMessage()),
                            SYSTEM_POOL);
                    }
                }
                else if (msg instanceof SnapshotFilesFailureMessage) {
                    SnapshotFilesFailureMessage respMsg0 = (SnapshotFilesFailureMessage)msg;

<<<<<<< HEAD
        AbstractSnapshotFutureTask<?> task = locSnpTasks.get(snpReq.snapshotName());
=======
                    RemoteSnapshotFilesRecevier task = active;
>>>>>>> 9cf06362

                    if (task == null || !task.reqId.equals(respMsg0.requestId())) {
                        if (log.isInfoEnabled()) {
                            log.info("A stale snapshot response message has been received. Will be ignored " +
                                "[fromNodeId=" + nodeId + ", response=" + respMsg0 + ']');
                        }

<<<<<<< HEAD
        if (task.start()) {
            cctx.database().forceNewCheckpoint(String.format("Start snapshot operation: %s", snpReq.snapshotName()), lsnr -> {});

            // Schedule task on a checkpoint and wait when it starts.
            try {
                long start = U.currentTimeMillis();

                ((SnapshotFutureTask)task).started().get();

                if (log.isInfoEnabled()) {
                    log.info("Finished waiting for a synchronized checkpoint under topology lock " +
                        "[snpName=" + task.snapshotName() + ", time=" + (U.currentTimeMillis() - start) + "ms]");
=======
                        return;
                    }

                    if (respMsg0.errorMessage() != null) {
                        task.acceptException(new IgniteCheckedException("Request cancelled. The snapshot operation stopped " +
                            "on the remote node with an error: " + respMsg0.errorMessage()));
                    }
>>>>>>> 9cf06362
                }
            }
            catch (Throwable e) {
                U.error(log, "Processing snapshot request from remote node fails with an error", e);

                cctx.kernalContext().failure().process(new FailureContext(FailureType.CRITICAL_ERROR, e));
            }
            finally {
                busyLock.leaveBusy();
            }
        }

<<<<<<< HEAD
    /**
     * @param parts Collection of pairs group and appropriate cache partition to be snapshot.
     * @param rmtNodeId The remote node to connect to.
     * @param partHnd Received partition handler.
     */
    public IgniteInternalFuture<Void> requestRemoteSnapshotFiles(
        UUID rmtNodeId,
        String snpName,
        Map<Integer, Set<Integer>> parts,
        BooleanSupplier stopChecker,
        BiConsumer<@Nullable File, @Nullable Throwable> partHnd
    ) throws IgniteCheckedException {
        assert U.alphanumericUnderscore(snpName) : snpName;
        assert partHnd != null;

        ClusterNode rmtNode = cctx.discovery().node(rmtNodeId);

        if (rmtNode == null) {
            throw new ClusterTopologyCheckedException("Snapshot remote request cannot be performed. " +
                "Remote node left the grid [rmtNodeId=" + rmtNodeId + ']');
        }

        if (!nodeSupports(rmtNode, PERSISTENCE_CACHE_SNAPSHOT))
            throw new IgniteCheckedException("Snapshot on remote node is not supported: " + rmtNode.id());

        RemoteSnapshotFilesRecevier fut = new RemoteSnapshotFilesRecevier(this, rmtNodeId, snpName, parts, stopChecker, partHnd);

        snpRmtMgr.submit(fut);

        return fut;
    }

    /**
     * @param grps List of cache groups which will be destroyed.
     */
    public void onCacheGroupsStopped(List<Integer> grps) {
        for (AbstractSnapshotFutureTask<?> sctx : F.view(locSnpTasks.values(), t -> t instanceof SnapshotFutureTask)) {
            Set<Integer> retain = new HashSet<>(grps);

            retain.retainAll(((SnapshotFutureTask)sctx).affectedCacheGroups());

            if (!retain.isEmpty()) {
                sctx.acceptException(new IgniteCheckedException("Snapshot has been interrupted due to some of the required " +
                    "cache groups stopped: " + retain));
            }
        }
    }

    /**
     * @param consId Consistent node id.
     * @return Snapshot metadata file name.
     */
    private static String snapshotMetaFileName(String consId) {
        return U.maskForFileName(consId) + SNAPSHOT_METAFILE_EXT;
    }

    /**
     * @param snpName Snapshot name.
     * @param folderName The node folder name, usually it's the same as the U.maskForFileName(consistentId).
     * @return Standalone kernal context related to the snapshot.
     * @throws IgniteCheckedException If fails.
     */
    public StandaloneGridKernalContext createStandaloneKernalContext(String snpName, String folderName) throws IgniteCheckedException {
        File snpDir = resolveSnapshotDir(snpName);

        return new StandaloneGridKernalContext(log,
            resolveBinaryWorkDir(snpDir.getAbsolutePath(), folderName),
            resolveMappingFileStoreWorkDir(snpDir.getAbsolutePath()));
    }

    /**
     * @param grpName Cache group name.
     * @param partId Partition id.
     * @param pageStore File page store to iterate over.
     * @return Iterator over partition.
     * @throws IgniteCheckedException If and error occurs.
     */
    public GridCloseableIterator<CacheDataRow> partitionRowIterator(GridKernalContext ctx,
        String grpName,
        int partId,
        FilePageStore pageStore
    ) throws IgniteCheckedException {
        CacheObjectContext coctx = new CacheObjectContext(ctx, grpName, null, false,
            false, false, false, false);

        GridCacheSharedContext<?, ?> sctx = new GridCacheSharedContext<>(ctx, null, null, null,
            null, null, null, null, null, null,
            null, null, null, null, null,
            null, null, null, null, null, null);

        return new DataPageIterator(sctx, coctx, pageStore, partId);
    }

    /**
     * @param snpName Snapshot name.
     * @param folderName The node folder name, usually it's the same as the U.maskForFileName(consistentId).
     * @param grpName Cache group name.
     * @param partId Partition id.
     * @return Iterator over partition.
     * @throws IgniteCheckedException If and error occurs.
     */
    public GridCloseableIterator<CacheDataRow> partitionRowIterator(GridKernalContext ctx,
        String snpName,
        String folderName,
        String grpName,
        int partId
    ) throws IgniteCheckedException {
        File snpDir = resolveSnapshotDir(snpName);

        File nodePath = new File(snpDir, databaseRelativePath(folderName));

        if (!nodePath.exists())
            throw new IgniteCheckedException("Consistent id directory doesn't exists: " + nodePath.getAbsolutePath());

        List<File> grps = cacheDirectories(nodePath, name -> name.equals(grpName));

        if (F.isEmpty(grps)) {
            throw new IgniteCheckedException(
                "The snapshot cache group not found [dir=" + snpDir.getAbsolutePath() + ", grpName=" + grpName + ']'
            );
        }

        if (grps.size() > 1) {
            throw new IgniteCheckedException(
                "The snapshot cache group directory cannot be uniquely identified [dir=" + snpDir.getAbsolutePath() +
                    ", grpName=" + grpName + ']'
            );
        }

        File snpPart = getPartitionFile(new File(snapshotLocalDir(snpName), databaseRelativePath(folderName)),
            grps.get(0).getName(), partId);

        int grpId = CU.cacheId(grpName);

        FilePageStore pageStore = (FilePageStore)storeMgr.getPageStoreFactory(grpId, cctx.cache().isEncrypted(grpId)).
            createPageStore(getTypeByPartId(partId), snpPart::toPath, val -> {});

        GridCloseableIterator<CacheDataRow> partIter = partitionRowIterator(ctx, grpName, partId, pageStore);

        return new GridCloseableIteratorAdapter<CacheDataRow>() {
            /** {@inheritDoc} */
            @Override protected CacheDataRow onNext() throws IgniteCheckedException {
                return partIter.nextX();
            }

            /** {@inheritDoc} */
            @Override protected boolean onHasNext() throws IgniteCheckedException {
                return partIter.hasNextX();
            }

            /** {@inheritDoc} */
            @Override protected void onClose() {
                U.closeQuiet(pageStore);
            }
        };
    }

    /**
     * @param snpName Unique snapshot name.
     * @param srcNodeId Node id which cause snapshot operation.
     * @param parts Collection of pairs group and appropriate cache partition to be snapshot.
     * @param withMetaStorage {@code true} if all metastorage data must be also included into snapshot.
     * @param snpSndr Factory which produces snapshot receiver instance.
     * @return Snapshot operation task which should be registered on checkpoint to run.
     */
    AbstractSnapshotFutureTask<?> registerSnapshotTask(
        String snpName,
        UUID srcNodeId,
        Map<Integer, Set<Integer>> parts,
        boolean withMetaStorage,
        SnapshotSender snpSndr
    ) {
        AbstractSnapshotFutureTask<?> task = registerTask(snpName, new SnapshotFutureTask(cctx, srcNodeId, snpName,
            tmpWorkDir, ioFactory, snpSndr, parts, withMetaStorage, locBuff));

        if (!withMetaStorage) {
            for (Integer grpId : parts.keySet()) {
                if (!cctx.cache().isEncrypted(grpId))
                    continue;

                task.onDone(new IgniteCheckedException("Snapshot contains encrypted cache group " + grpId +
                    " but doesn't include metastore. Metastore is required because it contains encryption keys " +
                    "required to start with encrypted caches contained in the snapshot."));

                return task;
            }
        }

        return task;
    }

    /**
     * @param task Snapshot operation task to be executed.
     * @return Snapshot operation task which should be registered on checkpoint to run.
     */
    private AbstractSnapshotFutureTask<?> registerTask(String rqId, AbstractSnapshotFutureTask<?> task) {
        if (!busyLock.enterBusy()) {
            return new SnapshotFinishedFutureTask(new IgniteCheckedException("Snapshot manager is stopping [locNodeId=" +
                cctx.localNodeId() + ']'));
        }

        try {
            if (locSnpTasks.containsKey(rqId)) {
                return new SnapshotFinishedFutureTask(new IgniteCheckedException("Snapshot with requested name is already scheduled: " +
                    rqId));
            }

            AbstractSnapshotFutureTask<?> prev = locSnpTasks.putIfAbsent(rqId, task);

            if (prev != null)
                return new SnapshotFinishedFutureTask(new IgniteCheckedException("Snapshot with requested name is already scheduled: " +
                    rqId));

            if (log.isInfoEnabled()) {
                log.info("Snapshot task has been registered on local node [sctx=" + this +
                    ", task=" + task.getClass().getSimpleName() +
                    ", topVer=" + cctx.discovery().topologyVersionEx() + ']');
            }

            task.listen(f -> locSnpTasks.remove(rqId));

            return task;
        }
        finally {
            busyLock.leaveBusy();
        }
    }

    /**
     * @param factory Factory which produces {@link LocalSnapshotSender} implementation.
     */
    void localSnapshotSenderFactory(Function<String, SnapshotSender> factory) {
        locSndrFactory = factory;
    }

    /**
     * @return Factory which produces {@link LocalSnapshotSender} implementation.
     */
    Function<String, SnapshotSender> localSnapshotSenderFactory() {
        return locSndrFactory;
    }

    /**
     * @param factory Factory which produces {@link RemoteSnapshotSender} implementation.
     */
    void remoteSnapshotSenderFactory(BiFunction<String, UUID, SnapshotSender> factory) {
        rmtSndrFactory = factory;
    }

    /**
     * @param rqId Request id.
     * @param nodeId Node id.
     * @return Snapshot sender related to given node id.
     */
    RemoteSnapshotSender remoteSnapshotSenderFactory(String rqId, UUID nodeId) {
        return new RemoteSnapshotSender(log,
            cctx.kernalContext().pools().getSnapshotExecutorService(),
            databaseRelativePath(pdsSettings.folderName()),
            cctx.gridIO().openTransmissionSender(nodeId, DFLT_INITIAL_SNAPSHOT_TOPIC),
            rqId);
    }

    /** Snapshot finished successfully or already restored. Key can be removed. */
    private void removeLastMetaStorageKey() throws IgniteCheckedException {
        cctx.database().checkpointReadLock();

        try {
            metaStorage.remove(SNP_RUNNING_KEY);
        }
        finally {
            cctx.database().checkpointReadUnlock();
        }
    }

    /**
     * @param snpName Snapshot name event related to.
     * @param msg Event message.
     * @param type Snapshot event type.
     */
    void recordSnapshotEvent(String snpName, String msg, int type) {
        if (!cctx.gridEvents().isRecordable(type) || !cctx.gridEvents().hasListener(type))
            return;

        cctx.kernalContext().closure().runLocalSafe(new GridPlainRunnable() {
            @Override public void run() {
                cctx.gridEvents().record(new SnapshotEvent(cctx.localNode(),
                    msg,
                    snpName,
                    type));
            }
        });
    }

    /**
     * @return The executor used to run snapshot tasks.
     */
    ExecutorService snapshotExecutorService() {
        return cctx.kernalContext().pools().getSnapshotExecutorService();
    }

    /**
     * @param ioFactory Factory to create IO interface over a page stores.
     */
    void ioFactory(FileIOFactory ioFactory) {
        this.ioFactory = ioFactory;
    }

    /**
     * @return Factory to create IO interface over a page stores.
     */
    FileIOFactory ioFactory() {
        return ioFactory;
    }

    /**
     * @param nodeId Remote node id on which requests has been registered.
     * @return Snapshot future related to given node id.
     */
    AbstractSnapshotFutureTask<?> lastScheduledSnapshotResponseRemoteTask(UUID nodeId) {
        return locSnpTasks.values().stream()
            .filter(t -> t instanceof SnapshotResponseRemoteFutureTask)
            .filter(t -> t.sourceNodeId().equals(nodeId))
            .findFirst()
            .orElse(null);
    }

    /**
     * @return Relative configured path of persistence data storage directory for the local node.
     * Example: {@code snapshotWorkDir/db/IgniteNodeName0}
     */
    static String databaseRelativePath(String folderName) {
        return Paths.get(DB_DEFAULT_FOLDER, folderName).toString();
    }

    /**
     * @param cfg Ignite configuration.
     * @return Snapshot directory resolved through given configuration.
     */
    public static File resolveSnapshotWorkDirectory(IgniteConfiguration cfg) {
        try {
            return U.resolveWorkDirectory(cfg.getWorkDirectory() == null ? U.defaultWorkDirectory() : cfg.getWorkDirectory(),
                cfg.getSnapshotPath(), false);
        }
        catch (IgniteCheckedException e) {
            throw new IgniteException(e);
        }
    }

    /**
     * @param factory Factory to produce FileIO access.
     * @param from Copy from file.
     * @param to Copy data to file.
     * @param length Number of bytes to copy from beginning.
     */
    static void copy(FileIOFactory factory, File from, File to, long length) {
        try (FileIO src = factory.create(from, READ);
             FileChannel dest = new FileOutputStream(to).getChannel()) {
            if (src.size() < length) {
                throw new IgniteException("The source file to copy has to enough length " +
                    "[expected=" + length + ", actual=" + src.size() + ']');
            }

            src.position(0);

            long written = 0;

            while (written < length)
                written += src.transferTo(written, length - written, dest);
        }
        catch (IOException e) {
            throw new IgniteException(e);
        }
    }

    /**
     * @param taskCls Snapshot restore operation management task class.
     * @param snpName Snapshot name.
     */
    private IgniteFuture<Boolean> executeRestoreManagementTask(
        Class<? extends ComputeTask<String, Boolean>> taskCls,
        String snpName
    ) {
        cctx.kernalContext().security().authorize(ADMIN_SNAPSHOT);

        Collection<ClusterNode> bltNodes = F.view(cctx.discovery().serverNodes(AffinityTopologyVersion.NONE),
            (node) -> CU.baselineNode(node, cctx.kernalContext().state().clusterState()));

        cctx.kernalContext().task().setThreadContext(TC_SKIP_AUTH, true);
        cctx.kernalContext().task().setThreadContext(TC_SUBGRID, bltNodes);

        return new IgniteFutureImpl<>(cctx.kernalContext().task().execute(taskCls, snpName));
    }

    /** @return Snapshot handlers. */
    protected SnapshotHandlers handlers() {
        return handlers;
    }

    /** Snapshot operation handlers. */
    protected static class SnapshotHandlers {
        /** Snapshot operation handlers. */
        private final Map<SnapshotHandlerType, List<SnapshotHandler<Object>>> handlers = new EnumMap<>(SnapshotHandlerType.class);

        /** Executor service used to invoke handlers in parallel. */
        private ExecutorService execSvc;

        /**
         * @param ctx Kernal context.
         * @param execSvc Executor service used to invoke handlers in parallel.
         */
        private void initialize(GridKernalContext ctx, ExecutorService execSvc) {
            this.execSvc = execSvc;

            // Register system default snapshot integrity check that is used before the restore operation.
            SnapshotHandler<?> sysCheck = new SnapshotPartitionsVerifyHandler(ctx.cache().context());
            handlers.put(sysCheck.type(), new ArrayList<>(F.asList((SnapshotHandler<Object>)sysCheck)));

            // Register custom handlers.
            SnapshotHandler<Object>[] extHnds = (SnapshotHandler<Object>[])ctx.plugins().extensions(SnapshotHandler.class);

            if (extHnds == null)
                return;

            for (SnapshotHandler<Object> extHnd : extHnds)
                handlers.computeIfAbsent(extHnd.type(), v -> new ArrayList<>()).add(extHnd);
        }

        /**
         * @param type Type of snapshot operation handler.
         * @param ctx Snapshot operation handler context.
         * @return Results from all handlers with the specified type.
         * @throws IgniteCheckedException if parallel execution was failed.
         */
        protected @Nullable Map<String, SnapshotHandlerResult<Object>> invokeAll(
            SnapshotHandlerType type,
            SnapshotHandlerContext ctx
        ) throws IgniteCheckedException {
            List<SnapshotHandler<Object>> handlers = this.handlers.get(type);

            if (F.isEmpty(handlers))
                return null;

            if (handlers.size() == 1) {
                SnapshotHandler<Object> hnd = handlers.get(0);

                return F.asMap(hnd.getClass().getName(), invoke(hnd, ctx));
            }

            return U.doInParallel(
                execSvc,
                handlers,
                hnd -> new T2<>(hnd.getClass().getName(), invoke(hnd, ctx))
            ).stream().collect(Collectors.toMap(T2::getKey, T2::getValue));
        }

        /***
         * @param type Type of snapshot operation handler.
         * @param snpName Snapshot name.
         * @param res Results from all nodes and handlers with the specified type.
         * @param reqNodes Node IDs on which the handlers were executed.
         * @throws Exception If failed.
         */
        @SuppressWarnings({"rawtypes", "unchecked"})
        protected void completeAll(
            SnapshotHandlerType type,
            String snpName,
            Map<String, List<SnapshotHandlerResult<?>>> res,
            Collection<UUID> reqNodes
        ) throws Exception {
            if (res.isEmpty())
                return;

            List<SnapshotHandler<Object>> hnds = handlers.get(type);

            if (hnds == null || hnds.size() != res.size()) {
                throw new IgniteCheckedException("Snapshot handlers configuration mismatch (number of local snapshot " +
                    "handlers differs from the remote one). The current operation will be aborted " +
                    "[locHnds=" + (hnds == null ? "" : F.viewReadOnly(hnds, h -> h.getClass().getName()).toString()) +
                    ", rmtHnds=" + res.keySet() + "].");
            }

            for (SnapshotHandler hnd : hnds) {
                List<SnapshotHandlerResult<?>> nodesRes = res.get(hnd.getClass().getName());

                if (nodesRes == null || nodesRes.size() < reqNodes.size()) {
                    Set<UUID> missing = new HashSet<>(reqNodes);

                    if (nodesRes != null)
                        missing.removeAll(F.viewReadOnly(nodesRes, r -> r.node().id()));

                    throw new IgniteCheckedException("Snapshot handlers configuration mismatch, " +
                        "\"" + hnd.getClass().getName() + "\" handler is missing on the remote node(s). " +
                        "The current operation will be aborted [missing=" + missing + "].");
                }

                hnd.complete(snpName, nodesRes);
            }
        }

        /**
         * Creates a result by invocation the handler.
         *
         * @param hnd Snapshot operation handler.
         * @param ctx Snapshot operation handler context.
         */
        private SnapshotHandlerResult<Object> invoke(SnapshotHandler<Object> hnd, SnapshotHandlerContext ctx) {
            try {
                return new SnapshotHandlerResult<>(hnd.invoke(ctx), null, ctx.localNode());
            }
            catch (Exception e) {
                U.error(null, "Error invoking snapshot handler", e);

                return new SnapshotHandlerResult<>(null, e, ctx.localNode());
            }
        }
    }

    /**
     * Ves pokrit assertami absolutely ves,
     * PageScan iterator in the ignite core est.
     */
    private static class DataPageIterator extends GridCloseableIteratorAdapter<CacheDataRow> {
        /** Serial version uid. */
        private static final long serialVersionUID = 0L;

        /** Page store to iterate over. */
        @GridToStringExclude
        private final PageStore store;

        /** Page store partition id. */
        private final int partId;

        /** Grid cache shared context. */
        private final GridCacheSharedContext<?, ?> sctx;

        /** Cache object context for key/value deserialization. */
        private final CacheObjectContext coctx;

        /** Buffer to read pages. */
        private final ByteBuffer locBuff;

        /** Buffer to read the rest part of fragmented rows. */
        private final ByteBuffer fragmentBuff;

        /** Total pages in the page store. */
        private final int pages;

        /**
         * Data row greater than page size contains with header and tail parts. Such pages with tails contain only part
         * of a cache key-value pair. These pages will be marked and skipped at the first partition iteration and
         * will be processed on the second partition iteration when all the pages with key-value headers defined.
         */
        private final BitSet tailPages;

        /** Pages which already read and must be skipped. */
        private final BitSet readPages;

        /** Batch of rows read through iteration. */
        private final Deque<CacheDataRow> rows = new LinkedList<>();

        /** {@code true} if the iteration though partition reached its end. */
        private boolean secondScanComplete;

        /**
         * Current partition page index for read. Due to we read the partition twice it
         * can't be greater than 2 * store.size().
         */
        private int currIdx;

        /**
         * During scanning a cache partition presented as {@code PageStore} we must guarantee the following:
         * all the pages of this storage remains unchanged during the Iterator remains opened, the stored data
         * keeps its consistency. We can't read the {@code PageStore} during an ongoing checkpoint over it.
         *
         * @param coctx Cache object context.
         * @param store Page store to read.
         * @param partId Partition id.
         * @throws IgniteCheckedException If fails.
         */
        public DataPageIterator(
            GridCacheSharedContext<?, ?> sctx,
            CacheObjectContext coctx,
            PageStore store,
            int partId
        ) throws IgniteCheckedException {
            this.store = store;
            this.partId = partId;
            this.coctx = coctx;
            this.sctx = sctx;

            store.ensure();
            pages = store.pages();
            tailPages = new BitSet(pages);
            readPages = new BitSet(pages);

            locBuff = ByteBuffer.allocateDirect(store.getPageSize())
                .order(ByteOrder.nativeOrder());
            fragmentBuff = ByteBuffer.allocateDirect(store.getPageSize())
                .order(ByteOrder.nativeOrder());
        }

        /** {@inheritDoc */
        @Override protected CacheDataRow onNext() throws IgniteCheckedException {
            if (secondScanComplete && rows.isEmpty())
                throw new NoSuchElementException("[partId=" + partId + ", store=" + store + ", skipPages=" + readPages + ']');

            return rows.poll();
        }

        /** {@inheritDoc */
        @Override protected boolean onHasNext() throws IgniteCheckedException {
            if (secondScanComplete && rows.isEmpty())
                return false;

            try {
                for (; currIdx < 2 * pages && rows.isEmpty(); currIdx++) {
                    boolean first = currIdx < pages;
                    int pageIdx = currIdx % pages;

                    if (readPages.get(pageIdx) || (!first && tailPages.get(pageIdx)))
                        continue;

                    if (!readPageFromStore(pageId(partId, FLAG_DATA, pageIdx), locBuff)) {
                        // Skip not FLAG_DATA pages.
                        setBit(readPages, pageIdx);

                        continue;
                    }

                    long pageAddr = bufferAddress(locBuff);
                    DataPageIO io = getPageIO(T_DATA, getVersion(pageAddr));
                    int freeSpace = io.getFreeSpace(pageAddr);
                    int rowsCnt = io.getDirectCount(pageAddr);

                    if (first) {
                        // Skip empty pages.
                        if (rowsCnt == 0) {
                            setBit(readPages, pageIdx);

                            continue;
                        }

                        // There is no difference between a page containing an incomplete DataRow fragment and
                        // the page where DataRow takes up all the free space. There is no dedicated
                        // flag for this case in page header.
                        // During the storage scan we can skip such pages at the first iteration over the partition file,
                        // since all the fragmented pages will be marked by BitSet array we will safely read the others
                        // on the second iteration.
                        if (freeSpace == 0 && rowsCnt == 1) {
                            DataPagePayload payload = io.readPayload(pageAddr, 0, locBuff.capacity());

                            long link = payload.nextLink();

                            if (link != 0)
                                setBit(tailPages, pageIndex(pageId(link)));

                            continue;
                        }
                    }

                    setBit(readPages, pageIdx);

                    for (int itemId = 0; itemId < rowsCnt; itemId++) {
                        DataRow row = new DataRow();

                        row.partition(partId);

                        row.initFromPageBuffer(
                            sctx,
                            coctx,
                            new IgniteThrowableFunction<Long, ByteBuffer>() {
                                @Override public ByteBuffer apply(Long nextPageId) throws IgniteCheckedException {
                                    boolean success = readPageFromStore(nextPageId, fragmentBuff);

                                    assert success : "Only FLAG_DATA pages allowed: " + toDetailString(nextPageId);

                                    // Fragment of page has been read, might be skipped further.
                                    setBit(readPages, pageIndex(nextPageId));

                                    return fragmentBuff;
                                }
                            },
                            locBuff,
                            itemId,
                            false,
                            CacheDataRowAdapter.RowData.FULL,
                            false);

                        rows.add(row);
                    }
                }

                if (currIdx == 2 * pages) {
                    secondScanComplete = true;

                    boolean set = true;

                    for (int j = 0; j < pages; j++)
                        set &= readPages.get(j);

                    assert set : "readPages=" + readPages + ", pages=" + pages;
                }

                return !rows.isEmpty();
            }
            catch (IgniteCheckedException e) {
                throw new IgniteCheckedException("Error during iteration through page store: " + this, e);
            }
        }

        /**
         * @param bitSet BitSet to change bit index.
         * @param idx Index of bit to change.
         */
        private static void setBit(BitSet bitSet, int idx) {
            boolean bit = bitSet.get(idx);

            assert !bit : "Bit with given index already set: " + idx;

            bitSet.set(idx);
        }

        /**
         * @param pageId Page id to read from store.
         * @param buff Buffer to read page into.
         * @return {@code true} if page read with given type flag.
         * @throws IgniteCheckedException If fails.
         */
        private boolean readPageFromStore(long pageId, ByteBuffer buff) throws IgniteCheckedException {
            buff.clear();

            boolean read = store.read(pageId, buff, true);

            assert read : toDetailString(pageId);

            return getType(buff) == flag(pageId);
        }

        /** {@inheritDoc} */
        @Override public String toString() {
            return S.toString(DataPageIterator.class, this, super.toString());
        }
    }

    /** Remote snapshot future which tracks remote snapshot transmission result. */
    private static class RemoteSnapshotFilesRecevier extends GridFutureAdapter<Void> {
        /** Snapshot name to create. */
        private final String reqId = RMT_SNAPSHOT_PREFIX + U.maskForFileName(UUID.randomUUID().toString());

        /** Ignite snapshot manager. */
        private final IgniteSnapshotManager snpMgr;

        /** Initial message to send request. */
        private final SnapshotFilesRequestMessage initMsg;

        /** Remote node id to request snapshot from. */
        private final UUID rmtNodeId;

        /** Process interrupt checker. */
        private final BooleanSupplier stopChecker;

        /** Partition handler given by request initiator. */
        private final BiConsumer<File, Throwable> partHnd;

        /** Temporary working directory for consuming partitions. */
        private final Path dir;

        /** Counter which show how many partitions left to be received. */
        private final AtomicInteger partsLeft = new AtomicInteger(-1);

        /**
         * @param snpMgr Ignite snapshot manager.
         * @param rmtNodeId Remote node to request snapshot from.
         * @param snpName Snapshot name to request.
         * @param parts Cache group and partitions to request.
         * @param stopChecker Process interrupt checker.
         * @param partHnd Partition handler.
         */
        public RemoteSnapshotFilesRecevier(
            IgniteSnapshotManager snpMgr,
            UUID rmtNodeId,
            String snpName,
            Map<Integer, Set<Integer>> parts,
            BooleanSupplier stopChecker,
            BiConsumer<@Nullable File, @Nullable Throwable> partHnd
        ) {
            dir = Paths.get(snpMgr.tmpWorkDir.getAbsolutePath(), reqId);
            initMsg = new SnapshotFilesRequestMessage(reqId, snpName, parts);

            this.snpMgr = snpMgr;
            this.rmtNodeId = rmtNodeId;
            this.stopChecker = stopChecker;
            this.partHnd = partHnd;
        }

        /** Initiate handler by sending request message. */
        public synchronized void init() {
            if (isDone())
                return;

            try {
                ClusterNode rmtNode = snpMgr.cctx.discovery().node(rmtNodeId);

                if (rmtNode == null) {
                    throw new ClusterTopologyCheckedException("Snapshot remote request cannot be performed. " +
                        "Remote node left the grid [rmtNodeId=" + rmtNodeId + ']');
                }

                snpMgr.cctx.gridIO().sendOrderedMessage(rmtNode,
                    DFLT_INITIAL_SNAPSHOT_TOPIC,
                    initMsg,
                    SYSTEM_POOL,
                    Long.MAX_VALUE,
                    true);

                if (snpMgr.log.isInfoEnabled()) {
                    snpMgr.log.info("Snapshot request is sent to the remote node [rmtNodeId=" + rmtNodeId +
                        ", snpName=" + initMsg.snapshotName() + ", rqId=" + reqId + ']');
                }
            }
            catch (Throwable t) {
                onDone(t);
            }
        }

        /**
         * @param ex Exception occurred during receiving files.
         */
        public synchronized void acceptException(Throwable ex) {
            if (isDone())
                return;

            try {
                partHnd.accept(null, ex);
            }
            catch (Throwable t) {
                ex.addSuppressed(t);
            }

            onDone(ex);
        }

        /**
         * @param part Received file which needs to be handled.
         */
        public synchronized void acceptFile(File part) {
            if (isDone())
                return;

            if (stopChecker.getAsBoolean())
                throw new TransmissionCancelledException("Future cancelled prior to the all requested partitions processed.");

            try {
                partHnd.accept(part, null);
            }
            catch (IgniteInterruptedException e) {
                throw new TransmissionCancelledException(e.getMessage());
            }

            partsLeft.decrementAndGet();
        }

        /** {@inheritDoc} */
        @Override protected synchronized boolean onDone(@Nullable Void res, @Nullable Throwable err, boolean cancel) {
            U.delete(dir);

            return super.onDone(res, err, cancel);
        }

        /** {@inheritDoc} */
        @Override public boolean equals(Object o) {
            if (this == o)
                return true;

            if (o == null || getClass() != o.getClass())
                return false;

            RemoteSnapshotFilesRecevier future = (RemoteSnapshotFilesRecevier)o;

            return Objects.equals(reqId, future.reqId);
        }

        /** {@inheritDoc} */
        @Override public int hashCode() {
            return reqId.hashCode();
        }

        /** {@inheritDoc} */
        @Override public String toString() {
            return S.toString(RemoteSnapshotFilesRecevier.class, this);
        }
    }

    /**
     * This manager is responsible for requesting and handling snapshots from a remote node. Each snapshot request
     * processed asynchronously but strictly one by one.
     */
    private class SequentialRemoteSnapshotManager implements TransmissionHandler, GridMessageListener {
        /** A task currently being executed and must be explicitly finished. */
        private volatile RemoteSnapshotFilesRecevier active;

        /** Queue of asynchronous tasks to execute. */
        private final Queue<RemoteSnapshotFilesRecevier> queue = new ConcurrentLinkedDeque<>();

        /** {@code true} if the node is stopping. */
        private volatile boolean stopping;

        /**
         * @param next New task for scheduling.
         */
        public synchronized void submit(IgniteSnapshotManager.RemoteSnapshotFilesRecevier next) {
            assert next != null;

            if (stopping) {
                next.acceptException(new IgniteException(SNP_NODE_STOPPING_ERR_MSG));

                if (active != null)
                    active.acceptException(new IgniteException(SNP_NODE_STOPPING_ERR_MSG));

                RemoteSnapshotFilesRecevier r;

                while ((r = queue.poll()) != null)
                    r.acceptException(new IgniteException(SNP_NODE_STOPPING_ERR_MSG));

                return;
            }

            RemoteSnapshotFilesRecevier curr = active;

            if (curr == null || curr.isDone()) {
                next.listen(f -> scheduleNext());

                active = next;

                next.init();
            }
            else
                queue.offer(next);
        }

        /** Schedule next async receiver. */
        private synchronized void scheduleNext() {
            RemoteSnapshotFilesRecevier next = queue.poll();

            if (next == null)
                return;

            submit(next);
        }

        /** Stopping handler. */
        public void stop() {
            stopping = true;

            Set<RemoteSnapshotFilesRecevier> futs = activeTasks();
            GridCompoundFuture<Void, Void> stopFut = new GridCompoundFuture<>();

            try {
                for (IgniteInternalFuture<Void> fut : futs)
                    stopFut.add(fut);

                stopFut.markInitialized().get();
            }
            catch (IgniteCheckedException e) {
                throw new IgniteException(e);
            }
        }

        /**
         * @param nodeId A node left the cluster.
         */
        public void onNodeLeft(UUID nodeId) {
            Set<RemoteSnapshotFilesRecevier> futs = activeTasks();
            ClusterTopologyCheckedException ex = new ClusterTopologyCheckedException("The node from which a snapshot has been " +
                "requested left the grid");

            futs.forEach(t -> {
                if (t.rmtNodeId.equals(nodeId))
                    t.acceptException(ex);
            });
        }

        /**
         * @return The set of currently scheduled tasks, some of them may be already completed.
         */
        private Set<RemoteSnapshotFilesRecevier> activeTasks() {

            Set<RemoteSnapshotFilesRecevier> futs = new HashSet<>(queue);

            RemoteSnapshotFilesRecevier active0 = active;

            if (active0 != null)
                futs.add(active0);

            return futs;
        }

        /** {@inheritDoc} */
        @Override public void onMessage(UUID nodeId, Object msg, byte plc) {
            if (!busyLock.enterBusy())
                return;

            try {
                if (msg instanceof SnapshotFilesRequestMessage) {
                    SnapshotFilesRequestMessage reqMsg0 = (SnapshotFilesRequestMessage)msg;
                    String rqId = reqMsg0.requestId();
                    String snpName = reqMsg0.snapshotName();

                    try {
                        synchronized (this) {
                            AbstractSnapshotFutureTask<?> task = lastScheduledSnapshotResponseRemoteTask(nodeId);

                            if (task != null) {
                                // Task will also be removed from local map due to the listener on future done.
                                task.cancel();

                                log.info("Snapshot request has been cancelled due to another request received " +
                                    "[prevSnpResp=" + task + ", msg0=" + reqMsg0 + ']');
                            }
                        }

                        AbstractSnapshotFutureTask<?> task = registerTask(rqId,
                            new SnapshotResponseRemoteFutureTask(cctx,
                                nodeId,
                                snpName,
                                tmpWorkDir,
                                ioFactory,
                                rmtSndrFactory.apply(rqId, nodeId),
                                reqMsg0.parts()));

                        task.listen(f -> {
                            if (f.error() == null)
                                return;

                            U.error(log, "Failed to process request of creating a snapshot " +
                                "[from=" + nodeId + ", msg=" + reqMsg0 + ']', f.error());

                            try {
                                cctx.gridIO().sendToCustomTopic(nodeId,
                                    DFLT_INITIAL_SNAPSHOT_TOPIC,
                                    new SnapshotFilesFailureMessage(reqMsg0.requestId(), f.error().getMessage()),
                                    SYSTEM_POOL);
                            }
                            catch (IgniteCheckedException ex0) {
                                U.error(log, "Fail to send the response message with processing snapshot request " +
                                    "error [request=" + reqMsg0 + ", nodeId=" + nodeId + ']', ex0);
                            }
                        });

                        task.start();
                    }
                    catch (Throwable t) {
                        U.error(log, "Error processing snapshot file request message " +
                            "error [request=" + reqMsg0 + ", nodeId=" + nodeId + ']', t);

                        cctx.gridIO().sendToCustomTopic(nodeId,
                            DFLT_INITIAL_SNAPSHOT_TOPIC,
                            new SnapshotFilesFailureMessage(reqMsg0.requestId(), t.getMessage()),
                            SYSTEM_POOL);
                    }
                }
                else if (msg instanceof SnapshotFilesFailureMessage) {
                    SnapshotFilesFailureMessage respMsg0 = (SnapshotFilesFailureMessage)msg;

                    RemoteSnapshotFilesRecevier task = active;

                    if (task == null || !task.reqId.equals(respMsg0.requestId())) {
                        if (log.isInfoEnabled()) {
                            log.info("A stale snapshot response message has been received. Will be ignored " +
                                "[fromNodeId=" + nodeId + ", response=" + respMsg0 + ']');
                        }

                        return;
                    }

                    if (respMsg0.errorMessage() != null) {
                        task.acceptException(new IgniteCheckedException("Request cancelled. The snapshot operation stopped " +
                            "on the remote node with an error: " + respMsg0.errorMessage()));
                    }
                }
            }
            catch (Throwable e) {
                U.error(log, "Processing snapshot request from remote node fails with an error", e);

                cctx.kernalContext().failure().process(new FailureContext(FailureType.CRITICAL_ERROR, e));
            }
            finally {
                busyLock.leaveBusy();
            }
        }

        /** {@inheritDoc} */
        @Override public void onEnd(UUID nodeId) {
            RemoteSnapshotFilesRecevier task = active;

            if (task == null)
                return;

            assert task.partsLeft.get() == 0 : task;
            assert task.rmtNodeId.equals(nodeId);

            if (log.isInfoEnabled()) {
                log.info("Requested snapshot from remote node has been fully received " +
                    "[rqId=" + task.reqId + ", task=" + task + ']');
            }

            task.onDone((Void)null);
        }

        /** {@inheritDoc} */
        @Override public void onException(UUID nodeId, Throwable ex) {
            RemoteSnapshotFilesRecevier task = active;

            if (task == null)
                return;

            assert task.rmtNodeId.equals(nodeId);

            task.acceptException(ex);
        }

        /** {@inheritDoc} */
        @Override public String filePath(UUID nodeId, TransmissionMeta fileMeta) {
            Integer partId = (Integer)fileMeta.params().get(SNP_PART_ID_PARAM);
            String rmtDbNodePath = (String)fileMeta.params().get(SNP_DB_NODE_PATH_PARAM);
            String cacheDirName = (String)fileMeta.params().get(SNP_CACHE_DIR_NAME_PARAM);

            String rqId = (String)fileMeta.params().get(RQ_ID_NAME_PARAM);
            Integer partsCnt = (Integer)fileMeta.params().get(SNP_PARTITIONS_CNT);

            RemoteSnapshotFilesRecevier task = active;

            if (task == null || task.isDone() || !task.reqId.equals(rqId)) {
                throw new TransmissionCancelledException("Stale snapshot transmission will be ignored " +
                    "[rqId=" + rqId + ", meta=" + fileMeta + ", task=" + task + ']');
            }

            assert task.reqId.equals(rqId) && task.rmtNodeId.equals(nodeId) :
                "Another transmission in progress [task=" + task + ", nodeId=" + rqId + ']';

            busyLock.enterBusy();

            try {
                task.partsLeft.compareAndSet(-1, partsCnt);

                File cacheDir = U.resolveWorkDirectory(task.dir.toString(),
                    Paths.get(rmtDbNodePath, cacheDirName).toString(),
                    false);

                return Paths.get(cacheDir.getAbsolutePath(), getPartitionFileName(partId)).toString();
            }
            catch (IgniteCheckedException e) {
                throw new IgniteException(e);
            }
            finally {
                busyLock.leaveBusy();
            }
        }

        /** {@inheritDoc} */
        @Override public Consumer<ByteBuffer> chunkHandler(UUID nodeId, TransmissionMeta initMeta) {
            throw new UnsupportedOperationException("Loading file by chunks is not supported: " + nodeId);
        }

        /** {@inheritDoc} */
=======
        /** {@inheritDoc} */
        @Override public void onEnd(UUID nodeId) {
            RemoteSnapshotFilesRecevier task = active;

            if (task == null)
                return;

            assert task.partsLeft.get() == 0 : task;
            assert task.rmtNodeId.equals(nodeId);

            if (log.isInfoEnabled()) {
                log.info("Requested snapshot from remote node has been fully received " +
                    "[rqId=" + task.reqId + ", task=" + task + ']');
            }

            task.onDone((Void)null);
        }

        /** {@inheritDoc} */
        @Override public void onException(UUID nodeId, Throwable ex) {
            RemoteSnapshotFilesRecevier task = active;

            if (task == null)
                return;

            assert task.rmtNodeId.equals(nodeId);

            task.acceptException(ex);
        }

        /** {@inheritDoc} */
        @Override public String filePath(UUID nodeId, TransmissionMeta fileMeta) {
            Integer partId = (Integer)fileMeta.params().get(SNP_PART_ID_PARAM);
            String rmtDbNodePath = (String)fileMeta.params().get(SNP_DB_NODE_PATH_PARAM);
            String cacheDirName = (String)fileMeta.params().get(SNP_CACHE_DIR_NAME_PARAM);

            String rqId = (String)fileMeta.params().get(RQ_ID_NAME_PARAM);
            Integer partsCnt = (Integer)fileMeta.params().get(SNP_PARTITIONS_CNT);

            RemoteSnapshotFilesRecevier task = active;

            if (task == null || task.isDone() || !task.reqId.equals(rqId)) {
                throw new TransmissionCancelledException("Stale snapshot transmission will be ignored " +
                    "[rqId=" + rqId + ", meta=" + fileMeta + ", task=" + task + ']');
            }

            assert task.reqId.equals(rqId) && task.rmtNodeId.equals(nodeId) :
                "Another transmission in progress [task=" + task + ", nodeId=" + rqId + ']';

            busyLock.enterBusy();

            try {
                task.partsLeft.compareAndSet(-1, partsCnt);

                File cacheDir = U.resolveWorkDirectory(task.dir.toString(),
                    Paths.get(rmtDbNodePath, cacheDirName).toString(),
                    false);

                return Paths.get(cacheDir.getAbsolutePath(), getPartitionFileName(partId)).toString();
            }
            catch (IgniteCheckedException e) {
                throw new IgniteException(e);
            }
            finally {
                busyLock.leaveBusy();
            }
        }

        /** {@inheritDoc} */
        @Override public Consumer<ByteBuffer> chunkHandler(UUID nodeId, TransmissionMeta initMeta) {
            throw new UnsupportedOperationException("Loading file by chunks is not supported: " + nodeId);
        }

        /** {@inheritDoc} */
>>>>>>> 9cf06362
        @Override public Consumer<File> fileHandler(UUID nodeId, TransmissionMeta initMeta) {
            Integer grpId = (Integer)initMeta.params().get(SNP_GRP_ID_PARAM);
            Integer partId = (Integer)initMeta.params().get(SNP_PART_ID_PARAM);
            String rqId = (String)initMeta.params().get(RQ_ID_NAME_PARAM);

            assert grpId != null;
            assert partId != null;
            assert rqId != null;

            RemoteSnapshotFilesRecevier task = active;

            if (task == null || task.isDone() || !task.reqId.equals(rqId)) {
                throw new TransmissionCancelledException("Stale snapshot transmission will be ignored " +
                    "[rqId=" + rqId + ", meta=" + initMeta + ", task=" + task + ']');
            }

            return new Consumer<File>() {
                @Override public void accept(File file) {
                    RemoteSnapshotFilesRecevier task0 = active;

                    if (task0 == null || !task0.equals(task) || task0.isDone()) {
                        throw new TransmissionCancelledException("Snapshot request is cancelled [rqId=" + rqId +
                            ", grpId=" + grpId + ", partId=" + partId + ']');
                    }

                    busyLock.enterBusy();

                    try {
                        if (stopping)
                            throw new IgniteException(SNP_NODE_STOPPING_ERR_MSG);

                        task0.acceptFile(file);
                    }
                    finally {
                        busyLock.leaveBusy();
                    }
                }
            };
        }
    }

    /**
     * Such an executor can executes tasks not in a single thread, but executes them
     * on different threads sequentially. It's important for some {@link SnapshotSender}'s
     * to process sub-task sequentially due to all these sub-tasks may share a single socket
     * channel to send data to.
     */
    private static class SequentialExecutorWrapper implements Executor {
        /** Ignite logger. */
        private final IgniteLogger log;

        /** Queue of task to execute. */
        private final Queue<Runnable> tasks = new ArrayDeque<>();

        /** Delegate executor. */
        private final Executor executor;

        /** Currently running task. */
        private volatile Runnable active;

        /** If wrapped executor is shutting down. */
        private volatile boolean stopping;

        /**
         * @param executor Executor to run tasks on.
         */
        public SequentialExecutorWrapper(IgniteLogger log, Executor executor) {
            this.log = log.getLogger(SequentialExecutorWrapper.class);
            this.executor = executor;
        }

        /** {@inheritDoc} */
        @Override public synchronized void execute(final Runnable r) {
            assert !stopping : "Task must be cancelled prior to the wrapped executor is shutting down.";

            tasks.offer(() -> {
                try {
                    r.run();
                }
                finally {
                    scheduleNext();
                }
            });

            if (active == null)
                scheduleNext();
        }

        /** */
        private synchronized void scheduleNext() {
            if ((active = tasks.poll()) != null) {
                try {
                    executor.execute(active);
                }
                catch (RejectedExecutionException e) {
                    tasks.clear();

                    stopping = true;

                    log.warning("Task is outdated. Wrapped executor is shutting down.", e);
                }
            }
        }
    }

    /**
     *
     */
    private static class RemoteSnapshotSender extends SnapshotSender {
        /** The sender which sends files to remote node. */
        private final GridIoManager.TransmissionSender sndr;

        /** Snapshot name. */
        private final String rqId;

        /** Local node persistent directory with consistent id. */
        private final String relativeNodePath;

        /** The number of cache partition files expected to be processed. */
        private int partsCnt;

        /**
         * @param log Ignite logger.
         * @param sndr File sender instance.
         * @param rqId Snapshot name.
         */
        public RemoteSnapshotSender(
            IgniteLogger log,
            Executor exec,
            String relativeNodePath,
            GridIoManager.TransmissionSender sndr,
            String rqId
        ) {
            super(log, new SequentialExecutorWrapper(log, exec));

            this.sndr = sndr;
            this.rqId = rqId;
            this.relativeNodePath = relativeNodePath;
        }

        /** {@inheritDoc} */
        @Override protected void init(int partsCnt) {
            this.partsCnt = partsCnt;

            if (F.isEmpty(relativeNodePath))
                throw new IgniteException("Relative node path cannot be empty.");
        }

        /** {@inheritDoc} */
        @Override public void sendPart0(File part, String cacheDirName, GroupPartitionId pair, Long len) {
            try {
                assert part.exists();
                assert len > 0 : "Requested partitions has incorrect file length " +
                    "[pair=" + pair + ", cacheDirName=" + cacheDirName + ']';

                sndr.send(part, 0, len, transmissionParams(rqId, cacheDirName, pair), TransmissionPolicy.FILE);

                if (log.isInfoEnabled()) {
                    log.info("Partition file has been send [part=" + part.getName() + ", pair=" + pair +
                        ", length=" + len + ']');
                }
<<<<<<< HEAD
            }
            catch (TransmissionCancelledException e) {
                if (log.isInfoEnabled()) {
                    log.info("Transmission partition file has been interrupted [part=" + part.getName() +
                        ", pair=" + pair + ']');
                }
            }
=======
            }
            catch (TransmissionCancelledException e) {
                if (log.isInfoEnabled()) {
                    log.info("Transmission partition file has been interrupted [part=" + part.getName() +
                        ", pair=" + pair + ']');
                }
            }
>>>>>>> 9cf06362
            catch (IgniteCheckedException | InterruptedException | IOException e) {
                U.error(log, "Error sending partition file [part=" + part.getName() + ", pair=" + pair +
                    ", length=" + len + ']', e);

                throw new IgniteException(e);
            }
        }

        /** {@inheritDoc} */
        @Override public void sendDelta0(File delta, String cacheDirName, GroupPartitionId pair) {
            throw new UnsupportedOperationException("Sending files by chunks of data is not supported: " + delta.getAbsolutePath());
        }

        /**
         * @param cacheDirName Cache directory name.
         * @param pair Cache group id with corresponding partition id.
         * @return Map of params.
         */
        private Map<String, Serializable> transmissionParams(String rqId, String cacheDirName,
            GroupPartitionId pair) {
            Map<String, Serializable> params = new HashMap<>();

            params.put(SNP_GRP_ID_PARAM, pair.getGroupId());
            params.put(SNP_PART_ID_PARAM, pair.getPartitionId());
            params.put(SNP_DB_NODE_PATH_PARAM, relativeNodePath);
            params.put(SNP_CACHE_DIR_NAME_PARAM, cacheDirName);
            params.put(RQ_ID_NAME_PARAM, rqId);
            params.put(SNP_PARTITIONS_CNT, partsCnt);

            return params;
        }

        /** {@inheritDoc} */
        @Override public void close0(@Nullable Throwable th) {
            U.closeQuiet(sndr);

            if (th == null) {
                if (log.isInfoEnabled())
                    log.info("The remote snapshot sender closed normally [snpName=" + rqId + ']');
            }
            else {
                U.warn(log, "The remote snapshot sender closed due to an error occurred while processing " +
                    "snapshot operation [snpName=" + rqId + ']', th);
            }
        }
    }

    /**
     * Snapshot sender which writes all data to local directory.
     */
    private class LocalSnapshotSender extends SnapshotSender {
        /** Snapshot name. */
        private final String snpName;

        /** Local snapshot directory. */
        private final File snpLocDir;

        /** Local node snapshot directory calculated on snapshot directory. */
        private File dbDir;

        /** Size of page. */
        private final int pageSize;

        /**
         * @param snpName Snapshot name.
         */
        public LocalSnapshotSender(String snpName) {
            super(IgniteSnapshotManager.this.log, cctx.kernalContext().pools().getSnapshotExecutorService());

            this.snpName = snpName;
            snpLocDir = snapshotLocalDir(snpName);
            pageSize = cctx.kernalContext().config().getDataStorageConfiguration().getPageSize();
        }

        /** {@inheritDoc} */
        @Override protected void init(int partsCnt) {
            dbDir = new File(snpLocDir, databaseRelativePath(pdsSettings.folderName()));

            if (dbDir.exists()) {
                throw new IgniteException("Snapshot with given name already exists " +
                    "[snpName=" + snpName + ", absPath=" + dbDir.getAbsolutePath() + ']');
            }

            cctx.database().checkpointReadLock();

            try {
                assert metaStorage != null && metaStorage.read(SNP_RUNNING_KEY) == null :
                    "The previous snapshot hasn't been completed correctly";

                metaStorage.write(SNP_RUNNING_KEY, snpName);

                U.ensureDirectory(dbDir, "snapshot work directory for a local snapshot sender", log);
            }
            catch (IgniteCheckedException e) {
                throw new IgniteException(e);
            }
            finally {
                cctx.database().checkpointReadUnlock();
            }
        }

        /** {@inheritDoc} */
        @Override public void sendCacheConfig0(File ccfg, String cacheDirName) {
            assert dbDir != null;

            try {
                File cacheDir = U.resolveWorkDirectory(dbDir.getAbsolutePath(), cacheDirName, false);

                File targetCacheCfg = new File(cacheDir, ccfg.getName());

                copy(ioFactory, ccfg, targetCacheCfg, ccfg.length());

                StoredCacheData cacheData = storeMgr.readCacheData(targetCacheCfg);

                if (cacheData.config().isEncryptionEnabled()) {
                    EncryptionSpi encSpi = cctx.kernalContext().config().getEncryptionSpi();

                    GroupKey gKey = cctx.kernalContext().encryption().getActiveKey(CU.cacheGroupId(cacheData.config()));

                    cacheData.groupKeyEncrypted(new GroupKeyEncrypted(gKey.id(), encSpi.encryptKey(gKey.key())));

                    storeMgr.writeCacheData(cacheData, targetCacheCfg);
                }
            }
            catch (IgniteCheckedException e) {
                throw new IgniteException(e);
            }
        }

        /** {@inheritDoc} */
        @Override public void sendMarshallerMeta0(List<Map<Integer, MappedName>> mappings) {
            if (mappings == null)
                return;

            try {
                saveMappings(cctx.kernalContext(), mappings, snpLocDir);
            }
            catch (IgniteCheckedException e) {
                throw new IgniteException(e);
            }
        }

        /** {@inheritDoc} */
        @Override public void sendBinaryMeta0(Collection<BinaryType> types) {
            if (types == null)
                return;

            cctx.kernalContext().cacheObjects().saveMetadata(types, snpLocDir);
        }

        /** {@inheritDoc} */
        @Override public void sendPart0(File part, String cacheDirName, GroupPartitionId pair, Long len) {
            try {
                if (len == 0)
                    return;

                File cacheDir = U.resolveWorkDirectory(dbDir.getAbsolutePath(), cacheDirName, false);

                File snpPart = new File(cacheDir, part.getName());

                if (!snpPart.exists() || snpPart.delete())
                    snpPart.createNewFile();

                copy(ioFactory, part, snpPart, len, transferRateLimiter);

                if (log.isDebugEnabled()) {
                    log.debug("Partition has been snapshot [snapshotDir=" + dbDir.getAbsolutePath() +
                        ", cacheDirName=" + cacheDirName + ", part=" + part.getName() +
                        ", length=" + part.length() + ", snapshot=" + snpPart.getName() + ']');
                }
            }
            catch (IOException | IgniteCheckedException ex) {
                throw new IgniteException(ex);
            }
        }

        /** {@inheritDoc} */
        @Override public void sendDelta0(File delta, String cacheDirName, GroupPartitionId pair) {
            File snpPart = getPartitionFile(dbDir, cacheDirName, pair.getPartitionId());

            if (log.isDebugEnabled()) {
                log.debug("Start partition snapshot recovery with the given delta page file [part=" + snpPart +
                    ", delta=" + delta + ']');
            }

            boolean encrypted = cctx.cache().isEncrypted(pair.getGroupId());

            FileIOFactory ioFactory = encrypted ? ((FilePageStoreManager)cctx.pageStore())
                .encryptedFileIoFactory(IgniteSnapshotManager.this.ioFactory, pair.getGroupId()) :
                IgniteSnapshotManager.this.ioFactory;

            try (FileIO fileIo = ioFactory.create(delta, READ);
                 FilePageStore pageStore = (FilePageStore)storeMgr.getPageStoreFactory(pair.getGroupId(), encrypted)
                     .createPageStore(getTypeByPartId(pair.getPartitionId()), snpPart::toPath, v -> {})
            ) {
                ByteBuffer pageBuf = ByteBuffer.allocate(pageSize)
                    .order(ByteOrder.nativeOrder());

                long totalBytes = fileIo.size();

                assert totalBytes % pageSize == 0 : "Given file with delta pages has incorrect size: " + fileIo.size();

                pageStore.beginRecover();

                for (long pos = 0; pos < totalBytes; pos += pageSize) {
                    long read = fileIo.readFully(pageBuf, pos);

                    assert read == pageBuf.capacity();

                    pageBuf.flip();

                    if (log.isDebugEnabled()) {
                        log.debug("Read page given delta file [path=" + delta.getName() +
                            ", pageId=" + PageIO.getPageId(pageBuf) + ", pos=" + pos + ", pages=" + (totalBytes / pageSize) +
                            ", crcBuff=" + FastCrc.calcCrc(pageBuf, pageBuf.limit()) + ", crcPage=" + PageIO.getCrc(pageBuf) + ']');

                        pageBuf.rewind();
                    }

                    transferRateLimiter.acquire(pageSize);

                    pageStore.write(PageIO.getPageId(pageBuf), pageBuf, 0, false);

                    pageBuf.flip();
                }

                pageStore.finishRecover();
            }
            catch (IOException | IgniteCheckedException e) {
                throw new IgniteException(e);
            }
        }

        /** {@inheritDoc} */
        @Override protected void close0(@Nullable Throwable th) {
            if (th == null) {
                if (log.isInfoEnabled())
                    log.info("The Local snapshot sender closed. All resources released [dbNodeSnpDir=" + dbDir + ']');
            }
            else {
                deleteSnapshot(snpLocDir, pdsSettings.folderName());

                if (log.isDebugEnabled())
                    log.debug("Local snapshot sender closed due to an error occurred: " + th.getMessage());
            }
        }
    }

    /** */
    private static class SnapshotOperationResponse implements Serializable {
        /** Serial version uid. */
        private static final long serialVersionUID = 0L;

        /** Results of single-node handlers execution. */
        private final Map<String, SnapshotHandlerResult<Object>> hndResults;

        /** Default constructor. */
        public SnapshotOperationResponse() {
            this(null);
        }

        /** @param hndResults Results of single-node handlers execution.  */
        public SnapshotOperationResponse(Map<String, SnapshotHandlerResult<Object>> hndResults) {
            this.hndResults = hndResults;
        }

        /** @return Results of single-node handlers execution. */
        public @Nullable Map<String, SnapshotHandlerResult<Object>> handlerResults() {
            return hndResults;
        }
    }

    /** Snapshot operation start message. */
    private static class SnapshotStartDiscoveryMessage extends InitMessage<SnapshotOperationRequest>
        implements SnapshotDiscoveryMessage {
        /** Serial version UID. */
        private static final long serialVersionUID = 0L;

        /**
         * @param processId Unique process id.
         * @param req Snapshot initial request.
         */
        public SnapshotStartDiscoveryMessage(
            UUID processId,
            SnapshotOperationRequest req
        ) {
            super(processId, START_SNAPSHOT, req);
        }

        /** {@inheritDoc} */
        @Override public boolean needExchange() {
            return true;
        }

        /** {@inheritDoc} */
        @Override public boolean needAssignPartitions() {
            return false;
        }

        /** {@inheritDoc} */
        @Override public String toString() {
            return S.toString(SnapshotStartDiscoveryMessage.class, this, super.toString());
        }
    }

    /** */
    protected static class ClusterSnapshotFuture extends GridFutureAdapter<Void> {
        /** Unique snapshot request id. */
        final UUID rqId;

        /** Snapshot name. */
        final String name;

        /** Snapshot start time. */
        final long startTime;

        /** Snapshot finish time. */
        volatile long endTime;

        /** Operation interruption exception. */
        volatile IgniteCheckedException interruptEx;

        /**
         * Default constructor.
         */
        public ClusterSnapshotFuture() {
            onDone();

            rqId = null;
            name = "";
            startTime = 0;
            endTime = 0;
        }

        /**
         * @param name Snapshot name.
         * @param err Error starting snapshot operation.
         */
        public ClusterSnapshotFuture(String name, Exception err) {
            onDone(err);

            this.name = name;
            startTime = U.currentTimeMillis();
            endTime = 0;
            rqId = null;
        }

        /**
         * @param rqId Unique snapshot request id.
         */
        public ClusterSnapshotFuture(UUID rqId, String name) {
            this.rqId = rqId;
            this.name = name;
            startTime = U.currentTimeMillis();
        }

        /** {@inheritDoc} */
        @Override protected boolean onDone(@Nullable Void res, @Nullable Throwable err, boolean cancel) {
            endTime = U.currentTimeMillis();

            return super.onDone(res, err, cancel);
        }
    }

    /** Start creation of cluster snapshot closure. */
    @GridInternal
    private static class CreateSnapshotCallable implements IgniteCallable<Void> {
        /** Serial version UID. */
        private static final long serialVersionUID = 0L;

        /** Snapshot name. */
        private final String snpName;

        /** Auto-injected grid instance. */
        @IgniteInstanceResource
        private transient IgniteEx ignite;

        /**
         * @param snpName Snapshot name.
         */
        public CreateSnapshotCallable(String snpName) {
            this.snpName = snpName;
        }

        /** {@inheritDoc} */
        @Override public Void call() throws Exception {
            ignite.snapshot().createSnapshot(snpName).get();

            return null;
        }
    }

    /** Cancel snapshot operation closure. */
    @GridInternal
    private static class CancelSnapshotCallable implements IgniteCallable<Void> {
        /** Serial version uid. */
        private static final long serialVersionUID = 0L;

        /** Snapshot name. */
        private final String snpName;

        /** Auto-injected grid instance. */
        @IgniteInstanceResource
        private transient IgniteEx ignite;

        /**
         * @param snpName Snapshot name.
         */
        public CancelSnapshotCallable(String snpName) {
            this.snpName = snpName;
        }

        /** {@inheritDoc} */
        @Override public Void call() throws Exception {
            ignite.context().cache().context().snapshotMgr().cancelLocalSnapshotTask(snpName);

            return null;
        }
    }

    /** Wrapper of internal checked exceptions. */
    private static class IgniteSnapshotFutureImpl extends IgniteFutureImpl<Void> {
        /** @param fut Internal future. */
        public IgniteSnapshotFutureImpl(IgniteInternalFuture<Void> fut) {
            super(fut);
        }

        /** {@inheritDoc} */
        @Override protected IgniteException convertException(IgniteCheckedException e) {
            if (e instanceof IgniteClientDisconnectedCheckedException)
                return new IgniteException("Client disconnected. Snapshot result is unknown", U.convertException(e));
            else
                return new IgniteException("Snapshot has not been created", U.convertException(e));
        }
    }
}<|MERGE_RESOLUTION|>--- conflicted
+++ resolved
@@ -100,15 +100,11 @@
 import org.apache.ignite.internal.managers.communication.TransmissionHandler;
 import org.apache.ignite.internal.managers.communication.TransmissionMeta;
 import org.apache.ignite.internal.managers.communication.TransmissionPolicy;
-<<<<<<< HEAD
-import org.apache.ignite.internal.managers.eventstorage.DiscoveryEventListener;
-=======
 import org.apache.ignite.internal.managers.encryption.EncryptionCacheKeyProvider;
 import org.apache.ignite.internal.managers.encryption.GroupKey;
 import org.apache.ignite.internal.managers.encryption.GroupKeyEncrypted;
 import org.apache.ignite.internal.managers.eventstorage.DiscoveryEventListener;
 import org.apache.ignite.internal.managers.systemview.walker.SnapshotViewWalker;
->>>>>>> 9cf06362
 import org.apache.ignite.internal.pagemem.store.PageStore;
 import org.apache.ignite.internal.processors.affinity.AffinityTopologyVersion;
 import org.apache.ignite.internal.processors.cache.CacheGroupDescriptor;
@@ -140,12 +136,9 @@
 import org.apache.ignite.internal.processors.cache.verify.IdleVerifyResultV2;
 import org.apache.ignite.internal.processors.cluster.DiscoveryDataClusterState;
 import org.apache.ignite.internal.processors.cluster.IgniteChangeGlobalStateSupport;
-<<<<<<< HEAD
-=======
 import org.apache.ignite.internal.processors.configuration.distributed.DistributedConfigurationLifecycleListener;
 import org.apache.ignite.internal.processors.configuration.distributed.DistributedLongProperty;
 import org.apache.ignite.internal.processors.configuration.distributed.DistributedPropertyDispatcher;
->>>>>>> 9cf06362
 import org.apache.ignite.internal.processors.marshaller.MappedName;
 import org.apache.ignite.internal.processors.metastorage.persistence.DistributedMetaStorageImpl;
 import org.apache.ignite.internal.processors.metric.MetricRegistry;
@@ -177,11 +170,8 @@
 import org.apache.ignite.marshaller.Marshaller;
 import org.apache.ignite.marshaller.MarshallerUtils;
 import org.apache.ignite.resources.IgniteInstanceResource;
-<<<<<<< HEAD
-=======
 import org.apache.ignite.spi.encryption.EncryptionSpi;
 import org.apache.ignite.spi.systemview.view.SnapshotView;
->>>>>>> 9cf06362
 import org.jetbrains.annotations.Nullable;
 
 import static java.nio.file.StandardOpenOption.READ;
@@ -223,10 +213,7 @@
 import static org.apache.ignite.internal.processors.cache.persistence.tree.io.PageIO.getPageIO;
 import static org.apache.ignite.internal.processors.cache.persistence.tree.io.PageIO.getType;
 import static org.apache.ignite.internal.processors.cache.persistence.tree.io.PageIO.getVersion;
-<<<<<<< HEAD
-=======
 import static org.apache.ignite.internal.processors.configuration.distributed.DistributedLongProperty.detachedLongProperty;
->>>>>>> 9cf06362
 import static org.apache.ignite.internal.processors.task.GridTaskThreadContextKey.TC_SKIP_AUTH;
 import static org.apache.ignite.internal.processors.task.GridTaskThreadContextKey.TC_SUBGRID;
 import static org.apache.ignite.internal.util.GridUnsafe.bufferAddress;
@@ -234,11 +221,8 @@
 import static org.apache.ignite.internal.util.distributed.DistributedProcess.DistributedProcessType.END_SNAPSHOT;
 import static org.apache.ignite.internal.util.distributed.DistributedProcess.DistributedProcessType.START_SNAPSHOT;
 import static org.apache.ignite.plugin.security.SecurityPermission.ADMIN_SNAPSHOT;
-<<<<<<< HEAD
-=======
 import static org.apache.ignite.spi.systemview.view.SnapshotView.SNAPSHOT_SYS_VIEW;
 import static org.apache.ignite.spi.systemview.view.SnapshotView.SNAPSHOT_SYS_VIEW_DESC;
->>>>>>> 9cf06362
 
 /**
  * Internal implementation of snapshot operations over persistence caches.
@@ -286,8 +270,6 @@
     /** Prefix for snapshot threads. */
     public static final String SNAPSHOT_RUNNER_THREAD_PREFIX = "snapshot-runner";
 
-<<<<<<< HEAD
-=======
     /** Snapshot transfer rate distributed configuration key */
     public static final String SNAPSHOT_TRANSFER_RATE_DMS_KEY = "snapshotTransferRate";
 
@@ -297,7 +279,6 @@
     /** Maximum block size for limited snapshot transfer (64KB by default). */
     public static final int SNAPSHOT_LIMITED_TRANSFER_BLOCK_SIZE_BYTES = 64 * 1024;
 
->>>>>>> 9cf06362
     /** Snapshot operation finish log message. */
     private static final String SNAPSHOT_FINISHED_MSG = "Cluster-wide snapshot operation finished successfully: ";
 
@@ -306,7 +287,6 @@
 
     /** Default snapshot topic to receive snapshots from remote node. */
     private static final Object DFLT_INITIAL_SNAPSHOT_TOPIC = GridTopic.TOPIC_SNAPSHOT.topic("rmt_snp");
-<<<<<<< HEAD
 
     /** File transmission parameter of cache group id. */
     private static final String SNP_GRP_ID_PARAM = "grpId";
@@ -317,18 +297,6 @@
     /** File transmission parameter of node-sender directory path with its consistentId (e.g. db/IgniteNode0). */
     private static final String SNP_DB_NODE_PATH_PARAM = "dbNodePath";
 
-=======
-
-    /** File transmission parameter of cache group id. */
-    private static final String SNP_GRP_ID_PARAM = "grpId";
-
-    /** File transmission parameter of cache partition id. */
-    private static final String SNP_PART_ID_PARAM = "partId";
-
-    /** File transmission parameter of node-sender directory path with its consistentId (e.g. db/IgniteNode0). */
-    private static final String SNP_DB_NODE_PATH_PARAM = "dbNodePath";
-
->>>>>>> 9cf06362
     /** File transmission parameter of a cache directory with is currently sends its partitions. */
     private static final String SNP_CACHE_DIR_NAME_PARAM = "cacheDirName";
 
@@ -367,12 +335,9 @@
     /** Distributed process to restore cache group from the snapshot. */
     private final SnapshotRestoreProcess restoreCacheGrpProc;
 
-<<<<<<< HEAD
-=======
     /** Transfer rate limiter. */
     private final BasicRateLimiter transferRateLimiter = new BasicRateLimiter(DFLT_SNAPSHOT_TRANSFER_RATE_BYTES);
 
->>>>>>> 9cf06362
     /** Resolved persistent data storage settings. */
     private volatile PdsFolderSettings pdsSettings;
 
@@ -421,12 +386,9 @@
     /** Manager to receive responses of remote snapshot requests. */
     private final SequentialRemoteSnapshotManager snpRmtMgr;
 
-<<<<<<< HEAD
-=======
     /** Snapshot transfer rate limit in bytes/sec. */
     private final DistributedLongProperty snapshotTransferRate = detachedLongProperty(SNAPSHOT_TRANSFER_RATE_DMS_KEY);
 
->>>>>>> 9cf06362
     /**
      * @param ctx Kernal context.
      */
@@ -492,8 +454,6 @@
         U.ensureDirectory(locSnpDir, "snapshot work directory", log);
         U.ensureDirectory(tmpWorkDir, "temp directory for snapshot creation", log);
 
-<<<<<<< HEAD
-=======
         ctx.internalSubscriptionProcessor().registerDistributedConfigurationListener(
             new DistributedConfigurationLifecycleListener() {
                 @Override public void onReadyToRegister(DistributedPropertyDispatcher dispatcher) {
@@ -525,7 +485,6 @@
             }
         );
 
->>>>>>> 9cf06362
         handlers.initialize(ctx, ctx.pools().getSnapshotExecutorService());
 
         MetricRegistry mreg = cctx.kernalContext().metric().registry(SNAPSHOT_METRICS);
@@ -545,11 +504,8 @@
             "The list of names of all snapshots currently saved on the local node with respect to " +
                 "the configured via IgniteConfiguration snapshot working path.");
 
-<<<<<<< HEAD
-=======
         restoreCacheGrpProc.registerMetrics();
 
->>>>>>> 9cf06362
         cctx.exchange().registerExchangeAwareComponent(this);
 
         ctx.internalSubscriptionProcessor().registerMetastorageListener(this);
@@ -570,17 +526,10 @@
                     // the final snapshot phase (SNAPSHOT_END), we start it from a new one.
                     if (reqNodeLeft && snpReq.startStageEnded() && U.isLocalNodeCoordinator(ctx.discovery())) {
                         snpReq.error(new ClusterTopologyCheckedException(err));
-<<<<<<< HEAD
 
                         endSnpProc.start(snpReq.requestId(), snpReq);
                     }
 
-=======
-
-                        endSnpProc.start(snpReq.requestId(), snpReq);
-                    }
-
->>>>>>> 9cf06362
                     for (AbstractSnapshotFutureTask<?> sctx : locSnpTasks.values()) {
                         if (sctx.sourceNodeId().equals(leftNodeId) ||
                             (reqNodeLeft && snpReq.snapshotName().equals(sctx.snapshotName())))
@@ -598,8 +547,6 @@
 
         cctx.gridIO().addMessageListener(DFLT_INITIAL_SNAPSHOT_TOPIC, snpRmtMgr);
         cctx.kernalContext().io().addTransmissionHandler(DFLT_INITIAL_SNAPSHOT_TOPIC, snpRmtMgr);
-<<<<<<< HEAD
-=======
 
         ctx.systemView().registerView(
             SNAPSHOT_SYS_VIEW,
@@ -607,7 +554,6 @@
             new SnapshotViewWalker(),
             () -> F.flatCollections(F.transform(localSnapshotNames(), this::readSnapshotMetadatas)),
             this::snapshotViewSupplier);
->>>>>>> 9cf06362
     }
 
     /** {@inheritDoc} */
@@ -810,7 +756,6 @@
         }
 
         IgniteInternalFuture<?> task0;
-<<<<<<< HEAD
 
         if (parts.isEmpty() && !withMetaStorage)
             task0 = new GridFinishedFuture<>(Collections.emptySet());
@@ -826,23 +771,6 @@
                     .suspend(((SnapshotFutureTask)task0).started());
             }
 
-=======
-
-        if (parts.isEmpty() && !withMetaStorage)
-            task0 = new GridFinishedFuture<>(Collections.emptySet());
-        else {
-            task0 = registerSnapshotTask(req.snapshotName(),
-                req.operationalNodeId(),
-                parts,
-                withMetaStorage,
-                locSndrFactory.apply(req.snapshotName()));
-
-            if (withMetaStorage && task0 instanceof SnapshotFutureTask) {
-                ((DistributedMetaStorageImpl)cctx.kernalContext().distributedMetastorage())
-                    .suspend(((SnapshotFutureTask)task0).started());
-            }
-
->>>>>>> 9cf06362
             clusterSnpReq = req;
         }
 
@@ -869,13 +797,9 @@
                     cctx.gridConfig().getDataStorageConfiguration().getPageSize(),
                     grpIds,
                     blts,
-<<<<<<< HEAD
-                    (Set<GroupPartitionId>)fut.result());
-=======
                     (Set<GroupPartitionId>)fut.result(),
                     cctx.gridConfig().getEncryptionSpi().masterKeyDigest()
                     );
->>>>>>> 9cf06362
 
                 try (OutputStream out = new BufferedOutputStream(new FileOutputStream(smf))) {
                     U.marshal(marsh, meta, out);
@@ -934,21 +858,10 @@
             if (cancelled) {
                 snpReq.error(new IgniteFutureCancelledCheckedException("Execution of snapshot tasks " +
                     "has been cancelled by external process [err=" + err + ", missed=" + missed + ']'));
-<<<<<<< HEAD
             }
             else if (!missed.isEmpty()) {
                 snpReq.error(new ClusterTopologyCheckedException("Snapshot operation interrupted, because baseline " +
                     "node left the cluster. Uncompleted snapshot will be deleted [missed=" + missed + ']'));
-=======
-            }
-            else if (!missed.isEmpty()) {
-                snpReq.error(new ClusterTopologyCheckedException("Snapshot operation interrupted, because baseline " +
-                    "node left the cluster. Uncompleted snapshot will be deleted [missed=" + missed + ']'));
-            }
-            else if (!F.isEmpty(err)) {
-                snpReq.error(new IgniteCheckedException("Execution of local snapshot tasks fails. " +
-                    "Uncompleted snapshot will be deleted [err=" + err + ']'));
->>>>>>> 9cf06362
             }
             else if (!F.isEmpty(err)) {
                 snpReq.error(new IgniteCheckedException("Execution of local snapshot tasks fails. " +
@@ -1004,58 +917,6 @@
                     log.warning("The snapshot operation will be aborted due to a handler error " +
                         "[snapshot=" + req.snapshotName() + "].", e);
 
-<<<<<<< HEAD
-=======
-            completeHandlersAsyncIfNeeded(snpReq, res.values())
-                .listen(f -> {
-                        if (f.error() != null)
-                            snpReq.error(f.error());
-
-                        endSnpProc.start(snpReq.requestId(), snpReq);
-                    }
-                );
-        }
-    }
-
-    /**
-     * Execute the {@link SnapshotHandler#complete(String, Collection)} method of the snapshot handlers asynchronously.
-     *
-     * @param req Request on snapshot creation.
-     * @param res Results.
-     * @return Future that will be completed when the handlers are finished executing.
-     */
-    private IgniteInternalFuture<Void> completeHandlersAsyncIfNeeded(SnapshotOperationRequest req,
-        Collection<SnapshotOperationResponse> res) {
-        if (req.error() != null)
-            return new GridFinishedFuture<>();
-
-        Map<String, List<SnapshotHandlerResult<?>>> clusterHndResults = new HashMap<>();
-
-        for (SnapshotOperationResponse response : res) {
-            if (response == null || response.handlerResults() == null)
-                continue;
-
-            for (Map.Entry<String, SnapshotHandlerResult<Object>> entry : response.handlerResults().entrySet())
-                clusterHndResults.computeIfAbsent(entry.getKey(), v -> new ArrayList<>()).add(entry.getValue());
-        }
-
-        if (clusterHndResults.isEmpty())
-            return new GridFinishedFuture<>();
-
-        try {
-            GridFutureAdapter<Void> resultFut = new GridFutureAdapter<>();
-
-            handlers().execSvc.submit(() -> {
-                try {
-                    handlers.completeAll(SnapshotHandlerType.CREATE, req.snapshotName(), clusterHndResults, req.nodes());
-
-                    resultFut.onDone();
-                }
-                catch (Exception e) {
-                    log.warning("The snapshot operation will be aborted due to a handler error " +
-                        "[snapshot=" + req.snapshotName() + "].", e);
-
->>>>>>> 9cf06362
                     resultFut.onDone(e);
                 }
             });
@@ -1286,7 +1147,6 @@
      *         hashes of {@link IdleVerifyResultV2} also contains the snapshot metadata distribution across the cluster.
      */
     public IgniteInternalFuture<IdleVerifyResultV2> checkSnapshot(String name) {
-<<<<<<< HEAD
         A.notNullOrEmpty(name, "Snapshot name cannot be null or empty.");
         A.ensure(U.alphanumericUnderscore(name), "Snapshot name must satisfy the following name pattern: a-zA-Z0-9_");
 
@@ -1341,9 +1201,33 @@
                 Map<Integer, String> grpIds = grps == null ? Collections.emptyMap() :
                     grps.stream().collect(Collectors.toMap(CU::cacheId, v -> v));
 
+                byte[] masterKeyDigest = kctx0.config().getEncryptionSpi().masterKeyDigest();
+
                 for (List<SnapshotMetadata> nodeMetas : metas.values()) {
-                    for (SnapshotMetadata meta : nodeMetas)
+                    for (SnapshotMetadata meta : nodeMetas) {
+                        byte[] snpMasterKeyDigest = meta.masterKeyDigest();
+
+                        if (masterKeyDigest == null && snpMasterKeyDigest != null) {
+                            res.onDone(new SnapshotPartitionsVerifyTaskResult(metas, new IdleVerifyResultV2(
+                                Collections.singletonMap(cctx.localNode(), new IllegalArgumentException("Snapshot '" +
+                                    meta.snapshotName() + "' has encrypted caches while encryption is disabled. To " +
+                                    "restore this snapshot, start Ignite with configured encryption and the same " +
+                                    "master key.")))));
+
+                            return;
+                        }
+
+                        if (snpMasterKeyDigest != null && !Arrays.equals(snpMasterKeyDigest, masterKeyDigest)) {
+                            res.onDone(new SnapshotPartitionsVerifyTaskResult(metas, new IdleVerifyResultV2(
+                                Collections.singletonMap(cctx.localNode(), new IllegalArgumentException("Snapshot '" +
+                                    meta.snapshotName() + "' has different master key digest. To restore this " +
+                                    "snapshot, start Ignite with the same master key.")))));
+
+                            return;
+                        }
+
                         grpIds.keySet().removeAll(meta.partitions().keySet());
+                    }
                 }
 
                 if (!grpIds.isEmpty()) {
@@ -1416,360 +1300,6 @@
     public SnapshotMetadata readSnapshotMetadata(String snpName, String consId) {
         return readSnapshotMetadata(new File(snapshotLocalDir(snpName), snapshotMetaFileName(consId)));
     }
-
-    /**
-     * @param smf File denoting to snapshot metafile.
-     * @return Snapshot metadata instance.
-     */
-    private SnapshotMetadata readSnapshotMetadata(File smf) {
-        if (!smf.exists())
-            throw new IgniteException("Snapshot metafile cannot be read due to it doesn't exist: " + smf);
-
-        String smfName = smf.getName().substring(0, smf.getName().length() - SNAPSHOT_METAFILE_EXT.length());
-
-        try (InputStream in = new BufferedInputStream(new FileInputStream(smf))) {
-            SnapshotMetadata meta = marsh.unmarshal(in, U.resolveClassLoader(cctx.gridConfig()));
-
-            if (!U.maskForFileName(meta.consistentId()).equals(smfName)) {
-                throw new IgniteException(
-                    "Error reading snapshot metadata [smfName=" + smfName + ", consId=" + U.maskForFileName(meta.consistentId())
-                );
-            }
-
-            return meta;
-        }
-        catch (IgniteCheckedException | IOException e) {
-            throw new IgniteException("An error occurred during reading snapshot metadata file [file=" +
-                smf.getAbsolutePath() + "]", e);
-        }
-    }
-
-    /**
-     * @param snpName Snapshot name.
-     * @return List of snapshot metadata for the given snapshot name on local node.
-     * If snapshot has been taken from local node the snapshot metadata for given
-     * local node will be placed on the first place.
-     */
-    public List<SnapshotMetadata> readSnapshotMetadatas(String snpName) {
-        A.notNullOrEmpty(snpName, "Snapshot name cannot be null or empty.");
-        A.ensure(U.alphanumericUnderscore(snpName), "Snapshot name must satisfy the following name pattern: a-zA-Z0-9_");
-
-        List<File> smfs = new ArrayList<>();
-
-        try (DirectoryStream<Path> ds = Files.newDirectoryStream(snapshotLocalDir(snpName).toPath())) {
-            for (Path d : ds) {
-                if (Files.isRegularFile(d) && d.getFileName().toString().toLowerCase().endsWith(SNAPSHOT_METAFILE_EXT))
-                    smfs.add(d.toFile());
-            }
-        }
-        catch (IOException e) {
-            throw new IgniteException(e);
-        }
-
-        if (smfs.isEmpty())
-            throw new IgniteException("Snapshot metadata files not found: " + snpName);
-
-        Map<String, SnapshotMetadata> metasMap = new HashMap<>();
-        SnapshotMetadata prev = null;
-
-        for (File smf : smfs) {
-            SnapshotMetadata curr = readSnapshotMetadata(smf);
-
-            if (prev != null && !prev.sameSnapshot(curr))
-                throw new IgniteException("Snapshot metadata files are from different snapshots [prev=" + prev + ", curr=" + curr);
-
-            metasMap.put(curr.consistentId(), curr);
-
-            prev = curr;
-        }
-
-        SnapshotMetadata currNodeSmf = metasMap.remove(cctx.localNode().consistentId().toString());
-
-        // Snapshot metadata for the local node must be first in the result map.
-        if (currNodeSmf == null)
-            return new ArrayList<>(metasMap.values());
-        else {
-            List<SnapshotMetadata> result = new ArrayList<>();
-
-            result.add(currNodeSmf);
-            result.addAll(metasMap.values());
-
-            return result;
-        }
-    }
-
-    /** {@inheritDoc} */
-    @Override public IgniteFuture<Void> createSnapshot(String name) {
-        A.notNullOrEmpty(name, "Snapshot name cannot be null or empty.");
-        A.ensure(U.alphanumericUnderscore(name), "Snapshot name must satisfy the following name pattern: a-zA-Z0-9_");
-
-        try {
-            cctx.kernalContext().security().authorize(ADMIN_SNAPSHOT);
-
-            if (!IgniteFeatures.allNodesSupports(cctx.discovery().aliveServerNodes(), PERSISTENCE_CACHE_SNAPSHOT))
-                throw new IgniteException("Not all nodes in the cluster support a snapshot operation.");
-
-            if (!CU.isPersistenceEnabled(cctx.gridConfig())) {
-                throw new IgniteException("Create snapshot request has been rejected. Snapshots on an in-memory " +
-                    "clusters are not allowed.");
-            }
-
-            if (!cctx.kernalContext().state().clusterState().state().active())
-                throw new IgniteException("Snapshot operation has been rejected. The cluster is inactive.");
-=======
-        A.notNullOrEmpty(name, "Snapshot name cannot be null or empty.");
-        A.ensure(U.alphanumericUnderscore(name), "Snapshot name must satisfy the following name pattern: a-zA-Z0-9_");
-
-        cctx.kernalContext().security().authorize(ADMIN_SNAPSHOT);
-
-        return checkSnapshot(name, null, false).chain(f -> {
-            try {
-                return f.get().idleVerifyResult();
-            }
-            catch (Throwable t) {
-                throw new GridClosureException(t);
-            }
-        });
-    }
->>>>>>> 9cf06362
-
-    /**
-     * The check snapshot procedure performs compute operation over the whole cluster to verify the snapshot
-     * entirety and partitions consistency. The result future will be completed with an exception if this
-     * exception is not related to the check procedure, and will be completed normally with the {@code IdleVerifyResult}.
-     *
-     * @param name Snapshot name.
-     * @param grps Collection of cache group names to check.
-     * @param includeCustomHandlers {@code True} to invoke all user-defined {@link SnapshotHandlerType#RESTORE}
-     *                              handlers, otherwise only system consistency check will be performed.
-     * @return Future with the result of execution snapshot partitions verify task, which besides calculating partition
-     *         hashes of {@link IdleVerifyResultV2} also contains the snapshot metadata distribution across the cluster.
-     */
-    public IgniteInternalFuture<SnapshotPartitionsVerifyTaskResult> checkSnapshot(
-        String name,
-        @Nullable Collection<String> grps,
-        boolean includeCustomHandlers
-    ) {
-        A.notNullOrEmpty(name, "Snapshot name cannot be null or empty.");
-        A.ensure(U.alphanumericUnderscore(name), "Snapshot name must satisfy the following name pattern: a-zA-Z0-9_");
-        A.ensure(grps == null || grps.stream().filter(Objects::isNull).collect(Collectors.toSet()).isEmpty(),
-            "Collection of cache groups names cannot contain null elements.");
-
-        GridFutureAdapter<SnapshotPartitionsVerifyTaskResult> res = new GridFutureAdapter<>();
-
-        GridKernalContext kctx0 = cctx.kernalContext();
-
-        Collection<ClusterNode> bltNodes = F.view(cctx.discovery().serverNodes(AffinityTopologyVersion.NONE),
-            (node) -> CU.baselineNode(node, kctx0.state().clusterState()));
-
-<<<<<<< HEAD
-                return new IgniteSnapshotFutureImpl(cctx.kernalContext().closure()
-                    .callAsyncNoFailover(BALANCE,
-                        new CreateSnapshotCallable(name),
-                        Collections.singletonList(crd),
-                        false,
-                        0,
-                        true));
-            }
-=======
-        kctx0.task().setThreadContext(TC_SKIP_AUTH, true);
-        kctx0.task().setThreadContext(TC_SUBGRID, bltNodes);
->>>>>>> 9cf06362
-
-        kctx0.task().execute(SnapshotMetadataCollectorTask.class, name).listen(f0 -> {
-            if (f0.error() == null) {
-                Map<ClusterNode, List<SnapshotMetadata>> metas = f0.result();
-
-<<<<<<< HEAD
-            synchronized (snpOpMux) {
-                if (clusterSnpFut != null && !clusterSnpFut.isDone()) {
-                    throw new IgniteException(
-                        "Create snapshot request has been rejected. The previous snapshot operation was not completed."
-                    );
-                }
-=======
-                Map<Integer, String> grpIds = grps == null ? Collections.emptyMap() :
-                    grps.stream().collect(Collectors.toMap(CU::cacheId, v -> v));
->>>>>>> 9cf06362
-
-                byte[] masterKeyDigest = kctx0.config().getEncryptionSpi().masterKeyDigest();
-
-<<<<<<< HEAD
-                if (localSnapshotNames().contains(name)) {
-                    throw new IgniteException(
-                        "Create snapshot request has been rejected. Snapshot with given name already exists on local node."
-                    );
-                }
-
-                if (isRestoring()) {
-                    throw new IgniteException(
-                        "Snapshot operation has been rejected. Cache group restore operation is currently in progress."
-                    );
-                }
-=======
-                for (List<SnapshotMetadata> nodeMetas : metas.values()) {
-                    for (SnapshotMetadata meta : nodeMetas) {
-                        byte[] snpMasterKeyDigest = meta.masterKeyDigest();
->>>>>>> 9cf06362
-
-                        if (masterKeyDigest == null && snpMasterKeyDigest != null) {
-                            res.onDone(new SnapshotPartitionsVerifyTaskResult(metas, new IdleVerifyResultV2(
-                                Collections.singletonMap(cctx.localNode(), new IllegalArgumentException("Snapshot '" +
-                                    meta.snapshotName() + "' has encrypted caches while encryption is disabled. To " +
-                                    "restore this snapshot, start Ignite with configured encryption and the same " +
-                                    "master key.")))));
-
-                            return;
-                        }
-
-<<<<<<< HEAD
-            List<String> grps = cctx.cache().persistentGroups().stream()
-                .filter(g -> cctx.cache().cacheType(g.cacheOrGroupName()) == CacheType.USER)
-                .map(CacheGroupDescriptor::cacheOrGroupName)
-                .collect(Collectors.toList());
-
-            grps.add(METASTORAGE_CACHE_NAME);
-
-            List<ClusterNode> srvNodes = cctx.discovery().serverNodes(AffinityTopologyVersion.NONE);
-
-            snpFut0.listen(f -> {
-                if (f.error() == null)
-                    recordSnapshotEvent(name, SNAPSHOT_FINISHED_MSG + grps, EVT_CLUSTER_SNAPSHOT_FINISHED);
-                else
-                    recordSnapshotEvent(name, SNAPSHOT_FAILED_MSG + f.error().getMessage(), EVT_CLUSTER_SNAPSHOT_FAILED);
-            });
-
-            startSnpProc.start(snpFut0.rqId, new SnapshotOperationRequest(snpFut0.rqId,
-                cctx.localNodeId(),
-                name,
-                grps,
-                new HashSet<>(F.viewReadOnly(srvNodes,
-                    F.node2id(),
-                    (node) -> CU.baselineNode(node, clusterState)))));
-
-            String msg = "Cluster-wide snapshot operation started [snpName=" + name + ", grps=" + grps + ']';
-
-            recordSnapshotEvent(name, msg, EVT_CLUSTER_SNAPSHOT_STARTED);
-
-            if (log.isInfoEnabled())
-                log.info(msg);
-
-            return new IgniteFutureImpl<>(snpFut0);
-        }
-        catch (Exception e) {
-            recordSnapshotEvent(name, SNAPSHOT_FAILED_MSG + e.getMessage(), EVT_CLUSTER_SNAPSHOT_FAILED);
-
-            U.error(log, SNAPSHOT_FAILED_MSG, e);
-=======
-                        if (snpMasterKeyDigest != null && !Arrays.equals(snpMasterKeyDigest, masterKeyDigest)) {
-                            res.onDone(new SnapshotPartitionsVerifyTaskResult(metas, new IdleVerifyResultV2(
-                                Collections.singletonMap(cctx.localNode(), new IllegalArgumentException("Snapshot '" +
-                                    meta.snapshotName() + "' has different master key digest. To restore this " +
-                                    "snapshot, start Ignite with the same master key.")))));
-
-                            return;
-                        }
-
-                        grpIds.keySet().removeAll(meta.partitions().keySet());
-                    }
-                }
-
-                if (!grpIds.isEmpty()) {
-                    res.onDone(new SnapshotPartitionsVerifyTaskResult(metas,
-                        new IdleVerifyResultV2(Collections.singletonMap(cctx.localNode(),
-                            new IllegalArgumentException("Cache group(s) was not " +
-                                "found in the snapshot [groups=" + grpIds.values() + ", snapshot=" + name + ']')))));
-
-                    return;
-                }
->>>>>>> 9cf06362
-
-                kctx0.task().setThreadContext(TC_SKIP_AUTH, true);
-                kctx0.task().setThreadContext(TC_SUBGRID, new ArrayList<>(metas.keySet()));
-
-                Class<? extends AbstractSnapshotVerificationTask> cls =
-                    includeCustomHandlers ? SnapshotHandlerRestoreTask.class : SnapshotPartitionsVerifyTask.class;
-
-                kctx0.task().execute(cls, new SnapshotPartitionsVerifyTaskArg(grps, metas))
-                    .listen(f1 -> {
-                        if (f1.error() == null)
-                            res.onDone(f1.result());
-                        else if (f1.error() instanceof IgniteSnapshotVerifyException)
-                            res.onDone(new SnapshotPartitionsVerifyTaskResult(metas,
-                                new IdleVerifyResultV2(((IgniteSnapshotVerifyException)f1.error()).exceptions())));
-                        else
-                            res.onDone(f1.error());
-                    });
-            }
-            else {
-                if (f0.error() instanceof IgniteSnapshotVerifyException)
-                    res.onDone(new SnapshotPartitionsVerifyTaskResult(null,
-                        new IdleVerifyResultV2(((IgniteSnapshotVerifyException)f0.error()).exceptions())));
-                else
-                    res.onDone(f0.error());
-            }
-        });
-
-        return res;
-    }
-
-<<<<<<< HEAD
-    /** {@inheritDoc} */
-    @Override public IgniteFuture<Void> restoreSnapshot(String name, @Nullable Collection<String> grpNames) {
-        A.notNullOrEmpty(name, "Snapshot name cannot be null or empty.");
-        A.ensure(U.alphanumericUnderscore(name), "Snapshot name must satisfy the following name pattern: a-zA-Z0-9_");
-        A.ensure(grpNames == null || !grpNames.isEmpty(), "List of cache group names cannot be empty.");
-
-        return restoreCacheGrpProc.start(name, grpNames);
-    }
-
-    /** {@inheritDoc} */
-    @Override public void onReadyForReadWrite(ReadWriteMetastorage metaStorage) throws IgniteCheckedException {
-        synchronized (snpOpMux) {
-            this.metaStorage = metaStorage;
-=======
-    /**
-     * @param snpName Snapshot name.
-     * @param folderName The name of a directory for the cache group.
-     * @return The list of cache or cache group names in given snapshot on local node.
-     */
-    public List<File> snapshotCacheDirectories(String snpName, String folderName) {
-        return snapshotCacheDirectories(snpName, folderName, name -> true);
-    }
->>>>>>> 9cf06362
-
-    /**
-     * @param snpName Snapshot name.
-     * @param folderName The name of a directory for the cache group.
-     * @param names Cache group names to filter.
-     * @return The list of cache or cache group names in given snapshot on local node.
-     */
-    public List<File> snapshotCacheDirectories(String snpName, String folderName, Predicate<String> names) {
-        File snpDir = snapshotLocalDir(snpName);
-
-        if (!snpDir.exists())
-            return Collections.emptyList();
-
-        return cacheDirectories(new File(snpDir, databaseRelativePath(folderName)), names);
-    }
-
-<<<<<<< HEAD
-    /** {@inheritDoc} */
-    @Override public void onReadyForRead(ReadOnlyMetastorage metaStorage) throws IgniteCheckedException {
-        restoreCacheGrpProc.cleanup();
-
-        // Snapshot which has not been completed due to the local node crashed must be deleted.
-        String snpName = (String)metaStorage.read(SNP_RUNNING_KEY);
-=======
-    /**
-     * @param snpName Snapshot name.
-     * @param consId Node consistent id to read metadata for.
-     * @return Snapshot metadata instance.
-     */
-    public SnapshotMetadata readSnapshotMetadata(String snpName, String consId) {
-        return readSnapshotMetadata(new File(snapshotLocalDir(snpName), snapshotMetaFileName(consId)));
-    }
->>>>>>> 9cf06362
 
     /**
      * @param smf File denoting to snapshot metafile.
@@ -3166,11 +2696,7 @@
                 else if (msg instanceof SnapshotFilesFailureMessage) {
                     SnapshotFilesFailureMessage respMsg0 = (SnapshotFilesFailureMessage)msg;
 
-<<<<<<< HEAD
-        AbstractSnapshotFutureTask<?> task = locSnpTasks.get(snpReq.snapshotName());
-=======
                     RemoteSnapshotFilesRecevier task = active;
->>>>>>> 9cf06362
 
                     if (task == null || !task.reqId.equals(respMsg0.requestId())) {
                         if (log.isInfoEnabled()) {
@@ -3178,1113 +2704,6 @@
                                 "[fromNodeId=" + nodeId + ", response=" + respMsg0 + ']');
                         }
 
-<<<<<<< HEAD
-        if (task.start()) {
-            cctx.database().forceNewCheckpoint(String.format("Start snapshot operation: %s", snpReq.snapshotName()), lsnr -> {});
-
-            // Schedule task on a checkpoint and wait when it starts.
-            try {
-                long start = U.currentTimeMillis();
-
-                ((SnapshotFutureTask)task).started().get();
-
-                if (log.isInfoEnabled()) {
-                    log.info("Finished waiting for a synchronized checkpoint under topology lock " +
-                        "[snpName=" + task.snapshotName() + ", time=" + (U.currentTimeMillis() - start) + "ms]");
-=======
-                        return;
-                    }
-
-                    if (respMsg0.errorMessage() != null) {
-                        task.acceptException(new IgniteCheckedException("Request cancelled. The snapshot operation stopped " +
-                            "on the remote node with an error: " + respMsg0.errorMessage()));
-                    }
->>>>>>> 9cf06362
-                }
-            }
-            catch (Throwable e) {
-                U.error(log, "Processing snapshot request from remote node fails with an error", e);
-
-                cctx.kernalContext().failure().process(new FailureContext(FailureType.CRITICAL_ERROR, e));
-            }
-            finally {
-                busyLock.leaveBusy();
-            }
-        }
-
-<<<<<<< HEAD
-    /**
-     * @param parts Collection of pairs group and appropriate cache partition to be snapshot.
-     * @param rmtNodeId The remote node to connect to.
-     * @param partHnd Received partition handler.
-     */
-    public IgniteInternalFuture<Void> requestRemoteSnapshotFiles(
-        UUID rmtNodeId,
-        String snpName,
-        Map<Integer, Set<Integer>> parts,
-        BooleanSupplier stopChecker,
-        BiConsumer<@Nullable File, @Nullable Throwable> partHnd
-    ) throws IgniteCheckedException {
-        assert U.alphanumericUnderscore(snpName) : snpName;
-        assert partHnd != null;
-
-        ClusterNode rmtNode = cctx.discovery().node(rmtNodeId);
-
-        if (rmtNode == null) {
-            throw new ClusterTopologyCheckedException("Snapshot remote request cannot be performed. " +
-                "Remote node left the grid [rmtNodeId=" + rmtNodeId + ']');
-        }
-
-        if (!nodeSupports(rmtNode, PERSISTENCE_CACHE_SNAPSHOT))
-            throw new IgniteCheckedException("Snapshot on remote node is not supported: " + rmtNode.id());
-
-        RemoteSnapshotFilesRecevier fut = new RemoteSnapshotFilesRecevier(this, rmtNodeId, snpName, parts, stopChecker, partHnd);
-
-        snpRmtMgr.submit(fut);
-
-        return fut;
-    }
-
-    /**
-     * @param grps List of cache groups which will be destroyed.
-     */
-    public void onCacheGroupsStopped(List<Integer> grps) {
-        for (AbstractSnapshotFutureTask<?> sctx : F.view(locSnpTasks.values(), t -> t instanceof SnapshotFutureTask)) {
-            Set<Integer> retain = new HashSet<>(grps);
-
-            retain.retainAll(((SnapshotFutureTask)sctx).affectedCacheGroups());
-
-            if (!retain.isEmpty()) {
-                sctx.acceptException(new IgniteCheckedException("Snapshot has been interrupted due to some of the required " +
-                    "cache groups stopped: " + retain));
-            }
-        }
-    }
-
-    /**
-     * @param consId Consistent node id.
-     * @return Snapshot metadata file name.
-     */
-    private static String snapshotMetaFileName(String consId) {
-        return U.maskForFileName(consId) + SNAPSHOT_METAFILE_EXT;
-    }
-
-    /**
-     * @param snpName Snapshot name.
-     * @param folderName The node folder name, usually it's the same as the U.maskForFileName(consistentId).
-     * @return Standalone kernal context related to the snapshot.
-     * @throws IgniteCheckedException If fails.
-     */
-    public StandaloneGridKernalContext createStandaloneKernalContext(String snpName, String folderName) throws IgniteCheckedException {
-        File snpDir = resolveSnapshotDir(snpName);
-
-        return new StandaloneGridKernalContext(log,
-            resolveBinaryWorkDir(snpDir.getAbsolutePath(), folderName),
-            resolveMappingFileStoreWorkDir(snpDir.getAbsolutePath()));
-    }
-
-    /**
-     * @param grpName Cache group name.
-     * @param partId Partition id.
-     * @param pageStore File page store to iterate over.
-     * @return Iterator over partition.
-     * @throws IgniteCheckedException If and error occurs.
-     */
-    public GridCloseableIterator<CacheDataRow> partitionRowIterator(GridKernalContext ctx,
-        String grpName,
-        int partId,
-        FilePageStore pageStore
-    ) throws IgniteCheckedException {
-        CacheObjectContext coctx = new CacheObjectContext(ctx, grpName, null, false,
-            false, false, false, false);
-
-        GridCacheSharedContext<?, ?> sctx = new GridCacheSharedContext<>(ctx, null, null, null,
-            null, null, null, null, null, null,
-            null, null, null, null, null,
-            null, null, null, null, null, null);
-
-        return new DataPageIterator(sctx, coctx, pageStore, partId);
-    }
-
-    /**
-     * @param snpName Snapshot name.
-     * @param folderName The node folder name, usually it's the same as the U.maskForFileName(consistentId).
-     * @param grpName Cache group name.
-     * @param partId Partition id.
-     * @return Iterator over partition.
-     * @throws IgniteCheckedException If and error occurs.
-     */
-    public GridCloseableIterator<CacheDataRow> partitionRowIterator(GridKernalContext ctx,
-        String snpName,
-        String folderName,
-        String grpName,
-        int partId
-    ) throws IgniteCheckedException {
-        File snpDir = resolveSnapshotDir(snpName);
-
-        File nodePath = new File(snpDir, databaseRelativePath(folderName));
-
-        if (!nodePath.exists())
-            throw new IgniteCheckedException("Consistent id directory doesn't exists: " + nodePath.getAbsolutePath());
-
-        List<File> grps = cacheDirectories(nodePath, name -> name.equals(grpName));
-
-        if (F.isEmpty(grps)) {
-            throw new IgniteCheckedException(
-                "The snapshot cache group not found [dir=" + snpDir.getAbsolutePath() + ", grpName=" + grpName + ']'
-            );
-        }
-
-        if (grps.size() > 1) {
-            throw new IgniteCheckedException(
-                "The snapshot cache group directory cannot be uniquely identified [dir=" + snpDir.getAbsolutePath() +
-                    ", grpName=" + grpName + ']'
-            );
-        }
-
-        File snpPart = getPartitionFile(new File(snapshotLocalDir(snpName), databaseRelativePath(folderName)),
-            grps.get(0).getName(), partId);
-
-        int grpId = CU.cacheId(grpName);
-
-        FilePageStore pageStore = (FilePageStore)storeMgr.getPageStoreFactory(grpId, cctx.cache().isEncrypted(grpId)).
-            createPageStore(getTypeByPartId(partId), snpPart::toPath, val -> {});
-
-        GridCloseableIterator<CacheDataRow> partIter = partitionRowIterator(ctx, grpName, partId, pageStore);
-
-        return new GridCloseableIteratorAdapter<CacheDataRow>() {
-            /** {@inheritDoc} */
-            @Override protected CacheDataRow onNext() throws IgniteCheckedException {
-                return partIter.nextX();
-            }
-
-            /** {@inheritDoc} */
-            @Override protected boolean onHasNext() throws IgniteCheckedException {
-                return partIter.hasNextX();
-            }
-
-            /** {@inheritDoc} */
-            @Override protected void onClose() {
-                U.closeQuiet(pageStore);
-            }
-        };
-    }
-
-    /**
-     * @param snpName Unique snapshot name.
-     * @param srcNodeId Node id which cause snapshot operation.
-     * @param parts Collection of pairs group and appropriate cache partition to be snapshot.
-     * @param withMetaStorage {@code true} if all metastorage data must be also included into snapshot.
-     * @param snpSndr Factory which produces snapshot receiver instance.
-     * @return Snapshot operation task which should be registered on checkpoint to run.
-     */
-    AbstractSnapshotFutureTask<?> registerSnapshotTask(
-        String snpName,
-        UUID srcNodeId,
-        Map<Integer, Set<Integer>> parts,
-        boolean withMetaStorage,
-        SnapshotSender snpSndr
-    ) {
-        AbstractSnapshotFutureTask<?> task = registerTask(snpName, new SnapshotFutureTask(cctx, srcNodeId, snpName,
-            tmpWorkDir, ioFactory, snpSndr, parts, withMetaStorage, locBuff));
-
-        if (!withMetaStorage) {
-            for (Integer grpId : parts.keySet()) {
-                if (!cctx.cache().isEncrypted(grpId))
-                    continue;
-
-                task.onDone(new IgniteCheckedException("Snapshot contains encrypted cache group " + grpId +
-                    " but doesn't include metastore. Metastore is required because it contains encryption keys " +
-                    "required to start with encrypted caches contained in the snapshot."));
-
-                return task;
-            }
-        }
-
-        return task;
-    }
-
-    /**
-     * @param task Snapshot operation task to be executed.
-     * @return Snapshot operation task which should be registered on checkpoint to run.
-     */
-    private AbstractSnapshotFutureTask<?> registerTask(String rqId, AbstractSnapshotFutureTask<?> task) {
-        if (!busyLock.enterBusy()) {
-            return new SnapshotFinishedFutureTask(new IgniteCheckedException("Snapshot manager is stopping [locNodeId=" +
-                cctx.localNodeId() + ']'));
-        }
-
-        try {
-            if (locSnpTasks.containsKey(rqId)) {
-                return new SnapshotFinishedFutureTask(new IgniteCheckedException("Snapshot with requested name is already scheduled: " +
-                    rqId));
-            }
-
-            AbstractSnapshotFutureTask<?> prev = locSnpTasks.putIfAbsent(rqId, task);
-
-            if (prev != null)
-                return new SnapshotFinishedFutureTask(new IgniteCheckedException("Snapshot with requested name is already scheduled: " +
-                    rqId));
-
-            if (log.isInfoEnabled()) {
-                log.info("Snapshot task has been registered on local node [sctx=" + this +
-                    ", task=" + task.getClass().getSimpleName() +
-                    ", topVer=" + cctx.discovery().topologyVersionEx() + ']');
-            }
-
-            task.listen(f -> locSnpTasks.remove(rqId));
-
-            return task;
-        }
-        finally {
-            busyLock.leaveBusy();
-        }
-    }
-
-    /**
-     * @param factory Factory which produces {@link LocalSnapshotSender} implementation.
-     */
-    void localSnapshotSenderFactory(Function<String, SnapshotSender> factory) {
-        locSndrFactory = factory;
-    }
-
-    /**
-     * @return Factory which produces {@link LocalSnapshotSender} implementation.
-     */
-    Function<String, SnapshotSender> localSnapshotSenderFactory() {
-        return locSndrFactory;
-    }
-
-    /**
-     * @param factory Factory which produces {@link RemoteSnapshotSender} implementation.
-     */
-    void remoteSnapshotSenderFactory(BiFunction<String, UUID, SnapshotSender> factory) {
-        rmtSndrFactory = factory;
-    }
-
-    /**
-     * @param rqId Request id.
-     * @param nodeId Node id.
-     * @return Snapshot sender related to given node id.
-     */
-    RemoteSnapshotSender remoteSnapshotSenderFactory(String rqId, UUID nodeId) {
-        return new RemoteSnapshotSender(log,
-            cctx.kernalContext().pools().getSnapshotExecutorService(),
-            databaseRelativePath(pdsSettings.folderName()),
-            cctx.gridIO().openTransmissionSender(nodeId, DFLT_INITIAL_SNAPSHOT_TOPIC),
-            rqId);
-    }
-
-    /** Snapshot finished successfully or already restored. Key can be removed. */
-    private void removeLastMetaStorageKey() throws IgniteCheckedException {
-        cctx.database().checkpointReadLock();
-
-        try {
-            metaStorage.remove(SNP_RUNNING_KEY);
-        }
-        finally {
-            cctx.database().checkpointReadUnlock();
-        }
-    }
-
-    /**
-     * @param snpName Snapshot name event related to.
-     * @param msg Event message.
-     * @param type Snapshot event type.
-     */
-    void recordSnapshotEvent(String snpName, String msg, int type) {
-        if (!cctx.gridEvents().isRecordable(type) || !cctx.gridEvents().hasListener(type))
-            return;
-
-        cctx.kernalContext().closure().runLocalSafe(new GridPlainRunnable() {
-            @Override public void run() {
-                cctx.gridEvents().record(new SnapshotEvent(cctx.localNode(),
-                    msg,
-                    snpName,
-                    type));
-            }
-        });
-    }
-
-    /**
-     * @return The executor used to run snapshot tasks.
-     */
-    ExecutorService snapshotExecutorService() {
-        return cctx.kernalContext().pools().getSnapshotExecutorService();
-    }
-
-    /**
-     * @param ioFactory Factory to create IO interface over a page stores.
-     */
-    void ioFactory(FileIOFactory ioFactory) {
-        this.ioFactory = ioFactory;
-    }
-
-    /**
-     * @return Factory to create IO interface over a page stores.
-     */
-    FileIOFactory ioFactory() {
-        return ioFactory;
-    }
-
-    /**
-     * @param nodeId Remote node id on which requests has been registered.
-     * @return Snapshot future related to given node id.
-     */
-    AbstractSnapshotFutureTask<?> lastScheduledSnapshotResponseRemoteTask(UUID nodeId) {
-        return locSnpTasks.values().stream()
-            .filter(t -> t instanceof SnapshotResponseRemoteFutureTask)
-            .filter(t -> t.sourceNodeId().equals(nodeId))
-            .findFirst()
-            .orElse(null);
-    }
-
-    /**
-     * @return Relative configured path of persistence data storage directory for the local node.
-     * Example: {@code snapshotWorkDir/db/IgniteNodeName0}
-     */
-    static String databaseRelativePath(String folderName) {
-        return Paths.get(DB_DEFAULT_FOLDER, folderName).toString();
-    }
-
-    /**
-     * @param cfg Ignite configuration.
-     * @return Snapshot directory resolved through given configuration.
-     */
-    public static File resolveSnapshotWorkDirectory(IgniteConfiguration cfg) {
-        try {
-            return U.resolveWorkDirectory(cfg.getWorkDirectory() == null ? U.defaultWorkDirectory() : cfg.getWorkDirectory(),
-                cfg.getSnapshotPath(), false);
-        }
-        catch (IgniteCheckedException e) {
-            throw new IgniteException(e);
-        }
-    }
-
-    /**
-     * @param factory Factory to produce FileIO access.
-     * @param from Copy from file.
-     * @param to Copy data to file.
-     * @param length Number of bytes to copy from beginning.
-     */
-    static void copy(FileIOFactory factory, File from, File to, long length) {
-        try (FileIO src = factory.create(from, READ);
-             FileChannel dest = new FileOutputStream(to).getChannel()) {
-            if (src.size() < length) {
-                throw new IgniteException("The source file to copy has to enough length " +
-                    "[expected=" + length + ", actual=" + src.size() + ']');
-            }
-
-            src.position(0);
-
-            long written = 0;
-
-            while (written < length)
-                written += src.transferTo(written, length - written, dest);
-        }
-        catch (IOException e) {
-            throw new IgniteException(e);
-        }
-    }
-
-    /**
-     * @param taskCls Snapshot restore operation management task class.
-     * @param snpName Snapshot name.
-     */
-    private IgniteFuture<Boolean> executeRestoreManagementTask(
-        Class<? extends ComputeTask<String, Boolean>> taskCls,
-        String snpName
-    ) {
-        cctx.kernalContext().security().authorize(ADMIN_SNAPSHOT);
-
-        Collection<ClusterNode> bltNodes = F.view(cctx.discovery().serverNodes(AffinityTopologyVersion.NONE),
-            (node) -> CU.baselineNode(node, cctx.kernalContext().state().clusterState()));
-
-        cctx.kernalContext().task().setThreadContext(TC_SKIP_AUTH, true);
-        cctx.kernalContext().task().setThreadContext(TC_SUBGRID, bltNodes);
-
-        return new IgniteFutureImpl<>(cctx.kernalContext().task().execute(taskCls, snpName));
-    }
-
-    /** @return Snapshot handlers. */
-    protected SnapshotHandlers handlers() {
-        return handlers;
-    }
-
-    /** Snapshot operation handlers. */
-    protected static class SnapshotHandlers {
-        /** Snapshot operation handlers. */
-        private final Map<SnapshotHandlerType, List<SnapshotHandler<Object>>> handlers = new EnumMap<>(SnapshotHandlerType.class);
-
-        /** Executor service used to invoke handlers in parallel. */
-        private ExecutorService execSvc;
-
-        /**
-         * @param ctx Kernal context.
-         * @param execSvc Executor service used to invoke handlers in parallel.
-         */
-        private void initialize(GridKernalContext ctx, ExecutorService execSvc) {
-            this.execSvc = execSvc;
-
-            // Register system default snapshot integrity check that is used before the restore operation.
-            SnapshotHandler<?> sysCheck = new SnapshotPartitionsVerifyHandler(ctx.cache().context());
-            handlers.put(sysCheck.type(), new ArrayList<>(F.asList((SnapshotHandler<Object>)sysCheck)));
-
-            // Register custom handlers.
-            SnapshotHandler<Object>[] extHnds = (SnapshotHandler<Object>[])ctx.plugins().extensions(SnapshotHandler.class);
-
-            if (extHnds == null)
-                return;
-
-            for (SnapshotHandler<Object> extHnd : extHnds)
-                handlers.computeIfAbsent(extHnd.type(), v -> new ArrayList<>()).add(extHnd);
-        }
-
-        /**
-         * @param type Type of snapshot operation handler.
-         * @param ctx Snapshot operation handler context.
-         * @return Results from all handlers with the specified type.
-         * @throws IgniteCheckedException if parallel execution was failed.
-         */
-        protected @Nullable Map<String, SnapshotHandlerResult<Object>> invokeAll(
-            SnapshotHandlerType type,
-            SnapshotHandlerContext ctx
-        ) throws IgniteCheckedException {
-            List<SnapshotHandler<Object>> handlers = this.handlers.get(type);
-
-            if (F.isEmpty(handlers))
-                return null;
-
-            if (handlers.size() == 1) {
-                SnapshotHandler<Object> hnd = handlers.get(0);
-
-                return F.asMap(hnd.getClass().getName(), invoke(hnd, ctx));
-            }
-
-            return U.doInParallel(
-                execSvc,
-                handlers,
-                hnd -> new T2<>(hnd.getClass().getName(), invoke(hnd, ctx))
-            ).stream().collect(Collectors.toMap(T2::getKey, T2::getValue));
-        }
-
-        /***
-         * @param type Type of snapshot operation handler.
-         * @param snpName Snapshot name.
-         * @param res Results from all nodes and handlers with the specified type.
-         * @param reqNodes Node IDs on which the handlers were executed.
-         * @throws Exception If failed.
-         */
-        @SuppressWarnings({"rawtypes", "unchecked"})
-        protected void completeAll(
-            SnapshotHandlerType type,
-            String snpName,
-            Map<String, List<SnapshotHandlerResult<?>>> res,
-            Collection<UUID> reqNodes
-        ) throws Exception {
-            if (res.isEmpty())
-                return;
-
-            List<SnapshotHandler<Object>> hnds = handlers.get(type);
-
-            if (hnds == null || hnds.size() != res.size()) {
-                throw new IgniteCheckedException("Snapshot handlers configuration mismatch (number of local snapshot " +
-                    "handlers differs from the remote one). The current operation will be aborted " +
-                    "[locHnds=" + (hnds == null ? "" : F.viewReadOnly(hnds, h -> h.getClass().getName()).toString()) +
-                    ", rmtHnds=" + res.keySet() + "].");
-            }
-
-            for (SnapshotHandler hnd : hnds) {
-                List<SnapshotHandlerResult<?>> nodesRes = res.get(hnd.getClass().getName());
-
-                if (nodesRes == null || nodesRes.size() < reqNodes.size()) {
-                    Set<UUID> missing = new HashSet<>(reqNodes);
-
-                    if (nodesRes != null)
-                        missing.removeAll(F.viewReadOnly(nodesRes, r -> r.node().id()));
-
-                    throw new IgniteCheckedException("Snapshot handlers configuration mismatch, " +
-                        "\"" + hnd.getClass().getName() + "\" handler is missing on the remote node(s). " +
-                        "The current operation will be aborted [missing=" + missing + "].");
-                }
-
-                hnd.complete(snpName, nodesRes);
-            }
-        }
-
-        /**
-         * Creates a result by invocation the handler.
-         *
-         * @param hnd Snapshot operation handler.
-         * @param ctx Snapshot operation handler context.
-         */
-        private SnapshotHandlerResult<Object> invoke(SnapshotHandler<Object> hnd, SnapshotHandlerContext ctx) {
-            try {
-                return new SnapshotHandlerResult<>(hnd.invoke(ctx), null, ctx.localNode());
-            }
-            catch (Exception e) {
-                U.error(null, "Error invoking snapshot handler", e);
-
-                return new SnapshotHandlerResult<>(null, e, ctx.localNode());
-            }
-        }
-    }
-
-    /**
-     * Ves pokrit assertami absolutely ves,
-     * PageScan iterator in the ignite core est.
-     */
-    private static class DataPageIterator extends GridCloseableIteratorAdapter<CacheDataRow> {
-        /** Serial version uid. */
-        private static final long serialVersionUID = 0L;
-
-        /** Page store to iterate over. */
-        @GridToStringExclude
-        private final PageStore store;
-
-        /** Page store partition id. */
-        private final int partId;
-
-        /** Grid cache shared context. */
-        private final GridCacheSharedContext<?, ?> sctx;
-
-        /** Cache object context for key/value deserialization. */
-        private final CacheObjectContext coctx;
-
-        /** Buffer to read pages. */
-        private final ByteBuffer locBuff;
-
-        /** Buffer to read the rest part of fragmented rows. */
-        private final ByteBuffer fragmentBuff;
-
-        /** Total pages in the page store. */
-        private final int pages;
-
-        /**
-         * Data row greater than page size contains with header and tail parts. Such pages with tails contain only part
-         * of a cache key-value pair. These pages will be marked and skipped at the first partition iteration and
-         * will be processed on the second partition iteration when all the pages with key-value headers defined.
-         */
-        private final BitSet tailPages;
-
-        /** Pages which already read and must be skipped. */
-        private final BitSet readPages;
-
-        /** Batch of rows read through iteration. */
-        private final Deque<CacheDataRow> rows = new LinkedList<>();
-
-        /** {@code true} if the iteration though partition reached its end. */
-        private boolean secondScanComplete;
-
-        /**
-         * Current partition page index for read. Due to we read the partition twice it
-         * can't be greater than 2 * store.size().
-         */
-        private int currIdx;
-
-        /**
-         * During scanning a cache partition presented as {@code PageStore} we must guarantee the following:
-         * all the pages of this storage remains unchanged during the Iterator remains opened, the stored data
-         * keeps its consistency. We can't read the {@code PageStore} during an ongoing checkpoint over it.
-         *
-         * @param coctx Cache object context.
-         * @param store Page store to read.
-         * @param partId Partition id.
-         * @throws IgniteCheckedException If fails.
-         */
-        public DataPageIterator(
-            GridCacheSharedContext<?, ?> sctx,
-            CacheObjectContext coctx,
-            PageStore store,
-            int partId
-        ) throws IgniteCheckedException {
-            this.store = store;
-            this.partId = partId;
-            this.coctx = coctx;
-            this.sctx = sctx;
-
-            store.ensure();
-            pages = store.pages();
-            tailPages = new BitSet(pages);
-            readPages = new BitSet(pages);
-
-            locBuff = ByteBuffer.allocateDirect(store.getPageSize())
-                .order(ByteOrder.nativeOrder());
-            fragmentBuff = ByteBuffer.allocateDirect(store.getPageSize())
-                .order(ByteOrder.nativeOrder());
-        }
-
-        /** {@inheritDoc */
-        @Override protected CacheDataRow onNext() throws IgniteCheckedException {
-            if (secondScanComplete && rows.isEmpty())
-                throw new NoSuchElementException("[partId=" + partId + ", store=" + store + ", skipPages=" + readPages + ']');
-
-            return rows.poll();
-        }
-
-        /** {@inheritDoc */
-        @Override protected boolean onHasNext() throws IgniteCheckedException {
-            if (secondScanComplete && rows.isEmpty())
-                return false;
-
-            try {
-                for (; currIdx < 2 * pages && rows.isEmpty(); currIdx++) {
-                    boolean first = currIdx < pages;
-                    int pageIdx = currIdx % pages;
-
-                    if (readPages.get(pageIdx) || (!first && tailPages.get(pageIdx)))
-                        continue;
-
-                    if (!readPageFromStore(pageId(partId, FLAG_DATA, pageIdx), locBuff)) {
-                        // Skip not FLAG_DATA pages.
-                        setBit(readPages, pageIdx);
-
-                        continue;
-                    }
-
-                    long pageAddr = bufferAddress(locBuff);
-                    DataPageIO io = getPageIO(T_DATA, getVersion(pageAddr));
-                    int freeSpace = io.getFreeSpace(pageAddr);
-                    int rowsCnt = io.getDirectCount(pageAddr);
-
-                    if (first) {
-                        // Skip empty pages.
-                        if (rowsCnt == 0) {
-                            setBit(readPages, pageIdx);
-
-                            continue;
-                        }
-
-                        // There is no difference between a page containing an incomplete DataRow fragment and
-                        // the page where DataRow takes up all the free space. There is no dedicated
-                        // flag for this case in page header.
-                        // During the storage scan we can skip such pages at the first iteration over the partition file,
-                        // since all the fragmented pages will be marked by BitSet array we will safely read the others
-                        // on the second iteration.
-                        if (freeSpace == 0 && rowsCnt == 1) {
-                            DataPagePayload payload = io.readPayload(pageAddr, 0, locBuff.capacity());
-
-                            long link = payload.nextLink();
-
-                            if (link != 0)
-                                setBit(tailPages, pageIndex(pageId(link)));
-
-                            continue;
-                        }
-                    }
-
-                    setBit(readPages, pageIdx);
-
-                    for (int itemId = 0; itemId < rowsCnt; itemId++) {
-                        DataRow row = new DataRow();
-
-                        row.partition(partId);
-
-                        row.initFromPageBuffer(
-                            sctx,
-                            coctx,
-                            new IgniteThrowableFunction<Long, ByteBuffer>() {
-                                @Override public ByteBuffer apply(Long nextPageId) throws IgniteCheckedException {
-                                    boolean success = readPageFromStore(nextPageId, fragmentBuff);
-
-                                    assert success : "Only FLAG_DATA pages allowed: " + toDetailString(nextPageId);
-
-                                    // Fragment of page has been read, might be skipped further.
-                                    setBit(readPages, pageIndex(nextPageId));
-
-                                    return fragmentBuff;
-                                }
-                            },
-                            locBuff,
-                            itemId,
-                            false,
-                            CacheDataRowAdapter.RowData.FULL,
-                            false);
-
-                        rows.add(row);
-                    }
-                }
-
-                if (currIdx == 2 * pages) {
-                    secondScanComplete = true;
-
-                    boolean set = true;
-
-                    for (int j = 0; j < pages; j++)
-                        set &= readPages.get(j);
-
-                    assert set : "readPages=" + readPages + ", pages=" + pages;
-                }
-
-                return !rows.isEmpty();
-            }
-            catch (IgniteCheckedException e) {
-                throw new IgniteCheckedException("Error during iteration through page store: " + this, e);
-            }
-        }
-
-        /**
-         * @param bitSet BitSet to change bit index.
-         * @param idx Index of bit to change.
-         */
-        private static void setBit(BitSet bitSet, int idx) {
-            boolean bit = bitSet.get(idx);
-
-            assert !bit : "Bit with given index already set: " + idx;
-
-            bitSet.set(idx);
-        }
-
-        /**
-         * @param pageId Page id to read from store.
-         * @param buff Buffer to read page into.
-         * @return {@code true} if page read with given type flag.
-         * @throws IgniteCheckedException If fails.
-         */
-        private boolean readPageFromStore(long pageId, ByteBuffer buff) throws IgniteCheckedException {
-            buff.clear();
-
-            boolean read = store.read(pageId, buff, true);
-
-            assert read : toDetailString(pageId);
-
-            return getType(buff) == flag(pageId);
-        }
-
-        /** {@inheritDoc} */
-        @Override public String toString() {
-            return S.toString(DataPageIterator.class, this, super.toString());
-        }
-    }
-
-    /** Remote snapshot future which tracks remote snapshot transmission result. */
-    private static class RemoteSnapshotFilesRecevier extends GridFutureAdapter<Void> {
-        /** Snapshot name to create. */
-        private final String reqId = RMT_SNAPSHOT_PREFIX + U.maskForFileName(UUID.randomUUID().toString());
-
-        /** Ignite snapshot manager. */
-        private final IgniteSnapshotManager snpMgr;
-
-        /** Initial message to send request. */
-        private final SnapshotFilesRequestMessage initMsg;
-
-        /** Remote node id to request snapshot from. */
-        private final UUID rmtNodeId;
-
-        /** Process interrupt checker. */
-        private final BooleanSupplier stopChecker;
-
-        /** Partition handler given by request initiator. */
-        private final BiConsumer<File, Throwable> partHnd;
-
-        /** Temporary working directory for consuming partitions. */
-        private final Path dir;
-
-        /** Counter which show how many partitions left to be received. */
-        private final AtomicInteger partsLeft = new AtomicInteger(-1);
-
-        /**
-         * @param snpMgr Ignite snapshot manager.
-         * @param rmtNodeId Remote node to request snapshot from.
-         * @param snpName Snapshot name to request.
-         * @param parts Cache group and partitions to request.
-         * @param stopChecker Process interrupt checker.
-         * @param partHnd Partition handler.
-         */
-        public RemoteSnapshotFilesRecevier(
-            IgniteSnapshotManager snpMgr,
-            UUID rmtNodeId,
-            String snpName,
-            Map<Integer, Set<Integer>> parts,
-            BooleanSupplier stopChecker,
-            BiConsumer<@Nullable File, @Nullable Throwable> partHnd
-        ) {
-            dir = Paths.get(snpMgr.tmpWorkDir.getAbsolutePath(), reqId);
-            initMsg = new SnapshotFilesRequestMessage(reqId, snpName, parts);
-
-            this.snpMgr = snpMgr;
-            this.rmtNodeId = rmtNodeId;
-            this.stopChecker = stopChecker;
-            this.partHnd = partHnd;
-        }
-
-        /** Initiate handler by sending request message. */
-        public synchronized void init() {
-            if (isDone())
-                return;
-
-            try {
-                ClusterNode rmtNode = snpMgr.cctx.discovery().node(rmtNodeId);
-
-                if (rmtNode == null) {
-                    throw new ClusterTopologyCheckedException("Snapshot remote request cannot be performed. " +
-                        "Remote node left the grid [rmtNodeId=" + rmtNodeId + ']');
-                }
-
-                snpMgr.cctx.gridIO().sendOrderedMessage(rmtNode,
-                    DFLT_INITIAL_SNAPSHOT_TOPIC,
-                    initMsg,
-                    SYSTEM_POOL,
-                    Long.MAX_VALUE,
-                    true);
-
-                if (snpMgr.log.isInfoEnabled()) {
-                    snpMgr.log.info("Snapshot request is sent to the remote node [rmtNodeId=" + rmtNodeId +
-                        ", snpName=" + initMsg.snapshotName() + ", rqId=" + reqId + ']');
-                }
-            }
-            catch (Throwable t) {
-                onDone(t);
-            }
-        }
-
-        /**
-         * @param ex Exception occurred during receiving files.
-         */
-        public synchronized void acceptException(Throwable ex) {
-            if (isDone())
-                return;
-
-            try {
-                partHnd.accept(null, ex);
-            }
-            catch (Throwable t) {
-                ex.addSuppressed(t);
-            }
-
-            onDone(ex);
-        }
-
-        /**
-         * @param part Received file which needs to be handled.
-         */
-        public synchronized void acceptFile(File part) {
-            if (isDone())
-                return;
-
-            if (stopChecker.getAsBoolean())
-                throw new TransmissionCancelledException("Future cancelled prior to the all requested partitions processed.");
-
-            try {
-                partHnd.accept(part, null);
-            }
-            catch (IgniteInterruptedException e) {
-                throw new TransmissionCancelledException(e.getMessage());
-            }
-
-            partsLeft.decrementAndGet();
-        }
-
-        /** {@inheritDoc} */
-        @Override protected synchronized boolean onDone(@Nullable Void res, @Nullable Throwable err, boolean cancel) {
-            U.delete(dir);
-
-            return super.onDone(res, err, cancel);
-        }
-
-        /** {@inheritDoc} */
-        @Override public boolean equals(Object o) {
-            if (this == o)
-                return true;
-
-            if (o == null || getClass() != o.getClass())
-                return false;
-
-            RemoteSnapshotFilesRecevier future = (RemoteSnapshotFilesRecevier)o;
-
-            return Objects.equals(reqId, future.reqId);
-        }
-
-        /** {@inheritDoc} */
-        @Override public int hashCode() {
-            return reqId.hashCode();
-        }
-
-        /** {@inheritDoc} */
-        @Override public String toString() {
-            return S.toString(RemoteSnapshotFilesRecevier.class, this);
-        }
-    }
-
-    /**
-     * This manager is responsible for requesting and handling snapshots from a remote node. Each snapshot request
-     * processed asynchronously but strictly one by one.
-     */
-    private class SequentialRemoteSnapshotManager implements TransmissionHandler, GridMessageListener {
-        /** A task currently being executed and must be explicitly finished. */
-        private volatile RemoteSnapshotFilesRecevier active;
-
-        /** Queue of asynchronous tasks to execute. */
-        private final Queue<RemoteSnapshotFilesRecevier> queue = new ConcurrentLinkedDeque<>();
-
-        /** {@code true} if the node is stopping. */
-        private volatile boolean stopping;
-
-        /**
-         * @param next New task for scheduling.
-         */
-        public synchronized void submit(IgniteSnapshotManager.RemoteSnapshotFilesRecevier next) {
-            assert next != null;
-
-            if (stopping) {
-                next.acceptException(new IgniteException(SNP_NODE_STOPPING_ERR_MSG));
-
-                if (active != null)
-                    active.acceptException(new IgniteException(SNP_NODE_STOPPING_ERR_MSG));
-
-                RemoteSnapshotFilesRecevier r;
-
-                while ((r = queue.poll()) != null)
-                    r.acceptException(new IgniteException(SNP_NODE_STOPPING_ERR_MSG));
-
-                return;
-            }
-
-            RemoteSnapshotFilesRecevier curr = active;
-
-            if (curr == null || curr.isDone()) {
-                next.listen(f -> scheduleNext());
-
-                active = next;
-
-                next.init();
-            }
-            else
-                queue.offer(next);
-        }
-
-        /** Schedule next async receiver. */
-        private synchronized void scheduleNext() {
-            RemoteSnapshotFilesRecevier next = queue.poll();
-
-            if (next == null)
-                return;
-
-            submit(next);
-        }
-
-        /** Stopping handler. */
-        public void stop() {
-            stopping = true;
-
-            Set<RemoteSnapshotFilesRecevier> futs = activeTasks();
-            GridCompoundFuture<Void, Void> stopFut = new GridCompoundFuture<>();
-
-            try {
-                for (IgniteInternalFuture<Void> fut : futs)
-                    stopFut.add(fut);
-
-                stopFut.markInitialized().get();
-            }
-            catch (IgniteCheckedException e) {
-                throw new IgniteException(e);
-            }
-        }
-
-        /**
-         * @param nodeId A node left the cluster.
-         */
-        public void onNodeLeft(UUID nodeId) {
-            Set<RemoteSnapshotFilesRecevier> futs = activeTasks();
-            ClusterTopologyCheckedException ex = new ClusterTopologyCheckedException("The node from which a snapshot has been " +
-                "requested left the grid");
-
-            futs.forEach(t -> {
-                if (t.rmtNodeId.equals(nodeId))
-                    t.acceptException(ex);
-            });
-        }
-
-        /**
-         * @return The set of currently scheduled tasks, some of them may be already completed.
-         */
-        private Set<RemoteSnapshotFilesRecevier> activeTasks() {
-
-            Set<RemoteSnapshotFilesRecevier> futs = new HashSet<>(queue);
-
-            RemoteSnapshotFilesRecevier active0 = active;
-
-            if (active0 != null)
-                futs.add(active0);
-
-            return futs;
-        }
-
-        /** {@inheritDoc} */
-        @Override public void onMessage(UUID nodeId, Object msg, byte plc) {
-            if (!busyLock.enterBusy())
-                return;
-
-            try {
-                if (msg instanceof SnapshotFilesRequestMessage) {
-                    SnapshotFilesRequestMessage reqMsg0 = (SnapshotFilesRequestMessage)msg;
-                    String rqId = reqMsg0.requestId();
-                    String snpName = reqMsg0.snapshotName();
-
-                    try {
-                        synchronized (this) {
-                            AbstractSnapshotFutureTask<?> task = lastScheduledSnapshotResponseRemoteTask(nodeId);
-
-                            if (task != null) {
-                                // Task will also be removed from local map due to the listener on future done.
-                                task.cancel();
-
-                                log.info("Snapshot request has been cancelled due to another request received " +
-                                    "[prevSnpResp=" + task + ", msg0=" + reqMsg0 + ']');
-                            }
-                        }
-
-                        AbstractSnapshotFutureTask<?> task = registerTask(rqId,
-                            new SnapshotResponseRemoteFutureTask(cctx,
-                                nodeId,
-                                snpName,
-                                tmpWorkDir,
-                                ioFactory,
-                                rmtSndrFactory.apply(rqId, nodeId),
-                                reqMsg0.parts()));
-
-                        task.listen(f -> {
-                            if (f.error() == null)
-                                return;
-
-                            U.error(log, "Failed to process request of creating a snapshot " +
-                                "[from=" + nodeId + ", msg=" + reqMsg0 + ']', f.error());
-
-                            try {
-                                cctx.gridIO().sendToCustomTopic(nodeId,
-                                    DFLT_INITIAL_SNAPSHOT_TOPIC,
-                                    new SnapshotFilesFailureMessage(reqMsg0.requestId(), f.error().getMessage()),
-                                    SYSTEM_POOL);
-                            }
-                            catch (IgniteCheckedException ex0) {
-                                U.error(log, "Fail to send the response message with processing snapshot request " +
-                                    "error [request=" + reqMsg0 + ", nodeId=" + nodeId + ']', ex0);
-                            }
-                        });
-
-                        task.start();
-                    }
-                    catch (Throwable t) {
-                        U.error(log, "Error processing snapshot file request message " +
-                            "error [request=" + reqMsg0 + ", nodeId=" + nodeId + ']', t);
-
-                        cctx.gridIO().sendToCustomTopic(nodeId,
-                            DFLT_INITIAL_SNAPSHOT_TOPIC,
-                            new SnapshotFilesFailureMessage(reqMsg0.requestId(), t.getMessage()),
-                            SYSTEM_POOL);
-                    }
-                }
-                else if (msg instanceof SnapshotFilesFailureMessage) {
-                    SnapshotFilesFailureMessage respMsg0 = (SnapshotFilesFailureMessage)msg;
-
-                    RemoteSnapshotFilesRecevier task = active;
-
-                    if (task == null || !task.reqId.equals(respMsg0.requestId())) {
-                        if (log.isInfoEnabled()) {
-                            log.info("A stale snapshot response message has been received. Will be ignored " +
-                                "[fromNodeId=" + nodeId + ", response=" + respMsg0 + ']');
-                        }
-
                         return;
                     }
 
@@ -4378,82 +2797,6 @@
         }
 
         /** {@inheritDoc} */
-=======
-        /** {@inheritDoc} */
-        @Override public void onEnd(UUID nodeId) {
-            RemoteSnapshotFilesRecevier task = active;
-
-            if (task == null)
-                return;
-
-            assert task.partsLeft.get() == 0 : task;
-            assert task.rmtNodeId.equals(nodeId);
-
-            if (log.isInfoEnabled()) {
-                log.info("Requested snapshot from remote node has been fully received " +
-                    "[rqId=" + task.reqId + ", task=" + task + ']');
-            }
-
-            task.onDone((Void)null);
-        }
-
-        /** {@inheritDoc} */
-        @Override public void onException(UUID nodeId, Throwable ex) {
-            RemoteSnapshotFilesRecevier task = active;
-
-            if (task == null)
-                return;
-
-            assert task.rmtNodeId.equals(nodeId);
-
-            task.acceptException(ex);
-        }
-
-        /** {@inheritDoc} */
-        @Override public String filePath(UUID nodeId, TransmissionMeta fileMeta) {
-            Integer partId = (Integer)fileMeta.params().get(SNP_PART_ID_PARAM);
-            String rmtDbNodePath = (String)fileMeta.params().get(SNP_DB_NODE_PATH_PARAM);
-            String cacheDirName = (String)fileMeta.params().get(SNP_CACHE_DIR_NAME_PARAM);
-
-            String rqId = (String)fileMeta.params().get(RQ_ID_NAME_PARAM);
-            Integer partsCnt = (Integer)fileMeta.params().get(SNP_PARTITIONS_CNT);
-
-            RemoteSnapshotFilesRecevier task = active;
-
-            if (task == null || task.isDone() || !task.reqId.equals(rqId)) {
-                throw new TransmissionCancelledException("Stale snapshot transmission will be ignored " +
-                    "[rqId=" + rqId + ", meta=" + fileMeta + ", task=" + task + ']');
-            }
-
-            assert task.reqId.equals(rqId) && task.rmtNodeId.equals(nodeId) :
-                "Another transmission in progress [task=" + task + ", nodeId=" + rqId + ']';
-
-            busyLock.enterBusy();
-
-            try {
-                task.partsLeft.compareAndSet(-1, partsCnt);
-
-                File cacheDir = U.resolveWorkDirectory(task.dir.toString(),
-                    Paths.get(rmtDbNodePath, cacheDirName).toString(),
-                    false);
-
-                return Paths.get(cacheDir.getAbsolutePath(), getPartitionFileName(partId)).toString();
-            }
-            catch (IgniteCheckedException e) {
-                throw new IgniteException(e);
-            }
-            finally {
-                busyLock.leaveBusy();
-            }
-        }
-
-        /** {@inheritDoc} */
-        @Override public Consumer<ByteBuffer> chunkHandler(UUID nodeId, TransmissionMeta initMeta) {
-            throw new UnsupportedOperationException("Loading file by chunks is not supported: " + nodeId);
-        }
-
-        /** {@inheritDoc} */
->>>>>>> 9cf06362
         @Override public Consumer<File> fileHandler(UUID nodeId, TransmissionMeta initMeta) {
             Integer grpId = (Integer)initMeta.params().get(SNP_GRP_ID_PARAM);
             Integer partId = (Integer)initMeta.params().get(SNP_PART_ID_PARAM);
@@ -4615,7 +2958,6 @@
                     log.info("Partition file has been send [part=" + part.getName() + ", pair=" + pair +
                         ", length=" + len + ']');
                 }
-<<<<<<< HEAD
             }
             catch (TransmissionCancelledException e) {
                 if (log.isInfoEnabled()) {
@@ -4623,15 +2965,6 @@
                         ", pair=" + pair + ']');
                 }
             }
-=======
-            }
-            catch (TransmissionCancelledException e) {
-                if (log.isInfoEnabled()) {
-                    log.info("Transmission partition file has been interrupted [part=" + part.getName() +
-                        ", pair=" + pair + ']');
-                }
-            }
->>>>>>> 9cf06362
             catch (IgniteCheckedException | InterruptedException | IOException e) {
                 U.error(log, "Error sending partition file [part=" + part.getName() + ", pair=" + pair +
                     ", length=" + len + ']', e);
