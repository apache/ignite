/*
 * Licensed to the Apache Software Foundation (ASF) under one or more
 * contributor license agreements.  See the NOTICE file distributed with
 * this work for additional information regarding copyright ownership.
 * The ASF licenses this file to You under the Apache License, Version 2.0
 * (the "License"); you may not use this file except in compliance with
 * the License.  You may obtain a copy of the License at
 *
 *      http://www.apache.org/licenses/LICENSE-2.0
 *
 * Unless required by applicable law or agreed to in writing, software
 * distributed under the License is distributed on an "AS IS" BASIS,
 * WITHOUT WARRANTIES OR CONDITIONS OF ANY KIND, either express or implied.
 * See the License for the specific language governing permissions and
 * limitations under the License.
 */

package org.apache.ignite.internal.processors.cache.persistence.snapshot;

import java.io.BufferedInputStream;
import java.io.File;
import java.io.FileInputStream;
import java.io.FileOutputStream;
import java.io.IOException;
import java.io.InputStream;
import java.io.OutputStream;
import java.io.Serializable;
import java.nio.ByteBuffer;
import java.nio.ByteOrder;
import java.nio.channels.FileChannel;
import java.nio.file.DirectoryStream;
import java.nio.file.FileVisitResult;
import java.nio.file.Files;
import java.nio.file.Path;
import java.nio.file.Paths;
import java.nio.file.SimpleFileVisitor;
import java.nio.file.attribute.BasicFileAttributes;
import java.util.ArrayList;
import java.util.Arrays;
import java.util.BitSet;
import java.util.Collection;
import java.util.Collections;
import java.util.Deque;
import java.util.EnumMap;
import java.util.HashMap;
import java.util.HashSet;
import java.util.LinkedList;
import java.util.List;
import java.util.Map;
import java.util.NoSuchElementException;
import java.util.Objects;
import java.util.Optional;
import java.util.Queue;
import java.util.Set;
import java.util.UUID;
import java.util.concurrent.ConcurrentHashMap;
import java.util.concurrent.ConcurrentLinkedDeque;
import java.util.concurrent.ConcurrentMap;
import java.util.concurrent.Executor;
import java.util.concurrent.ExecutorService;
import java.util.concurrent.RejectedExecutionException;
import java.util.concurrent.atomic.AtomicInteger;
import java.util.function.BiConsumer;
import java.util.function.BiFunction;
import java.util.function.BooleanSupplier;
import java.util.function.Consumer;
import java.util.function.Function;
import java.util.function.Predicate;
import java.util.stream.Collectors;
import org.apache.ignite.IgniteCheckedException;
import org.apache.ignite.IgniteException;
import org.apache.ignite.IgniteInterruptedException;
import org.apache.ignite.IgniteLogger;
import org.apache.ignite.IgniteSnapshot;
import org.apache.ignite.binary.BinaryType;
import org.apache.ignite.cluster.ClusterNode;
import org.apache.ignite.compute.ComputeTask;
import org.apache.ignite.configuration.CacheConfiguration;
import org.apache.ignite.configuration.IgniteConfiguration;
import org.apache.ignite.events.DiscoveryEvent;
import org.apache.ignite.events.SnapshotEvent;
import org.apache.ignite.failure.FailureContext;
import org.apache.ignite.failure.FailureType;
import org.apache.ignite.internal.GridKernalContext;
import org.apache.ignite.internal.GridTopic;
import org.apache.ignite.internal.IgniteClientDisconnectedCheckedException;
import org.apache.ignite.internal.IgniteEx;
import org.apache.ignite.internal.IgniteFeatures;
import org.apache.ignite.internal.IgniteFutureCancelledCheckedException;
import org.apache.ignite.internal.IgniteInternalFuture;
import org.apache.ignite.internal.IgniteInterruptedCheckedException;
import org.apache.ignite.internal.NodeStoppingException;
import org.apache.ignite.internal.cluster.ClusterTopologyCheckedException;
import org.apache.ignite.internal.cluster.DistributedConfigurationUtils;
import org.apache.ignite.internal.events.DiscoveryCustomEvent;
import org.apache.ignite.internal.managers.communication.GridIoManager;
import org.apache.ignite.internal.managers.communication.GridMessageListener;
import org.apache.ignite.internal.managers.communication.TransmissionCancelledException;
import org.apache.ignite.internal.managers.communication.TransmissionHandler;
import org.apache.ignite.internal.managers.communication.TransmissionMeta;
import org.apache.ignite.internal.managers.communication.TransmissionPolicy;
import org.apache.ignite.internal.managers.encryption.EncryptionCacheKeyProvider;
import org.apache.ignite.internal.managers.encryption.GroupKey;
import org.apache.ignite.internal.managers.encryption.GroupKeyEncrypted;
import org.apache.ignite.internal.managers.eventstorage.DiscoveryEventListener;
import org.apache.ignite.internal.managers.systemview.walker.SnapshotViewWalker;
import org.apache.ignite.internal.pagemem.store.PageStore;
import org.apache.ignite.internal.processors.affinity.AffinityTopologyVersion;
import org.apache.ignite.internal.processors.cache.CacheGroupDescriptor;
import org.apache.ignite.internal.processors.cache.CacheObjectContext;
import org.apache.ignite.internal.processors.cache.CacheType;
import org.apache.ignite.internal.processors.cache.GridCacheSharedContext;
import org.apache.ignite.internal.processors.cache.GridCacheSharedManagerAdapter;
import org.apache.ignite.internal.processors.cache.GridLocalConfigManager;
import org.apache.ignite.internal.processors.cache.StoredCacheData;
import org.apache.ignite.internal.processors.cache.distributed.dht.preloader.GridDhtPartitionsExchangeFuture;
import org.apache.ignite.internal.processors.cache.distributed.dht.preloader.PartitionsExchangeAware;
import org.apache.ignite.internal.processors.cache.persistence.CacheDataRow;
import org.apache.ignite.internal.processors.cache.persistence.CacheDataRowAdapter;
import org.apache.ignite.internal.processors.cache.persistence.file.FileIO;
import org.apache.ignite.internal.processors.cache.persistence.file.FileIOFactory;
import org.apache.ignite.internal.processors.cache.persistence.file.FilePageStore;
import org.apache.ignite.internal.processors.cache.persistence.file.FilePageStoreManager;
import org.apache.ignite.internal.processors.cache.persistence.file.RandomAccessFileIOFactory;
import org.apache.ignite.internal.processors.cache.persistence.filename.PdsFolderSettings;
import org.apache.ignite.internal.processors.cache.persistence.metastorage.MetastorageLifecycleListener;
import org.apache.ignite.internal.processors.cache.persistence.metastorage.ReadOnlyMetastorage;
import org.apache.ignite.internal.processors.cache.persistence.metastorage.ReadWriteMetastorage;
import org.apache.ignite.internal.processors.cache.persistence.partstate.GroupPartitionId;
import org.apache.ignite.internal.processors.cache.persistence.tree.io.DataPageIO;
import org.apache.ignite.internal.processors.cache.persistence.tree.io.DataPagePayload;
import org.apache.ignite.internal.processors.cache.persistence.tree.io.PageIO;
import org.apache.ignite.internal.processors.cache.persistence.wal.crc.FastCrc;
import org.apache.ignite.internal.processors.cache.persistence.wal.reader.StandaloneGridKernalContext;
import org.apache.ignite.internal.processors.cache.tree.DataRow;
import org.apache.ignite.internal.processors.cache.verify.IdleVerifyResultV2;
import org.apache.ignite.internal.processors.cluster.DiscoveryDataClusterState;
import org.apache.ignite.internal.processors.cluster.IgniteChangeGlobalStateSupport;
import org.apache.ignite.internal.processors.configuration.distributed.DistributedConfigurationLifecycleListener;
import org.apache.ignite.internal.processors.configuration.distributed.DistributedLongProperty;
import org.apache.ignite.internal.processors.configuration.distributed.DistributedPropertyDispatcher;
import org.apache.ignite.internal.processors.marshaller.MappedName;
import org.apache.ignite.internal.processors.metastorage.persistence.DistributedMetaStorageImpl;
import org.apache.ignite.internal.processors.metric.MetricRegistry;
import org.apache.ignite.internal.processors.task.GridInternal;
import org.apache.ignite.internal.util.BasicRateLimiter;
import org.apache.ignite.internal.util.GridBusyLock;
import org.apache.ignite.internal.util.GridCloseableIteratorAdapter;
import org.apache.ignite.internal.util.distributed.DistributedProcess;
import org.apache.ignite.internal.util.distributed.InitMessage;
import org.apache.ignite.internal.util.future.GridCompoundFuture;
import org.apache.ignite.internal.util.future.GridFinishedFuture;
import org.apache.ignite.internal.util.future.GridFutureAdapter;
import org.apache.ignite.internal.util.future.IgniteFinishedFutureImpl;
import org.apache.ignite.internal.util.future.IgniteFutureImpl;
import org.apache.ignite.internal.util.lang.GridCloseableIterator;
import org.apache.ignite.internal.util.lang.GridClosureException;
import org.apache.ignite.internal.util.lang.GridPlainRunnable;
import org.apache.ignite.internal.util.lang.IgniteThrowableFunction;
import org.apache.ignite.internal.util.tostring.GridToStringExclude;
import org.apache.ignite.internal.util.typedef.F;
import org.apache.ignite.internal.util.typedef.T2;
import org.apache.ignite.internal.util.typedef.internal.A;
import org.apache.ignite.internal.util.typedef.internal.CU;
import org.apache.ignite.internal.util.typedef.internal.S;
import org.apache.ignite.internal.util.typedef.internal.U;
import org.apache.ignite.lang.IgniteCallable;
import org.apache.ignite.lang.IgniteFuture;
import org.apache.ignite.lang.IgniteUuid;
import org.apache.ignite.marshaller.Marshaller;
import org.apache.ignite.marshaller.MarshallerUtils;
import org.apache.ignite.resources.IgniteInstanceResource;
import org.apache.ignite.spi.encryption.EncryptionSpi;
import org.apache.ignite.spi.systemview.view.SnapshotView;
import org.jetbrains.annotations.Nullable;

import static java.nio.file.StandardOpenOption.READ;
import static org.apache.ignite.configuration.DataStorageConfiguration.DFLT_BINARY_METADATA_PATH;
import static org.apache.ignite.configuration.DataStorageConfiguration.DFLT_MARSHALLER_PATH;
import static org.apache.ignite.events.EventType.EVT_CLUSTER_SNAPSHOT_FAILED;
import static org.apache.ignite.events.EventType.EVT_CLUSTER_SNAPSHOT_FINISHED;
import static org.apache.ignite.events.EventType.EVT_CLUSTER_SNAPSHOT_STARTED;
import static org.apache.ignite.events.EventType.EVT_NODE_FAILED;
import static org.apache.ignite.events.EventType.EVT_NODE_LEFT;
import static org.apache.ignite.internal.GridClosureCallMode.BALANCE;
import static org.apache.ignite.internal.GridClosureCallMode.BROADCAST;
import static org.apache.ignite.internal.IgniteFeatures.PERSISTENCE_CACHE_SNAPSHOT;
import static org.apache.ignite.internal.IgniteFeatures.nodeSupports;
import static org.apache.ignite.internal.MarshallerContextImpl.mappingFileStoreWorkDir;
import static org.apache.ignite.internal.MarshallerContextImpl.resolveMappingFileStoreWorkDir;
import static org.apache.ignite.internal.MarshallerContextImpl.saveMappings;
import static org.apache.ignite.internal.events.DiscoveryCustomEvent.EVT_DISCOVERY_CUSTOM_EVT;
import static org.apache.ignite.internal.managers.communication.GridIoPolicy.SYSTEM_POOL;
import static org.apache.ignite.internal.pagemem.PageIdAllocator.FLAG_DATA;
import static org.apache.ignite.internal.pagemem.PageIdAllocator.INDEX_PARTITION;
import static org.apache.ignite.internal.pagemem.PageIdAllocator.MAX_PARTITION_ID;
import static org.apache.ignite.internal.pagemem.PageIdUtils.flag;
import static org.apache.ignite.internal.pagemem.PageIdUtils.pageId;
import static org.apache.ignite.internal.pagemem.PageIdUtils.pageIndex;
import static org.apache.ignite.internal.pagemem.PageIdUtils.toDetailString;
import static org.apache.ignite.internal.processors.cache.binary.CacheObjectBinaryProcessorImpl.binaryWorkDir;
import static org.apache.ignite.internal.processors.cache.binary.CacheObjectBinaryProcessorImpl.resolveBinaryWorkDir;
import static org.apache.ignite.internal.processors.cache.persistence.file.FilePageStoreManager.INDEX_FILE_NAME;
import static org.apache.ignite.internal.processors.cache.persistence.file.FilePageStoreManager.PART_FILE_TEMPLATE;
import static org.apache.ignite.internal.processors.cache.persistence.file.FilePageStoreManager.cacheDirectories;
import static org.apache.ignite.internal.processors.cache.persistence.file.FilePageStoreManager.getPartitionFile;
import static org.apache.ignite.internal.processors.cache.persistence.file.FilePageStoreManager.getPartitionFileName;
import static org.apache.ignite.internal.processors.cache.persistence.filename.PdsFolderResolver.DB_DEFAULT_FOLDER;
import static org.apache.ignite.internal.processors.cache.persistence.metastorage.MetaStorage.METASTORAGE_CACHE_ID;
import static org.apache.ignite.internal.processors.cache.persistence.metastorage.MetaStorage.METASTORAGE_CACHE_NAME;
import static org.apache.ignite.internal.processors.cache.persistence.partstate.GroupPartitionId.getTypeByPartId;
import static org.apache.ignite.internal.processors.cache.persistence.snapshot.SnapshotRestoreProcess.formatTmpDirName;
import static org.apache.ignite.internal.processors.cache.persistence.tree.io.PageIO.T_DATA;
import static org.apache.ignite.internal.processors.cache.persistence.tree.io.PageIO.getPageIO;
import static org.apache.ignite.internal.processors.cache.persistence.tree.io.PageIO.getType;
import static org.apache.ignite.internal.processors.cache.persistence.tree.io.PageIO.getVersion;
import static org.apache.ignite.internal.processors.configuration.distributed.DistributedLongProperty.detachedLongProperty;
import static org.apache.ignite.internal.processors.task.GridTaskThreadContextKey.TC_SKIP_AUTH;
import static org.apache.ignite.internal.processors.task.GridTaskThreadContextKey.TC_SUBGRID;
import static org.apache.ignite.internal.util.GridUnsafe.bufferAddress;
import static org.apache.ignite.internal.util.IgniteUtils.isLocalNodeCoordinator;
import static org.apache.ignite.internal.util.distributed.DistributedProcess.DistributedProcessType.END_SNAPSHOT;
import static org.apache.ignite.internal.util.distributed.DistributedProcess.DistributedProcessType.START_SNAPSHOT;
import static org.apache.ignite.plugin.security.SecurityPermission.ADMIN_SNAPSHOT;
import static org.apache.ignite.spi.systemview.view.SnapshotView.SNAPSHOT_SYS_VIEW;
import static org.apache.ignite.spi.systemview.view.SnapshotView.SNAPSHOT_SYS_VIEW_DESC;

/**
 * Internal implementation of snapshot operations over persistence caches.
 * <p>
 * These major actions available:
 * <ul>
 *     <li>Create snapshot of the whole cluster cache groups by triggering PME to achieve consistency.</li>
 * </ul>
 */
public class IgniteSnapshotManager extends GridCacheSharedManagerAdapter
    implements IgniteSnapshot, PartitionsExchangeAware, MetastorageLifecycleListener, IgniteChangeGlobalStateSupport {
    /** File with delta pages suffix. */
    public static final String DELTA_SUFFIX = ".delta";

    /** File name template consists of delta pages. */
    public static final String PART_DELTA_TEMPLATE = PART_FILE_TEMPLATE + DELTA_SUFFIX;

    /** File name template for index delta pages. */
    public static final String INDEX_DELTA_NAME = INDEX_FILE_NAME + DELTA_SUFFIX;

    /** Text Reason for checkpoint to start snapshot operation. */
    public static final String CP_SNAPSHOT_REASON = "Checkpoint started to enforce snapshot operation: %s";

    /** Name prefix for each remote snapshot operation. */
    public static final String RMT_SNAPSHOT_PREFIX = "snapshot_";

    /** Default snapshot directory for loading remote snapshots. */
    public static final String DFLT_SNAPSHOT_TMP_DIR = "snp";

    /** Snapshot in progress error message. */
    public static final String SNP_IN_PROGRESS_ERR_MSG = "Operation rejected due to the snapshot operation in progress.";

    /** Error message to finalize snapshot tasks. */
    public static final String SNP_NODE_STOPPING_ERR_MSG = "The operation is cancelled due to the local node is stopping";

    /** Snapshot metrics prefix. */
    public static final String SNAPSHOT_METRICS = "snapshot";

    /** Snapshot metafile extension. */
    public static final String SNAPSHOT_METAFILE_EXT = ".smf";

    /** Prefix for snapshot threads. */
    public static final String SNAPSHOT_RUNNER_THREAD_PREFIX = "snapshot-runner";

    /** Snapshot transfer rate distributed configuration key */
    public static final String SNAPSHOT_TRANSFER_RATE_DMS_KEY = "snapshotTransferRate";

    /** Snapshot transfer rate is unlimited by default. */
    public static final long DFLT_SNAPSHOT_TRANSFER_RATE_BYTES = 0L;

    /** Maximum block size for limited snapshot transfer (64KB by default). */
    public static final int SNAPSHOT_LIMITED_TRANSFER_BLOCK_SIZE_BYTES = 64 * 1024;

    /** Metastorage key to save currently running snapshot directory path. */
    private static final String SNP_RUNNING_DIR_KEY = "snapshot-running-dir";

    /** @deprecated Use #SNP_RUNNING_DIR_KEY instead. */
    @Deprecated
    private static final String SNP_RUNNING_KEY = "snapshot-running";

    /** Snapshot operation finish log message. */
    private static final String SNAPSHOT_FINISHED_MSG = "Cluster-wide snapshot operation finished successfully: ";

    /** Snapshot operation fail log message. */
    private static final String SNAPSHOT_FAILED_MSG = "Cluster-wide snapshot operation failed: ";

    /** Default snapshot topic to receive snapshots from remote node. */
    private static final Object DFLT_INITIAL_SNAPSHOT_TOPIC = GridTopic.TOPIC_SNAPSHOT.topic("rmt_snp");

    /** File transmission parameter of cache group id. */
    private static final String SNP_GRP_ID_PARAM = "grpId";

    /** File transmission parameter of cache partition id. */
    private static final String SNP_PART_ID_PARAM = "partId";

    /** File transmission parameter of a cache directory with is currently sends its partitions. */
    private static final String SNP_CACHE_DIR_NAME_PARAM = "cacheDirName";

    /** Snapshot parameter name for a file transmission. */
    private static final String RQ_ID_NAME_PARAM = "rqId";

    /** Total snapshot files count which receiver should expect to receive. */
    private static final String SNP_PARTITIONS_CNT = "partsCnt";

    /**
     * Local buffer to perform copy-on-write operations with pages for {@code SnapshotFutureTask.PageStoreSerialWriter}s.
     * It is important to have only one buffer per thread (instead of creating each buffer per
     * each {@code SnapshotFutureTask.PageStoreSerialWriter}) this is redundant and can lead to OOM errors. Direct buffer
     * deallocate only when ByteBuffer is garbage collected, but it can get out of off-heap memory before it.
     */
    private final ThreadLocal<ByteBuffer> locBuff;

    /** Map of registered cache snapshot processes and their corresponding contexts. */
    private final ConcurrentMap<String, AbstractSnapshotFutureTask<?>> locSnpTasks = new ConcurrentHashMap<>();

    /** Lock to protect the resources is used. */
    private final GridBusyLock busyLock = new GridBusyLock();

    /** Mutex used to order cluster snapshot operation progress. */
    private final Object snpOpMux = new Object();

    /** Take snapshot operation procedure. */
    private final DistributedProcess<SnapshotOperationRequest, SnapshotOperationResponse> startSnpProc;

    /** Check previously performed snapshot operation and delete uncompleted files if we need. */
    private final DistributedProcess<SnapshotOperationRequest, SnapshotOperationResponse> endSnpProc;

    /** Marshaller. */
    private final Marshaller marsh;

    /** Distributed process to restore cache group from the snapshot. */
    private final SnapshotRestoreProcess restoreCacheGrpProc;

    /** Transfer rate limiter. */
    private final BasicRateLimiter transferRateLimiter = new BasicRateLimiter(DFLT_SNAPSHOT_TRANSFER_RATE_BYTES);

    /** Resolved persistent data storage settings. */
    private volatile PdsFolderSettings pdsSettings;

    /** Fully initialized metastorage. */
    private volatile ReadWriteMetastorage metaStorage;

    /** Local snapshot sender factory. */
    private BiFunction<String, String, SnapshotSender> locSndrFactory = LocalSnapshotSender::new;

    /** Remote snapshot sender factory. */
    private BiFunction<String, UUID, SnapshotSender> rmtSndrFactory = this::remoteSnapshotSenderFactory;

    /** Main snapshot directory to save created snapshots. */
    private volatile File locSnpDir;

    /**
     * Working directory for loaded snapshots from the remote nodes and storing
     * temporary partition delta-files of locally started snapshot process.
     */
    private File tmpWorkDir;

    /** Factory to working with delta as file storage. */
    private volatile FileIOFactory ioFactory = new RandomAccessFileIOFactory();

    /** File store manager to create page store for restore. */
    private volatile FilePageStoreManager storeMgr;

    /** File store manager to create page store for restore. */
    private volatile GridLocalConfigManager locCfgMgr;

    /** System discovery message listener. */
    private DiscoveryEventListener discoLsnr;

    /** Cluster snapshot operation requested by user. */
    private ClusterSnapshotFuture clusterSnpFut;

    /** Current snapshot operation on local node. */
    private volatile SnapshotOperationRequest clusterSnpReq;

    /** {@code true} if recovery process occurred for snapshot. */
    private volatile boolean recovered;

    /** Last seen cluster snapshot operation. */
    private volatile ClusterSnapshotFuture lastSeenSnpFut = new ClusterSnapshotFuture();

    /** Snapshot operation handlers. */
    private final SnapshotHandlers handlers = new SnapshotHandlers();

    /** Manager to receive responses of remote snapshot requests. */
    private final SequentialRemoteSnapshotManager snpRmtMgr;

    /** Snapshot transfer rate limit in bytes/sec. */
    private final DistributedLongProperty snapshotTransferRate = detachedLongProperty(SNAPSHOT_TRANSFER_RATE_DMS_KEY);

    /**
     * @param ctx Kernal context.
     */
    public IgniteSnapshotManager(GridKernalContext ctx) {
        locBuff = ThreadLocal.withInitial(() ->
            ByteBuffer.allocateDirect(ctx.config().getDataStorageConfiguration().getPageSize())
                .order(ByteOrder.nativeOrder()));

        startSnpProc = new DistributedProcess<>(ctx, START_SNAPSHOT, this::initLocalSnapshotStartStage,
            this::processLocalSnapshotStartStageResult, SnapshotStartDiscoveryMessage::new);

        endSnpProc = new DistributedProcess<>(ctx, END_SNAPSHOT, this::initLocalSnapshotEndStage,
            this::processLocalSnapshotEndStageResult);

        marsh = MarshallerUtils.jdkMarshaller(ctx.igniteInstanceName());

        restoreCacheGrpProc = new SnapshotRestoreProcess(ctx);

        // Manage remote snapshots.
        snpRmtMgr = new SequentialRemoteSnapshotManager();
    }

    /**
     * @param snapshotCacheDir Snapshot directory to store files.
     * @param partId Cache partition identifier.
     * @return A file representation.
     */
    public static File partDeltaFile(File snapshotCacheDir, int partId) {
        return new File(snapshotCacheDir, partDeltaFileName(partId));
    }

    /**
     * @param partId Partition id.
     * @return File name of delta partition pages.
     */
    public static String partDeltaFileName(int partId) {
        assert partId <= MAX_PARTITION_ID || partId == INDEX_PARTITION;

        return partId == INDEX_PARTITION ? INDEX_DELTA_NAME : String.format(PART_DELTA_TEMPLATE, partId);
    }

    /** {@inheritDoc} */
    @Override protected void start0() throws IgniteCheckedException {
        super.start0();

        GridKernalContext ctx = cctx.kernalContext();

        if (ctx.clientNode())
            return;

        if (!CU.isPersistenceEnabled(ctx.config()))
            return;

        assert cctx.pageStore() instanceof FilePageStoreManager;

        storeMgr = (FilePageStoreManager)cctx.pageStore();
        locCfgMgr = cctx.cache().configManager();

        pdsSettings = cctx.kernalContext().pdsFolderResolver().resolveFolders();

        locSnpDir = resolveSnapshotWorkDirectory(ctx.config());
        tmpWorkDir = U.resolveWorkDirectory(storeMgr.workDir().getAbsolutePath(), DFLT_SNAPSHOT_TMP_DIR, true);

        U.ensureDirectory(locSnpDir, "snapshot work directory", log);
        U.ensureDirectory(tmpWorkDir, "temp directory for snapshot creation", log);

        ctx.internalSubscriptionProcessor().registerDistributedConfigurationListener(
            new DistributedConfigurationLifecycleListener() {
                @Override public void onReadyToRegister(DistributedPropertyDispatcher dispatcher) {
                    snapshotTransferRate.addListener((name, oldVal, newVal) -> {
                        if (!Objects.equals(oldVal, newVal)) {
                            if (newVal < 0) {
                                log.warning("The snapshot transfer rate cannot be negative, " +
                                    "the value '" + newVal + "' is ignored.");

                                return;
                            }

                            transferRateLimiter.setRate(newVal);

                            if (log.isInfoEnabled()) {
                                log.info("The snapshot transfer rate " + (newVal == 0 ? "is not limited." :
                                    "has been changed from '" + oldVal + "' to '" + newVal + "' bytes/sec."));
                            }
                        }
                    });

                    dispatcher.registerProperty(snapshotTransferRate);
                }

                @Override public void onReadyToWrite() {
                    DistributedConfigurationUtils.setDefaultValue(snapshotTransferRate,
                        DFLT_SNAPSHOT_TRANSFER_RATE_BYTES, log);
                }
            }
        );

        handlers.initialize(ctx, ctx.pools().getSnapshotExecutorService());

        MetricRegistry mreg = cctx.kernalContext().metric().registry(SNAPSHOT_METRICS);

        mreg.register("LastSnapshotStartTime", () -> lastSeenSnpFut.startTime,
            "The system time of the last cluster snapshot request start time on this node.");
        mreg.register("LastSnapshotEndTime", () -> lastSeenSnpFut.endTime,
            "The system time of the last cluster snapshot request end time on this node.");
        mreg.register("LastSnapshotName", () -> lastSeenSnpFut.name, String.class,
            "The name of last started cluster snapshot request on this node.");
        mreg.register("LastSnapshotErrorMessage",
            () -> lastSeenSnpFut.error() == null ? "" : lastSeenSnpFut.error().getMessage(),
            String.class,
            "The error message of last started cluster snapshot request which fail with an error. " +
                "This value will be empty if last snapshot request has been completed successfully.");
        mreg.register("LocalSnapshotNames", this::localSnapshotNames, List.class,
            "The list of names of all snapshots currently saved on the local node with respect to " +
                "the configured via IgniteConfiguration snapshot working path.");
        mreg.register("LastRequestId", () -> Optional.ofNullable(lastSeenSnpFut.rqId).map(UUID::toString).orElse(""),
            String.class, "The ID of the last started snapshot operation.");

        mreg.register("CurrentSnapshotTotalSize", () -> {
            SnapshotFutureTask task = currentSnapshotTask();

            return task == null ? -1 : task.totalSize();
        }, "Estimated size of current cluster snapshot in bytes on this node. The value may grow during snapshot creation.");

        mreg.register("CurrentSnapshotProcessedSize", () -> {
            SnapshotFutureTask task = currentSnapshotTask();

            return task == null ? -1 : task.processedSize();
        }, "Processed size of current cluster snapshot in bytes on this node.");

        restoreCacheGrpProc.registerMetrics();

        cctx.exchange().registerExchangeAwareComponent(this);

        ctx.internalSubscriptionProcessor().registerMetastorageListener(this);

        cctx.gridEvents().addDiscoveryEventListener(discoLsnr = (evt, discoCache) -> {
            if (!busyLock.enterBusy())
                return;

            try {
                UUID leftNodeId = evt.eventNode().id();

                if (evt.type() == EVT_NODE_LEFT || evt.type() == EVT_NODE_FAILED) {
                    SnapshotOperationRequest snpReq = clusterSnpReq;
                    String err = "Snapshot operation interrupted, because baseline node left the cluster: " + leftNodeId;
                    boolean reqNodeLeft = snpReq != null && snpReq.nodes().contains(leftNodeId);

                    // If the coordinator left the cluster and did not start
                    // the final snapshot phase (SNAPSHOT_END), we start it from a new one.
                    if (reqNodeLeft && snpReq.startStageEnded() && U.isLocalNodeCoordinator(ctx.discovery())) {
                        snpReq.error(new ClusterTopologyCheckedException(err));

                        endSnpProc.start(snpReq.requestId(), snpReq);
                    }

                    for (AbstractSnapshotFutureTask<?> sctx : locSnpTasks.values()) {
                        if (sctx.sourceNodeId().equals(leftNodeId) ||
                            (reqNodeLeft && snpReq.snapshotName().equals(sctx.snapshotName())))
                            sctx.acceptException(new ClusterTopologyCheckedException(err));
                    }

                    restoreCacheGrpProc.onNodeLeft(leftNodeId);
                    snpRmtMgr.onNodeLeft(leftNodeId);
                }
            }
            finally {
                busyLock.leaveBusy();
            }
        }, EVT_NODE_LEFT, EVT_NODE_FAILED);

        cctx.gridIO().addMessageListener(DFLT_INITIAL_SNAPSHOT_TOPIC, snpRmtMgr);
        cctx.kernalContext().io().addTransmissionHandler(DFLT_INITIAL_SNAPSHOT_TOPIC, snpRmtMgr);

        ctx.systemView().registerView(
            SNAPSHOT_SYS_VIEW,
            SNAPSHOT_SYS_VIEW_DESC,
            new SnapshotViewWalker(),
            () -> F.flatCollections(F.transform(localSnapshotNames(), name -> readSnapshotMetadatas(name, null))),
            this::snapshotViewSupplier);
    }

    /** {@inheritDoc} */
    @Override protected void stop0(boolean cancel) {
        busyLock.block();

        try {
            restoreCacheGrpProc.interrupt(new NodeStoppingException("Node is stopping."));

            // Try stop all snapshot processing if not yet.
            for (AbstractSnapshotFutureTask<?> sctx : locSnpTasks.values())
                sctx.acceptException(new NodeStoppingException(SNP_NODE_STOPPING_ERR_MSG));

            locSnpTasks.clear();

            snpRmtMgr.stop();

            synchronized (snpOpMux) {
                if (clusterSnpFut != null) {
                    clusterSnpFut.onDone(new NodeStoppingException(SNP_NODE_STOPPING_ERR_MSG));

                    clusterSnpFut = null;
                }
            }

            cctx.kernalContext().io().removeMessageListener(DFLT_INITIAL_SNAPSHOT_TOPIC);
            cctx.kernalContext().io().removeTransmissionHandler(DFLT_INITIAL_SNAPSHOT_TOPIC);

            if (discoLsnr != null)
                cctx.kernalContext().event().removeDiscoveryEventListener(discoLsnr);

            cctx.exchange().unregisterExchangeAwareComponent(this);
        }
        finally {
            busyLock.unblock();
        }
    }

    /** {@inheritDoc} */
    @Override public void onActivate(GridKernalContext kctx) {
        // No-op.
    }

    /** {@inheritDoc} */
    @Override public void onDeActivate(GridKernalContext kctx) {
        restoreCacheGrpProc.interrupt(new IgniteCheckedException("The cluster has been deactivated."));
    }

    /**
     * @param snpDir Snapshot dir.
     * @param folderName Local node folder name (see {@link U#maskForFileName} with consistent id).
     */
    public void deleteSnapshot(File snpDir, String folderName) {
        if (!snpDir.exists())
            return;

        if (!snpDir.isDirectory())
            return;

        try {
            File binDir = binaryWorkDir(snpDir.getAbsolutePath(), folderName);
            File nodeDbDir = new File(snpDir.getAbsolutePath(), databaseRelativePath(folderName));

            U.delete(binDir);
            U.delete(nodeDbDir);

            File marshDir = mappingFileStoreWorkDir(snpDir.getAbsolutePath());

            // Concurrently traverse the snapshot marshaller directory and delete all files.
            Files.walkFileTree(marshDir.toPath(), new SimpleFileVisitor<Path>() {
                @Override public FileVisitResult visitFile(Path file, BasicFileAttributes attrs) {
                    U.delete(file);

                    return FileVisitResult.CONTINUE;
                }

                @Override public FileVisitResult visitFileFailed(Path file, IOException exc) {
                    // Skip files which can be concurrently removed from FileTree.
                    return FileVisitResult.CONTINUE;
                }

                @Override public FileVisitResult postVisitDirectory(Path dir, IOException exc) {
                    dir.toFile().delete();

                    if (log.isInfoEnabled() && exc != null)
                        log.info("Marshaller directory cleaned with an exception: " + exc.getMessage());

                    return FileVisitResult.CONTINUE;
                }
            });

            File binMetadataDfltDir = new File(snpDir, DFLT_BINARY_METADATA_PATH);
            File marshallerDfltDir = new File(snpDir, DFLT_MARSHALLER_PATH);

            U.delete(binMetadataDfltDir);
            U.delete(marshallerDfltDir);

            File db = new File(snpDir, DB_DEFAULT_FOLDER);

            if (!db.exists() || F.isEmpty(db.list())) {
                marshDir.delete();
                db.delete();
                U.delete(snpDir);
            }
        }
        catch (IOException e) {
            throw new IgniteException(e);
        }
    }

    /**
     * @param snpName Snapshot name.
     * @return Local snapshot directory for snapshot with given name.
     */
    public File snapshotLocalDir(String snpName) {
        return snapshotLocalDir(snpName, null);
    }

    /**
     * @param snpName Snapshot name.
     * @param snpPath Snapshot directory path.
     * @return Local snapshot directory where snapshot files are located.
     */
    public File snapshotLocalDir(String snpName, @Nullable String snpPath) {
        assert locSnpDir != null;
        assert U.alphanumericUnderscore(snpName) : snpName;

        return snpPath == null ? new File(locSnpDir, snpName) : new File(snpPath, snpName);
    }

    /**
     * @param snpName Snapshot name.
     * @return Local snapshot directory for snapshot with given name.
     * @throws IgniteCheckedException If directory doesn't exist.
     */
    private File resolveSnapshotDir(String snpName, @Nullable String snpPath) throws IgniteCheckedException {
        File snpDir = snapshotLocalDir(snpName, snpPath);

        if (!snpDir.exists())
            throw new IgniteCheckedException("Snapshot directory doesn't exists: " + snpDir.getAbsolutePath());

        return snpDir;
    }

    /**
     * @return Node snapshot working directory.
     */
    public File snapshotTmpDir() {
        assert tmpWorkDir != null;

        return tmpWorkDir;
    }

    /**
     * @param req Request on snapshot creation.
     * @return Future which will be completed when a snapshot has been started.
     */
    private IgniteInternalFuture<SnapshotOperationResponse> initLocalSnapshotStartStage(SnapshotOperationRequest req) {
        if (cctx.kernalContext().clientNode() ||
            !CU.baselineNode(cctx.localNode(), cctx.kernalContext().state().clusterState()))
            return new GridFinishedFuture<>();

        // Executed inside discovery notifier thread, prior to firing discovery custom event,
        // so it is safe to set new snapshot task inside this method without synchronization.
        if (clusterSnpReq != null) {
            return new GridFinishedFuture<>(new IgniteCheckedException("Snapshot operation has been rejected. " +
                "Another snapshot operation in progress [req=" + req + ", curr=" + clusterSnpReq + ']'));
        }

        Set<UUID> leftNodes = new HashSet<>(req.nodes());
        leftNodes.removeAll(F.viewReadOnly(cctx.discovery().serverNodes(AffinityTopologyVersion.NONE),
            F.node2id()));

        if (!leftNodes.isEmpty()) {
            return new GridFinishedFuture<>(new IgniteCheckedException("Some of baseline nodes left the cluster " +
                "prior to snapshot operation start: " + leftNodes));
        }

        if (!cctx.localNode().isClient() && cctx.kernalContext().encryption().isMasterKeyChangeInProgress()) {
            return new GridFinishedFuture<>(new IgniteCheckedException("Snapshot operation has been rejected. Master " +
                "key changing process is not finished yet."));
        }

        if (!cctx.localNode().isClient() && cctx.kernalContext().encryption().reencryptionInProgress()) {
            return new GridFinishedFuture<>(new IgniteCheckedException("Snapshot operation has been rejected. Caches " +
                "re-encryption process is not finished yet."));
        }

        List<Integer> grpIds = new ArrayList<>(F.viewReadOnly(req.groups(), CU::cacheId));

        Set<Integer> leftGrps = new HashSet<>(grpIds);
        leftGrps.removeAll(cctx.cache().cacheGroupDescriptors().keySet());
        boolean withMetaStorage = leftGrps.remove(METASTORAGE_CACHE_ID);

        if (!leftGrps.isEmpty()) {
            return new GridFinishedFuture<>(new IgniteCheckedException("Some of requested cache groups doesn't exist " +
                "on the local node [missed=" + leftGrps + ", nodeId=" + cctx.localNodeId() + ']'));
        }

        Map<Integer, Set<Integer>> parts = new HashMap<>();

        // Prepare collection of pairs group and appropriate cache partition to be snapshot.
        // Cache group context may be 'null' on some nodes e.g. a node filter is set.
        for (Integer grpId : grpIds) {
            if (cctx.cache().cacheGroup(grpId) == null)
                continue;

            parts.put(grpId, null);
        }

        IgniteInternalFuture<?> task0;

        if (parts.isEmpty() && !withMetaStorage)
            task0 = new GridFinishedFuture<>(Collections.emptySet());
        else {
            task0 = registerSnapshotTask(req.snapshotName(),
                req.operationalNodeId(),
                req.requestId(),
                parts,
                withMetaStorage,
                locSndrFactory.apply(req.snapshotName(), req.snapshotPath()));

            if (withMetaStorage && task0 instanceof SnapshotFutureTask) {
                ((DistributedMetaStorageImpl)cctx.kernalContext().distributedMetastorage())
                    .suspend(((SnapshotFutureTask)task0).started());
            }

            clusterSnpReq = req;
        }

        return task0.chain(fut -> {
            if (fut.error() != null)
                throw F.wrap(fut.error());

            try {
                Set<String> blts = req.nodes().stream()
                    .map(n -> cctx.discovery().node(n).consistentId().toString())
                    .collect(Collectors.toSet());

                File snpDir = snapshotLocalDir(req.snapshotName(), req.snapshotPath());

                File smf = new File(snpDir, snapshotMetaFileName(cctx.localNode().consistentId().toString()));

                if (smf.exists())
                    throw new GridClosureException(new IgniteException("Snapshot metafile must not exist: " + smf.getAbsolutePath()));

                snpDir.mkdirs();

                SnapshotMetadata meta = new SnapshotMetadata(req.requestId(),
                    req.snapshotName(),
                    cctx.localNode().consistentId().toString(),
                    pdsSettings.folderName(),
                    cctx.gridConfig().getDataStorageConfiguration().getPageSize(),
                    grpIds,
                    blts,
                    (Set<GroupPartitionId>)fut.result(),
                    cctx.gridConfig().getEncryptionSpi().masterKeyDigest()
                );

                try (OutputStream out = Files.newOutputStream(smf.toPath())) {
                    byte[] bytes = U.marshal(marsh, meta);
                    int blockSize = SNAPSHOT_LIMITED_TRANSFER_BLOCK_SIZE_BYTES;

                    for (int off = 0; off < bytes.length; off += blockSize) {
                        int len = Math.min(blockSize, bytes.length - off);

                        transferRateLimiter.acquire(len);

                        out.write(bytes, off, len);
                    }
                }

                log.info("Snapshot metafile has been created: " + smf.getAbsolutePath());

                SnapshotHandlerContext ctx = new SnapshotHandlerContext(meta, req.groups(), cctx.localNode(),
                    snpDir, req.streamerWarning());

                return new SnapshotOperationResponse(handlers.invokeAll(SnapshotHandlerType.CREATE, ctx));
            }
            catch (IOException | IgniteCheckedException e) {
                throw F.wrap(e);
            }
        });
    }

    /**
     * @param id Request id.
     * @param res Results.
     * @param err Errors.
     */
    private void processLocalSnapshotStartStageResult(UUID id, Map<UUID, SnapshotOperationResponse> res, Map<UUID, Exception> err) {
        if (cctx.kernalContext().clientNode())
            return;

        SnapshotOperationRequest snpReq = clusterSnpReq;

        boolean cancelled = err.values().stream().anyMatch(e -> e instanceof IgniteFutureCancelledCheckedException);

        if (snpReq == null || !snpReq.requestId().equals(id)) {
            synchronized (snpOpMux) {
                if (clusterSnpFut != null && clusterSnpFut.rqId.equals(id)) {
                    if (cancelled) {
                        clusterSnpFut.onDone(new IgniteFutureCancelledCheckedException("Execution of snapshot tasks " +
                            "has been cancelled by external process [err=" + err + ", snpReq=" + snpReq + ']'));
                    }
                    else {
                        clusterSnpFut.onDone(new IgniteCheckedException("Snapshot operation has not been fully completed " +
                            "[err=" + err + ", snpReq=" + snpReq + ']'));
                    }

                    clusterSnpFut = null;
                }

                return;
            }
        }

        snpReq.startStageEnded(true);

        if (isLocalNodeCoordinator(cctx.discovery())) {
            Set<UUID> missed = new HashSet<>(snpReq.nodes());
            missed.removeAll(res.keySet());
            missed.removeAll(err.keySet());

            if (cancelled) {
                snpReq.error(new IgniteFutureCancelledCheckedException("Execution of snapshot tasks " +
                    "has been cancelled by external process [err=" + err + ", missed=" + missed + ']'));
            }
            else if (!missed.isEmpty()) {
                snpReq.error(new ClusterTopologyCheckedException("Snapshot operation interrupted, because baseline " +
                    "node left the cluster. Uncompleted snapshot will be deleted [missed=" + missed + ']'));
            }
            else if (!F.isEmpty(err)) {
                snpReq.error(new IgniteCheckedException("Execution of local snapshot tasks fails. " +
                    "Uncompleted snapshot will be deleted [err=" + err + ']'));
            }

            completeHandlersAsyncIfNeeded(snpReq, res.values())
                .listen(f -> {
                        if (f.error() != null)
                            snpReq.error(f.error());

                        endSnpProc.start(snpReq.requestId(), snpReq);
                    }
                );
        }
    }

    /**
     * Execute the {@link SnapshotHandler#complete(String, Collection)} method of the snapshot handlers asynchronously.
     *
     * @param req Request on snapshot creation.
     * @param res Results.
     * @return Future that will be completed when the handlers are finished executing.
     */
    private IgniteInternalFuture<Void> completeHandlersAsyncIfNeeded(SnapshotOperationRequest req,
        Collection<SnapshotOperationResponse> res) {
        if (req.error() != null)
            return new GridFinishedFuture<>();

        Map<String, List<SnapshotHandlerResult<?>>> clusterHndResults = new HashMap<>();

        for (SnapshotOperationResponse response : res) {
            if (response == null || response.handlerResults() == null)
                continue;

            for (Map.Entry<String, SnapshotHandlerResult<Object>> entry : response.handlerResults().entrySet())
                clusterHndResults.computeIfAbsent(entry.getKey(), v -> new ArrayList<>()).add(entry.getValue());
        }

        if (clusterHndResults.isEmpty())
            return new GridFinishedFuture<>();

        try {
            GridFutureAdapter<Void> resultFut = new GridFutureAdapter<>();

            handlers().execSvc.submit(() -> {
                try {
                    handlers.completeAll(SnapshotHandlerType.CREATE, req.snapshotName(), clusterHndResults, req.nodes(),
                        req::warnings);

                    resultFut.onDone();
                }
                catch (Exception e) {
                    log.warning("The snapshot operation will be aborted due to a handler error " +
                        "[snapshot=" + req.snapshotName() + "].", e);

                    resultFut.onDone(e);
                }
            });

            return resultFut;
        }
        catch (RejectedExecutionException e) {
            return new GridFinishedFuture<>(e);
        }
    }

    /**
     * @param req Request on snapshot creation.
     * @return Future which will be completed when the snapshot will be finalized.
     */
    private IgniteInternalFuture<SnapshotOperationResponse> initLocalSnapshotEndStage(SnapshotOperationRequest req) {
        SnapshotOperationRequest snpReq = clusterSnpReq;

        if (snpReq == null || !F.eq(req.requestId(), snpReq.requestId()))
            return new GridFinishedFuture<>();

        try {
            if (req.error() != null) {
                snpReq.error(req.error());

                deleteSnapshot(snapshotLocalDir(req.snapshotName(), req.snapshotPath()), pdsSettings.folderName());
            }

            removeLastMetaStorageKey();
        }
        catch (Exception e) {
            return new GridFinishedFuture<>(e);
        }

        return new GridFinishedFuture<>(new SnapshotOperationResponse());
    }

    /**
     * @param id Request id.
     * @param res Results.
     * @param err Errors.
     */
    private void processLocalSnapshotEndStageResult(UUID id, Map<UUID, SnapshotOperationResponse> res, Map<UUID, Exception> err) {
        SnapshotOperationRequest snpReq = clusterSnpReq;

        if (snpReq == null || !F.eq(id, snpReq.requestId()))
            return;

        Set<UUID> endFail = new HashSet<>(snpReq.nodes());
        endFail.removeAll(res.keySet());

        clusterSnpReq = null;

        synchronized (snpOpMux) {
            if (clusterSnpFut != null) {
                if (endFail.isEmpty() && snpReq.error() == null) {
                    if (!F.isEmpty(snpReq.warnings())) {
                        IgniteException wrn = new IgniteException("Snapshot task '" + snpReq.snapshotName() +
                            "' completed with the warnings:" + U.nl() + '\t' + String.join(U.nl() + '\t',
                            snpReq.warnings()));

                        clusterSnpFut.onDone(wrn);
                    }
                    else
                        clusterSnpFut.onDone();

                    if (log.isInfoEnabled())
                        log.info(SNAPSHOT_FINISHED_MSG + snpReq);
                }
                else if (snpReq.error() == null) {
                    clusterSnpFut.onDone(new IgniteCheckedException("Snapshot creation has been finished with an error. " +
                        "Local snapshot tasks may not finished completely or finalizing results fails " +
                        "[fail=" + endFail + ", err=" + err + ']'));
                }
                else
                    clusterSnpFut.onDone(snpReq.error());

                clusterSnpFut = null;
            }
        }
    }

    /**
     * @return {@code True} if snapshot operation is in progress.
     */
    public boolean isSnapshotCreating() {
        if (clusterSnpReq != null)
            return true;

        synchronized (snpOpMux) {
            return clusterSnpReq != null || clusterSnpFut != null;
        }
    }

    /**
     * Sets the streamer warning flag to current snapshot process if it is active.
     */
    public void streamerWarning() {
        SnapshotOperationRequest snpTask = currentCreateRequest();

        if (snpTask != null)
            snpTask.streamerWarning(true);
    }

    /** @return Current create snapshot request. {@code Null} if there is no create snapshot operation in progress. */
    @Nullable public SnapshotOperationRequest currentCreateRequest() {
        return clusterSnpReq;
    }

    /**
     * Check if snapshot restore process is currently running.
     *
     * @return {@code True} if the snapshot restore operation is in progress.
     */
    public boolean isRestoring() {
        return restoreCacheGrpProc.restoringSnapshotName() != null;
    }

    /**
     * Check if snapshot restore process is currently running.
     *
     * @param snpName Snapshot name.
     * @return {@code True} if the snapshot restore operation from the specified snapshot is in progress locally.
     */
    public boolean isRestoring(String snpName) {
        return snpName.equals(restoreCacheGrpProc.restoringSnapshotName());
    }

    /**
     * Check if the cache or group with the specified name is currently being restored from the snapshot.
     *
     * @param ccfg Cache configuration.
     * @return {@code True} if the cache or group with the specified name is being restored.
     */
    public boolean isRestoring(CacheConfiguration<?, ?> ccfg) {
        return restoreCacheGrpProc.isRestoring(ccfg);
    }

    /**
     * Status of the restore operation cluster-wide.
     *
     * @param snpName Snapshot name.
     * @return Future that will be completed when the status of the restore operation is received from all the server
     * nodes. The result of this future will be {@code false} if the restore process with the specified snapshot name is
     * not running on all nodes.
     */
    public IgniteFuture<Boolean> restoreStatus(String snpName) {
        return executeRestoreManagementTask(SnapshotRestoreStatusTask.class, snpName);
    }

    /**
     * @param restoreId Restore process ID.
     * @return Server nodes on which a successful start of the cache(s) is required, if any of these nodes fails when
     *         starting the cache(s), the whole procedure is rolled back.
     */
    public Set<UUID> cacheStartRequiredAliveNodes(@Nullable IgniteUuid restoreId) {
        if (restoreId == null)
            return Collections.emptySet();

        return restoreCacheGrpProc.cacheStartRequiredAliveNodes(restoreId);
    }

    /**
     * @return List of all known snapshots on the local node.
     */
    public List<String> localSnapshotNames() {
        if (cctx.kernalContext().clientNode())
            throw new UnsupportedOperationException("Client and daemon nodes can not perform this operation.");

        if (locSnpDir == null)
            return Collections.emptyList();

        synchronized (snpOpMux) {
            return Arrays.stream(locSnpDir.listFiles(File::isDirectory))
                .map(File::getName)
                .collect(Collectors.toList());
        }
    }

    /** {@inheritDoc} */
    @Override public IgniteFuture<Void> cancelSnapshot(String name) {
        return new IgniteFutureImpl<>(cancelSnapshot0(name).chain(f -> null));
    }

    /**
     * @param name Snapshot name.
     * @return Future which will be completed when cancel operation finished.
     */
    private IgniteInternalFuture<Boolean> cancelSnapshot0(String name) {
        A.notNullOrEmpty(name, "Snapshot name must be not empty or null");

        cctx.kernalContext().security().authorize(ADMIN_SNAPSHOT);

        return cctx.kernalContext().closure()
            .callAsyncNoFailover(BROADCAST,
                new CancelSnapshotCallable(null, name),
                cctx.discovery().aliveServerNodes(),
                false,
                0,
                true);
    }

    /**
     * @param reqId Snapshot operation request ID.
     * @return Future which will be completed when cancel operation finished.
     */
    public IgniteFuture<Boolean> cancelSnapshotOperation(UUID reqId) {
        A.notNull(reqId, "Snapshot operation request ID must be not null");

        cctx.kernalContext().security().authorize(ADMIN_SNAPSHOT);

        IgniteInternalFuture<Boolean> fut0 = cctx.kernalContext().closure()
            .callAsyncNoFailover(BROADCAST,
                new CancelSnapshotCallable(reqId, null),
                cctx.discovery().aliveServerNodes(),
                false,
                0,
                true);

        return new IgniteFutureImpl<>(fut0);
    }

    /**
     * Cancel running snapshot operation (create/restore).
     *
     * @param reqId Snapshot operation request ID.
     * @return {@code True} if the operation with the specified ID was canceled.
     */
    private boolean cancelLocalSnapshotOperations(UUID reqId) {
        A.notNull(reqId, "Snapshot operation request ID must be not null");

        if (cancelLocalSnapshotTask0(task -> reqId.equals(task.requestId())))
            return true;

        return restoreCacheGrpProc.cancel(reqId, null).get();
    }

    /**
     * @param name Snapshot name to cancel operation on local node.
     * @return {@code True} if the snapshot operation was canceled.
     */
    public boolean cancelLocalSnapshotTask(String name) {
        A.notNullOrEmpty(name, "Snapshot name must be not null or empty");

        return cancelLocalSnapshotTask0(task -> name.equals(task.snapshotName()));
    }

    /**
     * @param filter Snapshot task filter.
     * @return {@code True} if the snapshot operation was canceled.
     */
    private boolean cancelLocalSnapshotTask0(Function<AbstractSnapshotFutureTask<?>, Boolean> filter) {
        ClusterSnapshotFuture fut0 = null;
        boolean canceled = false;

        busyLock.enterBusy();

        try {
            for (AbstractSnapshotFutureTask<?> sctx : locSnpTasks.values()) {
                if (filter.apply(sctx))
                    canceled |= sctx.cancel();
            }

            synchronized (snpOpMux) {
                if (clusterSnpFut != null)
                    fut0 = clusterSnpFut;
            }
        }
        finally {
            busyLock.leaveBusy();
        }

        // Future may be completed with cancelled exception, which is expected.
        try {
            if (fut0 != null)
                fut0.get();
        }
        catch (IgniteCheckedException e) {
            if (e instanceof IgniteFutureCancelledCheckedException) {
                if (log.isInfoEnabled())
                    log.info("Expected cancelled exception: " + e.getMessage());
            }
            else
                throw new IgniteException(e);
        }

        return canceled;
    }

    /** {@inheritDoc} */
    @Override public IgniteFuture<Boolean> cancelSnapshotRestore(String name) {
        return new IgniteFutureImpl<>(cancelSnapshot0(name));
    }

    /**
     * @param name Snapshot name.
     *
     * @return Future that will be finished when process the process is complete. The result of this future will be
     * {@code false} if the restore process with the specified snapshot name is not running at all.
     *
     * @deprecated Use {@link #cancelLocalSnapshotOperations(UUID)} instead.
     */
    @Deprecated
    public IgniteFuture<Boolean> cancelLocalRestoreTask(String name) {
        return restoreCacheGrpProc.cancel(null, name);
    }

    /**
     * @param name Snapshot name.
     * @param snpPath Snapshot directory path.
     * @return Future with the result of execution snapshot partitions verify task, which besides calculating partition
     *         hashes of {@link IdleVerifyResultV2} also contains the snapshot metadata distribution across the cluster.
     */
    public IgniteInternalFuture<IdleVerifyResultV2> checkSnapshot(String name, @Nullable String snpPath) {
        A.notNullOrEmpty(name, "Snapshot name cannot be null or empty.");
        A.ensure(U.alphanumericUnderscore(name), "Snapshot name must satisfy the following name pattern: a-zA-Z0-9_");

        cctx.kernalContext().security().authorize(ADMIN_SNAPSHOT);

        return checkSnapshot(name, snpPath, null, false).chain(f -> {
            try {
                return f.get().idleVerifyResult();
            }
            catch (Throwable t) {
                throw new GridClosureException(t);
            }
        });
    }

    /**
     * The check snapshot procedure performs compute operation over the whole cluster to verify the snapshot
     * entirety and partitions consistency. The result future will be completed with an exception if this
     * exception is not related to the check procedure, and will be completed normally with the {@code IdleVerifyResult}.
     *
     * @param name Snapshot name.
     * @param snpPath Snapshot directory path.
     * @param grps Collection of cache group names to check.
     * @param includeCustomHandlers {@code True} to invoke all user-defined {@link SnapshotHandlerType#RESTORE}
     *                              handlers, otherwise only system consistency check will be performed.
     * @return Future with the result of execution snapshot partitions verify task, which besides calculating partition
     *         hashes of {@link IdleVerifyResultV2} also contains the snapshot metadata distribution across the cluster.
     */
    public IgniteInternalFuture<SnapshotPartitionsVerifyTaskResult> checkSnapshot(
        String name,
        @Nullable String snpPath,
        @Nullable Collection<String> grps,
        boolean includeCustomHandlers
    ) {
        A.notNullOrEmpty(name, "Snapshot name cannot be null or empty.");
        A.ensure(U.alphanumericUnderscore(name), "Snapshot name must satisfy the following name pattern: a-zA-Z0-9_");
        A.ensure(grps == null || grps.stream().filter(Objects::isNull).collect(Collectors.toSet()).isEmpty(),
            "Collection of cache groups names cannot contain null elements.");

        GridFutureAdapter<SnapshotPartitionsVerifyTaskResult> res = new GridFutureAdapter<>();

        GridKernalContext kctx0 = cctx.kernalContext();

        Collection<ClusterNode> bltNodes = F.view(cctx.discovery().serverNodes(AffinityTopologyVersion.NONE),
            (node) -> CU.baselineNode(node, kctx0.state().clusterState()));

        kctx0.task().setThreadContext(TC_SKIP_AUTH, true);
        kctx0.task().setThreadContext(TC_SUBGRID, bltNodes);

        SnapshotMetadataCollectorTaskArg taskArg = new SnapshotMetadataCollectorTaskArg(name, snpPath);

        kctx0.task().execute(SnapshotMetadataCollectorTask.class, taskArg).listen(f0 -> {
            if (f0.error() == null) {
                Map<ClusterNode, List<SnapshotMetadata>> metas = f0.result();

                Map<Integer, String> grpIds = grps == null ? Collections.emptyMap() :
                    grps.stream().collect(Collectors.toMap(CU::cacheId, v -> v));

                byte[] masterKeyDigest = kctx0.config().getEncryptionSpi().masterKeyDigest();

                for (List<SnapshotMetadata> nodeMetas : metas.values()) {
                    for (SnapshotMetadata meta : nodeMetas) {
                        byte[] snpMasterKeyDigest = meta.masterKeyDigest();

                        if (masterKeyDigest == null && snpMasterKeyDigest != null) {
                            res.onDone(new SnapshotPartitionsVerifyTaskResult(metas, new IdleVerifyResultV2(
                                Collections.singletonMap(cctx.localNode(), new IllegalArgumentException("Snapshot '" +
                                    meta.snapshotName() + "' has encrypted caches while encryption is disabled. To " +
                                    "restore this snapshot, start Ignite with configured encryption and the same " +
                                    "master key.")))));

                            return;
                        }

                        if (snpMasterKeyDigest != null && !Arrays.equals(snpMasterKeyDigest, masterKeyDigest)) {
                            res.onDone(new SnapshotPartitionsVerifyTaskResult(metas, new IdleVerifyResultV2(
                                Collections.singletonMap(cctx.localNode(), new IllegalArgumentException("Snapshot '" +
                                    meta.snapshotName() + "' has different master key digest. To restore this " +
                                    "snapshot, start Ignite with the same master key.")))));

                            return;
                        }

                        grpIds.keySet().removeAll(meta.partitions().keySet());
                    }
                }

                if (!grpIds.isEmpty()) {
                    res.onDone(new SnapshotPartitionsVerifyTaskResult(metas,
                        new IdleVerifyResultV2(Collections.singletonMap(cctx.localNode(),
                            new IllegalArgumentException("Cache group(s) was not " +
                                "found in the snapshot [groups=" + grpIds.values() + ", snapshot=" + name + ']')))));

                    return;
                }

                if (metas.isEmpty()) {
                    res.onDone(new SnapshotPartitionsVerifyTaskResult(metas,
                        new IdleVerifyResultV2(Collections.singletonMap(cctx.localNode(),
                            new IllegalArgumentException("Snapshot does not exists [snapshot=" + name +
                                (snpPath != null ? ", baseDir=" + snpPath : "") + ']')))));

                    return;
                }

                kctx0.task().setThreadContext(TC_SKIP_AUTH, true);
                kctx0.task().setThreadContext(TC_SUBGRID, new ArrayList<>(metas.keySet()));

                Class<? extends AbstractSnapshotVerificationTask> cls =
                    includeCustomHandlers ? SnapshotHandlerRestoreTask.class : SnapshotPartitionsVerifyTask.class;

                kctx0.task().execute(cls, new SnapshotPartitionsVerifyTaskArg(grps, metas, snpPath))
                    .listen(f1 -> {
                        if (f1.error() == null)
                            res.onDone(f1.result());
                        else if (f1.error() instanceof IgniteSnapshotVerifyException)
                            res.onDone(new SnapshotPartitionsVerifyTaskResult(metas,
                                new IdleVerifyResultV2(((IgniteSnapshotVerifyException)f1.error()).exceptions())));
                        else
                            res.onDone(f1.error());
                    });
            }
            else {
                if (f0.error() instanceof IgniteSnapshotVerifyException)
                    res.onDone(new SnapshotPartitionsVerifyTaskResult(null,
                        new IdleVerifyResultV2(((IgniteSnapshotVerifyException)f0.error()).exceptions())));
                else
                    res.onDone(f0.error());
            }
        });

        return res;
    }

    /**
     * @param snpName Snapshot name.
     * @param folderName The name of a directory for the cache group.
     * @param names Cache group names to filter.
     * @return The list of cache or cache group names in given snapshot on local node.
     */
    public List<File> snapshotCacheDirectories(String snpName, @Nullable String snpPath, String folderName, Predicate<String> names) {
        File snpDir = snapshotLocalDir(snpName, snpPath);

        if (!snpDir.exists())
            return Collections.emptyList();

        return cacheDirectories(new File(snpDir, databaseRelativePath(folderName)), names);
    }

    /**
     * @param snpDir The full path to the snapshot files.
     * @param consId Node consistent id to read metadata for.
     * @return Snapshot metadata instance.
     */
    public SnapshotMetadata readSnapshotMetadata(File snpDir, String consId) {
        return readSnapshotMetadata(new File(snpDir, snapshotMetaFileName(consId)));
    }

    /**
     * @param smf File denoting to snapshot metafile.
     * @return Snapshot metadata instance.
     */
    private SnapshotMetadata readSnapshotMetadata(File smf) {
        if (!smf.exists())
            throw new IgniteException("Snapshot metafile cannot be read due to it doesn't exist: " + smf);

        String smfName = smf.getName().substring(0, smf.getName().length() - SNAPSHOT_METAFILE_EXT.length());

        try (InputStream in = new BufferedInputStream(new FileInputStream(smf))) {
            SnapshotMetadata meta = marsh.unmarshal(in, U.resolveClassLoader(cctx.gridConfig()));

            if (!U.maskForFileName(meta.consistentId()).equals(smfName)) {
                throw new IgniteException(
                    "Error reading snapshot metadata [smfName=" + smfName + ", consId=" + U.maskForFileName(meta.consistentId())
                );
            }

            return meta;
        }
        catch (IgniteCheckedException | IOException e) {
            throw new IgniteException("An error occurred during reading snapshot metadata file [file=" +
                smf.getAbsolutePath() + "]", e);
        }
    }

    /**
     * @param snpName Snapshot name.
     * @param snpPath Snapshot directory path.
     * @return List of snapshot metadata for the given snapshot name on local node.
     * If snapshot has been taken from local node the snapshot metadata for given
     * local node will be placed on the first place.
     */
    public List<SnapshotMetadata> readSnapshotMetadatas(String snpName, @Nullable String snpPath) {
        A.notNullOrEmpty(snpName, "Snapshot name cannot be null or empty.");
        A.ensure(U.alphanumericUnderscore(snpName), "Snapshot name must satisfy the following name pattern: a-zA-Z0-9_");

        File snpDir = snapshotLocalDir(snpName, snpPath);

        if (!(snpDir.exists() && snpDir.isDirectory()))
            return Collections.emptyList();

        List<File> smfs = new ArrayList<>();

        try (DirectoryStream<Path> ds = Files.newDirectoryStream(snpDir.toPath())) {
            for (Path d : ds) {
                if (Files.isRegularFile(d) && d.getFileName().toString().toLowerCase().endsWith(SNAPSHOT_METAFILE_EXT))
                    smfs.add(d.toFile());
            }
        }
        catch (IOException e) {
            throw new IgniteException(e);
        }

        if (smfs.isEmpty())
            return Collections.emptyList();

        Map<String, SnapshotMetadata> metasMap = new HashMap<>();
        SnapshotMetadata prev = null;

        for (File smf : smfs) {
            SnapshotMetadata curr = readSnapshotMetadata(smf);

            if (prev != null && !prev.sameSnapshot(curr))
                throw new IgniteException("Snapshot metadata files are from different snapshots [prev=" + prev + ", curr=" + curr);

            metasMap.put(curr.consistentId(), curr);

            prev = curr;
        }

        SnapshotMetadata currNodeSmf = metasMap.remove(cctx.localNode().consistentId().toString());

        // Snapshot metadata for the local node must be first in the result map.
        if (currNodeSmf == null)
            return new ArrayList<>(metasMap.values());
        else {
            List<SnapshotMetadata> result = new ArrayList<>();

            result.add(currNodeSmf);
            result.addAll(metasMap.values());

            return result;
        }
    }

    /** {@inheritDoc} */
    @Override public IgniteFuture<Void> createSnapshot(String name) {
        return createSnapshot(name, null);
    }

    /**
     * Create a consistent copy of all persistence cache groups from the whole cluster.
     *
     * @param name Snapshot unique name which satisfies the following name pattern [a-zA-Z0-9_].
     * @param snpPath Snapshot directory path.
     * @return Future which will be completed when a process ends.
     */
    public IgniteFutureImpl<Void> createSnapshot(String name, @Nullable String snpPath) {
        A.notNullOrEmpty(name, "Snapshot name cannot be null or empty.");
        A.ensure(U.alphanumericUnderscore(name), "Snapshot name must satisfy the following name pattern: a-zA-Z0-9_");

        try {
            cctx.kernalContext().security().authorize(ADMIN_SNAPSHOT);

            if (!IgniteFeatures.allNodesSupports(cctx.discovery().aliveServerNodes(), PERSISTENCE_CACHE_SNAPSHOT))
                throw new IgniteException("Not all nodes in the cluster support a snapshot operation.");

            if (!CU.isPersistenceEnabled(cctx.gridConfig())) {
                throw new IgniteException("Create snapshot request has been rejected. Snapshots on an in-memory " +
                    "clusters are not allowed.");
            }

            if (!cctx.kernalContext().state().clusterState().state().active())
                throw new IgniteException("Snapshot operation has been rejected. The cluster is inactive.");

            DiscoveryDataClusterState clusterState = cctx.kernalContext().state().clusterState();

            if (!clusterState.hasBaselineTopology())
                throw new IgniteException("Snapshot operation has been rejected. The baseline topology is not configured for cluster.");

            if (cctx.kernalContext().clientNode()) {
                ClusterNode crd = U.oldest(cctx.kernalContext().discovery().aliveServerNodes(), null);

                if (crd == null)
                    throw new IgniteException("There is no alive server nodes in the cluster");

                return new IgniteSnapshotFutureImpl(cctx.kernalContext().closure()
                    .callAsyncNoFailover(BALANCE,
                        new CreateSnapshotCallable(name),
                        Collections.singletonList(crd),
                        false,
                        0,
                        true));
            }

            ClusterSnapshotFuture snpFut0;

            synchronized (snpOpMux) {
                if (clusterSnpFut != null && !clusterSnpFut.isDone()) {
                    throw new IgniteException(
                        "Create snapshot request has been rejected. The previous snapshot operation was not completed."
                    );
                }

                if (clusterSnpReq != null)
                    throw new IgniteException("Create snapshot request has been rejected. Parallel snapshot processes are not allowed.");

                if (localSnapshotNames().contains(name)) {
                    throw new IgniteException(
                        "Create snapshot request has been rejected. Snapshot with given name already exists on local node."
                    );
                }

                if (isRestoring()) {
                    throw new IgniteException(
                        "Snapshot operation has been rejected. Cache group restore operation is currently in progress."
                    );
                }

                snpFut0 = new ClusterSnapshotFuture(UUID.randomUUID(), name);

                clusterSnpFut = snpFut0;
                lastSeenSnpFut = snpFut0;
            }

            List<String> grps = cctx.cache().persistentGroups().stream()
                .filter(g -> cctx.cache().cacheType(g.cacheOrGroupName()) == CacheType.USER)
                .map(CacheGroupDescriptor::cacheOrGroupName)
                .collect(Collectors.toList());

            grps.add(METASTORAGE_CACHE_NAME);

            List<ClusterNode> srvNodes = cctx.discovery().serverNodes(AffinityTopologyVersion.NONE);

            snpFut0.listen(f -> {
                if (f.error() == null)
                    recordSnapshotEvent(name, SNAPSHOT_FINISHED_MSG + grps, EVT_CLUSTER_SNAPSHOT_FINISHED);
                else
                    recordSnapshotEvent(name, SNAPSHOT_FAILED_MSG + f.error().getMessage(), EVT_CLUSTER_SNAPSHOT_FAILED);
            });

            Set<UUID> bltNodeIds =
                new HashSet<>(F.viewReadOnly(srvNodes, F.node2id(), (node) -> CU.baselineNode(node, clusterState)));

            startSnpProc.start(snpFut0.rqId,
                new SnapshotOperationRequest(snpFut0.rqId, cctx.localNodeId(), name, snpPath, grps, bltNodeIds));

            String msg = "Cluster-wide snapshot operation started [snpName=" + name + ", grps=" + grps + ']';

            recordSnapshotEvent(name, msg, EVT_CLUSTER_SNAPSHOT_STARTED);

            if (log.isInfoEnabled())
                log.info(msg);

            return new IgniteFutureImpl<>(snpFut0);
        }
        catch (Exception e) {
            recordSnapshotEvent(name, SNAPSHOT_FAILED_MSG + e.getMessage(), EVT_CLUSTER_SNAPSHOT_FAILED);

            U.error(log, SNAPSHOT_FAILED_MSG, e);

            lastSeenSnpFut = new ClusterSnapshotFuture(name, e);

            return new IgniteFinishedFutureImpl<>(e);
        }
    }

    /** {@inheritDoc} */
    @Override public IgniteFuture<Void> restoreSnapshot(String name, @Nullable Collection<String> grpNames) {
        return restoreSnapshot(name, null, grpNames);
    }

    /**
     * Restore cache group(s) from the snapshot.
     *
     * @param name Snapshot name.
     * @param snpPath Snapshot directory path.
     * @param grpNames Cache groups to be restored or {@code null} to restore all cache groups from the snapshot.
     * @return Future which will be completed when restore operation finished.
     */
    public IgniteFutureImpl<Void> restoreSnapshot(String name, @Nullable String snpPath, @Nullable Collection<String> grpNames) {
        A.notNullOrEmpty(name, "Snapshot name cannot be null or empty.");
        A.ensure(U.alphanumericUnderscore(name), "Snapshot name must satisfy the following name pattern: a-zA-Z0-9_");
        A.ensure(grpNames == null || !grpNames.isEmpty(), "List of cache group names cannot be empty.");

        cctx.kernalContext().security().authorize(ADMIN_SNAPSHOT);

        return restoreCacheGrpProc.start(name, snpPath, grpNames);
    }

    /** {@inheritDoc} */
    @Override public void onReadyForReadWrite(ReadWriteMetastorage metaStorage) throws IgniteCheckedException {
        synchronized (snpOpMux) {
            this.metaStorage = metaStorage;

            if (recovered)
                removeLastMetaStorageKey();

            recovered = false;
        }
    }

    /** {@inheritDoc} */
    @Override public void onReadyForRead(ReadOnlyMetastorage metaStorage) throws IgniteCheckedException {
        restoreCacheGrpProc.cleanup();

        // Snapshot which has not been completed due to the local node crashed must be deleted.
        String snpName = (String)metaStorage.read(SNP_RUNNING_KEY);
        String snpDirName = snpName == null ? (String)metaStorage.read(SNP_RUNNING_DIR_KEY) : null;

        File snpDir = snpName != null ? snapshotLocalDir(snpName, null) : snpDirName != null ? new File(snpDirName) : null;

        if (snpDir == null)
            return;

        recovered = true;

        for (File tmp : snapshotTmpDir().listFiles())
            U.delete(tmp);

        deleteSnapshot(snpDir, pdsSettings.folderName());

        if (log.isInfoEnabled()) {
            log.info("Previous attempt to create snapshot fail due to the local node crash. All resources " +
                "related to snapshot operation have been deleted: " + snpDir.getName());
        }
    }

    /**
     * @param evt Discovery event to check.
     * @return {@code true} if exchange started by snapshot operation.
     */
    public static boolean isSnapshotOperation(DiscoveryEvent evt) {
        return !evt.eventNode().isClient() &&
            evt.type() == EVT_DISCOVERY_CUSTOM_EVT &&
            ((DiscoveryCustomEvent)evt).customMessage() instanceof SnapshotStartDiscoveryMessage;
    }

    /** {@inheritDoc} */
    @Override public void onDoneBeforeTopologyUnlock(GridDhtPartitionsExchangeFuture fut) {
        if (clusterSnpReq == null || cctx.kernalContext().clientNode())
            return;

        SnapshotOperationRequest snpReq = clusterSnpReq;

        AbstractSnapshotFutureTask<?> task = locSnpTasks.get(snpReq.snapshotName());

        if (task == null)
            return;

        if (task.start()) {
            cctx.database().forceNewCheckpoint(String.format("Start snapshot operation: %s", snpReq.snapshotName()), lsnr -> {});

            // Schedule task on a checkpoint and wait when it starts.
            try {
                long start = U.currentTimeMillis();

                ((SnapshotFutureTask)task).started().get();

                if (log.isInfoEnabled()) {
                    log.info("Finished waiting for a synchronized checkpoint under topology lock " +
                        "[snpName=" + task.snapshotName() + ", time=" + (U.currentTimeMillis() - start) + "ms]");
                }
            }
            catch (IgniteCheckedException e) {
                U.error(log, "Fail to wait while cluster-wide snapshot operation started", e);
            }
        }
    }

    /**
     * @param rmtNodeId The remote node to connect to.
     * @param reqId Snapshot operation request ID.
     * @param snpName Snapshot name to request.
     * @param rmtSnpPath Snapshot directory path on the remote node.
     * @param parts Collection of pairs group and appropriate cache partition to be snapshot.
     * @param stopChecker Node stop or prcoess interrupt checker.
     * @param partHnd Received partition handler.
     */
    public IgniteInternalFuture<Void> requestRemoteSnapshotFiles(
        UUID rmtNodeId,
        UUID reqId,
        String snpName,
        @Nullable String rmtSnpPath,
        Map<Integer, Set<Integer>> parts,
        BooleanSupplier stopChecker,
        BiConsumer<@Nullable File, @Nullable Throwable> partHnd
    ) throws IgniteCheckedException {
        assert U.alphanumericUnderscore(snpName) : snpName;
        assert partHnd != null;

        ClusterNode rmtNode = cctx.discovery().node(rmtNodeId);

        if (rmtNode == null) {
            throw new ClusterTopologyCheckedException("Snapshot remote request cannot be performed. " +
                "Remote node left the grid [rmtNodeId=" + rmtNodeId + ']');
        }

        if (!nodeSupports(rmtNode, PERSISTENCE_CACHE_SNAPSHOT))
            throw new IgniteCheckedException("Snapshot on remote node is not supported: " + rmtNode.id());

        RemoteSnapshotFilesRecevier fut =
            new RemoteSnapshotFilesRecevier(this, rmtNodeId, reqId, snpName, rmtSnpPath, parts, stopChecker, partHnd);

        snpRmtMgr.submit(fut);

        return fut;
    }

    /**
     * @param grps List of cache groups which will be destroyed.
     */
    public void onCacheGroupsStopped(List<Integer> grps) {
        for (AbstractSnapshotFutureTask<?> sctx : F.view(locSnpTasks.values(), t -> t instanceof SnapshotFutureTask)) {
            Set<Integer> retain = new HashSet<>(grps);

            retain.retainAll(((SnapshotFutureTask)sctx).affectedCacheGroups());

            if (!retain.isEmpty()) {
                sctx.acceptException(new IgniteCheckedException("Snapshot has been interrupted due to some of the required " +
                    "cache groups stopped: " + retain));
            }
        }
    }

    /**
     * @param consId Consistent node id.
     * @return Snapshot metadata file name.
     */
    private static String snapshotMetaFileName(String consId) {
        return U.maskForFileName(consId) + SNAPSHOT_METAFILE_EXT;
    }

    /**
     * @param snpDir The full path to the snapshot files.
     * @param folderName The node folder name, usually it's the same as the U.maskForFileName(consistentId).
     * @return Standalone kernal context related to the snapshot.
     * @throws IgniteCheckedException If fails.
     */
    public StandaloneGridKernalContext createStandaloneKernalContext(File snpDir, String folderName) throws IgniteCheckedException {
        return new StandaloneGridKernalContext(log,
            resolveBinaryWorkDir(snpDir.getAbsolutePath(), folderName),
            resolveMappingFileStoreWorkDir(snpDir.getAbsolutePath()));
    }

    /**
     * @param grpName Cache group name.
     * @param partId Partition id.
     * @param pageStore File page store to iterate over.
     * @return Iterator over partition.
     * @throws IgniteCheckedException If and error occurs.
     */
    public GridCloseableIterator<CacheDataRow> partitionRowIterator(GridKernalContext ctx,
        String grpName,
        int partId,
        FilePageStore pageStore
    ) throws IgniteCheckedException {
        CacheObjectContext coctx = new CacheObjectContext(ctx, grpName, null, false,
            false, false, false, false);

        GridCacheSharedContext<?, ?> sctx = new GridCacheSharedContext<>(ctx, null, null, null,
            null, null, null, null, null, null,
            null, null, null, null, null,
            null, null, null, null, null, null);

        return new DataPageIterator(sctx, coctx, pageStore, partId);
    }

    /**
     * @param snpName Snapshot name.
     * @param folderName The node folder name, usually it's the same as the U.maskForFileName(consistentId).
     * @param grpName Cache group name.
     * @param partId Partition id.
     * @param encrKeyProvider Encryption keys provider to create encrypted IO. If {@code null}, no encrypted IO is used.
     * @return Iterator over partition.
     * @throws IgniteCheckedException If and error occurs.
     */
    public GridCloseableIterator<CacheDataRow> partitionRowIterator(String snpName,
        String folderName,
        String grpName,
        int partId,
        @Nullable EncryptionCacheKeyProvider encrKeyProvider
    ) throws IgniteCheckedException {
        File snpDir = resolveSnapshotDir(snpName, null);

        File nodePath = new File(snpDir, databaseRelativePath(folderName));

        if (!nodePath.exists())
            throw new IgniteCheckedException("Consistent id directory doesn't exists: " + nodePath.getAbsolutePath());

        List<File> grps = cacheDirectories(nodePath, name -> name.equals(grpName));

        if (F.isEmpty(grps)) {
            throw new IgniteCheckedException(
                "The snapshot cache group not found [dir=" + snpDir.getAbsolutePath() + ", grpName=" + grpName + ']'
            );
        }

        if (grps.size() > 1) {
            throw new IgniteCheckedException(
                "The snapshot cache group directory cannot be uniquely identified [dir=" + snpDir.getAbsolutePath() +
                    ", grpName=" + grpName + ']'
            );
        }

        File snpPart = getPartitionFile(new File(snapshotLocalDir(snpName, null), databaseRelativePath(folderName)),
            grps.get(0).getName(), partId);

        int grpId = CU.cacheId(grpName);

        FilePageStore pageStore = (FilePageStore)storeMgr.getPageStoreFactory(grpId,
            encrKeyProvider == null || encrKeyProvider.getActiveKey(grpId) == null ? null : encrKeyProvider).
            createPageStore(getTypeByPartId(partId),
                snpPart::toPath,
                val -> {});

        GridCloseableIterator<CacheDataRow> partIter = partitionRowIterator(cctx.kernalContext(), grpName, partId, pageStore);

        return new GridCloseableIteratorAdapter<CacheDataRow>() {
            /** {@inheritDoc} */
            @Override protected CacheDataRow onNext() throws IgniteCheckedException {
                return partIter.nextX();
            }

            /** {@inheritDoc} */
            @Override protected boolean onHasNext() throws IgniteCheckedException {
                return partIter.hasNextX();
            }

            /** {@inheritDoc} */
            @Override protected void onClose() {
                U.closeQuiet(pageStore);
            }
        };
    }

    /**
     * @param snpName Unique snapshot name.
     * @param srcNodeId Node id which cause snapshot operation.
     * @param requestId Snapshot operation request ID.
     * @param parts Collection of pairs group and appropriate cache partition to be snapshot.
     * @param withMetaStorage {@code true} if all metastorage data must be also included into snapshot.
     * @param snpSndr Factory which produces snapshot receiver instance.
     * @return Snapshot operation task which should be registered on checkpoint to run.
     */
    AbstractSnapshotFutureTask<?> registerSnapshotTask(
        String snpName,
        UUID srcNodeId,
        UUID requestId,
        Map<Integer, Set<Integer>> parts,
        boolean withMetaStorage,
        SnapshotSender snpSndr
    ) {
        AbstractSnapshotFutureTask<?> task = registerTask(snpName, new SnapshotFutureTask(cctx, srcNodeId, requestId,
            snpName, tmpWorkDir, ioFactory, snpSndr, parts, withMetaStorage, locBuff));

        if (!withMetaStorage) {
            for (Integer grpId : parts.keySet()) {
                if (!cctx.cache().isEncrypted(grpId))
                    continue;

                task.onDone(new IgniteCheckedException("Snapshot contains encrypted cache group " + grpId +
                    " but doesn't include metastore. Metastore is required because it holds encryption keys " +
                    "required to start with encrypted caches contained in the snapshot."));

                return task;
            }
        }

        return task;
    }

    /**
     * @param task Snapshot operation task to be executed.
     * @return Snapshot operation task which should be registered on checkpoint to run.
     */
    private AbstractSnapshotFutureTask<?> registerTask(String rqId, AbstractSnapshotFutureTask<?> task) {
        if (!busyLock.enterBusy()) {
            return new SnapshotFinishedFutureTask(new IgniteCheckedException("Snapshot manager is stopping [locNodeId=" +
                cctx.localNodeId() + ']'));
        }

        try {
            if (locSnpTasks.containsKey(rqId)) {
                return new SnapshotFinishedFutureTask(new IgniteCheckedException("Snapshot with requested name is already scheduled: " +
                    rqId));
            }

            AbstractSnapshotFutureTask<?> prev = locSnpTasks.putIfAbsent(rqId, task);

            if (prev != null)
                return new SnapshotFinishedFutureTask(new IgniteCheckedException("Snapshot with requested name is already scheduled: " +
                    rqId));

            if (log.isInfoEnabled()) {
                log.info("Snapshot task has been registered on local node [sctx=" + this +
                    ", task=" + task.getClass().getSimpleName() +
                    ", topVer=" + cctx.discovery().topologyVersionEx() + ']');
            }

            task.listen(f -> locSnpTasks.remove(rqId));

            return task;
        }
        finally {
            busyLock.leaveBusy();
        }
    }

    /** @return Current snapshot task. */
    private SnapshotFutureTask currentSnapshotTask() {
        SnapshotOperationRequest req = clusterSnpReq;

        if (req == null)
            return null;

        AbstractSnapshotFutureTask<?> task = locSnpTasks.get(req.snapshotName());

        if (!(task instanceof SnapshotFutureTask))
            return null;

        return (SnapshotFutureTask)task;
    }

    /**
     * @param factory Factory which produces {@link LocalSnapshotSender} implementation.
     */
    void localSnapshotSenderFactory(BiFunction<String, String, SnapshotSender> factory) {
        locSndrFactory = factory;
    }

    /**
     * @return Factory which produces {@link LocalSnapshotSender} implementation.
     */
    BiFunction<String, String, SnapshotSender> localSnapshotSenderFactory() {
        return locSndrFactory;
    }

    /**
     * @param factory Factory which produces {@link RemoteSnapshotSender} implementation.
     */
    void remoteSnapshotSenderFactory(BiFunction<String, UUID, SnapshotSender> factory) {
        rmtSndrFactory = factory;
    }

    /**
     * @param rqId Request id.
     * @param nodeId Node id.
     * @return Snapshot sender related to given node id.
     */
    RemoteSnapshotSender remoteSnapshotSenderFactory(String rqId, UUID nodeId) {
        return new RemoteSnapshotSender(log,
            cctx.kernalContext().pools().getSnapshotExecutorService(),
            cctx.gridIO().openTransmissionSender(nodeId, DFLT_INITIAL_SNAPSHOT_TOPIC),
            rqId);
    }

    /** Snapshot finished successfully or already restored. Key can be removed. */
    private void removeLastMetaStorageKey() throws IgniteCheckedException {
        cctx.database().checkpointReadLock();

        try {
            metaStorage.remove(SNP_RUNNING_DIR_KEY);
            metaStorage.remove(SNP_RUNNING_KEY);
        }
        finally {
            cctx.database().checkpointReadUnlock();
        }
    }

    /**
     * @param snpName Snapshot name event related to.
     * @param msg Event message.
     * @param type Snapshot event type.
     */
    void recordSnapshotEvent(String snpName, String msg, int type) {
        if (!cctx.gridEvents().isRecordable(type) || !cctx.gridEvents().hasListener(type))
            return;

        cctx.kernalContext().closure().runLocalSafe(new GridPlainRunnable() {
            @Override public void run() {
                cctx.gridEvents().record(new SnapshotEvent(cctx.localNode(),
                    msg,
                    snpName,
                    type));
            }
        });
    }

    /**
     * @return The executor used to run snapshot tasks.
     */
    ExecutorService snapshotExecutorService() {
        return cctx.kernalContext().pools().getSnapshotExecutorService();
    }

    /**
     * @param ioFactory Factory to create IO interface over a page stores.
     */
    public void ioFactory(FileIOFactory ioFactory) {
        this.ioFactory = ioFactory;
    }

    /**
     * @return Factory to create IO interface over a page stores.
     */
    public FileIOFactory ioFactory() {
        return ioFactory;
    }

    /**
     * @param nodeId Remote node id on which requests has been registered.
     * @return Snapshot future related to given node id.
     */
    AbstractSnapshotFutureTask<?> lastScheduledSnapshotResponseRemoteTask(UUID nodeId) {
        return locSnpTasks.values().stream()
            .filter(t -> t instanceof SnapshotResponseRemoteFutureTask)
            .filter(t -> t.sourceNodeId().equals(nodeId))
            .findFirst()
            .orElse(null);
    }

    /**
     * @return Relative configured path of persistence data storage directory for the local node.
     * Example: {@code snapshotWorkDir/db/IgniteNodeName0}
     */
    static String databaseRelativePath(String folderName) {
        return Paths.get(DB_DEFAULT_FOLDER, folderName).toString();
    }

    /**
     * @param cfg Ignite configuration.
     * @return Snapshot directory resolved through given configuration.
     */
    public static File resolveSnapshotWorkDirectory(IgniteConfiguration cfg) {
        try {
            return U.resolveWorkDirectory(cfg.getWorkDirectory() == null ? U.defaultWorkDirectory() : cfg.getWorkDirectory(),
                cfg.getSnapshotPath(), false);
        }
        catch (IgniteCheckedException e) {
            throw new IgniteException(e);
        }
    }

    /**
     * @param factory Factory to produce FileIO access.
     * @param from Copy from file.
     * @param to Copy data to file.
     * @param length Number of bytes to copy from beginning.
     */
    static void copy(FileIOFactory factory, File from, File to, long length) {
        copy(factory, from, to, length, null);
    }

    /**
     * @param factory Factory to produce FileIO access.
     * @param from Copy from file.
     * @param to Copy data to file.
     * @param length Number of bytes to copy from beginning.
     * @param rateLimiter Transfer rate limiter.
     */
    static void copy(FileIOFactory factory, File from, File to, long length, @Nullable BasicRateLimiter rateLimiter) {
        try (FileIO src = factory.create(from, READ);
             FileChannel dest = new FileOutputStream(to).getChannel()) {
            if (src.size() < length) {
                throw new IgniteException("The source file to copy is not long enough " +
                    "[expected=" + length + ", actual=" + src.size() + ']');
            }

            boolean unlimited = rateLimiter == null || rateLimiter.isUnlimited();
            long written = 0;

            while (written < length) {
                if (unlimited) {
                    written += src.transferTo(written, length - written, dest);

                    continue;
                }

                long blockLen = Math.min(length - written, SNAPSHOT_LIMITED_TRANSFER_BLOCK_SIZE_BYTES);

                rateLimiter.acquire(blockLen);

                long blockWritten = 0;

                do {
                    blockWritten += src.transferTo(written + blockWritten, blockLen - blockWritten, dest);
                }
                while (blockWritten < blockLen);

                written += blockWritten;
            }
        }
        catch (IgniteInterruptedCheckedException e) {
            throw new IgniteInterruptedException((InterruptedException)e.getCause());
        }
        catch (IOException e) {
            throw new IgniteException(e);
        }
    }

    /**
     * @param taskCls Snapshot restore operation management task class.
     * @param snpName Snapshot name.
     */
    private IgniteFuture<Boolean> executeRestoreManagementTask(
        Class<? extends ComputeTask<String, Boolean>> taskCls,
        String snpName
    ) {
        cctx.kernalContext().security().authorize(ADMIN_SNAPSHOT);

        Collection<ClusterNode> bltNodes = F.view(cctx.discovery().serverNodes(AffinityTopologyVersion.NONE),
            (node) -> CU.baselineNode(node, cctx.kernalContext().state().clusterState()));

        cctx.kernalContext().task().setThreadContext(TC_SKIP_AUTH, true);
        cctx.kernalContext().task().setThreadContext(TC_SUBGRID, bltNodes);

        return new IgniteFutureImpl<>(cctx.kernalContext().task().execute(taskCls, snpName));
    }

    /**
     * @param meta Snapshot metadata.
     * @return Snapshot view.
     */
    private SnapshotView snapshotViewSupplier(SnapshotMetadata meta) {
        List<File> dirs = snapshotCacheDirectories(meta.snapshotName(), null, meta.folderName(), name -> true);
        Collection<String> cacheGrps = F.viewReadOnly(dirs, FilePageStoreManager::cacheGroupName);

        return new SnapshotView(meta.snapshotName(), meta.consistentId(), F.concat(meta.baselineNodes(), ","), F.concat(cacheGrps, ","));
    }

    /** @return Snapshot handlers. */
    protected SnapshotHandlers handlers() {
        return handlers;
    }

    /** Snapshot operation handlers. */
    protected static class SnapshotHandlers {
        /** Snapshot operation handlers. */
        private final Map<SnapshotHandlerType, List<SnapshotHandler<Object>>> handlers = new EnumMap<>(SnapshotHandlerType.class);

        /** Executor service used to invoke handlers in parallel. */
        private ExecutorService execSvc;

        /**
         * @param ctx Kernal context.
         * @param execSvc Executor service used to invoke handlers in parallel.
         */
        private void initialize(GridKernalContext ctx, ExecutorService execSvc) {
            this.execSvc = execSvc;

            // Register system default snapshot integrity check that is used before the restore operation.
            registerHandler(new SnapshotPartitionsVerifyHandler(ctx.cache().context()));

<<<<<<< HEAD
            // Register system default page size and counters check that is used at the creation operation.
            registerHandler(new SnapshotPartitionsFastVerifyHandler(ctx.cache().context()));

=======
>>>>>>> d8f1d461
            // Register system default DataStreamer updates check.
            registerHandler(new DataStreamerUpdatesHandler());

            // Register custom handlers.
            SnapshotHandler<Object>[] extHnds = (SnapshotHandler<Object>[])ctx.plugins().extensions(SnapshotHandler.class);

            if (extHnds == null)
                return;

            for (SnapshotHandler<Object> extHnd : extHnds)
                registerHandler(extHnd);
        }

        /**
         * @param type Type of snapshot operation handler.
         * @param ctx Snapshot operation handler context.
         * @return Results from all handlers with the specified type.
         * @throws IgniteCheckedException if parallel execution was failed.
         */
        protected @Nullable Map<String, SnapshotHandlerResult<Object>> invokeAll(
            SnapshotHandlerType type,
            SnapshotHandlerContext ctx
        ) throws IgniteCheckedException {
            List<SnapshotHandler<Object>> handlers = this.handlers.get(type);

            if (F.isEmpty(handlers))
                return null;

            if (handlers.size() == 1) {
                SnapshotHandler<Object> hnd = handlers.get(0);

                return F.asMap(hnd.getClass().getName(), invoke(hnd, ctx));
            }

            return U.doInParallel(
                execSvc,
                handlers,
                hnd -> new T2<>(hnd.getClass().getName(), invoke(hnd, ctx))
            ).stream().collect(Collectors.toMap(T2::getKey, T2::getValue));
        }

        /***
         * @param type Type of snapshot operation handler.
         * @param snpName Snapshot name.
         * @param res Results from all nodes and handlers with the specified type.
         * @param reqNodes Node IDs on which the handlers were executed.
         * @param wrnsHnd A handler of snapshot operation warnings.
         * @throws Exception If failed.
         */
        @SuppressWarnings({"rawtypes", "unchecked"})
        protected void completeAll(
            SnapshotHandlerType type,
            String snpName,
            Map<String, List<SnapshotHandlerResult<?>>> res,
            Collection<UUID> reqNodes,
            Consumer<List<String>> wrnsHnd
        ) throws Exception {
            if (res.isEmpty())
                return;

            List<SnapshotHandler<Object>> hnds = handlers.get(type);

            if (hnds == null || hnds.size() != res.size()) {
                throw new IgniteCheckedException("Snapshot handlers configuration mismatch (number of local snapshot " +
                    "handlers differs from the remote one). The current operation will be aborted " +
                    "[locHnds=" + (hnds == null ? "" : F.viewReadOnly(hnds, h -> h.getClass().getName()).toString()) +
                    ", rmtHnds=" + res.keySet() + "].");
            }

            List<String> wrns = new ArrayList<>();

            for (SnapshotHandler hnd : hnds) {
                List<SnapshotHandlerResult<?>> nodesRes = res.get(hnd.getClass().getName());

                if (nodesRes == null || nodesRes.size() < reqNodes.size()) {
                    Set<UUID> missing = new HashSet<>(reqNodes);

                    if (nodesRes != null)
                        missing.removeAll(F.viewReadOnly(nodesRes, r -> r.node().id()));

                    throw new IgniteCheckedException("Snapshot handlers configuration mismatch, " +
                        "\"" + hnd.getClass().getName() + "\" handler is missing on the remote node(s). " +
                        "The current operation will be aborted [missing=" + missing + "].");
                }

                try {
                    hnd.complete(snpName, nodesRes);
                }
                catch (SnapshotHandlerWarningException e) {
                    wrns.add(e.getMessage());
                }
            }

            if (!F.isEmpty(wrns))
                wrnsHnd.accept(wrns);
        }

        /**
         * Creates a result by invocation the handler.
         *
         * @param hnd Snapshot operation handler.
         * @param ctx Snapshot operation handler context.
         */
        private SnapshotHandlerResult<Object> invoke(SnapshotHandler<Object> hnd, SnapshotHandlerContext ctx) {
            try {
                return new SnapshotHandlerResult<>(hnd.invoke(ctx), null, ctx.localNode());
            }
            catch (Exception e) {
                U.error(null, "Error invoking snapshot handler", e);

                return new SnapshotHandlerResult<>(null, e, ctx.localNode());
            }
        }

        /** */
        private void registerHandler(SnapshotHandler hnd) {
            handlers.computeIfAbsent(hnd.type(), v -> new ArrayList<>()).add(hnd);
        }
    }

    /**
     * Ves pokrit assertami absolutely ves,
     * PageScan iterator in the ignite core est.
     */
    private static class DataPageIterator extends GridCloseableIteratorAdapter<CacheDataRow> {
        /** Serial version uid. */
        private static final long serialVersionUID = 0L;

        /** Page store to iterate over. */
        @GridToStringExclude
        private final PageStore store;

        /** Page store partition id. */
        private final int partId;

        /** Grid cache shared context. */
        private final GridCacheSharedContext<?, ?> sctx;

        /** Cache object context for key/value deserialization. */
        private final CacheObjectContext coctx;

        /** Buffer to read pages. */
        private final ByteBuffer locBuff;

        /** Buffer to read the rest part of fragmented rows. */
        private final ByteBuffer fragmentBuff;

        /** Total pages in the page store. */
        private final int pages;

        /**
         * Data row greater than page size contains with header and tail parts. Such pages with tails contain only part
         * of a cache key-value pair. These pages will be marked and skipped at the first partition iteration and
         * will be processed on the second partition iteration when all the pages with key-value headers defined.
         */
        private final BitSet tailPages;

        /** Pages which already read and must be skipped. */
        private final BitSet readPages;

        /** Batch of rows read through iteration. */
        private final Deque<CacheDataRow> rows = new LinkedList<>();

        /** {@code true} if the iteration though partition reached its end. */
        private boolean secondScanComplete;

        /**
         * Current partition page index for read. Due to we read the partition twice it
         * can't be greater than 2 * store.size().
         */
        private int currIdx;

        /**
         * During scanning a cache partition presented as {@code PageStore} we must guarantee the following:
         * all the pages of this storage remains unchanged during the Iterator remains opened, the stored data
         * keeps its consistency. We can't read the {@code PageStore} during an ongoing checkpoint over it.
         *
         * @param coctx Cache object context.
         * @param store Page store to read.
         * @param partId Partition id.
         * @throws IgniteCheckedException If fails.
         */
        public DataPageIterator(
            GridCacheSharedContext<?, ?> sctx,
            CacheObjectContext coctx,
            PageStore store,
            int partId
        ) throws IgniteCheckedException {
            this.store = store;
            this.partId = partId;
            this.coctx = coctx;
            this.sctx = sctx;

            store.ensure();
            pages = store.pages();
            tailPages = new BitSet(pages);
            readPages = new BitSet(pages);

            locBuff = ByteBuffer.allocateDirect(store.getPageSize())
                .order(ByteOrder.nativeOrder());
            fragmentBuff = ByteBuffer.allocateDirect(store.getPageSize())
                .order(ByteOrder.nativeOrder());
        }

        /** {@inheritDoc */
        @Override protected CacheDataRow onNext() throws IgniteCheckedException {
            if (secondScanComplete && rows.isEmpty())
                throw new NoSuchElementException("[partId=" + partId + ", store=" + store + ", skipPages=" + readPages + ']');

            return rows.poll();
        }

        /** {@inheritDoc */
        @Override protected boolean onHasNext() throws IgniteCheckedException {
            if (secondScanComplete && rows.isEmpty())
                return false;

            try {
                for (; currIdx < 2 * pages && rows.isEmpty(); currIdx++) {
                    boolean first = currIdx < pages;
                    int pageIdx = currIdx % pages;

                    if (readPages.get(pageIdx) || (!first && tailPages.get(pageIdx)))
                        continue;

                    if (!readPageFromStore(pageId(partId, FLAG_DATA, pageIdx), locBuff)) {
                        // Skip not FLAG_DATA pages.
                        setBit(readPages, pageIdx);

                        continue;
                    }

                    long pageAddr = bufferAddress(locBuff);
                    DataPageIO io = getPageIO(T_DATA, getVersion(pageAddr));
                    int freeSpace = io.getFreeSpace(pageAddr);
                    int rowsCnt = io.getDirectCount(pageAddr);

                    if (first) {
                        // Skip empty pages.
                        if (rowsCnt == 0) {
                            setBit(readPages, pageIdx);

                            continue;
                        }

                        // There is no difference between a page containing an incomplete DataRow fragment and
                        // the page where DataRow takes up all the free space. There is no dedicated
                        // flag for this case in page header.
                        // During the storage scan we can skip such pages at the first iteration over the partition file,
                        // since all the fragmented pages will be marked by BitSet array we will safely read the others
                        // on the second iteration.
                        if (freeSpace == 0 && rowsCnt == 1) {
                            DataPagePayload payload = io.readPayload(pageAddr, 0, locBuff.capacity());

                            long link = payload.nextLink();

                            if (link != 0)
                                setBit(tailPages, pageIndex(pageId(link)));

                            continue;
                        }
                    }

                    setBit(readPages, pageIdx);

                    for (int itemId = 0; itemId < rowsCnt; itemId++) {
                        DataRow row = new DataRow();

                        row.partition(partId);

                        row.initFromPageBuffer(
                            sctx,
                            coctx,
                            new IgniteThrowableFunction<Long, ByteBuffer>() {
                                @Override public ByteBuffer apply(Long nextPageId) throws IgniteCheckedException {
                                    boolean success = readPageFromStore(nextPageId, fragmentBuff);

                                    assert success : "Only FLAG_DATA pages allowed: " + toDetailString(nextPageId);

                                    // Fragment of page has been read, might be skipped further.
                                    setBit(readPages, pageIndex(nextPageId));

                                    return fragmentBuff;
                                }
                            },
                            locBuff,
                            itemId,
                            false,
                            CacheDataRowAdapter.RowData.FULL,
                            false);

                        rows.add(row);
                    }
                }

                if (currIdx == 2 * pages) {
                    secondScanComplete = true;

                    boolean set = true;

                    for (int j = 0; j < pages; j++)
                        set &= readPages.get(j);

                    assert set : "readPages=" + readPages + ", pages=" + pages;
                }

                return !rows.isEmpty();
            }
            catch (IgniteCheckedException e) {
                throw new IgniteCheckedException("Error during iteration through page store: " + this, e);
            }
        }

        /**
         * @param bitSet BitSet to change bit index.
         * @param idx Index of bit to change.
         */
        private static void setBit(BitSet bitSet, int idx) {
            boolean bit = bitSet.get(idx);

            assert !bit : "Bit with given index already set: " + idx;

            bitSet.set(idx);
        }

        /**
         * @param pageId Page id to read from store.
         * @param buff Buffer to read page into.
         * @return {@code true} if page read with given type flag.
         * @throws IgniteCheckedException If fails.
         */
        private boolean readPageFromStore(long pageId, ByteBuffer buff) throws IgniteCheckedException {
            buff.clear();

            boolean read = store.read(pageId, buff, true);

            assert read : toDetailString(pageId);

            return getType(buff) == flag(pageId);
        }

        /** {@inheritDoc} */
        @Override public String toString() {
            return S.toString(DataPageIterator.class, this, super.toString());
        }
    }

    /** Remote snapshot future which tracks remote snapshot transmission result. */
    private static class RemoteSnapshotFilesRecevier extends GridFutureAdapter<Void> {
        /** Snapshot name to create. */
        private final String reqId = RMT_SNAPSHOT_PREFIX + U.maskForFileName(UUID.randomUUID().toString());

        /** Ignite snapshot manager. */
        private final IgniteSnapshotManager snpMgr;

        /** Initial message to send request. */
        private final SnapshotFilesRequestMessage initMsg;

        /** Remote node id to request snapshot from. */
        private final UUID rmtNodeId;

        /** Process interrupt checker. */
        private final BooleanSupplier stopChecker;

        /** Partition handler given by request initiator. */
        private final BiConsumer<File, Throwable> partHnd;

        /** Temporary working directory for consuming partitions. */
        private final Path dir;

        /** Counter which show how many partitions left to be received. */
        private final AtomicInteger partsLeft = new AtomicInteger(-1);

        /**
         * @param snpMgr Ignite snapshot manager.
         * @param rmtNodeId Remote node to request snapshot from.
         * @param reqId Snapshot operation request ID.
         * @param snpName Snapshot name to request.
         * @param rmtSnpPath Snapshot directory path on the remote node.
         * @param parts Cache group and partitions to request.
         * @param stopChecker Process interrupt checker.
         * @param partHnd Partition handler.
         */
        public RemoteSnapshotFilesRecevier(
            IgniteSnapshotManager snpMgr,
            UUID rmtNodeId,
            UUID reqId,
            String snpName,
            @Nullable String rmtSnpPath,
            Map<Integer, Set<Integer>> parts,
            BooleanSupplier stopChecker,
            BiConsumer<@Nullable File, @Nullable Throwable> partHnd
        ) {
            dir = Paths.get(snpMgr.tmpWorkDir.getAbsolutePath(), this.reqId);
            initMsg = new SnapshotFilesRequestMessage(this.reqId, reqId, snpName, rmtSnpPath, parts);

            this.snpMgr = snpMgr;
            this.rmtNodeId = rmtNodeId;
            this.stopChecker = stopChecker;
            this.partHnd = partHnd;
        }

        /** Initiate handler by sending request message. */
        public synchronized void init() {
            if (isDone())
                return;

            try {
                ClusterNode rmtNode = snpMgr.cctx.discovery().node(rmtNodeId);

                if (rmtNode == null) {
                    throw new ClusterTopologyCheckedException("Snapshot remote request cannot be performed. " +
                        "Remote node left the grid [rmtNodeId=" + rmtNodeId + ']');
                }

                snpMgr.cctx.gridIO().sendOrderedMessage(rmtNode,
                    DFLT_INITIAL_SNAPSHOT_TOPIC,
                    initMsg,
                    SYSTEM_POOL,
                    Long.MAX_VALUE,
                    true);

                if (snpMgr.log.isInfoEnabled()) {
                    snpMgr.log.info("Snapshot request is sent to the remote node [rmtNodeId=" + rmtNodeId +
                        ", snpName=" + initMsg.snapshotName() + ", rqId=" + reqId + ']');
                }
            }
            catch (Throwable t) {
                onDone(t);
            }
        }

        /**
         * @param ex Exception occurred during receiving files.
         */
        public synchronized void acceptException(Throwable ex) {
            if (isDone())
                return;

            try {
                partHnd.accept(null, ex);
            }
            catch (Throwable t) {
                ex.addSuppressed(t);
            }

            onDone(ex);
        }

        /**
         * @param part Received file which needs to be handled.
         */
        public synchronized void acceptFile(File part) {
            if (isDone())
                return;

            if (stopChecker.getAsBoolean())
                throw new TransmissionCancelledException("Future cancelled prior to the all requested partitions processed.");

            try {
                partHnd.accept(part, null);
            }
            catch (IgniteInterruptedException e) {
                throw new TransmissionCancelledException(e.getMessage());
            }

            partsLeft.decrementAndGet();
        }

        /** {@inheritDoc} */
        @Override protected synchronized boolean onDone(@Nullable Void res, @Nullable Throwable err, boolean cancel) {
            U.delete(dir);

            return super.onDone(res, err, cancel);
        }

        /** {@inheritDoc} */
        @Override public boolean equals(Object o) {
            if (this == o)
                return true;

            if (o == null || getClass() != o.getClass())
                return false;

            RemoteSnapshotFilesRecevier future = (RemoteSnapshotFilesRecevier)o;

            return Objects.equals(reqId, future.reqId);
        }

        /** {@inheritDoc} */
        @Override public int hashCode() {
            return reqId.hashCode();
        }

        /** {@inheritDoc} */
        @Override public String toString() {
            return S.toString(RemoteSnapshotFilesRecevier.class, this);
        }
    }

    /**
     * This manager is responsible for requesting and handling snapshots from a remote node. Each snapshot request
     * processed asynchronously but strictly one by one.
     */
    private class SequentialRemoteSnapshotManager implements TransmissionHandler, GridMessageListener {
        /** A task currently being executed and must be explicitly finished. */
        private volatile RemoteSnapshotFilesRecevier active;

        /** Queue of asynchronous tasks to execute. */
        private final Queue<RemoteSnapshotFilesRecevier> queue = new ConcurrentLinkedDeque<>();

        /** {@code true} if the node is stopping. */
        private boolean stopping;

        /**
         * @param next New task for scheduling.
         */
        public synchronized void submit(IgniteSnapshotManager.RemoteSnapshotFilesRecevier next) {
            assert next != null;

            if (stopping) {
                next.acceptException(new IgniteException(SNP_NODE_STOPPING_ERR_MSG));

                return;
            }

            RemoteSnapshotFilesRecevier curr = active;

            if (curr == null || curr.isDone()) {
                next.listen(f -> scheduleNext());

                active = next;

                next.init();
            }
            else
                queue.offer(next);
        }

        /** Schedule next async receiver. */
        private synchronized void scheduleNext() {
            RemoteSnapshotFilesRecevier next = queue.poll();

            if (next == null)
                return;

            submit(next);
        }

        /** Stopping handler. */
        public synchronized void stop() {
            stopping = true;

            if (active != null)
                active.acceptException(new IgniteException(SNP_NODE_STOPPING_ERR_MSG));

            RemoteSnapshotFilesRecevier r;

            while ((r = queue.poll()) != null)
                r.acceptException(new IgniteException(SNP_NODE_STOPPING_ERR_MSG));

            Set<RemoteSnapshotFilesRecevier> futs = activeTasks();
            GridCompoundFuture<Void, Void> stopFut = new GridCompoundFuture<>();

            try {
                for (IgniteInternalFuture<Void> fut : futs)
                    stopFut.add(fut);

                stopFut.markInitialized().get();
            }
            catch (IgniteCheckedException e) {
                throw new IgniteException(e);
            }
        }

        /**
         * @param nodeId A node left the cluster.
         */
        public void onNodeLeft(UUID nodeId) {
            Set<RemoteSnapshotFilesRecevier> futs = activeTasks();
            ClusterTopologyCheckedException ex = new ClusterTopologyCheckedException("The node from which a snapshot has been " +
                "requested left the grid");

            futs.forEach(t -> {
                if (t.rmtNodeId.equals(nodeId))
                    t.acceptException(ex);
            });
        }

        /**
         * @return The set of currently scheduled tasks, some of them may be already completed.
         */
        private Set<RemoteSnapshotFilesRecevier> activeTasks() {
            Set<RemoteSnapshotFilesRecevier> futs = new HashSet<>(queue);

            RemoteSnapshotFilesRecevier active0 = active;

            if (active0 != null)
                futs.add(active0);

            return futs;
        }

        /** {@inheritDoc} */
        @Override public void onMessage(UUID nodeId, Object msg, byte plc) {
            if (!busyLock.enterBusy())
                return;

            try {
                if (msg instanceof SnapshotFilesRequestMessage) {
                    SnapshotFilesRequestMessage reqMsg0 = (SnapshotFilesRequestMessage)msg;
                    String rqId = reqMsg0.id();
                    String snpName = reqMsg0.snapshotName();

                    try {
                        synchronized (this) {
                            AbstractSnapshotFutureTask<?> task = lastScheduledSnapshotResponseRemoteTask(nodeId);

                            if (task != null) {
                                // Task will also be removed from local map due to the listener on future done.
                                task.cancel();

                                log.info("Snapshot request has been cancelled due to another request received " +
                                    "[prevSnpResp=" + task + ", msg0=" + reqMsg0 + ']');
                            }
                        }

                        AbstractSnapshotFutureTask<?> task = registerTask(rqId,
                            new SnapshotResponseRemoteFutureTask(cctx,
                                nodeId,
                                reqMsg0.requestId(),
                                snpName,
                                reqMsg0.snapshotPath(),
                                tmpWorkDir,
                                ioFactory,
                                rmtSndrFactory.apply(rqId, nodeId),
                                reqMsg0.parts()));

                        task.listen(f -> {
                            if (f.error() == null)
                                return;

                            U.error(log, "Failed to process request of creating a snapshot " +
                                "[from=" + nodeId + ", msg=" + reqMsg0 + ']', f.error());

                            try {
                                cctx.gridIO().sendToCustomTopic(nodeId,
                                    DFLT_INITIAL_SNAPSHOT_TOPIC,
                                    new SnapshotFilesFailureMessage(reqMsg0.id(), f.error().getMessage()),
                                    SYSTEM_POOL);
                            }
                            catch (IgniteCheckedException ex0) {
                                U.error(log, "Fail to send the response message with processing snapshot request " +
                                    "error [request=" + reqMsg0 + ", nodeId=" + nodeId + ']', ex0);
                            }
                        });

                        task.start();
                    }
                    catch (Throwable t) {
                        U.error(log, "Error processing snapshot file request message " +
                            "error [request=" + reqMsg0 + ", nodeId=" + nodeId + ']', t);

                        cctx.gridIO().sendToCustomTopic(nodeId,
                            DFLT_INITIAL_SNAPSHOT_TOPIC,
                            new SnapshotFilesFailureMessage(reqMsg0.id(), t.getMessage()),
                            SYSTEM_POOL);
                    }
                }
                else if (msg instanceof SnapshotFilesFailureMessage) {
                    SnapshotFilesFailureMessage respMsg0 = (SnapshotFilesFailureMessage)msg;

                    RemoteSnapshotFilesRecevier task = active;

                    if (task == null || !task.reqId.equals(respMsg0.id())) {
                        if (log.isInfoEnabled()) {
                            log.info("A stale snapshot response message has been received. Will be ignored " +
                                "[fromNodeId=" + nodeId + ", response=" + respMsg0 + ']');
                        }

                        return;
                    }

                    if (respMsg0.errorMessage() != null) {
                        task.acceptException(new IgniteCheckedException("Request cancelled. The snapshot operation stopped " +
                            "on the remote node with an error: " + respMsg0.errorMessage()));
                    }
                }
            }
            catch (Throwable e) {
                U.error(log, "Processing snapshot request from remote node fails with an error", e);

                cctx.kernalContext().failure().process(new FailureContext(FailureType.CRITICAL_ERROR, e));
            }
            finally {
                busyLock.leaveBusy();
            }
        }

        /** {@inheritDoc} */
        @Override public void onEnd(UUID nodeId) {
            RemoteSnapshotFilesRecevier task = active;

            if (task == null)
                return;

            assert task.partsLeft.get() == 0 : task;
            assert task.rmtNodeId.equals(nodeId);

            if (log.isInfoEnabled()) {
                log.info("Requested snapshot from remote node has been fully received " +
                    "[rqId=" + task.reqId + ", task=" + task + ']');
            }

            task.onDone((Void)null);
        }

        /** {@inheritDoc} */
        @Override public void onException(UUID nodeId, Throwable ex) {
            RemoteSnapshotFilesRecevier task = active;

            if (task == null)
                return;

            assert task.rmtNodeId.equals(nodeId);

            task.acceptException(ex);
        }

        /** {@inheritDoc} */
        @Override public String filePath(UUID nodeId, TransmissionMeta fileMeta) {
            Integer partId = (Integer)fileMeta.params().get(SNP_PART_ID_PARAM);
            String cacheDirName = (String)fileMeta.params().get(SNP_CACHE_DIR_NAME_PARAM);
            String rqId = (String)fileMeta.params().get(RQ_ID_NAME_PARAM);
            Integer partsCnt = (Integer)fileMeta.params().get(SNP_PARTITIONS_CNT);

            RemoteSnapshotFilesRecevier task = active;

            if (task == null || task.isDone() || !task.reqId.equals(rqId)) {
                throw new TransmissionCancelledException("Stale snapshot transmission will be ignored " +
                    "[rqId=" + rqId + ", meta=" + fileMeta + ", task=" + task + ']');
            }

            assert task.reqId.equals(rqId) && task.rmtNodeId.equals(nodeId) :
                "Another transmission in progress [task=" + task + ", nodeId=" + rqId + ']';

            busyLock.enterBusy();

            try {
                task.partsLeft.compareAndSet(-1, partsCnt);

                File cacheDir = FilePageStoreManager.cacheWorkDir(storeMgr.workDir(), cacheDirName);

                File tmpCacheDir = U.resolveWorkDirectory(storeMgr.workDir().getAbsolutePath(),
                    formatTmpDirName(cacheDir).getName(), false);

                return Paths.get(tmpCacheDir.getAbsolutePath(), getPartitionFileName(partId)).toString();
            }
            catch (IgniteCheckedException e) {
                throw new IgniteException(e);
            }
            finally {
                busyLock.leaveBusy();
            }
        }

        /** {@inheritDoc} */
        @Override public Consumer<ByteBuffer> chunkHandler(UUID nodeId, TransmissionMeta initMeta) {
            throw new UnsupportedOperationException("Loading file by chunks is not supported: " + nodeId);
        }

        /** {@inheritDoc} */
        @Override public Consumer<File> fileHandler(UUID nodeId, TransmissionMeta initMeta) {
            Integer grpId = (Integer)initMeta.params().get(SNP_GRP_ID_PARAM);
            Integer partId = (Integer)initMeta.params().get(SNP_PART_ID_PARAM);
            String rqId = (String)initMeta.params().get(RQ_ID_NAME_PARAM);

            assert grpId != null;
            assert partId != null;
            assert rqId != null;

            RemoteSnapshotFilesRecevier task = active;

            if (task == null || task.isDone() || !task.reqId.equals(rqId)) {
                throw new TransmissionCancelledException("Stale snapshot transmission will be ignored " +
                    "[rqId=" + rqId + ", meta=" + initMeta + ", task=" + task + ']');
            }

            return new Consumer<File>() {
                @Override public void accept(File file) {
                    RemoteSnapshotFilesRecevier task0 = active;

                    if (task0 == null || !task0.equals(task) || task0.isDone()) {
                        throw new TransmissionCancelledException("Snapshot request is cancelled [rqId=" + rqId +
                            ", grpId=" + grpId + ", partId=" + partId + ']');
                    }

                    if (!busyLock.enterBusy())
                        throw new IgniteException(SNP_NODE_STOPPING_ERR_MSG);

                    try {
                        task0.acceptFile(file);
                    }
                    finally {
                        busyLock.leaveBusy();
                    }
                }
            };
        }
    }

    /**
     *
     */
    private static class RemoteSnapshotSender extends SnapshotSender {
        /** The sender which sends files to remote node. */
        private final GridIoManager.TransmissionSender sndr;

        /** Snapshot name. */
        private final String rqId;

        /** The number of cache partition files expected to be processed. */
        private int partsCnt;

        /**
         * @param log Ignite logger.
         * @param sndr File sender instance.
         * @param rqId Snapshot name.
         */
        public RemoteSnapshotSender(
            IgniteLogger log,
            Executor exec,
            GridIoManager.TransmissionSender sndr,
            String rqId
        ) {
            super(log, exec);

            this.sndr = sndr;
            this.rqId = rqId;
        }

        /** {@inheritDoc} */
        @Override protected void init(int partsCnt) {
            this.partsCnt = partsCnt;
        }

        /** {@inheritDoc} */
        @Override public void sendPart0(File part, String cacheDirName, GroupPartitionId pair, Long len) {
            try {
                assert part.exists();
                assert len > 0 : "Requested partitions has incorrect file length " +
                    "[pair=" + pair + ", cacheDirName=" + cacheDirName + ']';

                sndr.send(part, 0, len, transmissionParams(rqId, cacheDirName, pair), TransmissionPolicy.FILE);

                if (log.isInfoEnabled()) {
                    log.info("Partition file has been send [part=" + part.getName() + ", pair=" + pair +
                        ", length=" + len + ']');
                }
            }
            catch (TransmissionCancelledException e) {
                if (log.isInfoEnabled()) {
                    log.info("Transmission partition file has been interrupted [part=" + part.getName() +
                        ", pair=" + pair + ']');
                }
            }
            catch (IgniteCheckedException | InterruptedException | IOException e) {
                U.error(log, "Error sending partition file [part=" + part.getName() + ", pair=" + pair +
                    ", length=" + len + ']', e);

                throw new IgniteException(e);
            }
        }

        /** {@inheritDoc} */
        @Override public void sendDelta0(File delta, String cacheDirName, GroupPartitionId pair) {
            throw new UnsupportedOperationException("Sending files by chunks of data is not supported: " + delta.getAbsolutePath());
        }

        /**
         * @param cacheDirName Cache directory name.
         * @param pair Cache group id with corresponding partition id.
         * @return Map of params.
         */
        private Map<String, Serializable> transmissionParams(String rqId, String cacheDirName,
            GroupPartitionId pair) {
            Map<String, Serializable> params = new HashMap<>();

            params.put(SNP_GRP_ID_PARAM, pair.getGroupId());
            params.put(SNP_PART_ID_PARAM, pair.getPartitionId());
            params.put(SNP_CACHE_DIR_NAME_PARAM, cacheDirName);
            params.put(RQ_ID_NAME_PARAM, rqId);
            params.put(SNP_PARTITIONS_CNT, partsCnt);

            return params;
        }

        /** {@inheritDoc} */
        @Override public void close0(@Nullable Throwable th) {
            U.closeQuiet(sndr);

            if (th == null) {
                if (log.isInfoEnabled())
                    log.info("The remote snapshot sender closed normally [snpName=" + rqId + ']');
            }
            else {
                U.warn(log, "The remote snapshot sender closed due to an error occurred while processing " +
                    "snapshot operation [snpName=" + rqId + ']', th);
            }
        }
    }

    /**
     * Snapshot sender which writes all data to local directory.
     */
    private class LocalSnapshotSender extends SnapshotSender {
        /** Local snapshot directory. */
        private final File snpLocDir;

        /** Local node snapshot directory calculated on snapshot directory. */
        private File dbDir;

        /** Size of page. */
        private final int pageSize;

        /**
         * @param snpName Snapshot name.
         * @param snpPath Snapshot directory path.
         */
        public LocalSnapshotSender(String snpName, @Nullable String snpPath) {
            super(IgniteSnapshotManager.this.log, cctx.kernalContext().pools().getSnapshotExecutorService());

            snpLocDir = snapshotLocalDir(snpName, snpPath);
            pageSize = cctx.kernalContext().config().getDataStorageConfiguration().getPageSize();
        }

        /** {@inheritDoc} */
        @Override protected void init(int partsCnt) {
            dbDir = new File(snpLocDir, databaseRelativePath(pdsSettings.folderName()));

            if (dbDir.exists()) {
                throw new IgniteException("Snapshot with given name already exists " +
                    "[snpName=" + snpLocDir.getName() + ", absPath=" + dbDir.getAbsolutePath() + ']');
            }

            cctx.database().checkpointReadLock();

            try {
                assert metaStorage != null && metaStorage.read(SNP_RUNNING_DIR_KEY) == null :
                    "The previous snapshot hasn't been completed correctly";

                metaStorage.write(SNP_RUNNING_DIR_KEY, snpLocDir.getAbsolutePath());

                U.ensureDirectory(dbDir, "snapshot work directory for a local snapshot sender", log);
            }
            catch (IgniteCheckedException e) {
                throw new IgniteException(e);
            }
            finally {
                cctx.database().checkpointReadUnlock();
            }
        }

        /** {@inheritDoc} */
        @Override public void sendCacheConfig0(File ccfg, String cacheDirName) {
            assert dbDir != null;

            try {
                File cacheDir = U.resolveWorkDirectory(dbDir.getAbsolutePath(), cacheDirName, false);

                File targetCacheCfg = new File(cacheDir, ccfg.getName());

                copy(ioFactory, ccfg, targetCacheCfg, ccfg.length(), transferRateLimiter);

                StoredCacheData cacheData = locCfgMgr.readCacheData(targetCacheCfg);

                if (cacheData.config().isEncryptionEnabled()) {
                    EncryptionSpi encSpi = cctx.kernalContext().config().getEncryptionSpi();

                    GroupKey gKey = cctx.kernalContext().encryption().getActiveKey(CU.cacheGroupId(cacheData.config()));

                    cacheData.groupKeyEncrypted(new GroupKeyEncrypted(gKey.id(), encSpi.encryptKey(gKey.key())));

                    locCfgMgr.writeCacheData(cacheData, targetCacheCfg);
                }
            }
            catch (IgniteCheckedException e) {
                throw new IgniteException(e);
            }
        }

        /** {@inheritDoc} */
        @Override public void sendMarshallerMeta0(List<Map<Integer, MappedName>> mappings) {
            if (mappings == null)
                return;

            try {
                saveMappings(cctx.kernalContext(), mappings, snpLocDir);
            }
            catch (IgniteCheckedException e) {
                throw new IgniteException(e);
            }
        }

        /** {@inheritDoc} */
        @Override public void sendBinaryMeta0(Collection<BinaryType> types) {
            if (types == null)
                return;

            cctx.kernalContext().cacheObjects().saveMetadata(types, snpLocDir);
        }

        /** {@inheritDoc} */
        @Override public void sendPart0(File part, String cacheDirName, GroupPartitionId pair, Long len) {
            try {
                if (len == 0)
                    return;

                File cacheDir = U.resolveWorkDirectory(dbDir.getAbsolutePath(), cacheDirName, false);

                File snpPart = new File(cacheDir, part.getName());

                if (!snpPart.exists() || snpPart.delete())
                    snpPart.createNewFile();

                copy(ioFactory, part, snpPart, len, transferRateLimiter);

                if (log.isDebugEnabled()) {
                    log.debug("Partition has been snapshot [snapshotDir=" + dbDir.getAbsolutePath() +
                        ", cacheDirName=" + cacheDirName + ", part=" + part.getName() +
                        ", length=" + part.length() + ", snapshot=" + snpPart.getName() + ']');
                }
            }
            catch (IOException | IgniteCheckedException ex) {
                throw new IgniteException(ex);
            }
        }

        /** {@inheritDoc} */
        @Override public void sendDelta0(File delta, String cacheDirName, GroupPartitionId pair) {
            File snpPart = getPartitionFile(dbDir, cacheDirName, pair.getPartitionId());

            if (log.isDebugEnabled()) {
                log.debug("Start partition snapshot recovery with the given delta page file [part=" + snpPart +
                    ", delta=" + delta + ']');
            }

            boolean encrypted = cctx.cache().isEncrypted(pair.getGroupId());

            FileIOFactory ioFactory = encrypted ? ((FilePageStoreManager)cctx.pageStore())
                .encryptedFileIoFactory(IgniteSnapshotManager.this.ioFactory, pair.getGroupId()) :
                IgniteSnapshotManager.this.ioFactory;

            try (FileIO fileIo = ioFactory.create(delta, READ);
                 FilePageStore pageStore = (FilePageStore)storeMgr.getPageStoreFactory(pair.getGroupId(), encrypted)
                     .createPageStore(getTypeByPartId(pair.getPartitionId()), snpPart::toPath, v -> {})
            ) {
                ByteBuffer pageBuf = ByteBuffer.allocate(pageSize)
                    .order(ByteOrder.nativeOrder());

                long totalBytes = fileIo.size();

                assert totalBytes % pageSize == 0 : "Given file with delta pages has incorrect size: " + fileIo.size();

                pageStore.beginRecover();

                for (long pos = 0; pos < totalBytes; pos += pageSize) {
                    long read = fileIo.readFully(pageBuf, pos);

                    assert read == pageBuf.capacity();

                    pageBuf.flip();

                    if (log.isDebugEnabled()) {
                        log.debug("Read page given delta file [path=" + delta.getName() +
                            ", pageId=" + PageIO.getPageId(pageBuf) + ", pos=" + pos + ", pages=" + (totalBytes / pageSize) +
                            ", crcBuff=" + FastCrc.calcCrc(pageBuf, pageBuf.limit()) + ", crcPage=" + PageIO.getCrc(pageBuf) + ']');

                        pageBuf.rewind();
                    }

                    transferRateLimiter.acquire(pageSize);

                    pageStore.write(PageIO.getPageId(pageBuf), pageBuf, 0, false);

                    pageBuf.flip();
                }

                pageStore.finishRecover();
            }
            catch (IOException | IgniteCheckedException e) {
                throw new IgniteException(e);
            }
        }

        /** {@inheritDoc} */
        @Override protected void close0(@Nullable Throwable th) {
            if (th == null) {
                if (log.isInfoEnabled())
                    log.info("The Local snapshot sender closed. All resources released [dbNodeSnpDir=" + dbDir + ']');
            }
            else {
                deleteSnapshot(snpLocDir, pdsSettings.folderName());

                if (log.isDebugEnabled())
                    log.debug("Local snapshot sender closed due to an error occurred: " + th.getMessage());
            }
        }
    }

    /** */
    private static class SnapshotOperationResponse implements Serializable {
        /** Serial version uid. */
        private static final long serialVersionUID = 0L;

        /** Results of single-node handlers execution. */
        private final Map<String, SnapshotHandlerResult<Object>> hndResults;

        /** Default constructor. */
        public SnapshotOperationResponse() {
            this(null);
        }

        /** @param hndResults Results of single-node handlers execution.  */
        public SnapshotOperationResponse(Map<String, SnapshotHandlerResult<Object>> hndResults) {
            this.hndResults = hndResults;
        }

        /** @return Results of single-node handlers execution. */
        public @Nullable Map<String, SnapshotHandlerResult<Object>> handlerResults() {
            return hndResults;
        }
    }

    /** Snapshot operation start message. */
    private static class SnapshotStartDiscoveryMessage extends InitMessage<SnapshotOperationRequest>
        implements SnapshotDiscoveryMessage {
        /** Serial version UID. */
        private static final long serialVersionUID = 0L;

        /**
         * @param processId Unique process id.
         * @param req Snapshot initial request.
         */
        public SnapshotStartDiscoveryMessage(
            UUID processId,
            SnapshotOperationRequest req
        ) {
            super(processId, START_SNAPSHOT, req);
        }

        /** {@inheritDoc} */
        @Override public boolean needExchange() {
            return true;
        }

        /** {@inheritDoc} */
        @Override public boolean needAssignPartitions() {
            return false;
        }

        /** {@inheritDoc} */
        @Override public String toString() {
            return S.toString(SnapshotStartDiscoveryMessage.class, this, super.toString());
        }
    }

    /** */
    public static class ClusterSnapshotFuture extends GridFutureAdapter<Void> {
        /** Unique snapshot request id. */
        final UUID rqId;

        /** Snapshot name. */
        final String name;

        /** Snapshot start time. */
        final long startTime;

        /** Snapshot finish time. */
        volatile long endTime;

        /** Operation interruption exception. */
        volatile IgniteCheckedException interruptEx;

        /**
         * Default constructor.
         */
        public ClusterSnapshotFuture() {
            onDone();

            rqId = null;
            name = "";
            startTime = 0;
            endTime = 0;
        }

        /**
         * @param name Snapshot name.
         * @param err Error starting snapshot operation.
         */
        public ClusterSnapshotFuture(String name, Exception err) {
            onDone(err);

            this.name = name;
            startTime = U.currentTimeMillis();
            endTime = 0;
            rqId = null;
        }

        /**
         * @param rqId Unique snapshot request id.
         * @param name Snapshot name.
         */
        public ClusterSnapshotFuture(UUID rqId, String name) {
            this.rqId = rqId;
            this.name = name;
            startTime = U.currentTimeMillis();
        }

        /** {@inheritDoc} */
        @Override protected boolean onDone(@Nullable Void res, @Nullable Throwable err, boolean cancel) {
            endTime = U.currentTimeMillis();

            return super.onDone(res, err, cancel);
        }

        /** @return Request ID. */
        public UUID requestId() {
            return rqId;
        }
    }

    /** Start creation of cluster snapshot closure. */
    @GridInternal
    private static class CreateSnapshotCallable implements IgniteCallable<Void> {
        /** Serial version UID. */
        private static final long serialVersionUID = 0L;

        /** Snapshot name. */
        private final String snpName;

        /** Auto-injected grid instance. */
        @IgniteInstanceResource
        private transient IgniteEx ignite;

        /**
         * @param snpName Snapshot name.
         */
        public CreateSnapshotCallable(String snpName) {
            this.snpName = snpName;
        }

        /** {@inheritDoc} */
        @Override public Void call() throws Exception {
            ignite.snapshot().createSnapshot(snpName).get();

            return null;
        }
    }

    /** Cancel snapshot operation closure. */
    @GridInternal
    private static class CancelSnapshotCallable implements IgniteCallable<Boolean> {
        /** Serial version uid. */
        private static final long serialVersionUID = 0L;

        /** Snapshot name. */
        private final String snpName;

        /** Snapshot operation request ID. */
        private final UUID reqId;

        /** Auto-injected grid instance. */
        @IgniteInstanceResource
        private transient IgniteEx ignite;

        /**
         * @param reqId Snapshot operation request ID.
         * @param snpName Snapshot name.
         */
        public CancelSnapshotCallable(UUID reqId, String snpName) {
            this.reqId = reqId;
            this.snpName = snpName;
        }

        /** {@inheritDoc} */
        @Override public Boolean call() throws Exception {
            if (reqId != null)
                return ignite.context().cache().context().snapshotMgr().cancelLocalSnapshotOperations(reqId);
            else {
                if (ignite.context().cache().context().snapshotMgr().cancelLocalSnapshotTask(snpName))
                    return true;

                return ignite.context().cache().context().snapshotMgr().cancelLocalRestoreTask(snpName).get();
            }
        }
    }

    /** Wrapper of internal checked exceptions. */
    private static class IgniteSnapshotFutureImpl extends IgniteFutureImpl<Void> {
        /** @param fut Internal future. */
        public IgniteSnapshotFutureImpl(IgniteInternalFuture<Void> fut) {
            super(fut);
        }

        /** {@inheritDoc} */
        @Override protected IgniteException convertException(IgniteCheckedException e) {
            if (e instanceof IgniteClientDisconnectedCheckedException)
                return new IgniteException("Client disconnected. Snapshot result is unknown", U.convertException(e));
            else
                return new IgniteException("Snapshot has not been created", U.convertException(e));
        }
    }
}<|MERGE_RESOLUTION|>--- conflicted
+++ resolved
@@ -2229,14 +2229,11 @@
             // Register system default snapshot integrity check that is used before the restore operation.
             registerHandler(new SnapshotPartitionsVerifyHandler(ctx.cache().context()));
 
-<<<<<<< HEAD
+            // Register system default DataStreamer updates check.
+            registerHandler(new DataStreamerUpdatesHandler());
+
             // Register system default page size and counters check that is used at the creation operation.
             registerHandler(new SnapshotPartitionsFastVerifyHandler(ctx.cache().context()));
-
-=======
->>>>>>> d8f1d461
-            // Register system default DataStreamer updates check.
-            registerHandler(new DataStreamerUpdatesHandler());
 
             // Register custom handlers.
             SnapshotHandler<Object>[] extHnds = (SnapshotHandler<Object>[])ctx.plugins().extensions(SnapshotHandler.class);
