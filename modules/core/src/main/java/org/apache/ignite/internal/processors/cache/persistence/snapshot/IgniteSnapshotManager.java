/*
 * Licensed to the Apache Software Foundation (ASF) under one or more
 * contributor license agreements.  See the NOTICE file distributed with
 * this work for additional information regarding copyright ownership.
 * The ASF licenses this file to You under the Apache License, Version 2.0
 * (the "License"); you may not use this file except in compliance with
 * the License.  You may obtain a copy of the License at
 *
 *      http://www.apache.org/licenses/LICENSE-2.0
 *
 * Unless required by applicable law or agreed to in writing, software
 * distributed under the License is distributed on an "AS IS" BASIS,
 * WITHOUT WARRANTIES OR CONDITIONS OF ANY KIND, either express or implied.
 * See the License for the specific language governing permissions and
 * limitations under the License.
 */

package org.apache.ignite.internal.processors.cache.persistence.snapshot;

import java.io.BufferedInputStream;
import java.io.Closeable;
import java.io.File;
import java.io.FileOutputStream;
import java.io.IOException;
import java.io.InputStream;
import java.io.OutputStream;
import java.io.Serializable;
import java.nio.ByteBuffer;
import java.nio.ByteOrder;
import java.nio.channels.FileChannel;
import java.nio.file.DirectoryStream;
import java.nio.file.FileVisitResult;
import java.nio.file.Files;
import java.nio.file.Path;
import java.nio.file.Paths;
import java.nio.file.SimpleFileVisitor;
import java.nio.file.StandardCopyOption;
import java.nio.file.attribute.BasicFileAttributes;
import java.util.ArrayList;
import java.util.Arrays;
import java.util.BitSet;
import java.util.Collection;
import java.util.Collections;
import java.util.Deque;
import java.util.EnumMap;
import java.util.HashMap;
import java.util.HashSet;
import java.util.Iterator;
import java.util.LinkedList;
import java.util.List;
import java.util.Map;
import java.util.NoSuchElementException;
import java.util.Objects;
import java.util.Optional;
import java.util.Queue;
import java.util.Set;
import java.util.TreeMap;
import java.util.UUID;
import java.util.concurrent.ConcurrentHashMap;
import java.util.concurrent.ConcurrentLinkedDeque;
import java.util.concurrent.ConcurrentMap;
import java.util.concurrent.Executor;
import java.util.concurrent.ExecutorService;
import java.util.concurrent.RejectedExecutionException;
import java.util.concurrent.atomic.AtomicInteger;
import java.util.function.BiConsumer;
import java.util.function.BiFunction;
import java.util.function.BooleanSupplier;
import java.util.function.Consumer;
import java.util.function.Function;
import java.util.function.Predicate;
import java.util.stream.Collectors;
import org.apache.ignite.IgniteCheckedException;
import org.apache.ignite.IgniteException;
import org.apache.ignite.IgniteInterruptedException;
import org.apache.ignite.IgniteLogger;
import org.apache.ignite.IgniteSnapshot;
import org.apache.ignite.IgniteSystemProperties;
import org.apache.ignite.binary.BinaryType;
import org.apache.ignite.cache.CacheAtomicityMode;
import org.apache.ignite.cluster.ClusterNode;
import org.apache.ignite.compute.ComputeTask;
import org.apache.ignite.configuration.CacheConfiguration;
import org.apache.ignite.configuration.DiskPageCompression;
import org.apache.ignite.events.DiscoveryEvent;
import org.apache.ignite.events.SnapshotEvent;
import org.apache.ignite.failure.FailureContext;
import org.apache.ignite.failure.FailureType;
import org.apache.ignite.internal.GridKernalContext;
import org.apache.ignite.internal.GridTopic;
import org.apache.ignite.internal.IgniteClientDisconnectedCheckedException;
import org.apache.ignite.internal.IgniteEx;
import org.apache.ignite.internal.IgniteFutureCancelledCheckedException;
import org.apache.ignite.internal.IgniteInternalFuture;
import org.apache.ignite.internal.IgniteInterruptedCheckedException;
import org.apache.ignite.internal.NodeStoppingException;
import org.apache.ignite.internal.cluster.ClusterTopologyCheckedException;
import org.apache.ignite.internal.cluster.DistributedConfigurationUtils;
import org.apache.ignite.internal.events.DiscoveryCustomEvent;
import org.apache.ignite.internal.management.cache.IdleVerifyResult;
import org.apache.ignite.internal.managers.communication.GridIoManager;
import org.apache.ignite.internal.managers.communication.GridMessageListener;
import org.apache.ignite.internal.managers.communication.TransmissionCancelledException;
import org.apache.ignite.internal.managers.communication.TransmissionHandler;
import org.apache.ignite.internal.managers.communication.TransmissionMeta;
import org.apache.ignite.internal.managers.communication.TransmissionPolicy;
import org.apache.ignite.internal.managers.encryption.EncryptionCacheKeyProvider;
import org.apache.ignite.internal.managers.encryption.GroupKey;
import org.apache.ignite.internal.managers.encryption.GroupKeyEncrypted;
import org.apache.ignite.internal.managers.eventstorage.DiscoveryEventListener;
import org.apache.ignite.internal.managers.systemview.walker.SnapshotViewWalker;
import org.apache.ignite.internal.pagemem.PageIdUtils;
import org.apache.ignite.internal.pagemem.store.PageStore;
import org.apache.ignite.internal.pagemem.wal.IgniteWriteAheadLogManager;
import org.apache.ignite.internal.pagemem.wal.record.IncrementalSnapshotFinishRecord;
import org.apache.ignite.internal.processors.affinity.AffinityTopologyVersion;
import org.apache.ignite.internal.processors.cache.CacheGroupContext;
import org.apache.ignite.internal.processors.cache.CacheGroupDescriptor;
import org.apache.ignite.internal.processors.cache.CacheObjectContext;
import org.apache.ignite.internal.processors.cache.CacheType;
import org.apache.ignite.internal.processors.cache.GridCacheContext;
import org.apache.ignite.internal.processors.cache.GridCacheSharedContext;
import org.apache.ignite.internal.processors.cache.GridCacheSharedManagerAdapter;
import org.apache.ignite.internal.processors.cache.GridLocalConfigManager;
import org.apache.ignite.internal.processors.cache.StoredCacheData;
import org.apache.ignite.internal.processors.cache.distributed.dht.preloader.GridDhtPartitionsExchangeFuture;
import org.apache.ignite.internal.processors.cache.distributed.dht.preloader.PartitionsExchangeAware;
import org.apache.ignite.internal.processors.cache.persistence.CacheDataRow;
import org.apache.ignite.internal.processors.cache.persistence.CacheDataRowAdapter;
import org.apache.ignite.internal.processors.cache.persistence.file.FileIO;
import org.apache.ignite.internal.processors.cache.persistence.file.FileIOFactory;
import org.apache.ignite.internal.processors.cache.persistence.file.FilePageStore;
import org.apache.ignite.internal.processors.cache.persistence.file.FilePageStoreManager;
import org.apache.ignite.internal.processors.cache.persistence.file.RandomAccessFileIOFactory;
import org.apache.ignite.internal.processors.cache.persistence.filename.NodeFileTree;
import org.apache.ignite.internal.processors.cache.persistence.filename.PdsFolderSettings;
import org.apache.ignite.internal.processors.cache.persistence.filename.SnapshotFileTree;
import org.apache.ignite.internal.processors.cache.persistence.filename.SnapshotFileTree.IncrementalSnapshotFileTree;
import org.apache.ignite.internal.processors.cache.persistence.metastorage.MetaStorage;
import org.apache.ignite.internal.processors.cache.persistence.metastorage.MetastorageLifecycleListener;
import org.apache.ignite.internal.processors.cache.persistence.metastorage.ReadOnlyMetastorage;
import org.apache.ignite.internal.processors.cache.persistence.metastorage.ReadWriteMetastorage;
import org.apache.ignite.internal.processors.cache.persistence.partstate.GroupPartitionId;
import org.apache.ignite.internal.processors.cache.persistence.snapshot.dump.CreateDumpFutureTask;
import org.apache.ignite.internal.processors.cache.persistence.tree.io.DataPageIO;
import org.apache.ignite.internal.processors.cache.persistence.tree.io.DataPagePayload;
import org.apache.ignite.internal.processors.cache.persistence.tree.io.PageIO;
import org.apache.ignite.internal.processors.cache.persistence.wal.WALPointer;
import org.apache.ignite.internal.processors.cache.persistence.wal.crc.FastCrc;
import org.apache.ignite.internal.processors.cache.persistence.wal.reader.StandaloneGridKernalContext;
import org.apache.ignite.internal.processors.cache.transactions.IgniteInternalTx;
import org.apache.ignite.internal.processors.cache.tree.DataRow;
import org.apache.ignite.internal.processors.cluster.DiscoveryDataClusterState;
import org.apache.ignite.internal.processors.cluster.IgniteChangeGlobalStateSupport;
import org.apache.ignite.internal.processors.compress.CompressionProcessor;
import org.apache.ignite.internal.processors.configuration.distributed.DistributedConfigurationLifecycleListener;
import org.apache.ignite.internal.processors.configuration.distributed.DistributedLongProperty;
import org.apache.ignite.internal.processors.configuration.distributed.DistributedPropertyDispatcher;
import org.apache.ignite.internal.processors.marshaller.MappedName;
import org.apache.ignite.internal.processors.metastorage.persistence.DistributedMetaStorageImpl;
import org.apache.ignite.internal.processors.task.GridInternal;
import org.apache.ignite.internal.util.BasicRateLimiter;
import org.apache.ignite.internal.util.GridBusyLock;
import org.apache.ignite.internal.util.GridCloseableIteratorAdapter;
import org.apache.ignite.internal.util.distributed.DistributedProcess;
import org.apache.ignite.internal.util.distributed.InitMessage;
import org.apache.ignite.internal.util.future.GridCompoundIdentityFuture;
import org.apache.ignite.internal.util.future.GridFinishedFuture;
import org.apache.ignite.internal.util.future.GridFutureAdapter;
import org.apache.ignite.internal.util.future.IgniteFinishedFutureImpl;
import org.apache.ignite.internal.util.future.IgniteFutureImpl;
import org.apache.ignite.internal.util.lang.GridCloseableIterator;
import org.apache.ignite.internal.util.lang.GridClosureException;
import org.apache.ignite.internal.util.lang.GridPlainRunnable;
import org.apache.ignite.internal.util.lang.IgniteThrowableFunction;
import org.apache.ignite.internal.util.tostring.GridToStringExclude;
import org.apache.ignite.internal.util.typedef.F;
import org.apache.ignite.internal.util.typedef.T2;
import org.apache.ignite.internal.util.typedef.X;
import org.apache.ignite.internal.util.typedef.internal.A;
import org.apache.ignite.internal.util.typedef.internal.CU;
import org.apache.ignite.internal.util.typedef.internal.S;
import org.apache.ignite.internal.util.typedef.internal.U;
import org.apache.ignite.lang.IgniteCallable;
import org.apache.ignite.lang.IgniteFuture;
import org.apache.ignite.lang.IgniteUuid;
import org.apache.ignite.marshaller.Marshaller;
import org.apache.ignite.metric.MetricRegistry;
import org.apache.ignite.resources.IgniteInstanceResource;
import org.apache.ignite.spi.encryption.EncryptionSpi;
import org.apache.ignite.spi.systemview.view.SnapshotView;
import org.jetbrains.annotations.Nullable;

import static java.nio.file.StandardOpenOption.READ;
import static org.apache.ignite.IgniteSystemProperties.IGNITE_SNAPSHOT_SEQUENTIAL_WRITE;
import static org.apache.ignite.events.EventType.EVT_CLUSTER_SNAPSHOT_FAILED;
import static org.apache.ignite.events.EventType.EVT_CLUSTER_SNAPSHOT_FINISHED;
import static org.apache.ignite.events.EventType.EVT_CLUSTER_SNAPSHOT_STARTED;
import static org.apache.ignite.events.EventType.EVT_NODE_FAILED;
import static org.apache.ignite.events.EventType.EVT_NODE_LEFT;
import static org.apache.ignite.internal.GridClosureCallMode.BALANCE;
import static org.apache.ignite.internal.GridClosureCallMode.BROADCAST;
import static org.apache.ignite.internal.MarshallerContextImpl.saveMappings;
import static org.apache.ignite.internal.events.DiscoveryCustomEvent.EVT_DISCOVERY_CUSTOM_EVT;
import static org.apache.ignite.internal.managers.communication.GridIoPolicy.SYSTEM_POOL;
import static org.apache.ignite.internal.pagemem.PageIdAllocator.FLAG_DATA;
import static org.apache.ignite.internal.pagemem.PageIdAllocator.INDEX_PARTITION;
import static org.apache.ignite.internal.pagemem.PageIdUtils.flag;
import static org.apache.ignite.internal.pagemem.PageIdUtils.pageId;
import static org.apache.ignite.internal.pagemem.PageIdUtils.pageIndex;
import static org.apache.ignite.internal.pagemem.PageIdUtils.toDetailString;
import static org.apache.ignite.internal.processors.cache.GridCacheUtils.baselineNode;
import static org.apache.ignite.internal.processors.cache.GridCacheUtils.isPersistenceEnabled;
import static org.apache.ignite.internal.processors.cache.persistence.filename.NodeFileTree.cacheName;
import static org.apache.ignite.internal.processors.cache.persistence.filename.PdsFolderResolver.DB_DEFAULT_FOLDER;
import static org.apache.ignite.internal.processors.cache.persistence.filename.SnapshotFileTree.DELTA_IDX_SUFFIX;
import static org.apache.ignite.internal.processors.cache.persistence.filename.SnapshotFileTree.DUMP_LOCK;
import static org.apache.ignite.internal.processors.cache.persistence.filename.SnapshotFileTree.INC_SNP_DIR;
import static org.apache.ignite.internal.processors.cache.persistence.filename.SnapshotFileTree.INC_SNP_NAME_PATTERN;
import static org.apache.ignite.internal.processors.cache.persistence.filename.SnapshotFileTree.SNAPSHOT_METAFILE_EXT;
import static org.apache.ignite.internal.processors.cache.persistence.metastorage.MetaStorage.METASTORAGE_CACHE_ID;
import static org.apache.ignite.internal.processors.cache.persistence.metastorage.MetaStorage.METASTORAGE_CACHE_NAME;
import static org.apache.ignite.internal.processors.cache.persistence.partstate.GroupPartitionId.getTypeByPartId;
import static org.apache.ignite.internal.processors.cache.persistence.tree.io.PageIO.T_DATA;
import static org.apache.ignite.internal.processors.cache.persistence.tree.io.PageIO.getPageIO;
import static org.apache.ignite.internal.processors.cache.persistence.tree.io.PageIO.getType;
import static org.apache.ignite.internal.processors.cache.persistence.tree.io.PageIO.getVersion;
import static org.apache.ignite.internal.processors.configuration.distributed.DistributedLongProperty.detachedLongProperty;
import static org.apache.ignite.internal.processors.metric.impl.MetricUtils.metricName;
import static org.apache.ignite.internal.processors.task.TaskExecutionOptions.options;
import static org.apache.ignite.internal.util.GridUnsafe.bufferAddress;
import static org.apache.ignite.internal.util.IgniteUtils.isLocalNodeCoordinator;
import static org.apache.ignite.internal.util.distributed.DistributedProcess.DistributedProcessType.END_SNAPSHOT;
import static org.apache.ignite.internal.util.distributed.DistributedProcess.DistributedProcessType.START_SNAPSHOT;
import static org.apache.ignite.internal.util.io.GridFileUtils.ensureHardLinkAvailable;
import static org.apache.ignite.plugin.security.SecurityPermission.ADMIN_SNAPSHOT;
import static org.apache.ignite.spi.systemview.view.SnapshotView.SNAPSHOT_SYS_VIEW;
import static org.apache.ignite.spi.systemview.view.SnapshotView.SNAPSHOT_SYS_VIEW_DESC;

/**
 * Internal implementation of snapshot operations over persistence caches.
 * <p>
 * These major actions available:
 * <ul>
 *     <li>Create snapshot of the whole persistent cluster cache groups by triggering PME to achieve consistency.</li>
 *     <li>Create cache dump - snapshot of cluster cache groups including in-memory.</li>
 *     <li>Create incremental snapshot using lightweight, non-blocking Consistent Cut algorithm.</li>
 * </ul>
 */
public class IgniteSnapshotManager extends GridCacheSharedManagerAdapter
    implements IgniteSnapshot, PartitionsExchangeAware, MetastorageLifecycleListener, IgniteChangeGlobalStateSupport {
    /** Text Reason for checkpoint to start snapshot operation. */
    public static final String CP_SNAPSHOT_REASON = "Checkpoint started to enforce snapshot operation: %s";

    /** Name prefix for each remote snapshot operation. */
    public static final String RMT_SNAPSHOT_PREFIX = "snapshot_";

    /** Snapshot in progress error message. */
    public static final String SNP_IN_PROGRESS_ERR_MSG = "Operation rejected due to the snapshot operation in progress.";

    /** Error message to finalize snapshot tasks. */
    public static final String SNP_NODE_STOPPING_ERR_MSG = "The operation is cancelled due to the local node is stopping";

    /** Snapshot metrics prefix. */
    public static final String SNAPSHOT_METRICS = "snapshot";

    /** Incremental snapshot metrics prefix. */
    public static final String INCREMENTAL_SNAPSHOT_METRICS = metricName("snapshot", "incremental");

    /** Prefix for snapshot threads. */
    public static final String SNAPSHOT_RUNNER_THREAD_PREFIX = "snapshot-runner";

    /** Snapshot transfer rate distributed configuration key */
    public static final String SNAPSHOT_TRANSFER_RATE_DMS_KEY = "snapshotTransferRate";

    /** Snapshot transfer rate is unlimited by default. */
    public static final long DFLT_SNAPSHOT_TRANSFER_RATE_BYTES = 0L;

    /** Maximum block size for limited snapshot transfer (64KB by default). */
    public static final int SNAPSHOT_LIMITED_TRANSFER_BLOCK_SIZE_BYTES = 64 * 1024;

    /** Metastorage key to save currently running snapshot directory path. */
    public static final String SNP_RUNNING_DIR_KEY = "snapshot-running-dir";

    /** Prefix for meta store records which means that incremental snapshot creation is disabled for a cache group. */
    private static final String INC_SNP_DISABLED_KEY_PREFIX = "grp-inc-snp-disabled-";

    /** Default value of {@link IgniteSystemProperties#IGNITE_SNAPSHOT_SEQUENTIAL_WRITE}. */
    public static final boolean DFLT_IGNITE_SNAPSHOT_SEQUENTIAL_WRITE = true;

    /** Default value of check flag. */
    public static final boolean DFLT_CHECK_ON_RESTORE = false;

    /** Snapshot operation start log message. */
    private static final String SNAPSHOT_STARTED_MSG = "Cluster-wide snapshot operation started: ";

    /** Snapshot operation finish log message. */
    private static final String SNAPSHOT_FINISHED_MSG = "Cluster-wide snapshot operation finished successfully: ";

    /** Snapshot operation finish with warnings log message. */
    public static final String SNAPSHOT_FINISHED_WRN_MSG = "Cluster-wide snapshot operation finished with warnings: ";

    /** Snapshot operation fail log message. */
    private static final String SNAPSHOT_FAILED_MSG = "Cluster-wide snapshot operation failed: ";

    /** Default snapshot topic to receive snapshots from remote node. */
    private static final Object DFLT_INITIAL_SNAPSHOT_TOPIC = GridTopic.TOPIC_SNAPSHOT.topic("rmt_snp");

    /** File transmission parameter of cache group id. */
    private static final String SNP_GRP_ID_PARAM = "grpId";

    /** File transmission parameter of cache partition id. */
    private static final String SNP_PART_ID_PARAM = "partId";

    /** File transmission parameter of a cache directory with is currently sends its partitions. */
    private static final String SNP_CACHE_DIR_NAME_PARAM = "cacheDirName";

    /** Snapshot parameter name for a file transmission. */
    private static final String RQ_ID_NAME_PARAM = "rqId";

    /** Total snapshot files count which receiver should expect to receive. */
    private static final String SNP_PARTITIONS_CNT = "partsCnt";

    /**
     * Local buffer to perform copy-on-write operations with pages for {@code SnapshotFutureTask.PageStoreSerialWriter}s.
     * It is important to have only one buffer per thread (instead of creating each buffer per
     * each {@code SnapshotFutureTask.PageStoreSerialWriter}) this is redundant and can lead to OOM errors. Direct buffer
     * deallocate only when ByteBuffer is garbage collected, but it can get out of off-heap memory before it.
     */
    private final ThreadLocal<ByteBuffer> locBuff;

    /** Map of registered cache snapshot processes and their corresponding contexts. */
    private final ConcurrentMap<String, AbstractSnapshotFutureTask<?>> locSnpTasks = new ConcurrentHashMap<>();

    /** Lock to protect the resources is used. */
    private final GridBusyLock busyLock = new GridBusyLock();

    /** Mutex used to order cluster snapshot operation progress. */
    private final Object snpOpMux = new Object();

    /** Take snapshot operation procedure. */
    private final DistributedProcess<SnapshotOperationRequest, SnapshotOperationResponse> startSnpProc;

    /** Check previously performed snapshot operation and delete uncompleted files if we need. */
    private final DistributedProcess<SnapshotOperationRequest, SnapshotOperationResponse> endSnpProc;

    /** Marshaller. */
    private final Marshaller marsh;

    /** Distributed process to restore cache group from the snapshot. */
    private final SnapshotRestoreProcess restoreCacheGrpProc;

    /** Transfer rate limiter. */
    private final BasicRateLimiter transferRateLimiter = new BasicRateLimiter(DFLT_SNAPSHOT_TRANSFER_RATE_BYTES);

    /** Resolved persistent data storage settings. */
    private volatile PdsFolderSettings<?> pdsSettings;

    /** Ignite directories. */
    private volatile NodeFileTree ft;

    /** Fully initialized metastorage. */
    private volatile ReadWriteMetastorage metaStorage;

    /** Local snapshot sender factory. */
    private Function<SnapshotFileTree, SnapshotSender> locSndrFactory = LocalSnapshotSender::new;

    /** Remote snapshot sender factory. */
    private BiFunction<String, UUID, SnapshotSender> rmtSndrFactory = this::remoteSnapshotSenderFactory;

    /** Factory to working with delta as file storage. */
    private volatile FileIOFactory ioFactory = new RandomAccessFileIOFactory();

    /** File store manager to create page store for restore. */
    private volatile @Nullable FilePageStoreManager storeMgr;

    /** File store manager to create page store for restore. */
    private volatile GridLocalConfigManager locCfgMgr;

    /** System discovery message listener. */
    private DiscoveryEventListener discoLsnr;

    /** Cluster snapshot operation requested by user. */
    private ClusterSnapshotFuture clusterSnpFut;

    /** Current snapshot operation on local node. */
    private volatile SnapshotOperationRequest clusterSnpReq;

    /** {@code true} if recovery process occurred for snapshot. */
    private volatile boolean recovered;

    /** Last seen cluster snapshot operation. */
    private volatile ClusterSnapshotFuture lastSeenSnpFut = new ClusterSnapshotFuture();

    /** Last seen incremental snapshot operation. */
    private volatile ClusterSnapshotFuture lastSeenIncSnpFut;

    /** Snapshot operation handlers. */
    private final SnapshotHandlers handlers = new SnapshotHandlers();

    /** Manager to receive responses of remote snapshot requests. */
    private final SequentialRemoteSnapshotManager snpRmtMgr;

    /** Incremental snapshot ID. */
    private volatile UUID incSnpId;

    /**
     * While incremental snapshot is running every node wraps outgoing transaction messages into {@link IncrementalSnapshotAwareMessage}.
     * Nodes start wrapping messages from the moment snapshot started on the node, and finsihes after all baseline
     * nodes completed {@link #markWalFut}. This future completes after last {@link IncrementalSnapshotAwareMessage} was sent.
     */
    private volatile GridFutureAdapter<?> wrapMsgsFut;

    /** Future that completes after {@link IncrementalSnapshotFinishRecord} was written. */
    private volatile @Nullable IncrementalSnapshotMarkWalFuture markWalFut;

    /** Snapshot transfer rate limit in bytes/sec. */
    private final DistributedLongProperty snapshotTransferRate = detachedLongProperty(SNAPSHOT_TRANSFER_RATE_DMS_KEY,
        "Snapshot transfer rate in bytes per second at which snapshot files are created. " +
            "0 means there is no limit.");

    /** Value of {@link IgniteSystemProperties#IGNITE_SNAPSHOT_SEQUENTIAL_WRITE}. */
    private final boolean sequentialWrite =
        IgniteSystemProperties.getBoolean(IGNITE_SNAPSHOT_SEQUENTIAL_WRITE, DFLT_IGNITE_SNAPSHOT_SEQUENTIAL_WRITE);

    /**
     * @param ctx Kernal context.
     */
    public IgniteSnapshotManager(GridKernalContext ctx) {
        locBuff = ThreadLocal.withInitial(() ->
            ByteBuffer.allocateDirect(ctx.config().getDataStorageConfiguration().getPageSize())
                .order(ByteOrder.nativeOrder()));

        startSnpProc = new DistributedProcess<>(ctx, START_SNAPSHOT, this::initLocalSnapshotStartStage,
            this::processLocalSnapshotStartStageResult, SnapshotStartDiscoveryMessage::new);

        endSnpProc = new DistributedProcess<>(ctx, END_SNAPSHOT, this::initLocalSnapshotEndStage,
            this::processLocalSnapshotEndStageResult, (reqId, req) -> new InitMessage<>(reqId, END_SNAPSHOT, req, true));

        marsh = ctx.marshallerContext().jdkMarshaller();

        restoreCacheGrpProc = new SnapshotRestoreProcess(ctx, locBuff);

        // Manage remote snapshots.
        snpRmtMgr = new SequentialRemoteSnapshotManager();
    }

    /**
     * Partition delta index file. Represents a sequence of page indexes that written to a delta.
     *
     * @param delta File with delta pages.
     * @return File with delta pages index.
     */
    public static File partDeltaIndexFile(File delta) {
        return new File(delta.getParent(), delta.getName() + DELTA_IDX_SUFFIX);
    }

    /** {@inheritDoc} */
    @Override protected void start0() throws IgniteCheckedException {
        super.start0();

        GridKernalContext ctx = cctx.kernalContext();

        if (ctx.clientNode())
            return;

        storeMgr = (FilePageStoreManager)cctx.pageStore();
        locCfgMgr = cctx.cache().configManager();

        pdsSettings = cctx.kernalContext().pdsFolderResolver().resolveFolders();
        ft = cctx.kernalContext().pdsFolderResolver().fileTree();

        if (isPersistenceEnabled(cctx.gridConfig())) {
            ft.mkdirSnapshotsRoot();
            ft.mkdirSnapshotTempRoot();
        }

        ctx.internalSubscriptionProcessor().registerDistributedConfigurationListener(
            new DistributedConfigurationLifecycleListener() {
                @Override public void onReadyToRegister(DistributedPropertyDispatcher dispatcher) {
                    snapshotTransferRate.addListener((name, oldVal, newVal) -> {
                        if (!Objects.equals(oldVal, newVal)) {
                            if (newVal < 0) {
                                log.warning("The snapshot transfer rate cannot be negative, " +
                                    "the value '" + newVal + "' is ignored.");

                                return;
                            }

                            transferRateLimiter.setRate(newVal);

                            if (log.isInfoEnabled()) {
                                log.info("The snapshot transfer rate " + (newVal == 0 ? "is not limited." :
                                    "has been changed from '" + oldVal + "' to '" + newVal + "' bytes/sec."));
                            }
                        }
                    });

                    dispatcher.registerProperty(snapshotTransferRate);
                }

                @Override public void onReadyToWrite() {
                    DistributedConfigurationUtils.setDefaultValue(snapshotTransferRate,
                        DFLT_SNAPSHOT_TRANSFER_RATE_BYTES, log);
                }
            }
        );

        handlers.initialize(ctx, ctx.pools().getSnapshotExecutorService());

        MetricRegistry mreg = cctx.kernalContext().metric().registry(SNAPSHOT_METRICS);

        mreg.register("LastSnapshotStartTime", () -> lastSeenSnpFut.startTime,
            "The system time of the last cluster snapshot request start time on this node.");
        mreg.register("LastSnapshotEndTime", () -> lastSeenSnpFut.endTime,
            "The system time of the last cluster snapshot request end time on this node.");
        mreg.register("LastSnapshotName", () -> lastSeenSnpFut.name, String.class,
            "The name of last started cluster snapshot request on this node.");
        mreg.register("LastSnapshotErrorMessage",
            () -> lastSeenSnpFut.error() == null ? "" : lastSeenSnpFut.error().getMessage(),
            String.class,
            "The error message of last started cluster snapshot request which fail with an error. " +
                "This value will be empty if last snapshot request has been completed successfully.");
        mreg.register("LocalSnapshotNames", () -> localSnapshotNames(null), List.class,
            "The list of names of all snapshots currently saved on the local node with respect to " +
                "the configured via IgniteConfiguration snapshot working path.");
        mreg.register("LastRequestId", () -> Optional.ofNullable(lastSeenSnpFut.rqId).map(UUID::toString).orElse(""),
            String.class, "The ID of the last started snapshot operation.");

        mreg.register("CurrentSnapshotTotalSize", () -> {
            SnapshotFutureTask task = currentSnapshotTask(SnapshotFutureTask.class);

            return task == null ? -1 : task.totalSize();
        }, "Estimated size of current cluster snapshot in bytes on this node. The value may grow during snapshot creation.");

        mreg.register("CurrentSnapshotProcessedSize", () -> {
            SnapshotFutureTask task = currentSnapshotTask(SnapshotFutureTask.class);

            return task == null ? -1 : task.processedSize();
        }, "Processed size of current cluster snapshot in bytes on this node.");

        MetricRegistry incSnpMReg = cctx.kernalContext().metric().registry(INCREMENTAL_SNAPSHOT_METRICS);

        incSnpMReg.register("snapshotName",
            () -> Optional.ofNullable(lastSeenIncSnpFut).map(f -> f.name).orElse(""),
            String.class,
            "The name of full snapshot for which the last incremental snapshot created on this node.");
        incSnpMReg.register("incrementIndex",
            () -> Optional.ofNullable(lastSeenIncSnpFut).map(f -> f.incIdx).orElse(0),
            "Ihe index of the last incremental snapshot created on this node.");
        incSnpMReg.register("startTime",
            () -> Optional.ofNullable(lastSeenIncSnpFut).map(f -> f.startTime).orElse(0L),
            "The system time of the last incremental snapshot creation start time on this node.");
        incSnpMReg.register("endTime",
            () -> Optional.ofNullable(lastSeenIncSnpFut).map(f -> f.endTime).orElse(0L),
            "The system time of the last incremental snapshot creation end time on this node.");
        incSnpMReg.register("error",
            () -> Optional.ofNullable(lastSeenIncSnpFut).map(GridFutureAdapter::error).map(Object::toString).orElse(""),
            String.class,
            "The error message of last started incremental snapshot on this node.");

        restoreCacheGrpProc.registerMetrics();

        cctx.exchange().registerExchangeAwareComponent(this);

        ctx.internalSubscriptionProcessor().registerMetastorageListener(this);

        cctx.gridEvents().addDiscoveryEventListener(discoLsnr = (evt, discoCache) -> {
            if (!busyLock.enterBusy())
                return;

            try {
                UUID leftNodeId = evt.eventNode().id();

                if (evt.type() == EVT_NODE_LEFT || evt.type() == EVT_NODE_FAILED) {
                    SnapshotOperationRequest snpReq = clusterSnpReq;
                    String err = "Snapshot operation interrupted, because baseline node left the cluster: " + leftNodeId;
                    boolean reqNodeLeft = snpReq != null && snpReq.nodes().contains(leftNodeId);

                    // If the coordinator left the cluster and did not start
                    // the final snapshot phase (SNAPSHOT_END), we start it from a new one.
                    if (reqNodeLeft && snpReq.startStageEnded() && U.isLocalNodeCoordinator(ctx.discovery())) {
                        snpReq.error(new ClusterTopologyCheckedException(err));

                        endSnpProc.start(snpReq.requestId(), snpReq);
                    }

                    for (AbstractSnapshotFutureTask<?> sctx : locSnpTasks.values()) {
                        if (sctx.sourceNodeId().equals(leftNodeId) ||
                            (reqNodeLeft && snpReq.snapshotName().equals(sctx.snapshotName())))
                            sctx.acceptException(new ClusterTopologyCheckedException(err));
                    }

                    restoreCacheGrpProc.onNodeLeft(leftNodeId);
                    snpRmtMgr.onNodeLeft(leftNodeId);
                }
            }
            finally {
                busyLock.leaveBusy();
            }
        }, EVT_NODE_LEFT, EVT_NODE_FAILED);

        cctx.gridIO().addMessageListener(DFLT_INITIAL_SNAPSHOT_TOPIC, snpRmtMgr);
        cctx.kernalContext().io().addTransmissionHandler(DFLT_INITIAL_SNAPSHOT_TOPIC, snpRmtMgr);

        ctx.systemView().registerView(
            SNAPSHOT_SYS_VIEW,
            SNAPSHOT_SYS_VIEW_DESC,
            new SnapshotViewWalker(),
            () -> F.flatCollections(F.transform(localSnapshotNames(null), name -> {
                List<SnapshotView> views = new ArrayList<>();

                for (SnapshotMetadata m: readSnapshotMetadatas(new SnapshotFileTree(ctx, name, null))) {
                    List<File> dirs = snapshotCacheDirectories(
                        m.consistentId(),
                        m.folderName(),
                        m.snapshotName(),
                        null,
                        grpName -> true
                    );

                    Collection<String> cacheGrps = F.viewReadOnly(dirs, NodeFileTree::cacheName);

                    views.add(new SnapshotView(m, cacheGrps));
                }

                for (IncrementalSnapshotMetadata m: readIncrementalSnapshotMetadatas(name))
                    views.add(new SnapshotView(m));

                return views;
            })),
            Function.identity());

        File[] files = ft.snapshotsRoot().listFiles();

        if (files != null) {
            Arrays.stream(files)
                .filter(File::isDirectory)
                .map(dumpDir ->
                    Paths.get(dumpDir.getAbsolutePath(), DB_DEFAULT_FOLDER, pdsSettings.folderName(), DUMP_LOCK).toFile())
                .filter(File::exists)
                .map(File::getParentFile)
                .forEach(lockedDumpDir -> {
                    log.warning("Found locked dump dir. " +
                        "This means, dump creation not finished prior to node fail. " +
                        "Directory will be deleted: " + lockedDumpDir);

                    U.delete(lockedDumpDir);
                });
        }
    }

    /** {@inheritDoc} */
    @Override protected void stop0(boolean cancel) {
        busyLock.block();

        try {
            snpRmtMgr.stop();

            restoreCacheGrpProc.interrupt(new NodeStoppingException("Node is stopping."));

            // Try stop all snapshot processing if not yet.
            for (AbstractSnapshotFutureTask<?> sctx : locSnpTasks.values())
                sctx.acceptException(new NodeStoppingException(SNP_NODE_STOPPING_ERR_MSG));

            locSnpTasks.clear();

            synchronized (snpOpMux) {
                if (clusterSnpFut != null) {
                    clusterSnpFut.onDone(new NodeStoppingException(SNP_NODE_STOPPING_ERR_MSG));

                    clusterSnpFut = null;
                }
            }

            cctx.kernalContext().io().removeMessageListener(DFLT_INITIAL_SNAPSHOT_TOPIC);
            cctx.kernalContext().io().removeTransmissionHandler(DFLT_INITIAL_SNAPSHOT_TOPIC);

            if (discoLsnr != null)
                cctx.kernalContext().event().removeDiscoveryEventListener(discoLsnr);

            cctx.exchange().unregisterExchangeAwareComponent(this);
        }
        finally {
            busyLock.unblock();
        }
    }

    /** {@inheritDoc} */
    @Override public void onActivate(GridKernalContext kctx) {
        // No-op.
    }

    /** {@inheritDoc} */
    @Override public void onDeActivate(GridKernalContext kctx) {
        restoreCacheGrpProc.interrupt(new IgniteCheckedException("The cluster has been deactivated."));
    }

    /**
     * @param snpDir Snapshot dir.
     */
    public void deleteSnapshot(File snpDir) {
        if (!snpDir.exists())
            return;

        if (!snpDir.isDirectory())
            return;

        try {
<<<<<<< HEAD
=======
            SnapshotFileTree sft = new SnapshotFileTree(
                cctx.kernalContext(),
                snpDir.getName(),
                snpDir.getParent(),
                pdsSettings.folderName(),
                pdsSettings.consistentId().toString());

>>>>>>> 22b099b5
            U.delete(sft.binaryMeta());
            U.delete(sft.nodeStorage());
            U.delete(sft.meta());

            deleteDirectory(sft.binaryMetaRoot());
            deleteDirectory(sft.marshaller());

            // Delete parent dir which is {snapshot_root}/db if empty.
            sft.marshaller().getParentFile().delete();
            // Delete root dir which is {snapshot_root} if empty.
            sft.root().delete();
        }
        catch (IOException e) {
            throw new IgniteException(e);
        }
    }

    /** Concurrently traverse the directory and delete all files. */
    private void deleteDirectory(File dir) throws IOException {
        Files.walkFileTree(dir.toPath(), new SimpleFileVisitor<Path>() {
            @Override public FileVisitResult visitFile(Path file, BasicFileAttributes attrs) {
                U.delete(file);

                return FileVisitResult.CONTINUE;
            }

            @Override public FileVisitResult visitFileFailed(Path file, IOException exc) {
                // Skip files which can be concurrently removed from FileTree.
                return FileVisitResult.CONTINUE;
            }

            @Override public FileVisitResult postVisitDirectory(Path dir, IOException e) {
                dir.toFile().delete();

                if (log.isInfoEnabled() && e != null)
                    log.info("Snapshot directory cleaned with an exception [dir=" + dir + ", e=" + e.getMessage() + ']');

                return FileVisitResult.CONTINUE;
            }
        });
    }

    /**
     * @param req Request on snapshot creation.
     * @return Future which will be completed when a snapshot has been started.
     */
    private IgniteInternalFuture<SnapshotOperationResponse> initLocalSnapshotStartStage(SnapshotOperationRequest req) {
        // Executed inside discovery notifier thread, prior to firing discovery custom event,
        // so it is safe to set new snapshot task inside this method without synchronization.
        if (clusterSnpReq != null) {
            return new GridFinishedFuture<>(new IgniteCheckedException("Snapshot operation has been rejected. " +
                "Another snapshot operation in progress [req=" + req + ", curr=" + clusterSnpReq + ']'));
        }

        req.snapshotFileTree(new SnapshotFileTree(cctx.kernalContext(), req.snapshotName(), req.snapshotPath()));

        clusterSnpReq = req;

        if (req.incremental())
            handleIncrementalSnapshotId(req.requestId(), cctx.discovery().topologyVersion());

        if (!CU.baselineNode(cctx.localNode(), cctx.kernalContext().state().clusterState()))
            return new GridFinishedFuture<>();

        Set<UUID> leftNodes = new HashSet<>(req.nodes());
        leftNodes.removeAll(F.viewReadOnly(cctx.discovery().serverNodes(AffinityTopologyVersion.NONE),
            F.node2id()));

        if (!leftNodes.isEmpty()) {
            return new GridFinishedFuture<>(new IgniteCheckedException("Some of baseline nodes left the cluster " +
                "prior to snapshot operation start: " + leftNodes));
        }

        if (cctx.kernalContext().encryption().isMasterKeyChangeInProgress()) {
            return new GridFinishedFuture<>(new IgniteCheckedException("Snapshot operation has been rejected. Master " +
                "key changing process is not finished yet."));
        }

        if (cctx.kernalContext().encryption().reencryptionInProgress()) {
            return new GridFinishedFuture<>(new IgniteCheckedException("Snapshot operation has been rejected. Caches " +
                "re-encryption process is not finished yet."));
        }

        List<Integer> grpIds = new ArrayList<>(F.viewReadOnly(req.groups(), CU::cacheId));
        Collection<Integer> comprGrpIds = F.view(grpIds, i -> {
            CacheGroupDescriptor desc = cctx.cache().cacheGroupDescriptor(i);
            return desc != null && desc.config().getDiskPageCompression() != DiskPageCompression.DISABLED;
        });

        Set<Integer> leftGrps = new HashSet<>(grpIds);
        leftGrps.removeAll(cctx.cache().cacheGroupDescriptors().keySet());
        boolean withMetaStorage = leftGrps.remove(METASTORAGE_CACHE_ID);

        if (!leftGrps.isEmpty()) {
            return new GridFinishedFuture<>(new IgniteCheckedException("Some of requested cache groups doesn't exist " +
                "on the local node [missed=" + leftGrps + ", nodeId=" + cctx.localNodeId() + ']'));
        }

        if (req.incremental()) {
            SnapshotMetadata meta;

            try {
                meta = readSnapshotMetadata(req.snapshotFileTree().meta());

                checkIncrementalCanBeCreated(req.snapshotFileTree(), meta);
            }
            catch (IgniteCheckedException | IOException e) {
                return new GridFinishedFuture<>(e);
            }

            return initLocalIncrementalSnapshot(req, meta);
        }
        else
            return initLocalFullSnapshot(req, grpIds, comprGrpIds, withMetaStorage);
    }

    /**
     * Handles received incremental snapshot ID from remote node.
     *
     * @param id Incremental snapshot ID.
     * @param topVer Incremental snapshot topology version.
     */
    public void handleIncrementalSnapshotId(UUID id, long topVer) {
        // TODO: IGNITE-18599 handle if `id != incSnpId`.
        if (incSnpId != null)
            return;

        synchronized (snpOpMux) {
            if (incSnpId != null) {
                if (!incSnpId.equals(id))
                    U.warn(log, "Received incremental snapshot ID differs from the current [rcvId=" + id + ", currId=" + incSnpId + ']');

                return;
            }

            wrapMsgsFut = new GridFutureAdapter<>();

            cctx.tm().txMessageTransformer((msg, tx) -> new IncrementalSnapshotAwareMessage(
                msg, id, tx == null ? null : tx.incrementalSnapshotId(), topVer));

            markWalFut = baselineNode(cctx.localNode(), cctx.kernalContext().state().clusterState())
                ? new IncrementalSnapshotMarkWalFuture(cctx, id, topVer) : null;

            incSnpId = id;
        }

        if (markWalFut != null)
            cctx.kernalContext().pools().getSnapshotExecutorService().submit(markWalFut::init);
    }

    /**
     * @param req Request on snapshot creation.
     * @param meta Full snapshot metadata.
     * @return Future which will be completed when a snapshot has been started.
     */
    private IgniteInternalFuture<SnapshotOperationResponse> initLocalIncrementalSnapshot(
        SnapshotOperationRequest req,
        SnapshotMetadata meta
    ) {
        SnapshotFileTree sft = req.snapshotFileTree();
        IncrementalSnapshotFileTree ift = sft.incrementalSnapshotFileTree(req.incrementIndex());
        WALPointer lowPtr;

        if (req.incrementIndex() == 1)
            lowPtr = meta.snapshotRecordPointer();
        else {
            int prevIdx = req.incrementIndex() - 1;

            IncrementalSnapshotMetadata prevIncSnpMeta;

            try {
                prevIncSnpMeta = readIncrementalSnapshotMetadata(sft.incrementalSnapshotFileTree(prevIdx).meta());
            }
            catch (IgniteCheckedException | IOException e) {
                return new GridFinishedFuture<>(e);
            }

            lowPtr = prevIncSnpMeta.incrementalSnapshotPointer();
        }

        IgniteInternalFuture<SnapshotOperationResponse> task0 = registerTask(req.snapshotName(), new IncrementalSnapshotFutureTask(
            cctx,
            req.operationalNodeId(),
            req.requestId(),
            meta,
            ift,
            lowPtr,
            markWalFut
        )).chain(fut -> {
            if (fut.error() != null)
                throw F.wrap(fut.error());

            assert ift.root().exists() : "Incremental snapshot directory must exists";

            IncrementalSnapshotMetadata incMeta = new IncrementalSnapshotMetadata(
                req.requestId(),
                req.snapshotName(),
                req.incrementIndex(),
                cctx.localNode().consistentId().toString(),
                pdsSettings.folderName(),
                clusterSnpReq.startTime(),
                markWalFut.result()
            );

            storeSnapshotMeta(incMeta, ift.meta());

            return new SnapshotOperationResponse();
        });

        if (task0.isDone())
            return task0;

        if (log.isDebugEnabled()) {
            log.debug("Incremental snapshot operation submited for execution " +
                "[snpName=" + req.snapshotName() + ", incIdx=" + req.incrementIndex());
        }

        cctx.kernalContext().pools().getSnapshotExecutorService().submit(() -> {
            SnapshotOperationRequest snpReq = clusterSnpReq;

            AbstractSnapshotFutureTask<?> task = locSnpTasks.get(snpReq.snapshotName());

            if (task == null)
                return;

            if (log.isDebugEnabled()) {
                log.debug("Incremental snapshot operation started " +
                    "[snpName=" + req.snapshotName() + ", incIdx=" + req.incrementIndex());
            }

            writeSnapshotDirectoryToMetastorage(ift.root());

            task.start();
        });

        return task0;
    }

    /**
     * @param meta Meta file.
     * @return Read incremental snapshot metadata.
     */
    public IncrementalSnapshotMetadata readIncrementalSnapshotMetadata(File meta) throws IgniteCheckedException, IOException {
        return readFromFile(meta);
    }

    /**
     * @param req Request
     * @param grpIds Groups.
     * @param comprGrpIds Compressed Groups.
     * @param withMetaStorage Flag to include metastorage.
     * @return Create snapshot future.
     */
    private IgniteInternalFuture<SnapshotOperationResponse> initLocalFullSnapshot(
        SnapshotOperationRequest req,
        List<Integer> grpIds,
        Collection<Integer> comprGrpIds,
        boolean withMetaStorage
    ) {
        if (!isPersistenceEnabled(cctx.gridConfig()) && req.snapshotPath() == null)
            ft.mkdirSnapshotsRoot();

        Map<Integer, Set<Integer>> parts = new HashMap<>();

        // Prepare collection of pairs group and appropriate cache partition to be snapshot.
        // Cache group context may be 'null' on some nodes e.g. a node filter is set.
        for (Integer grpId : grpIds) {
            if (cctx.cache().cacheGroup(grpId) == null)
                continue;

            CacheGroupContext grpCtx = cctx.cache().cacheGroup(grpId);

            AffinityTopologyVersion topVer = grpCtx.affinity().lastVersion();

            if (req.onlyPrimary()) {
                Set<Integer> include = new HashSet<>(grpCtx.affinity().primaryPartitions(cctx.localNodeId(), topVer));

                include.remove(INDEX_PARTITION);

                if (log.isInfoEnabled())
                    log.info("Snapshot only primary partitions " +
                        "[grpId=" + grpId + ", grpName=" + grpCtx.cacheOrGroupName() + ", parts=" + include + ']');

                parts.put(grpId, include);
            }
            else
                parts.put(grpId, null);
        }

        IgniteInternalFuture<?> task0 = registerSnapshotTask(
            req.snapshotFileTree(),
            req.operationalNodeId(),
            req.requestId(),
            parts,
            withMetaStorage,
            req.dump(),
            req.compress(),
            req.encrypt(),
            locSndrFactory.apply(req.snapshotFileTree())
        );

        if (withMetaStorage) {
            assert task0 instanceof SnapshotFutureTask;

            ((DistributedMetaStorageImpl)cctx.kernalContext().distributedMetastorage())
                .suspend(((SnapshotFutureTask)task0).started());
        }

        return task0.chain(() -> {
            if (task0.error() != null)
                throw F.wrap(task0.error());

            try {
                Set<String> blts = req.nodes().stream()
                    .map(n -> cctx.discovery().node(n).consistentId().toString())
                    .collect(Collectors.toSet());

                req.snapshotFileTree().root().mkdirs();

                SnapshotFutureTaskResult res = (SnapshotFutureTaskResult)task0.result();

                Serializable encKey = req.encrypt() ? ((CreateDumpFutureTask)task0).encryptionKey() : null;

                EncryptionSpi encSpi = cctx.gridConfig().getEncryptionSpi();

                SnapshotMetadata meta = new SnapshotMetadata(req.requestId(),
                    req.snapshotName(),
                    cctx.localNode().consistentId().toString(),
                    pdsSettings.folderName(),
                    req.compress(),
                    cctx.gridConfig().getDataStorageConfiguration().getPageSize(),
                    grpIds,
                    clusterSnpReq.startTime(),
                    comprGrpIds,
                    blts,
                    res.parts(),
                    res.snapshotPointer(),
                    encSpi.masterKeyDigest(),
                    req.onlyPrimary(),
                    req.dump(),
                    encKey == null ? null : encSpi.encryptKey(encKey)
                );

                SnapshotHandlerContext ctx = new SnapshotHandlerContext(meta, req.groups(), cctx.localNode(), req.snapshotFileTree(),
                    req.streamerWarning(), true);

                req.meta(meta);

                storeSnapshotMeta(req.meta(), req.snapshotFileTree().meta());

                log.info("Snapshot metafile has been created: " + req.snapshotFileTree().meta().getAbsolutePath());

                return new SnapshotOperationResponse(handlers.invokeAll(SnapshotHandlerType.CREATE, ctx));
            }
            catch (IgniteCheckedException e) {
                throw F.wrap(e);
            }
        }, snapshotExecutorService());
    }

    /**
     * @param id Request id.
     * @param res Results.
     * @param err Errors.
     */
    private void processLocalSnapshotStartStageResult(UUID id, Map<UUID, SnapshotOperationResponse> res, Map<UUID, Throwable> err) {
        SnapshotOperationRequest snpReq = clusterSnpReq;

        if (snpReq != null && F.eq(id, snpReq.requestId()) && snpReq.incremental()) {
            cctx.tm().txMessageTransformer(null);

            GridCompoundIdentityFuture<IgniteInternalTx> activeTxsFut = new GridCompoundIdentityFuture<>();

            for (IgniteInternalTx tx: cctx.tm().activeTransactions())
                activeTxsFut.add(tx.finishFuture());

            activeTxsFut.markInitialized();

            activeTxsFut.listen(() -> wrapMsgsFut.onDone());
        }

        if (cctx.kernalContext().clientNode())
            return;

        boolean cancelled = err.values().stream().anyMatch(e -> e instanceof IgniteFutureCancelledCheckedException);

        if (snpReq == null || !snpReq.requestId().equals(id)) {
            synchronized (snpOpMux) {
                if (clusterSnpFut != null && clusterSnpFut.rqId.equals(id)) {
                    if (cancelled) {
                        clusterSnpFut.onDone(new IgniteFutureCancelledCheckedException("Execution of snapshot tasks " +
                            "has been cancelled by external process [err=" + err + ", snpReq=" + snpReq + ']'));
                    }
                    else {
                        clusterSnpFut.onDone(new IgniteCheckedException("Snapshot operation has not been fully completed " +
                            "[err=" + err + ", snpReq=" + snpReq + ']'));
                    }

                    clusterSnpFut = null;
                }

                return;
            }
        }

        snpReq.startStageEnded(true);

        if (isLocalNodeCoordinator(cctx.discovery())) {
            Set<UUID> missed = new HashSet<>(snpReq.nodes());
            missed.removeAll(res.keySet());
            missed.removeAll(err.keySet());

            if (cancelled) {
                snpReq.error(new IgniteFutureCancelledCheckedException("Execution of snapshot tasks " +
                    "has been cancelled by external process [err=" + err + ", missed=" + missed + ']'));
            }
            else if (!missed.isEmpty()) {
                snpReq.error(new ClusterTopologyCheckedException("Snapshot operation interrupted, because baseline " +
                    "node left the cluster. Uncompleted snapshot will be deleted [missed=" + missed + ']'));
            }
            else if (!F.isEmpty(err)) {
                snpReq.error(new IgniteCheckedException("Execution of local snapshot tasks fails. " +
                    "Uncompleted snapshot will be deleted [err=" + err + ']'));
            }

            completeHandlersAsyncIfNeeded(snpReq, res.values())
                .listen(f -> {
                        if (f.error() != null)
                            snpReq.error(f.error());

                        endSnpProc.start(snpReq.requestId(), snpReq);
                    }
                );
        }
    }

    /**
     * Stores snapshot metadata.
     *
     * @param meta Metadata to store.
     * @param smf File to store.
     */
    public <M extends Serializable> void storeSnapshotMeta(M meta, File smf) {
        if (smf.exists())
            throw new IgniteException("Snapshot metafile must not exist: " + smf.getAbsolutePath());

        try (OutputStream out = Files.newOutputStream(smf.toPath())) {
            byte[] bytes = U.marshal(marsh, meta);
            int blockSize = SNAPSHOT_LIMITED_TRANSFER_BLOCK_SIZE_BYTES;

            for (int off = 0; off < bytes.length; off += blockSize) {
                int len = Math.min(blockSize, bytes.length - off);

                transferRateLimiter.acquire(len);

                out.write(bytes, off, len);
            }
        }
        catch (IOException | IgniteCheckedException e) {
            throw new IgniteException(e);
        }
    }

    /**
     * Execute the {@link SnapshotHandler#complete(String, Collection)} method of the snapshot handlers asynchronously.
     *
     * @param req Request on snapshot creation.
     * @param res Results.
     * @return Future that will be completed when the handlers are finished executing.
     */
    private IgniteInternalFuture<Void> completeHandlersAsyncIfNeeded(SnapshotOperationRequest req,
        Collection<SnapshotOperationResponse> res) {
        if (req.error() != null)
            return new GridFinishedFuture<>();

        Map<String, List<SnapshotHandlerResult<?>>> clusterHndResults = new HashMap<>();

        for (SnapshotOperationResponse snpRes : res) {
            if (snpRes == null || snpRes.handlerResults() == null)
                continue;

            for (Map.Entry<String, SnapshotHandlerResult<Object>> entry : snpRes.handlerResults().entrySet())
                clusterHndResults.computeIfAbsent(entry.getKey(), v -> new ArrayList<>()).add(entry.getValue());
        }

        if (clusterHndResults.isEmpty())
            return new GridFinishedFuture<>();

        try {
            GridFutureAdapter<Void> resultFut = new GridFutureAdapter<>();

            handlers().execSvc.submit(() -> {
                try {
                    handlers.completeAll(SnapshotHandlerType.CREATE, req.snapshotName(), clusterHndResults, req.nodes(),
                        req::warnings);

                    resultFut.onDone();
                }
                catch (Exception e) {
                    log.warning("The snapshot operation will be aborted due to a handler error " +
                        "[snapshot=" + req.snapshotName() + "].", e);

                    resultFut.onDone(e);
                }
            });

            return resultFut;
        }
        catch (RejectedExecutionException e) {
            return new GridFinishedFuture<>(e);
        }
    }

    /**
     * @param req Request on snapshot creation.
     * @return Future which will be completed when the snapshot will be finalized.
     */
    private IgniteInternalFuture<SnapshotOperationResponse> initLocalSnapshotEndStage(SnapshotOperationRequest req) {
        SnapshotOperationRequest snpReq = clusterSnpReq;

        if (snpReq == null || !F.eq(req.requestId(), snpReq.requestId()))
            return new GridFinishedFuture<>();

        IgniteInternalFuture<?> prepFut = req.incremental() ? wrapMsgsFut : new GridFinishedFuture<>();

        if (cctx.kernalContext().clientNode())
            return (IgniteInternalFuture<SnapshotOperationResponse>)prepFut;

        return prepFut.chain(() -> {
            try {
                if (req.error() != null) {
                    snpReq.error(req.error());

                    if (req.incremental())
                        U.delete(snpReq.snapshotFileTree().incrementalSnapshotFileTree(req.incrementIndex()).root());
                    else
                        deleteSnapshot(snpReq.snapshotFileTree().root());
                }
                else if (!F.isEmpty(req.warnings())) {
                    // Pass the warnings further to the next stage for the case when snapshot started from not coordinator.
                    if (!isLocalNodeCoordinator(cctx.discovery()))
                        snpReq.warnings(req.warnings());

                    snpReq.meta().warnings(Collections.unmodifiableList(req.warnings()));

                    storeWarnings(snpReq);
                }

                if (req.dump()) {
                    if (!U.delete(snpReq.snapshotFileTree().dumpLock()))
                        throw new IgniteCheckedException("Lock file can't be deleted: " + snpReq.snapshotFileTree().dumpLock());
                }
                else {
                    removeLastMetaStorageKey();

                    if (req.error() == null) {
                        Collection<Integer> grpIds = req.groups().stream().map(CU::cacheId).collect(Collectors.toList());

                        enableIncrementalSnapshotsCreation(grpIds);
                    }
                }
            }
            catch (Exception e) {
                throw F.wrap(e);
            }

            return new SnapshotOperationResponse();
        }, cctx.kernalContext().pools().getSnapshotExecutorService());
    }

    /**
     * Stores snapshot creation warnings. The warnings are rare. Also, coordinator might not be a baseline node. Thus,
     * storing meta with warnings once is to be done at second stage initialiation on any other node. Which leads to
     * process possible snapshot errors, deleting snapshot at second stage end. Doesn't worth. If an error occurs on
     * warnings writing, it is logged only.
     */
    private void storeWarnings(SnapshotOperationRequest snpReq) {
        assert !F.isEmpty(snpReq.warnings());

        List<ClusterNode> snpNodes = cctx.kernalContext().cluster().get().nodes().stream()
            .filter(n -> snpReq.nodes().contains(n.id())).collect(Collectors.toList());

        boolean oldestBaseline = U.oldest(snpNodes,
            n -> CU.baselineNode(n, cctx.kernalContext().state().clusterState())).equals(cctx.localNode());

        if (!oldestBaseline)
            return;

        File tempSmf = snpReq.snapshotFileTree().tmpMeta();
        File smf = snpReq.snapshotFileTree().meta();

        try {
            storeSnapshotMeta(snpReq.meta(), tempSmf);

            Files.move(tempSmf.toPath(), smf.toPath(), StandardCopyOption.ATOMIC_MOVE,
                StandardCopyOption.REPLACE_EXISTING);

            if (log.isDebugEnabled())
                log.debug("Snapshot metafile has been rewrited with the warnings: " + smf.getAbsolutePath());
        }
        catch (Exception e) {
            log.error("Failed to store warnings of snapshot '" + snpReq.snapshotName() +
                "' to the snapshot metafile. Snapshot won't contain them. The warnings: [" +
                String.join(",", snpReq.warnings()) + "].", e);
        }
        finally {
            U.delete(tempSmf);
        }
    }

    /**
     * @param id Request id.
     * @param res Results.
     * @param err Errors.
     */
    private void processLocalSnapshotEndStageResult(UUID id, Map<UUID, SnapshotOperationResponse> res, Map<UUID, Throwable> err) {
        SnapshotOperationRequest snpReq = clusterSnpReq;

        if (snpReq == null || !F.eq(id, snpReq.requestId()))
            return;

        Set<UUID> endFail = new HashSet<>(snpReq.nodes());
        endFail.removeAll(res.keySet());

        if (snpReq.incremental()) {
            wrapMsgsFut = null;
            markWalFut = null;

            incSnpId = null;

            if (clusterSnpFut != null && endFail.isEmpty() && snpReq.error() == null)
                warnAtomicCachesInIncrementalSnapshot(snpReq.snapshotName(), snpReq.incrementIndex(), snpReq.groups());
        }

        clusterSnpReq = null;

        synchronized (snpOpMux) {
            if (clusterSnpFut != null) {
                if (endFail.isEmpty() && snpReq.error() == null) {
                    if (!F.isEmpty(snpReq.warnings())) {
                        String wrnsLst = U.nl() + "\t- " + String.join(U.nl() + "\t- ", snpReq.warnings());

                        SnapshotWarningException wrn = new SnapshotWarningException("Snapshot task '" +
                            snpReq.snapshotName() + "' completed with the warnings:" + wrnsLst);

                        clusterSnpFut.onDone(wrn);

                        log.warning(SNAPSHOT_FINISHED_WRN_MSG + snpReq + ". Warnings:" + wrnsLst);
                    }
                    else {
                        clusterSnpFut.onDone();

                        if (log.isInfoEnabled())
                            log.info(SNAPSHOT_FINISHED_MSG + snpReq);
                    }
                }
                else if (snpReq.error() == null) {
                    log.warning("Snapshot error: ", snpReq.error());

                    clusterSnpFut.onDone(new IgniteCheckedException("Snapshot creation has been finished with an error. " +
                        "Local snapshot tasks may not finished completely or finalizing results fails " +
                        "[fail=" + endFail + ", err=" + err + ']'));
                }
                else
                    clusterSnpFut.onDone(snpReq.error());

                clusterSnpFut = null;
            }
        }
    }

    /**
     * @return {@code True} if snapshot operation is in progress.
     */
    public boolean isSnapshotCreating() {
        if (clusterSnpReq != null)
            return true;

        synchronized (snpOpMux) {
            return clusterSnpReq != null || clusterSnpFut != null;
        }
    }

    /**
     * Sets the streamer warning flag to current snapshot process if it is active.
     */
    public void streamerWarning() {
        SnapshotOperationRequest snpTask = currentCreateRequest();

        if (snpTask != null && !snpTask.streamerWarning())
            snpTask.streamerWarning(true);
    }

    /** @return Current create snapshot request. {@code Null} if there is no create snapshot operation in progress. */
    @Nullable public SnapshotOperationRequest currentCreateRequest() {
        return clusterSnpReq;
    }

    /**
     * Check if snapshot restore process is currently running.
     *
     * @return {@code True} if the snapshot restore operation is in progress.
     */
    public boolean isRestoring() {
        return restoreCacheGrpProc.restoringSnapshotName() != null;
    }

    /**
     * Check if snapshot restore process is currently running.
     *
     * @param snpName Snapshot name.
     * @return {@code True} if the snapshot restore operation from the specified snapshot is in progress locally.
     */
    public boolean isRestoring(String snpName) {
        return snpName.equals(restoreCacheGrpProc.restoringSnapshotName());
    }

    /**
     * Check if the cache or group with the specified name is currently being restored from the snapshot.
     *
     * @param ccfg Cache configuration.
     * @return {@code True} if the cache or group with the specified name is being restored.
     */
    public boolean isRestoring(CacheConfiguration<?, ?> ccfg) {
        return restoreCacheGrpProc.isRestoring(ccfg);
    }

    /**
     * Status of the restore operation cluster-wide.
     *
     * @param snpName Snapshot name.
     * @return Future that will be completed when the status of the restore operation is received from all the server
     * nodes. The result of this future will be {@code false} if the restore process with the specified snapshot name is
     * not running on all nodes.
     */
    public IgniteFuture<Boolean> restoreStatus(String snpName) {
        return executeRestoreManagementTask(SnapshotRestoreStatusTask.class, snpName);
    }

    /** @return {@code True} if disk writes during snapshot process should be in a sequential manner when possible. */
    public boolean sequentialWrite() {
        return sequentialWrite;
    }

    /**
     * @param restoreId Restore process ID.
     * @return Server nodes on which a successful start of the cache(s) is required, if any of these nodes fails when
     *         starting the cache(s), the whole procedure is rolled back.
     */
    public Set<UUID> cacheStartRequiredAliveNodes(@Nullable IgniteUuid restoreId) {
        if (restoreId == null)
            return Collections.emptySet();

        return restoreCacheGrpProc.cacheStartRequiredAliveNodes(restoreId);
    }

    /**
     * @return List of all known snapshots on the local node.
     */
    public List<String> localSnapshotNames(@Nullable String snpPath) {
        if (cctx.kernalContext().clientNode())
            throw new UnsupportedOperationException("Client nodes can not perform this operation.");

        if (ft == null)
            return Collections.emptyList();

        synchronized (snpOpMux) {
            File[] dirs = (snpPath == null ? ft.snapshotsRoot() : new File(snpPath)).listFiles(File::isDirectory);

            if (dirs == null)
                return Collections.emptyList();

            return Arrays.stream(dirs)
                .map(File::getName)
                .collect(Collectors.toList());
        }
    }

    /**
     * @param snpName Full snapshot name.
     * @param snpPath Snapshot path.
     * @return Maximum existing incremental snapshot index.
     */
    private int maxLocalIncrementSnapshot(String snpName, @Nullable String snpPath) {
        if (cctx.kernalContext().clientNode())
            throw new UnsupportedOperationException("Client and daemon nodes can not perform this operation.");

        synchronized (snpOpMux) {
            File[] incDirs = new SnapshotFileTree(cctx.kernalContext(), snpName, snpPath).incrementsRoot().listFiles(File::isDirectory);

            if (incDirs == null)
                return 0;

            return Arrays.stream(incDirs)
                .map(File::getName)
                .filter(name -> INC_SNP_NAME_PATTERN.matcher(name).matches())
                .mapToInt(Integer::parseInt)
                .max()
                .orElse(0);
        }
    }

    /** {@inheritDoc} */
    @Override public IgniteFuture<Void> cancelSnapshot(String name) {
        return new IgniteFutureImpl<>(cancelSnapshot0(name).chain(() -> null));
    }

    /**
     * @param name Snapshot name.
     * @return Future which will be completed when cancel operation finished.
     */
    private IgniteInternalFuture<Boolean> cancelSnapshot0(String name) {
        A.notNullOrEmpty(name, "Snapshot name must be not empty or null");

        cctx.kernalContext().security().authorize(ADMIN_SNAPSHOT);

        return cctx.kernalContext().closure()
            .callAsync(
                BROADCAST,
                new CancelSnapshotCallable(null, name),
                options(cctx.discovery().aliveServerNodes()).withFailoverDisabled()
            );
    }

    /**
     * @param reqId Snapshot operation request ID.
     * @return Future which will be completed when cancel operation finished.
     */
    public IgniteFuture<Boolean> cancelSnapshotOperation(UUID reqId) {
        A.notNull(reqId, "Snapshot operation request ID must be not null");

        cctx.kernalContext().security().authorize(ADMIN_SNAPSHOT);

        IgniteInternalFuture<Boolean> fut0 = cctx.kernalContext().closure()
            .callAsync(
                BROADCAST,
                new CancelSnapshotCallable(reqId, null),
                options(cctx.discovery().aliveServerNodes()).withFailoverDisabled()
            );

        return new IgniteFutureImpl<>(fut0);
    }

    /**
     * Cancel running snapshot operation (create/restore).
     *
     * @param reqId Snapshot operation request ID.
     * @return {@code True} if the operation with the specified ID was canceled.
     */
    private boolean cancelLocalSnapshotOperations(UUID reqId) {
        A.notNull(reqId, "Snapshot operation request ID must be not null");

        if (cancelLocalSnapshotTask0(task -> reqId.equals(task.requestId())))
            return true;

        return restoreCacheGrpProc.cancel(reqId, null).get();
    }

    /**
     * @param name Snapshot name to cancel operation on local node.
     * @return {@code True} if the snapshot operation was canceled.
     */
    public boolean cancelLocalSnapshotTask(String name) {
        A.notNullOrEmpty(name, "Snapshot name must be not null or empty");

        return cancelLocalSnapshotTask0(task -> name.equals(task.snapshotName()));
    }

    /**
     * @param filter Snapshot task filter.
     * @return {@code True} if the snapshot operation was canceled.
     */
    private boolean cancelLocalSnapshotTask0(Function<AbstractSnapshotFutureTask<?>, Boolean> filter) {
        ClusterSnapshotFuture fut0 = null;
        boolean canceled = false;

        busyLock.enterBusy();

        try {
            for (AbstractSnapshotFutureTask<?> sctx : locSnpTasks.values()) {
                if (filter.apply(sctx))
                    canceled |= sctx.cancel();
            }

            synchronized (snpOpMux) {
                if (clusterSnpFut != null)
                    fut0 = clusterSnpFut;
            }
        }
        finally {
            busyLock.leaveBusy();
        }

        // Future may be completed with cancelled exception, which is expected.
        try {
            if (fut0 != null)
                fut0.get();
        }
        catch (IgniteCheckedException e) {
            if (e instanceof IgniteFutureCancelledCheckedException) {
                if (log.isInfoEnabled())
                    log.info("Expected cancelled exception: " + e.getMessage());
            }
            else
                throw new IgniteException(e);
        }

        return canceled;
    }

    /** {@inheritDoc} */
    @Override public IgniteFuture<Boolean> cancelSnapshotRestore(String name) {
        return new IgniteFutureImpl<>(cancelSnapshot0(name));
    }

    /** {@inheritDoc} */
    @Override public IgniteFuture<Void> createDump(String name, @Nullable Collection<String> cacheGrpNames) {
        return createSnapshot(name, null, cacheGrpNames, false, false, true, false, false);
    }

    /**
     * @param name Snapshot name.
     *
     * @return Future that will be finished when process the process is complete. The result of this future will be
     * {@code false} if the restore process with the specified snapshot name is not running at all.
     *
     * @deprecated Use {@link #cancelLocalSnapshotOperations(UUID)} instead.
     */
    @Deprecated
    public IgniteFuture<Boolean> cancelLocalRestoreTask(String name) {
        return restoreCacheGrpProc.cancel(null, name);
    }

    /**
     * Checks snapshot.
     *
     * @param name Snapshot name.
     * @param snpPath Snapshot directory path.
     * @return Future with the result of execution snapshot partitions verify task, which besides calculating partition
     *         hashes of {@link IdleVerifyResult} also contains the snapshot metadata distribution across the cluster.
     */
    public IgniteInternalFuture<SnapshotPartitionsVerifyTaskResult> checkSnapshot(String name, @Nullable String snpPath) {
        return checkSnapshot(name, snpPath, -1);
    }

    /**
     * Checks snapshot and its increments.
     *
     * @param name Snapshot name.
     * @param snpPath Snapshot directory path.
     * @param incIdx Incremental snapshot index.
     * @return Future with the result of execution snapshot partitions verify task, which besides calculating partition
     *         hashes of {@link IdleVerifyResult} also contains the snapshot metadata distribution across the cluster.
     */
    public IgniteInternalFuture<SnapshotPartitionsVerifyTaskResult> checkSnapshot(String name, @Nullable String snpPath, int incIdx) {
        A.notNullOrEmpty(name, "Snapshot name cannot be null or empty.");
        A.ensure(U.alphanumericUnderscore(name), "Snapshot name must satisfy the following name pattern: a-zA-Z0-9_");

        cctx.kernalContext().security().authorize(ADMIN_SNAPSHOT);

        return checkSnapshot(name, snpPath, null, false, incIdx, true).chain(f -> {
            try {
                return f.get();
            }
            catch (Throwable t) {
                throw new GridClosureException(t);
            }
        });
    }

    /**
     * The check snapshot procedure performs compute operation over the whole cluster to verify the snapshot
     * entirety and partitions consistency. The result future will be completed with an exception if this
     * exception is not related to the check procedure, and will be completed normally with the {@code IdleVerifyResult}.
     *
     * @param name Snapshot name.
     * @param snpPath Snapshot directory path.
     * @param grps Collection of cache group names to check.
     * @param includeCustomHandlers {@code True} to invoke all user-defined {@link SnapshotHandlerType#RESTORE}
     *                              handlers, otherwise only system consistency check will be performed.
     * @param incIdx Incremental snapshot index.
     * @param check If {@code true} check snapshot integrity.
     * @return Future with the result of execution snapshot partitions verify task, which besides calculating partition
     *         hashes of {@link IdleVerifyResult} also contains the snapshot metadata distribution across the cluster.
     */
    public IgniteInternalFuture<SnapshotPartitionsVerifyTaskResult> checkSnapshot(
        String name,
        @Nullable String snpPath,
        @Nullable Collection<String> grps,
        boolean includeCustomHandlers,
        int incIdx,
        boolean check
    ) {
        A.notNullOrEmpty(name, "Snapshot name cannot be null or empty.");
        A.ensure(U.alphanumericUnderscore(name), "Snapshot name must satisfy the following name pattern: a-zA-Z0-9_");
        A.ensure(grps == null || grps.stream().filter(Objects::isNull).collect(Collectors.toSet()).isEmpty(),
            "Collection of cache groups names cannot contain null elements.");

        GridFutureAdapter<SnapshotPartitionsVerifyTaskResult> res = new GridFutureAdapter<>();

        if (log.isInfoEnabled()) {
            log.info("The check snapshot procedure started [snpName=" + name + ", snpPath=" + snpPath +
                ", incIdx=" + incIdx + ", grps=" + grps + ']');
        }

        GridKernalContext kctx0 = cctx.kernalContext();

        Collection<ClusterNode> bltNodes = F.view(cctx.discovery().serverNodes(AffinityTopologyVersion.NONE),
            (node) -> CU.baselineNode(node, kctx0.state().clusterState()));

        Collection<Integer> grpIds = grps == null ? Collections.emptySet() : F.viewReadOnly(grps, CU::cacheId);

        SnapshotMetadataVerificationTaskArg taskArg = new SnapshotMetadataVerificationTaskArg(name, snpPath, incIdx, grpIds);

        kctx0.task().execute(
            SnapshotMetadataVerificationTask.class,
            taskArg,
            options(bltNodes)
        ).listen(f0 -> {
            SnapshotMetadataVerificationTaskResult metasRes = f0.result();

            if (f0.error() == null && F.isEmpty(metasRes.exceptions())) {
                Map<ClusterNode, List<SnapshotMetadata>> metas = metasRes.meta();

                Class<? extends AbstractSnapshotVerificationTask> cls;

                if (includeCustomHandlers)
                    cls = SnapshotHandlerRestoreTask.class;
                else
                    cls = incIdx > 0 ? IncrementalSnapshotVerificationTask.class : SnapshotPartitionsVerifyTask.class;

                kctx0.task().execute(
                        cls,
                        new SnapshotPartitionsVerifyTaskArg(grps, metas, snpPath, incIdx, check),
                        options(new ArrayList<>(metas.keySet()))
                    ).listen(f1 -> {
                        if (f1.error() == null)
                            res.onDone(f1.result());
                        else if (f1.error() instanceof IgniteSnapshotVerifyException)
                            res.onDone(new SnapshotPartitionsVerifyTaskResult(metas,
                                new IdleVerifyResult(((IgniteSnapshotVerifyException)f1.error()).exceptions())));
                        else
                            res.onDone(f1.error());
                    });
            }
            else {
                if (f0.error() == null)
                    res.onDone(new IgniteSnapshotVerifyException(metasRes.exceptions()));
                else if (f0.error() instanceof IgniteSnapshotVerifyException)
                    res.onDone(new SnapshotPartitionsVerifyTaskResult(null,
                        new IdleVerifyResult(((IgniteSnapshotVerifyException)f0.error()).exceptions())));
                else
                    res.onDone(f0.error());
            }
        });

        if (log.isInfoEnabled()) {
            res.listen(() -> log.info("The check snapshot procedure finished [snpName=" + name +
                ", snpPath=" + snpPath + ", incIdx=" + incIdx + ", grps=" + grps + ']'));
        }

        return res;
    }

    /**
     * @param snpName Snapshot name.
     * @param folderName The name of a directory for the cache group.
     * @param names Cache group names to filter.
     * @return The list of cache or cache group names in given snapshot on local node.
     */
    public List<File> snapshotCacheDirectories(
        String consId,
        String folderName,
        String snpName,
        @Nullable String snpPath,
        Predicate<String> names
    ) {
        SnapshotFileTree sft = new SnapshotFileTree(cctx.kernalContext(), snpName, snpPath, null, folderName);

        if (!sft.root().exists())
            return Collections.emptyList();

        return sft.cacheDirectories(names);
    }

    /**
     * @param smf File denoting to snapshot metafile.
     * @return Snapshot metadata instance.
     */
    public SnapshotMetadata readSnapshotMetadata(File smf) throws IgniteCheckedException, IOException {
        SnapshotMetadata meta = readFromFile(smf);

        String smfName = smf.getName().substring(0, smf.getName().length() - SNAPSHOT_METAFILE_EXT.length());

        if (!U.maskForFileName(meta.consistentId()).equals(smfName)) {
            throw new IgniteException(
                "Error reading snapshot metadata [smfName=" + smfName + ", consId=" + U.maskForFileName(meta.consistentId())
            );
        }

        return meta;
    }

    /**
     * @param smf File to read.
     * @return Read metadata.
     * @param <T> Type of metadata.
     */
    public <T> T readFromFile(File smf) throws IgniteCheckedException, IOException {
        if (!smf.exists())
            throw new IgniteCheckedException("Snapshot metafile cannot be read due to it doesn't exist: " + smf);

        try (InputStream in = new BufferedInputStream(Files.newInputStream(smf.toPath()))) {
            return marsh.unmarshal(in, U.resolveClassLoader(cctx.gridConfig()));
        }
    }

    /**
     * Note, there can be snapshots from other nodes.
     * This method will read all metadata.
     * Some instances can return {@link SnapshotMetadata#folderName()} and {@link SnapshotMetadata#consistentId()} that differs from local.
     *
     * @param sft Snapshot file tree.
     * @return List of snapshot metadata for the given snapshot name on local node.
     * If snapshot has been taken from local node the snapshot metadata for given
     * local node will be placed on the first place.
     */
    public List<SnapshotMetadata> readSnapshotMetadatas(SnapshotFileTree sft) {
        if (!(sft.root().exists() && sft.root().isDirectory()))
            return Collections.emptyList();

        List<File> smfs = new ArrayList<>();

        try (DirectoryStream<Path> ds = Files.newDirectoryStream(sft.root().toPath())) {
            for (Path d : ds) {
                File f = d.toFile();

                if (SnapshotFileTree.snapshotMetaFile(f))
                    smfs.add(f);
            }
        }
        catch (IOException e) {
            throw new IgniteException(e);
        }

        if (smfs.isEmpty())
            return Collections.emptyList();

        Map<String, SnapshotMetadata> metasMap = new HashMap<>();
        SnapshotMetadata prev = null;

        try {
            for (File smf : smfs) {
                SnapshotMetadata curr = readSnapshotMetadata(smf);

                if (prev != null && !prev.sameSnapshot(curr)) {
                    throw new IgniteException("Snapshot metadata files are from different snapshots " +
                        "[prev=" + prev + ", curr=" + curr + ']');
                }

                metasMap.put(curr.consistentId(), curr);

                prev = curr;
            }
        }
        catch (IgniteCheckedException | IOException e) {
            throw new IgniteException(e);
        }

        SnapshotMetadata currNodeSmf = metasMap.remove(cctx.localNode().consistentId().toString());

        // Snapshot metadata for the local node must be first in the result map.
        if (currNodeSmf == null)
            return new ArrayList<>(metasMap.values());
        else {
            List<SnapshotMetadata> result = new ArrayList<>();

            result.add(currNodeSmf);
            result.addAll(metasMap.values());

            return result;
        }
    }

    /**
     * @param snpName Snapshot name.
     * @return Collection of incremental snapshots metafiles.
     */
    public Collection<IncrementalSnapshotMetadata> readIncrementalSnapshotMetadatas(String snpName) {
        File[] incDirs = new SnapshotFileTree(cctx.kernalContext(), snpName, null).incrementsRoot()
            .listFiles((dir, name) -> INC_SNP_NAME_PATTERN.matcher(name).matches());

        if (incDirs == null)
            return Collections.emptyList();

        List<IncrementalSnapshotMetadata> metas = new ArrayList<>();

        try {
            for (File incDir: incDirs) {
                for (File metaFile: incDir.listFiles(SnapshotFileTree::snapshotMetaFile))
                    metas.add(readFromFile(metaFile));
            }
        }
        catch (IgniteCheckedException | IOException e) {
            throw new IgniteException(e);
        }

        return metas;
    }

    /** {@inheritDoc} */
    @Override public IgniteFuture<Void> createSnapshot(String name) {
        return createSnapshot(name, null, false, false);
    }

    /** {@inheritDoc} */
    @Override public IgniteFuture<Void> createIncrementalSnapshot(String name) {
        return createSnapshot(name, null, true, false);
    }

    /**
     * Create a consistent copy of all persistence cache groups from the whole cluster.
     *
     * @param name Snapshot unique name which satisfies the following name pattern [a-zA-Z0-9_].
     * @param snpPath Snapshot directory path.
     * @param incremental Incremental snapshot flag.
     * @param onlyPrimary If {@code true} snapshot only primary copies of partitions.
     * @return Future which will be completed when a process ends.
     */
    public IgniteFutureImpl<Void> createSnapshot(
        String name,
        @Nullable String snpPath,
        boolean incremental,
        boolean onlyPrimary
    ) {
        return createSnapshot(name, snpPath, null, incremental, onlyPrimary, false, false, false);
    }

    /**
     * Create a consistent copy of all persistence cache groups from the whole cluster.
     * Note, {@code encrypt} flag can be used only for cache dump.
     * Full snapshots store partition files itself.
     * So if cache is encrypted ({@link CacheConfiguration#isEncryptionEnabled()}{@code = true}) then snapshot files will be encrypted.
     * On the other hand, dumps stores only entry data and can be used fo in-memory caches.
     * So we provide an ability to encrypt dump content to protect data on the disk.
     *
     * @param name Snapshot unique name which satisfies the following name pattern [a-zA-Z0-9_].
     * @param snpPath Snapshot directory path.
     * @param cacheGrpNames Cache groups to include in snapshot or {@code null} to include all.
     * @param incremental Incremental snapshot flag.
     * @param onlyPrimary If {@code true} snapshot only primary copies of partitions.
     * @param dump If {@code true} cache dump must be created.
     * @param compress If {@code true} then compress partition files.
     * @param encrypt If {@code true} then content of dump encrypted.
     * @return Future which will be completed when a process ends.
     */
    public IgniteFutureImpl<Void> createSnapshot(
        String name,
        @Nullable String snpPath,
        @Nullable Collection<String> cacheGrpNames,
        boolean incremental,
        boolean onlyPrimary,
        boolean dump,
        boolean compress,
        boolean encrypt
    ) {
        A.notNullOrEmpty(name, "Snapshot name cannot be null or empty.");
        A.ensure(U.alphanumericUnderscore(name), "Snapshot name must satisfy the following name pattern: a-zA-Z0-9_");
        A.ensure(!(incremental && onlyPrimary), "Only primary not supported for incremental snapshots");
        A.ensure(!(dump && incremental), "Incremental dump not supported");
        A.ensure(!(cacheGrpNames != null && !dump), "Cache group names filter supported only for dump");
        A.ensure(!compress || dump, "Compression is supported only for dumps");

        try {
            cctx.kernalContext().security().authorize(ADMIN_SNAPSHOT);

            if (!cctx.kernalContext().state().clusterState().state().active())
                throw new IgniteException("Snapshot operation has been rejected. The cluster is inactive.");

            DiscoveryDataClusterState clusterState = cctx.kernalContext().state().clusterState();

            if (!clusterState.hasBaselineTopology())
                throw new IgniteException("Snapshot operation has been rejected. The baseline topology is not configured for cluster.");

            if (cctx.kernalContext().clientNode()) {
                ClusterNode crd = U.oldest(cctx.kernalContext().discovery().aliveServerNodes(), null);

                if (crd == null)
                    throw new IgniteException("There is no alive server nodes in the cluster");

                return new IgniteSnapshotFutureImpl(cctx.kernalContext().closure()
                    .callAsync(
                        BALANCE,
                        new CreateSnapshotCallable(name, cacheGrpNames, incremental, onlyPrimary, dump, compress, encrypt),
                        options(Collections.singletonList(crd)).withFailoverDisabled()
                    ));
            }

            A.ensure(!encrypt || dump, "Encryption key is supported only for dumps");
            A.ensure(
                !encrypt || cctx.gridConfig().getEncryptionSpi() != null,
                "Encryption SPI must be set to encrypt dump"
            );

            if (!CU.isPersistenceEnabled(cctx.gridConfig()) && !dump) {
                throw new IgniteException("Create snapshot request has been rejected. " +
                    "Snapshots on an in-memory clusters are not allowed.");
            }

            ClusterSnapshotFuture snpFut0;
            int incIdx = -1;

            synchronized (snpOpMux) {
                if (clusterSnpFut != null && !clusterSnpFut.isDone()) {
                    throw new IgniteException(
                        "Create snapshot request has been rejected. The previous snapshot operation was not completed."
                    );
                }

                if (clusterSnpReq != null)
                    throw new IgniteException("Create snapshot request has been rejected. Parallel snapshot processes are not allowed.");

                boolean snpExists = localSnapshotNames(snpPath).contains(name);

                if (!incremental && snpExists) {
                    throw new IgniteException("Create snapshot request has been rejected. " +
                        "Snapshot with given name already exists on local node.");
                }

                if (incremental) {
                    if (!cctx.gridConfig().getDataStorageConfiguration().isWalCompactionEnabled()) {
                        throw new IgniteException("Create incremental snapshot request has been rejected. " +
                            "WAL compaction must be enabled.");
                    }

                    if (!snpExists) {
                        throw new IgniteException("Create incremental snapshot request has been rejected. " +
                                "Base snapshot with given name doesn't exist on local node.");
                    }

                    incIdx = maxLocalIncrementSnapshot(name, snpPath) + 1;
                }

                if (isRestoring()) {
                    throw new IgniteException(
                        "Snapshot operation has been rejected. Cache group restore operation is currently in progress."
                    );
                }

                snpFut0 = new ClusterSnapshotFuture(UUID.randomUUID(), name, incIdx);

                clusterSnpFut = snpFut0;

                if (incremental)
                    lastSeenIncSnpFut = snpFut0;
                else
                    lastSeenSnpFut = snpFut0;
            }

            Set<String> cacheGrpNames0 = cacheGrpNames == null ? null : new HashSet<>(cacheGrpNames);

            List<String> grps = (dump ? cctx.cache().cacheGroupDescriptors().values() : cctx.cache().persistentGroups()).stream()
                .map(CacheGroupDescriptor::cacheOrGroupName)
                .filter(n -> cacheGrpNames0 == null || cacheGrpNames0.remove(n))
                .filter(cacheName -> cctx.cache().cacheType(cacheName) == CacheType.USER)
                .collect(Collectors.toList());

            if (!F.isEmpty(cacheGrpNames0))
                log.warning("Unknown cache groups will not be included in snapshot [grps=" + cacheGrpNames0 + ']');

            if (!dump)
                grps.add(METASTORAGE_CACHE_NAME);
            else if (grps.isEmpty())
                throw new IgniteException("Dump operation has been rejected. No cache group defined in cluster");

            List<ClusterNode> srvNodes = cctx.discovery().serverNodes(AffinityTopologyVersion.NONE);

            snpFut0.listen(() -> {
                if (snpFut0.error() == null)
                    recordSnapshotEvent(name, SNAPSHOT_FINISHED_MSG + grps, EVT_CLUSTER_SNAPSHOT_FINISHED);
                else {
                    String errMsgPref = snpFut0.error() instanceof SnapshotWarningException ? SNAPSHOT_FINISHED_WRN_MSG
                        : SNAPSHOT_FAILED_MSG;

                    recordSnapshotEvent(name, errMsgPref + snpFut0.error().getMessage(), EVT_CLUSTER_SNAPSHOT_FAILED);
                }
            });

            Set<UUID> bltNodeIds =
                new HashSet<>(F.viewReadOnly(srvNodes, F.node2id(), (node) -> CU.baselineNode(node, clusterState)));

            SnapshotOperationRequest snpOpReq = new SnapshotOperationRequest(
                    snpFut0.rqId,
                    cctx.localNodeId(),
                    name,
                    snpPath,
                    grps,
                    bltNodeIds,
                    incremental,
                    incIdx,
                    onlyPrimary,
                    dump,
                    compress,
                    encrypt
            );

            startSnpProc.start(snpFut0.rqId, snpOpReq);

            String msg = SNAPSHOT_STARTED_MSG + snpOpReq;

            recordSnapshotEvent(name, msg, EVT_CLUSTER_SNAPSHOT_STARTED);

            if (log.isInfoEnabled())
                log.info(msg);

            return new IgniteFutureImpl<>(snpFut0);
        }
        catch (Exception e) {
            recordSnapshotEvent(name, SNAPSHOT_FAILED_MSG + e.getMessage(), EVT_CLUSTER_SNAPSHOT_FAILED);

            U.error(log, SNAPSHOT_FAILED_MSG, e);

            ClusterSnapshotFuture errSnpFut = new ClusterSnapshotFuture(name, e);

            if (incremental)
                lastSeenIncSnpFut = errSnpFut;
            else
                lastSeenSnpFut = errSnpFut;

            return new IgniteFinishedFutureImpl<>(e);
        }
    }

    /** Writes a warning message if an incremental snapshot contains atomic caches. */
    void warnAtomicCachesInIncrementalSnapshot(String snpName, int incIdx, Collection<String> cacheGrps) {
        List<String> warnCaches = new ArrayList<>();

        for (String cacheGrp: cacheGrps) {
            CacheGroupContext cgctx = cctx.cache().cacheGroup(CU.cacheId(cacheGrp));

            if (cgctx != null && cgctx.hasAtomicCaches()) {
                for (GridCacheContext<?, ?> c : cgctx.caches()) {
                    CacheConfiguration<?, ?> ccfg = c.config();

                    if (ccfg.getAtomicityMode() == CacheAtomicityMode.ATOMIC && ccfg.getBackups() > 0)
                        warnCaches.add(ccfg.getName());
                }
            }
        }

        if (warnCaches.isEmpty())
            return;

        U.warn(log, "Incremental snapshot [snpName=" + snpName + ", incIdx=" + incIdx + "] contains ATOMIC caches with backups: "
            + warnCaches + ". Please note, incremental snapshots doesn't guarantee consistency of restored atomic caches. " +
            "It is highly recommended to verify these caches after restoring with the \"idle_verify\" command. " +
            "If it is needed it's possible to repair inconsistent partitions with the \"consistency\" command. " +
            "Please, check the \"Control Script\" section of Ignite docs for more information about these commands.");
    }

    /** {@inheritDoc} */
    @Override public IgniteFuture<Void> restoreSnapshot(String name, @Nullable Collection<String> grpNames) {
        return restoreSnapshot(name, null, grpNames, 0, DFLT_CHECK_ON_RESTORE);
    }

    /** {@inheritDoc} */
    @Override public IgniteFuture<Void> restoreSnapshot(
        String name,
        @Nullable Collection<String> grpNames,
        int incIdx
    ) {
        A.ensure(incIdx > 0, "Incremental snapshot index must be greater than 0.");

        return restoreSnapshot(name, null, grpNames, incIdx, DFLT_CHECK_ON_RESTORE);
    }

    /**
     * Restore cache group(s) from the snapshot.
     *
     * @param name Snapshot name.
     * @param snpPath Snapshot directory path.
     * @param grpNames Cache groups to be restored or {@code null} to restore all cache groups from the snapshot.
     * @return Future which will be completed when restore operation finished.
     */
    public IgniteFutureImpl<Void> restoreSnapshot(String name, @Nullable String snpPath, @Nullable Collection<String> grpNames) {
        return restoreSnapshot(name, snpPath, grpNames, 0, DFLT_CHECK_ON_RESTORE);
    }

    /**
     * Restore cache group(s) from the snapshot.
     *
     * @param name Snapshot name.
     * @param snpPath Snapshot directory path.
     * @param grpNames Cache groups to be restored or {@code null} to restore all cache groups from the snapshot.
     * @param incIdx Index of incremental snapshot.
     * @param check If {@code true} check snapshot before restore.
     * @return Future which will be completed when restore operation finished.
     */
    public IgniteFutureImpl<Void> restoreSnapshot(
        String name,
        @Nullable String snpPath,
        @Nullable Collection<String> grpNames,
        int incIdx,
        boolean check
    ) {
        A.notNullOrEmpty(name, "Snapshot name cannot be null or empty.");
        A.ensure(U.alphanumericUnderscore(name), "Snapshot name must satisfy the following name pattern: a-zA-Z0-9_");
        A.ensure(grpNames == null || !grpNames.isEmpty(), "List of cache group names cannot be empty.");

        cctx.kernalContext().security().authorize(ADMIN_SNAPSHOT);

        return restoreCacheGrpProc.start(name, snpPath, grpNames, incIdx, check);
    }

    /** {@inheritDoc} */
    @Override public void onReadyForReadWrite(ReadWriteMetastorage metaStorage) throws IgniteCheckedException {
        synchronized (snpOpMux) {
            this.metaStorage = metaStorage;

            if (recovered)
                removeLastMetaStorageKey();

            recovered = false;
        }
    }

    /** {@inheritDoc} */
    @Override public void onReadyForRead(ReadOnlyMetastorage metaStorage) throws IgniteCheckedException {
        restoreCacheGrpProc.cleanup();

        // Snapshot which has not been completed due to the local node crashed must be deleted.
        String snpDirName = (String)metaStorage.read(SNP_RUNNING_DIR_KEY);

        if (snpDirName == null)
            return;

        File snpDir = new File(snpDirName);

        recovered = true;

        for (File tmp : ft.snapshotTempRoot().listFiles())
            U.delete(tmp);

        if (INC_SNP_NAME_PATTERN.matcher(snpDir.getName()).matches() && snpDir.getAbsolutePath().contains(INC_SNP_DIR))
            U.delete(snpDir);
        else
            deleteSnapshot(snpDir);

        if (log.isInfoEnabled()) {
            log.info("Previous attempt to create snapshot fail due to the local node crash. All resources " +
                "related to snapshot operation have been deleted: " + snpDir.getName());
        }
    }

    /**
     * @param evt Discovery event to check.
     * @return {@code true} if exchange started by snapshot operation.
     */
    public static boolean isSnapshotOperation(DiscoveryEvent evt) {
        return !evt.eventNode().isClient() &&
            evt.type() == EVT_DISCOVERY_CUSTOM_EVT &&
            ((DiscoveryCustomEvent)evt).customMessage() instanceof SnapshotStartDiscoveryMessage;
    }

    /** {@inheritDoc} */
    @Override public void onDoneBeforeTopologyUnlock(GridDhtPartitionsExchangeFuture fut) {
        if (clusterSnpReq == null || cctx.kernalContext().clientNode() || !isSnapshotOperation(fut.firstEvent()))
            return;

        SnapshotOperationRequest snpReq = clusterSnpReq;

        if (snpReq.incremental())
            return;

        AbstractSnapshotFutureTask<?> task = locSnpTasks.get(snpReq.snapshotName());

        if (task == null)
            return;

        if (task.start()) {
            cctx.database().forceNewCheckpoint(String.format("Start snapshot operation: %s", snpReq.snapshotName()), lsnr -> {});

            // Schedule task on a checkpoint and wait when it starts.
            try {
                long start = U.currentTimeMillis();

                ((SnapshotFutureTask)task).started().get();

                if (log.isInfoEnabled()) {
                    log.info("Finished waiting for a synchronized checkpoint under topology lock " +
                        "[snpName=" + task.snapshotName() + ", time=" + (U.currentTimeMillis() - start) + "ms]");
                }
            }
            catch (IgniteCheckedException e) {
                U.error(log, "Fail to wait while cluster-wide snapshot operation started", e);
            }
        }
    }

    /**
     * @param rmtNodeId The remote node to connect to.
     * @param reqId Snapshot operation request ID.
     * @param snpName Snapshot name to request.
     * @param rmtSnpPath Snapshot directory path on the remote node.
     * @param parts Collection of pairs group and appropriate cache partition to be snapshot.
     * @param stopChecker Node stop or process interrupt checker.
     * @param partHnd Received partition handler.
     */
    public IgniteInternalFuture<Void> requestRemoteSnapshotFiles(
        UUID rmtNodeId,
        UUID reqId,
        String snpName,
        @Nullable String rmtSnpPath,
        Map<Integer, Set<Integer>> parts,
        BooleanSupplier stopChecker,
        BiConsumer<@Nullable File, @Nullable Throwable> partHnd
    ) throws IgniteCheckedException {
        assert U.alphanumericUnderscore(snpName) : snpName;
        assert partHnd != null;

        ClusterNode rmtNode = cctx.discovery().node(rmtNodeId);

        if (rmtNode == null) {
            throw new ClusterTopologyCheckedException("Snapshot remote request cannot be performed. " +
                "Remote node left the grid [rmtNodeId=" + rmtNodeId + ']');
        }

        RemoteSnapshotFilesRecevier fut =
            new RemoteSnapshotFilesRecevier(this, rmtNodeId, reqId, snpName, rmtSnpPath, parts, stopChecker, partHnd);

        snpRmtMgr.submit(fut);

        return fut;
    }

    /**
     * @param grps List of cache groups which will be destroyed.
     */
    public void onCacheGroupsStopped(List<Integer> grps) {
        Collection<AbstractSnapshotFutureTask<?>> tasks =
            F.view(locSnpTasks.values(), t -> t instanceof SnapshotFutureTask || t instanceof CreateDumpFutureTask);

        for (AbstractSnapshotFutureTask<?> sctx : tasks) {
            Set<Integer> retain = new HashSet<>(grps);

            retain.retainAll(sctx.affectedCacheGroups());

            if (!retain.isEmpty()) {
                sctx.acceptException(new IgniteCheckedException("Snapshot has been interrupted due to some of the required " +
                    "cache groups stopped: " + retain));
            }
        }
    }

    /**
     * @param snpDir The full path to the snapshot files.
     * @param folderName The node folder name, usually it's the same as the U.maskForFileName(consistentId).
     * @return Standalone kernal context related to the snapshot.
     * @throws IgniteCheckedException If fails.
     */
    public StandaloneGridKernalContext createStandaloneKernalContext(
        CompressionProcessor cmpProc,
        File snpDir,
        String folderName
    ) throws IgniteCheckedException {
        NodeFileTree ft = new NodeFileTree(snpDir, folderName);

        return new StandaloneGridKernalContext(log, cmpProc, ft.binaryMeta(), ft.marshaller());
    }

    /**
     * @param grpName Cache group name.
     * @param partId Partition id.
     * @param pageStore File page store to iterate over.
     * @return Iterator over partition.
     * @throws IgniteCheckedException If and error occurs.
     */
    public GridCloseableIterator<CacheDataRow> partitionRowIterator(
        GridKernalContext ctx,
        String grpName,
        int partId,
        FilePageStore pageStore
    ) throws IgniteCheckedException {
        CacheObjectContext coctx = new CacheObjectContext(ctx, grpName, null, false,
            false, false, false, false);

        GridCacheSharedContext<?, ?> sctx = GridCacheSharedContext.builder().build(ctx, null);

        return new DataPageIterator(sctx, coctx, pageStore, partId);
    }

    /**
     * @param snpName Snapshot name.
     * @param ccfg Cache configuration.
     * @param partId Partition id.
     * @param encrKeyProvider Encryption keys provider to create encrypted IO. If {@code null}, no encrypted IO is used.
     * @return Iterator over partition.
     * @throws IgniteCheckedException If and error occurs.
     */
    public GridCloseableIterator<CacheDataRow> partitionRowIterator(String snpName,
        CacheConfiguration<?, ?> ccfg,
        int partId,
        @Nullable EncryptionCacheKeyProvider encrKeyProvider
    ) throws IgniteCheckedException {
        SnapshotFileTree sft = new SnapshotFileTree(cctx.kernalContext(), snpName, null);

        if (!sft.root().exists())
            throw new IgniteCheckedException("Snapshot directory doesn't exists: " + sft.root().getAbsolutePath());

        if (!sft.nodeStorage().exists())
            throw new IgniteCheckedException("Consistent id directory doesn't exists: " + sft.nodeStorage().getAbsolutePath());

        File snpPart = sft.partitionFile(ccfg, partId);

        String grpName = CU.cacheOrGroupName(ccfg);
        int grpId = CU.cacheId(grpName);

        FilePageStore pageStore = (FilePageStore)storeMgr.getPageStoreFactory(grpId,
            encrKeyProvider == null || encrKeyProvider.getActiveKey(grpId) == null ? null : encrKeyProvider).
            createPageStore(getTypeByPartId(partId),
                snpPart::toPath,
                val -> {});

        GridCloseableIterator<CacheDataRow> partIter = partitionRowIterator(cctx.kernalContext(), grpName, partId, pageStore);

        return new GridCloseableIteratorAdapter<CacheDataRow>() {
            /** {@inheritDoc} */
            @Override protected CacheDataRow onNext() throws IgniteCheckedException {
                return partIter.nextX();
            }

            /** {@inheritDoc} */
            @Override protected boolean onHasNext() throws IgniteCheckedException {
                return partIter.hasNextX();
            }

            /** {@inheritDoc} */
            @Override protected void onClose() {
                U.closeQuiet(pageStore);
            }
        };
    }

    /**
     * @param sft Snapshot file tree.
     * @param srcNodeId Node id which cause snapshot operation.
     * @param reqId Snapshot operation request ID.
     * @param parts Collection of pairs group and appropriate cache partition to be snapshot.
     * @param withMetaStorage {@code true} if all metastorage data must be also included into snapshot.
     * @param dump {@code true} if cache group dump must be created.
     * @param compress If {@code true} then compress partition files.
     * @param encrypt If {@code true} then content of dump encrypted.
     * @param snpSndr Factory which produces snapshot receiver instance.
     * @return Snapshot operation task which should be registered on checkpoint to run.
     */
    AbstractSnapshotFutureTask<?> registerSnapshotTask(
        SnapshotFileTree sft,
        UUID srcNodeId,
        UUID reqId,
        Map<Integer, Set<Integer>> parts,
        boolean withMetaStorage,
        boolean dump,
        boolean compress,
        boolean encrypt,
        SnapshotSender snpSndr
    ) {
        AbstractSnapshotFutureTask<?> task = registerTask(sft.name(), dump
            ? new CreateDumpFutureTask(cctx,
                srcNodeId,
                reqId,
                sft,
                ioFactory,
                transferRateLimiter,
                snpSndr,
                parts,
                compress,
                encrypt
            )
            : new SnapshotFutureTask(
                cctx,
                srcNodeId,
                reqId,
                sft,
                ft,
                ioFactory,
                snpSndr,
                parts,
                withMetaStorage,
                locBuff
            )
        );

        if (!withMetaStorage) {
            for (Integer grpId : parts.keySet()) {
                if (!cctx.cache().isEncrypted(grpId))
                    continue;

                task.onDone(new IgniteCheckedException("Snapshot contains encrypted cache group " + grpId +
                    " but doesn't include metastore. Metastore is required because it holds encryption keys " +
                    "required to start with encrypted caches contained in the snapshot."));

                return task;
            }
        }

        return task;
    }

    /**
     * Registers a local snapshot task.
     *
     * @param task Snapshot operation task to be executed.
     * @return Snapshot operation task which should be registered.
     */
    private AbstractSnapshotFutureTask<?> registerTask(String rqId, AbstractSnapshotFutureTask<?> task) {
        if (!busyLock.enterBusy()) {
            return new SnapshotFinishedFutureTask(new IgniteCheckedException("Snapshot manager is stopping [locNodeId=" +
                cctx.localNodeId() + ']'));
        }

        try {
            AbstractSnapshotFutureTask<?> prev = locSnpTasks.putIfAbsent(rqId, task);

            if (prev != null)
                return new SnapshotFinishedFutureTask(new IgniteCheckedException("Snapshot with requested name is already scheduled: " +
                    rqId));

            if (log.isInfoEnabled()) {
                log.info("Snapshot task has been registered on local node [sctx=" + this +
                    ", task=" + task.getClass().getSimpleName() +
                    ", topVer=" + cctx.discovery().topologyVersionEx() + ']');
            }

            task.listen(() -> locSnpTasks.remove(rqId));

            return task;
        }
        finally {
            busyLock.leaveBusy();
        }
    }

    /** @return Current snapshot task. */
    public <T extends AbstractSnapshotFutureTask<?>> T currentSnapshotTask(Class<T> snpTaskCls) {
        SnapshotOperationRequest req = clusterSnpReq;

        if (req == null)
            return null;

        AbstractSnapshotFutureTask<?> task = locSnpTasks.get(req.snapshotName());

        if (task == null || task.getClass() != snpTaskCls)
            return null;

        return (T)task;
    }

    /**
     * @param factory Factory which produces {@link LocalSnapshotSender} implementation.
     */
    void localSnapshotSenderFactory(Function<SnapshotFileTree, SnapshotSender> factory) {
        locSndrFactory = factory;
    }

    /**
     * @return Factory which produces {@link LocalSnapshotSender} implementation.
     */
    Function<SnapshotFileTree, SnapshotSender> localSnapshotSenderFactory() {
        return locSndrFactory;
    }

    /**
     * @param factory Factory which produces {@link RemoteSnapshotSender} implementation.
     */
    void remoteSnapshotSenderFactory(BiFunction<String, UUID, SnapshotSender> factory) {
        rmtSndrFactory = factory;
    }

    /**
     * @param rqId Request id.
     * @param nodeId Node id.
     * @return Snapshot sender related to given node id.
     */
    RemoteSnapshotSender remoteSnapshotSenderFactory(String rqId, UUID nodeId) {
        return new RemoteSnapshotSender(log,
            cctx.kernalContext().pools().getSnapshotExecutorService(),
            cctx.gridIO().openTransmissionSender(nodeId, DFLT_INITIAL_SNAPSHOT_TOPIC),
            rqId);
    }

    /** @param snpLocDir Snapshot local directory. */
    public void writeSnapshotDirectoryToMetastorage(File snpLocDir) {
        cctx.database().checkpointReadLock();

        try {
            assert metaStorage != null && metaStorage.read(SNP_RUNNING_DIR_KEY) == null :
                "The previous snapshot hasn't been completed correctly";

            metaStorage.write(SNP_RUNNING_DIR_KEY, snpLocDir.getAbsolutePath());
        }
        catch (IgniteCheckedException e) {
            throw new IgniteException(e);
        }
        finally {
            cctx.database().checkpointReadUnlock();
        }
    }

    /** Snapshot finished successfully or already restored. Key can be removed. */
    private void removeLastMetaStorageKey() throws IgniteCheckedException {
        cctx.database().checkpointReadLock();

        try {
            metaStorage.remove(SNP_RUNNING_DIR_KEY);
        }
        finally {
            cctx.database().checkpointReadUnlock();
        }
    }

    /**
     * Disables creation of incremental snapshots for the given cache group.
     *
     * @param metaStorage External metastorage, useful if the flag is set before cluster activation.
     * @param grpId Group ID.
     */
    public void disableIncrementalSnapshotsCreation(MetaStorage metaStorage, int grpId) {
        cctx.database().checkpointReadLock();

        try {
            metaStorage.write(incrementalSnapshotCreationDisabledKey(grpId), true);
        }
        catch (IgniteCheckedException e) {
            log.error("Failed to disable incremental snapshot creation for the cache group: " + grpId, e);
        }
        finally {
            cctx.database().checkpointReadUnlock();
        }
    }

    /**
     * Enables creation of incremental snapshots for the given cache groups.
     *
     * @param grpIds Group IDs.
     */
    private void enableIncrementalSnapshotsCreation(Collection<Integer> grpIds) {
        cctx.database().checkpointReadLock();

        try {
            for (int g: grpIds)
                metaStorage.remove(incrementalSnapshotCreationDisabledKey(g));
        }
        catch (IgniteCheckedException e) {
            log.error("Failed to allow incremental snapshot creation for group: " + grpIds, e);
        }
        finally {
            cctx.database().checkpointReadUnlock();
        }
    }

    /**
     * Convert cache group ID to key for {@link #INC_SNP_DISABLED_KEY_PREFIX} metastorage records.
     *
     * @param grpId Group ID.
     * @return Key.
     */
    public static String incrementalSnapshotCreationDisabledKey(int grpId) {
        return INC_SNP_DISABLED_KEY_PREFIX + grpId;
    }

    /**
     * @param snpName Snapshot name event related to.
     * @param msg Event message.
     * @param type Snapshot event type.
     */
    void recordSnapshotEvent(String snpName, String msg, int type) {
        if (!cctx.gridEvents().isRecordable(type) || !cctx.gridEvents().hasListener(type))
            return;

        cctx.kernalContext().closure().runLocalSafe(new GridPlainRunnable() {
            @Override public void run() {
                cctx.gridEvents().record(new SnapshotEvent(cctx.localNode(),
                    msg,
                    snpName,
                    type));
            }
        });
    }

    /**
     * @return The executor used to run snapshot tasks.
     */
    ExecutorService snapshotExecutorService() {
        return cctx.kernalContext().pools().getSnapshotExecutorService();
    }

    /**
     * @param ioFactory Factory to create IO interface over a page stores.
     */
    public void ioFactory(FileIOFactory ioFactory) {
        this.ioFactory = ioFactory;
    }

    /**
     * @return Factory to create IO interface over a page stores.
     */
    public FileIOFactory ioFactory() {
        return ioFactory;
    }

    /**
     * @param nodeId Remote node id on which requests has been registered.
     * @return Snapshot future related to given node id.
     */
    AbstractSnapshotFutureTask<?> lastScheduledSnapshotResponseRemoteTask(UUID nodeId) {
        return locSnpTasks.values().stream()
            .filter(t -> t instanceof SnapshotResponseRemoteFutureTask)
            .filter(t -> t.sourceNodeId().equals(nodeId))
            .findFirst()
            .orElse(null);
    }

    /**
     * @param factory Factory to produce FileIO access.
     * @param from Copy from file.
     * @param to Copy data to file.
     * @param length Number of bytes to copy from beginning.
     */
    static void copy(FileIOFactory factory, File from, File to, long length) {
        copy(factory, from, to, length, null);
    }

    /**
     * @param factory Factory to produce FileIO access.
     * @param from Copy from file.
     * @param to Copy data to file.
     * @param length Number of bytes to copy from beginning.
     * @param rateLimiter Transfer rate limiter.
     */
    static void copy(FileIOFactory factory, File from, File to, long length, @Nullable BasicRateLimiter rateLimiter) {
        try (FileIO src = factory.create(from, READ);
             FileChannel dest = new FileOutputStream(to).getChannel()) {
            if (src.size() < length) {
                throw new IgniteException("The source file to copy is not long enough " +
                    "[expected=" + length + ", actual=" + src.size() + ']');
            }

            boolean unlimited = rateLimiter == null || rateLimiter.isUnlimited();
            long written = 0;

            while (written < length) {
                if (unlimited) {
                    written += src.transferTo(written, length - written, dest);

                    continue;
                }

                long blockLen = Math.min(length - written, SNAPSHOT_LIMITED_TRANSFER_BLOCK_SIZE_BYTES);

                rateLimiter.acquire(blockLen);

                long blockWritten = 0;

                do {
                    blockWritten += src.transferTo(written + blockWritten, blockLen - blockWritten, dest);
                }
                while (blockWritten < blockLen);

                written += blockWritten;
            }
        }
        catch (IgniteInterruptedCheckedException e) {
            throw new IgniteInterruptedException((InterruptedException)e.getCause());
        }
        catch (IOException e) {
            throw new IgniteException(e);
        }
    }

    /**
     * @param taskCls Snapshot restore operation management task class.
     * @param snpName Snapshot name.
     */
    private IgniteFuture<Boolean> executeRestoreManagementTask(
        Class<? extends ComputeTask<String, Boolean>> taskCls,
        String snpName
    ) {
        cctx.kernalContext().security().authorize(ADMIN_SNAPSHOT);

        Collection<ClusterNode> bltNodes = F.view(cctx.discovery().serverNodes(AffinityTopologyVersion.NONE),
            (node) -> CU.baselineNode(node, cctx.kernalContext().state().clusterState()));

        return new IgniteFutureImpl<>(cctx.kernalContext().task().execute(
            taskCls,
            snpName,
            options(bltNodes)
        ));
    }

    /**
     * Checks that incremental snapshot can be created for given full snapshot and current cluster state.
     *
     * @param sft Snapshot file tree.
     * @param meta Full snapshot metadata.
     */
    private void checkIncrementalCanBeCreated(
        SnapshotFileTree sft,
        SnapshotMetadata meta
    ) throws IgniteCheckedException, IOException {
        IgniteWriteAheadLogManager wal = cctx.wal();

        if (wal == null)
            throw new IgniteCheckedException("Create incremental snapshot request has been rejected. WAL must be enabled.");

        if (!ft.walArchiveEnabled())
            throw new IgniteCheckedException("Create incremental snapshot request has been rejected. WAL archive must be enabled.");

        ensureHardLinkAvailable(ft.walArchive().toPath(), sft.root().toPath());

        Set<String> aliveNodesConsIds = cctx.discovery().aliveServerNodes()
            .stream()
            .map(node -> node.consistentId().toString())
            .collect(Collectors.toSet());

        for (String consId : meta.baselineNodes()) {
            if (!aliveNodesConsIds.contains(consId)) {
                throw new IgniteCheckedException("Create incremental snapshot request has been rejected. " +
                    "Node from full snapshot offline [consistentId=" + consId + ']');
            }
        }

        assert Objects.equals(sft.consistentId(), meta.consistentId()) : sft.consistentId() + " != " + meta.consistentId();
        assert Objects.equals(sft.folderName(), meta.folderName()) : sft.folderName() + " != " + meta.folderName();

        for (int grpId : meta.cacheGroupIds()) {
            if (grpId == METASTORAGE_CACHE_ID)
                continue;

            if (metaStorage.read(incrementalSnapshotCreationDisabledKey(grpId)) != null) {
                throw new IgniteCheckedException("Create incremental snapshot request has been rejected. " +
                    "WAL was disabled since previous snapshot for cache group [groupId=" + grpId + ']');
            }

            CacheGroupContext gctx = cctx.kernalContext().cache().cacheGroup(grpId);

            if (gctx == null) {
                throw new IgniteCheckedException("Create incremental snapshot request has been rejected. " +
                    "Cache group destroyed [groupId=" + grpId + ']');
            }

            if (gctx.config().isEncryptionEnabled()) {
                throw new IgniteCheckedException("Create incremental snapshot request has been rejected. " +
                    "Encrypted cache groups not supported [groupId=" + grpId + ']');
            }

            File snpCacheDir = sft.cacheStorage(gctx.config());

            if (!snpCacheDir.exists()) {
                throw new IgniteCheckedException("Create incremental snapshot request has been rejected. " +
                    "Cache group directory not found [groupId=" + grpId + ']');
            }

            for (File snpDataFile : NodeFileTree.cacheDataFiles(snpCacheDir)) {
                StoredCacheData snpCacheData = GridLocalConfigManager.readCacheData(
                    snpDataFile,
                    cctx.kernalContext().marshallerContext().jdkMarshaller(),
                    cctx.kernalContext().config()
                );

                byte[] snpCacheDataBytes = Files.readAllBytes(snpDataFile.toPath());

                File nodeDataFile = ft.cacheConfigurationFile(snpCacheData.config());

                if (!nodeDataFile.exists()) {
                    throw new IgniteCheckedException("Create incremental snapshot request has been rejected. " +
                        "Cache destroyed [cacheId=" + snpCacheData.cacheId() +
                        ", cacheName=" + snpCacheData.config().getName() + ']');
                }

                byte[] nodeCacheDataBytes = Files.readAllBytes(nodeDataFile.toPath());

                if (!Arrays.equals(snpCacheDataBytes, nodeCacheDataBytes)) {
                    throw new IgniteCheckedException(
                        cacheChangedException(snpCacheData.cacheId(), snpCacheData.config().getName())
                    );
                }
            }
        }
    }

    /**
     * Throw cache changed exception.
     *
     * @param cacheId Cache id.
     * @param name Cache name.
     */
    public static String cacheChangedException(int cacheId, String name) {
        return "Create incremental snapshot request has been rejected. " +
            "Cache changed [cacheId=" + cacheId + ", cacheName=" + name + ']';
    }

    /** @return Snapshot handlers. */
    protected SnapshotHandlers handlers() {
        return handlers;
    }

    /** @return Current incremental snapshot ID. */
    public @Nullable UUID incrementalSnapshotId() {
        return incSnpId;
    }

    /** Snapshot operation handlers. */
    protected static class SnapshotHandlers {
        /** Snapshot operation handlers. */
        private final Map<SnapshotHandlerType, List<SnapshotHandler<Object>>> handlers = new EnumMap<>(SnapshotHandlerType.class);

        /** Executor service used to invoke handlers in parallel. */
        private ExecutorService execSvc;

        /**
         * @param ctx Kernal context.
         * @param execSvc Executor service used to invoke handlers in parallel.
         */
        private void initialize(GridKernalContext ctx, ExecutorService execSvc) {
            this.execSvc = execSvc;

            // Register system default snapshot integrity check that is used before the restore operation.
            registerHandler(new SnapshotPartitionsVerifyHandler(ctx.cache().context()));

            // Register system default DataStreamer updates check.
            registerHandler(new DataStreamerUpdatesHandler());

            // Register system default page size and counters check that is used at the creation operation.
            registerHandler(new SnapshotPartitionsQuickVerifyHandler(ctx.cache().context()));

            // Register custom handlers.
            SnapshotHandler<Object>[] extHnds = (SnapshotHandler<Object>[])ctx.plugins().extensions(SnapshotHandler.class);

            if (extHnds == null)
                return;

            for (SnapshotHandler<Object> extHnd : extHnds)
                registerHandler(extHnd);
        }

        /**
         * @param type Type of snapshot operation handler.
         * @param ctx Snapshot operation handler context.
         * @return Results from all handlers with the specified type.
         * @throws IgniteCheckedException if parallel execution was failed.
         */
        protected @Nullable Map<String, SnapshotHandlerResult<Object>> invokeAll(
            SnapshotHandlerType type,
            SnapshotHandlerContext ctx
        ) throws IgniteCheckedException {
            List<SnapshotHandler<Object>> handlers = this.handlers.get(type);

            if (F.isEmpty(handlers))
                return null;

            if (handlers.size() == 1) {
                SnapshotHandler<Object> hnd = handlers.get(0);

                return F.asMap(hnd.getClass().getName(), invoke(hnd, ctx));
            }

            return U.doInParallel(
                execSvc,
                handlers,
                hnd -> new T2<>(hnd.getClass().getName(), invoke(hnd, ctx))
            ).stream().collect(Collectors.toMap(T2::getKey, T2::getValue));
        }

        /***
         * @param type Type of snapshot operation handler.
         * @param snpName Snapshot name.
         * @param res Results from all nodes and handlers with the specified type.
         * @param reqNodes Node IDs on which the handlers were executed.
         * @param wrnsHnd A handler of snapshot operation warnings.
         * @throws Exception If failed.
         */
        @SuppressWarnings({"rawtypes", "unchecked"})
        protected void completeAll(
            SnapshotHandlerType type,
            String snpName,
            Map<String, List<SnapshotHandlerResult<?>>> res,
            Collection<UUID> reqNodes,
            Consumer<List<String>> wrnsHnd
        ) throws Exception {
            if (res.isEmpty())
                return;

            List<SnapshotHandler<Object>> hnds = handlers.get(type);

            if (hnds == null || hnds.size() != res.size()) {
                throw new IgniteCheckedException("Snapshot handlers configuration mismatch (number of local snapshot " +
                    "handlers differs from the remote one). The current operation will be aborted " +
                    "[locHnds=" + (hnds == null ? "" : F.viewReadOnly(hnds, h -> h.getClass().getName()).toString()) +
                    ", rmtHnds=" + res.keySet() + "].");
            }

            List<String> wrns = new ArrayList<>();

            for (SnapshotHandler hnd : hnds) {
                List<SnapshotHandlerResult<?>> nodesRes = res.get(hnd.getClass().getName());

                if (nodesRes == null || nodesRes.size() < reqNodes.size()) {
                    Set<UUID> missing = new HashSet<>(reqNodes);

                    if (nodesRes != null)
                        missing.removeAll(F.viewReadOnly(nodesRes, r -> r.node().id()));

                    throw new IgniteCheckedException("Snapshot handlers configuration mismatch, " +
                        "\"" + hnd.getClass().getName() + "\" handler is missing on the remote node(s). " +
                        "The current operation will be aborted [missing=" + missing + "].");
                }

                try {
                    hnd.complete(snpName, nodesRes);
                }
                catch (SnapshotWarningException e) {
                    wrns.add(e.getMessage());
                }
            }

            if (!F.isEmpty(wrns))
                wrnsHnd.accept(wrns);
        }

        /**
         * Creates a result by invocation the handler.
         *
         * @param hnd Snapshot operation handler.
         * @param ctx Snapshot operation handler context.
         */
        private SnapshotHandlerResult<Object> invoke(SnapshotHandler<Object> hnd, SnapshotHandlerContext ctx) {
            try {
                return new SnapshotHandlerResult<>(hnd.invoke(ctx), null, ctx.localNode());
            }
            catch (Exception e) {
                U.error(null, "Error invoking snapshot handler", e);

                return new SnapshotHandlerResult<>(null, e, ctx.localNode());
            }
        }

        /** */
        private void registerHandler(SnapshotHandler hnd) {
            handlers.computeIfAbsent(hnd.type(), v -> new ArrayList<>()).add(hnd);
        }
    }

    /**
     * Ves pokrit assertami absolutely ves,
     * PageScan iterator in the ignite core est.
     */
    private static class DataPageIterator extends GridCloseableIteratorAdapter<CacheDataRow> {
        /** Serial version uid. */
        private static final long serialVersionUID = 0L;

        /** Page store to iterate over. */
        @GridToStringExclude
        private final PageStore store;

        /** Page store partition id. */
        private final int partId;

        /** Grid cache shared context. */
        private final GridCacheSharedContext<?, ?> sctx;

        /** Cache object context for key/value deserialization. */
        private final CacheObjectContext coctx;

        /** Buffer to read pages. */
        private final ByteBuffer locBuff;

        /** Buffer to read the rest part of fragmented rows. */
        private final ByteBuffer fragmentBuff;

        /** Total pages in the page store. */
        private final int pages;

        /**
         * Data row greater than page size contains with header and tail parts. Such pages with tails contain only part
         * of a cache key-value pair. These pages will be marked and skipped at the first partition iteration and
         * will be processed on the second partition iteration when all the pages with key-value headers defined.
         */
        private final BitSet tailPages;

        /** Pages which already read and must be skipped. */
        private final BitSet readPages;

        /** Batch of rows read through iteration. */
        private final Deque<CacheDataRow> rows = new LinkedList<>();

        /** */
        private final CompressionProcessor compressProc;

        /** {@code true} if the iteration though partition reached its end. */
        private boolean secondScanComplete;

        /**
         * Current partition page index for read. Due to we read the partition twice it
         * can't be greater than 2 * store.size().
         */
        private int currIdx;

        /**
         * During scanning a cache partition presented as {@code PageStore} we must guarantee the following:
         * all the pages of this storage remains unchanged during the Iterator remains opened, the stored data
         * keeps its consistency. We can't read the {@code PageStore} during an ongoing checkpoint over it.
         *
         * @param coctx Cache object context.
         * @param store Page store to read.
         * @param partId Partition id.
         * @throws IgniteCheckedException If fails.
         */
        public DataPageIterator(
            GridCacheSharedContext<?, ?> sctx,
            CacheObjectContext coctx,
            PageStore store,
            int partId
        ) throws IgniteCheckedException {
            this.store = store;
            this.partId = partId;
            this.coctx = coctx;
            this.sctx = sctx;
            compressProc = sctx.kernalContext().compress();

            store.ensure();
            pages = store.pages();
            tailPages = new BitSet(pages);
            readPages = new BitSet(pages);

            locBuff = ByteBuffer.allocateDirect(store.getPageSize())
                .order(ByteOrder.nativeOrder());
            fragmentBuff = ByteBuffer.allocateDirect(store.getPageSize())
                .order(ByteOrder.nativeOrder());
        }

        /** {@inheritDoc */
        @Override protected CacheDataRow onNext() throws IgniteCheckedException {
            if (secondScanComplete && rows.isEmpty())
                throw new NoSuchElementException("[partId=" + partId + ", store=" + store + ", skipPages=" + readPages + ']');

            return rows.poll();
        }

        /** {@inheritDoc */
        @Override protected boolean onHasNext() throws IgniteCheckedException {
            if (secondScanComplete && rows.isEmpty())
                return false;

            try {
                for (; currIdx < 2 * pages && rows.isEmpty(); currIdx++) {
                    boolean first = currIdx < pages;
                    int pageIdx = currIdx % pages;

                    if (readPages.get(pageIdx) || (!first && tailPages.get(pageIdx)))
                        continue;

                    if (!readPageFromStore(pageId(partId, FLAG_DATA, pageIdx), locBuff)) {
                        // Skip not FLAG_DATA pages.
                        setBit(readPages, pageIdx);

                        continue;
                    }

                    long pageAddr = bufferAddress(locBuff);
                    DataPageIO io = getPageIO(T_DATA, getVersion(pageAddr));
                    int freeSpace = io.getFreeSpace(pageAddr);
                    int rowsCnt = io.getDirectCount(pageAddr);

                    if (first) {
                        // Skip empty pages.
                        if (rowsCnt == 0) {
                            setBit(readPages, pageIdx);

                            continue;
                        }

                        // There is no difference between a page containing an incomplete DataRow fragment and
                        // the page where DataRow takes up all the free space. There is no dedicated
                        // flag for this case in page header.
                        // During the storage scan we can skip such pages at the first iteration over the partition file,
                        // since all the fragmented pages will be marked by BitSet array we will safely read the others
                        // on the second iteration.
                        if (freeSpace == 0 && rowsCnt == 1) {
                            DataPagePayload payload = io.readPayload(pageAddr, 0, locBuff.capacity());

                            long link = payload.nextLink();

                            if (link != 0)
                                setBit(tailPages, pageIndex(pageId(link)));

                            continue;
                        }
                    }

                    setBit(readPages, pageIdx);

                    for (int itemId = 0; itemId < rowsCnt; itemId++) {
                        DataRow row = new DataRow();

                        row.partition(partId);

                        row.initFromPageBuffer(
                            sctx,
                            coctx,
                            new IgniteThrowableFunction<Long, ByteBuffer>() {
                                @Override public ByteBuffer apply(Long nextPageId) throws IgniteCheckedException {
                                    boolean success = readPageFromStore(nextPageId, fragmentBuff);

                                    assert success : "Only FLAG_DATA pages allowed: " + toDetailString(nextPageId);

                                    // Fragment of page has been read, might be skipped further.
                                    setBit(readPages, pageIndex(nextPageId));

                                    return fragmentBuff;
                                }
                            },
                            locBuff,
                            itemId,
                            false,
                            CacheDataRowAdapter.RowData.FULL,
                            false);

                        rows.add(row);
                    }
                }

                if (currIdx == 2 * pages) {
                    secondScanComplete = true;

                    boolean set = true;

                    for (int j = 0; j < pages; j++)
                        set &= readPages.get(j);

                    assert set : "readPages=" + readPages + ", pages=" + pages;
                }

                return !rows.isEmpty();
            }
            catch (IgniteCheckedException e) {
                throw new IgniteCheckedException("Error during iteration through page store: " + this, e);
            }
        }

        /**
         * @param bitSet BitSet to change bit index.
         * @param idx Index of bit to change.
         */
        private static void setBit(BitSet bitSet, int idx) {
            boolean bit = bitSet.get(idx);

            assert !bit : "Bit with given index already set: " + idx;

            bitSet.set(idx);
        }

        /**
         * @param pageId Page id to read from store.
         * @param buff Buffer to read page into.
         * @return {@code true} if page read with given type flag.
         * @throws IgniteCheckedException If fails.
         */
        private boolean readPageFromStore(long pageId, ByteBuffer buff) throws IgniteCheckedException {
            buff.clear();

            boolean read = store.read(pageId, buff, true);

            assert read : toDetailString(pageId);

            if (PageIO.getCompressionType(buff) != CompressionProcessor.UNCOMPRESSED_PAGE)
                compressProc.decompressPage(buff, store.getPageSize());

            return getType(buff) == flag(pageId);
        }

        /** {@inheritDoc} */
        @Override public String toString() {
            return S.toString(DataPageIterator.class, this, super.toString());
        }
    }

    /** Remote snapshot future which tracks remote snapshot transmission result. */
    private static class RemoteSnapshotFilesRecevier extends GridFutureAdapter<Void> {
        /** Snapshot name to create. */
        private final String reqId = RMT_SNAPSHOT_PREFIX + U.maskForFileName(UUID.randomUUID().toString());

        /** Ignite snapshot manager. */
        private final IgniteSnapshotManager snpMgr;

        /** Initial message to send request. */
        private final SnapshotFilesRequestMessage initMsg;

        /** Remote node id to request snapshot from. */
        private final UUID rmtNodeId;

        /** Process interrupt checker. */
        private final BooleanSupplier stopChecker;

        /** Partition handler given by request initiator. */
        private final BiConsumer<File, Throwable> partHnd;

        /** Temporary working directory for consuming partitions. */
        private final Path dir;

        /** Counter which show how many partitions left to be received. */
        private final AtomicInteger partsLeft = new AtomicInteger(-1);

        /**
         * @param snpMgr Ignite snapshot manager.
         * @param rmtNodeId Remote node to request snapshot from.
         * @param reqId Snapshot operation request ID.
         * @param snpName Snapshot name to request.
         * @param rmtSnpPath Snapshot directory path on the remote node.
         * @param parts Cache group and partitions to request.
         * @param stopChecker Process interrupt checker.
         * @param partHnd Partition handler.
         */
        public RemoteSnapshotFilesRecevier(
            IgniteSnapshotManager snpMgr,
            UUID rmtNodeId,
            UUID reqId,
            String snpName,
            @Nullable String rmtSnpPath,
            Map<Integer, Set<Integer>> parts,
            BooleanSupplier stopChecker,
            BiConsumer<@Nullable File, @Nullable Throwable> partHnd
        ) {
            dir = Paths.get(snpMgr.ft.snapshotTempRoot().getAbsolutePath(), this.reqId);
            initMsg = new SnapshotFilesRequestMessage(this.reqId, reqId, snpName, rmtSnpPath, parts);

            this.snpMgr = snpMgr;
            this.rmtNodeId = rmtNodeId;
            this.stopChecker = stopChecker;
            this.partHnd = partHnd;
        }

        /** Initiate handler by sending request message. */
        public synchronized void init() {
            if (isDone())
                return;

            try {
                ClusterNode rmtNode = snpMgr.cctx.discovery().node(rmtNodeId);

                if (rmtNode == null) {
                    throw new ClusterTopologyCheckedException("Snapshot remote request cannot be performed. " +
                        "Remote node left the grid [rmtNodeId=" + rmtNodeId + ']');
                }

                snpMgr.cctx.gridIO().sendOrderedMessage(rmtNode,
                    DFLT_INITIAL_SNAPSHOT_TOPIC,
                    initMsg,
                    SYSTEM_POOL,
                    Long.MAX_VALUE,
                    true);

                if (snpMgr.log.isInfoEnabled()) {
                    snpMgr.log.info("Snapshot request is sent to the remote node [rmtNodeId=" + rmtNodeId +
                        ", snpName=" + initMsg.snapshotName() + ", rqId=" + reqId + ']');
                }
            }
            catch (Throwable t) {
                onDone(t);
            }
        }

        /**
         * @param ex Exception occurred during receiving files.
         */
        public synchronized void acceptException(Throwable ex) {
            if (isDone())
                return;

            try {
                partHnd.accept(null, ex);
            }
            catch (Throwable t) {
                ex.addSuppressed(t);
            }

            onDone(ex);
        }

        /**
         * @param part Received file which needs to be handled.
         */
        public synchronized void acceptFile(File part) {
            if (isDone())
                return;

            if (stopChecker.getAsBoolean()) {
                TransmissionCancelledException err =
                    new TransmissionCancelledException("Future cancelled prior to the all requested partitions processed.");

                acceptException(err);

                throw err;
            }

            try {
                partHnd.accept(part, null);
            }
            catch (IgniteInterruptedException e) {
                throw new TransmissionCancelledException(e.getMessage());
            }

            partsLeft.decrementAndGet();
        }

        /** {@inheritDoc} */
        @Override protected synchronized boolean onDone(@Nullable Void res, @Nullable Throwable err, boolean cancel) {
            U.delete(dir);

            return super.onDone(res, err, cancel);
        }

        /** {@inheritDoc} */
        @Override public boolean equals(Object o) {
            if (this == o)
                return true;

            if (o == null || getClass() != o.getClass())
                return false;

            RemoteSnapshotFilesRecevier fut = (RemoteSnapshotFilesRecevier)o;

            return Objects.equals(reqId, fut.reqId);
        }

        /** {@inheritDoc} */
        @Override public int hashCode() {
            return reqId.hashCode();
        }

        /** {@inheritDoc} */
        @Override public String toString() {
            return S.toString(RemoteSnapshotFilesRecevier.class, this);
        }
    }

    /**
     * This manager is responsible for requesting and handling snapshots from a remote node. Each snapshot request
     * processed asynchronously but strictly one by one.
     */
    private class SequentialRemoteSnapshotManager implements TransmissionHandler, GridMessageListener {
        /** A task currently being executed and must be explicitly finished. */
        private volatile RemoteSnapshotFilesRecevier active;

        /** Queue of asynchronous tasks to execute. */
        private final Queue<RemoteSnapshotFilesRecevier> queue = new ConcurrentLinkedDeque<>();

        /** {@code true} if the node is stopping. */
        private boolean stopping;

        /**  @param next New task for scheduling. */
        public void submit(IgniteSnapshotManager.RemoteSnapshotFilesRecevier next) {
            assert next != null;

            synchronized (this) {
                if (stopping) {
                    next.acceptException(new IgniteException(SNP_NODE_STOPPING_ERR_MSG));

                    return;
                }

                if (active != null && !active.isDone()) {
                    queue.offer(next);

                    return;
                }

                active = next;

                active.listen(this::scheduleNext);
            }

            next.init();
        }

        /** Schedule next async receiver. */
        private void scheduleNext() {
            RemoteSnapshotFilesRecevier next = queue.poll();

            while (next != null && next.isDone())
                next = queue.poll();

            if (next == null) {
                active = null;

                return;
            }

            submit(next);
        }

        /** Stopping handler. */
        public void stop() {
            synchronized (this) {
                stopping = true;
            }

            IgniteException ex = new IgniteException(SNP_NODE_STOPPING_ERR_MSG);

            RemoteSnapshotFilesRecevier r;

            while ((r = queue.poll()) != null)
                r.acceptException(ex);

            if (active != null)
                active.acceptException(ex);
        }

        /** @param nodeId A node left the cluster. */
        public void onNodeLeft(UUID nodeId) {
            ClusterTopologyCheckedException ex = new ClusterTopologyCheckedException("The node from which a snapshot has been " +
                "requested left the grid");

            queue.forEach(r -> {
                if (r.stopChecker.getAsBoolean() || r.rmtNodeId.equals(nodeId))
                    r.acceptException(ex);
            });

            RemoteSnapshotFilesRecevier task = active;

            if (task != null && !task.isDone() && (task.stopChecker.getAsBoolean() || task.rmtNodeId.equals(nodeId)))
                task.acceptException(ex);
        }

        /** {@inheritDoc} */
        @Override public void onMessage(UUID nodeId, Object msg, byte plc) {
            if (!busyLock.enterBusy())
                return;

            try {
                if (msg instanceof SnapshotFilesRequestMessage) {
                    SnapshotFilesRequestMessage reqMsg0 = (SnapshotFilesRequestMessage)msg;
                    String rqId = reqMsg0.id();

                    try {
                        synchronized (this) {
                            AbstractSnapshotFutureTask<?> task = lastScheduledSnapshotResponseRemoteTask(nodeId);

                            if (task != null) {
                                // Task will also be removed from local map due to the listener on future done.
                                task.cancel();

                                log.info("Snapshot request has been cancelled due to another request received " +
                                    "[prevSnpResp=" + task + ", msg0=" + reqMsg0 + ']');
                            }
                        }

                        AbstractSnapshotFutureTask<?> task = registerTask(rqId,
                            new SnapshotResponseRemoteFutureTask(cctx,
                                nodeId,
                                reqMsg0.requestId(),
                                new SnapshotFileTree(cctx.kernalContext(), reqMsg0.snapshotName(), reqMsg0.snapshotPath()),
                                rmtSndrFactory.apply(rqId, nodeId),
                                reqMsg0.parts()));

                        task.listen(() -> {
                            if (task.error() == null)
                                return;

                            U.error(log, "Failed to process request of creating a snapshot " +
                                "[from=" + nodeId + ", msg=" + reqMsg0 + ']', task.error());

                            try {
                                cctx.gridIO().sendToCustomTopic(nodeId,
                                    DFLT_INITIAL_SNAPSHOT_TOPIC,
                                    new SnapshotFilesFailureMessage(reqMsg0.id(), task.error().getMessage()),
                                    SYSTEM_POOL);
                            }
                            catch (IgniteCheckedException ex0) {
                                U.error(log, "Fail to send the response message with processing snapshot request " +
                                    "error [request=" + reqMsg0 + ", nodeId=" + nodeId + ']', ex0);
                            }
                        });

                        task.start();
                    }
                    catch (Throwable t) {
                        U.error(log, "Error processing snapshot file request message " +
                            "error [request=" + reqMsg0 + ", nodeId=" + nodeId + ']', t);

                        cctx.gridIO().sendToCustomTopic(nodeId,
                            DFLT_INITIAL_SNAPSHOT_TOPIC,
                            new SnapshotFilesFailureMessage(reqMsg0.id(), t.getMessage()),
                            SYSTEM_POOL);
                    }
                }
                else if (msg instanceof SnapshotFilesFailureMessage) {
                    SnapshotFilesFailureMessage respMsg0 = (SnapshotFilesFailureMessage)msg;

                    RemoteSnapshotFilesRecevier task = active;

                    if (task == null || !task.reqId.equals(respMsg0.id())) {
                        if (log.isInfoEnabled()) {
                            log.info("A stale snapshot response message has been received. Will be ignored " +
                                "[fromNodeId=" + nodeId + ", response=" + respMsg0 + ']');
                        }

                        return;
                    }

                    if (respMsg0.errorMessage() != null) {
                        task.acceptException(new IgniteCheckedException("Request cancelled. The snapshot operation stopped " +
                            "on the remote node with an error: " + respMsg0.errorMessage()));
                    }
                }
            }
            catch (Throwable e) {
                U.error(log, "Processing snapshot request from remote node fails with an error", e);

                cctx.kernalContext().failure().process(new FailureContext(FailureType.CRITICAL_ERROR, e));
            }
            finally {
                busyLock.leaveBusy();
            }
        }

        /** {@inheritDoc} */
        @Override public void onEnd(UUID nodeId) {
            RemoteSnapshotFilesRecevier task = active;

            if (task == null)
                return;

            assert task.partsLeft.get() == 0 : task;
            assert task.rmtNodeId.equals(nodeId);

            if (log.isInfoEnabled()) {
                log.info("Requested snapshot from remote node has been fully received " +
                    "[rqId=" + task.reqId + ", task=" + task + ']');
            }

            task.onDone((Void)null);
        }

        /** {@inheritDoc} */
        @Override public void onException(UUID nodeId, Throwable ex) {
            RemoteSnapshotFilesRecevier task = active;

            if (task == null)
                return;

            assert task.rmtNodeId.equals(nodeId);

            task.acceptException(ex);
        }

        /** {@inheritDoc} */
        @Override public String filePath(UUID nodeId, TransmissionMeta fileMeta) {
            Integer partId = (Integer)fileMeta.params().get(SNP_PART_ID_PARAM);
            String cacheDirName = (String)fileMeta.params().get(SNP_CACHE_DIR_NAME_PARAM);
            String rqId = (String)fileMeta.params().get(RQ_ID_NAME_PARAM);
            Integer partsCnt = (Integer)fileMeta.params().get(SNP_PARTITIONS_CNT);

            RemoteSnapshotFilesRecevier task = active;

            if (task == null || task.isDone() || !task.reqId.equals(rqId)) {
                throw new TransmissionCancelledException("Stale snapshot transmission will be ignored " +
                    "[rqId=" + rqId + ", meta=" + fileMeta + ", task=" + task + ']');
            }

            assert task.reqId.equals(rqId) && task.rmtNodeId.equals(nodeId) :
                "Another transmission in progress [task=" + task + ", nodeId=" + rqId + ']';

            busyLock.enterBusy();

            try {
                task.partsLeft.compareAndSet(-1, partsCnt);

                U.mkdirs(ft.tmpCacheStorage(cacheDirName));

                return ft.tmpPartition(cacheDirName, partId).getAbsolutePath();
            }
            finally {
                busyLock.leaveBusy();
            }
        }

        /** {@inheritDoc} */
        @Override public Consumer<ByteBuffer> chunkHandler(UUID nodeId, TransmissionMeta initMeta) {
            throw new UnsupportedOperationException("Loading file by chunks is not supported: " + nodeId);
        }

        /** {@inheritDoc} */
        @Override public Consumer<File> fileHandler(UUID nodeId, TransmissionMeta initMeta) {
            Integer grpId = (Integer)initMeta.params().get(SNP_GRP_ID_PARAM);
            Integer partId = (Integer)initMeta.params().get(SNP_PART_ID_PARAM);
            String rqId = (String)initMeta.params().get(RQ_ID_NAME_PARAM);

            assert grpId != null;
            assert partId != null;
            assert rqId != null;

            RemoteSnapshotFilesRecevier task = active;

            if (task == null || task.isDone() || !task.reqId.equals(rqId)) {
                throw new TransmissionCancelledException("Stale snapshot transmission will be ignored " +
                    "[rqId=" + rqId + ", meta=" + initMeta + ", task=" + task + ']');
            }

            return new Consumer<File>() {
                @Override public void accept(File file) {
                    RemoteSnapshotFilesRecevier task0 = active;

                    if (task0 == null || !task0.equals(task) || task0.isDone()) {
                        throw new TransmissionCancelledException("Snapshot request is cancelled [rqId=" + rqId +
                            ", grpId=" + grpId + ", partId=" + partId + ']');
                    }

                    if (!busyLock.enterBusy())
                        throw new IgniteException(SNP_NODE_STOPPING_ERR_MSG);

                    try {
                        task0.acceptFile(file);
                    }
                    finally {
                        busyLock.leaveBusy();
                    }
                }
            };
        }
    }

    /**
     *
     */
    private static class RemoteSnapshotSender extends SnapshotSender {
        /** The sender which sends files to remote node. */
        private final GridIoManager.TransmissionSender sndr;

        /** Snapshot name. */
        private final String rqId;

        /** The number of cache partition files expected to be processed. */
        private int partsCnt;

        /**
         * @param log Ignite logger.
         * @param sndr File sender instance.
         * @param rqId Snapshot name.
         */
        public RemoteSnapshotSender(
            IgniteLogger log,
            Executor exec,
            GridIoManager.TransmissionSender sndr,
            String rqId
        ) {
            super(log, exec);

            this.sndr = sndr;
            this.rqId = rqId;
        }

        /** {@inheritDoc} */
        @Override protected void init(int partsCnt) {
            this.partsCnt = partsCnt;
        }

        /** {@inheritDoc} */
        @Override public void sendPart0(File part, String cacheDirName, GroupPartitionId pair, Long len) {
            try {
                assert part.exists();
                assert len > 0 : "Requested partitions has incorrect file length " +
                    "[pair=" + pair + ", cacheDirName=" + cacheDirName + ']';

                sndr.send(part, 0, len, transmissionParams(rqId, cacheDirName, pair), TransmissionPolicy.FILE);

                if (log.isInfoEnabled()) {
                    log.info("Partition file has been sent [part=" + part.getName() + ", pair=" + pair +
                        ", grpName=" + cacheName(new File(cacheDirName)) + ", length=" + len + ']');
                }
            }
            catch (TransmissionCancelledException e) {
                if (log.isInfoEnabled()) {
                    log.info("Transmission partition file has been interrupted [part=" + part.getName() +
                        ", pair=" + pair + ']');
                }
            }
            catch (IgniteCheckedException | InterruptedException | IOException e) {
                U.error(log, "Error sending partition file [part=" + part.getName() + ", pair=" + pair +
                    ", length=" + len + ']', e);

                throw new IgniteException(e);
            }
        }

        /** {@inheritDoc} */
        @Override public void sendDelta0(File delta, String cacheDirName, GroupPartitionId pair) {
            throw new UnsupportedOperationException("Sending files by chunks of data is not supported: " + delta.getAbsolutePath());
        }

        /**
         * @param cacheDirName Cache directory name.
         * @param pair Cache group id with corresponding partition id.
         * @return Map of params.
         */
        private Map<String, Serializable> transmissionParams(String rqId, String cacheDirName,
            GroupPartitionId pair) {
            Map<String, Serializable> params = new HashMap<>();

            params.put(SNP_GRP_ID_PARAM, pair.getGroupId());
            params.put(SNP_PART_ID_PARAM, pair.getPartitionId());
            params.put(SNP_CACHE_DIR_NAME_PARAM, cacheDirName);
            params.put(RQ_ID_NAME_PARAM, rqId);
            params.put(SNP_PARTITIONS_CNT, partsCnt);

            return params;
        }

        /** {@inheritDoc} */
        @Override public void close0(@Nullable Throwable th) {
            U.closeQuiet(sndr);

            if (th == null) {
                if (log.isInfoEnabled())
                    log.info("The remote snapshot sender closed normally [snpName=" + rqId + ']');
            }
            else {
                U.warn(log, "The remote snapshot sender closed due to an error occurred while processing " +
                    "snapshot operation [snpName=" + rqId + ']', th);
            }
        }
    }

    /**
     * Snapshot sender which writes all data to local directory.
     */
    private class LocalSnapshotSender extends SnapshotSender {
        /** Snapshot file tree. */
        private final SnapshotFileTree sft;

        /** Size of page. */
        private final int pageSize;

        /** Delta iterator factory. */
        private final Factory<File, FileIOFactory, DeltaIterator> deltaIterFactory =
            sequentialWrite() ? DeltaSortedIterator::new : DeltaIterator::new;

        /**
         * @param sft Snapshot file tree.
         */
        public LocalSnapshotSender(SnapshotFileTree sft) {
            super(IgniteSnapshotManager.this.log, cctx.kernalContext().pools().getSnapshotExecutorService());

            this.sft = sft;
            pageSize = cctx.kernalContext().config().getDataStorageConfiguration().getPageSize();
        }

        /** {@inheritDoc} */
        @Override protected void init(int partsCnt) {
            if (sft.nodeStorage().exists()) {
                throw new IgniteException("Snapshot with given name already exists " +
                    "[snpName=" + sft.root().getName() + ", absPath=" + sft.nodeStorage().getAbsolutePath() + ']');
            }

            writeSnapshotDirectoryToMetastorage(sft.root());

            try {
                U.ensureDirectory(sft.nodeStorage(), "snapshot work directory for a local snapshot sender", log);
            }
            catch (IgniteCheckedException e) {
                throw new IgniteException(e);
            }
        }

        /** {@inheritDoc} */
        @Override public void sendCacheConfig0(File ccfg, String cacheDirName) {
            try {
                File cacheDir = sft.cacheStorage(cacheDirName);

                File targetCacheCfg = new File(cacheDir, ccfg.getName());

                copy(ioFactory, ccfg, targetCacheCfg, ccfg.length(), transferRateLimiter);

                StoredCacheData cacheData = locCfgMgr.readCacheData(targetCacheCfg);

                if (cacheData.config().isEncryptionEnabled()) {
                    EncryptionSpi encSpi = cctx.kernalContext().config().getEncryptionSpi();

                    GroupKey gKey = cctx.kernalContext().encryption().getActiveKey(CU.cacheGroupId(cacheData.config()));

                    cacheData.groupKeyEncrypted(new GroupKeyEncrypted(gKey.id(), encSpi.encryptKey(gKey.key())));

                    locCfgMgr.writeCacheData(cacheData, targetCacheCfg);
                }
            }
            catch (IgniteCheckedException e) {
                throw new IgniteException(e);
            }
        }

        /** {@inheritDoc} */
        @Override public void sendMarshallerMeta0(List<Map<Integer, MappedName>> mappings) {
            if (mappings == null)
                return;

            try {
                saveMappings(cctx.kernalContext(), mappings, sft.root());
            }
            catch (IgniteCheckedException e) {
                throw new IgniteException(e);
            }
        }

        /** {@inheritDoc} */
        @Override public void sendBinaryMeta0(Collection<BinaryType> types) {
            if (types == null)
                return;

            cctx.kernalContext().cacheObjects().saveMetadata(types, sft.root());
        }

        /** {@inheritDoc} */
        @Override public void sendPart0(File part, String cacheDirName, GroupPartitionId pair, Long len) {
            try {
                if (len == 0)
                    return;

                File cacheDir = sft.cacheStorage(cacheDirName);

                File snpPart = new File(cacheDir, part.getName());

                if (!snpPart.exists() || snpPart.delete())
                    snpPart.createNewFile();

                copy(ioFactory, part, snpPart, len, transferRateLimiter);

                if (log.isDebugEnabled()) {
                    log.debug("Partition has been snapshot [snapshotDir=" + sft.nodeStorage().getAbsolutePath() +
                        ", cacheDirName=" + cacheDirName + ", part=" + part.getName() +
                        ", length=" + part.length() + ", snapshot=" + snpPart.getName() + ']');
                }
            }
            catch (IOException ex) {
                throw new IgniteException(ex);
            }
        }

        /** {@inheritDoc} */
        @Override public void sendDelta0(File delta, String cacheDirName, GroupPartitionId pair) {
            File snpPart = sft.partitionFile(cacheDirName, pair.getPartitionId());

            if (log.isDebugEnabled()) {
                log.debug("Start partition snapshot recovery with the given delta page file [part=" + snpPart +
                    ", delta=" + delta + ']');
            }

            boolean encrypted = cctx.cache().isEncrypted(pair.getGroupId());

            FileIOFactory ioFactory = encrypted ? ((FilePageStoreManager)cctx.pageStore())
                .encryptedFileIoFactory(IgniteSnapshotManager.this.ioFactory, pair.getGroupId()) :
                IgniteSnapshotManager.this.ioFactory;

            try (DeltaIterator deltaIter = deltaIterFactory.create(delta, ioFactory);
                 FilePageStore pageStore = (FilePageStore)storeMgr.getPageStoreFactory(pair.getGroupId(), encrypted)
                     .createPageStore(getTypeByPartId(pair.getPartitionId()), snpPart::toPath, v -> {})
            ) {
                pageStore.beginRecover();

                while (deltaIter.hasNext()) {
                    transferRateLimiter.acquire(pageSize);

                    ByteBuffer page = deltaIter.next();
                    long pageId = PageIO.getPageId(page);

                    pageStore.write(pageId, page, 0, false);
                }

                pageStore.finishRecover();
            }
            catch (IOException | IgniteCheckedException e) {
                throw new IgniteException(e);
            }
        }

        /** {@inheritDoc} */
        @Override protected void close0(@Nullable Throwable th) {
            if (th == null) {
                if (log.isInfoEnabled())
                    log.info("The Local snapshot sender closed. All resources released [dbNodeSnpDir=" + sft.nodeStorage() + ']');
            }
            else {
                deleteSnapshot(sft.root());

                if (log.isDebugEnabled())
                    log.debug("Local snapshot sender closed due to an error occurred: " + th.getMessage());
            }
        }
    }

    /** Delta file iterator. */
    private class DeltaIterator implements Iterator<ByteBuffer>, Closeable {
        /** Delta file. */
        protected final File delta;

        /** Delta file IO. */
        private final FileIO fileIo;

        /** Delta file length. */
        protected final long totalBytes;

        /** */
        protected final int pageSize;

        /** Pages count written to a delta file. */
        protected final int pagesCnt;

        /** */
        protected final ByteBuffer pageBuf;

        /** */
        private long pos;

        /** */
        DeltaIterator(File delta, FileIOFactory ioFactory) throws IOException {
            pageSize = cctx.kernalContext().config().getDataStorageConfiguration().getPageSize();

            this.delta = delta;

            fileIo = ioFactory.create(delta, READ);

            totalBytes = fileIo.size();

            assert totalBytes % pageSize == 0 : "Given file with delta pages has incorrect size: " + totalBytes;

            pagesCnt = (int)(totalBytes / pageSize);

            pageBuf = ByteBuffer.allocate(pageSize).order(ByteOrder.nativeOrder());
        }

        /** {@inheritDoc} */
        @Override public boolean hasNext() {
            return pos < totalBytes;
        }

        /** {@inheritDoc} */
        @Override public ByteBuffer next() {
            if (!hasNext())
                throw new NoSuchElementException();

            readPage(pos);

            pos += pageSize;

            return pageBuf;
        }

        /** Reads a page from the delta file from the given position. */
        protected void readPage(long pos) {
            pageBuf.clear();

            try {
                long read = fileIo.readFully(pageBuf, pos);

                assert read == pageBuf.capacity();
            }
            catch (IOException e) {
                throw new IgniteException(e);
            }

            pageBuf.flip();

            if (log.isDebugEnabled()) {
                log.debug("Read page given delta file [path=" + delta.getName() + ", pageId=" +
                    PageIO.getPageId(pageBuf) + ", index=" + PageIdUtils.pageIndex(PageIO.getPageId(pageBuf)) +
                    ", pos=" + pos + ", pagesCnt=" + pagesCnt + ", crcBuff=" +
                    FastCrc.calcCrc(pageBuf, pageBuf.limit()) + ", crcPage=" + PageIO.getCrc(pageBuf) + ']');

                pageBuf.rewind();
            }
        }

        /** {@inheritDoc} */
        @Override public void close() throws IOException {
            fileIo.close();
        }
    }

    /**
     * Delta file iterator sorted by page indexes to almost sequential disk writes on apply to a page store.
     */
    class DeltaSortedIterator extends DeltaIterator {
        /** Snapshot delta sort batch size in pages count. */
        public static final int DELTA_SORT_BATCH_SIZE = 500_000;

        /** Delta index file IO. */
        private final FileIO idxIo;

        /** */
        private int id;

        /** */
        private Iterator<Integer> sortedIter;

        /** */
        DeltaSortedIterator(File delta, FileIOFactory ioFactory) throws IOException {
            super(delta, ioFactory);

            File deltaIdx = partDeltaIndexFile(delta);

            idxIo = pagesCnt > 0 ? IgniteSnapshotManager.this.ioFactory.create(deltaIdx, READ) : null;

            assert deltaIdx.length() % 4 /* pageIdx */ == 0 : "Wrong delta index size: " + deltaIdx.length();
            assert deltaIdx.length() / 4 == pagesCnt : "Wrong delta index pages count: " + deltaIdx.length();
        }

        /** {@inheritDoc} */
        @Override public boolean hasNext() {
            if (sortedIter == null || !sortedIter.hasNext())
                advance();

            return sortedIter.hasNext();
        }

        /** {@inheritDoc} */
        @Override public ByteBuffer next() {
            readPage((long)sortedIter.next() * pageSize);

            return pageBuf;
        }

        /** */
        private void advance() {
            TreeMap<Integer, Integer> sorted = new TreeMap<>();

            while (id < pagesCnt && sorted.size() < DELTA_SORT_BATCH_SIZE) {
                pageBuf.clear();

                try {
                    idxIo.readFully(pageBuf);
                }
                catch (IOException e) {
                    throw new IgniteException(e);
                }

                pageBuf.flip();

                while (pageBuf.hasRemaining())
                    sorted.put(pageBuf.getInt(), id++);
            }

            sortedIter = sorted.values().iterator();
        }

        /** {@inheritDoc} */
        @Override public void close() throws IOException {
            super.close();

            U.closeQuiet(idxIo);
        }
    }

    /** */
    private static class SnapshotOperationResponse implements Serializable {
        /** Serial version uid. */
        private static final long serialVersionUID = 0L;

        /** Results of single-node handlers execution. */
        private final Map<String, SnapshotHandlerResult<Object>> hndResults;

        /** Default constructor. */
        public SnapshotOperationResponse() {
            this(null);
        }

        /** @param hndResults Results of single-node handlers execution.  */
        public SnapshotOperationResponse(Map<String, SnapshotHandlerResult<Object>> hndResults) {
            this.hndResults = hndResults;
        }

        /** @return Results of single-node handlers execution. */
        public @Nullable Map<String, SnapshotHandlerResult<Object>> handlerResults() {
            return hndResults;
        }
    }

    /** Snapshot operation start message. */
    private static class SnapshotStartDiscoveryMessage extends InitMessage<SnapshotOperationRequest>
        implements SnapshotDiscoveryMessage {
        /** Serial version UID. */
        private static final long serialVersionUID = 0L;

        /** */
        private final boolean needExchange;

        /**
         * @param procId Unique process id.
         * @param req Snapshot initial request.
         */
        public SnapshotStartDiscoveryMessage(UUID procId, SnapshotOperationRequest req) {
            super(procId, START_SNAPSHOT, req, req.incremental());

            needExchange = !req.incremental();
        }

        /** {@inheritDoc} */
        @Override public boolean needExchange() {
            return needExchange;
        }

        /** {@inheritDoc} */
        @Override public boolean needAssignPartitions() {
            return false;
        }

        /** {@inheritDoc} */
        @Override public String toString() {
            return S.toString(SnapshotStartDiscoveryMessage.class, this, super.toString());
        }
    }

    /** */
    public static class ClusterSnapshotFuture extends GridFutureAdapter<Void> {
        /** Unique snapshot request id. */
        final UUID rqId;

        /** Snapshot name. */
        final String name;

        /** Snapshot start time. */
        final long startTime;

        /** Incremental snapshot index. */
        final @Nullable Integer incIdx;

        /** Snapshot finish time. */
        volatile long endTime;

        /** Operation interruption exception. */
        volatile IgniteCheckedException interruptEx;

        /**
         * Default constructor.
         */
        public ClusterSnapshotFuture() {
            onDone();

            rqId = null;
            name = "";
            startTime = 0;
            endTime = 0;
            incIdx = null;
        }

        /**
         * @param name Snapshot name.
         * @param err Error starting snapshot operation.
         */
        public ClusterSnapshotFuture(String name, Exception err) {
            onDone(err);

            this.name = name;
            startTime = U.currentTimeMillis();
            endTime = 0;
            rqId = null;
            incIdx = null;
        }

        /**
         * @param rqId Unique snapshot request id.
         * @param name Snapshot name.
         */
        public ClusterSnapshotFuture(UUID rqId, String name, @Nullable Integer incIdx) {
            this.rqId = rqId;
            this.name = name;
            this.incIdx = incIdx;
            startTime = U.currentTimeMillis();
        }

        /** {@inheritDoc} */
        @Override protected boolean onDone(@Nullable Void res, @Nullable Throwable err, boolean cancel) {
            endTime = U.currentTimeMillis();

            return super.onDone(res, err, cancel);
        }

        /** @return Request ID. */
        public UUID requestId() {
            return rqId;
        }
    }

    /** Start creation of cluster snapshot closure. */
    @GridInternal
    private static class CreateSnapshotCallable implements IgniteCallable<Void> {
        /** Serial version UID. */
        private static final long serialVersionUID = 0L;

        /** Snapshot name. */
        private final String snpName;

        /** Cache group names to include in snapshot. */
        private final @Nullable Collection<String> cacheGrpNames;

        /** Incremental flag. */
        private final boolean incremental;

        /** If {@code true} snapshot only primary copies of partitions. */
        private final boolean onlyPrimary;

        /** If {@code true} create cache dump. */
        private final boolean dump;

        /** If {@code true} then compress partition files. */
        private final boolean comprParts;

        /** If {@code true} then content of dump encrypted. */
        private final boolean encrypt;

        /** Auto-injected grid instance. */
        @IgniteInstanceResource
        private transient IgniteEx ignite;

        /**
         * @param snpName Snapshot name.
         * @param cacheGrpNames Cache group names to include in snapshot.
         * @param incremental If {@code true} then incremental snapshot must be created.
         * @param onlyPrimary If {@code true} then only copy of primary partitions will be created.
         * @param dump If {@code true} then cache dump must be created.
         * @param comprParts If {@code true} then compress partition files.
         * @param encrypt If {@code true} then content of dump encrypted.
         */
        public CreateSnapshotCallable(
            String snpName,
            @Nullable Collection<String> cacheGrpNames,
            boolean incremental,
            boolean onlyPrimary,
            boolean dump,
            boolean comprParts,
            boolean encrypt
        ) {
            this.snpName = snpName;
            this.cacheGrpNames = cacheGrpNames;
            this.incremental = incremental;
            this.onlyPrimary = onlyPrimary;
            this.dump = dump;
            this.comprParts = comprParts;
            this.encrypt = encrypt;
        }

        /** {@inheritDoc} */
        @Override public Void call() {
            if (incremental)
                ignite.snapshot().createIncrementalSnapshot(snpName).get();
            else {
                ignite.context().cache().context().snapshotMgr().createSnapshot(
                    snpName,
                    null,
                    cacheGrpNames,
                    false,
                    onlyPrimary,
                    dump,
                    comprParts,
                    encrypt
                ).get();
            }

            return null;
        }
    }

    /** Cancel snapshot operation closure. */
    @GridInternal
    private static class CancelSnapshotCallable implements IgniteCallable<Boolean> {
        /** Serial version uid. */
        private static final long serialVersionUID = 0L;

        /** Snapshot name. */
        private final String snpName;

        /** Snapshot operation request ID. */
        private final UUID reqId;

        /** Auto-injected grid instance. */
        @IgniteInstanceResource
        private transient IgniteEx ignite;

        /**
         * @param reqId Snapshot operation request ID.
         * @param snpName Snapshot name.
         */
        public CancelSnapshotCallable(UUID reqId, String snpName) {
            this.reqId = reqId;
            this.snpName = snpName;
        }

        /** {@inheritDoc} */
        @Override public Boolean call() throws Exception {
            if (reqId != null)
                return ignite.context().cache().context().snapshotMgr().cancelLocalSnapshotOperations(reqId);
            else {
                if (ignite.context().cache().context().snapshotMgr().cancelLocalSnapshotTask(snpName))
                    return true;

                return ignite.context().cache().context().snapshotMgr().cancelLocalRestoreTask(snpName).get();
            }
        }
    }

    /** Wrapper of internal checked exceptions. */
    private static class IgniteSnapshotFutureImpl extends IgniteFutureImpl<Void> {
        /** @param fut Internal future. */
        public IgniteSnapshotFutureImpl(IgniteInternalFuture<Void> fut) {
            super(fut);
        }

        /** {@inheritDoc} */
        @Override protected IgniteException convertException(IgniteCheckedException e) {
            if (e instanceof IgniteClientDisconnectedCheckedException)
                return new IgniteException("Client disconnected. Snapshot result is unknown", U.convertException(e));
            else {
                SnapshotWarningException wrn = X.cause(e, SnapshotWarningException.class);

                if (wrn != null)
                    return new IgniteException(wrn.getMessage());

                return new IgniteException("Snapshot has not been created", U.convertException(e));
            }
        }
    }

    /** Factory. */
    @FunctionalInterface
    private interface Factory<E1, E2, R> {
        /** @return An instance of {@link R}. */
        R create(E1 e1, E2 e2) throws IOException;
    }
}<|MERGE_RESOLUTION|>--- conflicted
+++ resolved
@@ -707,8 +707,6 @@
             return;
 
         try {
-<<<<<<< HEAD
-=======
             SnapshotFileTree sft = new SnapshotFileTree(
                 cctx.kernalContext(),
                 snpDir.getName(),
@@ -716,7 +714,6 @@
                 pdsSettings.folderName(),
                 pdsSettings.consistentId().toString());
 
->>>>>>> 22b099b5
             U.delete(sft.binaryMeta());
             U.delete(sft.nodeStorage());
             U.delete(sft.meta());
