/*
 * Licensed to the Apache Software Foundation (ASF) under one or more
 * contributor license agreements.  See the NOTICE file distributed with
 * this work for additional information regarding copyright ownership.
 * The ASF licenses this file to You under the Apache License, Version 2.0
 * (the "License"); you may not use this file except in compliance with
 * the License.  You may obtain a copy of the License at
 *
 *      http://www.apache.org/licenses/LICENSE-2.0
 *
 * Unless required by applicable law or agreed to in writing, software
 * distributed under the License is distributed on an "AS IS" BASIS,
 * WITHOUT WARRANTIES OR CONDITIONS OF ANY KIND, either express or implied.
 * See the License for the specific language governing permissions and
 * limitations under the License.
 */

package org.apache.ignite.internal.processors.cache.persistence.snapshot;

import java.io.BufferedInputStream;
import java.io.Closeable;
import java.io.File;
import java.io.FileOutputStream;
import java.io.IOException;
import java.io.InputStream;
import java.io.OutputStream;
import java.io.Serializable;
import java.nio.ByteBuffer;
import java.nio.ByteOrder;
import java.nio.channels.FileChannel;
import java.nio.file.DirectoryStream;
import java.nio.file.FileVisitResult;
import java.nio.file.Files;
import java.nio.file.Path;
import java.nio.file.Paths;
import java.nio.file.SimpleFileVisitor;
import java.nio.file.StandardCopyOption;
import java.nio.file.attribute.BasicFileAttributes;
import java.util.ArrayList;
import java.util.Arrays;
import java.util.BitSet;
import java.util.Collection;
import java.util.Collections;
import java.util.Deque;
import java.util.EnumMap;
import java.util.HashMap;
import java.util.HashSet;
import java.util.Iterator;
import java.util.LinkedList;
import java.util.List;
import java.util.Map;
import java.util.NoSuchElementException;
import java.util.Objects;
import java.util.Optional;
import java.util.Queue;
import java.util.Set;
import java.util.TreeMap;
import java.util.UUID;
import java.util.concurrent.ConcurrentHashMap;
import java.util.concurrent.ConcurrentLinkedDeque;
import java.util.concurrent.ConcurrentMap;
import java.util.concurrent.Executor;
import java.util.concurrent.ExecutorService;
import java.util.concurrent.RejectedExecutionException;
import java.util.concurrent.atomic.AtomicInteger;
import java.util.function.BiConsumer;
import java.util.function.BiFunction;
import java.util.function.BooleanSupplier;
import java.util.function.Consumer;
import java.util.function.Function;
import java.util.function.Predicate;
import java.util.regex.Pattern;
import java.util.stream.Collectors;
import org.apache.ignite.IgniteCheckedException;
import org.apache.ignite.IgniteException;
import org.apache.ignite.IgniteInterruptedException;
import org.apache.ignite.IgniteLogger;
import org.apache.ignite.IgniteSnapshot;
import org.apache.ignite.IgniteSystemProperties;
import org.apache.ignite.binary.BinaryType;
import org.apache.ignite.cache.CacheAtomicityMode;
import org.apache.ignite.cluster.ClusterNode;
import org.apache.ignite.compute.ComputeTask;
import org.apache.ignite.configuration.CacheConfiguration;
import org.apache.ignite.configuration.DiskPageCompression;
import org.apache.ignite.configuration.IgniteConfiguration;
import org.apache.ignite.events.DiscoveryEvent;
import org.apache.ignite.events.SnapshotEvent;
import org.apache.ignite.failure.FailureContext;
import org.apache.ignite.failure.FailureType;
import org.apache.ignite.internal.GridKernalContext;
import org.apache.ignite.internal.GridTopic;
import org.apache.ignite.internal.IgniteClientDisconnectedCheckedException;
import org.apache.ignite.internal.IgniteEx;
import org.apache.ignite.internal.IgniteFutureCancelledCheckedException;
import org.apache.ignite.internal.IgniteInternalFuture;
import org.apache.ignite.internal.IgniteInterruptedCheckedException;
import org.apache.ignite.internal.NodeStoppingException;
import org.apache.ignite.internal.cluster.ClusterTopologyCheckedException;
import org.apache.ignite.internal.cluster.DistributedConfigurationUtils;
import org.apache.ignite.internal.events.DiscoveryCustomEvent;
import org.apache.ignite.internal.management.cache.IdleVerifyResult;
import org.apache.ignite.internal.managers.communication.GridIoManager;
import org.apache.ignite.internal.managers.communication.GridMessageListener;
import org.apache.ignite.internal.managers.communication.TransmissionCancelledException;
import org.apache.ignite.internal.managers.communication.TransmissionHandler;
import org.apache.ignite.internal.managers.communication.TransmissionMeta;
import org.apache.ignite.internal.managers.communication.TransmissionPolicy;
import org.apache.ignite.internal.managers.encryption.EncryptionCacheKeyProvider;
import org.apache.ignite.internal.managers.encryption.GroupKey;
import org.apache.ignite.internal.managers.encryption.GroupKeyEncrypted;
import org.apache.ignite.internal.managers.eventstorage.DiscoveryEventListener;
import org.apache.ignite.internal.managers.systemview.walker.SnapshotViewWalker;
import org.apache.ignite.internal.pagemem.PageIdUtils;
import org.apache.ignite.internal.pagemem.store.PageStore;
import org.apache.ignite.internal.pagemem.wal.IgniteWriteAheadLogManager;
import org.apache.ignite.internal.pagemem.wal.record.IncrementalSnapshotFinishRecord;
import org.apache.ignite.internal.processors.affinity.AffinityTopologyVersion;
import org.apache.ignite.internal.processors.cache.CacheGroupContext;
import org.apache.ignite.internal.processors.cache.CacheGroupDescriptor;
import org.apache.ignite.internal.processors.cache.CacheObjectContext;
import org.apache.ignite.internal.processors.cache.CacheType;
import org.apache.ignite.internal.processors.cache.GridCacheContext;
import org.apache.ignite.internal.processors.cache.GridCacheSharedContext;
import org.apache.ignite.internal.processors.cache.GridCacheSharedManagerAdapter;
import org.apache.ignite.internal.processors.cache.GridLocalConfigManager;
import org.apache.ignite.internal.processors.cache.StoredCacheData;
import org.apache.ignite.internal.processors.cache.distributed.dht.preloader.GridDhtPartitionsExchangeFuture;
import org.apache.ignite.internal.processors.cache.distributed.dht.preloader.PartitionsExchangeAware;
import org.apache.ignite.internal.processors.cache.persistence.CacheDataRow;
import org.apache.ignite.internal.processors.cache.persistence.CacheDataRowAdapter;
import org.apache.ignite.internal.processors.cache.persistence.file.FileIO;
import org.apache.ignite.internal.processors.cache.persistence.file.FileIOFactory;
import org.apache.ignite.internal.processors.cache.persistence.file.FilePageStore;
import org.apache.ignite.internal.processors.cache.persistence.file.FilePageStoreManager;
import org.apache.ignite.internal.processors.cache.persistence.file.RandomAccessFileIOFactory;
import org.apache.ignite.internal.processors.cache.persistence.filename.NodeFileTree;
import org.apache.ignite.internal.processors.cache.persistence.filename.PdsFolderSettings;
import org.apache.ignite.internal.processors.cache.persistence.metastorage.MetaStorage;
import org.apache.ignite.internal.processors.cache.persistence.metastorage.MetastorageLifecycleListener;
import org.apache.ignite.internal.processors.cache.persistence.metastorage.ReadOnlyMetastorage;
import org.apache.ignite.internal.processors.cache.persistence.metastorage.ReadWriteMetastorage;
import org.apache.ignite.internal.processors.cache.persistence.partstate.GroupPartitionId;
import org.apache.ignite.internal.processors.cache.persistence.snapshot.dump.CreateDumpFutureTask;
import org.apache.ignite.internal.processors.cache.persistence.tree.io.DataPageIO;
import org.apache.ignite.internal.processors.cache.persistence.tree.io.DataPagePayload;
import org.apache.ignite.internal.processors.cache.persistence.tree.io.PageIO;
import org.apache.ignite.internal.processors.cache.persistence.wal.WALPointer;
import org.apache.ignite.internal.processors.cache.persistence.wal.crc.FastCrc;
import org.apache.ignite.internal.processors.cache.persistence.wal.reader.StandaloneGridKernalContext;
import org.apache.ignite.internal.processors.cache.transactions.IgniteInternalTx;
import org.apache.ignite.internal.processors.cache.tree.DataRow;
import org.apache.ignite.internal.processors.cluster.DiscoveryDataClusterState;
import org.apache.ignite.internal.processors.cluster.IgniteChangeGlobalStateSupport;
import org.apache.ignite.internal.processors.compress.CompressionProcessor;
import org.apache.ignite.internal.processors.configuration.distributed.DistributedConfigurationLifecycleListener;
import org.apache.ignite.internal.processors.configuration.distributed.DistributedLongProperty;
import org.apache.ignite.internal.processors.configuration.distributed.DistributedPropertyDispatcher;
import org.apache.ignite.internal.processors.marshaller.MappedName;
import org.apache.ignite.internal.processors.metastorage.persistence.DistributedMetaStorageImpl;
import org.apache.ignite.internal.processors.task.GridInternal;
import org.apache.ignite.internal.util.BasicRateLimiter;
import org.apache.ignite.internal.util.GridBusyLock;
import org.apache.ignite.internal.util.GridCloseableIteratorAdapter;
import org.apache.ignite.internal.util.distributed.DistributedProcess;
import org.apache.ignite.internal.util.distributed.InitMessage;
import org.apache.ignite.internal.util.future.GridCompoundIdentityFuture;
import org.apache.ignite.internal.util.future.GridFinishedFuture;
import org.apache.ignite.internal.util.future.GridFutureAdapter;
import org.apache.ignite.internal.util.future.IgniteFinishedFutureImpl;
import org.apache.ignite.internal.util.future.IgniteFutureImpl;
import org.apache.ignite.internal.util.lang.GridCloseableIterator;
import org.apache.ignite.internal.util.lang.GridClosureException;
import org.apache.ignite.internal.util.lang.GridPlainRunnable;
import org.apache.ignite.internal.util.lang.IgniteThrowableFunction;
import org.apache.ignite.internal.util.tostring.GridToStringExclude;
import org.apache.ignite.internal.util.typedef.F;
import org.apache.ignite.internal.util.typedef.T2;
import org.apache.ignite.internal.util.typedef.X;
import org.apache.ignite.internal.util.typedef.internal.A;
import org.apache.ignite.internal.util.typedef.internal.CU;
import org.apache.ignite.internal.util.typedef.internal.S;
import org.apache.ignite.internal.util.typedef.internal.U;
import org.apache.ignite.lang.IgniteCallable;
import org.apache.ignite.lang.IgniteFuture;
import org.apache.ignite.lang.IgniteUuid;
import org.apache.ignite.marshaller.Marshaller;
import org.apache.ignite.metric.MetricRegistry;
import org.apache.ignite.resources.IgniteInstanceResource;
import org.apache.ignite.spi.encryption.EncryptionSpi;
import org.apache.ignite.spi.systemview.view.SnapshotView;
import org.jetbrains.annotations.Nullable;

import static java.nio.file.StandardOpenOption.READ;
import static org.apache.ignite.IgniteSystemProperties.IGNITE_SNAPSHOT_SEQUENTIAL_WRITE;
import static org.apache.ignite.events.EventType.EVT_CLUSTER_SNAPSHOT_FAILED;
import static org.apache.ignite.events.EventType.EVT_CLUSTER_SNAPSHOT_FINISHED;
import static org.apache.ignite.events.EventType.EVT_CLUSTER_SNAPSHOT_STARTED;
import static org.apache.ignite.events.EventType.EVT_NODE_FAILED;
import static org.apache.ignite.events.EventType.EVT_NODE_LEFT;
import static org.apache.ignite.internal.GridClosureCallMode.BALANCE;
import static org.apache.ignite.internal.GridClosureCallMode.BROADCAST;
import static org.apache.ignite.internal.MarshallerContextImpl.saveMappings;
import static org.apache.ignite.internal.events.DiscoveryCustomEvent.EVT_DISCOVERY_CUSTOM_EVT;
import static org.apache.ignite.internal.managers.communication.GridIoPolicy.SYSTEM_POOL;
import static org.apache.ignite.internal.pagemem.PageIdAllocator.FLAG_DATA;
import static org.apache.ignite.internal.pagemem.PageIdAllocator.INDEX_PARTITION;
import static org.apache.ignite.internal.pagemem.PageIdAllocator.MAX_PARTITION_ID;
import static org.apache.ignite.internal.pagemem.PageIdUtils.flag;
import static org.apache.ignite.internal.pagemem.PageIdUtils.pageId;
import static org.apache.ignite.internal.pagemem.PageIdUtils.pageIndex;
import static org.apache.ignite.internal.pagemem.PageIdUtils.toDetailString;
import static org.apache.ignite.internal.processors.cache.GridCacheUtils.baselineNode;
import static org.apache.ignite.internal.processors.cache.GridCacheUtils.isPersistenceEnabled;
import static org.apache.ignite.internal.processors.cache.persistence.file.FilePageStoreManager.INDEX_FILE_NAME;
import static org.apache.ignite.internal.processors.cache.persistence.file.FilePageStoreManager.PART_FILE_TEMPLATE;
import static org.apache.ignite.internal.processors.cache.persistence.file.FilePageStoreManager.cacheDirectories;
import static org.apache.ignite.internal.processors.cache.persistence.file.FilePageStoreManager.cacheGroupName;
import static org.apache.ignite.internal.processors.cache.persistence.file.FilePageStoreManager.getPartitionFile;
import static org.apache.ignite.internal.processors.cache.persistence.file.FilePageStoreManager.getPartitionFileName;
import static org.apache.ignite.internal.processors.cache.persistence.filename.PdsFolderResolver.DB_DEFAULT_FOLDER;
import static org.apache.ignite.internal.processors.cache.persistence.metastorage.MetaStorage.METASTORAGE_CACHE_ID;
import static org.apache.ignite.internal.processors.cache.persistence.metastorage.MetaStorage.METASTORAGE_CACHE_NAME;
import static org.apache.ignite.internal.processors.cache.persistence.partstate.GroupPartitionId.getTypeByPartId;
import static org.apache.ignite.internal.processors.cache.persistence.snapshot.SnapshotRestoreProcess.formatTmpDirName;
import static org.apache.ignite.internal.processors.cache.persistence.tree.io.PageIO.T_DATA;
import static org.apache.ignite.internal.processors.cache.persistence.tree.io.PageIO.getPageIO;
import static org.apache.ignite.internal.processors.cache.persistence.tree.io.PageIO.getType;
import static org.apache.ignite.internal.processors.cache.persistence.tree.io.PageIO.getVersion;
import static org.apache.ignite.internal.processors.configuration.distributed.DistributedLongProperty.detachedLongProperty;
import static org.apache.ignite.internal.processors.metric.impl.MetricUtils.metricName;
import static org.apache.ignite.internal.processors.task.TaskExecutionOptions.options;
import static org.apache.ignite.internal.util.GridUnsafe.bufferAddress;
import static org.apache.ignite.internal.util.IgniteUtils.isLocalNodeCoordinator;
import static org.apache.ignite.internal.util.distributed.DistributedProcess.DistributedProcessType.END_SNAPSHOT;
import static org.apache.ignite.internal.util.distributed.DistributedProcess.DistributedProcessType.START_SNAPSHOT;
import static org.apache.ignite.internal.util.io.GridFileUtils.ensureHardLinkAvailable;
import static org.apache.ignite.plugin.security.SecurityPermission.ADMIN_SNAPSHOT;
import static org.apache.ignite.spi.systemview.view.SnapshotView.SNAPSHOT_SYS_VIEW;
import static org.apache.ignite.spi.systemview.view.SnapshotView.SNAPSHOT_SYS_VIEW_DESC;

/**
 * Internal implementation of snapshot operations over persistence caches.
 * <p>
 * These major actions available:
 * <ul>
 *     <li>Create snapshot of the whole persistent cluster cache groups by triggering PME to achieve consistency.</li>
 *     <li>Create cache dump - snapshot of cluster cache groups including in-memory.</li>
 *     <li>Create incremental snapshot using lightweight, non-blocking Consistent Cut algorithm.</li>
 * </ul>
 */
public class IgniteSnapshotManager extends GridCacheSharedManagerAdapter
    implements IgniteSnapshot, PartitionsExchangeAware, MetastorageLifecycleListener, IgniteChangeGlobalStateSupport {
    /** File with delta pages suffix. */
    public static final String DELTA_SUFFIX = ".delta";

    /** File with delta pages index suffix. */
    public static final String DELTA_IDX_SUFFIX = ".idx";

    /** File name template consists of delta pages. */
    public static final String PART_DELTA_TEMPLATE = PART_FILE_TEMPLATE + DELTA_SUFFIX;

    /** File name template for index delta pages. */
    public static final String INDEX_DELTA_NAME = INDEX_FILE_NAME + DELTA_SUFFIX;

    /** Text Reason for checkpoint to start snapshot operation. */
    public static final String CP_SNAPSHOT_REASON = "Checkpoint started to enforce snapshot operation: %s";

    /** Name prefix for each remote snapshot operation. */
    public static final String RMT_SNAPSHOT_PREFIX = "snapshot_";

    /** Snapshot in progress error message. */
    public static final String SNP_IN_PROGRESS_ERR_MSG = "Operation rejected due to the snapshot operation in progress.";

    /** Error message to finalize snapshot tasks. */
    public static final String SNP_NODE_STOPPING_ERR_MSG = "The operation is cancelled due to the local node is stopping";

    /** Snapshot metrics prefix. */
    public static final String SNAPSHOT_METRICS = "snapshot";

    /** Incremental snapshot metrics prefix. */
    public static final String INCREMENTAL_SNAPSHOT_METRICS = metricName("snapshot", "incremental");

    /** Snapshot metafile extension. */
    public static final String SNAPSHOT_METAFILE_EXT = ".smf";

    /** Snapshot temporary metafile extension. */
    public static final String SNAPSHOT_METAFILE_TMP_EXT = ".tmp";

    /** Prefix for snapshot threads. */
    public static final String SNAPSHOT_RUNNER_THREAD_PREFIX = "snapshot-runner";

    /** Snapshot transfer rate distributed configuration key */
    public static final String SNAPSHOT_TRANSFER_RATE_DMS_KEY = "snapshotTransferRate";

    /** Snapshot transfer rate is unlimited by default. */
    public static final long DFLT_SNAPSHOT_TRANSFER_RATE_BYTES = 0L;

    /** Maximum block size for limited snapshot transfer (64KB by default). */
    public static final int SNAPSHOT_LIMITED_TRANSFER_BLOCK_SIZE_BYTES = 64 * 1024;

    /** Metastorage key to save currently running snapshot directory path. */
    public static final String SNP_RUNNING_DIR_KEY = "snapshot-running-dir";

    /** Prefix for meta store records which means that incremental snapshot creation is disabled for a cache group. */
    private static final String INC_SNP_DISABLED_KEY_PREFIX = "grp-inc-snp-disabled-";

    /** Default value of {@link IgniteSystemProperties#IGNITE_SNAPSHOT_SEQUENTIAL_WRITE}. */
    public static final boolean DFLT_IGNITE_SNAPSHOT_SEQUENTIAL_WRITE = true;

    /** Default value of check flag. */
    public static final boolean DFLT_CHECK_ON_RESTORE = false;

    /** @deprecated Use #SNP_RUNNING_DIR_KEY instead. */
    @Deprecated
    private static final String SNP_RUNNING_KEY = "snapshot-running";

    /** Snapshot operation start log message. */
    private static final String SNAPSHOT_STARTED_MSG = "Cluster-wide snapshot operation started: ";

    /** Snapshot operation finish log message. */
    private static final String SNAPSHOT_FINISHED_MSG = "Cluster-wide snapshot operation finished successfully: ";

    /** Snapshot operation finish with warnings log message. */
    public static final String SNAPSHOT_FINISHED_WRN_MSG = "Cluster-wide snapshot operation finished with warnings: ";

    /** Snapshot operation fail log message. */
    private static final String SNAPSHOT_FAILED_MSG = "Cluster-wide snapshot operation failed: ";

    /** Default snapshot topic to receive snapshots from remote node. */
    private static final Object DFLT_INITIAL_SNAPSHOT_TOPIC = GridTopic.TOPIC_SNAPSHOT.topic("rmt_snp");

    /** File transmission parameter of cache group id. */
    private static final String SNP_GRP_ID_PARAM = "grpId";

    /** File transmission parameter of cache partition id. */
    private static final String SNP_PART_ID_PARAM = "partId";

    /** File transmission parameter of a cache directory with is currently sends its partitions. */
    private static final String SNP_CACHE_DIR_NAME_PARAM = "cacheDirName";

    /** Snapshot parameter name for a file transmission. */
    private static final String RQ_ID_NAME_PARAM = "rqId";

    /** Total snapshot files count which receiver should expect to receive. */
    private static final String SNP_PARTITIONS_CNT = "partsCnt";

    /** Incremental snapshots directory name. */
    public static final String INC_SNP_DIR = "increments";

    /** Pattern for incremental snapshot directory names. */
    public static final Pattern INC_SNP_NAME_PATTERN = U.fixedLengthNumberNamePattern(null);

    /** Lock file for dump directory. */
    public static final String DUMP_LOCK = "dump.lock";

    /**
     * Local buffer to perform copy-on-write operations with pages for {@code SnapshotFutureTask.PageStoreSerialWriter}s.
     * It is important to have only one buffer per thread (instead of creating each buffer per
     * each {@code SnapshotFutureTask.PageStoreSerialWriter}) this is redundant and can lead to OOM errors. Direct buffer
     * deallocate only when ByteBuffer is garbage collected, but it can get out of off-heap memory before it.
     */
    private final ThreadLocal<ByteBuffer> locBuff;

    /** Map of registered cache snapshot processes and their corresponding contexts. */
    private final ConcurrentMap<String, AbstractSnapshotFutureTask<?>> locSnpTasks = new ConcurrentHashMap<>();

    /** Lock to protect the resources is used. */
    private final GridBusyLock busyLock = new GridBusyLock();

    /** Mutex used to order cluster snapshot operation progress. */
    private final Object snpOpMux = new Object();

    /** Take snapshot operation procedure. */
    private final DistributedProcess<SnapshotOperationRequest, SnapshotOperationResponse> startSnpProc;

    /** Check previously performed snapshot operation and delete uncompleted files if we need. */
    private final DistributedProcess<SnapshotOperationRequest, SnapshotOperationResponse> endSnpProc;

    /** Marshaller. */
    private final Marshaller marsh;

    /** Distributed process to restore cache group from the snapshot. */
    private final SnapshotRestoreProcess restoreCacheGrpProc;

    /** Transfer rate limiter. */
    private final BasicRateLimiter transferRateLimiter = new BasicRateLimiter(DFLT_SNAPSHOT_TRANSFER_RATE_BYTES);

    /** Resolved persistent data storage settings. */
    private volatile PdsFolderSettings<?> pdsSettings;

    /** Ignite directories. */
    private volatile NodeFileTree ft;

    /** Fully initialized metastorage. */
    private volatile ReadWriteMetastorage metaStorage;

    /** Local snapshot sender factory. */
    private BiFunction<String, String, SnapshotSender> locSndrFactory = LocalSnapshotSender::new;

    /** Remote snapshot sender factory. */
    private BiFunction<String, UUID, SnapshotSender> rmtSndrFactory = this::remoteSnapshotSenderFactory;

    /** Factory to working with delta as file storage. */
    private volatile FileIOFactory ioFactory = new RandomAccessFileIOFactory();

    /** File store manager to create page store for restore. */
    private volatile @Nullable FilePageStoreManager storeMgr;

    /** File store manager to create page store for restore. */
    private volatile GridLocalConfigManager locCfgMgr;

    /** System discovery message listener. */
    private DiscoveryEventListener discoLsnr;

    /** Cluster snapshot operation requested by user. */
    private ClusterSnapshotFuture clusterSnpFut;

    /** Current snapshot operation on local node. */
    private volatile SnapshotOperationRequest clusterSnpReq;

    /** {@code true} if recovery process occurred for snapshot. */
    private volatile boolean recovered;

    /** Last seen cluster snapshot operation. */
    private volatile ClusterSnapshotFuture lastSeenSnpFut = new ClusterSnapshotFuture();

    /** Last seen incremental snapshot operation. */
    private volatile ClusterSnapshotFuture lastSeenIncSnpFut;

    /** Snapshot operation handlers. */
    private final SnapshotHandlers handlers = new SnapshotHandlers();

    /** Manager to receive responses of remote snapshot requests. */
    private final SequentialRemoteSnapshotManager snpRmtMgr;

    /** Incremental snapshot ID. */
    private volatile UUID incSnpId;

    /**
     * While incremental snapshot is running every node wraps outgoing transaction messages into {@link IncrementalSnapshotAwareMessage}.
     * Nodes start wrapping messages from the moment snapshot started on the node, and finsihes after all baseline
     * nodes completed {@link #markWalFut}. This future completes after last {@link IncrementalSnapshotAwareMessage} was sent.
     */
    private volatile GridFutureAdapter<?> wrapMsgsFut;

    /** Future that completes after {@link IncrementalSnapshotFinishRecord} was written. */
    private volatile @Nullable IncrementalSnapshotMarkWalFuture markWalFut;

    /** Snapshot transfer rate limit in bytes/sec. */
    private final DistributedLongProperty snapshotTransferRate = detachedLongProperty(SNAPSHOT_TRANSFER_RATE_DMS_KEY,
        "Snapshot transfer rate in bytes per second at which snapshot files are created. " +
            "0 means there is no limit.");

    /** Value of {@link IgniteSystemProperties#IGNITE_SNAPSHOT_SEQUENTIAL_WRITE}. */
    private final boolean sequentialWrite =
        IgniteSystemProperties.getBoolean(IGNITE_SNAPSHOT_SEQUENTIAL_WRITE, DFLT_IGNITE_SNAPSHOT_SEQUENTIAL_WRITE);

    /**
     * @param ctx Kernal context.
     */
    public IgniteSnapshotManager(GridKernalContext ctx) {
        locBuff = ThreadLocal.withInitial(() ->
            ByteBuffer.allocateDirect(ctx.config().getDataStorageConfiguration().getPageSize())
                .order(ByteOrder.nativeOrder()));

        startSnpProc = new DistributedProcess<>(ctx, START_SNAPSHOT, this::initLocalSnapshotStartStage,
            this::processLocalSnapshotStartStageResult, SnapshotStartDiscoveryMessage::new);

        endSnpProc = new DistributedProcess<>(ctx, END_SNAPSHOT, this::initLocalSnapshotEndStage,
            this::processLocalSnapshotEndStageResult, (reqId, req) -> new InitMessage<>(reqId, END_SNAPSHOT, req, true));

        marsh = ctx.marshallerContext().jdkMarshaller();

        restoreCacheGrpProc = new SnapshotRestoreProcess(ctx, locBuff);

        // Manage remote snapshots.
        snpRmtMgr = new SequentialRemoteSnapshotManager();
    }

    /**
     * @param snapshotCacheDir Snapshot directory to store files.
     * @param partId Cache partition identifier.
     * @return A file representation.
     */
    public static File partDeltaFile(File snapshotCacheDir, int partId) {
        return new File(snapshotCacheDir, partDeltaFileName(partId));
    }

    /**
     * Partition delta index file. Represents a sequence of page indexes that written to a delta.
     *
     * @param delta File with delta pages.
     * @return File with delta pages index.
     */
    public static File partDeltaIndexFile(File delta) {
        return new File(delta.getParent(), delta.getName() + DELTA_IDX_SUFFIX);
    }

    /**
     * @param partId Partition id.
     * @return File name of delta partition pages.
     */
    public static String partDeltaFileName(int partId) {
        assert partId <= MAX_PARTITION_ID || partId == INDEX_PARTITION;

        return partId == INDEX_PARTITION ? INDEX_DELTA_NAME : String.format(PART_DELTA_TEMPLATE, partId);
    }

    /** {@inheritDoc} */
    @Override protected void start0() throws IgniteCheckedException {
        super.start0();

        GridKernalContext ctx = cctx.kernalContext();

        if (ctx.clientNode())
            return;

        storeMgr = (FilePageStoreManager)cctx.pageStore();
        locCfgMgr = cctx.cache().configManager();

        pdsSettings = cctx.kernalContext().pdsFolderResolver().resolveFolders();
        ft = cctx.kernalContext().pdsFolderResolver().fileTree();

        if (isPersistenceEnabled(cctx.gridConfig())) {
            ft.mkdirSnapshotsRoot();
            ft.mkdirSnapshotTempRoot();
        }

        ctx.internalSubscriptionProcessor().registerDistributedConfigurationListener(
            new DistributedConfigurationLifecycleListener() {
                @Override public void onReadyToRegister(DistributedPropertyDispatcher dispatcher) {
                    snapshotTransferRate.addListener((name, oldVal, newVal) -> {
                        if (!Objects.equals(oldVal, newVal)) {
                            if (newVal < 0) {
                                log.warning("The snapshot transfer rate cannot be negative, " +
                                    "the value '" + newVal + "' is ignored.");

                                return;
                            }

                            transferRateLimiter.setRate(newVal);

                            if (log.isInfoEnabled()) {
                                log.info("The snapshot transfer rate " + (newVal == 0 ? "is not limited." :
                                    "has been changed from '" + oldVal + "' to '" + newVal + "' bytes/sec."));
                            }
                        }
                    });

                    dispatcher.registerProperty(snapshotTransferRate);
                }

                @Override public void onReadyToWrite() {
                    DistributedConfigurationUtils.setDefaultValue(snapshotTransferRate,
                        DFLT_SNAPSHOT_TRANSFER_RATE_BYTES, log);
                }
            }
        );

        handlers.initialize(ctx, ctx.pools().getSnapshotExecutorService());

        MetricRegistry mreg = cctx.kernalContext().metric().registry(SNAPSHOT_METRICS);

        mreg.register("LastSnapshotStartTime", () -> lastSeenSnpFut.startTime,
            "The system time of the last cluster snapshot request start time on this node.");
        mreg.register("LastSnapshotEndTime", () -> lastSeenSnpFut.endTime,
            "The system time of the last cluster snapshot request end time on this node.");
        mreg.register("LastSnapshotName", () -> lastSeenSnpFut.name, String.class,
            "The name of last started cluster snapshot request on this node.");
        mreg.register("LastSnapshotErrorMessage",
            () -> lastSeenSnpFut.error() == null ? "" : lastSeenSnpFut.error().getMessage(),
            String.class,
            "The error message of last started cluster snapshot request which fail with an error. " +
                "This value will be empty if last snapshot request has been completed successfully.");
        mreg.register("LocalSnapshotNames", () -> localSnapshotNames(null), List.class,
            "The list of names of all snapshots currently saved on the local node with respect to " +
                "the configured via IgniteConfiguration snapshot working path.");
        mreg.register("LastRequestId", () -> Optional.ofNullable(lastSeenSnpFut.rqId).map(UUID::toString).orElse(""),
            String.class, "The ID of the last started snapshot operation.");

        mreg.register("CurrentSnapshotTotalSize", () -> {
            SnapshotFutureTask task = currentSnapshotTask(SnapshotFutureTask.class);

            return task == null ? -1 : task.totalSize();
        }, "Estimated size of current cluster snapshot in bytes on this node. The value may grow during snapshot creation.");

        mreg.register("CurrentSnapshotProcessedSize", () -> {
            SnapshotFutureTask task = currentSnapshotTask(SnapshotFutureTask.class);

            return task == null ? -1 : task.processedSize();
        }, "Processed size of current cluster snapshot in bytes on this node.");

        MetricRegistry incSnpMReg = cctx.kernalContext().metric().registry(INCREMENTAL_SNAPSHOT_METRICS);

        incSnpMReg.register("snapshotName",
            () -> Optional.ofNullable(lastSeenIncSnpFut).map(f -> f.name).orElse(""),
            String.class,
            "The name of full snapshot for which the last incremental snapshot created on this node.");
        incSnpMReg.register("incrementIndex",
            () -> Optional.ofNullable(lastSeenIncSnpFut).map(f -> f.incIdx).orElse(0),
            "Ihe index of the last incremental snapshot created on this node.");
        incSnpMReg.register("startTime",
            () -> Optional.ofNullable(lastSeenIncSnpFut).map(f -> f.startTime).orElse(0L),
            "The system time of the last incremental snapshot creation start time on this node.");
        incSnpMReg.register("endTime",
            () -> Optional.ofNullable(lastSeenIncSnpFut).map(f -> f.endTime).orElse(0L),
            "The system time of the last incremental snapshot creation end time on this node.");
        incSnpMReg.register("error",
            () -> Optional.ofNullable(lastSeenIncSnpFut).map(GridFutureAdapter::error).map(Object::toString).orElse(""),
            String.class,
            "The error message of last started incremental snapshot on this node.");

        restoreCacheGrpProc.registerMetrics();

        cctx.exchange().registerExchangeAwareComponent(this);

        ctx.internalSubscriptionProcessor().registerMetastorageListener(this);

        cctx.gridEvents().addDiscoveryEventListener(discoLsnr = (evt, discoCache) -> {
            if (!busyLock.enterBusy())
                return;

            try {
                UUID leftNodeId = evt.eventNode().id();

                if (evt.type() == EVT_NODE_LEFT || evt.type() == EVT_NODE_FAILED) {
                    SnapshotOperationRequest snpReq = clusterSnpReq;
                    String err = "Snapshot operation interrupted, because baseline node left the cluster: " + leftNodeId;
                    boolean reqNodeLeft = snpReq != null && snpReq.nodes().contains(leftNodeId);

                    // If the coordinator left the cluster and did not start
                    // the final snapshot phase (SNAPSHOT_END), we start it from a new one.
                    if (reqNodeLeft && snpReq.startStageEnded() && U.isLocalNodeCoordinator(ctx.discovery())) {
                        snpReq.error(new ClusterTopologyCheckedException(err));

                        endSnpProc.start(snpReq.requestId(), snpReq);
                    }

                    for (AbstractSnapshotFutureTask<?> sctx : locSnpTasks.values()) {
                        if (sctx.sourceNodeId().equals(leftNodeId) ||
                            (reqNodeLeft && snpReq.snapshotName().equals(sctx.snapshotName())))
                            sctx.acceptException(new ClusterTopologyCheckedException(err));
                    }

                    restoreCacheGrpProc.onNodeLeft(leftNodeId);
                    snpRmtMgr.onNodeLeft(leftNodeId);
                }
            }
            finally {
                busyLock.leaveBusy();
            }
        }, EVT_NODE_LEFT, EVT_NODE_FAILED);

        cctx.gridIO().addMessageListener(DFLT_INITIAL_SNAPSHOT_TOPIC, snpRmtMgr);
        cctx.kernalContext().io().addTransmissionHandler(DFLT_INITIAL_SNAPSHOT_TOPIC, snpRmtMgr);

        ctx.systemView().registerView(
            SNAPSHOT_SYS_VIEW,
            SNAPSHOT_SYS_VIEW_DESC,
            new SnapshotViewWalker(),
            () -> F.flatCollections(F.transform(localSnapshotNames(null), name -> {
                List<SnapshotView> views = new ArrayList<>();

                for (SnapshotMetadata m: readSnapshotMetadatas(name, null)) {
                    List<File> dirs = snapshotCacheDirectories(m.snapshotName(), null, m.folderName(), grpName -> true);

                    Collection<String> cacheGrps = F.viewReadOnly(dirs, FilePageStoreManager::cacheGroupName);

                    views.add(new SnapshotView(m, cacheGrps));
                }

                for (IncrementalSnapshotMetadata m: readIncrementalSnapshotMetadatas(name))
                    views.add(new SnapshotView(m));

                return views;
            })),
            Function.identity());

        File[] files = ft.snapshotsRoot().listFiles();

        if (files != null) {
            Arrays.stream(files)
                .filter(File::isDirectory)
                .map(dumpDir ->
                    Paths.get(dumpDir.getAbsolutePath(), DB_DEFAULT_FOLDER, pdsSettings.folderName(), DUMP_LOCK).toFile())
                .filter(File::exists)
                .map(File::getParentFile)
                .forEach(lockedDumpDir -> {
                    log.warning("Found locked dump dir. " +
                        "This means, dump creation not finished prior to node fail. " +
                        "Directory will be deleted: " + lockedDumpDir);

                    U.delete(lockedDumpDir);
                });
        }
    }

    /** {@inheritDoc} */
    @Override protected void stop0(boolean cancel) {
        busyLock.block();

        try {
            snpRmtMgr.stop();

            restoreCacheGrpProc.interrupt(new NodeStoppingException("Node is stopping."));

            // Try stop all snapshot processing if not yet.
            for (AbstractSnapshotFutureTask<?> sctx : locSnpTasks.values())
                sctx.acceptException(new NodeStoppingException(SNP_NODE_STOPPING_ERR_MSG));

            locSnpTasks.clear();

            synchronized (snpOpMux) {
                if (clusterSnpFut != null) {
                    clusterSnpFut.onDone(new NodeStoppingException(SNP_NODE_STOPPING_ERR_MSG));

                    clusterSnpFut = null;
                }
            }

            cctx.kernalContext().io().removeMessageListener(DFLT_INITIAL_SNAPSHOT_TOPIC);
            cctx.kernalContext().io().removeTransmissionHandler(DFLT_INITIAL_SNAPSHOT_TOPIC);

            if (discoLsnr != null)
                cctx.kernalContext().event().removeDiscoveryEventListener(discoLsnr);

            cctx.exchange().unregisterExchangeAwareComponent(this);
        }
        finally {
            busyLock.unblock();
        }
    }

    /** {@inheritDoc} */
    @Override public void onActivate(GridKernalContext kctx) {
        // No-op.
    }

    /** {@inheritDoc} */
    @Override public void onDeActivate(GridKernalContext kctx) {
        restoreCacheGrpProc.interrupt(new IgniteCheckedException("The cluster has been deactivated."));
    }

    /**
     * @param snpDir Snapshot dir.
     * @param pdsSettings PDS settings.
     */
    public void deleteSnapshot(File snpDir, PdsFolderSettings<?> pdsSettings) {
        if (!snpDir.exists())
            return;

        if (!snpDir.isDirectory())
            return;

        String folderName = pdsSettings.folderName();

        try {
<<<<<<< HEAD
            NodeFileTree snpDirs = new NodeFileTree(snpDir.getAbsolutePath(), folderName);
=======
            NodeFileTree snpFt = new NodeFileTree(snpDir.getAbsolutePath(), folderName);
>>>>>>> ae1cad65

            File nodeDbDir = new File(snpDir.getAbsolutePath(), databaseRelativePath(folderName));
            File smf = new File(snpDir, snapshotMetaFileName(U.maskForFileName(pdsSettings.consistentId().toString())));

<<<<<<< HEAD
            U.delete(snpDirs.binaryMeta());
            U.delete(nodeDbDir);
            U.delete(smf);

            deleteDirectory(snpDirs.binaryMetaRoot());
            deleteDirectory(snpDirs.marshaller());

            snpDirs.marshaller().getParentFile().delete();
            snpDirs.root().delete();
=======
            U.delete(snpFt.binaryMeta());
            U.delete(nodeDbDir);
            U.delete(smf);

            deleteDirectory(snpFt.binaryMetaRoot());
            deleteDirectory(snpFt.marshaller());

            // Delete parent dir which is {snapshot_root}/db if empty.
            snpFt.marshaller().getParentFile().delete();
            // Delete root dir which is {snapshot_root} if empty.
            snpFt.root().delete();
>>>>>>> ae1cad65
        }
        catch (IOException e) {
            throw new IgniteException(e);
        }
    }

    /** Concurrently traverse the directory and delete all files. */
    private void deleteDirectory(File dir) throws IOException {
        Files.walkFileTree(dir.toPath(), new SimpleFileVisitor<Path>() {
            @Override public FileVisitResult visitFile(Path file, BasicFileAttributes attrs) {
                U.delete(file);

                return FileVisitResult.CONTINUE;
            }

            @Override public FileVisitResult visitFileFailed(Path file, IOException exc) {
                // Skip files which can be concurrently removed from FileTree.
                return FileVisitResult.CONTINUE;
            }

            @Override public FileVisitResult postVisitDirectory(Path dir, IOException e) {
                dir.toFile().delete();

                if (log.isInfoEnabled() && e != null)
                    log.info("Snapshot directory cleaned with an exception [dir=" + dir + ", e=" + e.getMessage() + ']');

                return FileVisitResult.CONTINUE;
            }
        });
    }

    /**
     * @param snpName Snapshot name.
     * @return Local snapshot directory for snapshot with given name.
     */
    public File snapshotLocalDir(String snpName) {
        return snapshotLocalDir(snpName, null);
    }

    /**
     * @param snpName Snapshot name.
     * @param snpPath Snapshot directory path.
     * @return Local snapshot directory where snapshot files are located.
     */
    public File snapshotLocalDir(String snpName, @Nullable String snpPath) {
        assert ft != null;
        assert U.alphanumericUnderscore(snpName) : snpName;

        return snpPath == null ? new File(ft.snapshotsRoot(), snpName) : new File(snpPath, snpName);
    }

    /**
     * Returns path to specific incremental snapshot.
     * For example, {@code "work/snapshots/mybackup/increments/0000000000000001"}.
     *
     * @param snpName Snapshot name.
     * @param snpPath Snapshot directory path.
     * @param incIdx Increment index.
     * @return Local snapshot directory where snapshot files are located.
     */
    public File incrementalSnapshotLocalDir(String snpName, @Nullable String snpPath, int incIdx) {
        return new File(incrementalSnapshotsLocalRootDir(snpName, snpPath), U.fixedLengthNumberName(incIdx, null));
    }

    /**
     * Returns root folder for incremental snapshot.
     * For example, {@code "work/snapshots/mybackup/increments/"}.
     *
     * @param snpName Snapshot name.
     * @param snpPath Snapshot directory path.
     * @return Local snapshot directory where snapshot files are located.
     */
    public File incrementalSnapshotsLocalRootDir(String snpName, @Nullable String snpPath) {
        return new File(snapshotLocalDir(snpName, snpPath), INC_SNP_DIR);
    }

    /**
     * @param incSnpDir Incremental snapshot directory.
     * @param consId Consistent ID.
     * @return WALs directory for specified incremental snapshot.
     */
    public static File incrementalSnapshotWalsDir(File incSnpDir, String consId) {
        return new NodeFileTree(incSnpDir, U.maskForFileName(consId)).wal();
    }

    /**
     * @param snpName Snapshot name.
     * @return Local snapshot directory for snapshot with given name.
     * @throws IgniteCheckedException If directory doesn't exist.
     */
    private File resolveSnapshotDir(String snpName, @Nullable String snpPath) throws IgniteCheckedException {
        File snpDir = snapshotLocalDir(snpName, snpPath);

        if (!snpDir.exists())
            throw new IgniteCheckedException("Snapshot directory doesn't exists: " + snpDir.getAbsolutePath());

        return snpDir;
    }

    /**
     * @param req Request on snapshot creation.
     * @return Future which will be completed when a snapshot has been started.
     */
    private IgniteInternalFuture<SnapshotOperationResponse> initLocalSnapshotStartStage(SnapshotOperationRequest req) {
        // Executed inside discovery notifier thread, prior to firing discovery custom event,
        // so it is safe to set new snapshot task inside this method without synchronization.
        if (clusterSnpReq != null) {
            return new GridFinishedFuture<>(new IgniteCheckedException("Snapshot operation has been rejected. " +
                "Another snapshot operation in progress [req=" + req + ", curr=" + clusterSnpReq + ']'));
        }

        clusterSnpReq = req;

        if (req.incremental())
            handleIncrementalSnapshotId(req.requestId(), cctx.discovery().topologyVersion());

        if (!CU.baselineNode(cctx.localNode(), cctx.kernalContext().state().clusterState()))
            return new GridFinishedFuture<>();

        Set<UUID> leftNodes = new HashSet<>(req.nodes());
        leftNodes.removeAll(F.viewReadOnly(cctx.discovery().serverNodes(AffinityTopologyVersion.NONE),
            F.node2id()));

        if (!leftNodes.isEmpty()) {
            return new GridFinishedFuture<>(new IgniteCheckedException("Some of baseline nodes left the cluster " +
                "prior to snapshot operation start: " + leftNodes));
        }

        if (cctx.kernalContext().encryption().isMasterKeyChangeInProgress()) {
            return new GridFinishedFuture<>(new IgniteCheckedException("Snapshot operation has been rejected. Master " +
                "key changing process is not finished yet."));
        }

        if (cctx.kernalContext().encryption().reencryptionInProgress()) {
            return new GridFinishedFuture<>(new IgniteCheckedException("Snapshot operation has been rejected. Caches " +
                "re-encryption process is not finished yet."));
        }

        List<Integer> grpIds = new ArrayList<>(F.viewReadOnly(req.groups(), CU::cacheId));
        Collection<Integer> comprGrpIds = F.view(grpIds, i -> {
            CacheGroupDescriptor desc = cctx.cache().cacheGroupDescriptor(i);
            return desc != null && desc.config().getDiskPageCompression() != DiskPageCompression.DISABLED;
        });

        Set<Integer> leftGrps = new HashSet<>(grpIds);
        leftGrps.removeAll(cctx.cache().cacheGroupDescriptors().keySet());
        boolean withMetaStorage = leftGrps.remove(METASTORAGE_CACHE_ID);

        if (!leftGrps.isEmpty()) {
            return new GridFinishedFuture<>(new IgniteCheckedException("Some of requested cache groups doesn't exist " +
                "on the local node [missed=" + leftGrps + ", nodeId=" + cctx.localNodeId() + ']'));
        }

        if (req.incremental()) {
            SnapshotMetadata meta;

            try {
                meta = readSnapshotMetadata(new File(
                    snapshotLocalDir(req.snapshotName(), req.snapshotPath()),
                    snapshotMetaFileName(cctx.localNode().consistentId().toString())
                ));

                checkIncrementalCanBeCreated(req.snapshotName(), req.snapshotPath(), meta);
            }
            catch (IgniteCheckedException | IOException e) {
                return new GridFinishedFuture<>(e);
            }

            return initLocalIncrementalSnapshot(req, meta);
        }
        else
            return initLocalFullSnapshot(req, grpIds, comprGrpIds, withMetaStorage);
    }

    /**
     * Handles received incremental snapshot ID from remote node.
     *
     * @param id Incremental snapshot ID.
     * @param topVer Incremental snapshot topology version.
     */
    public void handleIncrementalSnapshotId(UUID id, long topVer) {
        // TODO: IGNITE-18599 handle if `id != incSnpId`.
        if (incSnpId != null)
            return;

        synchronized (snpOpMux) {
            if (incSnpId != null) {
                if (!incSnpId.equals(id))
                    U.warn(log, "Received incremental snapshot ID differs from the current [rcvId=" + id + ", currId=" + incSnpId + ']');

                return;
            }

            wrapMsgsFut = new GridFutureAdapter<>();

            cctx.tm().txMessageTransformer((msg, tx) -> new IncrementalSnapshotAwareMessage(
                msg, id, tx == null ? null : tx.incrementalSnapshotId(), topVer));

            markWalFut = baselineNode(cctx.localNode(), cctx.kernalContext().state().clusterState())
                ? new IncrementalSnapshotMarkWalFuture(cctx, id, topVer) : null;

            incSnpId = id;
        }

        if (markWalFut != null)
            cctx.kernalContext().pools().getSnapshotExecutorService().submit(markWalFut::init);
    }

    /**
     * @param req Request on snapshot creation.
     * @param meta Full snapshot metadata.
     * @return Future which will be completed when a snapshot has been started.
     */
    private IgniteInternalFuture<SnapshotOperationResponse> initLocalIncrementalSnapshot(
        SnapshotOperationRequest req,
        SnapshotMetadata meta
    ) {
        File incSnpDir = incrementalSnapshotLocalDir(req.snapshotName(), req.snapshotPath(), req.incrementIndex());
        WALPointer lowPtr;

        if (req.incrementIndex() == 1)
            lowPtr = meta.snapshotRecordPointer();
        else {
            int prevIdx = req.incrementIndex() - 1;

            IncrementalSnapshotMetadata prevIncSnpMeta;

            try {
                prevIncSnpMeta = readIncrementalSnapshotMetadata(req.snapshotName(), req.snapshotPath(), prevIdx);
            }
            catch (IgniteCheckedException | IOException e) {
                return new GridFinishedFuture<>(e);
            }

            lowPtr = prevIncSnpMeta.incrementalSnapshotPointer();
        }

        IgniteInternalFuture<SnapshotOperationResponse> task0 = registerTask(req.snapshotName(), new IncrementalSnapshotFutureTask(
            cctx,
            req.operationalNodeId(),
            req.requestId(),
            meta,
            req.snapshotPath(),
            req.incrementIndex(),
            lowPtr,
            markWalFut
        )).chain(fut -> {
            if (fut.error() != null)
                throw F.wrap(fut.error());

            assert incSnpDir.exists() : "Incremental snapshot directory must exists";

            IncrementalSnapshotMetadata incMeta = new IncrementalSnapshotMetadata(
                req.requestId(),
                req.snapshotName(),
                req.incrementIndex(),
                cctx.localNode().consistentId().toString(),
                pdsSettings.folderName(),
                clusterSnpReq.startTime(),
                markWalFut.result()
            );

            storeSnapshotMeta(
                incMeta,
                new File(incSnpDir, snapshotMetaFileName(pdsSettings.folderName()))
            );

            return new SnapshotOperationResponse();
        });

        if (task0.isDone())
            return task0;

        if (log.isDebugEnabled()) {
            log.debug("Incremental snapshot operation submited for execution " +
                "[snpName=" + req.snapshotName() + ", incIdx=" + req.incrementIndex());
        }

        cctx.kernalContext().pools().getSnapshotExecutorService().submit(() -> {
            SnapshotOperationRequest snpReq = clusterSnpReq;

            AbstractSnapshotFutureTask<?> task = locSnpTasks.get(snpReq.snapshotName());

            if (task == null)
                return;

            if (log.isDebugEnabled()) {
                log.debug("Incremental snapshot operation started " +
                    "[snpName=" + req.snapshotName() + ", incIdx=" + req.incrementIndex());
            }

            writeSnapshotDirectoryToMetastorage(incSnpDir);

            task.start();
        });

        return task0;
    }

    /**
     * @param snpName Full snapshot name.
     * @param snpPath Optional path to snapshot, if differs from default.
     * @param incIdx Index of incremental snapshot.
     * @return Read incremental snapshot metadata.
     */
    public IncrementalSnapshotMetadata readIncrementalSnapshotMetadata(
        String snpName,
        @Nullable String snpPath,
        int incIdx
    ) throws IgniteCheckedException, IOException {
        return readFromFile(new File(
            incrementalSnapshotLocalDir(snpName, snpPath, incIdx),
            snapshotMetaFileName(pdsSettings.folderName())
        ));
    }

    /**
     * @param req Request
     * @param grpIds Groups.
     * @param comprGrpIds Compressed Groups.
     * @param withMetaStorage Flag to include metastorage.
     * @return Create snapshot future.
     */
    private IgniteInternalFuture<SnapshotOperationResponse> initLocalFullSnapshot(
        SnapshotOperationRequest req,
        List<Integer> grpIds,
        Collection<Integer> comprGrpIds,
        boolean withMetaStorage
    ) {
        if (!isPersistenceEnabled(cctx.gridConfig()) && req.snapshotPath() == null)
            ft.mkdirSnapshotsRoot();

        Map<Integer, Set<Integer>> parts = new HashMap<>();

        // Prepare collection of pairs group and appropriate cache partition to be snapshot.
        // Cache group context may be 'null' on some nodes e.g. a node filter is set.
        for (Integer grpId : grpIds) {
            if (cctx.cache().cacheGroup(grpId) == null)
                continue;

            CacheGroupContext grpCtx = cctx.cache().cacheGroup(grpId);

            AffinityTopologyVersion topVer = grpCtx.affinity().lastVersion();

            if (req.onlyPrimary()) {
                Set<Integer> include = new HashSet<>(grpCtx.affinity().primaryPartitions(cctx.localNodeId(), topVer));

                include.remove(INDEX_PARTITION);

                if (log.isInfoEnabled())
                    log.info("Snapshot only primary partitions " +
                        "[grpId=" + grpId + ", grpName=" + grpCtx.cacheOrGroupName() + ", parts=" + include + ']');

                parts.put(grpId, include);
            }
            else
                parts.put(grpId, null);
        }

        IgniteInternalFuture<?> task0 = registerSnapshotTask(req.snapshotName(),
            req.snapshotPath(),
            req.operationalNodeId(),
            req.requestId(),
            parts,
            withMetaStorage,
            req.dump(),
            req.compress(),
            req.encrypt(),
            locSndrFactory.apply(req.snapshotName(), req.snapshotPath())
        );

        if (withMetaStorage) {
            assert task0 instanceof SnapshotFutureTask;

            ((DistributedMetaStorageImpl)cctx.kernalContext().distributedMetastorage())
                .suspend(((SnapshotFutureTask)task0).started());
        }

        return task0.chain(() -> {
            if (task0.error() != null)
                throw F.wrap(task0.error());

            try {
                Set<String> blts = req.nodes().stream()
                    .map(n -> cctx.discovery().node(n).consistentId().toString())
                    .collect(Collectors.toSet());

                File snpDir = snapshotLocalDir(req.snapshotName(), req.snapshotPath());

                snpDir.mkdirs();

                SnapshotFutureTaskResult res = (SnapshotFutureTaskResult)task0.result();

                Serializable encKey = req.encrypt() ? ((CreateDumpFutureTask)task0).encryptionKey() : null;

                EncryptionSpi encSpi = cctx.gridConfig().getEncryptionSpi();

                SnapshotMetadata meta = new SnapshotMetadata(req.requestId(),
                    req.snapshotName(),
                    cctx.localNode().consistentId().toString(),
                    pdsSettings.folderName(),
                    req.compress(),
                    cctx.gridConfig().getDataStorageConfiguration().getPageSize(),
                    grpIds,
                    clusterSnpReq.startTime(),
                    comprGrpIds,
                    blts,
                    res.parts(),
                    res.snapshotPointer(),
                    encSpi.masterKeyDigest(),
                    req.onlyPrimary(),
                    req.dump(),
                    encKey == null ? null : encSpi.encryptKey(encKey)
                );

                SnapshotHandlerContext ctx = new SnapshotHandlerContext(meta, req.groups(), cctx.localNode(), snpDir,
                    req.streamerWarning(), true);

                req.meta(meta);

                File smf = new File(snpDir, snapshotMetaFileName(cctx.localNode().consistentId().toString()));

                storeSnapshotMeta(req.meta(), smf);

                log.info("Snapshot metafile has been created: " + smf.getAbsolutePath());

                return new SnapshotOperationResponse(handlers.invokeAll(SnapshotHandlerType.CREATE, ctx));
            }
            catch (IgniteCheckedException e) {
                throw F.wrap(e);
            }
        }, snapshotExecutorService());
    }

    /**
     * @param id Request id.
     * @param res Results.
     * @param err Errors.
     */
    private void processLocalSnapshotStartStageResult(UUID id, Map<UUID, SnapshotOperationResponse> res, Map<UUID, Throwable> err) {
        SnapshotOperationRequest snpReq = clusterSnpReq;

        if (snpReq != null && F.eq(id, snpReq.requestId()) && snpReq.incremental()) {
            cctx.tm().txMessageTransformer(null);

            GridCompoundIdentityFuture<IgniteInternalTx> activeTxsFut = new GridCompoundIdentityFuture<>();

            for (IgniteInternalTx tx: cctx.tm().activeTransactions())
                activeTxsFut.add(tx.finishFuture());

            activeTxsFut.markInitialized();

            activeTxsFut.listen(() -> wrapMsgsFut.onDone());
        }

        if (cctx.kernalContext().clientNode())
            return;

        boolean cancelled = err.values().stream().anyMatch(e -> e instanceof IgniteFutureCancelledCheckedException);

        if (snpReq == null || !snpReq.requestId().equals(id)) {
            synchronized (snpOpMux) {
                if (clusterSnpFut != null && clusterSnpFut.rqId.equals(id)) {
                    if (cancelled) {
                        clusterSnpFut.onDone(new IgniteFutureCancelledCheckedException("Execution of snapshot tasks " +
                            "has been cancelled by external process [err=" + err + ", snpReq=" + snpReq + ']'));
                    }
                    else {
                        clusterSnpFut.onDone(new IgniteCheckedException("Snapshot operation has not been fully completed " +
                            "[err=" + err + ", snpReq=" + snpReq + ']'));
                    }

                    clusterSnpFut = null;
                }

                return;
            }
        }

        snpReq.startStageEnded(true);

        if (isLocalNodeCoordinator(cctx.discovery())) {
            Set<UUID> missed = new HashSet<>(snpReq.nodes());
            missed.removeAll(res.keySet());
            missed.removeAll(err.keySet());

            if (cancelled) {
                snpReq.error(new IgniteFutureCancelledCheckedException("Execution of snapshot tasks " +
                    "has been cancelled by external process [err=" + err + ", missed=" + missed + ']'));
            }
            else if (!missed.isEmpty()) {
                snpReq.error(new ClusterTopologyCheckedException("Snapshot operation interrupted, because baseline " +
                    "node left the cluster. Uncompleted snapshot will be deleted [missed=" + missed + ']'));
            }
            else if (!F.isEmpty(err)) {
                snpReq.error(new IgniteCheckedException("Execution of local snapshot tasks fails. " +
                    "Uncompleted snapshot will be deleted [err=" + err + ']'));
            }

            completeHandlersAsyncIfNeeded(snpReq, res.values())
                .listen(f -> {
                        if (f.error() != null)
                            snpReq.error(f.error());

                        endSnpProc.start(snpReq.requestId(), snpReq);
                    }
                );
        }
    }

    /**
     * Stores snapshot metadata.
     *
     * @param meta Metadata to store.
     * @param smf File to store.
     */
    public <M extends Serializable> void storeSnapshotMeta(M meta, File smf) {
        if (smf.exists())
            throw new IgniteException("Snapshot metafile must not exist: " + smf.getAbsolutePath());

        try (OutputStream out = Files.newOutputStream(smf.toPath())) {
            byte[] bytes = U.marshal(marsh, meta);
            int blockSize = SNAPSHOT_LIMITED_TRANSFER_BLOCK_SIZE_BYTES;

            for (int off = 0; off < bytes.length; off += blockSize) {
                int len = Math.min(blockSize, bytes.length - off);

                transferRateLimiter.acquire(len);

                out.write(bytes, off, len);
            }
        }
        catch (IOException | IgniteCheckedException e) {
            throw new IgniteException(e);
        }
    }

    /**
     * Execute the {@link SnapshotHandler#complete(String, Collection)} method of the snapshot handlers asynchronously.
     *
     * @param req Request on snapshot creation.
     * @param res Results.
     * @return Future that will be completed when the handlers are finished executing.
     */
    private IgniteInternalFuture<Void> completeHandlersAsyncIfNeeded(SnapshotOperationRequest req,
        Collection<SnapshotOperationResponse> res) {
        if (req.error() != null)
            return new GridFinishedFuture<>();

        Map<String, List<SnapshotHandlerResult<?>>> clusterHndResults = new HashMap<>();

        for (SnapshotOperationResponse snpRes : res) {
            if (snpRes == null || snpRes.handlerResults() == null)
                continue;

            for (Map.Entry<String, SnapshotHandlerResult<Object>> entry : snpRes.handlerResults().entrySet())
                clusterHndResults.computeIfAbsent(entry.getKey(), v -> new ArrayList<>()).add(entry.getValue());
        }

        if (clusterHndResults.isEmpty())
            return new GridFinishedFuture<>();

        try {
            GridFutureAdapter<Void> resultFut = new GridFutureAdapter<>();

            handlers().execSvc.submit(() -> {
                try {
                    handlers.completeAll(SnapshotHandlerType.CREATE, req.snapshotName(), clusterHndResults, req.nodes(),
                        req::warnings);

                    resultFut.onDone();
                }
                catch (Exception e) {
                    log.warning("The snapshot operation will be aborted due to a handler error " +
                        "[snapshot=" + req.snapshotName() + "].", e);

                    resultFut.onDone(e);
                }
            });

            return resultFut;
        }
        catch (RejectedExecutionException e) {
            return new GridFinishedFuture<>(e);
        }
    }

    /**
     * @param req Request on snapshot creation.
     * @return Future which will be completed when the snapshot will be finalized.
     */
    private IgniteInternalFuture<SnapshotOperationResponse> initLocalSnapshotEndStage(SnapshotOperationRequest req) {
        SnapshotOperationRequest snpReq = clusterSnpReq;

        if (snpReq == null || !F.eq(req.requestId(), snpReq.requestId()))
            return new GridFinishedFuture<>();

        IgniteInternalFuture<?> prepFut = req.incremental() ? wrapMsgsFut : new GridFinishedFuture<>();

        if (cctx.kernalContext().clientNode())
            return (IgniteInternalFuture<SnapshotOperationResponse>)prepFut;

        return prepFut.chain(() -> {
            try {
                if (req.error() != null) {
                    snpReq.error(req.error());

                    if (req.incremental())
                        U.delete(incrementalSnapshotLocalDir(req.snapshotName(), req.snapshotPath(), req.incrementIndex()));
                    else
                        deleteSnapshot(snapshotLocalDir(req.snapshotName(), req.snapshotPath()), pdsSettings);
                }
                else if (!F.isEmpty(req.warnings())) {
                    // Pass the warnings further to the next stage for the case when snapshot started from not coordinator.
                    if (!isLocalNodeCoordinator(cctx.discovery()))
                        snpReq.warnings(req.warnings());

                    snpReq.meta().warnings(Collections.unmodifiableList(req.warnings()));

                    storeWarnings(snpReq);
                }

                if (req.dump())
                    removeDumpLock(req.snapshotName());
                else {
                    removeLastMetaStorageKey();

                    if (req.error() == null) {
                        Collection<Integer> grpIds = req.groups().stream().map(CU::cacheId).collect(Collectors.toList());

                        enableIncrementalSnapshotsCreation(grpIds);
                    }
                }
            }
            catch (Exception e) {
                throw F.wrap(e);
            }

            return new SnapshotOperationResponse();
        }, cctx.kernalContext().pools().getSnapshotExecutorService());
    }

    /**
     * Stores snapshot creation warnings. The warnings are rare. Also, coordinator might not be a baseline node. Thus,
     * storing meta with warnings once is to be done at second stage initialiation on any other node. Which leads to
     * process possible snapshot errors, deleting snapshot at second stage end. Doesn't worth. If an error occurs on
     * warnings writing, it is logged only.
     */
    private void storeWarnings(SnapshotOperationRequest snpReq) {
        assert !F.isEmpty(snpReq.warnings());

        List<ClusterNode> snpNodes = cctx.kernalContext().cluster().get().nodes().stream()
            .filter(n -> snpReq.nodes().contains(n.id())).collect(Collectors.toList());

        boolean oldestBaseline = U.oldest(snpNodes,
            n -> CU.baselineNode(n, cctx.kernalContext().state().clusterState())).equals(cctx.localNode());

        if (!oldestBaseline)
            return;

        File snpDir = snapshotLocalDir(snpReq.snapshotName(), snpReq.snapshotPath());
        File tempSmf = new File(snpDir, snapshotMetaFileName(cctx.localNode().consistentId().toString()) +
            SNAPSHOT_METAFILE_TMP_EXT);
        File smf = new File(snpDir, snapshotMetaFileName(cctx.localNode().consistentId().toString()));

        try {
            storeSnapshotMeta(snpReq.meta(), tempSmf);

            Files.move(tempSmf.toPath(), smf.toPath(), StandardCopyOption.ATOMIC_MOVE,
                StandardCopyOption.REPLACE_EXISTING);

            if (log.isDebugEnabled())
                log.debug("Snapshot metafile has been rewrited with the warnings: " + smf.getAbsolutePath());
        }
        catch (Exception e) {
            log.error("Failed to store warnings of snapshot '" + snpReq.snapshotName() +
                "' to the snapshot metafile. Snapshot won't contain them. The warnings: [" +
                String.join(",", snpReq.warnings()) + "].", e);
        }
        finally {
            U.delete(tempSmf);
        }
    }

    /**
     * @param id Request id.
     * @param res Results.
     * @param err Errors.
     */
    private void processLocalSnapshotEndStageResult(UUID id, Map<UUID, SnapshotOperationResponse> res, Map<UUID, Throwable> err) {
        SnapshotOperationRequest snpReq = clusterSnpReq;

        if (snpReq == null || !F.eq(id, snpReq.requestId()))
            return;

        Set<UUID> endFail = new HashSet<>(snpReq.nodes());
        endFail.removeAll(res.keySet());

        if (snpReq.incremental()) {
            wrapMsgsFut = null;
            markWalFut = null;

            incSnpId = null;

            if (clusterSnpFut != null && endFail.isEmpty() && snpReq.error() == null)
                warnAtomicCachesInIncrementalSnapshot(snpReq.snapshotName(), snpReq.incrementIndex(), snpReq.groups());
        }

        clusterSnpReq = null;

        synchronized (snpOpMux) {
            if (clusterSnpFut != null) {
                if (endFail.isEmpty() && snpReq.error() == null) {
                    if (!F.isEmpty(snpReq.warnings())) {
                        String wrnsLst = U.nl() + "\t- " + String.join(U.nl() + "\t- ", snpReq.warnings());

                        SnapshotWarningException wrn = new SnapshotWarningException("Snapshot task '" +
                            snpReq.snapshotName() + "' completed with the warnings:" + wrnsLst);

                        clusterSnpFut.onDone(wrn);

                        log.warning(SNAPSHOT_FINISHED_WRN_MSG + snpReq + ". Warnings:" + wrnsLst);
                    }
                    else {
                        clusterSnpFut.onDone();

                        if (log.isInfoEnabled())
                            log.info(SNAPSHOT_FINISHED_MSG + snpReq);
                    }
                }
                else if (snpReq.error() == null) {
                    clusterSnpFut.onDone(new IgniteCheckedException("Snapshot creation has been finished with an error. " +
                        "Local snapshot tasks may not finished completely or finalizing results fails " +
                        "[fail=" + endFail + ", err=" + err + ']'));
                }
                else
                    clusterSnpFut.onDone(snpReq.error());

                clusterSnpFut = null;
            }
        }
    }

    /**
     * @return {@code True} if snapshot operation is in progress.
     */
    public boolean isSnapshotCreating() {
        if (clusterSnpReq != null)
            return true;

        synchronized (snpOpMux) {
            return clusterSnpReq != null || clusterSnpFut != null;
        }
    }

    /**
     * Sets the streamer warning flag to current snapshot process if it is active.
     */
    public void streamerWarning() {
        SnapshotOperationRequest snpTask = currentCreateRequest();

        if (snpTask != null && !snpTask.streamerWarning())
            snpTask.streamerWarning(true);
    }

    /** @return Current create snapshot request. {@code Null} if there is no create snapshot operation in progress. */
    @Nullable public SnapshotOperationRequest currentCreateRequest() {
        return clusterSnpReq;
    }

    /**
     * Check if snapshot restore process is currently running.
     *
     * @return {@code True} if the snapshot restore operation is in progress.
     */
    public boolean isRestoring() {
        return restoreCacheGrpProc.restoringSnapshotName() != null;
    }

    /**
     * Check if snapshot restore process is currently running.
     *
     * @param snpName Snapshot name.
     * @return {@code True} if the snapshot restore operation from the specified snapshot is in progress locally.
     */
    public boolean isRestoring(String snpName) {
        return snpName.equals(restoreCacheGrpProc.restoringSnapshotName());
    }

    /**
     * Check if the cache or group with the specified name is currently being restored from the snapshot.
     *
     * @param ccfg Cache configuration.
     * @return {@code True} if the cache or group with the specified name is being restored.
     */
    public boolean isRestoring(CacheConfiguration<?, ?> ccfg) {
        return restoreCacheGrpProc.isRestoring(ccfg);
    }

    /**
     * Status of the restore operation cluster-wide.
     *
     * @param snpName Snapshot name.
     * @return Future that will be completed when the status of the restore operation is received from all the server
     * nodes. The result of this future will be {@code false} if the restore process with the specified snapshot name is
     * not running on all nodes.
     */
    public IgniteFuture<Boolean> restoreStatus(String snpName) {
        return executeRestoreManagementTask(SnapshotRestoreStatusTask.class, snpName);
    }

    /** @return {@code True} if disk writes during snapshot process should be in a sequential manner when possible. */
    public boolean sequentialWrite() {
        return sequentialWrite;
    }

    /**
     * @param restoreId Restore process ID.
     * @return Server nodes on which a successful start of the cache(s) is required, if any of these nodes fails when
     *         starting the cache(s), the whole procedure is rolled back.
     */
    public Set<UUID> cacheStartRequiredAliveNodes(@Nullable IgniteUuid restoreId) {
        if (restoreId == null)
            return Collections.emptySet();

        return restoreCacheGrpProc.cacheStartRequiredAliveNodes(restoreId);
    }

    /**
     * @return List of all known snapshots on the local node.
     */
    public List<String> localSnapshotNames(@Nullable String snpPath) {
        if (cctx.kernalContext().clientNode())
            throw new UnsupportedOperationException("Client nodes can not perform this operation.");

        if (ft == null)
            return Collections.emptyList();

        synchronized (snpOpMux) {
            File[] dirs = (snpPath == null ? this.ft.snapshotsRoot() : new File(snpPath)).listFiles(File::isDirectory);

            if (dirs == null)
                return Collections.emptyList();

            return Arrays.stream(dirs)
                .map(File::getName)
                .collect(Collectors.toList());
        }
    }

    /**
     * @param snpName Full snapshot name.
     * @param snpPath Snapshot path.
     * @return Maximum existing incremental snapshot index.
     */
    private int maxLocalIncrementSnapshot(String snpName, @Nullable String snpPath) {
        if (cctx.kernalContext().clientNode())
            throw new UnsupportedOperationException("Client and daemon nodes can not perform this operation.");

        synchronized (snpOpMux) {
            File[] incDirs = incrementalSnapshotsLocalRootDir(snpName, snpPath).listFiles(File::isDirectory);

            if (incDirs == null)
                return 0;

            return Arrays.stream(incDirs)
                .map(File::getName)
                .filter(name -> INC_SNP_NAME_PATTERN.matcher(name).matches())
                .mapToInt(Integer::parseInt)
                .max()
                .orElse(0);
        }
    }

    /** {@inheritDoc} */
    @Override public IgniteFuture<Void> cancelSnapshot(String name) {
        return new IgniteFutureImpl<>(cancelSnapshot0(name).chain(() -> null));
    }

    /**
     * @param name Snapshot name.
     * @return Future which will be completed when cancel operation finished.
     */
    private IgniteInternalFuture<Boolean> cancelSnapshot0(String name) {
        A.notNullOrEmpty(name, "Snapshot name must be not empty or null");

        cctx.kernalContext().security().authorize(ADMIN_SNAPSHOT);

        return cctx.kernalContext().closure()
            .callAsync(
                BROADCAST,
                new CancelSnapshotCallable(null, name),
                options(cctx.discovery().aliveServerNodes()).withFailoverDisabled()
            );
    }

    /**
     * @param reqId Snapshot operation request ID.
     * @return Future which will be completed when cancel operation finished.
     */
    public IgniteFuture<Boolean> cancelSnapshotOperation(UUID reqId) {
        A.notNull(reqId, "Snapshot operation request ID must be not null");

        cctx.kernalContext().security().authorize(ADMIN_SNAPSHOT);

        IgniteInternalFuture<Boolean> fut0 = cctx.kernalContext().closure()
            .callAsync(
                BROADCAST,
                new CancelSnapshotCallable(reqId, null),
                options(cctx.discovery().aliveServerNodes()).withFailoverDisabled()
            );

        return new IgniteFutureImpl<>(fut0);
    }

    /**
     * Cancel running snapshot operation (create/restore).
     *
     * @param reqId Snapshot operation request ID.
     * @return {@code True} if the operation with the specified ID was canceled.
     */
    private boolean cancelLocalSnapshotOperations(UUID reqId) {
        A.notNull(reqId, "Snapshot operation request ID must be not null");

        if (cancelLocalSnapshotTask0(task -> reqId.equals(task.requestId())))
            return true;

        return restoreCacheGrpProc.cancel(reqId, null).get();
    }

    /**
     * @param name Snapshot name to cancel operation on local node.
     * @return {@code True} if the snapshot operation was canceled.
     */
    public boolean cancelLocalSnapshotTask(String name) {
        A.notNullOrEmpty(name, "Snapshot name must be not null or empty");

        return cancelLocalSnapshotTask0(task -> name.equals(task.snapshotName()));
    }

    /**
     * @param filter Snapshot task filter.
     * @return {@code True} if the snapshot operation was canceled.
     */
    private boolean cancelLocalSnapshotTask0(Function<AbstractSnapshotFutureTask<?>, Boolean> filter) {
        ClusterSnapshotFuture fut0 = null;
        boolean canceled = false;

        busyLock.enterBusy();

        try {
            for (AbstractSnapshotFutureTask<?> sctx : locSnpTasks.values()) {
                if (filter.apply(sctx))
                    canceled |= sctx.cancel();
            }

            synchronized (snpOpMux) {
                if (clusterSnpFut != null)
                    fut0 = clusterSnpFut;
            }
        }
        finally {
            busyLock.leaveBusy();
        }

        // Future may be completed with cancelled exception, which is expected.
        try {
            if (fut0 != null)
                fut0.get();
        }
        catch (IgniteCheckedException e) {
            if (e instanceof IgniteFutureCancelledCheckedException) {
                if (log.isInfoEnabled())
                    log.info("Expected cancelled exception: " + e.getMessage());
            }
            else
                throw new IgniteException(e);
        }

        return canceled;
    }

    /** {@inheritDoc} */
    @Override public IgniteFuture<Boolean> cancelSnapshotRestore(String name) {
        return new IgniteFutureImpl<>(cancelSnapshot0(name));
    }

    /** {@inheritDoc} */
    @Override public IgniteFuture<Void> createDump(String name, @Nullable Collection<String> cacheGrpNames) {
        return createSnapshot(name, null, cacheGrpNames, false, false, true, false, false);
    }

    /**
     * @param name Snapshot name.
     *
     * @return Future that will be finished when process the process is complete. The result of this future will be
     * {@code false} if the restore process with the specified snapshot name is not running at all.
     *
     * @deprecated Use {@link #cancelLocalSnapshotOperations(UUID)} instead.
     */
    @Deprecated
    public IgniteFuture<Boolean> cancelLocalRestoreTask(String name) {
        return restoreCacheGrpProc.cancel(null, name);
    }

    /**
     * Checks snapshot.
     *
     * @param name Snapshot name.
     * @param snpPath Snapshot directory path.
     * @return Future with the result of execution snapshot partitions verify task, which besides calculating partition
     *         hashes of {@link IdleVerifyResult} also contains the snapshot metadata distribution across the cluster.
     */
    public IgniteInternalFuture<SnapshotPartitionsVerifyTaskResult> checkSnapshot(String name, @Nullable String snpPath) {
        return checkSnapshot(name, snpPath, -1);
    }

    /**
     * Checks snapshot and its increments.
     *
     * @param name Snapshot name.
     * @param snpPath Snapshot directory path.
     * @param incIdx Incremental snapshot index.
     * @return Future with the result of execution snapshot partitions verify task, which besides calculating partition
     *         hashes of {@link IdleVerifyResult} also contains the snapshot metadata distribution across the cluster.
     */
    public IgniteInternalFuture<SnapshotPartitionsVerifyTaskResult> checkSnapshot(String name, @Nullable String snpPath, int incIdx) {
        A.notNullOrEmpty(name, "Snapshot name cannot be null or empty.");
        A.ensure(U.alphanumericUnderscore(name), "Snapshot name must satisfy the following name pattern: a-zA-Z0-9_");

        cctx.kernalContext().security().authorize(ADMIN_SNAPSHOT);

        return checkSnapshot(name, snpPath, null, false, incIdx, true).chain(f -> {
            try {
                return f.get();
            }
            catch (Throwable t) {
                throw new GridClosureException(t);
            }
        });
    }

    /**
     * The check snapshot procedure performs compute operation over the whole cluster to verify the snapshot
     * entirety and partitions consistency. The result future will be completed with an exception if this
     * exception is not related to the check procedure, and will be completed normally with the {@code IdleVerifyResult}.
     *
     * @param name Snapshot name.
     * @param snpPath Snapshot directory path.
     * @param grps Collection of cache group names to check.
     * @param includeCustomHandlers {@code True} to invoke all user-defined {@link SnapshotHandlerType#RESTORE}
     *                              handlers, otherwise only system consistency check will be performed.
     * @param incIdx Incremental snapshot index.
     * @param check If {@code true} check snapshot integrity.
     * @return Future with the result of execution snapshot partitions verify task, which besides calculating partition
     *         hashes of {@link IdleVerifyResult} also contains the snapshot metadata distribution across the cluster.
     */
    public IgniteInternalFuture<SnapshotPartitionsVerifyTaskResult> checkSnapshot(
        String name,
        @Nullable String snpPath,
        @Nullable Collection<String> grps,
        boolean includeCustomHandlers,
        int incIdx,
        boolean check
    ) {
        A.notNullOrEmpty(name, "Snapshot name cannot be null or empty.");
        A.ensure(U.alphanumericUnderscore(name), "Snapshot name must satisfy the following name pattern: a-zA-Z0-9_");
        A.ensure(grps == null || grps.stream().filter(Objects::isNull).collect(Collectors.toSet()).isEmpty(),
            "Collection of cache groups names cannot contain null elements.");

        GridFutureAdapter<SnapshotPartitionsVerifyTaskResult> res = new GridFutureAdapter<>();

        if (log.isInfoEnabled()) {
            log.info("The check snapshot procedure started [snpName=" + name + ", snpPath=" + snpPath +
                ", incIdx=" + incIdx + ", grps=" + grps + ']');
        }

        GridKernalContext kctx0 = cctx.kernalContext();

        Collection<ClusterNode> bltNodes = F.view(cctx.discovery().serverNodes(AffinityTopologyVersion.NONE),
            (node) -> CU.baselineNode(node, kctx0.state().clusterState()));

        Collection<Integer> grpIds = grps == null ? Collections.emptySet() : F.viewReadOnly(grps, CU::cacheId);

        SnapshotMetadataVerificationTaskArg taskArg = new SnapshotMetadataVerificationTaskArg(name, snpPath, incIdx, grpIds);

        kctx0.task().execute(
            SnapshotMetadataVerificationTask.class,
            taskArg,
            options(bltNodes)
        ).listen(f0 -> {
            SnapshotMetadataVerificationTaskResult metasRes = f0.result();

            if (f0.error() == null && F.isEmpty(metasRes.exceptions())) {
                Map<ClusterNode, List<SnapshotMetadata>> metas = metasRes.meta();

                Class<? extends AbstractSnapshotVerificationTask> cls;

                if (includeCustomHandlers)
                    cls = SnapshotHandlerRestoreTask.class;
                else
                    cls = incIdx > 0 ? IncrementalSnapshotVerificationTask.class : SnapshotPartitionsVerifyTask.class;

                kctx0.task().execute(
                        cls,
                        new SnapshotPartitionsVerifyTaskArg(grps, metas, snpPath, incIdx, check),
                        options(new ArrayList<>(metas.keySet()))
                    ).listen(f1 -> {
                        if (f1.error() == null)
                            res.onDone(f1.result());
                        else if (f1.error() instanceof IgniteSnapshotVerifyException)
                            res.onDone(new SnapshotPartitionsVerifyTaskResult(metas,
                                new IdleVerifyResult(((IgniteSnapshotVerifyException)f1.error()).exceptions())));
                        else
                            res.onDone(f1.error());
                    });
            }
            else {
                if (f0.error() == null)
                    res.onDone(new IgniteSnapshotVerifyException(metasRes.exceptions()));
                else if (f0.error() instanceof IgniteSnapshotVerifyException)
                    res.onDone(new SnapshotPartitionsVerifyTaskResult(null,
                        new IdleVerifyResult(((IgniteSnapshotVerifyException)f0.error()).exceptions())));
                else
                    res.onDone(f0.error());
            }
        });

        if (log.isInfoEnabled()) {
            res.listen(() -> log.info("The check snapshot procedure finished [snpName=" + name +
                ", snpPath=" + snpPath + ", incIdx=" + incIdx + ", grps=" + grps + ']'));
        }

        return res;
    }

    /**
     * @param snpName Snapshot name.
     * @param folderName The name of a directory for the cache group.
     * @param names Cache group names to filter.
     * @return The list of cache or cache group names in given snapshot on local node.
     */
    public List<File> snapshotCacheDirectories(String snpName, @Nullable String snpPath, String folderName, Predicate<String> names) {
        File snpDir = snapshotLocalDir(snpName, snpPath);

        if (!snpDir.exists())
            return Collections.emptyList();

        return cacheDirectories(new File(snpDir, databaseRelativePath(folderName)), names);
    }

    /**
     * @param snpDir The full path to the snapshot files.
     * @param consId Node consistent id to read metadata for.
     * @return Snapshot metadata instance.
     */
    public SnapshotMetadata readSnapshotMetadata(File snpDir, String consId) throws IgniteCheckedException, IOException {
        return readSnapshotMetadata(new File(snpDir, snapshotMetaFileName(consId)));
    }

    /**
     * @param smf File denoting to snapshot metafile.
     * @return Snapshot metadata instance.
     */
    private SnapshotMetadata readSnapshotMetadata(File smf) throws IgniteCheckedException, IOException {
        SnapshotMetadata meta = readFromFile(smf);

        String smfName = smf.getName().substring(0, smf.getName().length() - SNAPSHOT_METAFILE_EXT.length());

        if (!U.maskForFileName(meta.consistentId()).equals(smfName)) {
            throw new IgniteException(
                "Error reading snapshot metadata [smfName=" + smfName + ", consId=" + U.maskForFileName(meta.consistentId())
            );
        }

        return meta;
    }

    /**
     * @param smf File to read.
     * @return Read metadata.
     * @param <T> Type of metadata.
     */
    public <T> T readFromFile(File smf) throws IgniteCheckedException, IOException {
        if (!smf.exists())
            throw new IgniteCheckedException("Snapshot metafile cannot be read due to it doesn't exist: " + smf);

        try (InputStream in = new BufferedInputStream(Files.newInputStream(smf.toPath()))) {
            return marsh.unmarshal(in, U.resolveClassLoader(cctx.gridConfig()));
        }
    }

    /**
     * @param snpName Snapshot name.
     * @param snpPath Snapshot directory path.
     * @return List of snapshot metadata for the given snapshot name on local node.
     * If snapshot has been taken from local node the snapshot metadata for given
     * local node will be placed on the first place.
     */
    public List<SnapshotMetadata> readSnapshotMetadatas(String snpName, @Nullable String snpPath) {
        A.notNullOrEmpty(snpName, "Snapshot name cannot be null or empty.");
        A.ensure(U.alphanumericUnderscore(snpName), "Snapshot name must satisfy the following name pattern: a-zA-Z0-9_");

        File snpDir = snapshotLocalDir(snpName, snpPath);

        if (!(snpDir.exists() && snpDir.isDirectory()))
            return Collections.emptyList();

        List<File> smfs = new ArrayList<>();

        try (DirectoryStream<Path> ds = Files.newDirectoryStream(snpDir.toPath())) {
            for (Path d : ds) {
                if (Files.isRegularFile(d) && d.getFileName().toString().toLowerCase().endsWith(SNAPSHOT_METAFILE_EXT))
                    smfs.add(d.toFile());
            }
        }
        catch (IOException e) {
            throw new IgniteException(e);
        }

        if (smfs.isEmpty())
            return Collections.emptyList();

        Map<String, SnapshotMetadata> metasMap = new HashMap<>();
        SnapshotMetadata prev = null;

        try {
            for (File smf : smfs) {
                SnapshotMetadata curr = readSnapshotMetadata(smf);

                if (prev != null && !prev.sameSnapshot(curr)) {
                    throw new IgniteException("Snapshot metadata files are from different snapshots " +
                        "[prev=" + prev + ", curr=" + curr + ']');
                }

                metasMap.put(curr.consistentId(), curr);

                prev = curr;
            }
        }
        catch (IgniteCheckedException | IOException e) {
            throw new IgniteException(e);
        }

        SnapshotMetadata currNodeSmf = metasMap.remove(cctx.localNode().consistentId().toString());

        // Snapshot metadata for the local node must be first in the result map.
        if (currNodeSmf == null)
            return new ArrayList<>(metasMap.values());
        else {
            List<SnapshotMetadata> result = new ArrayList<>();

            result.add(currNodeSmf);
            result.addAll(metasMap.values());

            return result;
        }
    }

    /**
     * @param snpName Snapshot name.
     * @return Collection of incremental snapshots metafiles.
     */
    public Collection<IncrementalSnapshotMetadata> readIncrementalSnapshotMetadatas(String snpName) {
        File[] incDirs = incrementalSnapshotsLocalRootDir(snpName, null)
            .listFiles((dir, name) -> INC_SNP_NAME_PATTERN.matcher(name).matches());

        if (incDirs == null)
            return Collections.emptyList();

        List<IncrementalSnapshotMetadata> metas = new ArrayList<>();

        try {
            for (File incDir: incDirs) {
                for (File metaFile: incDir.listFiles((dir, name) -> name.endsWith(SNAPSHOT_METAFILE_EXT)))
                    metas.add(readFromFile(metaFile));
            }
        }
        catch (IgniteCheckedException | IOException e) {
            throw new IgniteException(e);
        }

        return metas;
    }

    /** {@inheritDoc} */
    @Override public IgniteFuture<Void> createSnapshot(String name) {
        return createSnapshot(name, null, false, false);
    }

    /** {@inheritDoc} */
    @Override public IgniteFuture<Void> createIncrementalSnapshot(String name) {
        return createSnapshot(name, null, true, false);
    }

    /**
     * Create a consistent copy of all persistence cache groups from the whole cluster.
     *
     * @param name Snapshot unique name which satisfies the following name pattern [a-zA-Z0-9_].
     * @param snpPath Snapshot directory path.
     * @param incremental Incremental snapshot flag.
     * @param onlyPrimary If {@code true} snapshot only primary copies of partitions.
     * @return Future which will be completed when a process ends.
     */
    public IgniteFutureImpl<Void> createSnapshot(
        String name,
        @Nullable String snpPath,
        boolean incremental,
        boolean onlyPrimary
    ) {
        return createSnapshot(name, snpPath, null, incremental, onlyPrimary, false, false, false);
    }

    /**
     * Create a consistent copy of all persistence cache groups from the whole cluster.
     * Note, {@code encrypt} flag can be used only for cache dump.
     * Full snapshots store partition files itself.
     * So if cache is encrypted ({@link CacheConfiguration#isEncryptionEnabled()}{@code = true}) then snapshot files will be encrypted.
     * On the other hand, dumps stores only entry data and can be used fo in-memory caches.
     * So we provide an ability to encrypt dump content to protect data on the disk.
     *
     * @param name Snapshot unique name which satisfies the following name pattern [a-zA-Z0-9_].
     * @param snpPath Snapshot directory path.
     * @param cacheGrpNames Cache groups to include in snapshot or {@code null} to include all.
     * @param incremental Incremental snapshot flag.
     * @param onlyPrimary If {@code true} snapshot only primary copies of partitions.
     * @param dump If {@code true} cache dump must be created.
     * @param compress If {@code true} then compress partition files.
     * @param encrypt If {@code true} then content of dump encrypted.
     * @return Future which will be completed when a process ends.
     */
    public IgniteFutureImpl<Void> createSnapshot(
        String name,
        @Nullable String snpPath,
        @Nullable Collection<String> cacheGrpNames,
        boolean incremental,
        boolean onlyPrimary,
        boolean dump,
        boolean compress,
        boolean encrypt
    ) {
        A.notNullOrEmpty(name, "Snapshot name cannot be null or empty.");
        A.ensure(U.alphanumericUnderscore(name), "Snapshot name must satisfy the following name pattern: a-zA-Z0-9_");
        A.ensure(!(incremental && onlyPrimary), "Only primary not supported for incremental snapshots");
        A.ensure(!(dump && incremental), "Incremental dump not supported");
        A.ensure(!(cacheGrpNames != null && !dump), "Cache group names filter supported only for dump");
        A.ensure(!compress || dump, "Compression is supported only for dumps");

        try {
            cctx.kernalContext().security().authorize(ADMIN_SNAPSHOT);

            if (!cctx.kernalContext().state().clusterState().state().active())
                throw new IgniteException("Snapshot operation has been rejected. The cluster is inactive.");

            DiscoveryDataClusterState clusterState = cctx.kernalContext().state().clusterState();

            if (!clusterState.hasBaselineTopology())
                throw new IgniteException("Snapshot operation has been rejected. The baseline topology is not configured for cluster.");

            if (cctx.kernalContext().clientNode()) {
                ClusterNode crd = U.oldest(cctx.kernalContext().discovery().aliveServerNodes(), null);

                if (crd == null)
                    throw new IgniteException("There is no alive server nodes in the cluster");

                return new IgniteSnapshotFutureImpl(cctx.kernalContext().closure()
                    .callAsync(
                        BALANCE,
                        new CreateSnapshotCallable(name, cacheGrpNames, incremental, onlyPrimary, dump, compress, encrypt),
                        options(Collections.singletonList(crd)).withFailoverDisabled()
                    ));
            }

            A.ensure(!encrypt || dump, "Encryption key is supported only for dumps");
            A.ensure(
                !encrypt || cctx.gridConfig().getEncryptionSpi() != null,
                "Encryption SPI must be set to encrypt dump"
            );

            if (!CU.isPersistenceEnabled(cctx.gridConfig()) && !dump) {
                throw new IgniteException("Create snapshot request has been rejected. " +
                    "Snapshots on an in-memory clusters are not allowed.");
            }

            ClusterSnapshotFuture snpFut0;
            int incIdx = -1;

            synchronized (snpOpMux) {
                if (clusterSnpFut != null && !clusterSnpFut.isDone()) {
                    throw new IgniteException(
                        "Create snapshot request has been rejected. The previous snapshot operation was not completed."
                    );
                }

                if (clusterSnpReq != null)
                    throw new IgniteException("Create snapshot request has been rejected. Parallel snapshot processes are not allowed.");

                boolean snpExists = localSnapshotNames(snpPath).contains(name);

                if (!incremental && snpExists) {
                    throw new IgniteException("Create snapshot request has been rejected. " +
                        "Snapshot with given name already exists on local node.");
                }

                if (incremental) {
                    if (!cctx.gridConfig().getDataStorageConfiguration().isWalCompactionEnabled()) {
                        throw new IgniteException("Create incremental snapshot request has been rejected. " +
                            "WAL compaction must be enabled.");
                    }

                    if (!snpExists) {
                        throw new IgniteException("Create incremental snapshot request has been rejected. " +
                                "Base snapshot with given name doesn't exist on local node.");
                    }

                    incIdx = maxLocalIncrementSnapshot(name, snpPath) + 1;
                }

                if (isRestoring()) {
                    throw new IgniteException(
                        "Snapshot operation has been rejected. Cache group restore operation is currently in progress."
                    );
                }

                snpFut0 = new ClusterSnapshotFuture(UUID.randomUUID(), name, incIdx);

                clusterSnpFut = snpFut0;

                if (incremental)
                    lastSeenIncSnpFut = snpFut0;
                else
                    lastSeenSnpFut = snpFut0;
            }

            Set<String> cacheGrpNames0 = cacheGrpNames == null ? null : new HashSet<>(cacheGrpNames);

            List<String> grps = (dump ? cctx.cache().cacheGroupDescriptors().values() : cctx.cache().persistentGroups()).stream()
                .map(CacheGroupDescriptor::cacheOrGroupName)
                .filter(n -> cacheGrpNames0 == null || cacheGrpNames0.remove(n))
                .filter(cacheName -> cctx.cache().cacheType(cacheName) == CacheType.USER)
                .collect(Collectors.toList());

            if (!F.isEmpty(cacheGrpNames0))
                log.warning("Unknown cache groups will not be included in snapshot [grps=" + cacheGrpNames0 + ']');

            if (!dump)
                grps.add(METASTORAGE_CACHE_NAME);
            else if (grps.isEmpty())
                throw new IgniteException("Dump operation has been rejected. No cache group defined in cluster");

            List<ClusterNode> srvNodes = cctx.discovery().serverNodes(AffinityTopologyVersion.NONE);

            snpFut0.listen(() -> {
                if (snpFut0.error() == null)
                    recordSnapshotEvent(name, SNAPSHOT_FINISHED_MSG + grps, EVT_CLUSTER_SNAPSHOT_FINISHED);
                else {
                    String errMsgPref = snpFut0.error() instanceof SnapshotWarningException ? SNAPSHOT_FINISHED_WRN_MSG
                        : SNAPSHOT_FAILED_MSG;

                    recordSnapshotEvent(name, errMsgPref + snpFut0.error().getMessage(), EVT_CLUSTER_SNAPSHOT_FAILED);
                }
            });

            Set<UUID> bltNodeIds =
                new HashSet<>(F.viewReadOnly(srvNodes, F.node2id(), (node) -> CU.baselineNode(node, clusterState)));

            SnapshotOperationRequest snpOpReq = new SnapshotOperationRequest(
                    snpFut0.rqId,
                    cctx.localNodeId(),
                    name,
                    snpPath,
                    grps,
                    bltNodeIds,
                    incremental,
                    incIdx,
                    onlyPrimary,
                    dump,
                    compress,
                    encrypt
            );

            startSnpProc.start(snpFut0.rqId, snpOpReq);

            String msg = SNAPSHOT_STARTED_MSG + snpOpReq;

            recordSnapshotEvent(name, msg, EVT_CLUSTER_SNAPSHOT_STARTED);

            if (log.isInfoEnabled())
                log.info(msg);

            return new IgniteFutureImpl<>(snpFut0);
        }
        catch (Exception e) {
            recordSnapshotEvent(name, SNAPSHOT_FAILED_MSG + e.getMessage(), EVT_CLUSTER_SNAPSHOT_FAILED);

            U.error(log, SNAPSHOT_FAILED_MSG, e);

            ClusterSnapshotFuture errSnpFut = new ClusterSnapshotFuture(name, e);

            if (incremental)
                lastSeenIncSnpFut = errSnpFut;
            else
                lastSeenSnpFut = errSnpFut;

            return new IgniteFinishedFutureImpl<>(e);
        }
    }

    /** Writes a warning message if an incremental snapshot contains atomic caches. */
    void warnAtomicCachesInIncrementalSnapshot(String snpName, int incIdx, Collection<String> cacheGrps) {
        List<String> warnCaches = new ArrayList<>();

        for (String cacheGrp: cacheGrps) {
            CacheGroupContext cgctx = cctx.cache().cacheGroup(CU.cacheId(cacheGrp));

            if (cgctx != null && cgctx.hasAtomicCaches()) {
                for (GridCacheContext<?, ?> c : cgctx.caches()) {
                    CacheConfiguration<?, ?> ccfg = c.config();

                    if (ccfg.getAtomicityMode() == CacheAtomicityMode.ATOMIC && ccfg.getBackups() > 0)
                        warnCaches.add(ccfg.getName());
                }
            }
        }

        if (warnCaches.isEmpty())
            return;

        U.warn(log, "Incremental snapshot [snpName=" + snpName + ", incIdx=" + incIdx + "] contains ATOMIC caches with backups: "
            + warnCaches + ". Please note, incremental snapshots doesn't guarantee consistency of restored atomic caches. " +
            "It is highly recommended to verify these caches after restoring with the \"idle_verify\" command. " +
            "If it is needed it's possible to repair inconsistent partitions with the \"consistency\" command. " +
            "Please, check the \"Control Script\" section of Ignite docs for more information about these commands.");
    }

    /** {@inheritDoc} */
    @Override public IgniteFuture<Void> restoreSnapshot(String name, @Nullable Collection<String> grpNames) {
        return restoreSnapshot(name, null, grpNames, 0, DFLT_CHECK_ON_RESTORE);
    }

    /** {@inheritDoc} */
    @Override public IgniteFuture<Void> restoreSnapshot(
        String name,
        @Nullable Collection<String> grpNames,
        int incIdx
    ) {
        A.ensure(incIdx > 0, "Incremental snapshot index must be greater than 0.");

        return restoreSnapshot(name, null, grpNames, incIdx, DFLT_CHECK_ON_RESTORE);
    }

    /**
     * Restore cache group(s) from the snapshot.
     *
     * @param name Snapshot name.
     * @param snpPath Snapshot directory path.
     * @param grpNames Cache groups to be restored or {@code null} to restore all cache groups from the snapshot.
     * @return Future which will be completed when restore operation finished.
     */
    public IgniteFutureImpl<Void> restoreSnapshot(String name, @Nullable String snpPath, @Nullable Collection<String> grpNames) {
        return restoreSnapshot(name, snpPath, grpNames, 0, DFLT_CHECK_ON_RESTORE);
    }

    /**
     * Restore cache group(s) from the snapshot.
     *
     * @param name Snapshot name.
     * @param snpPath Snapshot directory path.
     * @param grpNames Cache groups to be restored or {@code null} to restore all cache groups from the snapshot.
     * @param incIdx Index of incremental snapshot.
     * @param check If {@code true} check snapshot before restore.
     * @return Future which will be completed when restore operation finished.
     */
    public IgniteFutureImpl<Void> restoreSnapshot(
        String name,
        @Nullable String snpPath,
        @Nullable Collection<String> grpNames,
        int incIdx,
        boolean check
    ) {
        A.notNullOrEmpty(name, "Snapshot name cannot be null or empty.");
        A.ensure(U.alphanumericUnderscore(name), "Snapshot name must satisfy the following name pattern: a-zA-Z0-9_");
        A.ensure(grpNames == null || !grpNames.isEmpty(), "List of cache group names cannot be empty.");

        cctx.kernalContext().security().authorize(ADMIN_SNAPSHOT);

        return restoreCacheGrpProc.start(name, snpPath, grpNames, incIdx, check);
    }

    /** {@inheritDoc} */
    @Override public void onReadyForReadWrite(ReadWriteMetastorage metaStorage) throws IgniteCheckedException {
        synchronized (snpOpMux) {
            this.metaStorage = metaStorage;

            if (recovered)
                removeLastMetaStorageKey();

            recovered = false;
        }
    }

    /** {@inheritDoc} */
    @Override public void onReadyForRead(ReadOnlyMetastorage metaStorage) throws IgniteCheckedException {
        restoreCacheGrpProc.cleanup();

        // Snapshot which has not been completed due to the local node crashed must be deleted.
        String snpName = (String)metaStorage.read(SNP_RUNNING_KEY);
        String snpDirName = snpName == null ? (String)metaStorage.read(SNP_RUNNING_DIR_KEY) : null;

        File snpDir = snpName != null
            ? snapshotLocalDir(snpName, null)
            : snpDirName != null
                ? new File(snpDirName)
                : null;

        if (snpDir == null)
            return;

        recovered = true;

        for (File tmp : ft.snapshotTempRoot().listFiles())
            U.delete(tmp);

        if (INC_SNP_NAME_PATTERN.matcher(snpDir.getName()).matches() && snpDir.getAbsolutePath().contains(INC_SNP_DIR))
            U.delete(snpDir);
        else
            deleteSnapshot(snpDir, pdsSettings);

        if (log.isInfoEnabled()) {
            log.info("Previous attempt to create snapshot fail due to the local node crash. All resources " +
                "related to snapshot operation have been deleted: " + snpDir.getName());
        }
    }

    /**
     * @param evt Discovery event to check.
     * @return {@code true} if exchange started by snapshot operation.
     */
    public static boolean isSnapshotOperation(DiscoveryEvent evt) {
        return !evt.eventNode().isClient() &&
            evt.type() == EVT_DISCOVERY_CUSTOM_EVT &&
            ((DiscoveryCustomEvent)evt).customMessage() instanceof SnapshotStartDiscoveryMessage;
    }

    /** {@inheritDoc} */
    @Override public void onDoneBeforeTopologyUnlock(GridDhtPartitionsExchangeFuture fut) {
        if (clusterSnpReq == null || cctx.kernalContext().clientNode() || !isSnapshotOperation(fut.firstEvent()))
            return;

        SnapshotOperationRequest snpReq = clusterSnpReq;

        if (snpReq.incremental())
            return;

        AbstractSnapshotFutureTask<?> task = locSnpTasks.get(snpReq.snapshotName());

        if (task == null)
            return;

        if (task.start()) {
            cctx.database().forceNewCheckpoint(String.format("Start snapshot operation: %s", snpReq.snapshotName()), lsnr -> {});

            // Schedule task on a checkpoint and wait when it starts.
            try {
                long start = U.currentTimeMillis();

                ((SnapshotFutureTask)task).started().get();

                if (log.isInfoEnabled()) {
                    log.info("Finished waiting for a synchronized checkpoint under topology lock " +
                        "[snpName=" + task.snapshotName() + ", time=" + (U.currentTimeMillis() - start) + "ms]");
                }
            }
            catch (IgniteCheckedException e) {
                U.error(log, "Fail to wait while cluster-wide snapshot operation started", e);
            }
        }
    }

    /**
     * @param rmtNodeId The remote node to connect to.
     * @param reqId Snapshot operation request ID.
     * @param snpName Snapshot name to request.
     * @param rmtSnpPath Snapshot directory path on the remote node.
     * @param parts Collection of pairs group and appropriate cache partition to be snapshot.
     * @param stopChecker Node stop or process interrupt checker.
     * @param partHnd Received partition handler.
     */
    public IgniteInternalFuture<Void> requestRemoteSnapshotFiles(
        UUID rmtNodeId,
        UUID reqId,
        String snpName,
        @Nullable String rmtSnpPath,
        Map<Integer, Set<Integer>> parts,
        BooleanSupplier stopChecker,
        BiConsumer<@Nullable File, @Nullable Throwable> partHnd
    ) throws IgniteCheckedException {
        assert U.alphanumericUnderscore(snpName) : snpName;
        assert partHnd != null;

        ClusterNode rmtNode = cctx.discovery().node(rmtNodeId);

        if (rmtNode == null) {
            throw new ClusterTopologyCheckedException("Snapshot remote request cannot be performed. " +
                "Remote node left the grid [rmtNodeId=" + rmtNodeId + ']');
        }

        RemoteSnapshotFilesRecevier fut =
            new RemoteSnapshotFilesRecevier(this, rmtNodeId, reqId, snpName, rmtSnpPath, parts, stopChecker, partHnd);

        snpRmtMgr.submit(fut);

        return fut;
    }

    /**
     * @param grps List of cache groups which will be destroyed.
     */
    public void onCacheGroupsStopped(List<Integer> grps) {
        Collection<AbstractSnapshotFutureTask<?>> tasks =
            F.view(locSnpTasks.values(), t -> t instanceof SnapshotFutureTask || t instanceof CreateDumpFutureTask);

        for (AbstractSnapshotFutureTask<?> sctx : tasks) {
            Set<Integer> retain = new HashSet<>(grps);

            retain.retainAll(sctx.affectedCacheGroups());

            if (!retain.isEmpty()) {
                sctx.acceptException(new IgniteCheckedException("Snapshot has been interrupted due to some of the required " +
                    "cache groups stopped: " + retain));
            }
        }
    }

    /**
     * @param consId Consistent node id.
     * @return Snapshot metadata file name.
     */
    public static String snapshotMetaFileName(String consId) {
        return U.maskForFileName(consId) + SNAPSHOT_METAFILE_EXT;
    }

    /**
     * @param snpDir The full path to the snapshot files.
     * @param folderName The node folder name, usually it's the same as the U.maskForFileName(consistentId).
     * @return Standalone kernal context related to the snapshot.
     * @throws IgniteCheckedException If fails.
     */
    public StandaloneGridKernalContext createStandaloneKernalContext(
        CompressionProcessor cmpProc,
        File snpDir,
        String folderName
    ) throws IgniteCheckedException {
        NodeFileTree ft = new NodeFileTree(snpDir, folderName);

        return new StandaloneGridKernalContext(log, cmpProc, ft.binaryMeta(), ft.marshaller());
    }

    /**
     * @param grpName Cache group name.
     * @param partId Partition id.
     * @param pageStore File page store to iterate over.
     * @return Iterator over partition.
     * @throws IgniteCheckedException If and error occurs.
     */
    public GridCloseableIterator<CacheDataRow> partitionRowIterator(
        GridKernalContext ctx,
        String grpName,
        int partId,
        FilePageStore pageStore
    ) throws IgniteCheckedException {
        CacheObjectContext coctx = new CacheObjectContext(ctx, grpName, null, false,
            false, false, false, false);

        GridCacheSharedContext<?, ?> sctx = GridCacheSharedContext.builder().build(ctx, null);

        return new DataPageIterator(sctx, coctx, pageStore, partId);
    }

    /**
     * @param snpName Snapshot name.
     * @param folderName The node folder name, usually it's the same as the U.maskForFileName(consistentId).
     * @param grpName Cache group name.
     * @param partId Partition id.
     * @param encrKeyProvider Encryption keys provider to create encrypted IO. If {@code null}, no encrypted IO is used.
     * @return Iterator over partition.
     * @throws IgniteCheckedException If and error occurs.
     */
    public GridCloseableIterator<CacheDataRow> partitionRowIterator(String snpName,
        String folderName,
        String grpName,
        int partId,
        @Nullable EncryptionCacheKeyProvider encrKeyProvider
    ) throws IgniteCheckedException {
        File snpDir = resolveSnapshotDir(snpName, null);

        File nodePath = new File(snpDir, databaseRelativePath(folderName));

        if (!nodePath.exists())
            throw new IgniteCheckedException("Consistent id directory doesn't exists: " + nodePath.getAbsolutePath());

        List<File> grps = cacheDirectories(nodePath, name -> name.equals(grpName));

        if (F.isEmpty(grps)) {
            throw new IgniteCheckedException(
                "The snapshot cache group not found [dir=" + snpDir.getAbsolutePath() + ", grpName=" + grpName + ']'
            );
        }

        if (grps.size() > 1) {
            throw new IgniteCheckedException(
                "The snapshot cache group directory cannot be uniquely identified [dir=" + snpDir.getAbsolutePath() +
                    ", grpName=" + grpName + ']'
            );
        }

        File snpPart = getPartitionFile(new File(snapshotLocalDir(snpName, null), databaseRelativePath(folderName)),
            grps.get(0).getName(), partId);

        int grpId = CU.cacheId(grpName);

        FilePageStore pageStore = (FilePageStore)storeMgr.getPageStoreFactory(grpId,
            encrKeyProvider == null || encrKeyProvider.getActiveKey(grpId) == null ? null : encrKeyProvider).
            createPageStore(getTypeByPartId(partId),
                snpPart::toPath,
                val -> {});

        GridCloseableIterator<CacheDataRow> partIter = partitionRowIterator(cctx.kernalContext(), grpName, partId, pageStore);

        return new GridCloseableIteratorAdapter<CacheDataRow>() {
            /** {@inheritDoc} */
            @Override protected CacheDataRow onNext() throws IgniteCheckedException {
                return partIter.nextX();
            }

            /** {@inheritDoc} */
            @Override protected boolean onHasNext() throws IgniteCheckedException {
                return partIter.hasNextX();
            }

            /** {@inheritDoc} */
            @Override protected void onClose() {
                U.closeQuiet(pageStore);
            }
        };
    }

    /**
     * @param snpName Unique snapshot name.
     * @param snpPath Snapshot path.
     * @param srcNodeId Node id which cause snapshot operation.
     * @param reqId Snapshot operation request ID.
     * @param parts Collection of pairs group and appropriate cache partition to be snapshot.
     * @param withMetaStorage {@code true} if all metastorage data must be also included into snapshot.
     * @param dump {@code true} if cache group dump must be created.
     * @param compress If {@code true} then compress partition files.
     * @param encrypt If {@code true} then content of dump encrypted.
     * @param snpSndr Factory which produces snapshot receiver instance.
     * @return Snapshot operation task which should be registered on checkpoint to run.
     */
    AbstractSnapshotFutureTask<?> registerSnapshotTask(
        String snpName,
        @Nullable String snpPath,
        UUID srcNodeId,
        UUID reqId,
        Map<Integer, Set<Integer>> parts,
        boolean withMetaStorage,
        boolean dump,
        boolean compress,
        boolean encrypt,
        SnapshotSender snpSndr
    ) {
        AbstractSnapshotFutureTask<?> task = registerTask(snpName, dump
            ? new CreateDumpFutureTask(cctx,
                srcNodeId,
                reqId,
                snpName,
                snapshotLocalDir(snpName, snpPath),
                ioFactory,
                transferRateLimiter,
                snpSndr,
                parts,
                compress,
                encrypt
            )
            : new SnapshotFutureTask(
                cctx, srcNodeId, reqId, snpName, ft.snapshotTempRoot(), ioFactory, snpSndr, parts, withMetaStorage, locBuff));

        if (!withMetaStorage) {
            for (Integer grpId : parts.keySet()) {
                if (!cctx.cache().isEncrypted(grpId))
                    continue;

                task.onDone(new IgniteCheckedException("Snapshot contains encrypted cache group " + grpId +
                    " but doesn't include metastore. Metastore is required because it holds encryption keys " +
                    "required to start with encrypted caches contained in the snapshot."));

                return task;
            }
        }

        return task;
    }

    /**
     * Registers a local snapshot task.
     *
     * @param task Snapshot operation task to be executed.
     * @return Snapshot operation task which should be registered.
     */
    private AbstractSnapshotFutureTask<?> registerTask(String rqId, AbstractSnapshotFutureTask<?> task) {
        if (!busyLock.enterBusy()) {
            return new SnapshotFinishedFutureTask(new IgniteCheckedException("Snapshot manager is stopping [locNodeId=" +
                cctx.localNodeId() + ']'));
        }

        try {
            AbstractSnapshotFutureTask<?> prev = locSnpTasks.putIfAbsent(rqId, task);

            if (prev != null)
                return new SnapshotFinishedFutureTask(new IgniteCheckedException("Snapshot with requested name is already scheduled: " +
                    rqId));

            if (log.isInfoEnabled()) {
                log.info("Snapshot task has been registered on local node [sctx=" + this +
                    ", task=" + task.getClass().getSimpleName() +
                    ", topVer=" + cctx.discovery().topologyVersionEx() + ']');
            }

            task.listen(() -> locSnpTasks.remove(rqId));

            return task;
        }
        finally {
            busyLock.leaveBusy();
        }
    }

    /** @return Current snapshot task. */
    public <T extends AbstractSnapshotFutureTask<?>> T currentSnapshotTask(Class<T> snpTaskCls) {
        SnapshotOperationRequest req = clusterSnpReq;

        if (req == null)
            return null;

        AbstractSnapshotFutureTask<?> task = locSnpTasks.get(req.snapshotName());

        if (task == null || task.getClass() != snpTaskCls)
            return null;

        return (T)task;
    }

    /**
     * @param factory Factory which produces {@link LocalSnapshotSender} implementation.
     */
    void localSnapshotSenderFactory(BiFunction<String, String, SnapshotSender> factory) {
        locSndrFactory = factory;
    }

    /**
     * @return Factory which produces {@link LocalSnapshotSender} implementation.
     */
    BiFunction<String, String, SnapshotSender> localSnapshotSenderFactory() {
        return locSndrFactory;
    }

    /**
     * @param factory Factory which produces {@link RemoteSnapshotSender} implementation.
     */
    void remoteSnapshotSenderFactory(BiFunction<String, UUID, SnapshotSender> factory) {
        rmtSndrFactory = factory;
    }

    /**
     * @param rqId Request id.
     * @param nodeId Node id.
     * @return Snapshot sender related to given node id.
     */
    RemoteSnapshotSender remoteSnapshotSenderFactory(String rqId, UUID nodeId) {
        return new RemoteSnapshotSender(log,
            cctx.kernalContext().pools().getSnapshotExecutorService(),
            cctx.gridIO().openTransmissionSender(nodeId, DFLT_INITIAL_SNAPSHOT_TOPIC),
            rqId);
    }

    /** @param snpLocDir Snapshot local directory. */
    public void writeSnapshotDirectoryToMetastorage(File snpLocDir) {
        cctx.database().checkpointReadLock();

        try {
            assert metaStorage != null && metaStorage.read(SNP_RUNNING_DIR_KEY) == null :
                "The previous snapshot hasn't been completed correctly";

            metaStorage.write(SNP_RUNNING_DIR_KEY, snpLocDir.getAbsolutePath());
        }
        catch (IgniteCheckedException e) {
            throw new IgniteException(e);
        }
        finally {
            cctx.database().checkpointReadUnlock();
        }
    }

    /** Snapshot finished successfully or already restored. Key can be removed. */
    private void removeLastMetaStorageKey() throws IgniteCheckedException {
        cctx.database().checkpointReadLock();

        try {
            metaStorage.remove(SNP_RUNNING_DIR_KEY);
            metaStorage.remove(SNP_RUNNING_KEY);
        }
        finally {
            cctx.database().checkpointReadUnlock();
        }
    }

    /** */
    private void removeDumpLock(String dumpName) throws IgniteCheckedException {
        File lock = new File(nodeDumpDirectory(snapshotLocalDir(dumpName, null), cctx), DUMP_LOCK);

        if (!lock.exists())
            return;

        if (!lock.delete())
            throw new IgniteCheckedException("Lock file can't be deleted: " + lock);
    }

    /** */
    public static File nodeDumpDirectory(File dumpDir, GridCacheSharedContext<?, ?> cctx) throws IgniteCheckedException {
        return new File(dumpDir, databaseRelativePath(cctx.kernalContext().pdsFolderResolver().resolveFolders().folderName()));
    }

    /**
     * Disables creation of incremental snapshots for the given cache group.
     *
     * @param metaStorage External metastorage, useful if the flag is set before cluster activation.
     * @param grpId Group ID.
     */
    public void disableIncrementalSnapshotsCreation(MetaStorage metaStorage, int grpId) {
        cctx.database().checkpointReadLock();

        try {
            metaStorage.write(incrementalSnapshotCreationDisabledKey(grpId), true);
        }
        catch (IgniteCheckedException e) {
            log.error("Failed to disable incremental snapshot creation for the cache group: " + grpId, e);
        }
        finally {
            cctx.database().checkpointReadUnlock();
        }
    }

    /**
     * Enables creation of incremental snapshots for the given cache groups.
     *
     * @param grpIds Group IDs.
     */
    private void enableIncrementalSnapshotsCreation(Collection<Integer> grpIds) {
        cctx.database().checkpointReadLock();

        try {
            for (int g: grpIds)
                metaStorage.remove(incrementalSnapshotCreationDisabledKey(g));
        }
        catch (IgniteCheckedException e) {
            log.error("Failed to allow incremental snapshot creation for group: " + grpIds, e);
        }
        finally {
            cctx.database().checkpointReadUnlock();
        }
    }

    /**
     * Convert cache group ID to key for {@link #INC_SNP_DISABLED_KEY_PREFIX} metastorage records.
     *
     * @param grpId Group ID.
     * @return Key.
     */
    public static String incrementalSnapshotCreationDisabledKey(int grpId) {
        return INC_SNP_DISABLED_KEY_PREFIX + grpId;
    }

    /**
     * @param snpName Snapshot name event related to.
     * @param msg Event message.
     * @param type Snapshot event type.
     */
    void recordSnapshotEvent(String snpName, String msg, int type) {
        if (!cctx.gridEvents().isRecordable(type) || !cctx.gridEvents().hasListener(type))
            return;

        cctx.kernalContext().closure().runLocalSafe(new GridPlainRunnable() {
            @Override public void run() {
                cctx.gridEvents().record(new SnapshotEvent(cctx.localNode(),
                    msg,
                    snpName,
                    type));
            }
        });
    }

    /**
     * @return The executor used to run snapshot tasks.
     */
    ExecutorService snapshotExecutorService() {
        return cctx.kernalContext().pools().getSnapshotExecutorService();
    }

    /**
     * @param ioFactory Factory to create IO interface over a page stores.
     */
    public void ioFactory(FileIOFactory ioFactory) {
        this.ioFactory = ioFactory;
    }

    /**
     * @return Factory to create IO interface over a page stores.
     */
    public FileIOFactory ioFactory() {
        return ioFactory;
    }

    /**
     * @param nodeId Remote node id on which requests has been registered.
     * @return Snapshot future related to given node id.
     */
    AbstractSnapshotFutureTask<?> lastScheduledSnapshotResponseRemoteTask(UUID nodeId) {
        return locSnpTasks.values().stream()
            .filter(t -> t instanceof SnapshotResponseRemoteFutureTask)
            .filter(t -> t.sourceNodeId().equals(nodeId))
            .findFirst()
            .orElse(null);
    }

    /**
     * @return Relative configured path of persistence data storage directory for the local node.
     * Example: {@code snapshotWorkDir/db/IgniteNodeName0}
     */
    static String databaseRelativePath(String folderName) {
        return Paths.get(DB_DEFAULT_FOLDER, folderName).toString();
    }

    /**
     * @param cfg Ignite configuration.
     * @return Snapshot directory resolved through given configuration.
     */
    public static File resolveSnapshotWorkDirectory(IgniteConfiguration cfg) {
        return resolveSnapshotWorkDirectory(cfg, true);
    }

    /**
     * @param cfg Ignite configuration.
     * @param create If {@code true} then create resolved directory if not exists.
     * @return Snapshot directory resolved through given configuration.
     */
    public static File resolveSnapshotWorkDirectory(IgniteConfiguration cfg, boolean create) {
        try {
            return U.resolveWorkDirectory(cfg.getWorkDirectory() == null ? U.defaultWorkDirectory() : cfg.getWorkDirectory(),
                cfg.getSnapshotPath(), false, create);
        }
        catch (IgniteCheckedException e) {
            throw new IgniteException(e);
        }
    }

    /**
     * @param factory Factory to produce FileIO access.
     * @param from Copy from file.
     * @param to Copy data to file.
     * @param length Number of bytes to copy from beginning.
     */
    static void copy(FileIOFactory factory, File from, File to, long length) {
        copy(factory, from, to, length, null);
    }

    /**
     * @param factory Factory to produce FileIO access.
     * @param from Copy from file.
     * @param to Copy data to file.
     * @param length Number of bytes to copy from beginning.
     * @param rateLimiter Transfer rate limiter.
     */
    static void copy(FileIOFactory factory, File from, File to, long length, @Nullable BasicRateLimiter rateLimiter) {
        try (FileIO src = factory.create(from, READ);
             FileChannel dest = new FileOutputStream(to).getChannel()) {
            if (src.size() < length) {
                throw new IgniteException("The source file to copy is not long enough " +
                    "[expected=" + length + ", actual=" + src.size() + ']');
            }

            boolean unlimited = rateLimiter == null || rateLimiter.isUnlimited();
            long written = 0;

            while (written < length) {
                if (unlimited) {
                    written += src.transferTo(written, length - written, dest);

                    continue;
                }

                long blockLen = Math.min(length - written, SNAPSHOT_LIMITED_TRANSFER_BLOCK_SIZE_BYTES);

                rateLimiter.acquire(blockLen);

                long blockWritten = 0;

                do {
                    blockWritten += src.transferTo(written + blockWritten, blockLen - blockWritten, dest);
                }
                while (blockWritten < blockLen);

                written += blockWritten;
            }
        }
        catch (IgniteInterruptedCheckedException e) {
            throw new IgniteInterruptedException((InterruptedException)e.getCause());
        }
        catch (IOException e) {
            throw new IgniteException(e);
        }
    }

    /**
     * @param taskCls Snapshot restore operation management task class.
     * @param snpName Snapshot name.
     */
    private IgniteFuture<Boolean> executeRestoreManagementTask(
        Class<? extends ComputeTask<String, Boolean>> taskCls,
        String snpName
    ) {
        cctx.kernalContext().security().authorize(ADMIN_SNAPSHOT);

        Collection<ClusterNode> bltNodes = F.view(cctx.discovery().serverNodes(AffinityTopologyVersion.NONE),
            (node) -> CU.baselineNode(node, cctx.kernalContext().state().clusterState()));

        return new IgniteFutureImpl<>(cctx.kernalContext().task().execute(
            taskCls,
            snpName,
            options(bltNodes)
        ));
    }

    /**
     * Checks that incremental snapshot can be created for given full snapshot and current cluster state.
     *
     * @param name Full snapshot name.
     * @param snpPath Snapshot path.
     * @param meta Full snapshot metadata.
     */
    private void checkIncrementalCanBeCreated(
        String name,
        @Nullable String snpPath,
        SnapshotMetadata meta
    ) throws IgniteCheckedException, IOException {
        File snpDir = snapshotLocalDir(name, snpPath);

        IgniteWriteAheadLogManager wal = cctx.wal();

        if (wal == null)
            throw new IgniteCheckedException("Create incremental snapshot request has been rejected. WAL must be enabled.");

        NodeFileTree ft = cctx.kernalContext().pdsFolderResolver().fileTree();

<<<<<<< HEAD
        if (ft.walArchiveEnabled())
=======
        if (!ft.walArchiveEnabled())
>>>>>>> ae1cad65
            throw new IgniteCheckedException("Create incremental snapshot request has been rejected. WAL archive must be enabled.");

        ensureHardLinkAvailable(ft.walArchive().toPath(), snpDir.toPath());

        Set<String> aliveNodesConsIds = cctx.discovery().aliveServerNodes()
            .stream()
            .map(node -> node.consistentId().toString())
            .collect(Collectors.toSet());

        for (String consId : meta.baselineNodes()) {
            if (!aliveNodesConsIds.contains(consId)) {
                throw new IgniteCheckedException("Create incremental snapshot request has been rejected. " +
                    "Node from full snapshot offline [consistentId=" + consId + ']');
            }
        }

        File rootSnpCachesDir = new File(snpDir, databaseRelativePath(meta.folderName()));

        for (int grpId : meta.cacheGroupIds()) {
            if (grpId == METASTORAGE_CACHE_ID)
                continue;

            if (metaStorage.read(incrementalSnapshotCreationDisabledKey(grpId)) != null) {
                throw new IgniteCheckedException("Create incremental snapshot request has been rejected. " +
                    "WAL was disabled since previous snapshot for cache group [groupId=" + grpId + ']');
            }

            CacheGroupContext gctx = cctx.kernalContext().cache().cacheGroup(grpId);

            if (gctx == null) {
                throw new IgniteCheckedException("Create incremental snapshot request has been rejected. " +
                    "Cache group destroyed [groupId=" + grpId + ']');
            }

            if (gctx.config().isEncryptionEnabled()) {
                throw new IgniteCheckedException("Create incremental snapshot request has been rejected. " +
                    "Encrypted cache groups not supported [groupId=" + grpId + ']');
            }

            List<File> snpCacheDir =
                cacheDirectories(rootSnpCachesDir, grpName -> gctx.cacheOrGroupName().equals(grpName));

            if (snpCacheDir.isEmpty()) {
                throw new IgniteCheckedException("Create incremental snapshot request has been rejected. " +
                    "Cache group directory not found [groupId=" + grpId + ']');
            }

            assert snpCacheDir.size() == 1 : "Single snapshot cache directory must be found";

            for (File snpDataFile : FilePageStoreManager.cacheDataFiles(snpCacheDir.get(0))) {
                StoredCacheData snpCacheData = GridLocalConfigManager.readCacheData(
                    snpDataFile,
                    cctx.kernalContext().marshallerContext().jdkMarshaller(),
                    cctx.kernalContext().config()
                );

                byte[] snpCacheDataBytes = Files.readAllBytes(snpDataFile.toPath());

                File nodeDataFile = new File(snpDataFile.getAbsolutePath().replace(
                    rootSnpCachesDir.getAbsolutePath(),
                    pdsSettings.persistentStoreNodePath().getAbsolutePath()
                ));

                if (!nodeDataFile.exists()) {
                    throw new IgniteCheckedException("Create incremental snapshot request has been rejected. " +
                        "Cache destroyed [cacheId=" + snpCacheData.cacheId() +
                        ", cacheName=" + snpCacheData.config().getName() + ']');
                }

                byte[] nodeCacheDataBytes = Files.readAllBytes(nodeDataFile.toPath());

                if (!Arrays.equals(snpCacheDataBytes, nodeCacheDataBytes)) {
                    throw new IgniteCheckedException(
                        cacheChangedException(snpCacheData.cacheId(), snpCacheData.config().getName())
                    );
                }
            }
        }
    }

    /**
     * Throw cache changed exception.
     *
     * @param cacheId Cache id.
     * @param name Cache name.
     */
    public static String cacheChangedException(int cacheId, String name) {
        return "Create incremental snapshot request has been rejected. " +
            "Cache changed [cacheId=" + cacheId + ", cacheName=" + name + ']';
    }

    /** @return Snapshot handlers. */
    protected SnapshotHandlers handlers() {
        return handlers;
    }

    /** @return Current incremental snapshot ID. */
    public @Nullable UUID incrementalSnapshotId() {
        return incSnpId;
    }

    /** Snapshot operation handlers. */
    protected static class SnapshotHandlers {
        /** Snapshot operation handlers. */
        private final Map<SnapshotHandlerType, List<SnapshotHandler<Object>>> handlers = new EnumMap<>(SnapshotHandlerType.class);

        /** Executor service used to invoke handlers in parallel. */
        private ExecutorService execSvc;

        /**
         * @param ctx Kernal context.
         * @param execSvc Executor service used to invoke handlers in parallel.
         */
        private void initialize(GridKernalContext ctx, ExecutorService execSvc) {
            this.execSvc = execSvc;

            // Register system default snapshot integrity check that is used before the restore operation.
            registerHandler(new SnapshotPartitionsVerifyHandler(ctx.cache().context()));

            // Register system default DataStreamer updates check.
            registerHandler(new DataStreamerUpdatesHandler());

            // Register system default page size and counters check that is used at the creation operation.
            registerHandler(new SnapshotPartitionsQuickVerifyHandler(ctx.cache().context()));

            // Register custom handlers.
            SnapshotHandler<Object>[] extHnds = (SnapshotHandler<Object>[])ctx.plugins().extensions(SnapshotHandler.class);

            if (extHnds == null)
                return;

            for (SnapshotHandler<Object> extHnd : extHnds)
                registerHandler(extHnd);
        }

        /**
         * @param type Type of snapshot operation handler.
         * @param ctx Snapshot operation handler context.
         * @return Results from all handlers with the specified type.
         * @throws IgniteCheckedException if parallel execution was failed.
         */
        protected @Nullable Map<String, SnapshotHandlerResult<Object>> invokeAll(
            SnapshotHandlerType type,
            SnapshotHandlerContext ctx
        ) throws IgniteCheckedException {
            List<SnapshotHandler<Object>> handlers = this.handlers.get(type);

            if (F.isEmpty(handlers))
                return null;

            if (handlers.size() == 1) {
                SnapshotHandler<Object> hnd = handlers.get(0);

                return F.asMap(hnd.getClass().getName(), invoke(hnd, ctx));
            }

            return U.doInParallel(
                execSvc,
                handlers,
                hnd -> new T2<>(hnd.getClass().getName(), invoke(hnd, ctx))
            ).stream().collect(Collectors.toMap(T2::getKey, T2::getValue));
        }

        /***
         * @param type Type of snapshot operation handler.
         * @param snpName Snapshot name.
         * @param res Results from all nodes and handlers with the specified type.
         * @param reqNodes Node IDs on which the handlers were executed.
         * @param wrnsHnd A handler of snapshot operation warnings.
         * @throws Exception If failed.
         */
        @SuppressWarnings({"rawtypes", "unchecked"})
        protected void completeAll(
            SnapshotHandlerType type,
            String snpName,
            Map<String, List<SnapshotHandlerResult<?>>> res,
            Collection<UUID> reqNodes,
            Consumer<List<String>> wrnsHnd
        ) throws Exception {
            if (res.isEmpty())
                return;

            List<SnapshotHandler<Object>> hnds = handlers.get(type);

            if (hnds == null || hnds.size() != res.size()) {
                throw new IgniteCheckedException("Snapshot handlers configuration mismatch (number of local snapshot " +
                    "handlers differs from the remote one). The current operation will be aborted " +
                    "[locHnds=" + (hnds == null ? "" : F.viewReadOnly(hnds, h -> h.getClass().getName()).toString()) +
                    ", rmtHnds=" + res.keySet() + "].");
            }

            List<String> wrns = new ArrayList<>();

            for (SnapshotHandler hnd : hnds) {
                List<SnapshotHandlerResult<?>> nodesRes = res.get(hnd.getClass().getName());

                if (nodesRes == null || nodesRes.size() < reqNodes.size()) {
                    Set<UUID> missing = new HashSet<>(reqNodes);

                    if (nodesRes != null)
                        missing.removeAll(F.viewReadOnly(nodesRes, r -> r.node().id()));

                    throw new IgniteCheckedException("Snapshot handlers configuration mismatch, " +
                        "\"" + hnd.getClass().getName() + "\" handler is missing on the remote node(s). " +
                        "The current operation will be aborted [missing=" + missing + "].");
                }

                try {
                    hnd.complete(snpName, nodesRes);
                }
                catch (SnapshotWarningException e) {
                    wrns.add(e.getMessage());
                }
            }

            if (!F.isEmpty(wrns))
                wrnsHnd.accept(wrns);
        }

        /**
         * Creates a result by invocation the handler.
         *
         * @param hnd Snapshot operation handler.
         * @param ctx Snapshot operation handler context.
         */
        private SnapshotHandlerResult<Object> invoke(SnapshotHandler<Object> hnd, SnapshotHandlerContext ctx) {
            try {
                return new SnapshotHandlerResult<>(hnd.invoke(ctx), null, ctx.localNode());
            }
            catch (Exception e) {
                U.error(null, "Error invoking snapshot handler", e);

                return new SnapshotHandlerResult<>(null, e, ctx.localNode());
            }
        }

        /** */
        private void registerHandler(SnapshotHandler hnd) {
            handlers.computeIfAbsent(hnd.type(), v -> new ArrayList<>()).add(hnd);
        }
    }

    /**
     * Ves pokrit assertami absolutely ves,
     * PageScan iterator in the ignite core est.
     */
    private static class DataPageIterator extends GridCloseableIteratorAdapter<CacheDataRow> {
        /** Serial version uid. */
        private static final long serialVersionUID = 0L;

        /** Page store to iterate over. */
        @GridToStringExclude
        private final PageStore store;

        /** Page store partition id. */
        private final int partId;

        /** Grid cache shared context. */
        private final GridCacheSharedContext<?, ?> sctx;

        /** Cache object context for key/value deserialization. */
        private final CacheObjectContext coctx;

        /** Buffer to read pages. */
        private final ByteBuffer locBuff;

        /** Buffer to read the rest part of fragmented rows. */
        private final ByteBuffer fragmentBuff;

        /** Total pages in the page store. */
        private final int pages;

        /**
         * Data row greater than page size contains with header and tail parts. Such pages with tails contain only part
         * of a cache key-value pair. These pages will be marked and skipped at the first partition iteration and
         * will be processed on the second partition iteration when all the pages with key-value headers defined.
         */
        private final BitSet tailPages;

        /** Pages which already read and must be skipped. */
        private final BitSet readPages;

        /** Batch of rows read through iteration. */
        private final Deque<CacheDataRow> rows = new LinkedList<>();

        /** */
        private final CompressionProcessor compressProc;

        /** {@code true} if the iteration though partition reached its end. */
        private boolean secondScanComplete;

        /**
         * Current partition page index for read. Due to we read the partition twice it
         * can't be greater than 2 * store.size().
         */
        private int currIdx;

        /**
         * During scanning a cache partition presented as {@code PageStore} we must guarantee the following:
         * all the pages of this storage remains unchanged during the Iterator remains opened, the stored data
         * keeps its consistency. We can't read the {@code PageStore} during an ongoing checkpoint over it.
         *
         * @param coctx Cache object context.
         * @param store Page store to read.
         * @param partId Partition id.
         * @throws IgniteCheckedException If fails.
         */
        public DataPageIterator(
            GridCacheSharedContext<?, ?> sctx,
            CacheObjectContext coctx,
            PageStore store,
            int partId
        ) throws IgniteCheckedException {
            this.store = store;
            this.partId = partId;
            this.coctx = coctx;
            this.sctx = sctx;
            compressProc = sctx.kernalContext().compress();

            store.ensure();
            pages = store.pages();
            tailPages = new BitSet(pages);
            readPages = new BitSet(pages);

            locBuff = ByteBuffer.allocateDirect(store.getPageSize())
                .order(ByteOrder.nativeOrder());
            fragmentBuff = ByteBuffer.allocateDirect(store.getPageSize())
                .order(ByteOrder.nativeOrder());
        }

        /** {@inheritDoc */
        @Override protected CacheDataRow onNext() throws IgniteCheckedException {
            if (secondScanComplete && rows.isEmpty())
                throw new NoSuchElementException("[partId=" + partId + ", store=" + store + ", skipPages=" + readPages + ']');

            return rows.poll();
        }

        /** {@inheritDoc */
        @Override protected boolean onHasNext() throws IgniteCheckedException {
            if (secondScanComplete && rows.isEmpty())
                return false;

            try {
                for (; currIdx < 2 * pages && rows.isEmpty(); currIdx++) {
                    boolean first = currIdx < pages;
                    int pageIdx = currIdx % pages;

                    if (readPages.get(pageIdx) || (!first && tailPages.get(pageIdx)))
                        continue;

                    if (!readPageFromStore(pageId(partId, FLAG_DATA, pageIdx), locBuff)) {
                        // Skip not FLAG_DATA pages.
                        setBit(readPages, pageIdx);

                        continue;
                    }

                    long pageAddr = bufferAddress(locBuff);
                    DataPageIO io = getPageIO(T_DATA, getVersion(pageAddr));
                    int freeSpace = io.getFreeSpace(pageAddr);
                    int rowsCnt = io.getDirectCount(pageAddr);

                    if (first) {
                        // Skip empty pages.
                        if (rowsCnt == 0) {
                            setBit(readPages, pageIdx);

                            continue;
                        }

                        // There is no difference between a page containing an incomplete DataRow fragment and
                        // the page where DataRow takes up all the free space. There is no dedicated
                        // flag for this case in page header.
                        // During the storage scan we can skip such pages at the first iteration over the partition file,
                        // since all the fragmented pages will be marked by BitSet array we will safely read the others
                        // on the second iteration.
                        if (freeSpace == 0 && rowsCnt == 1) {
                            DataPagePayload payload = io.readPayload(pageAddr, 0, locBuff.capacity());

                            long link = payload.nextLink();

                            if (link != 0)
                                setBit(tailPages, pageIndex(pageId(link)));

                            continue;
                        }
                    }

                    setBit(readPages, pageIdx);

                    for (int itemId = 0; itemId < rowsCnt; itemId++) {
                        DataRow row = new DataRow();

                        row.partition(partId);

                        row.initFromPageBuffer(
                            sctx,
                            coctx,
                            new IgniteThrowableFunction<Long, ByteBuffer>() {
                                @Override public ByteBuffer apply(Long nextPageId) throws IgniteCheckedException {
                                    boolean success = readPageFromStore(nextPageId, fragmentBuff);

                                    assert success : "Only FLAG_DATA pages allowed: " + toDetailString(nextPageId);

                                    // Fragment of page has been read, might be skipped further.
                                    setBit(readPages, pageIndex(nextPageId));

                                    return fragmentBuff;
                                }
                            },
                            locBuff,
                            itemId,
                            false,
                            CacheDataRowAdapter.RowData.FULL,
                            false);

                        rows.add(row);
                    }
                }

                if (currIdx == 2 * pages) {
                    secondScanComplete = true;

                    boolean set = true;

                    for (int j = 0; j < pages; j++)
                        set &= readPages.get(j);

                    assert set : "readPages=" + readPages + ", pages=" + pages;
                }

                return !rows.isEmpty();
            }
            catch (IgniteCheckedException e) {
                throw new IgniteCheckedException("Error during iteration through page store: " + this, e);
            }
        }

        /**
         * @param bitSet BitSet to change bit index.
         * @param idx Index of bit to change.
         */
        private static void setBit(BitSet bitSet, int idx) {
            boolean bit = bitSet.get(idx);

            assert !bit : "Bit with given index already set: " + idx;

            bitSet.set(idx);
        }

        /**
         * @param pageId Page id to read from store.
         * @param buff Buffer to read page into.
         * @return {@code true} if page read with given type flag.
         * @throws IgniteCheckedException If fails.
         */
        private boolean readPageFromStore(long pageId, ByteBuffer buff) throws IgniteCheckedException {
            buff.clear();

            boolean read = store.read(pageId, buff, true);

            assert read : toDetailString(pageId);

            if (PageIO.getCompressionType(buff) != CompressionProcessor.UNCOMPRESSED_PAGE)
                compressProc.decompressPage(buff, store.getPageSize());

            return getType(buff) == flag(pageId);
        }

        /** {@inheritDoc} */
        @Override public String toString() {
            return S.toString(DataPageIterator.class, this, super.toString());
        }
    }

    /** Remote snapshot future which tracks remote snapshot transmission result. */
    private static class RemoteSnapshotFilesRecevier extends GridFutureAdapter<Void> {
        /** Snapshot name to create. */
        private final String reqId = RMT_SNAPSHOT_PREFIX + U.maskForFileName(UUID.randomUUID().toString());

        /** Ignite snapshot manager. */
        private final IgniteSnapshotManager snpMgr;

        /** Initial message to send request. */
        private final SnapshotFilesRequestMessage initMsg;

        /** Remote node id to request snapshot from. */
        private final UUID rmtNodeId;

        /** Process interrupt checker. */
        private final BooleanSupplier stopChecker;

        /** Partition handler given by request initiator. */
        private final BiConsumer<File, Throwable> partHnd;

        /** Temporary working directory for consuming partitions. */
        private final Path dir;

        /** Counter which show how many partitions left to be received. */
        private final AtomicInteger partsLeft = new AtomicInteger(-1);

        /**
         * @param snpMgr Ignite snapshot manager.
         * @param rmtNodeId Remote node to request snapshot from.
         * @param reqId Snapshot operation request ID.
         * @param snpName Snapshot name to request.
         * @param rmtSnpPath Snapshot directory path on the remote node.
         * @param parts Cache group and partitions to request.
         * @param stopChecker Process interrupt checker.
         * @param partHnd Partition handler.
         */
        public RemoteSnapshotFilesRecevier(
            IgniteSnapshotManager snpMgr,
            UUID rmtNodeId,
            UUID reqId,
            String snpName,
            @Nullable String rmtSnpPath,
            Map<Integer, Set<Integer>> parts,
            BooleanSupplier stopChecker,
            BiConsumer<@Nullable File, @Nullable Throwable> partHnd
        ) {
            dir = Paths.get(snpMgr.ft.snapshotTempRoot().getAbsolutePath(), this.reqId);
            initMsg = new SnapshotFilesRequestMessage(this.reqId, reqId, snpName, rmtSnpPath, parts);

            this.snpMgr = snpMgr;
            this.rmtNodeId = rmtNodeId;
            this.stopChecker = stopChecker;
            this.partHnd = partHnd;
        }

        /** Initiate handler by sending request message. */
        public synchronized void init() {
            if (isDone())
                return;

            try {
                ClusterNode rmtNode = snpMgr.cctx.discovery().node(rmtNodeId);

                if (rmtNode == null) {
                    throw new ClusterTopologyCheckedException("Snapshot remote request cannot be performed. " +
                        "Remote node left the grid [rmtNodeId=" + rmtNodeId + ']');
                }

                snpMgr.cctx.gridIO().sendOrderedMessage(rmtNode,
                    DFLT_INITIAL_SNAPSHOT_TOPIC,
                    initMsg,
                    SYSTEM_POOL,
                    Long.MAX_VALUE,
                    true);

                if (snpMgr.log.isInfoEnabled()) {
                    snpMgr.log.info("Snapshot request is sent to the remote node [rmtNodeId=" + rmtNodeId +
                        ", snpName=" + initMsg.snapshotName() + ", rqId=" + reqId + ']');
                }
            }
            catch (Throwable t) {
                onDone(t);
            }
        }

        /**
         * @param ex Exception occurred during receiving files.
         */
        public synchronized void acceptException(Throwable ex) {
            if (isDone())
                return;

            try {
                partHnd.accept(null, ex);
            }
            catch (Throwable t) {
                ex.addSuppressed(t);
            }

            onDone(ex);
        }

        /**
         * @param part Received file which needs to be handled.
         */
        public synchronized void acceptFile(File part) {
            if (isDone())
                return;

            if (stopChecker.getAsBoolean()) {
                TransmissionCancelledException err =
                    new TransmissionCancelledException("Future cancelled prior to the all requested partitions processed.");

                acceptException(err);

                throw err;
            }

            try {
                partHnd.accept(part, null);
            }
            catch (IgniteInterruptedException e) {
                throw new TransmissionCancelledException(e.getMessage());
            }

            partsLeft.decrementAndGet();
        }

        /** {@inheritDoc} */
        @Override protected synchronized boolean onDone(@Nullable Void res, @Nullable Throwable err, boolean cancel) {
            U.delete(dir);

            return super.onDone(res, err, cancel);
        }

        /** {@inheritDoc} */
        @Override public boolean equals(Object o) {
            if (this == o)
                return true;

            if (o == null || getClass() != o.getClass())
                return false;

            RemoteSnapshotFilesRecevier fut = (RemoteSnapshotFilesRecevier)o;

            return Objects.equals(reqId, fut.reqId);
        }

        /** {@inheritDoc} */
        @Override public int hashCode() {
            return reqId.hashCode();
        }

        /** {@inheritDoc} */
        @Override public String toString() {
            return S.toString(RemoteSnapshotFilesRecevier.class, this);
        }
    }

    /**
     * This manager is responsible for requesting and handling snapshots from a remote node. Each snapshot request
     * processed asynchronously but strictly one by one.
     */
    private class SequentialRemoteSnapshotManager implements TransmissionHandler, GridMessageListener {
        /** A task currently being executed and must be explicitly finished. */
        private volatile RemoteSnapshotFilesRecevier active;

        /** Queue of asynchronous tasks to execute. */
        private final Queue<RemoteSnapshotFilesRecevier> queue = new ConcurrentLinkedDeque<>();

        /** {@code true} if the node is stopping. */
        private boolean stopping;

        /**  @param next New task for scheduling. */
        public void submit(IgniteSnapshotManager.RemoteSnapshotFilesRecevier next) {
            assert next != null;

            synchronized (this) {
                if (stopping) {
                    next.acceptException(new IgniteException(SNP_NODE_STOPPING_ERR_MSG));

                    return;
                }

                if (active != null && !active.isDone()) {
                    queue.offer(next);

                    return;
                }

                active = next;

                active.listen(this::scheduleNext);
            }

            next.init();
        }

        /** Schedule next async receiver. */
        private void scheduleNext() {
            RemoteSnapshotFilesRecevier next = queue.poll();

            while (next != null && next.isDone())
                next = queue.poll();

            if (next == null) {
                active = null;

                return;
            }

            submit(next);
        }

        /** Stopping handler. */
        public void stop() {
            synchronized (this) {
                stopping = true;
            }

            IgniteException ex = new IgniteException(SNP_NODE_STOPPING_ERR_MSG);

            RemoteSnapshotFilesRecevier r;

            while ((r = queue.poll()) != null)
                r.acceptException(ex);

            if (active != null)
                active.acceptException(ex);
        }

        /** @param nodeId A node left the cluster. */
        public void onNodeLeft(UUID nodeId) {
            ClusterTopologyCheckedException ex = new ClusterTopologyCheckedException("The node from which a snapshot has been " +
                "requested left the grid");

            queue.forEach(r -> {
                if (r.stopChecker.getAsBoolean() || r.rmtNodeId.equals(nodeId))
                    r.acceptException(ex);
            });

            RemoteSnapshotFilesRecevier task = active;

            if (task != null && !task.isDone() && (task.stopChecker.getAsBoolean() || task.rmtNodeId.equals(nodeId)))
                task.acceptException(ex);
        }

        /** {@inheritDoc} */
        @Override public void onMessage(UUID nodeId, Object msg, byte plc) {
            if (!busyLock.enterBusy())
                return;

            try {
                if (msg instanceof SnapshotFilesRequestMessage) {
                    SnapshotFilesRequestMessage reqMsg0 = (SnapshotFilesRequestMessage)msg;
                    String rqId = reqMsg0.id();
                    String snpName = reqMsg0.snapshotName();

                    try {
                        synchronized (this) {
                            AbstractSnapshotFutureTask<?> task = lastScheduledSnapshotResponseRemoteTask(nodeId);

                            if (task != null) {
                                // Task will also be removed from local map due to the listener on future done.
                                task.cancel();

                                log.info("Snapshot request has been cancelled due to another request received " +
                                    "[prevSnpResp=" + task + ", msg0=" + reqMsg0 + ']');
                            }
                        }

                        AbstractSnapshotFutureTask<?> task = registerTask(rqId,
                            new SnapshotResponseRemoteFutureTask(cctx,
                                nodeId,
                                reqMsg0.requestId(),
                                snpName,
                                reqMsg0.snapshotPath(),
                                rmtSndrFactory.apply(rqId, nodeId),
                                reqMsg0.parts()));

                        task.listen(() -> {
                            if (task.error() == null)
                                return;

                            U.error(log, "Failed to process request of creating a snapshot " +
                                "[from=" + nodeId + ", msg=" + reqMsg0 + ']', task.error());

                            try {
                                cctx.gridIO().sendToCustomTopic(nodeId,
                                    DFLT_INITIAL_SNAPSHOT_TOPIC,
                                    new SnapshotFilesFailureMessage(reqMsg0.id(), task.error().getMessage()),
                                    SYSTEM_POOL);
                            }
                            catch (IgniteCheckedException ex0) {
                                U.error(log, "Fail to send the response message with processing snapshot request " +
                                    "error [request=" + reqMsg0 + ", nodeId=" + nodeId + ']', ex0);
                            }
                        });

                        task.start();
                    }
                    catch (Throwable t) {
                        U.error(log, "Error processing snapshot file request message " +
                            "error [request=" + reqMsg0 + ", nodeId=" + nodeId + ']', t);

                        cctx.gridIO().sendToCustomTopic(nodeId,
                            DFLT_INITIAL_SNAPSHOT_TOPIC,
                            new SnapshotFilesFailureMessage(reqMsg0.id(), t.getMessage()),
                            SYSTEM_POOL);
                    }
                }
                else if (msg instanceof SnapshotFilesFailureMessage) {
                    SnapshotFilesFailureMessage respMsg0 = (SnapshotFilesFailureMessage)msg;

                    RemoteSnapshotFilesRecevier task = active;

                    if (task == null || !task.reqId.equals(respMsg0.id())) {
                        if (log.isInfoEnabled()) {
                            log.info("A stale snapshot response message has been received. Will be ignored " +
                                "[fromNodeId=" + nodeId + ", response=" + respMsg0 + ']');
                        }

                        return;
                    }

                    if (respMsg0.errorMessage() != null) {
                        task.acceptException(new IgniteCheckedException("Request cancelled. The snapshot operation stopped " +
                            "on the remote node with an error: " + respMsg0.errorMessage()));
                    }
                }
            }
            catch (Throwable e) {
                U.error(log, "Processing snapshot request from remote node fails with an error", e);

                cctx.kernalContext().failure().process(new FailureContext(FailureType.CRITICAL_ERROR, e));
            }
            finally {
                busyLock.leaveBusy();
            }
        }

        /** {@inheritDoc} */
        @Override public void onEnd(UUID nodeId) {
            RemoteSnapshotFilesRecevier task = active;

            if (task == null)
                return;

            assert task.partsLeft.get() == 0 : task;
            assert task.rmtNodeId.equals(nodeId);

            if (log.isInfoEnabled()) {
                log.info("Requested snapshot from remote node has been fully received " +
                    "[rqId=" + task.reqId + ", task=" + task + ']');
            }

            task.onDone((Void)null);
        }

        /** {@inheritDoc} */
        @Override public void onException(UUID nodeId, Throwable ex) {
            RemoteSnapshotFilesRecevier task = active;

            if (task == null)
                return;

            assert task.rmtNodeId.equals(nodeId);

            task.acceptException(ex);
        }

        /** {@inheritDoc} */
        @Override public String filePath(UUID nodeId, TransmissionMeta fileMeta) {
            Integer partId = (Integer)fileMeta.params().get(SNP_PART_ID_PARAM);
            String cacheDirName = (String)fileMeta.params().get(SNP_CACHE_DIR_NAME_PARAM);
            String rqId = (String)fileMeta.params().get(RQ_ID_NAME_PARAM);
            Integer partsCnt = (Integer)fileMeta.params().get(SNP_PARTITIONS_CNT);

            RemoteSnapshotFilesRecevier task = active;

            if (task == null || task.isDone() || !task.reqId.equals(rqId)) {
                throw new TransmissionCancelledException("Stale snapshot transmission will be ignored " +
                    "[rqId=" + rqId + ", meta=" + fileMeta + ", task=" + task + ']');
            }

            assert task.reqId.equals(rqId) && task.rmtNodeId.equals(nodeId) :
                "Another transmission in progress [task=" + task + ", nodeId=" + rqId + ']';

            busyLock.enterBusy();

            try {
                task.partsLeft.compareAndSet(-1, partsCnt);

                File cacheDir = FilePageStoreManager.cacheWorkDir(storeMgr.workDir(), cacheDirName);

                File tmpCacheDir = U.resolveWorkDirectory(storeMgr.workDir().getAbsolutePath(),
                    formatTmpDirName(cacheDir).getName(), false);

                return Paths.get(tmpCacheDir.getAbsolutePath(), getPartitionFileName(partId)).toString();
            }
            catch (IgniteCheckedException e) {
                throw new IgniteException(e);
            }
            finally {
                busyLock.leaveBusy();
            }
        }

        /** {@inheritDoc} */
        @Override public Consumer<ByteBuffer> chunkHandler(UUID nodeId, TransmissionMeta initMeta) {
            throw new UnsupportedOperationException("Loading file by chunks is not supported: " + nodeId);
        }

        /** {@inheritDoc} */
        @Override public Consumer<File> fileHandler(UUID nodeId, TransmissionMeta initMeta) {
            Integer grpId = (Integer)initMeta.params().get(SNP_GRP_ID_PARAM);
            Integer partId = (Integer)initMeta.params().get(SNP_PART_ID_PARAM);
            String rqId = (String)initMeta.params().get(RQ_ID_NAME_PARAM);

            assert grpId != null;
            assert partId != null;
            assert rqId != null;

            RemoteSnapshotFilesRecevier task = active;

            if (task == null || task.isDone() || !task.reqId.equals(rqId)) {
                throw new TransmissionCancelledException("Stale snapshot transmission will be ignored " +
                    "[rqId=" + rqId + ", meta=" + initMeta + ", task=" + task + ']');
            }

            return new Consumer<File>() {
                @Override public void accept(File file) {
                    RemoteSnapshotFilesRecevier task0 = active;

                    if (task0 == null || !task0.equals(task) || task0.isDone()) {
                        throw new TransmissionCancelledException("Snapshot request is cancelled [rqId=" + rqId +
                            ", grpId=" + grpId + ", partId=" + partId + ']');
                    }

                    if (!busyLock.enterBusy())
                        throw new IgniteException(SNP_NODE_STOPPING_ERR_MSG);

                    try {
                        task0.acceptFile(file);
                    }
                    finally {
                        busyLock.leaveBusy();
                    }
                }
            };
        }
    }

    /**
     *
     */
    private static class RemoteSnapshotSender extends SnapshotSender {
        /** The sender which sends files to remote node. */
        private final GridIoManager.TransmissionSender sndr;

        /** Snapshot name. */
        private final String rqId;

        /** The number of cache partition files expected to be processed. */
        private int partsCnt;

        /**
         * @param log Ignite logger.
         * @param sndr File sender instance.
         * @param rqId Snapshot name.
         */
        public RemoteSnapshotSender(
            IgniteLogger log,
            Executor exec,
            GridIoManager.TransmissionSender sndr,
            String rqId
        ) {
            super(log, exec);

            this.sndr = sndr;
            this.rqId = rqId;
        }

        /** {@inheritDoc} */
        @Override protected void init(int partsCnt) {
            this.partsCnt = partsCnt;
        }

        /** {@inheritDoc} */
        @Override public void sendPart0(File part, String cacheDirName, GroupPartitionId pair, Long len) {
            try {
                assert part.exists();
                assert len > 0 : "Requested partitions has incorrect file length " +
                    "[pair=" + pair + ", cacheDirName=" + cacheDirName + ']';

                sndr.send(part, 0, len, transmissionParams(rqId, cacheDirName, pair), TransmissionPolicy.FILE);

                if (log.isInfoEnabled()) {
                    log.info("Partition file has been sent [part=" + part.getName() + ", pair=" + pair +
                        ", grpName=" + cacheGroupName(new File(cacheDirName)) + ", length=" + len + ']');
                }
            }
            catch (TransmissionCancelledException e) {
                if (log.isInfoEnabled()) {
                    log.info("Transmission partition file has been interrupted [part=" + part.getName() +
                        ", pair=" + pair + ']');
                }
            }
            catch (IgniteCheckedException | InterruptedException | IOException e) {
                U.error(log, "Error sending partition file [part=" + part.getName() + ", pair=" + pair +
                    ", length=" + len + ']', e);

                throw new IgniteException(e);
            }
        }

        /** {@inheritDoc} */
        @Override public void sendDelta0(File delta, String cacheDirName, GroupPartitionId pair) {
            throw new UnsupportedOperationException("Sending files by chunks of data is not supported: " + delta.getAbsolutePath());
        }

        /**
         * @param cacheDirName Cache directory name.
         * @param pair Cache group id with corresponding partition id.
         * @return Map of params.
         */
        private Map<String, Serializable> transmissionParams(String rqId, String cacheDirName,
            GroupPartitionId pair) {
            Map<String, Serializable> params = new HashMap<>();

            params.put(SNP_GRP_ID_PARAM, pair.getGroupId());
            params.put(SNP_PART_ID_PARAM, pair.getPartitionId());
            params.put(SNP_CACHE_DIR_NAME_PARAM, cacheDirName);
            params.put(RQ_ID_NAME_PARAM, rqId);
            params.put(SNP_PARTITIONS_CNT, partsCnt);

            return params;
        }

        /** {@inheritDoc} */
        @Override public void close0(@Nullable Throwable th) {
            U.closeQuiet(sndr);

            if (th == null) {
                if (log.isInfoEnabled())
                    log.info("The remote snapshot sender closed normally [snpName=" + rqId + ']');
            }
            else {
                U.warn(log, "The remote snapshot sender closed due to an error occurred while processing " +
                    "snapshot operation [snpName=" + rqId + ']', th);
            }
        }
    }

    /**
     * Snapshot sender which writes all data to local directory.
     */
    private class LocalSnapshotSender extends SnapshotSender {
        /** Local snapshot directory. */
        private final File snpLocDir;

        /** Local node snapshot directory calculated on snapshot directory. */
        private File dbDir;

        /** Size of page. */
        private final int pageSize;

        /** Delta iterator factory. */
        private final Factory<File, FileIOFactory, DeltaIterator> deltaIterFactory =
            sequentialWrite() ? DeltaSortedIterator::new : DeltaIterator::new;

        /**
         * @param snpName Snapshot name.
         * @param snpPath Snapshot directory path.
         */
        public LocalSnapshotSender(String snpName, @Nullable String snpPath) {
            super(IgniteSnapshotManager.this.log, cctx.kernalContext().pools().getSnapshotExecutorService());

            snpLocDir = snapshotLocalDir(snpName, snpPath);
            pageSize = cctx.kernalContext().config().getDataStorageConfiguration().getPageSize();
        }

        /** {@inheritDoc} */
        @Override protected void init(int partsCnt) {
            dbDir = new File(snpLocDir, databaseRelativePath(pdsSettings.folderName()));

            if (dbDir.exists()) {
                throw new IgniteException("Snapshot with given name already exists " +
                    "[snpName=" + snpLocDir.getName() + ", absPath=" + dbDir.getAbsolutePath() + ']');
            }

            writeSnapshotDirectoryToMetastorage(snpLocDir);

            try {
                U.ensureDirectory(dbDir, "snapshot work directory for a local snapshot sender", log);
            }
            catch (IgniteCheckedException e) {
                throw new IgniteException(e);
            }
        }

        /** {@inheritDoc} */
        @Override public void sendCacheConfig0(File ccfg, String cacheDirName) {
            assert dbDir != null;

            try {
                File cacheDir = U.resolveWorkDirectory(dbDir.getAbsolutePath(), cacheDirName, false);

                File targetCacheCfg = new File(cacheDir, ccfg.getName());

                copy(ioFactory, ccfg, targetCacheCfg, ccfg.length(), transferRateLimiter);

                StoredCacheData cacheData = locCfgMgr.readCacheData(targetCacheCfg);

                if (cacheData.config().isEncryptionEnabled()) {
                    EncryptionSpi encSpi = cctx.kernalContext().config().getEncryptionSpi();

                    GroupKey gKey = cctx.kernalContext().encryption().getActiveKey(CU.cacheGroupId(cacheData.config()));

                    cacheData.groupKeyEncrypted(new GroupKeyEncrypted(gKey.id(), encSpi.encryptKey(gKey.key())));

                    locCfgMgr.writeCacheData(cacheData, targetCacheCfg);
                }
            }
            catch (IgniteCheckedException e) {
                throw new IgniteException(e);
            }
        }

        /** {@inheritDoc} */
        @Override public void sendMarshallerMeta0(List<Map<Integer, MappedName>> mappings) {
            if (mappings == null)
                return;

            try {
                saveMappings(cctx.kernalContext(), mappings, snpLocDir);
            }
            catch (IgniteCheckedException e) {
                throw new IgniteException(e);
            }
        }

        /** {@inheritDoc} */
        @Override public void sendBinaryMeta0(Collection<BinaryType> types) {
            if (types == null)
                return;

            cctx.kernalContext().cacheObjects().saveMetadata(types, snpLocDir);
        }

        /** {@inheritDoc} */
        @Override public void sendPart0(File part, String cacheDirName, GroupPartitionId pair, Long len) {
            try {
                if (len == 0)
                    return;

                File cacheDir = U.resolveWorkDirectory(dbDir.getAbsolutePath(), cacheDirName, false);

                File snpPart = new File(cacheDir, part.getName());

                if (!snpPart.exists() || snpPart.delete())
                    snpPart.createNewFile();

                copy(ioFactory, part, snpPart, len, transferRateLimiter);

                if (log.isDebugEnabled()) {
                    log.debug("Partition has been snapshot [snapshotDir=" + dbDir.getAbsolutePath() +
                        ", cacheDirName=" + cacheDirName + ", part=" + part.getName() +
                        ", length=" + part.length() + ", snapshot=" + snpPart.getName() + ']');
                }
            }
            catch (IOException | IgniteCheckedException ex) {
                throw new IgniteException(ex);
            }
        }

        /** {@inheritDoc} */
        @Override public void sendDelta0(File delta, String cacheDirName, GroupPartitionId pair) {
            File snpPart = getPartitionFile(dbDir, cacheDirName, pair.getPartitionId());

            if (log.isDebugEnabled()) {
                log.debug("Start partition snapshot recovery with the given delta page file [part=" + snpPart +
                    ", delta=" + delta + ']');
            }

            boolean encrypted = cctx.cache().isEncrypted(pair.getGroupId());

            FileIOFactory ioFactory = encrypted ? ((FilePageStoreManager)cctx.pageStore())
                .encryptedFileIoFactory(IgniteSnapshotManager.this.ioFactory, pair.getGroupId()) :
                IgniteSnapshotManager.this.ioFactory;

            try (DeltaIterator deltaIter = deltaIterFactory.create(delta, ioFactory);
                 FilePageStore pageStore = (FilePageStore)storeMgr.getPageStoreFactory(pair.getGroupId(), encrypted)
                     .createPageStore(getTypeByPartId(pair.getPartitionId()), snpPart::toPath, v -> {})
            ) {
                pageStore.beginRecover();

                while (deltaIter.hasNext()) {
                    transferRateLimiter.acquire(pageSize);

                    ByteBuffer page = deltaIter.next();
                    long pageId = PageIO.getPageId(page);

                    pageStore.write(pageId, page, 0, false);
                }

                pageStore.finishRecover();
            }
            catch (IOException | IgniteCheckedException e) {
                throw new IgniteException(e);
            }
        }

        /** {@inheritDoc} */
        @Override protected void close0(@Nullable Throwable th) {
            if (th == null) {
                if (log.isInfoEnabled())
                    log.info("The Local snapshot sender closed. All resources released [dbNodeSnpDir=" + dbDir + ']');
            }
            else {
                deleteSnapshot(snpLocDir, pdsSettings);

                if (log.isDebugEnabled())
                    log.debug("Local snapshot sender closed due to an error occurred: " + th.getMessage());
            }
        }
    }

    /** Delta file iterator. */
    private class DeltaIterator implements Iterator<ByteBuffer>, Closeable {
        /** Delta file. */
        protected final File delta;

        /** Delta file IO. */
        private final FileIO fileIo;

        /** Delta file length. */
        protected final long totalBytes;

        /** */
        protected final int pageSize;

        /** Pages count written to a delta file. */
        protected final int pagesCnt;

        /** */
        protected final ByteBuffer pageBuf;

        /** */
        private long pos;

        /** */
        DeltaIterator(File delta, FileIOFactory ioFactory) throws IOException {
            pageSize = cctx.kernalContext().config().getDataStorageConfiguration().getPageSize();

            this.delta = delta;

            fileIo = ioFactory.create(delta, READ);

            totalBytes = fileIo.size();

            assert totalBytes % pageSize == 0 : "Given file with delta pages has incorrect size: " + totalBytes;

            pagesCnt = (int)(totalBytes / pageSize);

            pageBuf = ByteBuffer.allocate(pageSize).order(ByteOrder.nativeOrder());
        }

        /** {@inheritDoc} */
        @Override public boolean hasNext() {
            return pos < totalBytes;
        }

        /** {@inheritDoc} */
        @Override public ByteBuffer next() {
            if (!hasNext())
                throw new NoSuchElementException();

            readPage(pos);

            pos += pageSize;

            return pageBuf;
        }

        /** Reads a page from the delta file from the given position. */
        protected void readPage(long pos) {
            pageBuf.clear();

            try {
                long read = fileIo.readFully(pageBuf, pos);

                assert read == pageBuf.capacity();
            }
            catch (IOException e) {
                throw new IgniteException(e);
            }

            pageBuf.flip();

            if (log.isDebugEnabled()) {
                log.debug("Read page given delta file [path=" + delta.getName() + ", pageId=" +
                    PageIO.getPageId(pageBuf) + ", index=" + PageIdUtils.pageIndex(PageIO.getPageId(pageBuf)) +
                    ", pos=" + pos + ", pagesCnt=" + pagesCnt + ", crcBuff=" +
                    FastCrc.calcCrc(pageBuf, pageBuf.limit()) + ", crcPage=" + PageIO.getCrc(pageBuf) + ']');

                pageBuf.rewind();
            }
        }

        /** {@inheritDoc} */
        @Override public void close() throws IOException {
            fileIo.close();
        }
    }

    /**
     * Delta file iterator sorted by page indexes to almost sequential disk writes on apply to a page store.
     */
    class DeltaSortedIterator extends DeltaIterator {
        /** Snapshot delta sort batch size in pages count. */
        public static final int DELTA_SORT_BATCH_SIZE = 500_000;

        /** Delta index file IO. */
        private final FileIO idxIo;

        /** */
        private int id;

        /** */
        private Iterator<Integer> sortedIter;

        /** */
        DeltaSortedIterator(File delta, FileIOFactory ioFactory) throws IOException {
            super(delta, ioFactory);

            File deltaIdx = partDeltaIndexFile(delta);

            idxIo = pagesCnt > 0 ? IgniteSnapshotManager.this.ioFactory.create(deltaIdx, READ) : null;

            assert deltaIdx.length() % 4 /* pageIdx */ == 0 : "Wrong delta index size: " + deltaIdx.length();
            assert deltaIdx.length() / 4 == pagesCnt : "Wrong delta index pages count: " + deltaIdx.length();
        }

        /** {@inheritDoc} */
        @Override public boolean hasNext() {
            if (sortedIter == null || !sortedIter.hasNext())
                advance();

            return sortedIter.hasNext();
        }

        /** {@inheritDoc} */
        @Override public ByteBuffer next() {
            readPage((long)sortedIter.next() * pageSize);

            return pageBuf;
        }

        /** */
        private void advance() {
            TreeMap<Integer, Integer> sorted = new TreeMap<>();

            while (id < pagesCnt && sorted.size() < DELTA_SORT_BATCH_SIZE) {
                pageBuf.clear();

                try {
                    idxIo.readFully(pageBuf);
                }
                catch (IOException e) {
                    throw new IgniteException(e);
                }

                pageBuf.flip();

                while (pageBuf.hasRemaining())
                    sorted.put(pageBuf.getInt(), id++);
            }

            sortedIter = sorted.values().iterator();
        }

        /** {@inheritDoc} */
        @Override public void close() throws IOException {
            super.close();

            U.closeQuiet(idxIo);
        }
    }

    /** */
    private static class SnapshotOperationResponse implements Serializable {
        /** Serial version uid. */
        private static final long serialVersionUID = 0L;

        /** Results of single-node handlers execution. */
        private final Map<String, SnapshotHandlerResult<Object>> hndResults;

        /** Default constructor. */
        public SnapshotOperationResponse() {
            this(null);
        }

        /** @param hndResults Results of single-node handlers execution.  */
        public SnapshotOperationResponse(Map<String, SnapshotHandlerResult<Object>> hndResults) {
            this.hndResults = hndResults;
        }

        /** @return Results of single-node handlers execution. */
        public @Nullable Map<String, SnapshotHandlerResult<Object>> handlerResults() {
            return hndResults;
        }
    }

    /** Snapshot operation start message. */
    private static class SnapshotStartDiscoveryMessage extends InitMessage<SnapshotOperationRequest>
        implements SnapshotDiscoveryMessage {
        /** Serial version UID. */
        private static final long serialVersionUID = 0L;

        /** */
        private final boolean needExchange;

        /**
         * @param procId Unique process id.
         * @param req Snapshot initial request.
         */
        public SnapshotStartDiscoveryMessage(UUID procId, SnapshotOperationRequest req) {
            super(procId, START_SNAPSHOT, req, req.incremental());

            needExchange = !req.incremental();
        }

        /** {@inheritDoc} */
        @Override public boolean needExchange() {
            return needExchange;
        }

        /** {@inheritDoc} */
        @Override public boolean needAssignPartitions() {
            return false;
        }

        /** {@inheritDoc} */
        @Override public String toString() {
            return S.toString(SnapshotStartDiscoveryMessage.class, this, super.toString());
        }
    }

    /** */
    public static class ClusterSnapshotFuture extends GridFutureAdapter<Void> {
        /** Unique snapshot request id. */
        final UUID rqId;

        /** Snapshot name. */
        final String name;

        /** Snapshot start time. */
        final long startTime;

        /** Incremental snapshot index. */
        final @Nullable Integer incIdx;

        /** Snapshot finish time. */
        volatile long endTime;

        /** Operation interruption exception. */
        volatile IgniteCheckedException interruptEx;

        /**
         * Default constructor.
         */
        public ClusterSnapshotFuture() {
            onDone();

            rqId = null;
            name = "";
            startTime = 0;
            endTime = 0;
            incIdx = null;
        }

        /**
         * @param name Snapshot name.
         * @param err Error starting snapshot operation.
         */
        public ClusterSnapshotFuture(String name, Exception err) {
            onDone(err);

            this.name = name;
            startTime = U.currentTimeMillis();
            endTime = 0;
            rqId = null;
            incIdx = null;
        }

        /**
         * @param rqId Unique snapshot request id.
         * @param name Snapshot name.
         */
        public ClusterSnapshotFuture(UUID rqId, String name, @Nullable Integer incIdx) {
            this.rqId = rqId;
            this.name = name;
            this.incIdx = incIdx;
            startTime = U.currentTimeMillis();
        }

        /** {@inheritDoc} */
        @Override protected boolean onDone(@Nullable Void res, @Nullable Throwable err, boolean cancel) {
            endTime = U.currentTimeMillis();

            return super.onDone(res, err, cancel);
        }

        /** @return Request ID. */
        public UUID requestId() {
            return rqId;
        }
    }

    /** Start creation of cluster snapshot closure. */
    @GridInternal
    private static class CreateSnapshotCallable implements IgniteCallable<Void> {
        /** Serial version UID. */
        private static final long serialVersionUID = 0L;

        /** Snapshot name. */
        private final String snpName;

        /** Cache group names to include in snapshot. */
        private final @Nullable Collection<String> cacheGrpNames;

        /** Incremental flag. */
        private final boolean incremental;

        /** If {@code true} snapshot only primary copies of partitions. */
        private final boolean onlyPrimary;

        /** If {@code true} create cache dump. */
        private final boolean dump;

        /** If {@code true} then compress partition files. */
        private final boolean comprParts;

        /** If {@code true} then content of dump encrypted. */
        private final boolean encrypt;

        /** Auto-injected grid instance. */
        @IgniteInstanceResource
        private transient IgniteEx ignite;

        /**
         * @param snpName Snapshot name.
         * @param cacheGrpNames Cache group names to include in snapshot.
         * @param incremental If {@code true} then incremental snapshot must be created.
         * @param onlyPrimary If {@code true} then only copy of primary partitions will be created.
         * @param dump If {@code true} then cache dump must be created.
         * @param comprParts If {@code true} then compress partition files.
         * @param encrypt If {@code true} then content of dump encrypted.
         */
        public CreateSnapshotCallable(
            String snpName,
            @Nullable Collection<String> cacheGrpNames,
            boolean incremental,
            boolean onlyPrimary,
            boolean dump,
            boolean comprParts,
            boolean encrypt
        ) {
            this.snpName = snpName;
            this.cacheGrpNames = cacheGrpNames;
            this.incremental = incremental;
            this.onlyPrimary = onlyPrimary;
            this.dump = dump;
            this.comprParts = comprParts;
            this.encrypt = encrypt;
        }

        /** {@inheritDoc} */
        @Override public Void call() {
            if (incremental)
                ignite.snapshot().createIncrementalSnapshot(snpName).get();
            else {
                ignite.context().cache().context().snapshotMgr().createSnapshot(
                    snpName,
                    null,
                    cacheGrpNames,
                    false,
                    onlyPrimary,
                    dump,
                    comprParts,
                    encrypt
                ).get();
            }

            return null;
        }
    }

    /** Cancel snapshot operation closure. */
    @GridInternal
    private static class CancelSnapshotCallable implements IgniteCallable<Boolean> {
        /** Serial version uid. */
        private static final long serialVersionUID = 0L;

        /** Snapshot name. */
        private final String snpName;

        /** Snapshot operation request ID. */
        private final UUID reqId;

        /** Auto-injected grid instance. */
        @IgniteInstanceResource
        private transient IgniteEx ignite;

        /**
         * @param reqId Snapshot operation request ID.
         * @param snpName Snapshot name.
         */
        public CancelSnapshotCallable(UUID reqId, String snpName) {
            this.reqId = reqId;
            this.snpName = snpName;
        }

        /** {@inheritDoc} */
        @Override public Boolean call() throws Exception {
            if (reqId != null)
                return ignite.context().cache().context().snapshotMgr().cancelLocalSnapshotOperations(reqId);
            else {
                if (ignite.context().cache().context().snapshotMgr().cancelLocalSnapshotTask(snpName))
                    return true;

                return ignite.context().cache().context().snapshotMgr().cancelLocalRestoreTask(snpName).get();
            }
        }
    }

    /** Wrapper of internal checked exceptions. */
    private static class IgniteSnapshotFutureImpl extends IgniteFutureImpl<Void> {
        /** @param fut Internal future. */
        public IgniteSnapshotFutureImpl(IgniteInternalFuture<Void> fut) {
            super(fut);
        }

        /** {@inheritDoc} */
        @Override protected IgniteException convertException(IgniteCheckedException e) {
            if (e instanceof IgniteClientDisconnectedCheckedException)
                return new IgniteException("Client disconnected. Snapshot result is unknown", U.convertException(e));
            else {
                SnapshotWarningException wrn = X.cause(e, SnapshotWarningException.class);

                if (wrn != null)
                    return new IgniteException(wrn.getMessage());

                return new IgniteException("Snapshot has not been created", U.convertException(e));
            }
        }
    }

    /** Factory. */
    @FunctionalInterface
    private interface Factory<E1, E2, R> {
        /** @return An instance of {@link R}. */
        R create(E1 e1, E2 e2) throws IOException;
    }
}<|MERGE_RESOLUTION|>--- conflicted
+++ resolved
@@ -756,26 +756,11 @@
         String folderName = pdsSettings.folderName();
 
         try {
-<<<<<<< HEAD
-            NodeFileTree snpDirs = new NodeFileTree(snpDir.getAbsolutePath(), folderName);
-=======
             NodeFileTree snpFt = new NodeFileTree(snpDir.getAbsolutePath(), folderName);
->>>>>>> ae1cad65
 
             File nodeDbDir = new File(snpDir.getAbsolutePath(), databaseRelativePath(folderName));
             File smf = new File(snpDir, snapshotMetaFileName(U.maskForFileName(pdsSettings.consistentId().toString())));
 
-<<<<<<< HEAD
-            U.delete(snpDirs.binaryMeta());
-            U.delete(nodeDbDir);
-            U.delete(smf);
-
-            deleteDirectory(snpDirs.binaryMetaRoot());
-            deleteDirectory(snpDirs.marshaller());
-
-            snpDirs.marshaller().getParentFile().delete();
-            snpDirs.root().delete();
-=======
             U.delete(snpFt.binaryMeta());
             U.delete(nodeDbDir);
             U.delete(smf);
@@ -787,7 +772,6 @@
             snpFt.marshaller().getParentFile().delete();
             // Delete root dir which is {snapshot_root} if empty.
             snpFt.root().delete();
->>>>>>> ae1cad65
         }
         catch (IOException e) {
             throw new IgniteException(e);
@@ -3052,11 +3036,7 @@
 
         NodeFileTree ft = cctx.kernalContext().pdsFolderResolver().fileTree();
 
-<<<<<<< HEAD
-        if (ft.walArchiveEnabled())
-=======
         if (!ft.walArchiveEnabled())
->>>>>>> ae1cad65
             throw new IgniteCheckedException("Create incremental snapshot request has been rejected. WAL archive must be enabled.");
 
         ensureHardLinkAvailable(ft.walArchive().toPath(), snpDir.toPath());
