--- conflicted
+++ resolved
@@ -150,7 +150,6 @@
 import org.apache.ignite.internal.util.BasicRateLimiter;
 import org.apache.ignite.internal.util.GridBusyLock;
 import org.apache.ignite.internal.util.GridCloseableIteratorAdapter;
-import org.apache.ignite.internal.util.IgniteUtils;
 import org.apache.ignite.internal.util.distributed.DistributedProcess;
 import org.apache.ignite.internal.util.distributed.InitMessage;
 import org.apache.ignite.internal.util.future.GridCompoundFuture;
@@ -174,7 +173,6 @@
 import org.apache.ignite.lang.IgniteUuid;
 import org.apache.ignite.marshaller.Marshaller;
 import org.apache.ignite.marshaller.MarshallerUtils;
-import org.apache.ignite.marshaller.jdk.JdkMarshaller;
 import org.apache.ignite.resources.IgniteInstanceResource;
 import org.apache.ignite.spi.encryption.EncryptionSpi;
 import org.apache.ignite.spi.systemview.view.SnapshotView;
@@ -729,11 +727,7 @@
     public File incrementalSnapshotLocalDir(String snpName, @Nullable String snpPath, int incIdx) {
         return Paths.get(
             incrementalSnapshotsLocalRootDir(snpName, snpPath).getAbsolutePath(),
-<<<<<<< HEAD
-            IgniteUtils.fixedLengthNumberName(incIdx, null)
-=======
             U.fixedLengthNumberName(incIdx, null)
->>>>>>> bf8373dc
         ).toFile();
     }
 
@@ -831,11 +825,7 @@
             try {
                 checkIncrementalCanBeCreated(req.snapshotName(), req.snapshotPath(), meta);
             }
-<<<<<<< HEAD
-            catch (IgniteCheckedException e) {
-=======
             catch (IgniteCheckedException | IOException e) {
->>>>>>> bf8373dc
                 return new GridFinishedFuture<>(e);
             }
 
@@ -855,7 +845,6 @@
         SnapshotMetadata meta
     ) {
         File incSnpDir = incrementalSnapshotLocalDir(req.snapshotName(), req.snapshotPath(), req.incrementIndex());
-<<<<<<< HEAD
         WALPointer lowPtr;
 
         if (req.incrementIndex() == 1)
@@ -884,8 +873,6 @@
         // TODO: FIXME this must be removed on actual consistent cut implementation.
         // For now, forcefully rollover to the next WAL segments to make segments waiting possible.
         assert cctx.wal().currentSegment() > highPtr.index() : "Rollover must be invoked.";
-=======
->>>>>>> bf8373dc
 
         IgniteInternalFuture<SnapshotOperationResponse> task0 = registerTask(req.snapshotName(), new IncrementalSnapshotFutureTask(
             cctx,
@@ -895,13 +882,9 @@
             req.snapshotPath(),
             req.incrementIndex(),
             tmpWorkDir,
-<<<<<<< HEAD
             ioFactory,
             lowPtr,
             highPtr
-=======
-            ioFactory
->>>>>>> bf8373dc
         )).chain(fut -> {
             if (fut.error() != null)
                 throw F.wrap(fut.error());
@@ -914,11 +897,7 @@
                 req.incrementIndex(),
                 cctx.localNode().consistentId().toString(),
                 pdsSettings.folderName(),
-<<<<<<< HEAD
-                highPtr
-=======
                 null /* WAL Pointer for CUT record goes here. */
->>>>>>> bf8373dc
             );
 
             writeSnapshotMetafile(
@@ -952,13 +931,7 @@
                     "[snpName=" + req.snapshotName() + ", incIdx=" + req.incrementIndex());
             }
 
-<<<<<<< HEAD
-            writeSnapshotDirectoryToMetastorage(
-                incrementalSnapshotLocalDir(req.snapshotName(), req.snapshotPath(), req.incrementIndex())
-            );
-=======
             writeSnapshotDirectoryToMetastorage(incSnpDir);
->>>>>>> bf8373dc
 
             task.start();
         });
@@ -1836,14 +1809,11 @@
                 }
 
                 if (incremental) {
-<<<<<<< HEAD
                     if (!cctx.wal().isArchiverEnabled()) {
                         throw new IgniteException("Create incremental snapshot request has been rejected. " +
                             "WAL archiver must be enabled.");
                     }
 
-=======
->>>>>>> bf8373dc
                     if (!snpExists) {
                         throw new IgniteException("Create incremental snapshot request has been rejected. " +
                                 "Base snapshot with given name doesn't exist on local node.");
@@ -2517,17 +2487,11 @@
         String name,
         @Nullable String snpPath,
         SnapshotMetadata meta
-<<<<<<< HEAD
-    ) throws IgniteCheckedException {
-        File snpDir = snapshotLocalDir(name, snpPath);
-
-        ensureHardLinkAvailable(cctx.wal().archiveDir().toPath(), snpDir.toPath());
-
-=======
     ) throws IgniteCheckedException, IOException {
         File snpDir = snapshotLocalDir(name, snpPath);
 
->>>>>>> bf8373dc
+        ensureHardLinkAvailable(cctx.wal().archiveDir().toPath(), snpDir.toPath());
+
         Set<String> aliveNodesConsIds = cctx.discovery().aliveServerNodes()
             .stream()
             .map(node -> node.consistentId().toString())
@@ -2568,17 +2532,6 @@
 
             assert snpCacheDir.size() == 1 : "Single snapshot cache directory must be found";
 
-<<<<<<< HEAD
-            JdkMarshaller marsh = MarshallerUtils.jdkMarshaller(cctx.kernalContext().igniteInstanceName());
-
-            for (File snpDataFile : FilePageStoreManager.cacheDataFiles(snpCacheDir.get(0))) {
-                StoredCacheData snpCacheData = GridLocalConfigManager.readCacheData(
-                    snpDataFile,
-                    marsh,
-                    cctx.kernalContext().config()
-                );
-
-=======
             for (File snpDataFile : FilePageStoreManager.cacheDataFiles(snpCacheDir.get(0))) {
                 StoredCacheData snpCacheData = GridLocalConfigManager.readCacheData(
                     snpDataFile,
@@ -2588,7 +2541,6 @@
 
                 byte[] snpCacheDataBytes = Files.readAllBytes(snpDataFile.toPath());
 
->>>>>>> bf8373dc
                 File nodeDataFile = new File(snpDataFile.getAbsolutePath().replace(
                     rootSnpCachesDir.getAbsolutePath(),
                     pdsSettings.persistentStoreNodePath().getAbsolutePath()
@@ -2600,24 +2552,9 @@
                         ", cacheName=" + snpCacheData.config().getName() + ']');
                 }
 
-<<<<<<< HEAD
-                StoredCacheData nodeCacheData = GridLocalConfigManager.readCacheData(
-                    nodeDataFile,
-                    marsh,
-                    cctx.gridConfig()
-                );
-
-                addEncryptionInfoIfEnabled(nodeCacheData);
-
-                if (!snpCacheData.encryptedAwareEquals(
-                    nodeCacheData,
-                    cctx.kernalContext().config().getEncryptionSpi()
-                )) {
-=======
                 byte[] nodeCacheDataBytes = Files.readAllBytes(nodeDataFile.toPath());
 
                 if (!Arrays.equals(snpCacheDataBytes, nodeCacheDataBytes)) {
->>>>>>> bf8373dc
                     throw new IgniteCheckedException(
                         cacheChangedException(snpCacheData.cacheId(), snpCacheData.config().getName())
                     );
@@ -2637,21 +2574,6 @@
             "Cache changed [cacheId=" + cacheId + ", cacheName=" + name + ']';
     }
 
-<<<<<<< HEAD
-    /** Adds {@link StoredCacheData#groupKeyEncrypted(GroupKeyEncrypted)} if encryption enabled. */
-    private void addEncryptionInfoIfEnabled(StoredCacheData cacheData) throws IgniteCheckedException {
-        if (!cacheData.config().isEncryptionEnabled())
-            return;
-
-        EncryptionSpi encSpi = cctx.kernalContext().config().getEncryptionSpi();
-
-        GroupKey gKey = cctx.kernalContext().encryption().getActiveKey(CU.cacheGroupId(cacheData.config()));
-
-        cacheData.groupKeyEncrypted(new GroupKeyEncrypted(gKey.id(), encSpi.encryptKey(gKey.key())));
-    }
-
-=======
->>>>>>> bf8373dc
     /**
      * @param meta Snapshot metadata.
      * @return Snapshot view.
@@ -3635,10 +3557,15 @@
 
                 StoredCacheData cacheData = locCfgMgr.readCacheData(targetCacheCfg);
 
-                addEncryptionInfoIfEnabled(cacheData);
-
-                if (cacheData.config().isEncryptionEnabled())
+                if (cacheData.config().isEncryptionEnabled()) {
+                    EncryptionSpi encSpi = cctx.kernalContext().config().getEncryptionSpi();
+
+                    GroupKey gKey = cctx.kernalContext().encryption().getActiveKey(CU.cacheGroupId(cacheData.config()));
+
+                    cacheData.groupKeyEncrypted(new GroupKeyEncrypted(gKey.id(), encSpi.encryptKey(gKey.key())));
+
                     locCfgMgr.writeCacheData(cacheData, targetCacheCfg);
+                }
             }
             catch (IgniteCheckedException e) {
                 throw new IgniteException(e);
