--- conflicted
+++ resolved
@@ -216,10 +216,6 @@
 import static org.apache.ignite.internal.processors.cache.persistence.filename.SnapshotFileTree.DELTA_IDX_SUFFIX;
 import static org.apache.ignite.internal.processors.cache.persistence.filename.SnapshotFileTree.DUMP_LOCK;
 import static org.apache.ignite.internal.processors.cache.persistence.filename.SnapshotFileTree.INC_SNP_DIR;
-<<<<<<< HEAD
-import static org.apache.ignite.internal.processors.cache.persistence.filename.SnapshotFileTree.INC_SNP_NAME_PATTERN;
-=======
->>>>>>> 7c1cedcc
 import static org.apache.ignite.internal.processors.cache.persistence.filename.SnapshotFileTree.SNAPSHOT_METAFILE_EXT;
 import static org.apache.ignite.internal.processors.cache.persistence.metastorage.MetaStorage.METASTORAGE_CACHE_ID;
 import static org.apache.ignite.internal.processors.cache.persistence.metastorage.MetaStorage.METASTORAGE_CACHE_NAME;
@@ -324,12 +320,6 @@
     /** Total snapshot files count which receiver should expect to receive. */
     private static final String SNP_PARTITIONS_CNT = "partsCnt";
 
-<<<<<<< HEAD
-=======
-    /** Pattern for incremental snapshot directory names. */
-    public static final Pattern INC_SNP_NAME_PATTERN = U.fixedLengthNumberNamePattern(null);
-
->>>>>>> 7c1cedcc
     /**
      * Local buffer to perform copy-on-write operations with pages for {@code SnapshotFutureTask.PageStoreSerialWriter}s.
      * It is important to have only one buffer per thread (instead of creating each buffer per
@@ -621,17 +611,10 @@
 
                 for (SnapshotMetadata m: readSnapshotMetadatas(new SnapshotFileTree(ctx, name, null))) {
                     List<File> dirs = snapshotCacheDirectories(
-<<<<<<< HEAD
-                        m.consistentId(),
-                        m.folderName(),
-                        m.snapshotName(),
-                        null,
-=======
                         m.snapshotName(),
                         null,
                         m.folderName(),
                         m.consistentId(),
->>>>>>> 7c1cedcc
                         grpName -> true
                     );
 
@@ -1801,15 +1784,6 @@
      * @return The list of cache or cache group names in given snapshot on local node.
      */
     public List<File> snapshotCacheDirectories(
-<<<<<<< HEAD
-        String consId,
-        String folderName,
-        String snpName,
-        @Nullable String snpPath,
-        Predicate<File> names
-    ) {
-        SnapshotFileTree sft = new SnapshotFileTree(cctx.kernalContext(), snpName, snpPath, null, folderName);
-=======
         String snpName,
         @Nullable String snpPath,
         String folderName,
@@ -1817,16 +1791,11 @@
         Predicate<String> names
     ) {
         SnapshotFileTree sft = new SnapshotFileTree(cctx.kernalContext(), snpName, snpPath, folderName, consId);
->>>>>>> 7c1cedcc
 
         if (!sft.root().exists())
             return Collections.emptyList();
 
-<<<<<<< HEAD
         return sft.cacheDirectories(true, names);
-=======
-        return sft.cacheDirectories(names);
->>>>>>> 7c1cedcc
     }
 
     /**
@@ -2276,11 +2245,6 @@
 
         // Snapshot which has not been completed due to the local node crashed must be deleted.
         String snpDirName = (String)metaStorage.read(SNP_RUNNING_DIR_KEY);
-<<<<<<< HEAD
-=======
-
-        File snpDir = new File(snpDirName);
->>>>>>> 7c1cedcc
 
         if (snpDirName == null)
             return;
@@ -2454,7 +2418,6 @@
         @Nullable EncryptionCacheKeyProvider encrKeyProvider
     ) throws IgniteCheckedException {
         SnapshotFileTree sft = new SnapshotFileTree(cctx.kernalContext(), snpName, null);
-<<<<<<< HEAD
 
         if (!sft.root().exists())
             throw new IgniteCheckedException("Snapshot directory doesn't exists: " + sft.root().getAbsolutePath());
@@ -2462,15 +2425,6 @@
         if (!sft.nodeStorage().exists())
             throw new IgniteCheckedException("Consistent id directory doesn't exists: " + sft.nodeStorage().getAbsolutePath());
 
-=======
-
-        if (!sft.root().exists())
-            throw new IgniteCheckedException("Snapshot directory doesn't exists: " + sft.root().getAbsolutePath());
-
-        if (!sft.nodeStorage().exists())
-            throw new IgniteCheckedException("Consistent id directory doesn't exists: " + sft.nodeStorage().getAbsolutePath());
-
->>>>>>> 7c1cedcc
         File snpPart = sft.partitionFile(ccfg, partId);
 
         String grpName = CU.cacheOrGroupName(ccfg);
