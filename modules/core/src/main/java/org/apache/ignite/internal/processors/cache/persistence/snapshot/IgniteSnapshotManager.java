/*
 * Licensed to the Apache Software Foundation (ASF) under one or more
 * contributor license agreements.  See the NOTICE file distributed with
 * this work for additional information regarding copyright ownership.
 * The ASF licenses this file to You under the Apache License, Version 2.0
 * (the "License"); you may not use this file except in compliance with
 * the License.  You may obtain a copy of the License at
 *
 *      http://www.apache.org/licenses/LICENSE-2.0
 *
 * Unless required by applicable law or agreed to in writing, software
 * distributed under the License is distributed on an "AS IS" BASIS,
 * WITHOUT WARRANTIES OR CONDITIONS OF ANY KIND, either express or implied.
 * See the License for the specific language governing permissions and
 * limitations under the License.
 */

package org.apache.ignite.internal.processors.cache.persistence.snapshot;

import java.io.BufferedInputStream;
import java.io.Closeable;
import java.io.File;
import java.io.FileOutputStream;
import java.io.IOException;
import java.io.InputStream;
import java.io.OutputStream;
import java.io.Serializable;
import java.nio.ByteBuffer;
import java.nio.ByteOrder;
import java.nio.channels.FileChannel;
import java.nio.file.DirectoryStream;
import java.nio.file.FileVisitResult;
import java.nio.file.Files;
import java.nio.file.Path;
import java.nio.file.Paths;
import java.nio.file.SimpleFileVisitor;
import java.nio.file.StandardCopyOption;
import java.nio.file.attribute.BasicFileAttributes;
import java.util.ArrayList;
import java.util.Arrays;
import java.util.BitSet;
import java.util.Collection;
import java.util.Collections;
import java.util.Deque;
import java.util.EnumMap;
import java.util.HashMap;
import java.util.HashSet;
import java.util.Iterator;
import java.util.LinkedList;
import java.util.List;
import java.util.Map;
import java.util.NoSuchElementException;
import java.util.Objects;
import java.util.Optional;
import java.util.Queue;
import java.util.Set;
import java.util.TreeMap;
import java.util.UUID;
import java.util.concurrent.ConcurrentHashMap;
import java.util.concurrent.ConcurrentLinkedDeque;
import java.util.concurrent.ConcurrentMap;
import java.util.concurrent.Executor;
import java.util.concurrent.ExecutorService;
import java.util.concurrent.RejectedExecutionException;
import java.util.concurrent.atomic.AtomicInteger;
import java.util.function.BiConsumer;
import java.util.function.BiFunction;
import java.util.function.BooleanSupplier;
import java.util.function.Consumer;
import java.util.function.Function;
import java.util.function.Predicate;
import java.util.regex.Pattern;
import java.util.stream.Collectors;
import org.apache.ignite.IgniteCheckedException;
import org.apache.ignite.IgniteException;
import org.apache.ignite.IgniteInterruptedException;
import org.apache.ignite.IgniteLogger;
import org.apache.ignite.IgniteSnapshot;
import org.apache.ignite.IgniteSystemProperties;
import org.apache.ignite.binary.BinaryType;
import org.apache.ignite.cache.CacheAtomicityMode;
import org.apache.ignite.cluster.ClusterNode;
import org.apache.ignite.compute.ComputeTask;
import org.apache.ignite.configuration.CacheConfiguration;
import org.apache.ignite.configuration.DiskPageCompression;
import org.apache.ignite.configuration.IgniteConfiguration;
import org.apache.ignite.events.DiscoveryEvent;
import org.apache.ignite.events.SnapshotEvent;
import org.apache.ignite.failure.FailureContext;
import org.apache.ignite.failure.FailureType;
import org.apache.ignite.internal.GridKernalContext;
import org.apache.ignite.internal.GridTopic;
import org.apache.ignite.internal.IgniteClientDisconnectedCheckedException;
import org.apache.ignite.internal.IgniteEx;
import org.apache.ignite.internal.IgniteFeatures;
import org.apache.ignite.internal.IgniteFutureCancelledCheckedException;
import org.apache.ignite.internal.IgniteInternalFuture;
import org.apache.ignite.internal.IgniteInterruptedCheckedException;
import org.apache.ignite.internal.NodeStoppingException;
import org.apache.ignite.internal.cluster.ClusterTopologyCheckedException;
import org.apache.ignite.internal.cluster.DistributedConfigurationUtils;
import org.apache.ignite.internal.events.DiscoveryCustomEvent;
import org.apache.ignite.internal.management.cache.IdleVerifyResultV2;
import org.apache.ignite.internal.managers.communication.GridIoManager;
import org.apache.ignite.internal.managers.communication.GridMessageListener;
import org.apache.ignite.internal.managers.communication.TransmissionCancelledException;
import org.apache.ignite.internal.managers.communication.TransmissionHandler;
import org.apache.ignite.internal.managers.communication.TransmissionMeta;
import org.apache.ignite.internal.managers.communication.TransmissionPolicy;
import org.apache.ignite.internal.managers.encryption.EncryptionCacheKeyProvider;
import org.apache.ignite.internal.managers.encryption.GroupKey;
import org.apache.ignite.internal.managers.encryption.GroupKeyEncrypted;
import org.apache.ignite.internal.managers.eventstorage.DiscoveryEventListener;
import org.apache.ignite.internal.managers.systemview.walker.SnapshotViewWalker;
import org.apache.ignite.internal.pagemem.PageIdUtils;
import org.apache.ignite.internal.pagemem.store.PageStore;
import org.apache.ignite.internal.pagemem.wal.IgniteWriteAheadLogManager;
import org.apache.ignite.internal.pagemem.wal.record.IncrementalSnapshotFinishRecord;
import org.apache.ignite.internal.processors.affinity.AffinityTopologyVersion;
import org.apache.ignite.internal.processors.cache.CacheGroupContext;
import org.apache.ignite.internal.processors.cache.CacheGroupDescriptor;
import org.apache.ignite.internal.processors.cache.CacheObjectContext;
import org.apache.ignite.internal.processors.cache.CacheType;
import org.apache.ignite.internal.processors.cache.GridCacheContext;
import org.apache.ignite.internal.processors.cache.GridCacheSharedContext;
import org.apache.ignite.internal.processors.cache.GridCacheSharedManagerAdapter;
import org.apache.ignite.internal.processors.cache.GridLocalConfigManager;
import org.apache.ignite.internal.processors.cache.StoredCacheData;
import org.apache.ignite.internal.processors.cache.distributed.dht.preloader.GridDhtPartitionsExchangeFuture;
import org.apache.ignite.internal.processors.cache.distributed.dht.preloader.PartitionsExchangeAware;
import org.apache.ignite.internal.processors.cache.persistence.CacheDataRow;
import org.apache.ignite.internal.processors.cache.persistence.CacheDataRowAdapter;
import org.apache.ignite.internal.processors.cache.persistence.file.FileIO;
import org.apache.ignite.internal.processors.cache.persistence.file.FileIOFactory;
import org.apache.ignite.internal.processors.cache.persistence.file.FilePageStore;
import org.apache.ignite.internal.processors.cache.persistence.file.FilePageStoreManager;
import org.apache.ignite.internal.processors.cache.persistence.file.RandomAccessFileIOFactory;
import org.apache.ignite.internal.processors.cache.persistence.filename.PdsFolderSettings;
import org.apache.ignite.internal.processors.cache.persistence.metastorage.MetaStorage;
import org.apache.ignite.internal.processors.cache.persistence.metastorage.MetastorageLifecycleListener;
import org.apache.ignite.internal.processors.cache.persistence.metastorage.ReadOnlyMetastorage;
import org.apache.ignite.internal.processors.cache.persistence.metastorage.ReadWriteMetastorage;
import org.apache.ignite.internal.processors.cache.persistence.partstate.GroupPartitionId;
import org.apache.ignite.internal.processors.cache.persistence.snapshot.dump.CreateDumpFutureTask;
import org.apache.ignite.internal.processors.cache.persistence.tree.io.DataPageIO;
import org.apache.ignite.internal.processors.cache.persistence.tree.io.DataPagePayload;
import org.apache.ignite.internal.processors.cache.persistence.tree.io.PageIO;
import org.apache.ignite.internal.processors.cache.persistence.wal.WALPointer;
import org.apache.ignite.internal.processors.cache.persistence.wal.crc.FastCrc;
import org.apache.ignite.internal.processors.cache.persistence.wal.reader.StandaloneGridKernalContext;
import org.apache.ignite.internal.processors.cache.transactions.IgniteInternalTx;
import org.apache.ignite.internal.processors.cache.tree.DataRow;
import org.apache.ignite.internal.processors.cluster.DiscoveryDataClusterState;
import org.apache.ignite.internal.processors.cluster.IgniteChangeGlobalStateSupport;
import org.apache.ignite.internal.processors.compress.CompressionProcessor;
import org.apache.ignite.internal.processors.configuration.distributed.DistributedConfigurationLifecycleListener;
import org.apache.ignite.internal.processors.configuration.distributed.DistributedLongProperty;
import org.apache.ignite.internal.processors.configuration.distributed.DistributedPropertyDispatcher;
import org.apache.ignite.internal.processors.marshaller.MappedName;
import org.apache.ignite.internal.processors.metastorage.persistence.DistributedMetaStorageImpl;
import org.apache.ignite.internal.processors.task.GridInternal;
import org.apache.ignite.internal.util.BasicRateLimiter;
import org.apache.ignite.internal.util.GridBusyLock;
import org.apache.ignite.internal.util.GridCloseableIteratorAdapter;
import org.apache.ignite.internal.util.distributed.DistributedProcess;
import org.apache.ignite.internal.util.distributed.InitMessage;
import org.apache.ignite.internal.util.future.GridCompoundFuture;
import org.apache.ignite.internal.util.future.GridCompoundIdentityFuture;
import org.apache.ignite.internal.util.future.GridFinishedFuture;
import org.apache.ignite.internal.util.future.GridFutureAdapter;
import org.apache.ignite.internal.util.future.IgniteFinishedFutureImpl;
import org.apache.ignite.internal.util.future.IgniteFutureImpl;
import org.apache.ignite.internal.util.lang.GridCloseableIterator;
import org.apache.ignite.internal.util.lang.GridClosureException;
import org.apache.ignite.internal.util.lang.GridPlainRunnable;
import org.apache.ignite.internal.util.lang.IgniteThrowableFunction;
import org.apache.ignite.internal.util.tostring.GridToStringExclude;
import org.apache.ignite.internal.util.typedef.F;
import org.apache.ignite.internal.util.typedef.T2;
import org.apache.ignite.internal.util.typedef.X;
import org.apache.ignite.internal.util.typedef.internal.A;
import org.apache.ignite.internal.util.typedef.internal.CU;
import org.apache.ignite.internal.util.typedef.internal.S;
import org.apache.ignite.internal.util.typedef.internal.U;
import org.apache.ignite.lang.IgniteCallable;
import org.apache.ignite.lang.IgniteFuture;
import org.apache.ignite.lang.IgniteUuid;
import org.apache.ignite.marshaller.Marshaller;
import org.apache.ignite.marshaller.MarshallerUtils;
import org.apache.ignite.metric.MetricRegistry;
import org.apache.ignite.resources.IgniteInstanceResource;
import org.apache.ignite.spi.encryption.EncryptionSpi;
import org.apache.ignite.spi.systemview.view.SnapshotView;
import org.jetbrains.annotations.Nullable;

import static java.nio.file.StandardOpenOption.READ;
import static org.apache.ignite.IgniteSystemProperties.IGNITE_SNAPSHOT_SEQUENTIAL_WRITE;
import static org.apache.ignite.configuration.DataStorageConfiguration.DFLT_BINARY_METADATA_PATH;
import static org.apache.ignite.configuration.DataStorageConfiguration.DFLT_MARSHALLER_PATH;
import static org.apache.ignite.configuration.DataStorageConfiguration.DFLT_WAL_PATH;
import static org.apache.ignite.events.EventType.EVT_CLUSTER_SNAPSHOT_FAILED;
import static org.apache.ignite.events.EventType.EVT_CLUSTER_SNAPSHOT_FINISHED;
import static org.apache.ignite.events.EventType.EVT_CLUSTER_SNAPSHOT_STARTED;
import static org.apache.ignite.events.EventType.EVT_NODE_FAILED;
import static org.apache.ignite.events.EventType.EVT_NODE_LEFT;
import static org.apache.ignite.internal.GridClosureCallMode.BALANCE;
import static org.apache.ignite.internal.GridClosureCallMode.BROADCAST;
import static org.apache.ignite.internal.IgniteFeatures.PERSISTENCE_CACHE_SNAPSHOT;
import static org.apache.ignite.internal.IgniteFeatures.nodeSupports;
import static org.apache.ignite.internal.MarshallerContextImpl.mappingFileStoreWorkDir;
import static org.apache.ignite.internal.MarshallerContextImpl.resolveMappingFileStoreWorkDir;
import static org.apache.ignite.internal.MarshallerContextImpl.saveMappings;
import static org.apache.ignite.internal.events.DiscoveryCustomEvent.EVT_DISCOVERY_CUSTOM_EVT;
import static org.apache.ignite.internal.managers.communication.GridIoPolicy.SYSTEM_POOL;
import static org.apache.ignite.internal.pagemem.PageIdAllocator.FLAG_DATA;
import static org.apache.ignite.internal.pagemem.PageIdAllocator.INDEX_PARTITION;
import static org.apache.ignite.internal.pagemem.PageIdAllocator.MAX_PARTITION_ID;
import static org.apache.ignite.internal.pagemem.PageIdUtils.flag;
import static org.apache.ignite.internal.pagemem.PageIdUtils.pageId;
import static org.apache.ignite.internal.pagemem.PageIdUtils.pageIndex;
import static org.apache.ignite.internal.pagemem.PageIdUtils.toDetailString;
import static org.apache.ignite.internal.processors.cache.GridCacheUtils.baselineNode;
import static org.apache.ignite.internal.processors.cache.GridCacheUtils.isPersistenceEnabled;
import static org.apache.ignite.internal.processors.cache.binary.CacheObjectBinaryProcessorImpl.binaryWorkDir;
import static org.apache.ignite.internal.processors.cache.binary.CacheObjectBinaryProcessorImpl.resolveBinaryWorkDir;
import static org.apache.ignite.internal.processors.cache.persistence.file.FilePageStoreManager.INDEX_FILE_NAME;
import static org.apache.ignite.internal.processors.cache.persistence.file.FilePageStoreManager.PART_FILE_TEMPLATE;
import static org.apache.ignite.internal.processors.cache.persistence.file.FilePageStoreManager.cacheDirectories;
import static org.apache.ignite.internal.processors.cache.persistence.file.FilePageStoreManager.cacheGroupName;
import static org.apache.ignite.internal.processors.cache.persistence.file.FilePageStoreManager.getPartitionFile;
import static org.apache.ignite.internal.processors.cache.persistence.file.FilePageStoreManager.getPartitionFileName;
import static org.apache.ignite.internal.processors.cache.persistence.filename.PdsFolderResolver.DB_DEFAULT_FOLDER;
import static org.apache.ignite.internal.processors.cache.persistence.metastorage.MetaStorage.METASTORAGE_CACHE_ID;
import static org.apache.ignite.internal.processors.cache.persistence.metastorage.MetaStorage.METASTORAGE_CACHE_NAME;
import static org.apache.ignite.internal.processors.cache.persistence.partstate.GroupPartitionId.getTypeByPartId;
import static org.apache.ignite.internal.processors.cache.persistence.snapshot.SnapshotRestoreProcess.formatTmpDirName;
import static org.apache.ignite.internal.processors.cache.persistence.tree.io.PageIO.T_DATA;
import static org.apache.ignite.internal.processors.cache.persistence.tree.io.PageIO.getPageIO;
import static org.apache.ignite.internal.processors.cache.persistence.tree.io.PageIO.getType;
import static org.apache.ignite.internal.processors.cache.persistence.tree.io.PageIO.getVersion;
import static org.apache.ignite.internal.processors.configuration.distributed.DistributedLongProperty.detachedLongProperty;
import static org.apache.ignite.internal.processors.metric.impl.MetricUtils.metricName;
import static org.apache.ignite.internal.processors.task.TaskExecutionOptions.options;
import static org.apache.ignite.internal.util.GridUnsafe.bufferAddress;
import static org.apache.ignite.internal.util.IgniteUtils.isLocalNodeCoordinator;
import static org.apache.ignite.internal.util.distributed.DistributedProcess.DistributedProcessType.END_SNAPSHOT;
import static org.apache.ignite.internal.util.distributed.DistributedProcess.DistributedProcessType.START_SNAPSHOT;
import static org.apache.ignite.internal.util.io.GridFileUtils.ensureHardLinkAvailable;
import static org.apache.ignite.plugin.security.SecurityPermission.ADMIN_SNAPSHOT;
import static org.apache.ignite.spi.systemview.view.SnapshotView.SNAPSHOT_SYS_VIEW;
import static org.apache.ignite.spi.systemview.view.SnapshotView.SNAPSHOT_SYS_VIEW_DESC;

/**
 * Internal implementation of snapshot operations over persistence caches.
 * <p>
 * These major actions available:
 * <ul>
 *     <li>Create snapshot of the whole persistent cluster cache groups by triggering PME to achieve consistency.</li>
 *     <li>Create cache dump - snapshot of cluster cache groups including in-memory.</li>
 *     <li>Create incremental snapshot using lightweight, non-blocking Consistent Cut algorithm.</li>
 * </ul>
 */
public class IgniteSnapshotManager extends GridCacheSharedManagerAdapter
    implements IgniteSnapshot, PartitionsExchangeAware, MetastorageLifecycleListener, IgniteChangeGlobalStateSupport {
    /** File with delta pages suffix. */
    public static final String DELTA_SUFFIX = ".delta";

    /** File with delta pages index suffix. */
    public static final String DELTA_IDX_SUFFIX = ".idx";

    /** File name template consists of delta pages. */
    public static final String PART_DELTA_TEMPLATE = PART_FILE_TEMPLATE + DELTA_SUFFIX;

    /** File name template for index delta pages. */
    public static final String INDEX_DELTA_NAME = INDEX_FILE_NAME + DELTA_SUFFIX;

    /** Text Reason for checkpoint to start snapshot operation. */
    public static final String CP_SNAPSHOT_REASON = "Checkpoint started to enforce snapshot operation: %s";

    /** Name prefix for each remote snapshot operation. */
    public static final String RMT_SNAPSHOT_PREFIX = "snapshot_";

    /** Default snapshot directory for loading remote snapshots. */
    public static final String DFLT_SNAPSHOT_TMP_DIR = "snp";

    /** Snapshot in progress error message. */
    public static final String SNP_IN_PROGRESS_ERR_MSG = "Operation rejected due to the snapshot operation in progress.";

    /** Error message to finalize snapshot tasks. */
    public static final String SNP_NODE_STOPPING_ERR_MSG = "The operation is cancelled due to the local node is stopping";

    /** Snapshot metrics prefix. */
    public static final String SNAPSHOT_METRICS = "snapshot";

    /** Incremental snapshot metrics prefix. */
    public static final String INCREMENTAL_SNAPSHOT_METRICS = metricName("snapshot", "incremental");

    /** Snapshot metafile extension. */
    public static final String SNAPSHOT_METAFILE_EXT = ".smf";

    /** Snapshot temporary metafile extension. */
    public static final String SNAPSHOT_METAFILE_TMP_EXT = ".tmp";

    /** Prefix for snapshot threads. */
    public static final String SNAPSHOT_RUNNER_THREAD_PREFIX = "snapshot-runner";

    /** Snapshot transfer rate distributed configuration key */
    public static final String SNAPSHOT_TRANSFER_RATE_DMS_KEY = "snapshotTransferRate";

    /** Snapshot transfer rate is unlimited by default. */
    public static final long DFLT_SNAPSHOT_TRANSFER_RATE_BYTES = 0L;

    /** Maximum block size for limited snapshot transfer (64KB by default). */
    public static final int SNAPSHOT_LIMITED_TRANSFER_BLOCK_SIZE_BYTES = 64 * 1024;

    /** Metastorage key to save currently running snapshot directory path. */
    public static final String SNP_RUNNING_DIR_KEY = "snapshot-running-dir";

    /** Prefix for meta store records which means that incremental snapshot creation is disabled for a cache group. */
    private static final String INC_SNP_DISABLED_KEY_PREFIX = "grp-inc-snp-disabled-";

    /** Default value of {@link IgniteSystemProperties#IGNITE_SNAPSHOT_SEQUENTIAL_WRITE}. */
    public static final boolean DFLT_IGNITE_SNAPSHOT_SEQUENTIAL_WRITE = true;

    /** Default value of check flag. */
    public static final boolean DFLT_CHECK_ON_RESTORE = false;

    /** @deprecated Use #SNP_RUNNING_DIR_KEY instead. */
    @Deprecated
    private static final String SNP_RUNNING_KEY = "snapshot-running";

    /** Snapshot operation finish log message. */
    private static final String SNAPSHOT_FINISHED_MSG = "Cluster-wide snapshot operation finished successfully: ";

    /** Snapshot operation finish with warnings log message. */
    public static final String SNAPSHOT_FINISHED_WRN_MSG = "Cluster-wide snapshot operation finished with warnings: ";

    /** Snapshot operation fail log message. */
    private static final String SNAPSHOT_FAILED_MSG = "Cluster-wide snapshot operation failed: ";

    /** Default snapshot topic to receive snapshots from remote node. */
    private static final Object DFLT_INITIAL_SNAPSHOT_TOPIC = GridTopic.TOPIC_SNAPSHOT.topic("rmt_snp");

    /** File transmission parameter of cache group id. */
    private static final String SNP_GRP_ID_PARAM = "grpId";

    /** File transmission parameter of cache partition id. */
    private static final String SNP_PART_ID_PARAM = "partId";

    /** File transmission parameter of a cache directory with is currently sends its partitions. */
    private static final String SNP_CACHE_DIR_NAME_PARAM = "cacheDirName";

    /** Snapshot parameter name for a file transmission. */
    private static final String RQ_ID_NAME_PARAM = "rqId";

    /** Total snapshot files count which receiver should expect to receive. */
    private static final String SNP_PARTITIONS_CNT = "partsCnt";

    /** Incremental snapshots directory name. */
    public static final String INC_SNP_DIR = "increments";

    /** Pattern for incremental snapshot directory names. */
    public static final Pattern INC_SNP_NAME_PATTERN = U.fixedLengthNumberNamePattern(null);

    /** Lock file for dump directory. */
    public static final String DUMP_LOCK = "dump.lock";

    /**
     * Local buffer to perform copy-on-write operations with pages for {@code SnapshotFutureTask.PageStoreSerialWriter}s.
     * It is important to have only one buffer per thread (instead of creating each buffer per
     * each {@code SnapshotFutureTask.PageStoreSerialWriter}) this is redundant and can lead to OOM errors. Direct buffer
     * deallocate only when ByteBuffer is garbage collected, but it can get out of off-heap memory before it.
     */
    private final ThreadLocal<ByteBuffer> locBuff;

    /** Map of registered cache snapshot processes and their corresponding contexts. */
    private final ConcurrentMap<String, AbstractSnapshotFuture<?>> locSnpTasks = new ConcurrentHashMap<>();

    /** Lock to protect the resources is used. */
    private final GridBusyLock busyLock = new GridBusyLock();

    /** Mutex used to order cluster snapshot operation progress. */
    private final Object snpOpMux = new Object();

    /** Take snapshot operation procedure. */
    private final DistributedProcess<SnapshotOperationRequest, SnapshotOperationResponse> startSnpProc;

    /** Check previously performed snapshot operation and delete uncompleted files if we need. */
    private final DistributedProcess<SnapshotOperationRequest, SnapshotOperationResponse> endSnpProc;

    /** Marshaller. */
    private final Marshaller marsh;

    /** Distributed process to restore cache group from the snapshot. */
    private final SnapshotRestoreProcess restoreCacheGrpProc;

    /** Transfer rate limiter. */
    private final BasicRateLimiter transferRateLimiter = new BasicRateLimiter(DFLT_SNAPSHOT_TRANSFER_RATE_BYTES);

    /** Resolved persistent data storage settings. */
    private volatile PdsFolderSettings<?> pdsSettings;

    /** Fully initialized metastorage. */
    private volatile ReadWriteMetastorage metaStorage;

    /** Local snapshot sender factory. */
    private BiFunction<String, String, SnapshotSender> locSndrFactory = LocalSnapshotSender::new;

    /** Remote snapshot sender factory. */
    private BiFunction<String, UUID, SnapshotSender> rmtSndrFactory = this::remoteSnapshotSenderFactory;

    /** Main snapshot directory to save created snapshots. */
    private volatile File locSnpDir;

    /**
     * Working directory for loaded snapshots from the remote nodes and storing
     * temporary partition delta-files of locally started snapshot process.
     */
    private @Nullable File tmpWorkDir;

    /** Factory to working with delta as file storage. */
    private volatile FileIOFactory ioFactory = new RandomAccessFileIOFactory();

    /** File store manager to create page store for restore. */
    private volatile @Nullable FilePageStoreManager storeMgr;

    /** File store manager to create page store for restore. */
    private volatile GridLocalConfigManager locCfgMgr;

    /** System discovery message listener. */
    private DiscoveryEventListener discoLsnr;

    /** Cluster snapshot operation requested by user. */
    private ClusterSnapshotFuture clusterSnpFut;

    /** Current snapshot operation on local node. */
    private volatile SnapshotOperationRequest clusterSnpReq;

    /** {@code true} if recovery process occurred for snapshot. */
    private volatile boolean recovered;

    /** Last seen cluster snapshot operation. */
    private volatile ClusterSnapshotFuture lastSeenSnpFut = new ClusterSnapshotFuture();

    /** Last seen incremental snapshot operation. */
    private volatile ClusterSnapshotFuture lastSeenIncSnpFut;

    /** Snapshot operation handlers. */
    private final SnapshotHandlers handlers = new SnapshotHandlers();

    /** Manager to receive responses of remote snapshot requests. */
    private final SequentialRemoteSnapshotManager snpRmtMgr;

    /** Incremental snapshot ID. */
    private volatile UUID incSnpId;

    /**
     * While incremental snapshot is running every node wraps outgoing transaction messages into {@link IncrementalSnapshotAwareMessage}.
     * Nodes start wrapping messages from the moment snapshot started on the node, and finsihes after all baseline
     * nodes completed {@link #markWalFut}. This future completes after last {@link IncrementalSnapshotAwareMessage} was sent.
     */
    private volatile GridFutureAdapter<?> wrapMsgsFut;

    /** Future that completes after {@link IncrementalSnapshotFinishRecord} was written. */
    private volatile @Nullable IncrementalSnapshotMarkWalFuture markWalFut;

    /** Snapshot transfer rate limit in bytes/sec. */
    private final DistributedLongProperty snapshotTransferRate = detachedLongProperty(SNAPSHOT_TRANSFER_RATE_DMS_KEY,
        "Snapshot transfer rate in bytes per second at which snapshot files are created. " +
            "0 means there is no limit.");

    /** Value of {@link IgniteSystemProperties#IGNITE_SNAPSHOT_SEQUENTIAL_WRITE}. */
    private final boolean sequentialWrite =
        IgniteSystemProperties.getBoolean(IGNITE_SNAPSHOT_SEQUENTIAL_WRITE, DFLT_IGNITE_SNAPSHOT_SEQUENTIAL_WRITE);

    /**
     * @param ctx Kernal context.
     */
    public IgniteSnapshotManager(GridKernalContext ctx) {
        locBuff = ThreadLocal.withInitial(() ->
            ByteBuffer.allocateDirect(ctx.config().getDataStorageConfiguration().getPageSize())
                .order(ByteOrder.nativeOrder()));

        startSnpProc = new DistributedProcess<>(ctx, START_SNAPSHOT, this::initLocalSnapshotStartStage,
            this::processLocalSnapshotStartStageResult, SnapshotStartDiscoveryMessage::new);

        endSnpProc = new DistributedProcess<>(ctx, END_SNAPSHOT, this::initLocalSnapshotEndStage,
            this::processLocalSnapshotEndStageResult, (reqId, req) -> new InitMessage<>(reqId, END_SNAPSHOT, req, true));

        marsh = MarshallerUtils.jdkMarshaller(ctx.igniteInstanceName());

        restoreCacheGrpProc = new SnapshotRestoreProcess(ctx, locBuff);

        // Manage remote snapshots.
        snpRmtMgr = new SequentialRemoteSnapshotManager();
    }

    /**
     * @param snapshotCacheDir Snapshot directory to store files.
     * @param partId Cache partition identifier.
     * @return A file representation.
     */
    public static File partDeltaFile(File snapshotCacheDir, int partId) {
        return new File(snapshotCacheDir, partDeltaFileName(partId));
    }

    /**
     * Partition delta index file. Represents a sequence of page indexes that written to a delta.
     *
     * @param delta File with delta pages.
     * @return File with delta pages index.
     */
    public static File partDeltaIndexFile(File delta) {
        return new File(delta.getParent(), delta.getName() + DELTA_IDX_SUFFIX);
    }

    /**
     * @param partId Partition id.
     * @return File name of delta partition pages.
     */
    public static String partDeltaFileName(int partId) {
        assert partId <= MAX_PARTITION_ID || partId == INDEX_PARTITION;

        return partId == INDEX_PARTITION ? INDEX_DELTA_NAME : String.format(PART_DELTA_TEMPLATE, partId);
    }

    /** {@inheritDoc} */
    @Override protected void start0() throws IgniteCheckedException {
        super.start0();

        GridKernalContext ctx = cctx.kernalContext();

        if (ctx.clientNode())
            return;

        storeMgr = (FilePageStoreManager)cctx.pageStore();
        locCfgMgr = cctx.cache().configManager();

        pdsSettings = cctx.kernalContext().pdsFolderResolver().resolveFolders();

        boolean persistenceEnabled = isPersistenceEnabled(cctx.gridConfig());

        if (persistenceEnabled) {
            tmpWorkDir = U.resolveWorkDirectory(pdsSettings.persistentStoreNodePath().getAbsolutePath(), DFLT_SNAPSHOT_TMP_DIR, true);

            U.ensureDirectory(tmpWorkDir, "temp directory for snapshot creation", log);
        }

        initLocalSnapshotDirectory(persistenceEnabled);

        ctx.internalSubscriptionProcessor().registerDistributedConfigurationListener(
            new DistributedConfigurationLifecycleListener() {
                @Override public void onReadyToRegister(DistributedPropertyDispatcher dispatcher) {
                    snapshotTransferRate.addListener((name, oldVal, newVal) -> {
                        if (!Objects.equals(oldVal, newVal)) {
                            if (newVal < 0) {
                                log.warning("The snapshot transfer rate cannot be negative, " +
                                    "the value '" + newVal + "' is ignored.");

                                return;
                            }

                            transferRateLimiter.setRate(newVal);

                            if (log.isInfoEnabled()) {
                                log.info("The snapshot transfer rate " + (newVal == 0 ? "is not limited." :
                                    "has been changed from '" + oldVal + "' to '" + newVal + "' bytes/sec."));
                            }
                        }
                    });

                    dispatcher.registerProperty(snapshotTransferRate);
                }

                @Override public void onReadyToWrite() {
                    DistributedConfigurationUtils.setDefaultValue(snapshotTransferRate,
                        DFLT_SNAPSHOT_TRANSFER_RATE_BYTES, log);
                }
            }
        );

        handlers.initialize(ctx, ctx.pools().getSnapshotExecutorService());

        MetricRegistry mreg = cctx.kernalContext().metric().registry(SNAPSHOT_METRICS);

        mreg.register("LastSnapshotStartTime", () -> lastSeenSnpFut.startTime,
            "The system time of the last cluster snapshot request start time on this node.");
        mreg.register("LastSnapshotEndTime", () -> lastSeenSnpFut.endTime,
            "The system time of the last cluster snapshot request end time on this node.");
        mreg.register("LastSnapshotName", () -> lastSeenSnpFut.name, String.class,
            "The name of last started cluster snapshot request on this node.");
        mreg.register("LastSnapshotErrorMessage",
            () -> lastSeenSnpFut.error() == null ? "" : lastSeenSnpFut.error().getMessage(),
            String.class,
            "The error message of last started cluster snapshot request which fail with an error. " +
                "This value will be empty if last snapshot request has been completed successfully.");
        mreg.register("LocalSnapshotNames", () -> localSnapshotNames(null), List.class,
            "The list of names of all snapshots currently saved on the local node with respect to " +
                "the configured via IgniteConfiguration snapshot working path.");
        mreg.register("LastRequestId", () -> Optional.ofNullable(lastSeenSnpFut.rqId).map(UUID::toString).orElse(""),
            String.class, "The ID of the last started snapshot operation.");

        mreg.register("CurrentSnapshotTotalSize", () -> {
            SnapshotFutureTask task = currentSnapshotTask(SnapshotFutureTask.class);

            return task == null ? -1 : task.totalSize();
        }, "Estimated size of current cluster snapshot in bytes on this node. The value may grow during snapshot creation.");

        mreg.register("CurrentSnapshotProcessedSize", () -> {
            SnapshotFutureTask task = currentSnapshotTask(SnapshotFutureTask.class);

            return task == null ? -1 : task.processedSize();
        }, "Processed size of current cluster snapshot in bytes on this node.");

        MetricRegistry incSnpMReg = cctx.kernalContext().metric().registry(INCREMENTAL_SNAPSHOT_METRICS);

        incSnpMReg.register("snapshotName",
            () -> Optional.ofNullable(lastSeenIncSnpFut).map(f -> f.name).orElse(""),
            String.class,
            "The name of full snapshot for which the last incremental snapshot created on this node.");
        incSnpMReg.register("incrementIndex",
            () -> Optional.ofNullable(lastSeenIncSnpFut).map(f -> f.incIdx).orElse(0),
            "Ihe index of the last incremental snapshot created on this node.");
        incSnpMReg.register("startTime",
            () -> Optional.ofNullable(lastSeenIncSnpFut).map(f -> f.startTime).orElse(0L),
            "The system time of the last incremental snapshot creation start time on this node.");
        incSnpMReg.register("endTime",
            () -> Optional.ofNullable(lastSeenIncSnpFut).map(f -> f.endTime).orElse(0L),
            "The system time of the last incremental snapshot creation end time on this node.");
        incSnpMReg.register("error",
            () -> Optional.ofNullable(lastSeenIncSnpFut).map(GridFutureAdapter::error).map(Object::toString).orElse(""),
            String.class,
            "The error message of last started incremental snapshot on this node.");

        restoreCacheGrpProc.registerMetrics();

        cctx.exchange().registerExchangeAwareComponent(this);

        ctx.internalSubscriptionProcessor().registerMetastorageListener(this);

        cctx.gridEvents().addDiscoveryEventListener(discoLsnr = (evt, discoCache) -> {
            if (!busyLock.enterBusy())
                return;

            try {
                UUID leftNodeId = evt.eventNode().id();

                if (evt.type() == EVT_NODE_LEFT || evt.type() == EVT_NODE_FAILED) {
                    SnapshotOperationRequest snpReq = clusterSnpReq;
                    String err = "Snapshot operation interrupted, because baseline node left the cluster: " + leftNodeId;
                    boolean reqNodeLeft = snpReq != null && snpReq.nodes().contains(leftNodeId);

                    // If the coordinator left the cluster and did not start
                    // the final snapshot phase (SNAPSHOT_END), we start it from a new one.
                    if (reqNodeLeft && snpReq.startStageEnded() && U.isLocalNodeCoordinator(ctx.discovery())) {
                        snpReq.error(new ClusterTopologyCheckedException(err));

                        endSnpProc.start(snpReq.requestId(), snpReq);
                    }

                    for (AbstractSnapshotFuture<?> sctx : locSnpTasks.values()) {
                        if (sctx.sourceNodeId().equals(leftNodeId) ||
                            (reqNodeLeft && snpReq.snapshotName().equals(sctx.snapshotName())))
                            sctx.acceptException(new ClusterTopologyCheckedException(err));
                    }

                    restoreCacheGrpProc.onNodeLeft(leftNodeId);
                    snpRmtMgr.onNodeLeft(leftNodeId);
                }
            }
            finally {
                busyLock.leaveBusy();
            }
        }, EVT_NODE_LEFT, EVT_NODE_FAILED);

        cctx.gridIO().addMessageListener(DFLT_INITIAL_SNAPSHOT_TOPIC, snpRmtMgr);
        cctx.kernalContext().io().addTransmissionHandler(DFLT_INITIAL_SNAPSHOT_TOPIC, snpRmtMgr);

        ctx.systemView().registerView(
            SNAPSHOT_SYS_VIEW,
            SNAPSHOT_SYS_VIEW_DESC,
            new SnapshotViewWalker(),
            () -> F.flatCollections(F.transform(localSnapshotNames(null), name -> {
                List<SnapshotView> views = new ArrayList<>();

                for (SnapshotMetadata m: readSnapshotMetadatas(name, null)) {
                    List<File> dirs = snapshotCacheDirectories(m.snapshotName(), null, m.folderName(), grpName -> true);

                    Collection<String> cacheGrps = F.viewReadOnly(dirs, FilePageStoreManager::cacheGroupName);

                    views.add(new SnapshotView(m, cacheGrps));
                }

                for (IncrementalSnapshotMetadata m: readIncrementalSnapshotMetadatas(name))
                    views.add(new SnapshotView(m));

                return views;
            })),
            Function.identity());

        File[] files = locSnpDir.listFiles();

        if (files != null) {
            Arrays.stream(files)
                .filter(File::isDirectory)
                .map(dumpDir ->
                    Paths.get(dumpDir.getAbsolutePath(), DB_DEFAULT_FOLDER, pdsSettings.folderName(), DUMP_LOCK).toFile())
                .filter(File::exists)
                .map(File::getParentFile)
                .forEach(lockedDumpDir -> {
                    log.warning("Found locked dump dir. " +
                        "This means, dump creation not finished prior to node fail. " +
                        "Directory will be deleted: " + lockedDumpDir);

                    U.delete(lockedDumpDir);
                });
        }
    }

    /** {@inheritDoc} */
    @Override protected void stop0(boolean cancel) {
        busyLock.block();

        try {
            restoreCacheGrpProc.interrupt(new NodeStoppingException("Node is stopping."));

            // Try stop all snapshot processing if not yet.
            for (AbstractSnapshotFuture<?> sctx : locSnpTasks.values())
                sctx.acceptException(new NodeStoppingException(SNP_NODE_STOPPING_ERR_MSG));

            locSnpTasks.clear();

            snpRmtMgr.stop();

            synchronized (snpOpMux) {
                if (clusterSnpFut != null) {
                    clusterSnpFut.onDone(new NodeStoppingException(SNP_NODE_STOPPING_ERR_MSG));

                    clusterSnpFut = null;
                }
            }

            cctx.kernalContext().io().removeMessageListener(DFLT_INITIAL_SNAPSHOT_TOPIC);
            cctx.kernalContext().io().removeTransmissionHandler(DFLT_INITIAL_SNAPSHOT_TOPIC);

            if (discoLsnr != null)
                cctx.kernalContext().event().removeDiscoveryEventListener(discoLsnr);

            cctx.exchange().unregisterExchangeAwareComponent(this);
        }
        finally {
            busyLock.unblock();
        }
    }

    /** {@inheritDoc} */
    @Override public void onActivate(GridKernalContext kctx) {
        // No-op.
    }

    /** {@inheritDoc} */
    @Override public void onDeActivate(GridKernalContext kctx) {
        restoreCacheGrpProc.interrupt(new IgniteCheckedException("The cluster has been deactivated."));
    }

    /**
     * @param snpDir Snapshot dir.
     * @param pdsSettings PDS settings.
     */
    public void deleteSnapshot(File snpDir, PdsFolderSettings<?> pdsSettings) {
        if (!snpDir.exists())
            return;

        if (!snpDir.isDirectory())
            return;

        String folderName = pdsSettings.folderName();

        try {
            File binDir = binaryWorkDir(snpDir.getAbsolutePath(), folderName);
            File nodeDbDir = new File(snpDir.getAbsolutePath(), databaseRelativePath(folderName));
            File smf = new File(snpDir, snapshotMetaFileName(U.maskForFileName(pdsSettings.consistentId().toString())));

            U.delete(binDir);
            U.delete(nodeDbDir);
            U.delete(smf);

            File marshDir = mappingFileStoreWorkDir(snpDir.getAbsolutePath());

            deleteDirectory(marshDir);

            File binMetadataDfltDir = new File(snpDir, DFLT_BINARY_METADATA_PATH);
            File marshallerDfltDir = new File(snpDir, DFLT_MARSHALLER_PATH);

            deleteDirectory(binMetadataDfltDir);
            deleteDirectory(marshallerDfltDir);

            File db = new File(snpDir, DB_DEFAULT_FOLDER);

            db.delete();
            snpDir.delete();
        }
        catch (IOException e) {
            throw new IgniteException(e);
        }
    }

    /** Concurrently traverse the directory and delete all files. */
    private void deleteDirectory(File dir) throws IOException {
        Files.walkFileTree(dir.toPath(), new SimpleFileVisitor<Path>() {
            @Override public FileVisitResult visitFile(Path file, BasicFileAttributes attrs) {
                U.delete(file);

                return FileVisitResult.CONTINUE;
            }

            @Override public FileVisitResult visitFileFailed(Path file, IOException exc) {
                // Skip files which can be concurrently removed from FileTree.
                return FileVisitResult.CONTINUE;
            }

            @Override public FileVisitResult postVisitDirectory(Path dir, IOException e) {
                dir.toFile().delete();

                if (log.isInfoEnabled() && e != null)
                    log.info("Snapshot directory cleaned with an exception [dir=" + dir + ", e=" + e.getMessage() + ']');

                return FileVisitResult.CONTINUE;
            }
        });
    }

    /**
     * @param snpName Snapshot name.
     * @return Local snapshot directory for snapshot with given name.
     */
    public File snapshotLocalDir(String snpName) {
        return snapshotLocalDir(snpName, null);
    }

    /**
     * @param snpName Snapshot name.
     * @param snpPath Snapshot directory path.
     * @return Local snapshot directory where snapshot files are located.
     */
    public File snapshotLocalDir(String snpName, @Nullable String snpPath) {
        assert locSnpDir != null;
        assert U.alphanumericUnderscore(snpName) : snpName;

        return snpPath == null ? new File(locSnpDir, snpName) : new File(snpPath, snpName);
    }

    /**
     * Returns path to specific incremental snapshot.
     * For example, {@code "work/snapshots/mybackup/increments/0000000000000001"}.
     *
     * @param snpName Snapshot name.
     * @param snpPath Snapshot directory path.
     * @param incIdx Increment index.
     * @return Local snapshot directory where snapshot files are located.
     */
    public File incrementalSnapshotLocalDir(String snpName, @Nullable String snpPath, int incIdx) {
        return new File(incrementalSnapshotsLocalRootDir(snpName, snpPath), U.fixedLengthNumberName(incIdx, null));
    }

    /**
     * Returns root folder for incremental snapshot.
     * For example, {@code "work/snapshots/mybackup/increments/"}.
     *
     * @param snpName Snapshot name.
     * @param snpPath Snapshot directory path.
     * @return Local snapshot directory where snapshot files are located.
     */
    public File incrementalSnapshotsLocalRootDir(String snpName, @Nullable String snpPath) {
        return new File(snapshotLocalDir(snpName, snpPath), INC_SNP_DIR);
    }

    /**
     * @param incSnpDir Incremental snapshot directory.
     * @param consId Consistent ID.
     * @return WALs directory for specified incremental snapshot.
     */
    public static File incrementalSnapshotWalsDir(File incSnpDir, String consId) {
        String folderName = U.maskForFileName(consId);

        return incSnpDir.toPath().resolve(DFLT_WAL_PATH).resolve(folderName).toFile();
    }

    /**
     * @param snpName Snapshot name.
     * @return Local snapshot directory for snapshot with given name.
     * @throws IgniteCheckedException If directory doesn't exist.
     */
    private File resolveSnapshotDir(String snpName, @Nullable String snpPath) throws IgniteCheckedException {
        File snpDir = snapshotLocalDir(snpName, snpPath);

        if (!snpDir.exists())
            throw new IgniteCheckedException("Snapshot directory doesn't exists: " + snpDir.getAbsolutePath());

        return snpDir;
    }

    /**
     * @return Node snapshot working directory.
     */
    public File snapshotTmpDir() {
        assert tmpWorkDir != null;

        return tmpWorkDir;
    }

    /** */
    private void initLocalSnapshotDirectory(boolean create) {
        try {
            locSnpDir = resolveSnapshotWorkDirectory(cctx.kernalContext().config(), create);

            if (create)
                U.ensureDirectory(locSnpDir, "snapshot work directory", log);
        }
        catch (IgniteCheckedException e) {
            throw new IgniteException(e);
        }
    }

    /**
     * @param req Request on snapshot creation.
     * @return Future which will be completed when a snapshot has been started.
     */
    private IgniteInternalFuture<SnapshotOperationResponse> initLocalSnapshotStartStage(SnapshotOperationRequest req) {
        // Executed inside discovery notifier thread, prior to firing discovery custom event,
        // so it is safe to set new snapshot task inside this method without synchronization.
        if (clusterSnpReq != null) {
            return new GridFinishedFuture<>(new IgniteCheckedException("Snapshot operation has been rejected. " +
                "Another snapshot operation in progress [req=" + req + ", curr=" + clusterSnpReq + ']'));
        }

        clusterSnpReq = req;

        if (req.incremental())
            handleIncrementalSnapshotId(req.requestId(), cctx.discovery().topologyVersion());

        if (!CU.baselineNode(cctx.localNode(), cctx.kernalContext().state().clusterState()))
            return new GridFinishedFuture<>();

        Set<UUID> leftNodes = new HashSet<>(req.nodes());
        leftNodes.removeAll(F.viewReadOnly(cctx.discovery().serverNodes(AffinityTopologyVersion.NONE),
            F.node2id()));

        if (!leftNodes.isEmpty()) {
            return new GridFinishedFuture<>(new IgniteCheckedException("Some of baseline nodes left the cluster " +
                "prior to snapshot operation start: " + leftNodes));
        }

        if (cctx.kernalContext().encryption().isMasterKeyChangeInProgress()) {
            return new GridFinishedFuture<>(new IgniteCheckedException("Snapshot operation has been rejected. Master " +
                "key changing process is not finished yet."));
        }

        if (cctx.kernalContext().encryption().reencryptionInProgress()) {
            return new GridFinishedFuture<>(new IgniteCheckedException("Snapshot operation has been rejected. Caches " +
                "re-encryption process is not finished yet."));
        }

        List<Integer> grpIds = new ArrayList<>(F.viewReadOnly(req.groups(), CU::cacheId));
        Collection<Integer> comprGrpIds = F.view(grpIds, i -> {
            CacheGroupDescriptor desc = cctx.cache().cacheGroupDescriptor(i);
            return desc != null && desc.config().getDiskPageCompression() != DiskPageCompression.DISABLED;
        });

        Set<Integer> leftGrps = new HashSet<>(grpIds);
        leftGrps.removeAll(cctx.cache().cacheGroupDescriptors().keySet());
        boolean withMetaStorage = leftGrps.remove(METASTORAGE_CACHE_ID);

        if (!leftGrps.isEmpty()) {
            return new GridFinishedFuture<>(new IgniteCheckedException("Some of requested cache groups doesn't exist " +
                "on the local node [missed=" + leftGrps + ", nodeId=" + cctx.localNodeId() + ']'));
        }

        if (req.incremental()) {
            SnapshotMetadata meta;

            try {
                meta = readSnapshotMetadata(new File(
                    snapshotLocalDir(req.snapshotName(), req.snapshotPath()),
                    snapshotMetaFileName(cctx.localNode().consistentId().toString())
                ));

                checkIncrementalCanBeCreated(req.snapshotName(), req.snapshotPath(), meta);
            }
            catch (IgniteCheckedException | IOException e) {
                return new GridFinishedFuture<>(e);
            }

            return initLocalIncrementalSnapshot(req, meta);
        }
        else
            return initLocalFullSnapshot(req, grpIds, comprGrpIds, withMetaStorage);
    }

    /**
     * Handles received incremental snapshot ID from remote node.
     *
     * @param id Incremental snapshot ID.
     * @param topVer Incremental snapshot topology version.
     */
    public void handleIncrementalSnapshotId(UUID id, long topVer) {
        // TODO: IGNITE-18599 handle if `id != incSnpId`.
        if (incSnpId != null)
            return;

        synchronized (snpOpMux) {
            if (incSnpId != null) {
                if (!incSnpId.equals(id))
                    U.warn(log, "Received incremental snapshot ID differs from the current [rcvId=" + id + ", currId=" + incSnpId + ']');

                return;
            }

            wrapMsgsFut = new GridFutureAdapter<>();

            cctx.tm().txMessageTransformer((msg, tx) -> new IncrementalSnapshotAwareMessage(
                msg, id, tx == null ? null : tx.incrementalSnapshotId(), topVer));

            markWalFut = baselineNode(cctx.localNode(), cctx.kernalContext().state().clusterState())
                ? new IncrementalSnapshotMarkWalFuture(cctx, id, topVer) : null;

            incSnpId = id;
        }

        if (markWalFut != null)
            cctx.kernalContext().pools().getSnapshotExecutorService().submit(markWalFut::init);
    }

    /**
     * @param req Request on snapshot creation.
     * @param meta Full snapshot metadata.
     * @return Future which will be completed when a snapshot has been started.
     */
    private IgniteInternalFuture<SnapshotOperationResponse> initLocalIncrementalSnapshot(
        SnapshotOperationRequest req,
        SnapshotMetadata meta
    ) {
        File incSnpDir = incrementalSnapshotLocalDir(req.snapshotName(), req.snapshotPath(), req.incrementIndex());
        WALPointer lowPtr;

        if (req.incrementIndex() == 1)
            lowPtr = meta.snapshotRecordPointer();
        else {
            int prevIdx = req.incrementIndex() - 1;

            IncrementalSnapshotMetadata prevIncSnpMeta;

            try {
                prevIncSnpMeta = readIncrementalSnapshotMetadata(req.snapshotName(), req.snapshotPath(), prevIdx);
            }
            catch (IgniteCheckedException | IOException e) {
                return new GridFinishedFuture<>(e);
            }

            lowPtr = prevIncSnpMeta.incrementalSnapshotPointer();
        }

        IgniteInternalFuture<SnapshotOperationResponse> task0 = registerTask(req.snapshotName(), new IncrementalSnapshotFutureTask(
            cctx,
            req.operationalNodeId(),
            req.requestId(),
            meta,
            req.snapshotPath(),
            req.incrementIndex(),
            lowPtr,
            markWalFut
        )).chain(fut -> {
            if (fut.error() != null)
                throw F.wrap(fut.error());

            assert incSnpDir.exists() : "Incremental snapshot directory must exists";

            IncrementalSnapshotMetadata incMeta = new IncrementalSnapshotMetadata(
                req.requestId(),
                req.snapshotName(),
                req.incrementIndex(),
                cctx.localNode().consistentId().toString(),
                pdsSettings.folderName(),
                markWalFut.result()
            );

            storeSnapshotMeta(
                incMeta,
                new File(incSnpDir, snapshotMetaFileName(pdsSettings.folderName()))
            );

            return new SnapshotOperationResponse();
        });

        if (task0.isDone())
            return task0;

        if (log.isDebugEnabled()) {
            log.debug("Incremental snapshot operation submited for execution " +
                "[snpName=" + req.snapshotName() + ", incIdx=" + req.incrementIndex());
        }

        cctx.kernalContext().pools().getSnapshotExecutorService().submit(() -> {
            SnapshotOperationRequest snpReq = clusterSnpReq;

            AbstractSnapshotFuture<?> task = locSnpTasks.get(snpReq.snapshotName());

            if (task == null)
                return;

            if (log.isDebugEnabled()) {
                log.debug("Incremental snapshot operation started " +
                    "[snpName=" + req.snapshotName() + ", incIdx=" + req.incrementIndex());
            }

            writeSnapshotDirectoryToMetastorage(incSnpDir);

            task.start();
        });

        return task0;
    }

    /**
     * @param snpName Full snapshot name.
     * @param snpPath Optional path to snapshot, if differs from default.
     * @param incIdx Index of incremental snapshot.
     * @return Read incremental snapshot metadata.
     */
    public IncrementalSnapshotMetadata readIncrementalSnapshotMetadata(
        String snpName,
        @Nullable String snpPath,
        int incIdx
    ) throws IgniteCheckedException, IOException {
        return readFromFile(new File(
            incrementalSnapshotLocalDir(snpName, snpPath, incIdx),
            snapshotMetaFileName(pdsSettings.folderName())
        ));
    }

    /**
     * @param req Request
     * @param grpIds Groups.
     * @param comprGrpIds Compressed Groups.
     * @param withMetaStorage Flag to include metastorage.
     * @return Create snapshot future.
     */
    private IgniteInternalFuture<SnapshotOperationResponse> initLocalFullSnapshot(
        SnapshotOperationRequest req,
        List<Integer> grpIds,
        Collection<Integer> comprGrpIds,
        boolean withMetaStorage
    ) {
        if (!isPersistenceEnabled(cctx.gridConfig()) && req.snapshotPath() == null)
            initLocalSnapshotDirectory(true);

        Map<Integer, Set<Integer>> parts = new HashMap<>();

        // Prepare collection of pairs group and appropriate cache partition to be snapshot.
        // Cache group context may be 'null' on some nodes e.g. a node filter is set.
        for (Integer grpId : grpIds) {
            if (cctx.cache().cacheGroup(grpId) == null)
                continue;

            CacheGroupContext grpCtx = cctx.cache().cacheGroup(grpId);

            AffinityTopologyVersion topVer = grpCtx.affinity().lastVersion();

            if (req.onlyPrimary()) {
                Set<Integer> include = new HashSet<>(grpCtx.affinity().primaryPartitions(cctx.localNodeId(), topVer));

                include.remove(INDEX_PARTITION);

                if (log.isInfoEnabled())
                    log.info("Snapshot only primary partitions " +
                        "[grpId=" + grpId + ", grpName=" + grpCtx.cacheOrGroupName() + ", parts=" + include + ']');

                parts.put(grpId, include);
            }
            else
                parts.put(grpId, null);
        }

        IgniteInternalFuture<?> task0 = registerSnapshotTask(req.snapshotName(),
            req.snapshotPath(),
            req.operationalNodeId(),
            req.requestId(),
            parts,
            withMetaStorage,
            req.dump(),
            req.compress(),
            req.encrypt(),
            locSndrFactory.apply(req.snapshotName(), req.snapshotPath())
        );

        if (withMetaStorage) {
            assert task0 instanceof SnapshotFutureTask;

            ((DistributedMetaStorageImpl)cctx.kernalContext().distributedMetastorage())
                .suspend(((SnapshotFutureTask)task0).started());
        }

        return task0.chain(() -> {
            if (task0.error() != null)
                throw F.wrap(task0.error());

            try {
                Set<String> blts = req.nodes().stream()
                    .map(n -> cctx.discovery().node(n).consistentId().toString())
                    .collect(Collectors.toSet());

                File snpDir = snapshotLocalDir(req.snapshotName(), req.snapshotPath());

                snpDir.mkdirs();

                SnapshotFutureTaskResult res = (SnapshotFutureTaskResult)task0.result();

                Serializable encKey = req.encrypt() ? ((CreateDumpFutureTask)task0).encryptionKey() : null;

                EncryptionSpi encSpi = cctx.gridConfig().getEncryptionSpi();

                SnapshotMetadata meta = new SnapshotMetadata(req.requestId(),
                    req.snapshotName(),
                    cctx.localNode().consistentId().toString(),
                    pdsSettings.folderName(),
                    req.compress(),
                    cctx.gridConfig().getDataStorageConfiguration().getPageSize(),
                    grpIds,
                    comprGrpIds,
                    blts,
                    res.parts(),
                    res.snapshotPointer(),
                    encSpi.masterKeyDigest(),
                    req.onlyPrimary(),
                    req.dump(),
                    encKey == null ? null : encSpi.encryptKey(encKey)
                );

                SnapshotHandlerContext ctx = new SnapshotHandlerContext(req.requestId(), meta, req.groups(), cctx.localNode(),
                    snpDir, req.streamerWarning(), true);

                req.meta(meta);

                File smf = new File(snpDir, snapshotMetaFileName(cctx.localNode().consistentId().toString()));

                storeSnapshotMeta(req.meta(), smf);

                log.info("Snapshot metafile has been created: " + smf.getAbsolutePath());

                return new SnapshotOperationResponse(handlers.invokeAll(SnapshotHandlerType.CREATE, ctx));
            }
            catch (IgniteCheckedException e) {
                throw F.wrap(e);
            }
        }, snapshotExecutorService());
    }

    /**
     * @param id Request id.
     * @param res Results.
     * @param err Errors.
     */
    private void processLocalSnapshotStartStageResult(UUID id, Map<UUID, SnapshotOperationResponse> res, Map<UUID, Throwable> err) {
        SnapshotOperationRequest snpReq = clusterSnpReq;

        if (snpReq != null && F.eq(id, snpReq.requestId()) && snpReq.incremental()) {
            cctx.tm().txMessageTransformer(null);

            GridCompoundIdentityFuture<IgniteInternalTx> activeTxsFut = new GridCompoundIdentityFuture<>();

            for (IgniteInternalTx tx: cctx.tm().activeTransactions())
                activeTxsFut.add(tx.finishFuture());

            activeTxsFut.markInitialized();

            activeTxsFut.listen(() -> wrapMsgsFut.onDone());
        }

        if (cctx.kernalContext().clientNode())
            return;

        boolean cancelled = err.values().stream().anyMatch(e -> e instanceof IgniteFutureCancelledCheckedException);

        if (snpReq == null || !snpReq.requestId().equals(id)) {
            synchronized (snpOpMux) {
                if (clusterSnpFut != null && clusterSnpFut.rqId.equals(id)) {
                    if (cancelled) {
                        clusterSnpFut.onDone(new IgniteFutureCancelledCheckedException("Execution of snapshot tasks " +
                            "has been cancelled by external process [err=" + err + ", snpReq=" + snpReq + ']'));
                    }
                    else {
                        clusterSnpFut.onDone(new IgniteCheckedException("Snapshot operation has not been fully completed " +
                            "[err=" + err + ", snpReq=" + snpReq + ']'));
                    }

                    clusterSnpFut = null;
                }

                return;
            }
        }

        snpReq.startStageEnded(true);

        if (isLocalNodeCoordinator(cctx.discovery())) {
            Set<UUID> missed = new HashSet<>(snpReq.nodes());
            missed.removeAll(res.keySet());
            missed.removeAll(err.keySet());

            if (cancelled) {
                snpReq.error(new IgniteFutureCancelledCheckedException("Execution of snapshot tasks " +
                    "has been cancelled by external process [err=" + err + ", missed=" + missed + ']'));
            }
            else if (!missed.isEmpty()) {
                snpReq.error(new ClusterTopologyCheckedException("Snapshot operation interrupted, because baseline " +
                    "node left the cluster. Uncompleted snapshot will be deleted [missed=" + missed + ']'));
            }
            else if (!F.isEmpty(err)) {
                snpReq.error(new IgniteCheckedException("Execution of local snapshot tasks fails. " +
                    "Uncompleted snapshot will be deleted [err=" + err + ']'));
            }

            completeHandlersAsyncIfNeeded(snpReq, res.values())
                .listen(f -> {
                        if (f.error() != null)
                            snpReq.error(f.error());

                        endSnpProc.start(snpReq.requestId(), snpReq);
                    }
                );
        }
    }

    /**
     * Stores snapshot metadata.
     *
     * @param meta Metadata to store.
     * @param smf File to store.
     */
    public <M extends Serializable> void storeSnapshotMeta(M meta, File smf) {
        if (smf.exists())
            throw new IgniteException("Snapshot metafile must not exist: " + smf.getAbsolutePath());

        try (OutputStream out = Files.newOutputStream(smf.toPath())) {
            byte[] bytes = U.marshal(marsh, meta);
            int blockSize = SNAPSHOT_LIMITED_TRANSFER_BLOCK_SIZE_BYTES;

            for (int off = 0; off < bytes.length; off += blockSize) {
                int len = Math.min(blockSize, bytes.length - off);

                transferRateLimiter.acquire(len);

                out.write(bytes, off, len);
            }
        }
        catch (IOException | IgniteCheckedException e) {
            throw new IgniteException(e);
        }
    }

    /**
     * Execute the {@link SnapshotHandler#complete(String, Collection)} method of the snapshot handlers asynchronously.
     *
     * @param req Request on snapshot creation.
     * @param res Results.
     * @return Future that will be completed when the handlers are finished executing.
     */
    private IgniteInternalFuture<Void> completeHandlersAsyncIfNeeded(SnapshotOperationRequest req,
        Collection<SnapshotOperationResponse> res) {
        if (req.error() != null)
            return new GridFinishedFuture<>();

        Map<String, List<SnapshotHandlerResult<?>>> clusterHndResults = new HashMap<>();

        for (SnapshotOperationResponse snpRes : res) {
            if (snpRes == null || snpRes.handlerResults() == null)
                continue;

            for (Map.Entry<String, SnapshotHandlerResult<Object>> entry : snpRes.handlerResults().entrySet())
                clusterHndResults.computeIfAbsent(entry.getKey(), v -> new ArrayList<>()).add(entry.getValue());
        }

        if (clusterHndResults.isEmpty())
            return new GridFinishedFuture<>();

        try {
            GridFutureAdapter<Void> resultFut = new GridFutureAdapter<>();

            handlers().execSvc.submit(() -> {
                try {
                    handlers.completeAll(SnapshotHandlerType.CREATE, req.snapshotName(), clusterHndResults, req.nodes(),
                        req::warnings);

                    resultFut.onDone();
                }
                catch (Exception e) {
                    log.warning("The snapshot operation will be aborted due to a handler error " +
                        "[snapshot=" + req.snapshotName() + "].", e);

                    resultFut.onDone(e);
                }
            });

            return resultFut;
        }
        catch (RejectedExecutionException e) {
            return new GridFinishedFuture<>(e);
        }
    }

    /**
     * @param req Request on snapshot creation.
     * @return Future which will be completed when the snapshot will be finalized.
     */
    private IgniteInternalFuture<SnapshotOperationResponse> initLocalSnapshotEndStage(SnapshotOperationRequest req) {
        SnapshotOperationRequest snpReq = clusterSnpReq;

        if (snpReq == null || !F.eq(req.requestId(), snpReq.requestId()))
            return new GridFinishedFuture<>();

        IgniteInternalFuture<?> prepFut = req.incremental() ? wrapMsgsFut : new GridFinishedFuture<>();

        if (cctx.kernalContext().clientNode())
            return (IgniteInternalFuture<SnapshotOperationResponse>)prepFut;

        return prepFut.chain(() -> {
            try {
                if (req.error() != null) {
                    snpReq.error(req.error());

                    if (req.incremental())
                        U.delete(incrementalSnapshotLocalDir(req.snapshotName(), req.snapshotPath(), req.incrementIndex()));
                    else
                        deleteSnapshot(snapshotLocalDir(req.snapshotName(), req.snapshotPath()), pdsSettings);
                }
                else if (!F.isEmpty(req.warnings())) {
                    // Pass the warnings further to the next stage for the case when snapshot started from not coordinator.
                    if (!isLocalNodeCoordinator(cctx.discovery()))
                        snpReq.warnings(req.warnings());

                    snpReq.meta().warnings(Collections.unmodifiableList(req.warnings()));

                    storeWarnings(snpReq);
                }

                if (req.dump())
                    removeDumpLock(req.snapshotName());
                else {
                    removeLastMetaStorageKey();

                    if (req.error() == null) {
                        Collection<Integer> grpIds = req.groups().stream().map(CU::cacheId).collect(Collectors.toList());

                        enableIncrementalSnapshotsCreation(grpIds);
                    }
                }
            }
            catch (Exception e) {
                throw F.wrap(e);
            }

            return new SnapshotOperationResponse();
        }, cctx.kernalContext().pools().getSnapshotExecutorService());
    }

    /**
     * Stores snapshot creation warnings. The warnings are rare. Also, coordinator might not be a baseline node. Thus,
     * storing meta with warnings once is to be done at second stage initialiation on any other node. Which leads to
     * process possible snapshot errors, deleting snapshot at second stage end. Doesn't worth. If an error occurs on
     * warnings writing, it is logged only.
     */
    private void storeWarnings(SnapshotOperationRequest snpReq) {
        assert !F.isEmpty(snpReq.warnings());

        List<ClusterNode> snpNodes = cctx.kernalContext().cluster().get().nodes().stream()
            .filter(n -> snpReq.nodes().contains(n.id())).collect(Collectors.toList());

        boolean oldestBaseline = U.oldest(snpNodes,
            n -> CU.baselineNode(n, cctx.kernalContext().state().clusterState())).equals(cctx.localNode());

        if (!oldestBaseline)
            return;

        File snpDir = snapshotLocalDir(snpReq.snapshotName(), snpReq.snapshotPath());
        File tempSmf = new File(snpDir, snapshotMetaFileName(cctx.localNode().consistentId().toString()) +
            SNAPSHOT_METAFILE_TMP_EXT);
        File smf = new File(snpDir, snapshotMetaFileName(cctx.localNode().consistentId().toString()));

        try {
            storeSnapshotMeta(snpReq.meta(), tempSmf);

            Files.move(tempSmf.toPath(), smf.toPath(), StandardCopyOption.ATOMIC_MOVE,
                StandardCopyOption.REPLACE_EXISTING);

            if (log.isDebugEnabled())
                log.debug("Snapshot metafile has been rewrited with the warnings: " + smf.getAbsolutePath());
        }
        catch (Exception e) {
            log.error("Failed to store warnings of snapshot '" + snpReq.snapshotName() +
                "' to the snapshot metafile. Snapshot won't contain them. The warnings: [" +
                String.join(",", snpReq.warnings()) + "].", e);
        }
        finally {
            U.delete(tempSmf);
        }
    }

    /**
     * @param id Request id.
     * @param res Results.
     * @param err Errors.
     */
    private void processLocalSnapshotEndStageResult(UUID id, Map<UUID, SnapshotOperationResponse> res, Map<UUID, Throwable> err) {
        SnapshotOperationRequest snpReq = clusterSnpReq;

        if (snpReq == null || !F.eq(id, snpReq.requestId()))
            return;

        Set<UUID> endFail = new HashSet<>(snpReq.nodes());
        endFail.removeAll(res.keySet());

        if (snpReq.incremental()) {
            wrapMsgsFut = null;
            markWalFut = null;

            incSnpId = null;

            if (clusterSnpFut != null && endFail.isEmpty() && snpReq.error() == null)
                warnAtomicCachesInIncrementalSnapshot(snpReq.snapshotName(), snpReq.incrementIndex(), snpReq.groups());
        }

        clusterSnpReq = null;

        synchronized (snpOpMux) {
            if (clusterSnpFut != null) {
                if (endFail.isEmpty() && snpReq.error() == null) {
                    if (!F.isEmpty(snpReq.warnings())) {
                        String wrnsLst = U.nl() + "\t- " + String.join(U.nl() + "\t- ", snpReq.warnings());

                        SnapshotWarningException wrn = new SnapshotWarningException("Snapshot task '" +
                            snpReq.snapshotName() + "' completed with the warnings:" + wrnsLst);

                        clusterSnpFut.onDone(wrn);

                        log.warning(SNAPSHOT_FINISHED_WRN_MSG + snpReq + ". Warnings:" + wrnsLst);
                    }
                    else {
                        clusterSnpFut.onDone();

                        if (log.isInfoEnabled())
                            log.info(SNAPSHOT_FINISHED_MSG + snpReq);
                    }
                }
                else if (snpReq.error() == null) {
                    clusterSnpFut.onDone(new IgniteCheckedException("Snapshot creation has been finished with an error. " +
                        "Local snapshot tasks may not finished completely or finalizing results fails " +
                        "[fail=" + endFail + ", err=" + err + ']'));
                }
                else
                    clusterSnpFut.onDone(snpReq.error());

                clusterSnpFut = null;
            }
        }
    }

    /**
     * @return {@code True} if snapshot operation is in progress.
     */
    public boolean isSnapshotCreating() {
        if (clusterSnpReq != null)
            return true;

        synchronized (snpOpMux) {
            return clusterSnpReq != null || clusterSnpFut != null;
        }
    }

    /**
     * Sets the streamer warning flag to current snapshot process if it is active.
     */
    public void streamerWarning() {
        SnapshotOperationRequest snpTask = currentCreateRequest();

        if (snpTask != null && !snpTask.streamerWarning())
            snpTask.streamerWarning(true);
    }

    /** @return Current create snapshot request. {@code Null} if there is no create snapshot operation in progress. */
    @Nullable public SnapshotOperationRequest currentCreateRequest() {
        return clusterSnpReq;
    }

    /**
     * Check if snapshot restore process is currently running.
     *
     * @return {@code True} if the snapshot restore operation is in progress.
     */
    public boolean isRestoring() {
        return restoreCacheGrpProc.restoringSnapshotName() != null;
    }

    /**
     * Check if snapshot restore process is currently running.
     *
     * @param snpName Snapshot name.
     * @return {@code True} if the snapshot restore operation from the specified snapshot is in progress locally.
     */
    public boolean isRestoring(String snpName) {
        return snpName.equals(restoreCacheGrpProc.restoringSnapshotName());
    }

    /**
     * Check if the cache or group with the specified name is currently being restored from the snapshot.
     *
     * @param ccfg Cache configuration.
     * @return {@code True} if the cache or group with the specified name is being restored.
     */
    public boolean isRestoring(CacheConfiguration<?, ?> ccfg) {
        return restoreCacheGrpProc.isRestoring(ccfg);
    }

    /**
     * Status of the restore operation cluster-wide.
     *
     * @param snpName Snapshot name.
     * @return Future that will be completed when the status of the restore operation is received from all the server
     * nodes. The result of this future will be {@code false} if the restore process with the specified snapshot name is
     * not running on all nodes.
     */
    public IgniteFuture<Boolean> restoreStatus(String snpName) {
        return executeRestoreManagementTask(SnapshotRestoreStatusTask.class, snpName);
    }

    /** @return {@code True} if disk writes during snapshot process should be in a sequential manner when possible. */
    public boolean sequentialWrite() {
        return sequentialWrite;
    }

    /**
     * @param restoreId Restore process ID.
     * @return Server nodes on which a successful start of the cache(s) is required, if any of these nodes fails when
     *         starting the cache(s), the whole procedure is rolled back.
     */
    public Set<UUID> cacheStartRequiredAliveNodes(@Nullable IgniteUuid restoreId) {
        if (restoreId == null)
            return Collections.emptySet();

        return restoreCacheGrpProc.cacheStartRequiredAliveNodes(restoreId);
    }

    /**
     * @return List of all known snapshots on the local node.
     */
    public List<String> localSnapshotNames(@Nullable String snpPath) {
        if (cctx.kernalContext().clientNode())
            throw new UnsupportedOperationException("Client nodes can not perform this operation.");

        if (locSnpDir == null)
            return Collections.emptyList();

        synchronized (snpOpMux) {
            File[] dirs = (snpPath == null ? locSnpDir : new File(snpPath)).listFiles(File::isDirectory);

            if (dirs == null)
                return Collections.emptyList();

            return Arrays.stream(dirs)
                .map(File::getName)
                .collect(Collectors.toList());
        }
    }

    /**
     * @param snpName Full snapshot name.
     * @param snpPath Snapshot path.
     * @return Maximum existing incremental snapshot index.
     */
    private int maxLocalIncrementSnapshot(String snpName, @Nullable String snpPath) {
        if (cctx.kernalContext().clientNode())
            throw new UnsupportedOperationException("Client and daemon nodes can not perform this operation.");

        synchronized (snpOpMux) {
            File[] incDirs = incrementalSnapshotsLocalRootDir(snpName, snpPath).listFiles(File::isDirectory);

            if (incDirs == null)
                return 0;

            return Arrays.stream(incDirs)
                .map(File::getName)
                .filter(name -> INC_SNP_NAME_PATTERN.matcher(name).matches())
                .mapToInt(Integer::parseInt)
                .max()
                .orElse(0);
        }
    }

    /** {@inheritDoc} */
    @Override public IgniteFuture<Void> cancelSnapshot(String name) {
        return new IgniteFutureImpl<>(cancelSnapshot0(name).chain(() -> null));
    }

    /**
     * @param name Snapshot name.
     * @return Future which will be completed when cancel operation finished.
     */
    private IgniteInternalFuture<Boolean> cancelSnapshot0(String name) {
        A.notNullOrEmpty(name, "Snapshot name must be not empty or null");

        cctx.kernalContext().security().authorize(ADMIN_SNAPSHOT);

        return cctx.kernalContext().closure()
            .callAsync(
                BROADCAST,
                new CancelSnapshotCallable(null, name),
                options(cctx.discovery().aliveServerNodes()).withFailoverDisabled()
            );
    }

    /**
     * @param reqId Snapshot operation request ID.
     * @return Future which will be completed when cancel operation finished.
     */
    public IgniteFuture<Boolean> cancelSnapshotOperation(UUID reqId) {
        A.notNull(reqId, "Snapshot operation request ID must be not null");

        cctx.kernalContext().security().authorize(ADMIN_SNAPSHOT);

        IgniteInternalFuture<Boolean> fut0 = cctx.kernalContext().closure()
            .callAsync(
                BROADCAST,
                new CancelSnapshotCallable(reqId, null),
                options(cctx.discovery().aliveServerNodes()).withFailoverDisabled()
            );

        return new IgniteFutureImpl<>(fut0);
    }

    /**
     * Cancel running snapshot operation (create/restore).
     *
     * @param reqId Snapshot operation request ID.
     * @return {@code True} if the operation with the specified ID was canceled.
     */
    private boolean cancelLocalSnapshotOperations(UUID reqId) {
        A.notNull(reqId, "Snapshot operation request ID must be not null");

        if (cancelLocalSnapshotTask0(task -> reqId.equals(task.requestId())))
            return true;

        return restoreCacheGrpProc.cancel(reqId, null).get();
    }

    /**
     * @param name Snapshot name to cancel operation on local node.
     * @return {@code True} if the snapshot operation was canceled.
     */
    public boolean cancelLocalSnapshotTask(String name) {
        A.notNullOrEmpty(name, "Snapshot name must be not null or empty");

        return cancelLocalSnapshotTask0(task -> name.equals(task.snapshotName()));
    }

    /**
     * @param filter Snapshot task filter.
     * @return {@code True} if the snapshot operation was canceled.
     */
    private boolean cancelLocalSnapshotTask0(Function<AbstractSnapshotFuture<?>, Boolean> filter) {
        ClusterSnapshotFuture fut0 = null;
        boolean canceled = false;

        busyLock.enterBusy();

        try {
            for (AbstractSnapshotFuture<?> sctx : locSnpTasks.values()) {
                if (filter.apply(sctx))
                    canceled |= sctx.cancel();
            }

            synchronized (snpOpMux) {
                if (clusterSnpFut != null)
                    fut0 = clusterSnpFut;
            }
        }
        finally {
            busyLock.leaveBusy();
        }

        // Future may be completed with cancelled exception, which is expected.
        try {
            if (fut0 != null)
                fut0.get();
        }
        catch (IgniteCheckedException e) {
            if (e instanceof IgniteFutureCancelledCheckedException) {
                if (log.isInfoEnabled())
                    log.info("Expected cancelled exception: " + e.getMessage());
            }
            else
                throw new IgniteException(e);
        }

        return canceled;
    }

    /** {@inheritDoc} */
    @Override public IgniteFuture<Boolean> cancelSnapshotRestore(String name) {
        return new IgniteFutureImpl<>(cancelSnapshot0(name));
    }

    /** {@inheritDoc} */
    @Override public IgniteFuture<Void> createDump(String name, @Nullable Collection<String> cacheGrpNames) {
        return createSnapshot(name, null, cacheGrpNames, false, false, true, false, false);
    }

    /**
     * @param name Snapshot name.
     *
     * @return Future that will be finished when process the process is complete. The result of this future will be
     * {@code false} if the restore process with the specified snapshot name is not running at all.
     *
     * @deprecated Use {@link #cancelLocalSnapshotOperations(UUID)} instead.
     */
    @Deprecated
    public IgniteFuture<Boolean> cancelLocalRestoreTask(String name) {
        return restoreCacheGrpProc.cancel(null, name);
    }

    /**
     * Checks snapshot.
     *
     * @param name Snapshot name.
     * @param snpPath Snapshot directory path.
     * @return Future with the result of execution snapshot partitions verify task, which besides calculating partition
     *         hashes of {@link IdleVerifyResultV2} also contains the snapshot metadata distribution across the cluster.
     */
    public IgniteInternalFuture<SnapshotPartitionsVerifyTaskResult> checkSnapshot(String name, @Nullable String snpPath) {
        return checkSnapshot(name, snpPath, -1);
    }

    /**
     * Checks snapshot and its increments.
     *
     * @param name Snapshot name.
     * @param snpPath Snapshot directory path.
     * @param incIdx Incremental snapshot index.
     * @return Future with the result of execution snapshot partitions verify task, which besides calculating partition
     *         hashes of {@link IdleVerifyResultV2} also contains the snapshot metadata distribution across the cluster.
     */
    public IgniteInternalFuture<SnapshotPartitionsVerifyTaskResult> checkSnapshot(String name, @Nullable String snpPath, int incIdx) {
        A.notNullOrEmpty(name, "Snapshot name cannot be null or empty.");
        A.ensure(U.alphanumericUnderscore(name), "Snapshot name must satisfy the following name pattern: a-zA-Z0-9_");

        cctx.kernalContext().security().authorize(ADMIN_SNAPSHOT);

        return checkSnapshot(name, snpPath, null, false, incIdx, true).chain(f -> {
            try {
                return f.get();
            }
            catch (Throwable t) {
                throw new GridClosureException(t);
            }
        });
    }

    /**
     * The check snapshot procedure performs compute operation over the whole cluster to verify the snapshot
     * entirety and partitions consistency. The result future will be completed with an exception if this
     * exception is not related to the check procedure, and will be completed normally with the {@code IdleVerifyResult}.
     *
     * @param reqId Snapshot operation requestId. If {@code null}, a random value is generated.
     * @param name Snapshot name.
     * @param snpPath Snapshot directory path.
     * @param grps Collection of cache group names to check.
     * @param includeCustomHandlers {@code True} to invoke all user-defined {@link SnapshotHandlerType#RESTORE}
     *                              handlers, otherwise only system consistency check will be performed.
     * @param incIdx Incremental snapshot index.
     * @param check If {@code true} check snapshot integrity.
     * @return Future with the result of execution snapshot partitions verify task, which besides calculating partition
     *         hashes of {@link IdleVerifyResultV2} also contains the snapshot metadata distribution across the cluster.
     */
    public IgniteInternalFuture<SnapshotPartitionsVerifyTaskResult> checkSnapshot(
        @Nullable UUID reqId,
        String name,
        @Nullable String snpPath,
        @Nullable Collection<String> grps,
        boolean includeCustomHandlers,
        int incIdx,
        boolean check
    ) {
        A.notNullOrEmpty(name, "Snapshot name cannot be null or empty.");
        A.ensure(U.alphanumericUnderscore(name), "Snapshot name must satisfy the following name pattern: a-zA-Z0-9_");
        A.ensure(grps == null || grps.stream().filter(Objects::isNull).collect(Collectors.toSet()).isEmpty(),
            "Collection of cache groups names cannot contain null elements.");

        GridFutureAdapter<SnapshotPartitionsVerifyTaskResult> res = new GridFutureAdapter<>();

        if (log.isInfoEnabled()) {
            log.info("The check snapshot procedure started [snpName=" + name + ", snpPath=" + snpPath +
                ", incIdx=" + incIdx + ", grps=" + grps + ']');
        }

        GridKernalContext kctx0 = cctx.kernalContext();

        Collection<ClusterNode> bltNodes = F.view(cctx.discovery().serverNodes(AffinityTopologyVersion.NONE),
            (node) -> CU.baselineNode(node, kctx0.state().clusterState()));

        Collection<Integer> grpIds = grps == null ? Collections.emptySet() : F.viewReadOnly(grps, CU::cacheId);

        SnapshotMetadataVerificationTaskArg taskArg = new SnapshotMetadataVerificationTaskArg(name, snpPath, incIdx, grpIds);

        kctx0.task().execute(
            SnapshotMetadataVerificationTask.class,
            taskArg,
            options(bltNodes)
        ).listen(f0 -> {
            SnapshotMetadataVerificationTaskResult metasRes = f0.result();

            if (f0.error() == null && F.isEmpty(metasRes.exceptions())) {
                Map<ClusterNode, List<SnapshotMetadata>> metas = metasRes.meta();

                Class<? extends AbstractSnapshotVerificationTask> cls;

                if (includeCustomHandlers)
                    cls = SnapshotHandlerRestoreTask.class;
                else
                    cls = incIdx > 0 ? IncrementalSnapshotVerificationTask.class : SnapshotPartitionsVerifyTask.class;

                kctx0.task().execute(
                        cls,
                        new SnapshotPartitionsVerifyTaskArg(reqId == null ? UUID.randomUUID() : reqId, grps, metas, snpPath, incIdx, check),
                        options(new ArrayList<>(metas.keySet()))
                    ).listen(f1 -> {
                        if (f1.error() == null)
                            res.onDone(f1.result());
                        else if (f1.error() instanceof IgniteSnapshotVerifyException)
                            res.onDone(new SnapshotPartitionsVerifyTaskResult(metas,
                                new IdleVerifyResultV2(((IgniteSnapshotVerifyException)f1.error()).exceptions())));
                        else
                            res.onDone(f1.error());
                    });
            }
            else {
                if (f0.error() == null)
                    res.onDone(new IgniteSnapshotVerifyException(metasRes.exceptions()));
                else if (f0.error() instanceof IgniteSnapshotVerifyException)
                    res.onDone(new SnapshotPartitionsVerifyTaskResult(null,
                        new IdleVerifyResultV2(((IgniteSnapshotVerifyException)f0.error()).exceptions())));
                else
                    res.onDone(f0.error());
            }
        });

        if (log.isInfoEnabled()) {
            res.listen(() -> log.info("The check snapshot procedure finished [snpName=" + name +
                ", snpPath=" + snpPath + ", incIdx=" + incIdx + ", grps=" + grps + ']'));
        }

        return res;
    }

    /**
     * The check snapshot procedure performs compute operation over the whole cluster to verify the snapshot
     * entirety and partitions consistency. The result future will be completed with an exception if this
     * exception is not related to the check procedure, and will be completed normally with the {@code IdleVerifyResult}.
     *
     * @param name Snapshot name.
     * @param snpPath Snapshot directory path.
     * @param grps Collection of cache group names to check.
     * @param includeCustomHandlers {@code True} to invoke all user-defined {@link SnapshotHandlerType#RESTORE}
     *                              handlers, otherwise only system consistency check will be performed.
     * @param incIdx Incremental snapshot index.
     * @param check If {@code true} check snapshot integrity.
     * @return Future with the result of execution snapshot partitions verify task, which besides calculating partition
     *         hashes of {@link IdleVerifyResultV2} also contains the snapshot metadata distribution across the cluster.
     */
    public IgniteInternalFuture<SnapshotPartitionsVerifyTaskResult> checkSnapshot(
        String name,
        @Nullable String snpPath,
        @Nullable Collection<String> grps,
        boolean includeCustomHandlers,
        int incIdx,
        boolean check
    ) {
        return checkSnapshot(null, name, snpPath, grps, includeCustomHandlers, incIdx, check);
    }

    /**
     * @param snpName Snapshot name.
     * @param folderName The name of a directory for the cache group.
     * @param names Cache group names to filter.
     * @return The list of cache or cache group names in given snapshot on local node.
     */
    public List<File> snapshotCacheDirectories(String snpName, @Nullable String snpPath, String folderName, Predicate<String> names) {
        File snpDir = snapshotLocalDir(snpName, snpPath);

        if (!snpDir.exists())
            return Collections.emptyList();

        return cacheDirectories(new File(snpDir, databaseRelativePath(folderName)), names);
    }

    /**
     * @param snpDir The full path to the snapshot files.
     * @param consId Node consistent id to read metadata for.
     * @return Snapshot metadata instance.
     */
    public SnapshotMetadata readSnapshotMetadata(File snpDir, String consId) throws IgniteCheckedException, IOException {
        return readSnapshotMetadata(new File(snpDir, snapshotMetaFileName(consId)));
    }

    /**
     * @param smf File denoting to snapshot metafile.
     * @return Snapshot metadata instance.
     */
    private SnapshotMetadata readSnapshotMetadata(File smf) throws IgniteCheckedException, IOException {
        SnapshotMetadata meta = readFromFile(smf);

        String smfName = smf.getName().substring(0, smf.getName().length() - SNAPSHOT_METAFILE_EXT.length());

        if (!U.maskForFileName(meta.consistentId()).equals(smfName)) {
            throw new IgniteException(
                "Error reading snapshot metadata [smfName=" + smfName + ", consId=" + U.maskForFileName(meta.consistentId())
            );
        }

        return meta;
    }

    /**
     * @param smf File to read.
     * @return Read metadata.
     * @param <T> Type of metadata.
     */
    public <T> T readFromFile(File smf) throws IgniteCheckedException, IOException {
        if (!smf.exists())
            throw new IgniteCheckedException("Snapshot metafile cannot be read due to it doesn't exist: " + smf);

        try (InputStream in = new BufferedInputStream(Files.newInputStream(smf.toPath()))) {
            return marsh.unmarshal(in, U.resolveClassLoader(cctx.gridConfig()));
        }
    }

    /**
     * @param snpName Snapshot name.
     * @param snpPath Snapshot directory path.
     * @return List of snapshot metadata for the given snapshot name on local node.
     * If snapshot has been taken from local node the snapshot metadata for given
     * local node will be placed on the first place.
     */
    public List<SnapshotMetadata> readSnapshotMetadatas(String snpName, @Nullable String snpPath) {
        A.notNullOrEmpty(snpName, "Snapshot name cannot be null or empty.");
        A.ensure(U.alphanumericUnderscore(snpName), "Snapshot name must satisfy the following name pattern: a-zA-Z0-9_");

        File snpDir = snapshotLocalDir(snpName, snpPath);

        if (!(snpDir.exists() && snpDir.isDirectory()))
            return Collections.emptyList();

        List<File> smfs = new ArrayList<>();

        try (DirectoryStream<Path> ds = Files.newDirectoryStream(snpDir.toPath())) {
            for (Path d : ds) {
                if (Files.isRegularFile(d) && d.getFileName().toString().toLowerCase().endsWith(SNAPSHOT_METAFILE_EXT))
                    smfs.add(d.toFile());
            }
        }
        catch (IOException e) {
            throw new IgniteException(e);
        }

        if (smfs.isEmpty())
            return Collections.emptyList();

        Map<String, SnapshotMetadata> metasMap = new HashMap<>();
        SnapshotMetadata prev = null;

        try {
            for (File smf : smfs) {
                SnapshotMetadata curr = readSnapshotMetadata(smf);

                if (prev != null && !prev.sameSnapshot(curr)) {
                    throw new IgniteException("Snapshot metadata files are from different snapshots " +
                        "[prev=" + prev + ", curr=" + curr + ']');
                }

                metasMap.put(curr.consistentId(), curr);

                prev = curr;
            }
        }
        catch (IgniteCheckedException | IOException e) {
            throw new IgniteException(e);
        }

        SnapshotMetadata currNodeSmf = metasMap.remove(cctx.localNode().consistentId().toString());

        // Snapshot metadata for the local node must be first in the result map.
        if (currNodeSmf == null)
            return new ArrayList<>(metasMap.values());
        else {
            List<SnapshotMetadata> result = new ArrayList<>();

            result.add(currNodeSmf);
            result.addAll(metasMap.values());

            return result;
        }
    }

    /**
     * @param snpName Snapshot name.
     * @return Collection of incremental snapshots metafiles.
     */
    public Collection<IncrementalSnapshotMetadata> readIncrementalSnapshotMetadatas(String snpName) {
        File[] incDirs = incrementalSnapshotsLocalRootDir(snpName, null)
            .listFiles((dir, name) -> INC_SNP_NAME_PATTERN.matcher(name).matches());

        if (incDirs == null)
            return Collections.emptyList();

        List<IncrementalSnapshotMetadata> metas = new ArrayList<>();

        try {
            for (File incDir: incDirs) {
                for (File metaFile: incDir.listFiles((dir, name) -> name.endsWith(SNAPSHOT_METAFILE_EXT)))
                    metas.add(readFromFile(metaFile));
            }
        }
        catch (IgniteCheckedException | IOException e) {
            throw new IgniteException(e);
        }

        return metas;
    }

    /** {@inheritDoc} */
    @Override public IgniteFuture<Void> createSnapshot(String name) {
        return createSnapshot(name, null, false, false);
    }

    /** {@inheritDoc} */
    @Override public IgniteFuture<Void> createIncrementalSnapshot(String name) {
        return createSnapshot(name, null, true, false);
    }

    /**
     * Create a consistent copy of all persistence cache groups from the whole cluster.
     *
     * @param name Snapshot unique name which satisfies the following name pattern [a-zA-Z0-9_].
     * @param snpPath Snapshot directory path.
     * @param incremental Incremental snapshot flag.
     * @param onlyPrimary If {@code true} snapshot only primary copies of partitions.
     * @return Future which will be completed when a process ends.
     */
    public IgniteFutureImpl<Void> createSnapshot(
        String name,
        @Nullable String snpPath,
        boolean incremental,
        boolean onlyPrimary
    ) {
        return createSnapshot(name, snpPath, null, incremental, onlyPrimary, false, false, false);
    }

    /**
     * Create a consistent copy of all persistence cache groups from the whole cluster.
     * Note, {@code encrypt} flag can be used only for cache dump.
     * Full snapshots store partition files itself.
     * So if cache is encrypted ({@link CacheConfiguration#isEncryptionEnabled()}{@code = true}) then snapshot files will be encrypted.
     * On the other hand, dumps stores only entry data and can be used fo in-memory caches.
     * So we provide an ability to encrypt dump content to protect data on the disk.
     *
     * @param name Snapshot unique name which satisfies the following name pattern [a-zA-Z0-9_].
     * @param snpPath Snapshot directory path.
     * @param cacheGrpNames Cache groups to include in snapshot or {@code null} to include all.
     * @param incremental Incremental snapshot flag.
     * @param onlyPrimary If {@code true} snapshot only primary copies of partitions.
     * @param dump If {@code true} cache dump must be created.
     * @param compress If {@code true} then compress partition files.
     * @param encrypt If {@code true} then content of dump encrypted.
     * @return Future which will be completed when a process ends.
     */
    public IgniteFutureImpl<Void> createSnapshot(
        String name,
        @Nullable String snpPath,
        @Nullable Collection<String> cacheGrpNames,
        boolean incremental,
        boolean onlyPrimary,
        boolean dump,
        boolean compress,
        boolean encrypt
    ) {
        A.notNullOrEmpty(name, "Snapshot name cannot be null or empty.");
        A.ensure(U.alphanumericUnderscore(name), "Snapshot name must satisfy the following name pattern: a-zA-Z0-9_");
        A.ensure(!(incremental && onlyPrimary), "Only primary not supported for incremental snapshots");
        A.ensure(!(dump && incremental), "Incremental dump not supported");
        A.ensure(!(cacheGrpNames != null && !dump), "Cache group names filter supported only for dump");
        A.ensure(!compress || dump, "Compression is supported only for dumps");

        try {
            cctx.kernalContext().security().authorize(ADMIN_SNAPSHOT);

            if (!IgniteFeatures.allNodesSupports(cctx.discovery().aliveServerNodes(), PERSISTENCE_CACHE_SNAPSHOT))
                throw new IgniteException("Not all nodes in the cluster support a snapshot operation.");

            if (!cctx.kernalContext().state().clusterState().state().active())
                throw new IgniteException("Snapshot operation has been rejected. The cluster is inactive.");

            DiscoveryDataClusterState clusterState = cctx.kernalContext().state().clusterState();

            if (!clusterState.hasBaselineTopology())
                throw new IgniteException("Snapshot operation has been rejected. The baseline topology is not configured for cluster.");

            if (cctx.kernalContext().clientNode()) {
                ClusterNode crd = U.oldest(cctx.kernalContext().discovery().aliveServerNodes(), null);

                if (crd == null)
                    throw new IgniteException("There is no alive server nodes in the cluster");

                return new IgniteSnapshotFutureImpl(cctx.kernalContext().closure()
                    .callAsync(
                        BALANCE,
                        new CreateSnapshotCallable(name, cacheGrpNames, incremental, onlyPrimary, dump, compress, encrypt),
                        options(Collections.singletonList(crd)).withFailoverDisabled()
                    ));
            }

            A.ensure(!encrypt || dump, "Encryption key is supported only for dumps");
            A.ensure(
                !encrypt || cctx.gridConfig().getEncryptionSpi() != null,
                "Encryption SPI must be set to encrypt dump"
            );

            if (!CU.isPersistenceEnabled(cctx.gridConfig()) && !dump) {
                throw new IgniteException("Create snapshot request has been rejected. " +
                    "Snapshots on an in-memory clusters are not allowed.");
            }

            ClusterSnapshotFuture snpFut0;
            int incIdx = -1;

            synchronized (snpOpMux) {
                if (clusterSnpFut != null && !clusterSnpFut.isDone()) {
                    throw new IgniteException(
                        "Create snapshot request has been rejected. The previous snapshot operation was not completed."
                    );
                }

                if (clusterSnpReq != null)
                    throw new IgniteException("Create snapshot request has been rejected. Parallel snapshot processes are not allowed.");

                boolean snpExists = localSnapshotNames(snpPath).contains(name);

                if (!incremental && snpExists) {
                    throw new IgniteException("Create snapshot request has been rejected. " +
                        "Snapshot with given name already exists on local node.");
                }

                if (incremental) {
                    if (!cctx.gridConfig().getDataStorageConfiguration().isWalCompactionEnabled()) {
                        throw new IgniteException("Create incremental snapshot request has been rejected. " +
                            "WAL compaction must be enabled.");
                    }

                    if (!snpExists) {
                        throw new IgniteException("Create incremental snapshot request has been rejected. " +
                                "Base snapshot with given name doesn't exist on local node.");
                    }

                    incIdx = maxLocalIncrementSnapshot(name, snpPath) + 1;
                }

                if (isRestoring()) {
                    throw new IgniteException(
                        "Snapshot operation has been rejected. Cache group restore operation is currently in progress."
                    );
                }

                snpFut0 = new ClusterSnapshotFuture(UUID.randomUUID(), name, incIdx);

                clusterSnpFut = snpFut0;

                if (incremental)
                    lastSeenIncSnpFut = snpFut0;
                else
                    lastSeenSnpFut = snpFut0;
            }

            Set<String> cacheGrpNames0 = cacheGrpNames == null ? null : new HashSet<>(cacheGrpNames);

            List<String> grps = (dump ? cctx.cache().cacheGroupDescriptors().values() : cctx.cache().persistentGroups()).stream()
                .map(CacheGroupDescriptor::cacheOrGroupName)
                .filter(n -> cacheGrpNames0 == null || cacheGrpNames0.remove(n))
                .filter(cacheName -> cctx.cache().cacheType(cacheName) == CacheType.USER)
                .collect(Collectors.toList());

            if (!F.isEmpty(cacheGrpNames0))
                log.warning("Unknown cache groups will not be included in snapshot [grps=" + cacheGrpNames0 + ']');

            if (!dump)
                grps.add(METASTORAGE_CACHE_NAME);
            else if (grps.isEmpty())
                throw new IgniteException("Dump operation has been rejected. No cache group defined in cluster");

            List<ClusterNode> srvNodes = cctx.discovery().serverNodes(AffinityTopologyVersion.NONE);

            snpFut0.listen(() -> {
                if (snpFut0.error() == null)
                    recordSnapshotEvent(name, SNAPSHOT_FINISHED_MSG + grps, EVT_CLUSTER_SNAPSHOT_FINISHED);
                else {
                    String errMsgPref = snpFut0.error() instanceof SnapshotWarningException ? SNAPSHOT_FINISHED_WRN_MSG
                        : SNAPSHOT_FAILED_MSG;

                    recordSnapshotEvent(name, errMsgPref + snpFut0.error().getMessage(), EVT_CLUSTER_SNAPSHOT_FAILED);
                }
            });

            Set<UUID> bltNodeIds =
                new HashSet<>(F.viewReadOnly(srvNodes, F.node2id(), (node) -> CU.baselineNode(node, clusterState)));

            startSnpProc.start(snpFut0.rqId, new SnapshotOperationRequest(
                snpFut0.rqId,
                cctx.localNodeId(),
                name,
                snpPath,
                grps,
                bltNodeIds,
                incremental,
                incIdx,
                onlyPrimary,
                dump,
                compress,
                encrypt
            ));

            String msg =
                "Cluster-wide snapshot operation started [snpName=" + name + ", grps=" + grps +
                    (incremental ? "" : (", incremental=true, incrementIndex=" + incIdx)) +
                ']';

            recordSnapshotEvent(name, msg, EVT_CLUSTER_SNAPSHOT_STARTED);

            if (log.isInfoEnabled())
                log.info(msg);

            return new IgniteFutureImpl<>(snpFut0);
        }
        catch (Exception e) {
            recordSnapshotEvent(name, SNAPSHOT_FAILED_MSG + e.getMessage(), EVT_CLUSTER_SNAPSHOT_FAILED);

            U.error(log, SNAPSHOT_FAILED_MSG, e);

            ClusterSnapshotFuture errSnpFut = new ClusterSnapshotFuture(name, e);

            if (incremental)
                lastSeenIncSnpFut = errSnpFut;
            else
                lastSeenSnpFut = errSnpFut;

            return new IgniteFinishedFutureImpl<>(e);
        }
    }

    /** Writes a warning message if an incremental snapshot contains atomic caches. */
    void warnAtomicCachesInIncrementalSnapshot(String snpName, int incIdx, Collection<String> cacheGrps) {
        List<String> warnCaches = new ArrayList<>();

        for (String cacheGrp: cacheGrps) {
            CacheGroupContext cgctx = cctx.cache().cacheGroup(CU.cacheId(cacheGrp));

            if (cgctx != null && cgctx.hasAtomicCaches()) {
                for (GridCacheContext<?, ?> c : cgctx.caches()) {
                    CacheConfiguration<?, ?> ccfg = c.config();

                    if (ccfg.getAtomicityMode() == CacheAtomicityMode.ATOMIC && ccfg.getBackups() > 0)
                        warnCaches.add(ccfg.getName());
                }
            }
        }

        if (warnCaches.isEmpty())
            return;

        U.warn(log, "Incremental snapshot [snpName=" + snpName + ", incIdx=" + incIdx + "] contains ATOMIC caches with backups: "
            + warnCaches + ". Please note, incremental snapshots doesn't guarantee consistency of restored atomic caches. " +
            "It is highly recommended to verify these caches after restoring with the \"idle_verify\" command. " +
            "If it is needed it's possible to repair inconsistent partitions with the \"consistency\" command. " +
            "Please, check the \"Control Script\" section of Ignite docs for more information about these commands.");
    }

    /** {@inheritDoc} */
    @Override public IgniteFuture<Void> restoreSnapshot(String name, @Nullable Collection<String> grpNames) {
        return restoreSnapshot(name, null, grpNames, 0, DFLT_CHECK_ON_RESTORE);
    }

    /** {@inheritDoc} */
    @Override public IgniteFuture<Void> restoreSnapshot(
        String name,
        @Nullable Collection<String> grpNames,
        int incIdx
    ) {
        A.ensure(incIdx > 0, "Incremental snapshot index must be greater than 0.");

        return restoreSnapshot(name, null, grpNames, incIdx, DFLT_CHECK_ON_RESTORE);
    }

    /**
     * Restore cache group(s) from the snapshot.
     *
     * @param name Snapshot name.
     * @param snpPath Snapshot directory path.
     * @param grpNames Cache groups to be restored or {@code null} to restore all cache groups from the snapshot.
     * @return Future which will be completed when restore operation finished.
     */
    public IgniteFutureImpl<Void> restoreSnapshot(String name, @Nullable String snpPath, @Nullable Collection<String> grpNames) {
        return restoreSnapshot(name, snpPath, grpNames, 0, DFLT_CHECK_ON_RESTORE);
    }

    /**
     * Restore cache group(s) from the snapshot.
     *
     * @param name Snapshot name.
     * @param snpPath Snapshot directory path.
     * @param grpNames Cache groups to be restored or {@code null} to restore all cache groups from the snapshot.
     * @param incIdx Index of incremental snapshot.
     * @param check If {@code true} check snapshot before restore.
     * @return Future which will be completed when restore operation finished.
     */
    public IgniteFutureImpl<Void> restoreSnapshot(
        String name,
        @Nullable String snpPath,
        @Nullable Collection<String> grpNames,
        int incIdx,
        boolean check
    ) {
        A.notNullOrEmpty(name, "Snapshot name cannot be null or empty.");
        A.ensure(U.alphanumericUnderscore(name), "Snapshot name must satisfy the following name pattern: a-zA-Z0-9_");
        A.ensure(grpNames == null || !grpNames.isEmpty(), "List of cache group names cannot be empty.");

        cctx.kernalContext().security().authorize(ADMIN_SNAPSHOT);

        return restoreCacheGrpProc.start(name, snpPath, grpNames, incIdx, check);
    }

    /** {@inheritDoc} */
    @Override public void onReadyForReadWrite(ReadWriteMetastorage metaStorage) throws IgniteCheckedException {
        synchronized (snpOpMux) {
            this.metaStorage = metaStorage;

            if (recovered)
                removeLastMetaStorageKey();

            recovered = false;
        }
    }

    /** {@inheritDoc} */
    @Override public void onReadyForRead(ReadOnlyMetastorage metaStorage) throws IgniteCheckedException {
        restoreCacheGrpProc.cleanup();

        // Snapshot which has not been completed due to the local node crashed must be deleted.
        String snpName = (String)metaStorage.read(SNP_RUNNING_KEY);
        String snpDirName = snpName == null ? (String)metaStorage.read(SNP_RUNNING_DIR_KEY) : null;

        File snpDir = snpName != null
            ? snapshotLocalDir(snpName, null)
            : snpDirName != null
                ? new File(snpDirName)
                : null;

        if (snpDir == null)
            return;

        recovered = true;

        for (File tmp : snapshotTmpDir().listFiles())
            U.delete(tmp);

        if (INC_SNP_NAME_PATTERN.matcher(snpDir.getName()).matches() && snpDir.getAbsolutePath().contains(INC_SNP_DIR))
            U.delete(snpDir);
        else
            deleteSnapshot(snpDir, pdsSettings);

        if (log.isInfoEnabled()) {
            log.info("Previous attempt to create snapshot fail due to the local node crash. All resources " +
                "related to snapshot operation have been deleted: " + snpDir.getName());
        }
    }

    /**
     * @param evt Discovery event to check.
     * @return {@code true} if exchange started by snapshot operation.
     */
    public static boolean isSnapshotOperation(DiscoveryEvent evt) {
        return !evt.eventNode().isClient() &&
            evt.type() == EVT_DISCOVERY_CUSTOM_EVT &&
            ((DiscoveryCustomEvent)evt).customMessage() instanceof SnapshotStartDiscoveryMessage;
    }

    /** {@inheritDoc} */
    @Override public void onDoneBeforeTopologyUnlock(GridDhtPartitionsExchangeFuture fut) {
        if (clusterSnpReq == null || cctx.kernalContext().clientNode() || !isSnapshotOperation(fut.firstEvent()))
            return;

        SnapshotOperationRequest snpReq = clusterSnpReq;

        if (snpReq.incremental())
            return;

        AbstractSnapshotFuture<?> task = locSnpTasks.get(snpReq.snapshotName());

        if (task == null)
            return;

        if (task.start()) {
            cctx.database().forceNewCheckpoint(String.format("Start snapshot operation: %s", snpReq.snapshotName()), lsnr -> {});

            // Schedule task on a checkpoint and wait when it starts.
            try {
                long start = U.currentTimeMillis();

                ((SnapshotFutureTask)task).started().get();

                if (log.isInfoEnabled()) {
                    log.info("Finished waiting for a synchronized checkpoint under topology lock " +
                        "[snpName=" + task.snapshotName() + ", time=" + (U.currentTimeMillis() - start) + "ms]");
                }
            }
            catch (IgniteCheckedException e) {
                U.error(log, "Fail to wait while cluster-wide snapshot operation started", e);
            }
        }
    }

    /**
     * @param rmtNodeId The remote node to connect to.
     * @param reqId Snapshot operation request ID.
     * @param snpName Snapshot name to request.
     * @param rmtSnpPath Snapshot directory path on the remote node.
     * @param parts Collection of pairs group and appropriate cache partition to be snapshot.
     * @param stopChecker Node stop or process interrupt checker.
     * @param partHnd Received partition handler.
     */
    public IgniteInternalFuture<Void> requestRemoteSnapshotFiles(
        UUID rmtNodeId,
        UUID reqId,
        String snpName,
        @Nullable String rmtSnpPath,
        Map<Integer, Set<Integer>> parts,
        BooleanSupplier stopChecker,
        BiConsumer<@Nullable File, @Nullable Throwable> partHnd
    ) throws IgniteCheckedException {
        assert U.alphanumericUnderscore(snpName) : snpName;
        assert partHnd != null;

        ClusterNode rmtNode = cctx.discovery().node(rmtNodeId);

        if (rmtNode == null) {
            throw new ClusterTopologyCheckedException("Snapshot remote request cannot be performed. " +
                "Remote node left the grid [rmtNodeId=" + rmtNodeId + ']');
        }

        if (!nodeSupports(rmtNode, PERSISTENCE_CACHE_SNAPSHOT))
            throw new IgniteCheckedException("Snapshot on remote node is not supported: " + rmtNode.id());

        RemoteSnapshotFilesRecevier fut =
            new RemoteSnapshotFilesRecevier(this, rmtNodeId, reqId, snpName, rmtSnpPath, parts, stopChecker, partHnd);

        snpRmtMgr.submit(fut);

        return fut;
    }

    /**
     * @param grps List of cache groups which will be destroyed.
     */
    public void onCacheGroupsStopped(List<Integer> grps) {
        Collection<AbstractSnapshotFutureTask<?>> tasks =
            F.viewReadOnly(locSnpTasks.values(), t -> (AbstractSnapshotFutureTask<?>)t,
                t -> t instanceof AbstractCreateSnapshotFutureTask);

        for (AbstractSnapshotFutureTask<?> sctx : tasks) {
            Set<Integer> retain = new HashSet<>(grps);

            retain.retainAll(sctx.affectedCacheGroups());

            if (!retain.isEmpty()) {
                sctx.acceptException(new IgniteCheckedException("Snapshot has been interrupted due to some of the required " +
                    "cache groups stopped: " + retain));
            }
        }
    }

    /**
     * @param consId Consistent node id.
     * @return Snapshot metadata file name.
     */
    public static String snapshotMetaFileName(String consId) {
        return U.maskForFileName(consId) + SNAPSHOT_METAFILE_EXT;
    }

    /**
     * @param snpDir The full path to the snapshot files.
     * @param folderName The node folder name, usually it's the same as the U.maskForFileName(consistentId).
     * @return Standalone kernal context related to the snapshot.
     * @throws IgniteCheckedException If fails.
     */
    public StandaloneGridKernalContext createStandaloneKernalContext(
        CompressionProcessor cmpProc,
        File snpDir,
        String folderName
    ) throws IgniteCheckedException {
        return new StandaloneGridKernalContext(log, cmpProc, resolveBinaryWorkDir(snpDir.getAbsolutePath(), folderName),
            resolveMappingFileStoreWorkDir(snpDir.getAbsolutePath()));
    }

    /**
     * @param grpName Cache group name.
     * @param partId Partition id.
     * @param pageStore File page store to iterate over.
     * @return Iterator over partition.
     * @throws IgniteCheckedException If and error occurs.
     */
    public GridCloseableIterator<CacheDataRow> partitionRowIterator(GridKernalContext ctx,
        String grpName,
        int partId,
        FilePageStore pageStore
    ) throws IgniteCheckedException {
        CacheObjectContext coctx = new CacheObjectContext(ctx, grpName, null, false,
            false, false, false, false);

        GridCacheSharedContext<?, ?> sctx = GridCacheSharedContext.builder().build(ctx, null);

        return new DataPageIterator(sctx, coctx, pageStore, partId);
    }

    /**
     * @param snpName Snapshot name.
     * @param folderName The node folder name, usually it's the same as the U.maskForFileName(consistentId).
     * @param grpName Cache group name.
     * @param partId Partition id.
     * @param encrKeyProvider Encryption keys provider to create encrypted IO. If {@code null}, no encrypted IO is used.
     * @return Iterator over partition.
     * @throws IgniteCheckedException If and error occurs.
     */
    public GridCloseableIterator<CacheDataRow> partitionRowIterator(String snpName,
        String folderName,
        String grpName,
        int partId,
        @Nullable EncryptionCacheKeyProvider encrKeyProvider
    ) throws IgniteCheckedException {
        File snpDir = resolveSnapshotDir(snpName, null);

        File nodePath = new File(snpDir, databaseRelativePath(folderName));

        if (!nodePath.exists())
            throw new IgniteCheckedException("Consistent id directory doesn't exists: " + nodePath.getAbsolutePath());

        List<File> grps = cacheDirectories(nodePath, name -> name.equals(grpName));

        if (F.isEmpty(grps)) {
            throw new IgniteCheckedException(
                "The snapshot cache group not found [dir=" + snpDir.getAbsolutePath() + ", grpName=" + grpName + ']'
            );
        }

        if (grps.size() > 1) {
            throw new IgniteCheckedException(
                "The snapshot cache group directory cannot be uniquely identified [dir=" + snpDir.getAbsolutePath() +
                    ", grpName=" + grpName + ']'
            );
        }

        File snpPart = getPartitionFile(new File(snapshotLocalDir(snpName, null), databaseRelativePath(folderName)),
            grps.get(0).getName(), partId);

        int grpId = CU.cacheId(grpName);

        FilePageStore pageStore = (FilePageStore)storeMgr.getPageStoreFactory(grpId,
            encrKeyProvider == null || encrKeyProvider.getActiveKey(grpId) == null ? null : encrKeyProvider).
            createPageStore(getTypeByPartId(partId),
                snpPart::toPath,
                val -> {});

        GridCloseableIterator<CacheDataRow> partIter = partitionRowIterator(cctx.kernalContext(), grpName, partId, pageStore);

        return new GridCloseableIteratorAdapter<CacheDataRow>() {
            /** {@inheritDoc} */
            @Override protected CacheDataRow onNext() throws IgniteCheckedException {
                return partIter.nextX();
            }

            /** {@inheritDoc} */
            @Override protected boolean onHasNext() throws IgniteCheckedException {
                return partIter.hasNextX();
            }

            /** {@inheritDoc} */
            @Override protected void onClose() {
                U.closeQuiet(pageStore);
            }
        };
    }

    /**
     * @param snpName Unique snapshot name.
     * @param snpPath Snapshot path.
     * @param srcNodeId Node id which cause snapshot operation.
     * @param reqId Snapshot operation request ID.
     * @param parts Collection of pairs group and appropriate cache partition to be snapshot.
     * @param withMetaStorage {@code true} if all metastorage data must be also included into snapshot.
     * @param dump {@code true} if cache group dump must be created.
     * @param compress If {@code true} then compress partition files.
     * @param encrypt If {@code true} then content of dump encrypted.
     * @param snpSndr Factory which produces snapshot receiver instance.
     * @return Snapshot operation task which should be registered on checkpoint to run.
     */
    AbstractSnapshotFuture<?> registerSnapshotTask(
        String snpName,
        @Nullable String snpPath,
        UUID srcNodeId,
        UUID reqId,
        Map<Integer, Set<Integer>> parts,
        boolean withMetaStorage,
        boolean dump,
        boolean compress,
        boolean encrypt,
        SnapshotSender snpSndr
    ) {
        AbstractSnapshotFuture<?> task = registerTask(snpName, dump
            ? new CreateDumpFutureTask(cctx,
                srcNodeId,
                reqId,
                snpName,
                snapshotLocalDir(snpName, snpPath),
                ioFactory,
                transferRateLimiter,
                snpSndr,
                parts,
                compress,
                encrypt
            )
            : new SnapshotFutureTask(cctx, srcNodeId, reqId, snpName, tmpWorkDir, ioFactory, snpSndr, parts, withMetaStorage, locBuff));

        if (!withMetaStorage) {
            for (Integer grpId : parts.keySet()) {
                if (!cctx.cache().isEncrypted(grpId))
                    continue;

                task.onDone(new IgniteCheckedException("Snapshot contains encrypted cache group " + grpId +
                    " but doesn't include metastore. Metastore is required because it holds encryption keys " +
                    "required to start with encrypted caches contained in the snapshot."));

                return task;
            }
        }

        return task;
    }

    /**
     * Registers a local snapshot task.
     *
     * @param futureId Unique snapshot or snapshot operation id.
     * @param task Snapshot operation task to be executed.
     * @param unique If {@code true}, only one task with {@code rqId} is allowed. If {@code false}, previous task is
     *               returned if exists and is the same type.
     * @return Snapshot operation task which should be registered.
     */
    private <T> AbstractSnapshotFuture<T> registerTask(String futureId, AbstractSnapshotFuture<T> task, boolean unique) {
        if (!busyLock.enterBusy()) {
            return new SnapshotFinishedFutureTask<>(task, new IgniteCheckedException("Snapshot manager is stopping [locNodeId=" +
                cctx.localNodeId() + ']'));
        }

        try {
<<<<<<< HEAD
            AbstractSnapshotFuture<?> prev = locSnpTasks.putIfAbsent(futureId, task);
=======
            AbstractSnapshotFutureTask<?> prev = locSnpTasks.putIfAbsent(rqId, task);
>>>>>>> 5d0d4e34

            if (prev != null) {
                return unique || prev.getClass() != task.getClass()
                    ? new SnapshotFinishedFutureTask<>(task,
                        new IgniteCheckedException("Snapshot with requested name is already scheduled: " + futureId))
                    : (AbstractSnapshotFuture<T>)prev;
            }

            if (log.isInfoEnabled()) {
                log.info("Snapshot task has been registered on local node [sctx=" + this +
                    ", task=" + task.getClass().getSimpleName() +
                    ", topVer=" + cctx.discovery().topologyVersionEx() + ']');
            }

            task.listen(() -> locSnpTasks.remove(futureId));

            return task;
        }
        finally {
            busyLock.leaveBusy();
        }
    }

    /**
     * Registers a local snapshot task.
     *
     * @param task Snapshot operation task to be executed.
     * @return Snapshot operation task which should be registered.
     */
    private AbstractSnapshotFuture<?> registerTask(String rqId, AbstractSnapshotFutureTask<?> task) {
        return registerTask(rqId, task, true);
    }

    /**
     * Registers a local snapshot external future.
     *
     * @param futId Unique snapshot operation or future id.
     * @param fut Snapshot operation task to be executed.
     * @return Actual snapshot operation task.
     */
    <T> AbstractSnapshotFuture<T> registerExternalSnapshotFuture(String futId, AbstractSnapshotFuture<T> fut) {
        AbstractSnapshotFuture<T> res = registerTask(futId, fut, false);

        res.start();

        return res;
    }

    /** @return Current snapshot task. */
    public <T extends AbstractSnapshotFutureTask<?>> T currentSnapshotTask(Class<T> snpTaskCls) {
        SnapshotOperationRequest req = clusterSnpReq;

        if (req == null)
            return null;

        AbstractSnapshotFuture<?> task = locSnpTasks.get(req.snapshotName());

        if (task == null || task.getClass() != snpTaskCls)
            return null;

        return (T)task;
    }

    /**
     * @param factory Factory which produces {@link LocalSnapshotSender} implementation.
     */
    void localSnapshotSenderFactory(BiFunction<String, String, SnapshotSender> factory) {
        locSndrFactory = factory;
    }

    /**
     * @return Factory which produces {@link LocalSnapshotSender} implementation.
     */
    BiFunction<String, String, SnapshotSender> localSnapshotSenderFactory() {
        return locSndrFactory;
    }

    /**
     * @param factory Factory which produces {@link RemoteSnapshotSender} implementation.
     */
    void remoteSnapshotSenderFactory(BiFunction<String, UUID, SnapshotSender> factory) {
        rmtSndrFactory = factory;
    }

    /**
     * @param rqId Request id.
     * @param nodeId Node id.
     * @return Snapshot sender related to given node id.
     */
    RemoteSnapshotSender remoteSnapshotSenderFactory(String rqId, UUID nodeId) {
        return new RemoteSnapshotSender(log,
            cctx.kernalContext().pools().getSnapshotExecutorService(),
            cctx.gridIO().openTransmissionSender(nodeId, DFLT_INITIAL_SNAPSHOT_TOPIC),
            rqId);
    }

    /** @param snpLocDir Snapshot local directory. */
    public void writeSnapshotDirectoryToMetastorage(File snpLocDir) {
        cctx.database().checkpointReadLock();

        try {
            assert metaStorage != null && metaStorage.read(SNP_RUNNING_DIR_KEY) == null :
                "The previous snapshot hasn't been completed correctly";

            metaStorage.write(SNP_RUNNING_DIR_KEY, snpLocDir.getAbsolutePath());
        }
        catch (IgniteCheckedException e) {
            throw new IgniteException(e);
        }
        finally {
            cctx.database().checkpointReadUnlock();
        }
    }

    /** Snapshot finished successfully or already restored. Key can be removed. */
    private void removeLastMetaStorageKey() throws IgniteCheckedException {
        cctx.database().checkpointReadLock();

        try {
            metaStorage.remove(SNP_RUNNING_DIR_KEY);
            metaStorage.remove(SNP_RUNNING_KEY);
        }
        finally {
            cctx.database().checkpointReadUnlock();
        }
    }

    /** */
    private void removeDumpLock(String dumpName) throws IgniteCheckedException {
        File lock = new File(nodeDumpDirectory(snapshotLocalDir(dumpName, null), cctx), DUMP_LOCK);

        if (!lock.exists())
            return;

        if (!lock.delete())
            throw new IgniteCheckedException("Lock file can't be deleted: " + lock);
    }

    /** */
    public static File nodeDumpDirectory(File dumpDir, GridCacheSharedContext<?, ?> cctx) throws IgniteCheckedException {
        return new File(dumpDir, databaseRelativePath(cctx.kernalContext().pdsFolderResolver().resolveFolders().folderName()));
    }

    /**
     * Disables creation of incremental snapshots for the given cache group.
     *
     * @param metaStorage External metastorage, useful if the flag is set before cluster activation.
     * @param grpId Group ID.
     */
    public void disableIncrementalSnapshotsCreation(MetaStorage metaStorage, int grpId) {
        cctx.database().checkpointReadLock();

        try {
            metaStorage.write(incrementalSnapshotCreationDisabledKey(grpId), true);
        }
        catch (IgniteCheckedException e) {
            log.error("Failed to disable incremental snapshot creation for the cache group: " + grpId, e);
        }
        finally {
            cctx.database().checkpointReadUnlock();
        }
    }

    /**
     * Enables creation of incremental snapshots for the given cache groups.
     *
     * @param grpIds Group IDs.
     */
    private void enableIncrementalSnapshotsCreation(Collection<Integer> grpIds) {
        cctx.database().checkpointReadLock();

        try {
            for (int g: grpIds)
                metaStorage.remove(incrementalSnapshotCreationDisabledKey(g));
        }
        catch (IgniteCheckedException e) {
            log.error("Failed to allow incremental snapshot creation for group: " + grpIds, e);
        }
        finally {
            cctx.database().checkpointReadUnlock();
        }
    }

    /**
     * Convert cache group ID to key for {@link #INC_SNP_DISABLED_KEY_PREFIX} metastorage records.
     *
     * @param grpId Group ID.
     * @return Key.
     */
    public static String incrementalSnapshotCreationDisabledKey(int grpId) {
        return INC_SNP_DISABLED_KEY_PREFIX + grpId;
    }

    /**
     * @param snpName Snapshot name event related to.
     * @param msg Event message.
     * @param type Snapshot event type.
     */
    void recordSnapshotEvent(String snpName, String msg, int type) {
        if (!cctx.gridEvents().isRecordable(type) || !cctx.gridEvents().hasListener(type))
            return;

        cctx.kernalContext().closure().runLocalSafe(new GridPlainRunnable() {
            @Override public void run() {
                cctx.gridEvents().record(new SnapshotEvent(cctx.localNode(),
                    msg,
                    snpName,
                    type));
            }
        });
    }

    /**
     * @return The executor used to run snapshot tasks.
     */
    ExecutorService snapshotExecutorService() {
        return cctx.kernalContext().pools().getSnapshotExecutorService();
    }

    /**
     * @param ioFactory Factory to create IO interface over a page stores.
     */
    public void ioFactory(FileIOFactory ioFactory) {
        this.ioFactory = ioFactory;
    }

    /**
     * @return Factory to create IO interface over a page stores.
     */
    public FileIOFactory ioFactory() {
        return ioFactory;
    }

    /**
     * @param nodeId Remote node id on which requests has been registered.
     * @return Snapshot future related to given node id.
     */
    SnapshotResponseRemoteFutureTask lastScheduledSnapshotResponseRemoteTask(UUID nodeId) {
        return locSnpTasks.values().stream()
            .filter(t -> (t instanceof SnapshotResponseRemoteFutureTask) && Objects.equals(nodeId, t.sourceNodeId()))
            .map(t -> (SnapshotResponseRemoteFutureTask)t)
            .findFirst()
            .orElse(null);
    }

    /**
     * @return Relative configured path of persistence data storage directory for the local node.
     * Example: {@code snapshotWorkDir/db/IgniteNodeName0}
     */
    static String databaseRelativePath(String folderName) {
        return Paths.get(DB_DEFAULT_FOLDER, folderName).toString();
    }

    /**
     * @param cfg Ignite configuration.
     * @return Snapshot directory resolved through given configuration.
     */
    public static File resolveSnapshotWorkDirectory(IgniteConfiguration cfg) {
        return resolveSnapshotWorkDirectory(cfg, true);
    }

    /**
     * @param cfg Ignite configuration.
     * @param create If {@code true} then create resolved directory if not exists.
     * @return Snapshot directory resolved through given configuration.
     */
    public static File resolveSnapshotWorkDirectory(IgniteConfiguration cfg, boolean create) {
        try {
            return U.resolveWorkDirectory(cfg.getWorkDirectory() == null ? U.defaultWorkDirectory() : cfg.getWorkDirectory(),
                cfg.getSnapshotPath(), false, create);
        }
        catch (IgniteCheckedException e) {
            throw new IgniteException(e);
        }
    }

    /**
     * @param factory Factory to produce FileIO access.
     * @param from Copy from file.
     * @param to Copy data to file.
     * @param length Number of bytes to copy from beginning.
     */
    static void copy(FileIOFactory factory, File from, File to, long length) {
        copy(factory, from, to, length, null);
    }

    /**
     * @param factory Factory to produce FileIO access.
     * @param from Copy from file.
     * @param to Copy data to file.
     * @param length Number of bytes to copy from beginning.
     * @param rateLimiter Transfer rate limiter.
     */
    static void copy(FileIOFactory factory, File from, File to, long length, @Nullable BasicRateLimiter rateLimiter) {
        try (FileIO src = factory.create(from, READ);
             FileChannel dest = new FileOutputStream(to).getChannel()) {
            if (src.size() < length) {
                throw new IgniteException("The source file to copy is not long enough " +
                    "[expected=" + length + ", actual=" + src.size() + ']');
            }

            boolean unlimited = rateLimiter == null || rateLimiter.isUnlimited();
            long written = 0;

            while (written < length) {
                if (unlimited) {
                    written += src.transferTo(written, length - written, dest);

                    continue;
                }

                long blockLen = Math.min(length - written, SNAPSHOT_LIMITED_TRANSFER_BLOCK_SIZE_BYTES);

                rateLimiter.acquire(blockLen);

                long blockWritten = 0;

                do {
                    blockWritten += src.transferTo(written + blockWritten, blockLen - blockWritten, dest);
                }
                while (blockWritten < blockLen);

                written += blockWritten;
            }
        }
        catch (IgniteInterruptedCheckedException e) {
            throw new IgniteInterruptedException((InterruptedException)e.getCause());
        }
        catch (IOException e) {
            throw new IgniteException(e);
        }
    }

    /**
     * @param taskCls Snapshot restore operation management task class.
     * @param snpName Snapshot name.
     */
    private IgniteFuture<Boolean> executeRestoreManagementTask(
        Class<? extends ComputeTask<String, Boolean>> taskCls,
        String snpName
    ) {
        cctx.kernalContext().security().authorize(ADMIN_SNAPSHOT);

        Collection<ClusterNode> bltNodes = F.view(cctx.discovery().serverNodes(AffinityTopologyVersion.NONE),
            (node) -> CU.baselineNode(node, cctx.kernalContext().state().clusterState()));

        return new IgniteFutureImpl<>(cctx.kernalContext().task().execute(
            taskCls,
            snpName,
            options(bltNodes)
        ));
    }

    /**
     * Checks that incremental snapshot can be created for given full snapshot and current cluster state.
     *
     * @param name Full snapshot name.
     * @param snpPath Snapshot path.
     * @param meta Full snapshot metadata.
     */
    private void checkIncrementalCanBeCreated(
        String name,
        @Nullable String snpPath,
        SnapshotMetadata meta
    ) throws IgniteCheckedException, IOException {
        File snpDir = snapshotLocalDir(name, snpPath);

        IgniteWriteAheadLogManager wal = cctx.wal();

        if (wal == null)
            throw new IgniteCheckedException("Create incremental snapshot request has been rejected. WAL must be enabled.");

        File archiveDir = wal.archiveDir();

        if (archiveDir == null)
            throw new IgniteCheckedException("Create incremental snapshot request has been rejected. WAL archive must be enabled.");

        ensureHardLinkAvailable(archiveDir.toPath(), snpDir.toPath());

        Set<String> aliveNodesConsIds = cctx.discovery().aliveServerNodes()
            .stream()
            .map(node -> node.consistentId().toString())
            .collect(Collectors.toSet());

        for (String consId : meta.baselineNodes()) {
            if (!aliveNodesConsIds.contains(consId)) {
                throw new IgniteCheckedException("Create incremental snapshot request has been rejected. " +
                    "Node from full snapshot offline [consistentId=" + consId + ']');
            }
        }

        File rootSnpCachesDir = new File(snpDir, databaseRelativePath(meta.folderName()));

        for (int grpId : meta.cacheGroupIds()) {
            if (grpId == METASTORAGE_CACHE_ID)
                continue;

            if (metaStorage.read(incrementalSnapshotCreationDisabledKey(grpId)) != null) {
                throw new IgniteCheckedException("Create incremental snapshot request has been rejected. " +
                    "WAL was disabled since previous snapshot for cache group [groupId=" + grpId + ']');
            }

            CacheGroupContext gctx = cctx.kernalContext().cache().cacheGroup(grpId);

            if (gctx == null) {
                throw new IgniteCheckedException("Create incremental snapshot request has been rejected. " +
                    "Cache group destroyed [groupId=" + grpId + ']');
            }

            if (gctx.config().isEncryptionEnabled()) {
                throw new IgniteCheckedException("Create incremental snapshot request has been rejected. " +
                    "Encrypted cache groups not supported [groupId=" + grpId + ']');
            }

            List<File> snpCacheDir =
                cacheDirectories(rootSnpCachesDir, grpName -> gctx.cacheOrGroupName().equals(grpName));

            if (snpCacheDir.isEmpty()) {
                throw new IgniteCheckedException("Create incremental snapshot request has been rejected. " +
                    "Cache group directory not found [groupId=" + grpId + ']');
            }

            assert snpCacheDir.size() == 1 : "Single snapshot cache directory must be found";

            for (File snpDataFile : FilePageStoreManager.cacheDataFiles(snpCacheDir.get(0))) {
                StoredCacheData snpCacheData = GridLocalConfigManager.readCacheData(
                    snpDataFile,
                    MarshallerUtils.jdkMarshaller(cctx.kernalContext().igniteInstanceName()),
                    cctx.kernalContext().config()
                );

                byte[] snpCacheDataBytes = Files.readAllBytes(snpDataFile.toPath());

                File nodeDataFile = new File(snpDataFile.getAbsolutePath().replace(
                    rootSnpCachesDir.getAbsolutePath(),
                    pdsSettings.persistentStoreNodePath().getAbsolutePath()
                ));

                if (!nodeDataFile.exists()) {
                    throw new IgniteCheckedException("Create incremental snapshot request has been rejected. " +
                        "Cache destroyed [cacheId=" + snpCacheData.cacheId() +
                        ", cacheName=" + snpCacheData.config().getName() + ']');
                }

                byte[] nodeCacheDataBytes = Files.readAllBytes(nodeDataFile.toPath());

                if (!Arrays.equals(snpCacheDataBytes, nodeCacheDataBytes)) {
                    throw new IgniteCheckedException(
                        cacheChangedException(snpCacheData.cacheId(), snpCacheData.config().getName())
                    );
                }
            }
        }
    }

    /**
     * Throw cache changed exception.
     *
     * @param cacheId Cache id.
     * @param name Cache name.
     */
    public static String cacheChangedException(int cacheId, String name) {
        return "Create incremental snapshot request has been rejected. " +
            "Cache changed [cacheId=" + cacheId + ", cacheName=" + name + ']';
    }

    /** @return Snapshot handlers. */
    protected SnapshotHandlers handlers() {
        return handlers;
    }

    /** @return Current incremental snapshot ID. */
    public @Nullable UUID incrementalSnapshotId() {
        return incSnpId;
    }

    /** Snapshot operation handlers. */
    protected static class SnapshotHandlers {
        /** Snapshot operation handlers. */
        private final Map<SnapshotHandlerType, List<SnapshotHandler<Object>>> handlers = new EnumMap<>(SnapshotHandlerType.class);

        /** Executor service used to invoke handlers in parallel. */
        private ExecutorService execSvc;

        /**
         * @param ctx Kernal context.
         * @param execSvc Executor service used to invoke handlers in parallel.
         */
        private void initialize(GridKernalContext ctx, ExecutorService execSvc) {
            this.execSvc = execSvc;

            // Register system default snapshot integrity check that is used before the restore operation.
            registerHandler(new SnapshotPartitionsVerifyHandler(ctx.cache().context()));

            // Register system default DataStreamer updates check.
            registerHandler(new DataStreamerUpdatesHandler());

            // Register system default page size and counters check that is used at the creation operation.
            registerHandler(new SnapshotPartitionsQuickVerifyHandler(ctx.cache().context()));

            // Register custom handlers.
            SnapshotHandler<Object>[] extHnds = (SnapshotHandler<Object>[])ctx.plugins().extensions(SnapshotHandler.class);

            if (extHnds == null)
                return;

            for (SnapshotHandler<Object> extHnd : extHnds)
                registerHandler(extHnd);
        }

        /**
         * @param type Type of snapshot operation handler.
         * @param ctx Snapshot operation handler context.
         * @return Results from all handlers with the specified type.
         * @throws IgniteCheckedException if parallel execution was failed.
         */
        protected @Nullable Map<String, SnapshotHandlerResult<Object>> invokeAll(
            SnapshotHandlerType type,
            SnapshotHandlerContext ctx
        ) throws IgniteCheckedException {
            List<SnapshotHandler<Object>> handlers = this.handlers.get(type);

            if (F.isEmpty(handlers))
                return null;

            if (handlers.size() == 1) {
                SnapshotHandler<Object> hnd = handlers.get(0);

                return F.asMap(hnd.getClass().getName(), invoke(hnd, ctx));
            }

            return U.doInParallel(
                execSvc,
                handlers,
                hnd -> new T2<>(hnd.getClass().getName(), invoke(hnd, ctx))
            ).stream().collect(Collectors.toMap(T2::getKey, T2::getValue));
        }

        /***
         * @param type Type of snapshot operation handler.
         * @param snpName Snapshot name.
         * @param res Results from all nodes and handlers with the specified type.
         * @param reqNodes Node IDs on which the handlers were executed.
         * @param wrnsHnd A handler of snapshot operation warnings.
         * @throws Exception If failed.
         */
        @SuppressWarnings({"rawtypes", "unchecked"})
        protected void completeAll(
            SnapshotHandlerType type,
            String snpName,
            Map<String, List<SnapshotHandlerResult<?>>> res,
            Collection<UUID> reqNodes,
            Consumer<List<String>> wrnsHnd
        ) throws Exception {
            if (res.isEmpty())
                return;

            List<SnapshotHandler<Object>> hnds = handlers.get(type);

            if (hnds == null || hnds.size() != res.size()) {
                throw new IgniteCheckedException("Snapshot handlers configuration mismatch (number of local snapshot " +
                    "handlers differs from the remote one). The current operation will be aborted " +
                    "[locHnds=" + (hnds == null ? "" : F.viewReadOnly(hnds, h -> h.getClass().getName()).toString()) +
                    ", rmtHnds=" + res.keySet() + "].");
            }

            List<String> wrns = new ArrayList<>();

            for (SnapshotHandler hnd : hnds) {
                List<SnapshotHandlerResult<?>> nodesRes = res.get(hnd.getClass().getName());

                if (nodesRes == null || nodesRes.size() < reqNodes.size()) {
                    Set<UUID> missing = new HashSet<>(reqNodes);

                    if (nodesRes != null)
                        missing.removeAll(F.viewReadOnly(nodesRes, r -> r.node().id()));

                    throw new IgniteCheckedException("Snapshot handlers configuration mismatch, " +
                        "\"" + hnd.getClass().getName() + "\" handler is missing on the remote node(s). " +
                        "The current operation will be aborted [missing=" + missing + "].");
                }

                try {
                    hnd.complete(snpName, nodesRes);
                }
                catch (SnapshotWarningException e) {
                    wrns.add(e.getMessage());
                }
            }

            if (!F.isEmpty(wrns))
                wrnsHnd.accept(wrns);
        }

        /**
         * Creates a result by invocation the handler.
         *
         * @param hnd Snapshot operation handler.
         * @param ctx Snapshot operation handler context.
         */
        private SnapshotHandlerResult<Object> invoke(SnapshotHandler<Object> hnd, SnapshotHandlerContext ctx) {
            try {
                return new SnapshotHandlerResult<>(hnd.invoke(ctx), null, ctx.localNode());
            }
            catch (Exception e) {
                U.error(null, "Error invoking snapshot handler", e);

                return new SnapshotHandlerResult<>(null, e, ctx.localNode());
            }
        }

        /** */
        private void registerHandler(SnapshotHandler hnd) {
            handlers.computeIfAbsent(hnd.type(), v -> new ArrayList<>()).add(hnd);
        }
    }

    /**
     * Ves pokrit assertami absolutely ves,
     * PageScan iterator in the ignite core est.
     */
    private static class DataPageIterator extends GridCloseableIteratorAdapter<CacheDataRow> {
        /** Serial version uid. */
        private static final long serialVersionUID = 0L;

        /** Page store to iterate over. */
        @GridToStringExclude
        private final PageStore store;

        /** Page store partition id. */
        private final int partId;

        /** Grid cache shared context. */
        private final GridCacheSharedContext<?, ?> sctx;

        /** Cache object context for key/value deserialization. */
        private final CacheObjectContext coctx;

        /** Buffer to read pages. */
        private final ByteBuffer locBuff;

        /** Buffer to read the rest part of fragmented rows. */
        private final ByteBuffer fragmentBuff;

        /** Total pages in the page store. */
        private final int pages;

        /**
         * Data row greater than page size contains with header and tail parts. Such pages with tails contain only part
         * of a cache key-value pair. These pages will be marked and skipped at the first partition iteration and
         * will be processed on the second partition iteration when all the pages with key-value headers defined.
         */
        private final BitSet tailPages;

        /** Pages which already read and must be skipped. */
        private final BitSet readPages;

        /** Batch of rows read through iteration. */
        private final Deque<CacheDataRow> rows = new LinkedList<>();

        /** */
        private final CompressionProcessor compressProc;

        /** {@code true} if the iteration though partition reached its end. */
        private boolean secondScanComplete;

        /**
         * Current partition page index for read. Due to we read the partition twice it
         * can't be greater than 2 * store.size().
         */
        private int currIdx;

        /**
         * During scanning a cache partition presented as {@code PageStore} we must guarantee the following:
         * all the pages of this storage remains unchanged during the Iterator remains opened, the stored data
         * keeps its consistency. We can't read the {@code PageStore} during an ongoing checkpoint over it.
         *
         * @param coctx Cache object context.
         * @param store Page store to read.
         * @param partId Partition id.
         * @throws IgniteCheckedException If fails.
         */
        public DataPageIterator(
            GridCacheSharedContext<?, ?> sctx,
            CacheObjectContext coctx,
            PageStore store,
            int partId
        ) throws IgniteCheckedException {
            this.store = store;
            this.partId = partId;
            this.coctx = coctx;
            this.sctx = sctx;
            compressProc = sctx.kernalContext().compress();

            store.ensure();
            pages = store.pages();
            tailPages = new BitSet(pages);
            readPages = new BitSet(pages);

            locBuff = ByteBuffer.allocateDirect(store.getPageSize())
                .order(ByteOrder.nativeOrder());
            fragmentBuff = ByteBuffer.allocateDirect(store.getPageSize())
                .order(ByteOrder.nativeOrder());
        }

        /** {@inheritDoc */
        @Override protected CacheDataRow onNext() throws IgniteCheckedException {
            if (secondScanComplete && rows.isEmpty())
                throw new NoSuchElementException("[partId=" + partId + ", store=" + store + ", skipPages=" + readPages + ']');

            return rows.poll();
        }

        /** {@inheritDoc */
        @Override protected boolean onHasNext() throws IgniteCheckedException {
            if (secondScanComplete && rows.isEmpty())
                return false;

            try {
                for (; currIdx < 2 * pages && rows.isEmpty(); currIdx++) {
                    boolean first = currIdx < pages;
                    int pageIdx = currIdx % pages;

                    if (readPages.get(pageIdx) || (!first && tailPages.get(pageIdx)))
                        continue;

                    if (!readPageFromStore(pageId(partId, FLAG_DATA, pageIdx), locBuff)) {
                        // Skip not FLAG_DATA pages.
                        setBit(readPages, pageIdx);

                        continue;
                    }

                    long pageAddr = bufferAddress(locBuff);
                    DataPageIO io = getPageIO(T_DATA, getVersion(pageAddr));
                    int freeSpace = io.getFreeSpace(pageAddr);
                    int rowsCnt = io.getDirectCount(pageAddr);

                    if (first) {
                        // Skip empty pages.
                        if (rowsCnt == 0) {
                            setBit(readPages, pageIdx);

                            continue;
                        }

                        // There is no difference between a page containing an incomplete DataRow fragment and
                        // the page where DataRow takes up all the free space. There is no dedicated
                        // flag for this case in page header.
                        // During the storage scan we can skip such pages at the first iteration over the partition file,
                        // since all the fragmented pages will be marked by BitSet array we will safely read the others
                        // on the second iteration.
                        if (freeSpace == 0 && rowsCnt == 1) {
                            DataPagePayload payload = io.readPayload(pageAddr, 0, locBuff.capacity());

                            long link = payload.nextLink();

                            if (link != 0)
                                setBit(tailPages, pageIndex(pageId(link)));

                            continue;
                        }
                    }

                    setBit(readPages, pageIdx);

                    for (int itemId = 0; itemId < rowsCnt; itemId++) {
                        DataRow row = new DataRow();

                        row.partition(partId);

                        row.initFromPageBuffer(
                            sctx,
                            coctx,
                            new IgniteThrowableFunction<Long, ByteBuffer>() {
                                @Override public ByteBuffer apply(Long nextPageId) throws IgniteCheckedException {
                                    boolean success = readPageFromStore(nextPageId, fragmentBuff);

                                    assert success : "Only FLAG_DATA pages allowed: " + toDetailString(nextPageId);

                                    // Fragment of page has been read, might be skipped further.
                                    setBit(readPages, pageIndex(nextPageId));

                                    return fragmentBuff;
                                }
                            },
                            locBuff,
                            itemId,
                            false,
                            CacheDataRowAdapter.RowData.FULL,
                            false);

                        rows.add(row);
                    }
                }

                if (currIdx == 2 * pages) {
                    secondScanComplete = true;

                    boolean set = true;

                    for (int j = 0; j < pages; j++)
                        set &= readPages.get(j);

                    assert set : "readPages=" + readPages + ", pages=" + pages;
                }

                return !rows.isEmpty();
            }
            catch (IgniteCheckedException e) {
                throw new IgniteCheckedException("Error during iteration through page store: " + this, e);
            }
        }

        /**
         * @param bitSet BitSet to change bit index.
         * @param idx Index of bit to change.
         */
        private static void setBit(BitSet bitSet, int idx) {
            boolean bit = bitSet.get(idx);

            assert !bit : "Bit with given index already set: " + idx;

            bitSet.set(idx);
        }

        /**
         * @param pageId Page id to read from store.
         * @param buff Buffer to read page into.
         * @return {@code true} if page read with given type flag.
         * @throws IgniteCheckedException If fails.
         */
        private boolean readPageFromStore(long pageId, ByteBuffer buff) throws IgniteCheckedException {
            buff.clear();

            boolean read = store.read(pageId, buff, true);

            assert read : toDetailString(pageId);

            if (PageIO.getCompressionType(buff) != CompressionProcessor.UNCOMPRESSED_PAGE)
                compressProc.decompressPage(buff, store.getPageSize());

            return getType(buff) == flag(pageId);
        }

        /** {@inheritDoc} */
        @Override public String toString() {
            return S.toString(DataPageIterator.class, this, super.toString());
        }
    }

    /** Remote snapshot future which tracks remote snapshot transmission result. */
    private static class RemoteSnapshotFilesRecevier extends GridFutureAdapter<Void> {
        /** Snapshot name to create. */
        private final String reqId = RMT_SNAPSHOT_PREFIX + U.maskForFileName(UUID.randomUUID().toString());

        /** Ignite snapshot manager. */
        private final IgniteSnapshotManager snpMgr;

        /** Initial message to send request. */
        private final SnapshotFilesRequestMessage initMsg;

        /** Remote node id to request snapshot from. */
        private final UUID rmtNodeId;

        /** Process interrupt checker. */
        private final BooleanSupplier stopChecker;

        /** Partition handler given by request initiator. */
        private final BiConsumer<File, Throwable> partHnd;

        /** Temporary working directory for consuming partitions. */
        private final Path dir;

        /** Counter which show how many partitions left to be received. */
        private final AtomicInteger partsLeft = new AtomicInteger(-1);

        /**
         * @param snpMgr Ignite snapshot manager.
         * @param rmtNodeId Remote node to request snapshot from.
         * @param reqId Snapshot operation request ID.
         * @param snpName Snapshot name to request.
         * @param rmtSnpPath Snapshot directory path on the remote node.
         * @param parts Cache group and partitions to request.
         * @param stopChecker Process interrupt checker.
         * @param partHnd Partition handler.
         */
        public RemoteSnapshotFilesRecevier(
            IgniteSnapshotManager snpMgr,
            UUID rmtNodeId,
            UUID reqId,
            String snpName,
            @Nullable String rmtSnpPath,
            Map<Integer, Set<Integer>> parts,
            BooleanSupplier stopChecker,
            BiConsumer<@Nullable File, @Nullable Throwable> partHnd
        ) {
            dir = Paths.get(snpMgr.tmpWorkDir.getAbsolutePath(), this.reqId);
            initMsg = new SnapshotFilesRequestMessage(this.reqId, reqId, snpName, rmtSnpPath, parts);

            this.snpMgr = snpMgr;
            this.rmtNodeId = rmtNodeId;
            this.stopChecker = stopChecker;
            this.partHnd = partHnd;
        }

        /** Initiate handler by sending request message. */
        public synchronized void init() {
            if (isDone())
                return;

            try {
                ClusterNode rmtNode = snpMgr.cctx.discovery().node(rmtNodeId);

                if (rmtNode == null) {
                    throw new ClusterTopologyCheckedException("Snapshot remote request cannot be performed. " +
                        "Remote node left the grid [rmtNodeId=" + rmtNodeId + ']');
                }

                snpMgr.cctx.gridIO().sendOrderedMessage(rmtNode,
                    DFLT_INITIAL_SNAPSHOT_TOPIC,
                    initMsg,
                    SYSTEM_POOL,
                    Long.MAX_VALUE,
                    true);

                if (snpMgr.log.isInfoEnabled()) {
                    snpMgr.log.info("Snapshot request is sent to the remote node [rmtNodeId=" + rmtNodeId +
                        ", snpName=" + initMsg.snapshotName() + ", rqId=" + reqId + ']');
                }
            }
            catch (Throwable t) {
                onDone(t);
            }
        }

        /**
         * @param ex Exception occurred during receiving files.
         */
        public synchronized void acceptException(Throwable ex) {
            if (isDone())
                return;

            try {
                partHnd.accept(null, ex);
            }
            catch (Throwable t) {
                ex.addSuppressed(t);
            }

            onDone(ex);
        }

        /**
         * @param part Received file which needs to be handled.
         */
        public synchronized void acceptFile(File part) {
            if (isDone())
                return;

            if (stopChecker.getAsBoolean()) {
                TransmissionCancelledException err =
                    new TransmissionCancelledException("Future cancelled prior to the all requested partitions processed.");

                acceptException(err);

                throw err;
            }

            try {
                partHnd.accept(part, null);
            }
            catch (IgniteInterruptedException e) {
                throw new TransmissionCancelledException(e.getMessage());
            }

            partsLeft.decrementAndGet();
        }

        /** {@inheritDoc} */
        @Override protected synchronized boolean onDone(@Nullable Void res, @Nullable Throwable err, boolean cancel) {
            U.delete(dir);

            return super.onDone(res, err, cancel);
        }

        /** {@inheritDoc} */
        @Override public boolean equals(Object o) {
            if (this == o)
                return true;

            if (o == null || getClass() != o.getClass())
                return false;

            RemoteSnapshotFilesRecevier fut = (RemoteSnapshotFilesRecevier)o;

            return Objects.equals(reqId, fut.reqId);
        }

        /** {@inheritDoc} */
        @Override public int hashCode() {
            return reqId.hashCode();
        }

        /** {@inheritDoc} */
        @Override public String toString() {
            return S.toString(RemoteSnapshotFilesRecevier.class, this);
        }
    }

    /**
     * This manager is responsible for requesting and handling snapshots from a remote node. Each snapshot request
     * processed asynchronously but strictly one by one.
     */
    private class SequentialRemoteSnapshotManager implements TransmissionHandler, GridMessageListener {
        /** A task currently being executed and must be explicitly finished. */
        private volatile RemoteSnapshotFilesRecevier active;

        /** Queue of asynchronous tasks to execute. */
        private final Queue<RemoteSnapshotFilesRecevier> queue = new ConcurrentLinkedDeque<>();

        /** {@code true} if the node is stopping. */
        private boolean stopping;

        /**
         * @param next New task for scheduling.
         */
        public synchronized void submit(IgniteSnapshotManager.RemoteSnapshotFilesRecevier next) {
            assert next != null;

            if (stopping) {
                next.acceptException(new IgniteException(SNP_NODE_STOPPING_ERR_MSG));

                return;
            }

            RemoteSnapshotFilesRecevier curr = active;

            if (curr == null || curr.isDone()) {
                next.listen(this::scheduleNext);

                active = next;

                next.init();
            }
            else
                queue.offer(next);
        }

        /** Schedule next async receiver. */
        private synchronized void scheduleNext() {
            RemoteSnapshotFilesRecevier next = queue.poll();

            if (next == null)
                return;

            submit(next);
        }

        /** Stopping handler. */
        public synchronized void stop() {
            stopping = true;

            if (active != null)
                active.acceptException(new IgniteException(SNP_NODE_STOPPING_ERR_MSG));

            RemoteSnapshotFilesRecevier r;

            while ((r = queue.poll()) != null)
                r.acceptException(new IgniteException(SNP_NODE_STOPPING_ERR_MSG));

            Set<RemoteSnapshotFilesRecevier> futs = activeTasks();
            GridCompoundFuture<Void, Void> stopFut = new GridCompoundFuture<>();

            try {
                for (IgniteInternalFuture<Void> fut : futs)
                    stopFut.add(fut);

                stopFut.markInitialized().get();
            }
            catch (IgniteCheckedException e) {
                throw new IgniteException(e);
            }
        }

        /**
         * @param nodeId A node left the cluster.
         */
        public void onNodeLeft(UUID nodeId) {
            Set<RemoteSnapshotFilesRecevier> futs = activeTasks();
            ClusterTopologyCheckedException ex = new ClusterTopologyCheckedException("The node from which a snapshot has been " +
                "requested left the grid");

            futs.forEach(t -> {
                if (t.rmtNodeId.equals(nodeId))
                    t.acceptException(ex);
            });
        }

        /**
         * @return The set of currently scheduled tasks, some of them may be already completed.
         */
        private Set<RemoteSnapshotFilesRecevier> activeTasks() {
            Set<RemoteSnapshotFilesRecevier> futs = new HashSet<>(queue);

            RemoteSnapshotFilesRecevier active0 = active;

            if (active0 != null)
                futs.add(active0);

            return futs;
        }

        /** {@inheritDoc} */
        @Override public void onMessage(UUID nodeId, Object msg, byte plc) {
            if (!busyLock.enterBusy())
                return;

            try {
                if (msg instanceof SnapshotFilesRequestMessage) {
                    SnapshotFilesRequestMessage reqMsg0 = (SnapshotFilesRequestMessage)msg;
                    String rqId = reqMsg0.id();
                    String snpName = reqMsg0.snapshotName();

                    try {
                        synchronized (this) {
                            AbstractSnapshotFutureTask<?> task = lastScheduledSnapshotResponseRemoteTask(nodeId);

                            if (task != null) {
                                // Task will also be removed from local map due to the listener on future done.
                                task.cancel();

                                log.info("Snapshot request has been cancelled due to another request received " +
                                    "[prevSnpResp=" + task + ", msg0=" + reqMsg0 + ']');
                            }
                        }

                        AbstractSnapshotFuture<?> task = registerTask(rqId,
                            new SnapshotResponseRemoteFutureTask(cctx,
                                nodeId,
                                reqMsg0.requestId(),
                                snpName,
                                reqMsg0.snapshotPath(),
                                rmtSndrFactory.apply(rqId, nodeId),
                                reqMsg0.parts()));

                        task.listen(() -> {
                            if (task.error() == null)
                                return;

                            U.error(log, "Failed to process request of creating a snapshot " +
                                "[from=" + nodeId + ", msg=" + reqMsg0 + ']', task.error());

                            try {
                                cctx.gridIO().sendToCustomTopic(nodeId,
                                    DFLT_INITIAL_SNAPSHOT_TOPIC,
                                    new SnapshotFilesFailureMessage(reqMsg0.id(), task.error().getMessage()),
                                    SYSTEM_POOL);
                            }
                            catch (IgniteCheckedException ex0) {
                                U.error(log, "Fail to send the response message with processing snapshot request " +
                                    "error [request=" + reqMsg0 + ", nodeId=" + nodeId + ']', ex0);
                            }
                        });

                        task.start();
                    }
                    catch (Throwable t) {
                        U.error(log, "Error processing snapshot file request message " +
                            "error [request=" + reqMsg0 + ", nodeId=" + nodeId + ']', t);

                        cctx.gridIO().sendToCustomTopic(nodeId,
                            DFLT_INITIAL_SNAPSHOT_TOPIC,
                            new SnapshotFilesFailureMessage(reqMsg0.id(), t.getMessage()),
                            SYSTEM_POOL);
                    }
                }
                else if (msg instanceof SnapshotFilesFailureMessage) {
                    SnapshotFilesFailureMessage respMsg0 = (SnapshotFilesFailureMessage)msg;

                    RemoteSnapshotFilesRecevier task = active;

                    if (task == null || !task.reqId.equals(respMsg0.id())) {
                        if (log.isInfoEnabled()) {
                            log.info("A stale snapshot response message has been received. Will be ignored " +
                                "[fromNodeId=" + nodeId + ", response=" + respMsg0 + ']');
                        }

                        return;
                    }

                    if (respMsg0.errorMessage() != null) {
                        task.acceptException(new IgniteCheckedException("Request cancelled. The snapshot operation stopped " +
                            "on the remote node with an error: " + respMsg0.errorMessage()));
                    }
                }
            }
            catch (Throwable e) {
                U.error(log, "Processing snapshot request from remote node fails with an error", e);

                cctx.kernalContext().failure().process(new FailureContext(FailureType.CRITICAL_ERROR, e));
            }
            finally {
                busyLock.leaveBusy();
            }
        }

        /** {@inheritDoc} */
        @Override public void onEnd(UUID nodeId) {
            RemoteSnapshotFilesRecevier task = active;

            if (task == null)
                return;

            assert task.partsLeft.get() == 0 : task;
            assert task.rmtNodeId.equals(nodeId);

            if (log.isInfoEnabled()) {
                log.info("Requested snapshot from remote node has been fully received " +
                    "[rqId=" + task.reqId + ", task=" + task + ']');
            }

            task.onDone((Void)null);
        }

        /** {@inheritDoc} */
        @Override public void onException(UUID nodeId, Throwable ex) {
            RemoteSnapshotFilesRecevier task = active;

            if (task == null)
                return;

            assert task.rmtNodeId.equals(nodeId);

            task.acceptException(ex);
        }

        /** {@inheritDoc} */
        @Override public String filePath(UUID nodeId, TransmissionMeta fileMeta) {
            Integer partId = (Integer)fileMeta.params().get(SNP_PART_ID_PARAM);
            String cacheDirName = (String)fileMeta.params().get(SNP_CACHE_DIR_NAME_PARAM);
            String rqId = (String)fileMeta.params().get(RQ_ID_NAME_PARAM);
            Integer partsCnt = (Integer)fileMeta.params().get(SNP_PARTITIONS_CNT);

            RemoteSnapshotFilesRecevier task = active;

            if (task == null || task.isDone() || !task.reqId.equals(rqId)) {
                throw new TransmissionCancelledException("Stale snapshot transmission will be ignored " +
                    "[rqId=" + rqId + ", meta=" + fileMeta + ", task=" + task + ']');
            }

            assert task.reqId.equals(rqId) && task.rmtNodeId.equals(nodeId) :
                "Another transmission in progress [task=" + task + ", nodeId=" + rqId + ']';

            busyLock.enterBusy();

            try {
                task.partsLeft.compareAndSet(-1, partsCnt);

                File cacheDir = FilePageStoreManager.cacheWorkDir(storeMgr.workDir(), cacheDirName);

                File tmpCacheDir = U.resolveWorkDirectory(storeMgr.workDir().getAbsolutePath(),
                    formatTmpDirName(cacheDir).getName(), false);

                return Paths.get(tmpCacheDir.getAbsolutePath(), getPartitionFileName(partId)).toString();
            }
            catch (IgniteCheckedException e) {
                throw new IgniteException(e);
            }
            finally {
                busyLock.leaveBusy();
            }
        }

        /** {@inheritDoc} */
        @Override public Consumer<ByteBuffer> chunkHandler(UUID nodeId, TransmissionMeta initMeta) {
            throw new UnsupportedOperationException("Loading file by chunks is not supported: " + nodeId);
        }

        /** {@inheritDoc} */
        @Override public Consumer<File> fileHandler(UUID nodeId, TransmissionMeta initMeta) {
            Integer grpId = (Integer)initMeta.params().get(SNP_GRP_ID_PARAM);
            Integer partId = (Integer)initMeta.params().get(SNP_PART_ID_PARAM);
            String rqId = (String)initMeta.params().get(RQ_ID_NAME_PARAM);

            assert grpId != null;
            assert partId != null;
            assert rqId != null;

            RemoteSnapshotFilesRecevier task = active;

            if (task == null || task.isDone() || !task.reqId.equals(rqId)) {
                throw new TransmissionCancelledException("Stale snapshot transmission will be ignored " +
                    "[rqId=" + rqId + ", meta=" + initMeta + ", task=" + task + ']');
            }

            return new Consumer<File>() {
                @Override public void accept(File file) {
                    RemoteSnapshotFilesRecevier task0 = active;

                    if (task0 == null || !task0.equals(task) || task0.isDone()) {
                        throw new TransmissionCancelledException("Snapshot request is cancelled [rqId=" + rqId +
                            ", grpId=" + grpId + ", partId=" + partId + ']');
                    }

                    if (!busyLock.enterBusy())
                        throw new IgniteException(SNP_NODE_STOPPING_ERR_MSG);

                    try {
                        task0.acceptFile(file);
                    }
                    finally {
                        busyLock.leaveBusy();
                    }
                }
            };
        }
    }

    /**
     *
     */
    private static class RemoteSnapshotSender extends SnapshotSender {
        /** The sender which sends files to remote node. */
        private final GridIoManager.TransmissionSender sndr;

        /** Snapshot name. */
        private final String rqId;

        /** The number of cache partition files expected to be processed. */
        private int partsCnt;

        /**
         * @param log Ignite logger.
         * @param sndr File sender instance.
         * @param rqId Snapshot name.
         */
        public RemoteSnapshotSender(
            IgniteLogger log,
            Executor exec,
            GridIoManager.TransmissionSender sndr,
            String rqId
        ) {
            super(log, exec);

            this.sndr = sndr;
            this.rqId = rqId;
        }

        /** {@inheritDoc} */
        @Override protected void init(int partsCnt) {
            this.partsCnt = partsCnt;
        }

        /** {@inheritDoc} */
        @Override public void sendPart0(File part, String cacheDirName, GroupPartitionId pair, Long len) {
            try {
                assert part.exists();
                assert len > 0 : "Requested partitions has incorrect file length " +
                    "[pair=" + pair + ", cacheDirName=" + cacheDirName + ']';

                sndr.send(part, 0, len, transmissionParams(rqId, cacheDirName, pair), TransmissionPolicy.FILE);

                if (log.isInfoEnabled()) {
                    log.info("Partition file has been sent [part=" + part.getName() + ", pair=" + pair +
                        ", grpName=" + cacheGroupName(new File(cacheDirName)) + ", length=" + len + ']');
                }
            }
            catch (TransmissionCancelledException e) {
                if (log.isInfoEnabled()) {
                    log.info("Transmission partition file has been interrupted [part=" + part.getName() +
                        ", pair=" + pair + ']');
                }
            }
            catch (IgniteCheckedException | InterruptedException | IOException e) {
                U.error(log, "Error sending partition file [part=" + part.getName() + ", pair=" + pair +
                    ", length=" + len + ']', e);

                throw new IgniteException(e);
            }
        }

        /** {@inheritDoc} */
        @Override public void sendDelta0(File delta, String cacheDirName, GroupPartitionId pair) {
            throw new UnsupportedOperationException("Sending files by chunks of data is not supported: " + delta.getAbsolutePath());
        }

        /**
         * @param cacheDirName Cache directory name.
         * @param pair Cache group id with corresponding partition id.
         * @return Map of params.
         */
        private Map<String, Serializable> transmissionParams(String rqId, String cacheDirName,
            GroupPartitionId pair) {
            Map<String, Serializable> params = new HashMap<>();

            params.put(SNP_GRP_ID_PARAM, pair.getGroupId());
            params.put(SNP_PART_ID_PARAM, pair.getPartitionId());
            params.put(SNP_CACHE_DIR_NAME_PARAM, cacheDirName);
            params.put(RQ_ID_NAME_PARAM, rqId);
            params.put(SNP_PARTITIONS_CNT, partsCnt);

            return params;
        }

        /** {@inheritDoc} */
        @Override public void close0(@Nullable Throwable th) {
            U.closeQuiet(sndr);

            if (th == null) {
                if (log.isInfoEnabled())
                    log.info("The remote snapshot sender closed normally [snpName=" + rqId + ']');
            }
            else {
                U.warn(log, "The remote snapshot sender closed due to an error occurred while processing " +
                    "snapshot operation [snpName=" + rqId + ']', th);
            }
        }
    }

    /**
     * Snapshot sender which writes all data to local directory.
     */
    private class LocalSnapshotSender extends SnapshotSender {
        /** Local snapshot directory. */
        private final File snpLocDir;

        /** Local node snapshot directory calculated on snapshot directory. */
        private File dbDir;

        /** Size of page. */
        private final int pageSize;

        /** Delta iterator factory. */
        private final Factory<File, FileIOFactory, DeltaIterator> deltaIterFactory =
            sequentialWrite() ? DeltaSortedIterator::new : DeltaIterator::new;

        /**
         * @param snpName Snapshot name.
         * @param snpPath Snapshot directory path.
         */
        public LocalSnapshotSender(String snpName, @Nullable String snpPath) {
            super(IgniteSnapshotManager.this.log, cctx.kernalContext().pools().getSnapshotExecutorService());

            snpLocDir = snapshotLocalDir(snpName, snpPath);
            pageSize = cctx.kernalContext().config().getDataStorageConfiguration().getPageSize();
        }

        /** {@inheritDoc} */
        @Override protected void init(int partsCnt) {
            dbDir = new File(snpLocDir, databaseRelativePath(pdsSettings.folderName()));

            if (dbDir.exists()) {
                throw new IgniteException("Snapshot with given name already exists " +
                    "[snpName=" + snpLocDir.getName() + ", absPath=" + dbDir.getAbsolutePath() + ']');
            }

            writeSnapshotDirectoryToMetastorage(snpLocDir);

            try {
                U.ensureDirectory(dbDir, "snapshot work directory for a local snapshot sender", log);
            }
            catch (IgniteCheckedException e) {
                throw new IgniteException(e);
            }
        }

        /** {@inheritDoc} */
        @Override public void sendCacheConfig0(File ccfg, String cacheDirName) {
            assert dbDir != null;

            try {
                File cacheDir = U.resolveWorkDirectory(dbDir.getAbsolutePath(), cacheDirName, false);

                File targetCacheCfg = new File(cacheDir, ccfg.getName());

                copy(ioFactory, ccfg, targetCacheCfg, ccfg.length(), transferRateLimiter);

                StoredCacheData cacheData = locCfgMgr.readCacheData(targetCacheCfg);

                if (cacheData.config().isEncryptionEnabled()) {
                    EncryptionSpi encSpi = cctx.kernalContext().config().getEncryptionSpi();

                    GroupKey gKey = cctx.kernalContext().encryption().getActiveKey(CU.cacheGroupId(cacheData.config()));

                    cacheData.groupKeyEncrypted(new GroupKeyEncrypted(gKey.id(), encSpi.encryptKey(gKey.key())));

                    locCfgMgr.writeCacheData(cacheData, targetCacheCfg);
                }
            }
            catch (IgniteCheckedException e) {
                throw new IgniteException(e);
            }
        }

        /** {@inheritDoc} */
        @Override public void sendMarshallerMeta0(List<Map<Integer, MappedName>> mappings) {
            if (mappings == null)
                return;

            try {
                saveMappings(cctx.kernalContext(), mappings, snpLocDir);
            }
            catch (IgniteCheckedException e) {
                throw new IgniteException(e);
            }
        }

        /** {@inheritDoc} */
        @Override public void sendBinaryMeta0(Collection<BinaryType> types) {
            if (types == null)
                return;

            cctx.kernalContext().cacheObjects().saveMetadata(types, snpLocDir);
        }

        /** {@inheritDoc} */
        @Override public void sendPart0(File part, String cacheDirName, GroupPartitionId pair, Long len) {
            try {
                if (len == 0)
                    return;

                File cacheDir = U.resolveWorkDirectory(dbDir.getAbsolutePath(), cacheDirName, false);

                File snpPart = new File(cacheDir, part.getName());

                if (!snpPart.exists() || snpPart.delete())
                    snpPart.createNewFile();

                copy(ioFactory, part, snpPart, len, transferRateLimiter);

                if (log.isDebugEnabled()) {
                    log.debug("Partition has been snapshot [snapshotDir=" + dbDir.getAbsolutePath() +
                        ", cacheDirName=" + cacheDirName + ", part=" + part.getName() +
                        ", length=" + part.length() + ", snapshot=" + snpPart.getName() + ']');
                }
            }
            catch (IOException | IgniteCheckedException ex) {
                throw new IgniteException(ex);
            }
        }

        /** {@inheritDoc} */
        @Override public void sendDelta0(File delta, String cacheDirName, GroupPartitionId pair) {
            File snpPart = getPartitionFile(dbDir, cacheDirName, pair.getPartitionId());

            if (log.isDebugEnabled()) {
                log.debug("Start partition snapshot recovery with the given delta page file [part=" + snpPart +
                    ", delta=" + delta + ']');
            }

            boolean encrypted = cctx.cache().isEncrypted(pair.getGroupId());

            FileIOFactory ioFactory = encrypted ? ((FilePageStoreManager)cctx.pageStore())
                .encryptedFileIoFactory(IgniteSnapshotManager.this.ioFactory, pair.getGroupId()) :
                IgniteSnapshotManager.this.ioFactory;

            try (DeltaIterator deltaIter = deltaIterFactory.create(delta, ioFactory);
                 FilePageStore pageStore = (FilePageStore)storeMgr.getPageStoreFactory(pair.getGroupId(), encrypted)
                     .createPageStore(getTypeByPartId(pair.getPartitionId()), snpPart::toPath, v -> {})
            ) {
                pageStore.beginRecover();

                while (deltaIter.hasNext()) {
                    transferRateLimiter.acquire(pageSize);

                    ByteBuffer page = deltaIter.next();
                    long pageId = PageIO.getPageId(page);

                    pageStore.write(pageId, page, 0, false);
                }

                pageStore.finishRecover();
            }
            catch (IOException | IgniteCheckedException e) {
                throw new IgniteException(e);
            }
        }

        /** {@inheritDoc} */
        @Override protected void close0(@Nullable Throwable th) {
            if (th == null) {
                if (log.isInfoEnabled())
                    log.info("The Local snapshot sender closed. All resources released [dbNodeSnpDir=" + dbDir + ']');
            }
            else {
                deleteSnapshot(snpLocDir, pdsSettings);

                if (log.isDebugEnabled())
                    log.debug("Local snapshot sender closed due to an error occurred: " + th.getMessage());
            }
        }
    }

    /** Delta file iterator. */
    private class DeltaIterator implements Iterator<ByteBuffer>, Closeable {
        /** Delta file. */
        protected final File delta;

        /** Delta file IO. */
        private final FileIO fileIo;

        /** Delta file length. */
        protected final long totalBytes;

        /** */
        protected final int pageSize;

        /** Pages count written to a delta file. */
        protected final int pagesCnt;

        /** */
        protected final ByteBuffer pageBuf;

        /** */
        private long pos;

        /** */
        DeltaIterator(File delta, FileIOFactory ioFactory) throws IOException {
            pageSize = cctx.kernalContext().config().getDataStorageConfiguration().getPageSize();

            this.delta = delta;

            fileIo = ioFactory.create(delta, READ);

            totalBytes = fileIo.size();

            assert totalBytes % pageSize == 0 : "Given file with delta pages has incorrect size: " + totalBytes;

            pagesCnt = (int)(totalBytes / pageSize);

            pageBuf = ByteBuffer.allocate(pageSize).order(ByteOrder.nativeOrder());
        }

        /** {@inheritDoc} */
        @Override public boolean hasNext() {
            return pos < totalBytes;
        }

        /** {@inheritDoc} */
        @Override public ByteBuffer next() {
            if (!hasNext())
                throw new NoSuchElementException();

            readPage(pos);

            pos += pageSize;

            return pageBuf;
        }

        /** Reads a page from the delta file from the given position. */
        protected void readPage(long pos) {
            pageBuf.clear();

            try {
                long read = fileIo.readFully(pageBuf, pos);

                assert read == pageBuf.capacity();
            }
            catch (IOException e) {
                throw new IgniteException(e);
            }

            pageBuf.flip();

            if (log.isDebugEnabled()) {
                log.debug("Read page given delta file [path=" + delta.getName() + ", pageId=" +
                    PageIO.getPageId(pageBuf) + ", index=" + PageIdUtils.pageIndex(PageIO.getPageId(pageBuf)) +
                    ", pos=" + pos + ", pagesCnt=" + pagesCnt + ", crcBuff=" +
                    FastCrc.calcCrc(pageBuf, pageBuf.limit()) + ", crcPage=" + PageIO.getCrc(pageBuf) + ']');

                pageBuf.rewind();
            }
        }

        /** {@inheritDoc} */
        @Override public void close() throws IOException {
            fileIo.close();
        }
    }

    /**
     * Delta file iterator sorted by page indexes to almost sequential disk writes on apply to a page store.
     */
    class DeltaSortedIterator extends DeltaIterator {
        /** Snapshot delta sort batch size in pages count. */
        public static final int DELTA_SORT_BATCH_SIZE = 500_000;

        /** Delta index file IO. */
        private final FileIO idxIo;

        /** */
        private int id;

        /** */
        private Iterator<Integer> sortedIter;

        /** */
        DeltaSortedIterator(File delta, FileIOFactory ioFactory) throws IOException {
            super(delta, ioFactory);

            File deltaIdx = partDeltaIndexFile(delta);

            idxIo = pagesCnt > 0 ? IgniteSnapshotManager.this.ioFactory.create(deltaIdx, READ) : null;

            assert deltaIdx.length() % 4 /* pageIdx */ == 0 : "Wrong delta index size: " + deltaIdx.length();
            assert deltaIdx.length() / 4 == pagesCnt : "Wrong delta index pages count: " + deltaIdx.length();
        }

        /** {@inheritDoc} */
        @Override public boolean hasNext() {
            if (sortedIter == null || !sortedIter.hasNext())
                advance();

            return sortedIter.hasNext();
        }

        /** {@inheritDoc} */
        @Override public ByteBuffer next() {
            readPage((long)sortedIter.next() * pageSize);

            return pageBuf;
        }

        /** */
        private void advance() {
            TreeMap<Integer, Integer> sorted = new TreeMap<>();

            while (id < pagesCnt && sorted.size() < DELTA_SORT_BATCH_SIZE) {
                pageBuf.clear();

                try {
                    idxIo.readFully(pageBuf);
                }
                catch (IOException e) {
                    throw new IgniteException(e);
                }

                pageBuf.flip();

                while (pageBuf.hasRemaining())
                    sorted.put(pageBuf.getInt(), id++);
            }

            sortedIter = sorted.values().iterator();
        }

        /** {@inheritDoc} */
        @Override public void close() throws IOException {
            super.close();

            U.closeQuiet(idxIo);
        }
    }

    /** */
    private static class SnapshotOperationResponse implements Serializable {
        /** Serial version uid. */
        private static final long serialVersionUID = 0L;

        /** Results of single-node handlers execution. */
        private final Map<String, SnapshotHandlerResult<Object>> hndResults;

        /** Default constructor. */
        public SnapshotOperationResponse() {
            this(null);
        }

        /** @param hndResults Results of single-node handlers execution.  */
        public SnapshotOperationResponse(Map<String, SnapshotHandlerResult<Object>> hndResults) {
            this.hndResults = hndResults;
        }

        /** @return Results of single-node handlers execution. */
        public @Nullable Map<String, SnapshotHandlerResult<Object>> handlerResults() {
            return hndResults;
        }
    }

    /** Snapshot operation start message. */
    private static class SnapshotStartDiscoveryMessage extends InitMessage<SnapshotOperationRequest>
        implements SnapshotDiscoveryMessage {
        /** Serial version UID. */
        private static final long serialVersionUID = 0L;

        /** */
        private final boolean needExchange;

        /**
         * @param procId Unique process id.
         * @param req Snapshot initial request.
         */
        public SnapshotStartDiscoveryMessage(UUID procId, SnapshotOperationRequest req) {
            super(procId, START_SNAPSHOT, req, req.incremental());

            needExchange = !req.incremental();
        }

        /** {@inheritDoc} */
        @Override public boolean needExchange() {
            return needExchange;
        }

        /** {@inheritDoc} */
        @Override public boolean needAssignPartitions() {
            return false;
        }

        /** {@inheritDoc} */
        @Override public String toString() {
            return S.toString(SnapshotStartDiscoveryMessage.class, this, super.toString());
        }
    }

    /** */
    public static class ClusterSnapshotFuture extends GridFutureAdapter<Void> {
        /** Unique snapshot request id. */
        final UUID rqId;

        /** Snapshot name. */
        final String name;

        /** Snapshot start time. */
        final long startTime;

        /** Incremental snapshot index. */
        final @Nullable Integer incIdx;

        /** Snapshot finish time. */
        volatile long endTime;

        /** Operation interruption exception. */
        volatile IgniteCheckedException interruptEx;

        /**
         * Default constructor.
         */
        public ClusterSnapshotFuture() {
            onDone();

            rqId = null;
            name = "";
            startTime = 0;
            endTime = 0;
            incIdx = null;
        }

        /**
         * @param name Snapshot name.
         * @param err Error starting snapshot operation.
         */
        public ClusterSnapshotFuture(String name, Exception err) {
            onDone(err);

            this.name = name;
            startTime = U.currentTimeMillis();
            endTime = 0;
            rqId = null;
            incIdx = null;
        }

        /**
         * @param rqId Unique snapshot request id.
         * @param name Snapshot name.
         */
        public ClusterSnapshotFuture(UUID rqId, String name, @Nullable Integer incIdx) {
            this.rqId = rqId;
            this.name = name;
            this.incIdx = incIdx;
            startTime = U.currentTimeMillis();
        }

        /** {@inheritDoc} */
        @Override protected boolean onDone(@Nullable Void res, @Nullable Throwable err, boolean cancel) {
            endTime = U.currentTimeMillis();

            return super.onDone(res, err, cancel);
        }

        /** @return Request ID. */
        public UUID requestId() {
            return rqId;
        }
    }

    /** Start creation of cluster snapshot closure. */
    @GridInternal
    private static class CreateSnapshotCallable implements IgniteCallable<Void> {
        /** Serial version UID. */
        private static final long serialVersionUID = 0L;

        /** Snapshot name. */
        private final String snpName;

        /** Cache group names to include in snapshot. */
        private final @Nullable Collection<String> cacheGrpNames;

        /** Incremental flag. */
        private final boolean incremental;

        /** If {@code true} snapshot only primary copies of partitions. */
        private final boolean onlyPrimary;

        /** If {@code true} create cache dump. */
        private final boolean dump;

        /** If {@code true} then compress partition files. */
        private final boolean comprParts;

        /** If {@code true} then content of dump encrypted. */
        private final boolean encrypt;

        /** Auto-injected grid instance. */
        @IgniteInstanceResource
        private transient IgniteEx ignite;

        /**
         * @param snpName Snapshot name.
         * @param cacheGrpNames Cache group names to include in snapshot.
         * @param incremental If {@code true} then incremental snapshot must be created.
         * @param onlyPrimary If {@code true} then only copy of primary partitions will be created.
         * @param dump If {@code true} then cache dump must be created.
         * @param comprParts If {@code true} then compress partition files.
         * @param encrypt If {@code true} then content of dump encrypted.
         */
        public CreateSnapshotCallable(
            String snpName,
            @Nullable Collection<String> cacheGrpNames,
            boolean incremental,
            boolean onlyPrimary,
            boolean dump,
            boolean comprParts,
            boolean encrypt
        ) {
            this.snpName = snpName;
            this.cacheGrpNames = cacheGrpNames;
            this.incremental = incremental;
            this.onlyPrimary = onlyPrimary;
            this.dump = dump;
            this.comprParts = comprParts;
            this.encrypt = encrypt;
        }

        /** {@inheritDoc} */
        @Override public Void call() {
            if (incremental)
                ignite.snapshot().createIncrementalSnapshot(snpName).get();
            else {
                ignite.context().cache().context().snapshotMgr().createSnapshot(
                    snpName,
                    null,
                    cacheGrpNames,
                    false,
                    onlyPrimary,
                    dump,
                    comprParts,
                    encrypt
                ).get();
            }

            return null;
        }
    }

    /** Cancel snapshot operation closure. */
    @GridInternal
    private static class CancelSnapshotCallable implements IgniteCallable<Boolean> {
        /** Serial version uid. */
        private static final long serialVersionUID = 0L;

        /** Snapshot name. */
        private final String snpName;

        /** Snapshot operation request ID. */
        private final UUID reqId;

        /** Auto-injected grid instance. */
        @IgniteInstanceResource
        private transient IgniteEx ignite;

        /**
         * @param reqId Snapshot operation request ID.
         * @param snpName Snapshot name.
         */
        public CancelSnapshotCallable(UUID reqId, String snpName) {
            this.reqId = reqId;
            this.snpName = snpName;
        }

        /** {@inheritDoc} */
        @Override public Boolean call() throws Exception {
            if (reqId != null)
                return ignite.context().cache().context().snapshotMgr().cancelLocalSnapshotOperations(reqId);
            else {
                if (ignite.context().cache().context().snapshotMgr().cancelLocalSnapshotTask(snpName))
                    return true;

                return ignite.context().cache().context().snapshotMgr().cancelLocalRestoreTask(snpName).get();
            }
        }
    }

    /** Wrapper of internal checked exceptions. */
    private static class IgniteSnapshotFutureImpl extends IgniteFutureImpl<Void> {
        /** @param fut Internal future. */
        public IgniteSnapshotFutureImpl(IgniteInternalFuture<Void> fut) {
            super(fut);
        }

        /** {@inheritDoc} */
        @Override protected IgniteException convertException(IgniteCheckedException e) {
            if (e instanceof IgniteClientDisconnectedCheckedException)
                return new IgniteException("Client disconnected. Snapshot result is unknown", U.convertException(e));
            else {
                SnapshotWarningException wrn = X.cause(e, SnapshotWarningException.class);

                if (wrn != null)
                    return new IgniteException(wrn.getMessage());

                return new IgniteException("Snapshot has not been created", U.convertException(e));
            }
        }
    }

    /** Factory. */
    @FunctionalInterface
    private interface Factory<E1, E2, R> {
        /** @return An instance of {@link R}. */
        R create(E1 e1, E2 e2) throws IOException;
    }
}<|MERGE_RESOLUTION|>--- conflicted
+++ resolved
@@ -1236,8 +1236,8 @@
                     encKey == null ? null : encSpi.encryptKey(encKey)
                 );
 
-                SnapshotHandlerContext ctx = new SnapshotHandlerContext(req.requestId(), meta, req.groups(), cctx.localNode(),
-                    snpDir, req.streamerWarning(), true);
+                SnapshotHandlerContext ctx = new SnapshotHandlerContext(meta, req.groups(), cctx.localNode(), snpDir,
+                    req.streamerWarning(), true);
 
                 req.meta(meta);
 
@@ -2774,11 +2774,7 @@
         }
 
         try {
-<<<<<<< HEAD
             AbstractSnapshotFuture<?> prev = locSnpTasks.putIfAbsent(futureId, task);
-=======
-            AbstractSnapshotFutureTask<?> prev = locSnpTasks.putIfAbsent(rqId, task);
->>>>>>> 5d0d4e34
 
             if (prev != null) {
                 return unique || prev.getClass() != task.getClass()
