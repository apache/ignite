--- conflicted
+++ resolved
@@ -738,19 +738,7 @@
         try {
             validateTxMode(cacheCtx);
 
-<<<<<<< HEAD
-            // TODO: IGNITE-9540: Fix invoke/invokeAll.
-            if(invokeMap != null)
-                MvccUtils.verifyMvccOperationSupport(cacheCtx, "invoke/invokeAll");
-
             MvccUtils.requestSnapshot(cacheCtx, this);
-=======
-            if (mvccSnapshot == null) {
-                MvccUtils.mvccTracker(cacheCtx, this);
-
-                assert mvccSnapshot != null;
-            }
->>>>>>> 5f055c7f
 
             beforePut(cacheCtx, retval, true);
         }
