/*
 * Licensed to the Apache Software Foundation (ASF) under one or more
 * contributor license agreements.  See the NOTICE file distributed with
 * this work for additional information regarding copyright ownership.
 * The ASF licenses this file to You under the Apache License, Version 2.0
 * (the "License"); you may not use this file except in compliance with
 * the License.  You may obtain a copy of the License at
 *
 *      http://www.apache.org/licenses/LICENSE-2.0
 *
 * Unless required by applicable law or agreed to in writing, software
 * distributed under the License is distributed on an "AS IS" BASIS,
 * WITHOUT WARRANTIES OR CONDITIONS OF ANY KIND, either express or implied.
 * See the License for the specific language governing permissions and
 * limitations under the License.
 */

package org.apache.ignite.internal.processors.cache.distributed.near;

import java.io.Externalizable;
import java.util.ArrayList;
import java.util.Collection;
import java.util.Collections;
import java.util.HashMap;
import java.util.HashSet;
import java.util.Iterator;
import java.util.LinkedHashMap;
import java.util.Map;
import java.util.Set;
import java.util.UUID;
import java.util.concurrent.atomic.AtomicReferenceFieldUpdater;
import javax.cache.Cache;
import javax.cache.CacheException;
import javax.cache.expiry.ExpiryPolicy;
import javax.cache.processor.EntryProcessor;
import org.apache.ignite.IgniteCheckedException;
import org.apache.ignite.cluster.ClusterNode;
import org.apache.ignite.internal.IgniteInternalFuture;
import org.apache.ignite.internal.NodeStoppingException;
import org.apache.ignite.internal.cluster.ClusterTopologyCheckedException;
import org.apache.ignite.internal.processors.affinity.AffinityTopologyVersion;
import org.apache.ignite.internal.processors.cache.CacheEntryPredicate;
import org.apache.ignite.internal.processors.cache.CacheObject;
import org.apache.ignite.internal.processors.cache.CacheOperationContext;
import org.apache.ignite.internal.processors.cache.EntryGetResult;
import org.apache.ignite.internal.processors.cache.GridCacheContext;
import org.apache.ignite.internal.processors.cache.GridCacheEntryEx;
import org.apache.ignite.internal.processors.cache.GridCacheEntryRemovedException;
import org.apache.ignite.internal.processors.cache.GridCacheMvccCandidate;
import org.apache.ignite.internal.processors.cache.GridCacheOperation;
import org.apache.ignite.internal.processors.cache.GridCacheReturn;
import org.apache.ignite.internal.processors.cache.GridCacheSharedContext;
import org.apache.ignite.internal.processors.cache.GridCacheVersionedFuture;
import org.apache.ignite.internal.processors.cache.IgniteCacheExpiryPolicy;
import org.apache.ignite.internal.processors.cache.KeyCacheObject;
import org.apache.ignite.internal.processors.cache.distributed.GridDistributedCacheEntry;
import org.apache.ignite.internal.processors.cache.distributed.GridDistributedTxMapping;
import org.apache.ignite.internal.processors.cache.distributed.dht.GridDhtCacheEntry;
import org.apache.ignite.internal.processors.cache.distributed.dht.GridDhtTxFinishFuture;
import org.apache.ignite.internal.processors.cache.distributed.dht.GridDhtTxLocalAdapter;
import org.apache.ignite.internal.processors.cache.distributed.dht.GridDhtTxPrepareFuture;
import org.apache.ignite.internal.processors.cache.distributed.dht.colocated.GridDhtDetachedCacheEntry;
import org.apache.ignite.internal.processors.cache.dr.GridCacheDrInfo;
import org.apache.ignite.internal.processors.cache.mvcc.MvccQueryTracker;
import org.apache.ignite.internal.processors.cache.mvcc.MvccQueryTrackerImpl;
import org.apache.ignite.internal.processors.cache.mvcc.MvccSnapshot;
import org.apache.ignite.internal.processors.cache.transactions.IgniteInternalTx;
import org.apache.ignite.internal.processors.cache.transactions.IgniteTxEntry;
import org.apache.ignite.internal.processors.cache.transactions.IgniteTxKey;
import org.apache.ignite.internal.processors.cache.transactions.TransactionProxy;
import org.apache.ignite.internal.processors.cache.transactions.TransactionProxyImpl;
import org.apache.ignite.internal.processors.cache.transactions.TransactionProxyRollbackOnlyImpl;
import org.apache.ignite.internal.processors.cache.version.GridCacheVersion;
import org.apache.ignite.internal.processors.query.UpdateSourceIterator;
import org.apache.ignite.internal.processors.timeout.GridTimeoutObject;
import org.apache.ignite.internal.transactions.IgniteTxOptimisticCheckedException;
import org.apache.ignite.internal.transactions.IgniteTxRollbackCheckedException;
import org.apache.ignite.internal.transactions.IgniteTxTimeoutCheckedException;
import org.apache.ignite.internal.util.GridLeanMap;
import org.apache.ignite.internal.util.IgniteUtils;
import org.apache.ignite.internal.util.future.GridEmbeddedFuture;
import org.apache.ignite.internal.util.future.GridFinishedFuture;
import org.apache.ignite.internal.util.future.GridFutureAdapter;
import org.apache.ignite.internal.util.lang.GridClosureException;
import org.apache.ignite.internal.util.lang.GridInClosure3;
import org.apache.ignite.internal.util.tostring.GridToStringExclude;
import org.apache.ignite.internal.util.typedef.C1;
import org.apache.ignite.internal.util.typedef.C2;
import org.apache.ignite.internal.util.typedef.CI1;
import org.apache.ignite.internal.util.typedef.CI2;
import org.apache.ignite.internal.util.typedef.CX1;
import org.apache.ignite.internal.util.typedef.F;
import org.apache.ignite.internal.util.typedef.internal.CU;
import org.apache.ignite.internal.util.typedef.internal.S;
import org.apache.ignite.internal.util.typedef.internal.U;
import org.apache.ignite.lang.IgniteBiClosure;
import org.apache.ignite.lang.IgniteClosure;
import org.apache.ignite.lang.IgniteInClosure;
import org.apache.ignite.lang.IgniteUuid;
import org.apache.ignite.plugin.security.SecurityPermission;
import org.apache.ignite.transactions.TransactionConcurrency;
import org.apache.ignite.transactions.TransactionIsolation;
import org.apache.ignite.transactions.TransactionState;
import org.jetbrains.annotations.Nullable;

import static org.apache.ignite.events.EventType.EVT_CACHE_OBJECT_READ;
import static org.apache.ignite.internal.processors.cache.GridCacheOperation.CREATE;
import static org.apache.ignite.internal.processors.cache.GridCacheOperation.DELETE;
import static org.apache.ignite.internal.processors.cache.GridCacheOperation.NOOP;
import static org.apache.ignite.internal.processors.cache.GridCacheOperation.READ;
import static org.apache.ignite.internal.processors.cache.GridCacheOperation.TRANSFORM;
import static org.apache.ignite.internal.processors.cache.GridCacheOperation.UPDATE;
import static org.apache.ignite.internal.processors.cache.transactions.IgniteTxEntry.SER_READ_EMPTY_ENTRY_VER;
import static org.apache.ignite.internal.processors.cache.transactions.IgniteTxEntry.SER_READ_NOT_EMPTY_VER;
import static org.apache.ignite.transactions.TransactionState.COMMITTED;
import static org.apache.ignite.transactions.TransactionState.COMMITTING;
import static org.apache.ignite.transactions.TransactionState.MARKED_ROLLBACK;
import static org.apache.ignite.transactions.TransactionState.PREPARED;
import static org.apache.ignite.transactions.TransactionState.PREPARING;
import static org.apache.ignite.transactions.TransactionState.ROLLED_BACK;
import static org.apache.ignite.transactions.TransactionState.ROLLING_BACK;
import static org.apache.ignite.transactions.TransactionState.SUSPENDED;
import static org.apache.ignite.transactions.TransactionState.UNKNOWN;

/**
 * Replicated user transaction.
 */
@SuppressWarnings("unchecked")
public class GridNearTxLocal extends GridDhtTxLocalAdapter implements GridTimeoutObject, AutoCloseable {
    /** */
    private static final long serialVersionUID = 0L;

    /** Prepare future updater. */
    private static final AtomicReferenceFieldUpdater<GridNearTxLocal, IgniteInternalFuture> PREP_FUT_UPD =
        AtomicReferenceFieldUpdater.newUpdater(GridNearTxLocal.class, IgniteInternalFuture.class, "prepFut");

    /** Prepare future updater. */
    private static final AtomicReferenceFieldUpdater<GridNearTxLocal, NearTxFinishFuture> FINISH_FUT_UPD =
        AtomicReferenceFieldUpdater.newUpdater(GridNearTxLocal.class, NearTxFinishFuture.class, "finishFut");

    /** */
    private static final String TX_TYPE_MISMATCH_ERR_MSG =
        "SQL queries and cache operations may not be used in the same transaction.";

    /** DHT mappings. */
    private IgniteTxMappings mappings;

    /** Prepare future. */
    @SuppressWarnings("UnusedDeclaration")
    @GridToStringExclude
    private volatile IgniteInternalFuture<?> prepFut;

    /** Commit future. */
    @SuppressWarnings("UnusedDeclaration")
    @GridToStringExclude
    private volatile NearTxFinishFuture finishFut;

    /** True if transaction contains near cache entries mapped to local node. */
    private boolean nearLocallyMapped;

    /** True if transaction contains colocated cache entries mapped to local node. */
    private boolean colocatedLocallyMapped;

    /** Info for entries accessed locally in optimistic transaction. */
    private Map<IgniteTxKey, IgniteCacheExpiryPolicy> accessMap;

    /** */
    private Boolean needCheckBackup;

    /** */
    private boolean hasRemoteLocks;

    /** If this transaction contains transform entries. */
    protected boolean transform;

    /** */
    private boolean trackTimeout;

    /** */
    @GridToStringExclude
    private TransactionProxyImpl proxy;

    /** */
    @GridToStringExclude
    private TransactionProxyImpl rollbackOnlyProxy;

    /** Tx label. */
    private @Nullable String lb;

    /** */
    private MvccQueryTracker mvccTracker;

    /** Whether this transaction is for SQL operations or not.<p>
     * {@code null} means there haven't been any calls made on this transaction, and first operation will give this
     * field actual value.
     */
    private Boolean sql;

    /**
     * Empty constructor required for {@link Externalizable}.
     */
    public GridNearTxLocal() {
        // No-op.
    }

    /**
     * @param ctx   Cache registry.
     * @param implicit Implicit flag.
     * @param implicitSingle Implicit with one key flag.
     * @param sys System flag.
     * @param plc IO policy.
     * @param concurrency Concurrency.
     * @param isolation Isolation.
     * @param timeout Timeout.
     * @param storeEnabled Store enabled flag.
     * @param sql Whether this transaction was started via SQL API or not, or {@code null} if unknown.
     * @param txSize Transaction size.
     * @param subjId Subject ID.
     * @param taskNameHash Task name hash code.
     * @param lb Label.
     */
    public GridNearTxLocal(
        GridCacheSharedContext ctx,
        boolean implicit,
        boolean implicitSingle,
        boolean sys,
        byte plc,
        TransactionConcurrency concurrency,
        TransactionIsolation isolation,
        long timeout,
        boolean storeEnabled,
        Boolean sql,
        int txSize,
        @Nullable UUID subjId,
        int taskNameHash,
        @Nullable String lb
    ) {
        super(
            ctx,
            ctx.versions().next(),
            implicit,
            implicitSingle,
            sys,
            false,
            plc,
            concurrency,
            isolation,
            timeout,
            false,
            storeEnabled,
            false,
            txSize,
            subjId,
            taskNameHash);
        this.lb = lb;

        mappings = implicitSingle ? new IgniteTxMappingsSingleImpl() : new IgniteTxMappingsImpl();

        this.sql = sql;

        initResult();

        trackTimeout = timeout() > 0 && !implicit() && cctx.time().addTimeoutObject(this);
    }

    /**
     * @return Mvcc query version tracker.
     */
    public MvccQueryTracker mvccQueryTracker() {
        return mvccTracker;
    }

    /** {@inheritDoc} */
    @Override public boolean near() {
        return true;
    }

    /** {@inheritDoc} */
    @Override public boolean colocated() {
        return true;
    }

    /** {@inheritDoc} */
    @Override public GridCacheVersion nearXidVersion() {
        return xidVer;
    }

    /** {@inheritDoc} */
    @Override protected UUID nearNodeId() {
        return cctx.localNodeId();
    }

    /** {@inheritDoc} */
    @Override protected IgniteUuid nearFutureId() {
        assert false : "nearFutureId should not be called for colocated transactions.";

        return null;
    }

    /** {@inheritDoc} */
    @Override protected IgniteInternalFuture<Boolean> addReader(
        long msgId,
        GridDhtCacheEntry cached,
        IgniteTxEntry entry,
        AffinityTopologyVersion topVer
    ) {
        // We are in near transaction, do not add local node as reader.
        return null;
    }

    /** {@inheritDoc} */
    @Override protected void sendFinishReply(@Nullable Throwable err) {
        // We are in near transaction, do not send finish reply to local node.
    }

    /** {@inheritDoc} */
    @Override protected void clearPrepareFuture(GridDhtTxPrepareFuture fut) {
        PREP_FUT_UPD.compareAndSet(this, fut, null);
    }

    /**
     * Marks transaction to check if commit on backup.
     */
    void markForBackupCheck() {
        needCheckBackup = true;
    }

    /**
     * @return If need to check tx commit on backup.
     */
    boolean onNeedCheckBackup() {
        Boolean check = needCheckBackup;

        if (check != null && check) {
            needCheckBackup = false;

            return true;
        }

        return false;
    }

    /**
     * @return If backup check was requested.
     */
    boolean needCheckBackup() {
        return needCheckBackup != null;
    }

    /**
     * @return {@code True} if transaction contains at least one near cache key mapped to the local node.
     */
    public boolean nearLocallyMapped() {
        return nearLocallyMapped;
    }

    /**
     * @param nearLocallyMapped {@code True} if transaction contains near key mapped to the local node.
     */
    void nearLocallyMapped(boolean nearLocallyMapped) {
        this.nearLocallyMapped = nearLocallyMapped;
    }

    /**
     * @return {@code True} if transaction contains colocated key mapped to the local node.
     */
    public boolean colocatedLocallyMapped() {
        return colocatedLocallyMapped;
    }

    /**
     * @param colocatedLocallyMapped {@code True} if transaction contains colocated key mapped to the local node.
     */
    public void colocatedLocallyMapped(boolean colocatedLocallyMapped) {
        this.colocatedLocallyMapped = colocatedLocallyMapped;
    }

    /** {@inheritDoc} */
    @Override public boolean ownsLockUnsafe(GridCacheEntryEx entry) {
        return entry.detached() || super.ownsLockUnsafe(entry);
    }

    /** {@inheritDoc} */
    @Override public long timeout(long timeout) {
        long old = super.timeout(timeout);

        if (old == timeout)
            return old;

        if (trackTimeout) {
            if (!cctx.time().removeTimeoutObject(this))
                return old; // Do nothing, because transaction is started to roll back.
        }

        if (timeout() > 0) // Method can be called only for explicit transactions.
            trackTimeout = cctx.time().addTimeoutObject(this);

        return old;
    }

    /** {@inheritDoc} */
    @Override public boolean ownsLock(GridCacheEntryEx entry) throws GridCacheEntryRemovedException {
        return entry.detached() || super.ownsLock(entry);
    }

    /**
     * @param cacheCtx Cache context.
     * @param map Map to put.
     * @param retval Flag indicating whether a value should be returned.
     * @return Future for put operation.
     */
    @SuppressWarnings("unchecked")
    public <K, V> IgniteInternalFuture<GridCacheReturn> putAllAsync(
        GridCacheContext cacheCtx,
        @Nullable AffinityTopologyVersion entryTopVer,
        Map<? extends K, ? extends V> map,
        boolean retval
    ) {
        return (IgniteInternalFuture<GridCacheReturn>)putAllAsync0(cacheCtx,
            entryTopVer,
            map,
            null,
            null,
            null,
            retval);
    }

    /**
     * @param cacheCtx Cache context.
     * @param key Key.
     * @param val Value.
     * @param retval Return value flag.
     * @param filter Filter.
     * @return Future for put operation.
     */
    public final <K, V> IgniteInternalFuture<GridCacheReturn> putAsync(
        GridCacheContext cacheCtx,
        @Nullable AffinityTopologyVersion entryTopVer,
        K key,
        V val,
        boolean retval,
        CacheEntryPredicate filter) {
        return putAsync0(cacheCtx,
            entryTopVer,
            key,
            val,
            null,
            null,
            retval,
            filter);
    }

    /**
     * @param cacheCtx Cache context.
     * @param key Key.
     * @param entryProcessor Entry processor.
     * @param invokeArgs Optional arguments for entry processor.
     * @return Operation future.
     */
    public <K, V> IgniteInternalFuture<GridCacheReturn> invokeAsync(GridCacheContext cacheCtx,
        @Nullable AffinityTopologyVersion entryTopVer,
        K key,
        EntryProcessor<K, V, Object> entryProcessor,
        Object... invokeArgs) {
        return (IgniteInternalFuture)putAsync0(cacheCtx,
            entryTopVer,
            key,
            null,
            entryProcessor,
            invokeArgs,
            true,
            null);
    }

    /**
     * @param cacheCtx Cache context.
     * @param map Entry processors map.
     * @param invokeArgs Optional arguments for entry processor.
     * @return Operation future.
     */
    @SuppressWarnings("unchecked")
    public <K, V, T> IgniteInternalFuture<GridCacheReturn> invokeAsync(
        GridCacheContext cacheCtx,
        @Nullable AffinityTopologyVersion entryTopVer,
        @Nullable Map<? extends K, ? extends EntryProcessor<K, V, Object>> map,
        Object... invokeArgs
    ) {
        return (IgniteInternalFuture<GridCacheReturn>)putAllAsync0(cacheCtx,
            entryTopVer,
            null,
            map,
            invokeArgs,
            null,
            true);
    }

    /**
     * @param cacheCtx Cache context.
     * @param drMap DR map to put.
     * @return Future for DR put operation.
     */
    public IgniteInternalFuture<?> putAllDrAsync(
        GridCacheContext cacheCtx,
        Map<KeyCacheObject, GridCacheDrInfo> drMap
    ) {
        Map<KeyCacheObject, Object> map = F.viewReadOnly(drMap, new IgniteClosure<GridCacheDrInfo, Object>() {
            @Override public Object apply(GridCacheDrInfo val) {
                return val.value();
            }
        });

        return this.<Object, Object>putAllAsync0(cacheCtx,
            null,
            map,
            null,
            null,
            drMap,
            false);
    }

    /**
     * @param cacheCtx Cache context.
     * @param drMap DR map.
     * @return Future for asynchronous remove.
     */
    public IgniteInternalFuture<?> removeAllDrAsync(
        GridCacheContext cacheCtx,
        Map<KeyCacheObject, GridCacheVersion> drMap
    ) {
        return removeAllAsync0(cacheCtx, null, null, drMap, false, null, false);
    }

    /**
     * @param cacheCtx Cache context.
     * @param keys Keys to remove.
     * @param retval Flag indicating whether a value should be returned.
     * @param filter Filter.
     * @param singleRmv {@code True} for single key remove operation ({@link Cache#remove(Object)}.
     * @return Future for asynchronous remove.
     */
    public <K, V> IgniteInternalFuture<GridCacheReturn> removeAllAsync(
        GridCacheContext cacheCtx,
        @Nullable AffinityTopologyVersion entryTopVer,
        Collection<? extends K> keys,
        boolean retval,
        CacheEntryPredicate filter,
        boolean singleRmv
    ) {
        return removeAllAsync0(cacheCtx, entryTopVer, keys, null, retval, filter, singleRmv);
    }

    /**
     * Internal method for single update operation.
     *
     * @param cacheCtx Cache context.
     * @param key Key.
     * @param val Value.
     * @param entryProcessor Entry processor.
     * @param invokeArgs Optional arguments for EntryProcessor.
     * @param retval Return value flag.
     * @param filter Filter.
     * @return Operation future.
     */
    private <K, V> IgniteInternalFuture putAsync0(
        final GridCacheContext cacheCtx,
        @Nullable AffinityTopologyVersion entryTopVer,
        K key,
        @Nullable V val,
        @Nullable EntryProcessor<K, V, Object> entryProcessor,
        @Nullable final Object[] invokeArgs,
        final boolean retval,
        @Nullable final CacheEntryPredicate filter
    ) {
        assert key != null;

        try {
            beforePut(cacheCtx, retval, false);

            final GridCacheReturn ret = new GridCacheReturn(localResult(), false);

            CacheOperationContext opCtx = cacheCtx.operationContextPerCall();

            final Byte dataCenterId = opCtx != null ? opCtx.dataCenterId() : null;

            KeyCacheObject cacheKey = cacheCtx.toCacheKeyObject(key);

            boolean keepBinary = opCtx != null && opCtx.isKeepBinary();

            final CacheEntryPredicate[] filters = CU.filterArray(filter);

            final IgniteInternalFuture<Void> loadFut = enlistWrite(
                cacheCtx,
                entryTopVer,
                cacheKey,
                val,
                opCtx != null ? opCtx.expiry() : null,
                entryProcessor,
                invokeArgs,
                retval,
                /*lockOnly*/false,
                filters,
                ret,
                opCtx != null && opCtx.skipStore(),
                /*singleRmv*/false,
                keepBinary,
                opCtx != null && opCtx.recovery(),
                dataCenterId);

            try {
                loadFut.get();
            }
            catch (IgniteCheckedException e) {
                return new GridFinishedFuture(e);
            }

            long timeout = remainingTime();

            if (timeout == -1)
                return new GridFinishedFuture<>(timeoutException());

            if (isRollbackOnly())
                return new GridFinishedFuture<>(rollbackException());

            if (pessimistic()) {
                final Collection<KeyCacheObject> enlisted = Collections.singleton(cacheKey);

                if (log.isDebugEnabled())
                    log.debug("Before acquiring transaction lock for put on key: " + enlisted);

                IgniteInternalFuture<Boolean>fut = cacheCtx.cache().txLockAsync(enlisted,
                    timeout,
                    this,
                    /*read*/entryProcessor != null, // Needed to force load from store.
                    retval,
                    isolation,
                    isInvalidate(),
                    -1L,
                    -1L);

                PLC1<GridCacheReturn> plc1 = new PLC1<GridCacheReturn>(ret) {
                    @Override public GridCacheReturn postLock(GridCacheReturn ret)
                        throws IgniteCheckedException
                    {
                        if (log.isDebugEnabled())
                            log.debug("Acquired transaction lock for put on keys: " + enlisted);

                        postLockWrite(cacheCtx,
                            enlisted,
                            ret,
                            /*remove*/false,
                            retval,
                            /*read*/false,
                            -1L,
                            filters,
                            /*computeInvoke*/true);

                        return ret;
                    }
                };

                if (fut.isDone()) {
                    try {
                        return nonInterruptable(plc1.apply(fut.get(), null));
                    }
                    catch (GridClosureException e) {
                        return new GridFinishedFuture<>(e.unwrap());
                    }
                    catch (IgniteCheckedException e) {
                        try {
                            return nonInterruptable(plc1.apply(false, e));
                        }
                        catch (Exception e1) {
                            return new GridFinishedFuture<>(e1);
                        }
                    }
                }
                else {
                    return nonInterruptable(new GridEmbeddedFuture<>(
                        fut,
                        plc1
                    ));
                }
            }
            else
                return optimisticPutFuture(cacheCtx, loadFut, ret, keepBinary);
        }
        catch (IgniteCheckedException e) {
            return new GridFinishedFuture(e);
        }
        catch (RuntimeException e) {
            onException();

            throw e;
        }
    }

    /**
     * Internal method for all put and transform operations. Only one of {@code map}, {@code transformMap}
     * maps must be non-null.
     *
     * @param cacheCtx Context.
     * @param map Key-value map to store.
     * @param invokeMap Invoke map.
     * @param invokeArgs Optional arguments for EntryProcessor.
     * @param drMap DR map.
     * @param retval Key-transform value map to store.
     * @return Operation future.
     */
    @SuppressWarnings("unchecked")
    private <K, V> IgniteInternalFuture putAllAsync0(
        final GridCacheContext cacheCtx,
        @Nullable AffinityTopologyVersion entryTopVer,
        @Nullable Map<? extends K, ? extends V> map,
        @Nullable Map<? extends K, ? extends EntryProcessor<K, V, Object>> invokeMap,
        @Nullable final Object[] invokeArgs,
        @Nullable Map<KeyCacheObject, GridCacheDrInfo> drMap,
        final boolean retval
    ) {
        try {
            beforePut(cacheCtx, retval, false);
        }
        catch (IgniteCheckedException e) {
            return new GridFinishedFuture(e);
        }

        final CacheOperationContext opCtx = cacheCtx.operationContextPerCall();

        final Byte dataCenterId;

        if (opCtx != null && opCtx.hasDataCenterId()) {
            assert drMap == null : drMap;
            assert map != null || invokeMap != null;

            dataCenterId = opCtx.dataCenterId();
        }
        else
            dataCenterId = null;

        // Cached entry may be passed only from entry wrapper.
        final Map<?, ?> map0 = map;
        final Map<?, EntryProcessor<K, V, Object>> invokeMap0 = (Map<K, EntryProcessor<K, V, Object>>)invokeMap;

        if (log.isDebugEnabled())
            log.debug("Called putAllAsync(...) [tx=" + this + ", map=" + map0 + ", retval=" + retval + "]");

        assert map0 != null || invokeMap0 != null;

        final GridCacheReturn ret = new GridCacheReturn(localResult(), false);

        if (F.isEmpty(map0) && F.isEmpty(invokeMap0)) {
            if (implicit())
                try {
                    commit();
                }
                catch (IgniteCheckedException e) {
                    return new GridFinishedFuture<>(e);
                }

            return new GridFinishedFuture<>(ret.success(true));
        }

        try {
            Set<?> keySet = map0 != null ? map0.keySet() : invokeMap0.keySet();

            final Collection<KeyCacheObject> enlisted = new ArrayList<>(keySet.size());

            final boolean keepBinary = opCtx != null && opCtx.isKeepBinary();

            final IgniteInternalFuture<Void> loadFut = enlistWrite(
                cacheCtx,
                entryTopVer,
                keySet,
                opCtx != null ? opCtx.expiry() : null,
                map0,
                invokeMap0,
                invokeArgs,
                retval,
                false,
                CU.filterArray(null),
                ret,
                enlisted,
                drMap,
                null,
                opCtx != null && opCtx.skipStore(),
                false,
                keepBinary,
                opCtx != null && opCtx.recovery(),
                dataCenterId);

            try {
                loadFut.get();
            }
            catch (IgniteCheckedException e) {
                return new GridFinishedFuture(e);
            }

            long timeout = remainingTime();

            if (timeout == -1)
                return new GridFinishedFuture<>(timeoutException());

            if (isRollbackOnly())
                return new GridFinishedFuture<>(rollbackException());

            if (pessimistic()) {
                if (log.isDebugEnabled())
                    log.debug("Before acquiring transaction lock for put on keys: " + enlisted);

                IgniteInternalFuture<Boolean> fut = cacheCtx.cache().txLockAsync(enlisted,
                    timeout,
                    this,
                    /*read*/invokeMap != null, // Needed to force load from store.
                    retval,
                    isolation,
                    isInvalidate(),
                    -1L,
                    -1L);

                PLC1<GridCacheReturn> plc1 = new PLC1<GridCacheReturn>(ret) {
                    @Override public GridCacheReturn postLock(GridCacheReturn ret)
                        throws IgniteCheckedException
                    {
                        if (log.isDebugEnabled())
                            log.debug("Acquired transaction lock for put on keys: " + enlisted);

                        postLockWrite(cacheCtx,
                            enlisted,
                            ret,
                            /*remove*/false,
                            retval,
                            /*read*/false,
                            -1L,
                            CU.filterArray(null),
                            /*computeInvoke*/true);

                        return ret;
                    }
                };

                if (fut.isDone()) {
                    try {
                        return nonInterruptable(plc1.apply(fut.get(), null));
                    }
                    catch (GridClosureException e) {
                        return new GridFinishedFuture<>(e.unwrap());
                    }
                    catch (IgniteCheckedException e) {
                        try {
                            return nonInterruptable(plc1.apply(false, e));
                        }
                        catch (Exception e1) {
                            return new GridFinishedFuture<>(e1);
                        }
                    }
                }
                else {
                    return nonInterruptable(new GridEmbeddedFuture<>(
                        fut,
                        plc1
                    ));
                }
            }
            else
                return optimisticPutFuture(cacheCtx, loadFut, ret, keepBinary);
        }
        catch (RuntimeException e) {
            onException();

            throw e;
        }
    }

    /**
     * @param cacheCtx Cache context.
     * @param cacheKey Key to enlist.
     * @param val Value.
     * @param expiryPlc Explicitly specified expiry policy for entry.
     * @param entryProcessor Entry processor (for invoke operation).
     * @param invokeArgs Optional arguments for EntryProcessor.
     * @param retval Flag indicating whether a value should be returned.
     * @param lockOnly If {@code true}, then entry will be enlisted as noop.
     * @param filter User filters.
     * @param ret Return value.
     * @param skipStore Skip store flag.
     * @param singleRmv {@code True} for single key remove operation ({@link Cache#remove(Object)}.
     * @param recovery Recovery flag.
     * @param dataCenterId Optional data center Id.
     * @return Future for entry values loading.
     */
    private <K, V> IgniteInternalFuture<Void> enlistWrite(
        final GridCacheContext cacheCtx,
        @Nullable AffinityTopologyVersion entryTopVer,
        KeyCacheObject cacheKey,
        Object val,
        @Nullable ExpiryPolicy expiryPlc,
        @Nullable EntryProcessor<K, V, Object> entryProcessor,
        @Nullable Object[] invokeArgs,
        final boolean retval,
        boolean lockOnly,
        final CacheEntryPredicate[] filter,
        final GridCacheReturn ret,
        boolean skipStore,
        final boolean singleRmv,
        boolean keepBinary,
        boolean recovery,
        Byte dataCenterId) {
        GridFutureAdapter<Void> enlistFut = new GridFutureAdapter<>();

        try {
            if (!updateLockFuture(null, enlistFut))
                return finishFuture(enlistFut, timedOut() ? timeoutException() : rollbackException(), false);

            addActiveCache(cacheCtx, recovery);

            final boolean hasFilters = !F.isEmptyOrNulls(filter) && !F.isAlwaysTrue(filter);
            final boolean needVal = singleRmv || retval || hasFilters;
            final boolean needReadVer = needVal && (serializable() && optimistic());

            if (entryProcessor != null)
                transform = true;

            GridCacheVersion drVer = dataCenterId != null ? cctx.versions().next(dataCenterId) : null;

            boolean loadMissed = enlistWriteEntry(cacheCtx,
                entryTopVer,
                cacheKey,
                val,
                entryProcessor,
                invokeArgs,
                expiryPlc,
                retval,
                lockOnly,
                filter,
                /*drVer*/drVer,
                /*drTtl*/-1L,
                /*drExpireTime*/-1L,
                ret,
                /*enlisted*/null,
                skipStore,
                singleRmv,
                hasFilters,
                needVal,
                needReadVer,
                keepBinary,
                recovery);

            if (loadMissed) {
                AffinityTopologyVersion topVer = topologyVersionSnapshot();

                if (topVer == null)
                    topVer = entryTopVer;

                IgniteInternalFuture<Void> loadFut = loadMissing(cacheCtx,
                    topVer != null ? topVer : topologyVersion(),
                    Collections.singleton(cacheKey),
                    filter,
                    ret,
                    needReadVer,
                    singleRmv,
                    hasFilters,
                    /*read through*/(entryProcessor != null || cacheCtx.config().isLoadPreviousValue()) && !skipStore,
                    retval,
                    keepBinary,
                    recovery,
                    expiryPlc);

                loadFut.listen(new IgniteInClosure<IgniteInternalFuture<Void>>() {
                    @Override public void apply(IgniteInternalFuture<Void> fut) {
                        try {
                            fut.get();

                            finishFuture(enlistFut, null, true);
                        }
                        catch (IgniteCheckedException e) {
                            finishFuture(enlistFut, e, true);
                        }
                    }
                });

                return enlistFut;
            }

            finishFuture(enlistFut, null, true);

            return enlistFut;
        }
        catch (IgniteCheckedException e) {
            return finishFuture(enlistFut, e, true);
        }
    }

    /**
     * Internal routine for <tt>putAll(..)</tt>
     *
     * @param cacheCtx Cache context.
     * @param keys Keys to enlist.
     * @param expiryPlc Explicitly specified expiry policy for entry.
     * @param lookup Value lookup map ({@code null} for remove).
     * @param invokeMap Map with entry processors for invoke operation.
     * @param invokeArgs Optional arguments for EntryProcessor.
     * @param retval Flag indicating whether a value should be returned.
     * @param lockOnly If {@code true}, then entry will be enlisted as noop.
     * @param filter User filters.
     * @param ret Return value.
     * @param enlisted Collection of keys enlisted into this transaction.
     * @param drPutMap DR put map (optional).
     * @param drRmvMap DR remove map (optional).
     * @param skipStore Skip store flag.
     * @param singleRmv {@code True} for single key remove operation ({@link Cache#remove(Object)}.
     * @param keepBinary Keep binary flag.
     * @param recovery Recovery flag.
     * @param dataCenterId Optional data center ID.
     * @return Future for enlisting writes.
     */
    private <K, V> IgniteInternalFuture<Void> enlistWrite(
        final GridCacheContext cacheCtx,
        @Nullable AffinityTopologyVersion entryTopVer,
        Collection<?> keys,
        @Nullable ExpiryPolicy expiryPlc,
        @Nullable Map<?, ?> lookup,
        @Nullable Map<?, EntryProcessor<K, V, Object>> invokeMap,
        @Nullable Object[] invokeArgs,
        final boolean retval,
        boolean lockOnly,
        final CacheEntryPredicate[] filter,
        final GridCacheReturn ret,
        Collection<KeyCacheObject> enlisted,
        @Nullable Map<KeyCacheObject, GridCacheDrInfo> drPutMap,
        @Nullable Map<KeyCacheObject, GridCacheVersion> drRmvMap,
        boolean skipStore,
        final boolean singleRmv,
        final boolean keepBinary,
        final boolean recovery,
        Byte dataCenterId
    ) {
        assert retval || invokeMap == null;

        GridFutureAdapter<Void> enlistFut = new GridFutureAdapter<>();

        if (!updateLockFuture(null, enlistFut))
            return finishFuture(enlistFut, timedOut() ? timeoutException() : rollbackException(), false);

        try {
            addActiveCache(cacheCtx, recovery);
        }
        catch (IgniteCheckedException e) {
            return finishFuture(enlistFut, e, false);
        }

        boolean rmv = lookup == null && invokeMap == null;

        final boolean hasFilters = !F.isEmptyOrNulls(filter) && !F.isAlwaysTrue(filter);
        final boolean needVal = singleRmv || retval || hasFilters;
        final boolean needReadVer = needVal && (serializable() && optimistic());

        try {
            // Set transform flag for transaction.
            if (invokeMap != null)
                transform = true;

            Set<KeyCacheObject> missedForLoad = null;

            for (Object key : keys) {
                if (isRollbackOnly())
                    return finishFuture(enlistFut, timedOut() ? timeoutException() : rollbackException(), false);

                if (key == null) {
                    rollback();

                    throw new NullPointerException("Null key.");
                }

                Object val = rmv || lookup == null ? null : lookup.get(key);
                EntryProcessor entryProcessor = invokeMap == null ? null : invokeMap.get(key);

                GridCacheVersion drVer;
                long drTtl;
                long drExpireTime;

                if (drPutMap != null) {
                    GridCacheDrInfo info = drPutMap.get(key);

                    assert info != null;

                    drVer = info.version();
                    drTtl = info.ttl();
                    drExpireTime = info.expireTime();
                }
                else if (drRmvMap != null) {
                    assert drRmvMap.get(key) != null;

                    drVer = drRmvMap.get(key);
                    drTtl = -1L;
                    drExpireTime = -1L;
                }
                else if (dataCenterId != null) {
                    drVer = cctx.versions().next(dataCenterId);
                    drTtl = -1L;
                    drExpireTime = -1L;
                }
                else {
                    drVer = null;
                    drTtl = -1L;
                    drExpireTime = -1L;
                }

                if (!rmv && val == null && entryProcessor == null) {
                    setRollbackOnly();

                    throw new NullPointerException("Null value.");
                }

                KeyCacheObject cacheKey = cacheCtx.toCacheKeyObject(key);

                boolean loadMissed = enlistWriteEntry(cacheCtx,
                    entryTopVer,
                    cacheKey,
                    val,
                    entryProcessor,
                    invokeArgs,
                    expiryPlc,
                    retval,
                    lockOnly,
                    filter,
                    drVer,
                    drTtl,
                    drExpireTime,
                    ret,
                    enlisted,
                    skipStore,
                    singleRmv,
                    hasFilters,
                    needVal,
                    needReadVer,
                    keepBinary,
                    recovery);

                if (loadMissed) {
                    if (missedForLoad == null)
                        missedForLoad = new HashSet<>();

                    missedForLoad.add(cacheKey);
                }
            }

            if (missedForLoad != null) {
                AffinityTopologyVersion topVer = topologyVersionSnapshot();

                if (topVer == null)
                    topVer = entryTopVer;

                IgniteInternalFuture<Void> loadFut = loadMissing(cacheCtx,
                    topVer != null ? topVer : topologyVersion(),
                    missedForLoad,
                    filter,
                    ret,
                    needReadVer,
                    singleRmv,
                    hasFilters,
                    /*read through*/(invokeMap != null || cacheCtx.config().isLoadPreviousValue()) && !skipStore,
                    retval,
                    keepBinary,
                    recovery,
                    expiryPlc);

                loadFut.listen(new IgniteInClosure<IgniteInternalFuture<Void>>() {
                    @Override public void apply(IgniteInternalFuture<Void> fut) {
                        try {
                            fut.get();

                            finishFuture(enlistFut, null, true);
                        }
                        catch (IgniteCheckedException e) {
                            finishFuture(enlistFut, e, true);
                        }
                    }
                });

                return enlistFut;
            }

            return finishFuture(enlistFut, null, true);
        }
        catch (IgniteCheckedException e) {
            return finishFuture(enlistFut, e, true);
        }
    }

    /**
     * @param cacheCtx Cache context.
     * @param cacheKey Key.
     * @param val Value.
     * @param entryProcessor Entry processor.
     * @param invokeArgs Optional arguments for EntryProcessor.
     * @param expiryPlc Explicitly specified expiry policy for entry.
     * @param retval Return value flag.
     * @param lockOnly Lock only flag.
     * @param filter Filter.
     * @param drVer DR version.
     * @param drTtl DR ttl.
     * @param drExpireTime DR expire time.
     * @param ret Return value.
     * @param enlisted Enlisted keys collection.
     * @param skipStore Skip store flag.
     * @param singleRmv {@code True} for single remove operation.
     * @param hasFilters {@code True} if filters not empty.
     * @param needVal {@code True} if value is needed.
     * @param needReadVer {@code True} if need read entry version.
     * @return {@code True} if entry value should be loaded.
     * @throws IgniteCheckedException If failed.
     */
    private boolean enlistWriteEntry(GridCacheContext cacheCtx,
        @Nullable AffinityTopologyVersion entryTopVer,
        final KeyCacheObject cacheKey,
        @Nullable final Object val,
        @Nullable final EntryProcessor<?, ?, ?> entryProcessor,
        @Nullable final Object[] invokeArgs,
        @Nullable final ExpiryPolicy expiryPlc,
        final boolean retval,
        final boolean lockOnly,
        final CacheEntryPredicate[] filter,
        final GridCacheVersion drVer,
        final long drTtl,
        long drExpireTime,
        final GridCacheReturn ret,
        @Nullable final Collection<KeyCacheObject> enlisted,
        boolean skipStore,
        boolean singleRmv,
        boolean hasFilters,
        final boolean needVal,
        boolean needReadVer,
        boolean keepBinary,
        boolean recovery
    ) throws IgniteCheckedException {
        boolean loadMissed = false;

        final boolean rmv = val == null && entryProcessor == null;

        IgniteTxKey txKey = cacheCtx.txKey(cacheKey);

        IgniteTxEntry txEntry = entry(txKey);

        // First time access.
        if (txEntry == null) {
            while (true) {
                GridCacheEntryEx entry = entryEx(cacheCtx, txKey, entryTopVer != null ? entryTopVer : topologyVersion());

                try {
                    entry.unswap(false);

                    // Check if lock is being explicitly acquired by the same thread.
                    if (!implicit && cctx.kernalContext().config().isCacheSanityCheckEnabled() &&
                        entry.lockedByThread(threadId, xidVer)) {
                        throw new IgniteCheckedException("Cannot access key within transaction if lock is " +
                            "externally held [key=" + CU.value(cacheKey, cacheCtx, false) +
                            ", entry=" + entry +
                            ", xidVer=" + xidVer +
                            ", threadId=" + threadId +
                            ", locNodeId=" + cctx.localNodeId() + ']');
                    }

                    CacheObject old = null;
                    GridCacheVersion readVer = null;

                    if (optimistic() && !implicit()) {
                        try {
                            if (needReadVer) {
                                EntryGetResult res = primaryLocal(entry) ?
                                    entry.innerGetVersioned(
                                        null,
                                        this,
                                        /*metrics*/retval,
                                        /*events*/retval,
                                        CU.subjectId(this, cctx),
                                        entryProcessor,
                                        resolveTaskName(),
                                        null,
                                        keepBinary,
                                        null, // TODO IGNITE-7371
                                        null) : null;

                                if (res != null) {
                                    old = res.value();
                                    readVer = res.version();
                                }
                            }
                            else {
                                old = entry.innerGet(
                                    null,
                                    this,
                                    /*read through*/false,
                                    /*metrics*/retval,
                                    /*events*/retval,
                                    CU.subjectId(this, cctx),
                                    entryProcessor,
                                    resolveTaskName(),
                                    null,
                                    keepBinary,
                                    null); // TODO IGNITE-7371
                            }
                        }
                        catch (ClusterTopologyCheckedException e) {
                            entry.touch(topologyVersion());

                            throw e;
                        }
                    }
                    else
                        old = entry.rawGet();

                    final GridCacheOperation op = lockOnly ? NOOP : rmv ? DELETE :
                        entryProcessor != null ? TRANSFORM : old != null ? UPDATE : CREATE;

                    if (old != null && hasFilters && !filter(entry.context(), cacheKey, old, filter)) {
                        ret.set(cacheCtx, old, false, keepBinary);

                        if (!readCommitted()) {
                            if (optimistic() && serializable()) {
                                txEntry = addEntry(op,
                                    old,
                                    entryProcessor,
                                    invokeArgs,
                                    entry,
                                    expiryPlc,
                                    filter,
                                    true,
                                    drTtl,
                                    drExpireTime,
                                    drVer,
                                    skipStore,
                                    keepBinary,
                                    CU.isNearEnabled(cacheCtx));
                            }
                            else {
                                txEntry = addEntry(READ,
                                    old,
                                    null,
                                    null,
                                    entry,
                                    null,
                                    CU.empty0(),
                                    false,
                                    -1L,
                                    -1L,
                                    null,
                                    skipStore,
                                    keepBinary,
                                    CU.isNearEnabled(cacheCtx));
                            }

                            txEntry.markValid();

                            if (needReadVer) {
                                assert readVer != null;

                                txEntry.entryReadVersion(singleRmv ? SER_READ_NOT_EMPTY_VER : readVer);
                            }
                        }

                        if (readCommitted())
                            entry.touch(topologyVersion());

                        break; // While.
                    }

                    CacheObject cVal = cacheCtx.toCacheObject(val);

                    if (op == CREATE || op == UPDATE)
                        cacheCtx.validateKeyAndValue(cacheKey, cVal);

                    txEntry = addEntry(op,
                        cVal,
                        entryProcessor,
                        invokeArgs,
                        entry,
                        expiryPlc,
                        filter,
                        true,
                        drTtl,
                        drExpireTime,
                        drVer,
                        skipStore,
                        keepBinary,
                        CU.isNearEnabled(cacheCtx));

                    if (op == TRANSFORM && txEntry.value() == null && old != null)
                        txEntry.value(cacheCtx.toCacheObject(old), false, false);

                    if (enlisted != null)
                        enlisted.add(cacheKey);

                    if (!pessimistic() && !implicit()) {
                        txEntry.markValid();

                        if (old == null) {
                            if (needVal)
                                loadMissed = true;
                            else {
                                assert !implicit() || !transform : this;
                                assert txEntry.op() != TRANSFORM : txEntry;

                                if (retval)
                                    ret.set(cacheCtx, null, true, keepBinary);
                                else
                                    ret.success(true);
                            }
                        }
                        else {
                            if (needReadVer) {
                                assert readVer != null;

                                txEntry.entryReadVersion(singleRmv ? SER_READ_NOT_EMPTY_VER : readVer);
                            }

                            if (retval && !transform)
                                ret.set(cacheCtx, old, true, keepBinary);
                            else {
                                if (txEntry.op() == TRANSFORM) {
                                    GridCacheVersion ver;

                                    try {
                                        ver = entry.version();
                                    }
                                    catch (GridCacheEntryRemovedException ex) {
                                        assert optimistic() : txEntry;

                                        if (log.isDebugEnabled())
                                            log.debug("Failed to get entry version " +
                                                "[err=" + ex.getMessage() + ']');

                                        ver = null;
                                    }

                                    addInvokeResult(txEntry, old, ret, ver);
                                }
                                else
                                    ret.success(true);
                            }
                        }
                    }
                    // Pessimistic.
                    else {
                        if (retval && !transform)
                            ret.set(cacheCtx, old, true, keepBinary);
                        else
                            ret.success(true);
                    }

                    break; // While.
                }
                catch (GridCacheEntryRemovedException ignore) {
                    if (log.isDebugEnabled())
                        log.debug("Got removed entry in transaction putAll0 method: " + entry);
                }
            }
        }
        else {
            if (entryProcessor == null && txEntry.op() == TRANSFORM)
                throw new IgniteCheckedException("Failed to enlist write value for key (cannot have update value in " +
                    "transaction after EntryProcessor is applied): " + CU.value(cacheKey, cacheCtx, false));

            GridCacheEntryEx entry = txEntry.cached();

            CacheObject v = txEntry.value();

            boolean del = txEntry.op() == DELETE && rmv;

            if (!del) {
                if (hasFilters && !filter(entry.context(), cacheKey, v, filter)) {
                    ret.set(cacheCtx, v, false, keepBinary);

                    return loadMissed;
                }

                GridCacheOperation op = rmv ? DELETE : entryProcessor != null ? TRANSFORM :
                    v != null ? UPDATE : CREATE;

                CacheObject cVal = cacheCtx.toCacheObject(val);

                if (op == CREATE || op == UPDATE)
                    cacheCtx.validateKeyAndValue(cacheKey, cVal);

                txEntry = addEntry(op,
                    cVal,
                    entryProcessor,
                    invokeArgs,
                    entry,
                    expiryPlc,
                    filter,
                    true,
                    drTtl,
                    drExpireTime,
                    drVer,
                    skipStore,
                    keepBinary,
                    CU.isNearEnabled(cacheCtx));

                if (enlisted != null)
                    enlisted.add(cacheKey);

                if (txEntry.op() == TRANSFORM) {
                    GridCacheVersion ver;

                    try {
                        ver = entry.version();
                    }
                    catch (GridCacheEntryRemovedException e) {
                        assert optimistic() : txEntry;

                        if (log.isDebugEnabled())
                            log.debug("Failed to get entry version: [msg=" + e.getMessage() + ']');

                        ver = null;
                    }

                    addInvokeResult(txEntry, txEntry.value(), ret, ver);
                }
            }

            if (!pessimistic()) {
                txEntry.markValid();

                if (retval && !transform)
                    ret.set(cacheCtx, v, true, keepBinary);
                else
                    ret.success(true);
            }
        }

        return loadMissed;
    }

    /**
     * @param cacheCtx Cache context.
     * @param keys Keys to remove.
     * @param drMap DR map.
     * @param retval Flag indicating whether a value should be returned.
     * @param filter Filter.
     * @param singleRmv {@code True} for single key remove operation ({@link Cache#remove(Object)}.
     * @return Future for asynchronous remove.
     */
    @SuppressWarnings("unchecked")
    private <K, V> IgniteInternalFuture<GridCacheReturn> removeAllAsync0(
        final GridCacheContext cacheCtx,
        @Nullable AffinityTopologyVersion entryTopVer,
        @Nullable final Collection<? extends K> keys,
        @Nullable Map<KeyCacheObject, GridCacheVersion> drMap,
        final boolean retval,
        @Nullable final CacheEntryPredicate filter,
        boolean singleRmv) {
        try {
            checkUpdatesAllowed(cacheCtx);
        }
        catch (IgniteCheckedException e) {
            return new GridFinishedFuture(e);
        }

        cacheCtx.checkSecurity(SecurityPermission.CACHE_REMOVE);

        if (cacheCtx.mvccEnabled() && !isOperationAllowed(false))
            return txTypeMismatchFinishFuture();

        if (retval)
            needReturnValue(true);

        final Collection<?> keys0;

        if (drMap != null) {
            assert keys == null;

            keys0 = drMap.keySet();
        }
        else
            keys0 = keys;

        CacheOperationContext opCtx = cacheCtx.operationContextPerCall();

        final Byte dataCenterId;

        if (opCtx != null && opCtx.hasDataCenterId()) {
            assert drMap == null : drMap;

            dataCenterId = opCtx.dataCenterId();
        }
        else
            dataCenterId = null;

        assert keys0 != null;

        if (log.isDebugEnabled())
            log.debug(S.toString("Called removeAllAsync(...)",
                "tx", this, false,
                "keys", keys0, true,
                "implicit", implicit, false,
                "retval", retval, false));

        try {
            checkValid();
        }
        catch (IgniteCheckedException e) {
            return new GridFinishedFuture<>(e);
        }

        final GridCacheReturn ret = new GridCacheReturn(localResult(), false);

        if (F.isEmpty(keys0)) {
            if (implicit()) {
                try {
                    commit();
                }
                catch (IgniteCheckedException e) {
                    return new GridFinishedFuture<>(e);
                }
            }

            return new GridFinishedFuture<>(ret.success(true));
        }

        init();

        final Collection<KeyCacheObject> enlisted = new ArrayList<>();

        ExpiryPolicy plc;

        final CacheEntryPredicate[] filters = CU.filterArray(filter);

        if (!F.isEmpty(filters))
            plc = opCtx != null ? opCtx.expiry() : null;
        else
            plc = null;

        final boolean keepBinary = opCtx != null && opCtx.isKeepBinary();

        final IgniteInternalFuture<Void> loadFut = enlistWrite(
            cacheCtx,
            entryTopVer,
            keys0,
            plc,
            /*lookup map*/null,
            /*invoke map*/null,
            /*invoke arguments*/null,
            retval,
            /*lock only*/false,
            filters,
            ret,
            enlisted,
            null,
            drMap,
            opCtx != null && opCtx.skipStore(),
            singleRmv,
            keepBinary,
            opCtx != null && opCtx.recovery(),
            dataCenterId
        );

        try {
            loadFut.get();
        }
        catch (IgniteCheckedException e) {
            return new GridFinishedFuture(e);
        }

        long timeout = remainingTime();

        if (timeout == -1)
            return new GridFinishedFuture<>(timeoutException());

        if (isRollbackOnly())
            return new GridFinishedFuture<>(rollbackException());

        if (log.isDebugEnabled())
            log.debug("Remove keys: " + enlisted);

        // Acquire locks only after having added operation to the write set.
        // Otherwise, during rollback we will not know whether locks need
        // to be rolled back.
        if (pessimistic()) {
            if (log.isDebugEnabled())
                log.debug("Before acquiring transaction lock for remove on keys: " + enlisted);

            IgniteInternalFuture<Boolean> fut = cacheCtx.cache().txLockAsync(enlisted,
                timeout,
                this,
                false,
                retval,
                isolation,
                isInvalidate(),
                -1L,
                -1L);

            PLC1<GridCacheReturn> plc1 = new PLC1<GridCacheReturn>(ret) {
                @Override protected GridCacheReturn postLock(GridCacheReturn ret)
                    throws IgniteCheckedException
                {
                    if (log.isDebugEnabled())
                        log.debug("Acquired transaction lock for remove on keys: " + enlisted);

                    postLockWrite(cacheCtx,
                        enlisted,
                        ret,
                        /*remove*/true,
                        retval,
                        /*read*/false,
                        -1L,
                        filters,
                        /*computeInvoke*/false);

                    return ret;
                }
            };

            if (fut.isDone()) {
                try {
                    return nonInterruptable(plc1.apply(fut.get(), null));
                }
                catch (GridClosureException e) {
                    return new GridFinishedFuture<>(e.unwrap());
                }
                catch (IgniteCheckedException e) {
                    try {
                        return nonInterruptable(plc1.apply(false, e));
                    }
                    catch (Exception e1) {
                        return new GridFinishedFuture<>(e1);
                    }
                }
            }
            else
                return nonInterruptable(new GridEmbeddedFuture<>(
                    fut,
                    plc1
                ));
        }
        else {
            if (implicit()) {
                // Should never load missing values for implicit transaction as values will be returned
                // with prepare response, if required.
                assert loadFut.isDone();

                return nonInterruptable(commitNearTxLocalAsync().chain(new CX1<IgniteInternalFuture<IgniteInternalTx>, GridCacheReturn>() {
                    @Override public GridCacheReturn applyx(IgniteInternalFuture<IgniteInternalTx> txFut)
                        throws IgniteCheckedException {
                        try {
                            txFut.get();

                            return new GridCacheReturn(cacheCtx, true, keepBinary,
                                implicitRes.value(), implicitRes.success());
                        }
                        catch (IgniteCheckedException | RuntimeException e) {
                            rollbackNearTxLocalAsync();

                            throw e;
                        }
                    }
                }));
            }
            else {
                return nonInterruptable(loadFut.chain(new CX1<IgniteInternalFuture<Void>, GridCacheReturn>() {
                    @Override public GridCacheReturn applyx(IgniteInternalFuture<Void> f)
                        throws IgniteCheckedException {
                        f.get();

                        return ret;
                    }
                }));
            }
        }
    }

    /**
     * @param cctx Cache context.
     * @return Mvcc snapshot for read inside tx (initialized once for OPTIMISTIC SERIALIZABLE and REPEATABLE_READ txs).
     */
    private MvccSnapshot mvccReadSnapshot(GridCacheContext cctx) {
        if (!cctx.mvccEnabled() || mvccTracker == null)
            return null;

        return mvccTracker.snapshot();
    }

    /**
     * @param cacheCtx Cache context.
     * @param cacheIds Involved cache ids.
     * @param parts Partitions.
     * @param schema Schema name.
     * @param qry Query string.
     * @param params Query parameters.
     * @param flags Flags.
     * @param pageSize Fetch page size.
     * @param timeout Timeout.
     * @return Operation future.
     */
    public IgniteInternalFuture<Long> updateAsync(GridCacheContext cacheCtx,
        int[] cacheIds, int[] parts, String schema, String qry, Object[] params,
        int flags, int pageSize, long timeout) {
        try {
            beforePut(cacheCtx, false, true);

            return updateAsync(new GridNearTxQueryEnlistFuture(
                cacheCtx,
                this,
                cacheIds,
                parts,
                schema,
                qry,
                params,
                flags,
                pageSize,
                timeout));
        }
        catch (IgniteCheckedException e) {
            return new GridFinishedFuture(e);
        }
        catch (RuntimeException e) {
            onException();

            throw e;
        }
    }

    /**
     * @param cacheCtx Cache context.
     * @param it Entries iterator.
     * @param pageSize Page size.
     * @param timeout Timeout.
     * @param sequential Sequential locking flag.
     * @return Operation future.
     */
    public IgniteInternalFuture<Long> updateAsync(GridCacheContext cacheCtx,
        UpdateSourceIterator<?> it, int pageSize, long timeout, boolean sequential) {
        try {
            beforePut(cacheCtx, false, true);

            return updateAsync(new GridNearTxQueryResultsEnlistFuture(cacheCtx, this,
                timeout, it, pageSize, sequential));
        }
        catch (IgniteCheckedException e) {
            return new GridFinishedFuture(e);
        }
        catch (RuntimeException e) {
            onException();

            throw e;
        }
    }

    /**
     * @param fut Enlist future.
     * @return Operation future.
     */
    public IgniteInternalFuture<Long> updateAsync(GridNearTxAbstractEnlistFuture fut) {
        fut.init();

        return nonInterruptable(new GridEmbeddedFuture<>(fut.chain(new CX1<IgniteInternalFuture<Long>, Boolean>() {
            @Override public Boolean applyx(IgniteInternalFuture<Long> fut0) throws IgniteCheckedException {
                return fut0.get() != null;
            }
        }), new PLC1<Long>(null) {
            @Override protected Long postLock(Long val) throws IgniteCheckedException {
                Long res = fut.get();

                assert mvccSnapshot != null;
                assert res != null;

                if (res > 0)
                    mvccSnapshot.incrementOperationCounter();

                return res;
            }
        }));
    }

    /**
     * @param cacheCtx Cache context.
     * @param keys Keys to get.
     * @param deserializeBinary Deserialize binary flag.
     * @param skipVals Skip values flag.
     * @param keepCacheObjects Keep cache objects
     * @param skipStore Skip store flag.
     * @return Future for this get.
     */
    @SuppressWarnings("unchecked")
    public <K, V> IgniteInternalFuture<Map<K, V>> getAllAsync(
        final GridCacheContext cacheCtx,
        @Nullable final AffinityTopologyVersion entryTopVer,
        final Collection<KeyCacheObject> keys,
        final boolean deserializeBinary,
        final boolean skipVals,
        final boolean keepCacheObjects,
        final boolean skipStore,
        final boolean recovery,
        final boolean needVer) {
        if (F.isEmpty(keys))
            return new GridFinishedFuture<>(Collections.<K, V>emptyMap());

        if (cacheCtx.mvccEnabled() && !isOperationAllowed(false))
            return txTypeMismatchFinishFuture();

        init();

        if (cacheCtx.mvccEnabled() && (optimistic() && !readCommitted()) && mvccTracker == null) {
            // TODO IGNITE-7388: support async tx rollback (e.g. on timeout).
            boolean canRemap = cctx.lockedTopologyVersion(null) == null;

            mvccTracker = new MvccQueryTrackerImpl(cacheCtx, canRemap);

            return new GridEmbeddedFuture<>(mvccTracker.requestSnapshot(topologyVersion()),
                new IgniteBiClosure<MvccSnapshot, Exception, IgniteInternalFuture<Map<K, V>>>() {
                @Override public IgniteInternalFuture<Map<K, V>> apply(MvccSnapshot snapshot, Exception e) {
                    if (e != null)
                        return new GridFinishedFuture<>(e);

                    return getAllAsync(cacheCtx,
                        entryTopVer,
                        keys,
                        deserializeBinary,
                        skipVals,
                        keepCacheObjects,
                        skipStore,
                        recovery,
                        needVer);
                }
            });
        }

        int keysCnt = keys.size();

        boolean single = keysCnt == 1;

        try {
            checkValid();

            GridFutureAdapter<?> enlistFut = new GridFutureAdapter<>();

            if (!updateLockFuture(null, enlistFut))
                return new GridFinishedFuture<>(timedOut() ? timeoutException() : rollbackException());

            final Map<K, V> retMap = new GridLeanMap<>(keysCnt);

            final Map<KeyCacheObject, GridCacheVersion> missed = new GridLeanMap<>(pessimistic() ? keysCnt : 0);

            CacheOperationContext opCtx = cacheCtx.operationContextPerCall();

            ExpiryPolicy expiryPlc = opCtx != null ? opCtx.expiry() : null;

            final Collection<KeyCacheObject> lockKeys;

            try {
                lockKeys = enlistRead(cacheCtx,
                    entryTopVer,
                    keys,
                    expiryPlc,
                    retMap,
                    missed,
                    keysCnt,
                    deserializeBinary,
                    skipVals,
                    keepCacheObjects,
                    skipStore,
                    recovery,
                    needVer);
            }
            catch (IgniteCheckedException e) {
                return new GridFinishedFuture<>(e);
            }
            finally {
                finishFuture(enlistFut, null, true);
            }

            if (isRollbackOnly())
                return new GridFinishedFuture<>(timedOut() ? timeoutException() : rollbackException());

            if (single && missed.isEmpty())
                return new GridFinishedFuture<>(retMap);

            // Handle locks.
            if (pessimistic() && !readCommitted() && !skipVals) {
                if (expiryPlc == null)
                    expiryPlc = cacheCtx.expiry();

                long accessTtl = expiryPlc != null ? CU.toTtl(expiryPlc.getExpiryForAccess()) : CU.TTL_NOT_CHANGED;
                long createTtl = expiryPlc != null ? CU.toTtl(expiryPlc.getExpiryForCreation()) : CU.TTL_NOT_CHANGED;

                long timeout = remainingTime();

                if (timeout == -1)
                    return new GridFinishedFuture<>(timeoutException());

                IgniteInternalFuture<Boolean> fut = cacheCtx.cache().txLockAsync(lockKeys,
                    timeout,
                    this,
                    true,
                    true,
                    isolation,
                    isInvalidate(),
                    createTtl,
                    accessTtl);

                final ExpiryPolicy expiryPlc0 = expiryPlc;

                PLC2<Map<K, V>> plc2 = new PLC2<Map<K, V>>() {
                    @Override public IgniteInternalFuture<Map<K, V>> postLock() throws IgniteCheckedException {
                        if (log.isDebugEnabled())
                            log.debug("Acquired transaction lock for read on keys: " + lockKeys);

                        // Load keys only after the locks have been acquired.
                        for (KeyCacheObject cacheKey : lockKeys) {
                            K keyVal = (K)
                                (keepCacheObjects ? cacheKey :
                                    cacheCtx.cacheObjectContext().unwrapBinaryIfNeeded(cacheKey, !deserializeBinary,
                                        true));

                            if (retMap.containsKey(keyVal))
                                // We already have a return value.
                                continue;

                            IgniteTxKey txKey = cacheCtx.txKey(cacheKey);

                            IgniteTxEntry txEntry = entry(txKey);

                            assert txEntry != null;

                            // Check if there is cached value.
                            while (true) {
                                GridCacheEntryEx cached = txEntry.cached();

                                CacheObject val = null;
                                GridCacheVersion readVer = null;
                                EntryGetResult getRes = null;

                                try {
                                    Object transformClo =
                                        (!F.isEmpty(txEntry.entryProcessors()) &&
                                            cctx.gridEvents().isRecordable(EVT_CACHE_OBJECT_READ)) ?
                                            F.first(txEntry.entryProcessors()) : null;

                                    if (needVer) {
                                        getRes = cached.innerGetVersioned(
                                            null,
                                            GridNearTxLocal.this,
                                            /*update-metrics*/true,
                                            /*event*/!skipVals,
                                            CU.subjectId(GridNearTxLocal.this, cctx),
                                            transformClo,
                                            resolveTaskName(),
                                            null,
                                            txEntry.keepBinary(),
                                            null, // TODO IGNITE-7371
                                            null);

                                        if (getRes != null) {
                                            val = getRes.value();
                                            readVer = getRes.version();
                                        }
                                    }
                                    else {
                                        val = cached.innerGet(
                                            null,
                                            GridNearTxLocal.this,
                                            /*read through*/false,
                                            /*metrics*/true,
                                            /*events*/!skipVals,
                                            CU.subjectId(GridNearTxLocal.this, cctx),
                                            transformClo,
                                            resolveTaskName(),
                                            null,
                                            txEntry.keepBinary(),
                                            null); // TODO IGNITE-7371
                                    }

                                    // If value is in cache and passed the filter.
                                    if (val != null) {
                                        missed.remove(cacheKey);

                                        txEntry.setAndMarkValid(val);

                                        if (!F.isEmpty(txEntry.entryProcessors()))
                                            val = txEntry.applyEntryProcessors(val);

                                        cacheCtx.addResult(retMap,
                                            cacheKey,
                                            val,
                                            skipVals,
                                            keepCacheObjects,
                                            deserializeBinary,
                                            false,
                                            getRes,
                                            readVer,
                                            0,
                                            0,
                                            needVer);

                                        if (readVer != null)
                                            txEntry.entryReadVersion(readVer);
                                    }

                                    // Even though we bring the value back from lock acquisition,
                                    // we still need to recheck primary node for consistent values
                                    // in case of concurrent transactional locks.

                                    break; // While.
                                }
                                catch (GridCacheEntryRemovedException ignore) {
                                    if (log.isDebugEnabled())
                                        log.debug("Got removed exception in get postLock (will retry): " +
                                            cached);

                                    txEntry.cached(entryEx(cacheCtx, txKey, topologyVersion()));
                                }
                            }
                        }

                        if (!missed.isEmpty() && cacheCtx.isLocal()) {
                            AffinityTopologyVersion topVer = topologyVersionSnapshot();

                            if (topVer == null)
                                topVer = entryTopVer;

                            return checkMissed(cacheCtx,
                                topVer != null ? topVer : topologyVersion(),
                                retMap,
                                missed,
                                deserializeBinary,
                                skipVals,
                                keepCacheObjects,
                                skipStore,
                                recovery,
                                needVer,
                                expiryPlc0);
                        }

                        return new GridFinishedFuture<>(Collections.<K, V>emptyMap());
                    }
                };

                FinishClosure<Map<K, V>> finClos = new FinishClosure<Map<K, V>>() {
                    @Override Map<K, V> finish(Map<K, V> loaded) {
                        retMap.putAll(loaded);

                        return retMap;
                    }
                };

                if (fut.isDone()) {
                    try {
                        IgniteInternalFuture<Map<K, V>> fut1 = plc2.apply(fut.get(), null);

                        return fut1.isDone() ?
                            new GridFinishedFuture<>(finClos.apply(fut1.get(), null)) :
                            new GridEmbeddedFuture<>(finClos, fut1);
                    }
                    catch (GridClosureException e) {
                        return new GridFinishedFuture<>(e.unwrap());
                    }
                    catch (IgniteCheckedException e) {
                        try {
                            return plc2.apply(false, e);
                        }
                        catch (Exception e1) {
                            return new GridFinishedFuture<>(e1);
                        }
                    }
                }
                else {
                    return new GridEmbeddedFuture<>(
                        fut,
                        plc2,
                        finClos);
                }
            }
            else {
                assert optimistic() || readCommitted() || skipVals;

                if (!missed.isEmpty()) {
                    if (!readCommitted())
                        for (Iterator<KeyCacheObject> it = missed.keySet().iterator(); it.hasNext(); ) {
                            KeyCacheObject cacheKey = it.next();

                            K keyVal = (K)(keepCacheObjects ? cacheKey
                                : cacheCtx.cacheObjectContext()
                                .unwrapBinaryIfNeeded(cacheKey, !deserializeBinary, false));

                            if (retMap.containsKey(keyVal))
                                it.remove();
                        }

                    if (missed.isEmpty())
                        return new GridFinishedFuture<>(retMap);

                    AffinityTopologyVersion topVer = topologyVersionSnapshot();

                    if (topVer == null)
                        topVer = entryTopVer;

                    return checkMissed(cacheCtx,
                        topVer != null ? topVer : topologyVersion(),
                        retMap,
                        missed,
                        deserializeBinary,
                        skipVals,
                        keepCacheObjects,
                        skipStore,
                        recovery,
                        needVer,
                        expiryPlc);
                }

                return new GridFinishedFuture<>(retMap);
            }
        }
        catch (IgniteCheckedException e) {
            setRollbackOnly();

            return new GridFinishedFuture<>(e);
        }
    }

    /**
     * @param cacheCtx Cache context.
     * @param keys Key to enlist.
     * @param expiryPlc Explicitly specified expiry policy for entry.
     * @param map Return map.
     * @param missed Map of missed keys.
     * @param keysCnt Keys count (to avoid call to {@code Collection.size()}).
     * @param deserializeBinary Deserialize binary flag.
     * @param skipVals Skip values flag.
     * @param keepCacheObjects Keep cache objects flag.
     * @param skipStore Skip store flag.
     * @param recovery Recovery flag..
     * @throws IgniteCheckedException If failed.
     * @return Enlisted keys.
     */
    @SuppressWarnings({"RedundantTypeArguments"})
    private <K, V> Collection<KeyCacheObject> enlistRead(
        final GridCacheContext cacheCtx,
        @Nullable AffinityTopologyVersion entryTopVer,
        Collection<KeyCacheObject> keys,
        @Nullable ExpiryPolicy expiryPlc,
        Map<K, V> map,
        Map<KeyCacheObject, GridCacheVersion> missed,
        int keysCnt,
        boolean deserializeBinary,
        boolean skipVals,
        boolean keepCacheObjects,
        boolean skipStore,
        boolean recovery,
        final boolean needVer
    ) throws IgniteCheckedException {
        assert !F.isEmpty(keys);
        assert keysCnt == keys.size();

        cacheCtx.checkSecurity(SecurityPermission.CACHE_READ);

        boolean single = keysCnt == 1;

        Collection<KeyCacheObject> lockKeys = null;

        AffinityTopologyVersion topVer = entryTopVer != null ? entryTopVer : topologyVersion();

        boolean needReadVer = (serializable() && optimistic()) || needVer;

        // In this loop we cover only read-committed or optimistic transactions.
        // Transactions that are pessimistic and not read-committed are covered
        // outside of this loop.
        for (KeyCacheObject key : keys) {
            if (isRollbackOnly())
                throw timedOut() ? timeoutException() : rollbackException();

            if ((pessimistic() || needReadVer) && !readCommitted() && !skipVals)
                addActiveCache(cacheCtx, recovery);

            IgniteTxKey txKey = cacheCtx.txKey(key);

            // Check write map (always check writes first).
            IgniteTxEntry txEntry = entry(txKey);

            // Either non-read-committed or there was a previous write.
            if (txEntry != null) {
                CacheObject val = txEntry.value();

                if (txEntry.hasValue()) {
                    if (!F.isEmpty(txEntry.entryProcessors()))
                        val = txEntry.applyEntryProcessors(val);

                    if (val != null) {
                        GridCacheVersion ver = null;

                        if (needVer) {
                            if (txEntry.op() != READ)
                                ver = IgniteTxEntry.GET_ENTRY_INVALID_VER_UPDATED;
                            else {
                                ver = txEntry.entryReadVersion();

                                if (ver == null && pessimistic()) {
                                    while (true) {
                                        try {
                                            GridCacheEntryEx cached = txEntry.cached();

                                            ver = cached.isNear() ?
                                                ((GridNearCacheEntry)cached).dhtVersion() : cached.version();

                                            break;
                                        }
                                        catch (GridCacheEntryRemovedException ignored) {
                                            txEntry.cached(entryEx(cacheCtx, txEntry.txKey(), topVer));
                                        }
                                    }
                                }

                                if (ver == null) {
                                    assert optimistic() && repeatableRead() : this;

                                    ver = IgniteTxEntry.GET_ENTRY_INVALID_VER_AFTER_GET;
                                }
                            }

                            assert ver != null;
                        }

                        cacheCtx.addResult(map, key, val, skipVals, keepCacheObjects, deserializeBinary, false,
                            ver, 0, 0);
                    }
                }
                else {
                    assert txEntry.op() == TRANSFORM;

                    while (true) {
                        try {
                            GridCacheVersion readVer = null;
                            EntryGetResult getRes = null;

                            Object transformClo =
                                (txEntry.op() == TRANSFORM &&
                                    cctx.gridEvents().isRecordable(EVT_CACHE_OBJECT_READ)) ?
                                    F.first(txEntry.entryProcessors()) : null;

                            if (needVer) {
                                getRes = txEntry.cached().innerGetVersioned(
                                    null,
                                    this,
                                    /*update-metrics*/true,
                                    /*event*/!skipVals,
                                    CU.subjectId(this, cctx),
                                    transformClo,
                                    resolveTaskName(),
                                    null,
                                    txEntry.keepBinary(),
                                    null,
                                    null); // TODO IGNITE-7371

                                if (getRes != null) {
                                    val = getRes.value();
                                    readVer = getRes.version();
                                }
                            }
                            else {
                                val = txEntry.cached().innerGet(
                                    null,
                                    this,
                                    /*read-through*/false,
                                    /*metrics*/true,
                                    /*event*/!skipVals,
                                    CU.subjectId(this, cctx),
                                    transformClo,
                                    resolveTaskName(),
                                    null,
                                    txEntry.keepBinary(),
                                    null); // TODO IGNITE-7371
                            }

                            if (val != null) {
                                if (!readCommitted() && !skipVals)
                                    txEntry.readValue(val);

                                if (!F.isEmpty(txEntry.entryProcessors()))
                                    val = txEntry.applyEntryProcessors(val);

                                cacheCtx.addResult(map,
                                    key,
                                    val,
                                    skipVals,
                                    keepCacheObjects,
                                    deserializeBinary,
                                    false,
                                    getRes,
                                    readVer,
                                    0,
                                    0,
                                    needVer);
                            }
                            else
                                missed.put(key, txEntry.cached().version());

                            break;
                        }
                        catch (GridCacheEntryRemovedException ignored) {
                            txEntry.cached(entryEx(cacheCtx, txEntry.txKey(), topVer));
                        }
                    }
                }
            }
            // First time access within transaction.
            else {
                if (lockKeys == null && !skipVals)
                    lockKeys = single ? Collections.singleton(key) : new ArrayList<KeyCacheObject>(keysCnt);

                if (!single && !skipVals)
                    lockKeys.add(key);

                while (true) {
                    GridCacheEntryEx entry = entryEx(cacheCtx, txKey, topVer);

                    try {
                        GridCacheVersion ver = entry.version();

                        CacheObject val = null;
                        GridCacheVersion readVer = null;
                        EntryGetResult getRes = null;

                        if (!pessimistic() || readCommitted() && !skipVals) {
                            IgniteCacheExpiryPolicy accessPlc =
                                optimistic() ? accessPolicy(cacheCtx, txKey, expiryPlc) : null;

                            if (needReadVer) {
                                getRes = primaryLocal(entry) ?
                                    entry.innerGetVersioned(
                                        null,
                                        this,
                                        /*metrics*/true,
                                        /*event*/true,
                                        CU.subjectId(this, cctx),
                                        null,
                                        resolveTaskName(),
                                        accessPlc,
                                        !deserializeBinary,
                                        mvccReadSnapshot(cacheCtx), // TODO IGNITE-7371
                                        null) : null;

                                if (getRes != null) {
                                    val = getRes.value();
                                    readVer = getRes.version();
                                }
                            }
                            else {
                                val = entry.innerGet(
                                    null,
                                    this,
                                    /*read-through*/false,
                                    /*metrics*/true,
                                    /*event*/!skipVals,
                                    CU.subjectId(this, cctx),
                                    null,
                                    resolveTaskName(),
                                    accessPlc,
                                    !deserializeBinary,
                                    mvccReadSnapshot(cacheCtx)); // TODO IGNITE-7371
                            }

                            if (val != null) {
                                cacheCtx.addResult(map,
                                    key,
                                    val,
                                    skipVals,
                                    keepCacheObjects,
                                    deserializeBinary,
                                    false,
                                    getRes,
                                    readVer,
                                    0,
                                    0,
                                    needVer);
                            }
                            else
                                missed.put(key, ver);
                        }
                        else
                            // We must wait for the lock in pessimistic mode.
                            missed.put(key, ver);

                        if (!readCommitted() && !skipVals) {
                            txEntry = addEntry(READ,
                                val,
                                null,
                                null,
                                entry,
                                expiryPlc,
                                null,
                                true,
                                -1L,
                                -1L,
                                null,
                                skipStore,
                                !deserializeBinary,
                                CU.isNearEnabled(cacheCtx));

                            // As optimization, mark as checked immediately
                            // for non-pessimistic if value is not null.
                            if (val != null && !pessimistic()) {
                                txEntry.markValid();

                                if (needReadVer) {
                                    assert readVer != null;

                                    txEntry.entryReadVersion(readVer);
                                }
                            }
                        }

                        break; // While.
                    }
                    catch (GridCacheEntryRemovedException ignored) {
                        if (log.isDebugEnabled())
                            log.debug("Got removed entry in transaction getAllAsync(..) (will retry): " + key);
                    }
                    finally {
                        if (entry != null && readCommitted()) {
                            if (cacheCtx.isNear()) {
                                if (cacheCtx.affinity().partitionBelongs(cacheCtx.localNode(), entry.partition(), topVer)) {
                                    if (entry.markObsolete(xidVer))
                                        cacheCtx.cache().removeEntry(entry);
                                }
                            }
                            else
                                entry.touch(topVer);
                        }
                    }
                }
            }
        }

        return lockKeys != null ? lockKeys : Collections.<KeyCacheObject>emptyList();
    }

    /**
     * @param cacheCtx Cache context.
     * @param keys Keys to load.
     * @param filter Filter.
     * @param ret Return value.
     * @param needReadVer Read version flag.
     * @param singleRmv {@code True} for single remove operation.
     * @param hasFilters {@code True} if filters not empty.
     * @param readThrough Read through flag.
     * @param retval Return value flag.
     * @param expiryPlc Expiry policy.
     * @return Load future.
     */
    private IgniteInternalFuture<Void> loadMissing(
        final GridCacheContext cacheCtx,
        final AffinityTopologyVersion topVer,
        final Set<KeyCacheObject> keys,
        final CacheEntryPredicate[] filter,
        final GridCacheReturn ret,
        final boolean needReadVer,
        final boolean singleRmv,
        final boolean hasFilters,
        final boolean readThrough,
        final boolean retval,
        final boolean keepBinary,
        final boolean recovery,
        final ExpiryPolicy expiryPlc) {
        GridInClosure3<KeyCacheObject, Object, GridCacheVersion> c =
            new GridInClosure3<KeyCacheObject, Object, GridCacheVersion>() {
                @Override public void apply(KeyCacheObject key,
                                            @Nullable Object val,
                                            @Nullable GridCacheVersion loadVer) {
                    if (log.isDebugEnabled())
                        log.debug("Loaded value from remote node [key=" + key + ", val=" + val + ']');

                    IgniteTxEntry e = entry(new IgniteTxKey(key, cacheCtx.cacheId()));

                    assert e != null;

                    if (needReadVer) {
                        assert loadVer != null;

                        e.entryReadVersion(singleRmv && val != null ? SER_READ_NOT_EMPTY_VER : loadVer);
                    }

                    if (singleRmv) {
                        assert !hasFilters && !retval;
                        assert val == null || Boolean.TRUE.equals(val) : val;

                        ret.set(cacheCtx, null, val != null, keepBinary);
                    }
                    else {
                        CacheObject cacheVal = cacheCtx.toCacheObject(val);

                        if (e.op() == TRANSFORM) {
                            GridCacheVersion ver;

                            e.readValue(cacheVal);

                            try {
                                ver = e.cached().version();
                            }
                            catch (GridCacheEntryRemovedException ex) {
                                assert optimistic() : e;

                                if (log.isDebugEnabled())
                                    log.debug("Failed to get entry version: [msg=" + ex.getMessage() + ']');

                                ver = null;
                            }

                            addInvokeResult(e, cacheVal, ret, ver);
                        }
                        else {
                            boolean success;

                            if (hasFilters) {
                                success = isAll(e.context(), key, cacheVal, filter);

                                if (!success) {
                                    e.value(cacheVal, false, false);

                                    e.op(READ);
                                }
                            }
                            else
                                success = true;

                            ret.set(cacheCtx, cacheVal, success, keepBinary);
                        }
                    }
                }
            };

        return loadMissing(
            cacheCtx,
            topVer,
            readThrough,
            /*async*/true,
            keys,
            /*skipVals*/singleRmv,
            needReadVer,
            keepBinary,
            recovery,
            expiryPlc,
            c);
    }

    /**
     * @return Finished future with error message about tx type mismatch.
     */
    private static IgniteInternalFuture txTypeMismatchFinishFuture() {
        return new GridFinishedFuture(new IgniteCheckedException(TX_TYPE_MISMATCH_ERR_MSG));
    }

    /**
     * @param cacheCtx Cache context.
     * @param loadFut Missing keys load future.
     * @param ret Future result.
     * @param keepBinary Keep binary flag.
     * @return Future.
     */
    private IgniteInternalFuture optimisticPutFuture(
        final GridCacheContext cacheCtx,
        IgniteInternalFuture<Void> loadFut,
        final GridCacheReturn ret,
        final boolean keepBinary
    ) {
        if (implicit()) {
            // Should never load missing values for implicit transaction as values will be returned
            // with prepare response, if required.
            assert loadFut.isDone();

            return nonInterruptable(commitNearTxLocalAsync().chain(
                new CX1<IgniteInternalFuture<IgniteInternalTx>, GridCacheReturn>() {
                    @Override public GridCacheReturn applyx(IgniteInternalFuture<IgniteInternalTx> txFut)
                        throws IgniteCheckedException {
                        try {
                            txFut.get();

                            Object res = implicitRes.value();

                            if (implicitRes.invokeResult()) {
                                assert res == null || res instanceof Map : implicitRes;

                                res = cacheCtx.unwrapInvokeResult((Map)res, keepBinary);
                            }

                            return new GridCacheReturn(cacheCtx, true, keepBinary, res, implicitRes.success());
                        }
                        catch (IgniteCheckedException | RuntimeException e) {
                            if (!(e instanceof NodeStoppingException))
                                rollbackNearTxLocalAsync();

                            throw e;
                        }
                    }
                }
            ));
        }
        else {
            return nonInterruptable(loadFut.chain(new CX1<IgniteInternalFuture<Void>, GridCacheReturn>() {
                @Override public GridCacheReturn applyx(IgniteInternalFuture<Void> f) throws IgniteCheckedException {
                    f.get();

                    return ret;
                }
            }));
        }
    }

    /**
     *
     */
    private void onException() {
        for (IgniteTxEntry txEntry : allEntries()) {
            GridCacheEntryEx cached0 = txEntry.cached();

            if (cached0 != null)
                cached0.touch(topologyVersion());
        }
    }

    /** {@inheritDoc} */
    @Override public Collection<IgniteTxEntry> optimisticLockEntries() {
        assert false : "Should not be called";

        throw new UnsupportedOperationException();
    }

    /**
     * @param cacheCtx  Cache context.
     * @param readThrough Read through flag.
     * @param async if {@code True}, then loading will happen in a separate thread.
     * @param keys Keys.
     * @param skipVals Skip values flag.
     * @param needVer If {@code true} version is required for loaded values.
     * @param c Closure to be applied for loaded values.
     * @param expiryPlc Expiry policy.
     * @return Future with {@code True} value if loading took place.
     */
    private IgniteInternalFuture<Void> loadMissing(
        final GridCacheContext cacheCtx,
        AffinityTopologyVersion topVer,
        boolean readThrough,
        boolean async,
        final Collection<KeyCacheObject> keys,
        final boolean skipVals,
        final boolean needVer,
        boolean keepBinary,
        boolean recovery,
        final ExpiryPolicy expiryPlc,
        final GridInClosure3<KeyCacheObject, Object, GridCacheVersion> c
    ) {
        IgniteCacheExpiryPolicy expiryPlc0 = optimistic() ?
            accessPolicy(cacheCtx, keys) :
            cacheCtx.cache().expiryPolicy(expiryPlc);

        if (cacheCtx.isNear()) {
            return cacheCtx.nearTx().txLoadAsync(this,
                topVer,
                keys,
                readThrough,
                /*deserializeBinary*/false,
                recovery,
                expiryPlc0,
                skipVals,
                needVer).chain(new C1<IgniteInternalFuture<Map<Object, Object>>, Void>() {
                @Override public Void apply(IgniteInternalFuture<Map<Object, Object>> f) {
                    try {
                        Map<Object, Object> map = f.get();

                        processLoaded(map, keys, needVer, c);

                        return null;
                    }
                    catch (Exception e) {
                        setRollbackOnly();

                        throw new GridClosureException(e);
                    }
                }
            });
        }
        else if (cacheCtx.isColocated()) {
            if (keys.size() == 1) {
                final KeyCacheObject key = F.first(keys);

                return cacheCtx.colocated().loadAsync(
                    key,
                    readThrough,
                    /*force primary*/needVer || !cacheCtx.config().isReadFromBackup(),
                    topVer,
                    CU.subjectId(this, cctx),
                    resolveTaskName(),
                    /*deserializeBinary*/false,
                    expiryPlc0,
                    skipVals,
                    needVer,
                    /*keepCacheObject*/true,
                    recovery,
<<<<<<< HEAD
                    label()
=======
                    mvccReadSnapshot(cacheCtx)
>>>>>>> 2cccfae4
                ).chain(new C1<IgniteInternalFuture<Object>, Void>() {
                    @Override public Void apply(IgniteInternalFuture<Object> f) {
                        try {
                            Object val = f.get();

                            processLoaded(key, val, needVer, skipVals, c);

                            return null;
                        }
                        catch (Exception e) {
                            setRollbackOnly();

                            throw new GridClosureException(e);
                        }
                    }
                });
            }
            else {
                return cacheCtx.colocated().loadAsync(
                    keys,
                    readThrough,
                    /*force primary*/needVer || !cacheCtx.config().isReadFromBackup(),
                    topVer,
                    CU.subjectId(this, cctx),
                    resolveTaskName(),
                    /*deserializeBinary*/false,
                    recovery,
                    expiryPlc0,
                    skipVals,
                    needVer,
                    /*keepCacheObject*/true,
<<<<<<< HEAD
                    label()
=======
                    mvccReadSnapshot(cacheCtx)
>>>>>>> 2cccfae4
                ).chain(new C1<IgniteInternalFuture<Map<Object, Object>>, Void>() {
                    @Override public Void apply(IgniteInternalFuture<Map<Object, Object>> f) {
                        try {
                            Map<Object, Object> map = f.get();

                            processLoaded(map, keys, needVer, c);

                            return null;
                        }
                        catch (Exception e) {
                            setRollbackOnly();

                            throw new GridClosureException(e);
                        }
                    }
                });
            }
        }
        else {
            assert cacheCtx.isLocal();

            return localCacheLoadMissing(cacheCtx,
                topVer,
                readThrough,
                async,
                keys,
                skipVals,
                needVer,
                keepBinary,
                recovery,
                expiryPlc,
                c);
        }
    }

    /**
     * @param cacheCtx  Cache context.
     * @param readThrough Read through flag.
     * @param async if {@code True}, then loading will happen in a separate thread.
     * @param keys Keys.
     * @param skipVals Skip values flag.
     * @param needVer If {@code true} version is required for loaded values.
     * @param c Closure to be applied for loaded values.
     * @param expiryPlc Expiry policy.
     * @return Future with {@code True} value if loading took place.
     */
    private IgniteInternalFuture<Void> localCacheLoadMissing(
        final GridCacheContext cacheCtx,
        final AffinityTopologyVersion topVer,
        final boolean readThrough,
        boolean async,
        final Collection<KeyCacheObject> keys,
        boolean skipVals,
        boolean needVer,
        boolean keepBinary,
        boolean recovery,
        final ExpiryPolicy expiryPlc,
        final GridInClosure3<KeyCacheObject, Object, GridCacheVersion> c
    ) {
        assert cacheCtx.isLocal() : cacheCtx.name();

        if (!readThrough || !cacheCtx.readThrough()) {
            for (KeyCacheObject key : keys)
                c.apply(key, null, SER_READ_EMPTY_ENTRY_VER);

            return new GridFinishedFuture<>();
        }

        try {
            IgniteCacheExpiryPolicy expiryPlc0 = optimistic() ?
                accessPolicy(cacheCtx, keys) :
                cacheCtx.cache().expiryPolicy(expiryPlc);

            Map<KeyCacheObject, GridCacheVersion> misses = null;

            for (KeyCacheObject key : keys) {
                while (true) {
                    IgniteTxEntry txEntry = entry(cacheCtx.txKey(key));

                    GridCacheEntryEx entry = txEntry == null ? cacheCtx.cache().entryEx(key) :
                        txEntry.cached();

                    if (entry == null)
                        continue;

                    try {
                        EntryGetResult res = entry.innerGetVersioned(
                            null,
                            this,
                            /*update-metrics*/!skipVals,
                            /*event*/!skipVals,
                            CU.subjectId(this, cctx),
                            null,
                            resolveTaskName(),
                            expiryPlc0,
                            txEntry == null ? keepBinary : txEntry.keepBinary(),
                            null,
                            null); // TODO IGNITE-7371

                        if (res == null) {
                            if (misses == null)
                                misses = new LinkedHashMap<>();

                            misses.put(key, entry.version());
                        }
                        else
                            c.apply(key, skipVals ? true : res.value(), res.version());

                        break;
                    }
                    catch (GridCacheEntryRemovedException ignore) {
                        if (log.isDebugEnabled())
                            log.debug("Got removed entry, will retry: " + key);

                        if (txEntry != null)
                            txEntry.cached(cacheCtx.cache().entryEx(key, topologyVersion()));
                    }
                }
            }

            if (misses != null) {
                final Map<KeyCacheObject, GridCacheVersion> misses0 = misses;

                cacheCtx.store().loadAll(this, misses.keySet(), new CI2<KeyCacheObject, Object>() {
                    @Override public void apply(KeyCacheObject key, Object val) {
                        GridCacheVersion ver = misses0.remove(key);

                        assert ver != null : key;

                        if (val != null) {
                            CacheObject cacheVal = cacheCtx.toCacheObject(val);

                            while (true) {
                                GridCacheEntryEx entry = cacheCtx.cache().entryEx(key, topVer);

                                try {
                                    cacheCtx.shared().database().ensureFreeSpace(cacheCtx.dataRegion());

                                    EntryGetResult verVal = entry.versionedValue(cacheVal,
                                        ver,
                                        null,
                                        null,
                                        null);

                                    if (log.isDebugEnabled()) {
                                        log.debug("Set value loaded from store into entry [" +
                                            "oldVer=" + ver +
                                            ", newVer=" + verVal.version() +
                                            ", entry=" + entry + ']');
                                    }

                                    ver = verVal.version();

                                    break;
                                }
                                catch (GridCacheEntryRemovedException ignore) {
                                    if (log.isDebugEnabled())
                                        log.debug("Got removed entry, (will retry): " + entry);
                                }
                                catch (IgniteCheckedException e) {
                                    // Wrap errors (will be unwrapped).
                                    throw new GridClosureException(e);
                                }
                            }
                        }
                        else
                            ver = SER_READ_EMPTY_ENTRY_VER;

                        c.apply(key, val, ver);
                    }
                });

                for (KeyCacheObject key : misses0.keySet())
                    c.apply(key, null, SER_READ_EMPTY_ENTRY_VER);
            }

            return new GridFinishedFuture<>();
        }
        catch (IgniteCheckedException e) {
            return new GridFinishedFuture<>(e);
        }
    }

    /**
     * @param map Loaded values.
     * @param keys Keys.
     * @param needVer If {@code true} version is required for loaded values.
     * @param c Closure.
     */
    private void processLoaded(
        Map<Object, Object> map,
        final Collection<KeyCacheObject> keys,
        boolean needVer,
        GridInClosure3<KeyCacheObject, Object, GridCacheVersion> c) {
        for (KeyCacheObject key : keys)
            processLoaded(key, map.get(key), needVer, false, c);
    }

    /**
     * @param key Key.
     * @param val Value.
     * @param needVer If {@code true} version is required for loaded values.
     * @param skipVals Skip values flag.
     * @param c Closure.
     */
    private void processLoaded(
        KeyCacheObject key,
        @Nullable Object val,
        boolean needVer,
        boolean skipVals,
        GridInClosure3<KeyCacheObject, Object, GridCacheVersion> c) {
        if (val != null) {
            Object v;
            GridCacheVersion ver;

            if (needVer) {
                EntryGetResult getRes = (EntryGetResult)val;

                v = getRes.value();
                ver = getRes.version();
            }
            else {
                v = val;
                ver = null;
            }

            if (skipVals && v == Boolean.FALSE)
                c.apply(key, null, IgniteTxEntry.SER_READ_EMPTY_ENTRY_VER);
            else
                c.apply(key, v, ver);
        }
        else
            c.apply(key, null, IgniteTxEntry.SER_READ_EMPTY_ENTRY_VER);
    }

    /** {@inheritDoc} */
    @Override protected void updateExplicitVersion(IgniteTxEntry txEntry, GridCacheEntryEx entry)
        throws GridCacheEntryRemovedException {
        if (entry.detached()) {
            GridCacheMvccCandidate cand = cctx.mvcc().explicitLock(threadId(), entry.txKey());

            if (cand != null && !xidVersion().equals(cand.version())) {
                GridCacheVersion candVer = cand.version();

                txEntry.explicitVersion(candVer);

                if (candVer.compareTo(minVer) < 0)
                    minVer = candVer;
            }
        }
        else
            super.updateExplicitVersion(txEntry, entry);
    }

    /**
     * @return DHT map.
     */
    public IgniteTxMappings mappings() {
        return mappings;
    }

    /**
     * @param nodeId Undo mapping.
     */
    @Override public boolean removeMapping(UUID nodeId) {
        if (mappings.remove(nodeId) != null) {
            if (log.isDebugEnabled())
                log.debug("Removed mapping for node [nodeId=" + nodeId + ", tx=" + this + ']');

            return true;
        }
        else {
            if (log.isDebugEnabled())
                log.debug("Mapping for node was not found [nodeId=" + nodeId + ", tx=" + this + ']');

            return false;
        }
    }

    /**
     * Adds key mapping to dht mapping.
     *
     * @param key Key to add.
     * @param node Node this key mapped to.
     */
    public void addKeyMapping(IgniteTxKey key, ClusterNode node) {
        GridDistributedTxMapping m = mappings.get(node.id());

        if (m == null)
            mappings.put(m = new GridDistributedTxMapping(node));

        IgniteTxEntry txEntry = entry(key);

        assert txEntry != null;

        txEntry.nodeId(node.id());

        m.add(txEntry);

        if (log.isDebugEnabled())
            log.debug("Added mappings to transaction [locId=" + cctx.localNodeId() + ", key=" + key + ", node=" + node +
                ", tx=" + this + ']');
    }

    /**
     * @return Non-null entry if tx has only one write entry.
     */
    @Nullable IgniteTxEntry singleWrite() {
        return txState.singleWrite();
    }

    /**
     * Suspends transaction. It could be resumed later. Supported only for optimistic transactions.
     *
     * @throws IgniteCheckedException If the transaction is in an incorrect state, or timed out.
     */
    public void suspend() throws IgniteCheckedException {
        if (log.isDebugEnabled())
            log.debug("Suspend near local tx: " + this);

        if (pessimistic())
            throw new UnsupportedOperationException("Suspension is not supported for pessimistic transactions.");

        if (threadId() != Thread.currentThread().getId())
            throw new IgniteCheckedException("Only thread started transaction can suspend it.");

        synchronized (this) {
            checkValid();

            cctx.tm().suspendTx(this);
        }
    }

    /**
     * Resumes transaction (possibly in another thread) if it was previously suspended.
     *
     * @throws IgniteCheckedException If the transaction is in an incorrect state, or timed out.
     */
    public void resume() throws IgniteCheckedException {
        resume(true, Thread.currentThread().getId());
    }

    /**
     * Resumes transaction (possibly in another thread) if it was previously suspended.
     *
     * @param checkTimeout Whether timeout should be checked.
     * @param threadId Thread id to restore.
     * @throws IgniteCheckedException If the transaction is in an incorrect state, or timed out.
     */
    private void resume(boolean checkTimeout, long threadId) throws IgniteCheckedException {
        if (log.isDebugEnabled())
            log.debug("Resume near local tx: " + this);

        if (pessimistic())
            throw new UnsupportedOperationException("Resume is not supported for pessimistic transactions.");

        synchronized (this) {
            checkValid(checkTimeout);

            cctx.tm().resumeTx(this, threadId);
        }
    }

    /**
     * @param maps Mappings.
     */
    void addEntryMapping(@Nullable Collection<GridDistributedTxMapping> maps) {
        if (!F.isEmpty(maps)) {
            for (GridDistributedTxMapping map : maps) {
                ClusterNode primary = map.primary();

                GridDistributedTxMapping m = mappings.get(primary.id());

                if (m == null) {
                    mappings.put(m = new GridDistributedTxMapping(primary));

                    if (map.explicitLock())
                        m.markExplicitLock();
                }

                for (IgniteTxEntry entry : map.entries())
                    m.add(entry);
            }

            if (log.isDebugEnabled())
                log.debug("Added mappings to transaction [locId=" + cctx.localNodeId() + ", mappings=" + maps +
                    ", tx=" + this + ']');
        }
    }

    /**
     * @param map Mapping.
     * @param entry Entry.
     */
    void addSingleEntryMapping(GridDistributedTxMapping map, IgniteTxEntry entry) {
        ClusterNode n = map.primary();

        GridDistributedTxMapping m = new GridDistributedTxMapping(n);

        mappings.put(m);

        if (map.explicitLock())
            m.markExplicitLock();

        m.add(entry);
    }

    /**
     * @param nodeId Node ID to mark with explicit lock.
     * @return {@code True} if mapping was found.
     */
    public boolean markExplicit(UUID nodeId) {
        explicitLock = true;

        GridDistributedTxMapping m = mappings.get(nodeId);

        if (m != null) {
            m.markExplicitLock();

            return true;
        }

        return false;
    }

    /** {@inheritDoc} */
    @Override public boolean onOwnerChanged(GridCacheEntryEx entry, GridCacheMvccCandidate owner) {
        GridCacheVersionedFuture<IgniteInternalTx> fut = (GridCacheVersionedFuture<IgniteInternalTx>)prepFut;

        return fut != null && fut.onOwnerChanged(entry, owner);
    }

    /**
     * @param mapping Mapping to order.
     * @param pendingVers Pending versions.
     * @param committedVers Committed versions.
     * @param rolledbackVers Rolled back versions.
     */
    void readyNearLocks(GridDistributedTxMapping mapping,
        Collection<GridCacheVersion> pendingVers,
        Collection<GridCacheVersion> committedVers,
        Collection<GridCacheVersion> rolledbackVers)
    {
        assert mapping.hasNearCacheEntries() : mapping;

        // Process writes, then reads.
        for (IgniteTxEntry txEntry : mapping.entries()) {
            if (CU.WRITE_FILTER_NEAR.apply(txEntry))
                readyNearLock(txEntry, mapping.dhtVersion(), pendingVers, committedVers, rolledbackVers);
        }

        for (IgniteTxEntry txEntry : mapping.entries()) {
            if (CU.READ_FILTER_NEAR.apply(txEntry))
                readyNearLock(txEntry, mapping.dhtVersion(), pendingVers, committedVers, rolledbackVers);
        }
    }

    /**
     * @param txEntry TX entry.
     * @param dhtVer DHT version.
     * @param pendingVers Pending versions.
     * @param committedVers Committed versions.
     * @param rolledbackVers Rolled back versions.
     */
    private void readyNearLock(IgniteTxEntry txEntry,
        GridCacheVersion dhtVer,
        Collection<GridCacheVersion> pendingVers,
        Collection<GridCacheVersion> committedVers,
        Collection<GridCacheVersion> rolledbackVers)
    {
        while (true) {
            GridCacheContext cacheCtx = txEntry.cached().context();

            assert cacheCtx.isNear();

            GridDistributedCacheEntry entry = (GridDistributedCacheEntry)txEntry.cached();

            try {
                // Handle explicit locks.
                GridCacheVersion explicit = txEntry.explicitVersion();

                if (explicit == null) {
                    entry.readyNearLock(xidVer,
                        dhtVer,
                        committedVers,
                        rolledbackVers,
                        pendingVers);
                }

                break;
            }
            catch (GridCacheEntryRemovedException ignored) {
                assert entry.obsoleteVersion() != null;

                if (log.isDebugEnabled())
                    log.debug("Replacing obsolete entry in remote transaction [entry=" + entry +
                        ", tx=" + this + ']');

                // Replace the entry.
                txEntry.cached(txEntry.context().cache().entryEx(txEntry.key(), topologyVersion()));
            }
        }
    }

    /** {@inheritDoc} */
    @SuppressWarnings({"CatchGenericClass", "ThrowableInstanceNeverThrown"})
    @Override public boolean localFinish(boolean commit, boolean clearThreadMap) throws IgniteCheckedException {
        if (log.isDebugEnabled())
            log.debug("Finishing near local tx [tx=" + this + ", commit=" + commit + "]");

        if (commit) {
            if (!state(COMMITTING)) {
                TransactionState state = state();

                if (state != COMMITTING && state != COMMITTED)
                    throw isRollbackOnly() ? timedOut() ? timeoutException() : rollbackException() :
                        new IgniteCheckedException("Invalid transaction state for commit [state=" + state() +
                            ", tx=" + this + ']');
                else {
                    if (log.isDebugEnabled())
                        log.debug("Invalid transaction state for commit (another thread is committing): " + this);

                    return false;
                }
            }
        }
        else {
            if (!state(ROLLING_BACK)) {
                if (log.isDebugEnabled())
                    log.debug("Invalid transaction state for rollback [state=" + state() + ", tx=" + this + ']');

                return false;
            }
        }

        IgniteCheckedException err = null;

        // Commit to DB first. This way if there is a failure, transaction
        // won't be committed.
        try {
            if (commit && !isRollbackOnly())
                userCommit();
            else
                userRollback(clearThreadMap);
        }
        catch (IgniteCheckedException e) {
            err = e;

            commit = false;

            // If heuristic error.
            if (!isRollbackOnly()) {
                invalidate = true;

                systemInvalidate(true);

                U.warn(log, "Set transaction invalidation flag to true due to error [tx=" + this + ", err=" + err + ']');
            }
        }

        if (err != null) {
            state(UNKNOWN);

            throw err;
        }
        else {
            // Committed state will be set in finish future onDone callback.
            if (commit) {
                if (!onePhaseCommit()) {
                    if (!state(COMMITTED)) {
                        state(UNKNOWN);

                        throw new IgniteCheckedException("Invalid transaction state for commit: " + this);
                    }
                }
            }
            else {
                if (!state(ROLLED_BACK)) {
                    state(UNKNOWN);

                    throw new IgniteCheckedException("Invalid transaction state for rollback: " + this);
                }
            }
        }

        return true;
    }

    /**
     * @return Tx prepare future.
     */
    public IgniteInternalFuture<?> prepareNearTxLocal() {
        GridNearTxPrepareFutureAdapter fut = (GridNearTxPrepareFutureAdapter)prepFut;

        if (fut == null) {
            long timeout = remainingTime();

            // Future must be created before any exception can be thrown.
            if (optimistic()) {
                fut = serializable() ?
                    new GridNearOptimisticSerializableTxPrepareFuture(cctx, this) :
                    new GridNearOptimisticTxPrepareFuture(cctx, this);
            }
            else
                fut = new GridNearPessimisticTxPrepareFuture(cctx, this);

            if (!PREP_FUT_UPD.compareAndSet(this, null, fut))
                return prepFut;

            if (trackTimeout) {
                prepFut.listen(new IgniteInClosure<IgniteInternalFuture<?>>() {
                    @Override public void apply(IgniteInternalFuture<?> f) {
                        GridNearTxLocal.this.removeTimeoutHandler();
                    }
                });
            }

            if (timeout == -1) {
                fut.onDone(this, timeoutException());

                return fut;
            }
        }
        else
            // Prepare was called explicitly.
            return fut;

        mapExplicitLocks();

        fut.prepare();

        return fut;
    }

    /** {@inheritDoc} */
    @Override public IgniteInternalFuture<?> salvageTx() {
        assert false : "Should not be called for GridNearTxLocal";

        return null;
    }

    /**
     * @param awaitLastFuture If true - method will wait until transaction finish every action started before.
     * @throws IgniteCheckedException If failed.
     */
    public final void prepare(boolean awaitLastFuture) throws IgniteCheckedException {
        if (awaitLastFuture)
            txState().awaitLastFuture(cctx);

        prepareNearTxLocal().get();
    }

    /**
     * @throws IgniteCheckedException If failed.
     */
    public void commit() throws IgniteCheckedException {
        commitNearTxLocalAsync().get();
    }

    /**
     * @return Finish future.
     */
    public IgniteInternalFuture<IgniteInternalTx> commitNearTxLocalAsync() {
        if (log.isDebugEnabled())
            log.debug("Committing near local tx: " + this);

        final NearTxFinishFuture fut, fut0 = finishFut; boolean fastFinish;

        if (fut0 != null || !FINISH_FUT_UPD.compareAndSet(this, null, fut = finishFuture(fastFinish = fastFinish(), true)))
            return chainFinishFuture(finishFut, true, true, false);

        if (!fastFinish) {
            final IgniteInternalFuture<?> prepareFut = prepareNearTxLocal();

            prepareFut.listen(new CI1<IgniteInternalFuture<?>>() {
                @Override public void apply(IgniteInternalFuture<?> f) {
                    try {
                        // Make sure that here are no exceptions.
                        prepareFut.get();

                        fut.finish(true, true, false);
                    }
                    catch (Error | RuntimeException e) {
                        COMMIT_ERR_UPD.compareAndSet(GridNearTxLocal.this, null, e);

                        fut.finish(false, true, false);

                        throw e;
                    }
                    catch (IgniteCheckedException e) {
                        COMMIT_ERR_UPD.compareAndSet(GridNearTxLocal.this, null, e);

                        if (!(e instanceof NodeStoppingException))
                            fut.finish(false, true, true);
                        else
                            fut.onNodeStop(e);
                    }
                }
            });
        }
        else
            fut.finish(true, false, false);

        return fut;
    }

    /** {@inheritDoc} */
    @Override public IgniteInternalFuture<IgniteInternalTx> commitAsync() {
        return commitNearTxLocalAsync();
    }

    /**
     * @throws IgniteCheckedException If failed.
     */
    public void rollback() throws IgniteCheckedException {
        rollbackNearTxLocalAsync().get();
    }

    /**
     * @return Rollback future.
     */
    public IgniteInternalFuture<IgniteInternalTx> rollbackNearTxLocalAsync() {
        return rollbackNearTxLocalAsync(true, false);
    }

    /**
     * @param clearThreadMap {@code True} if needed to clear thread map.
     * @param onTimeout {@code True} if called from timeout handler.
     * Note: For async rollbacks (from timeouts or another thread) should not clear thread map
     * since thread started tx still should be able to see this tx to prevent subsequent operations.
     *
     * @return Rollback future.
     */
    @SuppressWarnings("ThrowableResultOfMethodCallIgnored")
    public IgniteInternalFuture<IgniteInternalTx> rollbackNearTxLocalAsync(final boolean clearThreadMap,
        final boolean onTimeout) {
        if (log.isDebugEnabled())
            log.debug("Rolling back near tx: " + this);

        if (!onTimeout && trackTimeout)
            removeTimeoutHandler();

        IgniteInternalFuture<?> prepFut = this.prepFut;

        if (onTimeout && prepFut instanceof GridNearTxPrepareFutureAdapter && !prepFut.isDone())
            ((GridNearTxPrepareFutureAdapter) prepFut).onNearTxLocalTimeout();

        final NearTxFinishFuture fut, fut0 = finishFut; boolean fastFinish;

        if (fut0 != null)
            return chainFinishFuture(finishFut, false, clearThreadMap, onTimeout);

        if (!FINISH_FUT_UPD.compareAndSet(this, null, fut = finishFuture(fastFinish = clearThreadMap && fastFinish(), false)))
            return chainFinishFuture(finishFut, false, clearThreadMap, onTimeout);

        rollbackFuture(fut);

        if (!fastFinish) {
            if (prepFut == null || prepFut.isDone()) {
                try {
                    // Check for errors in prepare future.
                    if (prepFut != null)
                        prepFut.get();
                }
                catch (IgniteCheckedException e) {
                    if (log.isDebugEnabled())
                        log.debug("Got optimistic tx failure [tx=" + this + ", err=" + e + ']');
                }

                fut.finish(false, clearThreadMap, onTimeout);
            }
            else {
                prepFut.listen(new CI1<IgniteInternalFuture<?>>() {
                    @Override public void apply(IgniteInternalFuture<?> f) {
                        try {
                            // Check for errors in prepare future.
                            f.get();
                        }
                        catch (IgniteCheckedException e) {
                            if (log.isDebugEnabled())
                                log.debug("Got optimistic tx failure [tx=" + this + ", err=" + e + ']');
                        }

                        fut.finish(false, clearThreadMap, onTimeout);
                    }
                });
            }
        }
        else
            fut.finish(false, true, onTimeout);

        return fut;
    }

    /**
     * @return Transaction commit future.
     * @param fast {@code True} in case of fast finish.
     * @param commit {@code True} if commit.
     */
    private NearTxFinishFuture finishFuture(boolean fast, boolean commit) {
        NearTxFinishFuture fut = fast ? new GridNearTxFastFinishFuture(this, commit) :
            new GridNearTxFinishFuture<>(cctx, this, commit);

        if (mvccQueryTracker() != null || mvccSnapshot != null || txState.mvccEnabled(cctx)) {
            if (commit)
                fut = new GridNearTxFinishAndAckFuture(fut);
            else
                fut.listen(new AckCoordinatorOnRollback(this));
        }

        return fut;
    }

    /** {@inheritDoc} */
    @Override public IgniteInternalFuture<IgniteInternalTx> rollbackAsync() {
        return rollbackNearTxLocalAsync();
    }

    /**
     * @param fut Already started finish future.
     * @param commit Commit flag.
     * @param clearThreadMap Clear thread map.
     * @return Finish future.
     */
    private IgniteInternalFuture<IgniteInternalTx> chainFinishFuture(final NearTxFinishFuture fut, final boolean commit,
        final boolean clearThreadMap, final boolean onTimeout) {
        assert fut != null;

        if (fut.commit() != commit) {
            final GridNearTxLocal tx = this;

            if (!commit) {
                final GridNearTxFinishFuture rollbackFut = new GridNearTxFinishFuture<>(cctx, this, false);

                fut.listen(new IgniteInClosure<IgniteInternalFuture<IgniteInternalTx>>() {
                    @Override public void apply(IgniteInternalFuture<IgniteInternalTx> fut0) {
                        if (FINISH_FUT_UPD.compareAndSet(tx, fut, rollbackFut)) {
                            if (tx.state() == COMMITTED) {
                                if (log.isDebugEnabled())
                                    log.debug("Failed to rollback, transaction is already committed: " + tx);

                                rollbackFut.forceFinish();

                                assert rollbackFut.isDone() : rollbackFut;
                            }
                            else
                                rollbackFut.finish(false, clearThreadMap, onTimeout);
                        }
                        else {
                            finishFut.listen(new IgniteInClosure<IgniteInternalFuture<IgniteInternalTx>>() {
                                @Override public void apply(IgniteInternalFuture<IgniteInternalTx> fut) {
                                    try {
                                        fut.get();

                                        rollbackFut.markInitialized();
                                    }
                                    catch (IgniteCheckedException e) {
                                        rollbackFut.onDone(e);
                                    }
                                }
                            });
                        }
                    }
                });

                return rollbackFut;
            }
            else {
                final GridFutureAdapter<IgniteInternalTx> fut0 = new GridFutureAdapter<>();

                fut.listen(new IgniteInClosure<IgniteInternalFuture<IgniteInternalTx>>() {
                    @Override public void apply(IgniteInternalFuture<IgniteInternalTx> fut) {
                        if (timedOut())
                            fut0.onDone(new IgniteTxTimeoutCheckedException("Failed to commit transaction, " +
                                "transaction is concurrently rolled back on timeout: " + tx));
                        else
                            fut0.onDone(new IgniteTxRollbackCheckedException("Failed to commit transaction, " +
                                "transaction is concurrently rolled back: " + tx));
                    }
                });

                return fut0;
            }
        }

        return fut;
    }

    /**
     * @return {@code True} if 'fast finish' path can be used for transaction completion.
     */
    private boolean fastFinish() {
        return writeMap().isEmpty()
            && ((optimistic() && !serializable()) || readMap().isEmpty())
            && (mappings.single() || F.view(mappings.mappings(), CU.FILTER_QUERY_MAPPING).isEmpty());
    }

    /**
     * Prepares next batch of entries in dht transaction.
     *
     * @param req Prepare request.
     * @return Future that will be completed when locks are acquired.
     */
    @SuppressWarnings("TypeMayBeWeakened")
    public IgniteInternalFuture<GridNearTxPrepareResponse> prepareAsyncLocal(GridNearTxPrepareRequest req) {
        long timeout = remainingTime();

        if (state() != PREPARING) {
            if (timeout == -1)
                return new GridFinishedFuture<>(timeoutException());

            setRollbackOnly();

            return new GridFinishedFuture<>(rollbackException());
        }

        if (timeout == -1)
            return new GridFinishedFuture<>(timeoutException());

        init();

        GridDhtTxPrepareFuture fut = new GridDhtTxPrepareFuture(
            cctx,
            this,
            timeout,
            0,
            Collections.<IgniteTxKey, GridCacheVersion>emptyMap(),
            req.last(),
            needReturnValue() && implicit());

        try {
            userPrepare((serializable() && optimistic()) ? F.concat(false, req.writes(), req.reads()) : req.writes());

            // Make sure to add future before calling prepare on it.
            cctx.mvcc().addFuture(fut);

            if (isSystemInvalidate())
                fut.complete();
            else
                fut.prepare(req);
        }
        catch (IgniteTxTimeoutCheckedException | IgniteTxOptimisticCheckedException e) {
            fut.onError(e);
        }
        catch (IgniteCheckedException e) {
            setRollbackOnly();

            fut.onError(new IgniteTxRollbackCheckedException("Failed to prepare transaction: " + this, e));
        }

        return chainOnePhasePrepare(fut);
    }

    /**
     * Commits local part of colocated transaction.
     *
     * @return Commit future.
     */
    public IgniteInternalFuture<IgniteInternalTx> commitAsyncLocal() {
        if (log.isDebugEnabled())
            log.debug("Committing colocated tx locally: " + this);

        IgniteInternalFuture<?> prep = prepFut;

        // Do not create finish future if there are no remote nodes.
        if (F.isEmpty(dhtMap) && F.isEmpty(nearMap)) {
            if (prep != null)
                return (IgniteInternalFuture<IgniteInternalTx>)prep;

            return new GridFinishedFuture<IgniteInternalTx>(this);
        }

        final GridDhtTxFinishFuture fut = new GridDhtTxFinishFuture<>(cctx, this, true);

        cctx.mvcc().addFuture(fut, fut.futureId());

        if (prep == null || prep.isDone()) {
            assert prep != null || optimistic();

            IgniteCheckedException err = null;

            try {
                if (prep != null)
                    prep.get(); // Check for errors of a parent future.
            }
            catch (IgniteCheckedException e) {
                err = e;

                U.error(log, "Failed to prepare transaction: " + this, e);
            }
            catch (Throwable t) {
                fut.onDone(t);

                throw t;
            }

            if (err != null)
                fut.rollbackOnError(err);
            else
                fut.finish(true);
        }
        else
            prep.listen(new CI1<IgniteInternalFuture<?>>() {
                @Override public void apply(IgniteInternalFuture<?> f) {
                    IgniteCheckedException err = null;

                    try {
                        f.get(); // Check for errors of a parent future.
                    }
                    catch (IgniteCheckedException e) {
                        err = e;

                        U.error(log, "Failed to prepare transaction: " + this, e);
                    }
                    catch (Throwable t) {
                        fut.onDone(t);

                        throw t;
                    }

                    if (err != null)
                        fut.rollbackOnError(err);
                    else
                        fut.finish(true);
                }
            });

        return fut;
    }

    /**
     * Rolls back local part of colocated transaction.
     *
     * @return Commit future.
     */
    public IgniteInternalFuture<IgniteInternalTx> rollbackAsyncLocal() {
        if (log.isDebugEnabled())
            log.debug("Rolling back colocated tx locally: " + this);

        final GridDhtTxFinishFuture fut = new GridDhtTxFinishFuture<>(cctx, this, false);

        cctx.mvcc().addFuture(fut, fut.futureId());

        IgniteInternalFuture<?> prep = prepFut;

        if (prep == null || prep.isDone()) {
            try {
                if (prep != null)
                    prep.get();
            }
            catch (IgniteCheckedException e) {
                if (log.isDebugEnabled())
                    log.debug("Failed to prepare transaction during rollback (will ignore) [tx=" + this + ", msg=" +
                        e.getMessage() + ']');
            }

            fut.finish(false);
        }
        else
            prep.listen(new CI1<IgniteInternalFuture<?>>() {
                @Override public void apply(IgniteInternalFuture<?> f) {
                    try {
                        f.get(); // Check for errors of a parent future.
                    }
                    catch (IgniteCheckedException e) {
                        log.debug("Failed to prepare transaction during rollback (will ignore) [tx=" + this + ", msg=" +
                            e.getMessage() + ']');
                    }

                    fut.finish(false);
                }
            });

        return fut;
    }

    /**
     * @param cacheCtx Cache context.
     * @param keys Keys.
     * @param retval Return value flag.
     * @param read Read flag.
     * @param createTtl Create ttl.
     * @param accessTtl Access ttl.
     * @param <K> Key type.
     * @param skipStore Skip store flag.
     * @param keepBinary Keep binary flag.
     * @return Future with respond.
     */
    public <K> IgniteInternalFuture<GridCacheReturn> lockAllAsync(GridCacheContext cacheCtx,
        final Collection<? extends K> keys,
        boolean retval,
        boolean read,
        long createTtl,
        long accessTtl,
        boolean skipStore,
        boolean keepBinary) {
        assert pessimistic();

        try {
            checkValid();
        }
        catch (IgniteCheckedException e) {
            return new GridFinishedFuture<>(e);
        }

        final GridCacheReturn ret = new GridCacheReturn(localResult(), false);

        if (F.isEmpty(keys))
            return new GridFinishedFuture<>(ret);

        init();

        if (log.isDebugEnabled())
            log.debug("Before acquiring transaction lock on keys: " + keys);

        long timeout = remainingTime();

        if (timeout == -1)
            return new GridFinishedFuture<>(timeoutException());

        IgniteInternalFuture<Boolean> fut = cacheCtx.colocated().lockAllAsyncInternal(keys,
            timeout,
            this,
            isInvalidate(),
            read,
            retval,
            isolation,
            createTtl,
            accessTtl,
            CU.empty0(),
            skipStore,
            keepBinary);

        return new GridEmbeddedFuture<>(
            fut,
            new PLC1<GridCacheReturn>(ret, false) {
                @Override protected GridCacheReturn postLock(GridCacheReturn ret) {
                    if (log.isDebugEnabled())
                        log.debug("Acquired transaction lock on keys: " + keys);

                    return ret;
                }
            }
        );
    }

    /** {@inheritDoc} */
    @Override protected GridCacheEntryEx entryEx(GridCacheContext cacheCtx, IgniteTxKey key) {
        if (cacheCtx.isColocated()) {
            IgniteTxEntry txEntry = entry(key);

            if (txEntry == null)
                return cacheCtx.colocated().entryExx(key.key(), topologyVersion(), true);

            GridCacheEntryEx cached = txEntry.cached();

            assert cached != null;

            if (cached.detached())
                return cached;

            if (cached.obsoleteVersion() != null) {
                cached = cacheCtx.colocated().entryExx(key.key(), topologyVersion(), true);

                txEntry.cached(cached);
            }

            return cached;
        }
        else
            return cacheCtx.cache().entryEx(key.key());
    }

    /** {@inheritDoc} */
    @Override protected GridCacheEntryEx entryEx(
        GridCacheContext cacheCtx,
        IgniteTxKey key,
        AffinityTopologyVersion topVer
    ) {
        if (cacheCtx.isColocated()) {
            IgniteTxEntry txEntry = entry(key);

            if (txEntry == null)
                return cacheCtx.colocated().entryExx(key.key(), topVer, true);

            GridCacheEntryEx cached = txEntry.cached();

            assert cached != null;

            if (cached.detached())
                return cached;

            if (cached.obsoleteVersion() != null) {
                cached = cacheCtx.colocated().entryExx(key.key(), topVer, true);

                txEntry.cached(cached);
            }

            return cached;
        }
        else
            return cacheCtx.cache().entryEx(key.key(), topVer);
    }

    /** {@inheritDoc} */
    @Override protected IgniteCacheExpiryPolicy accessPolicy(
        GridCacheContext ctx,
        IgniteTxKey key,
        @Nullable ExpiryPolicy expiryPlc
    ) {
        assert optimistic();

        IgniteCacheExpiryPolicy plc = ctx.cache().expiryPolicy(expiryPlc);

        if (plc != null) {
            if (accessMap == null)
                accessMap = new HashMap<>();

            accessMap.put(key, plc);
        }

        return plc;
    }

    /** {@inheritDoc} */
    @Override protected IgniteCacheExpiryPolicy accessPolicy(GridCacheContext cacheCtx, Collection<KeyCacheObject> keys) {
        assert optimistic();

        if (accessMap != null) {
            for (Map.Entry<IgniteTxKey, IgniteCacheExpiryPolicy> e : accessMap.entrySet()) {
                if (e.getKey().cacheId() == cacheCtx.cacheId() && keys.contains(e.getKey().key()))
                    return e.getValue();
            }
        }

        return null;
    }

    /** {@inheritDoc} */
    @Override public void close() throws IgniteCheckedException {
        close(true);
    }

    /**
     * @param clearThreadMap Clear thread map.
     */
    public void close(boolean clearThreadMap) throws IgniteCheckedException {
        TransactionState state = state();

        try {
            if (state == COMMITTED || state == ROLLED_BACK)
                return;

            boolean rmv = false;

            if (trackTimeout)
                rmv = removeTimeoutHandler();

            if (state != COMMITTING && state != ROLLING_BACK && (!trackTimeout || rmv))
                rollbackNearTxLocalAsync(clearThreadMap, false).get();

            synchronized (this) {
                try {
                    while (!done())
                        wait();
                }
                catch (InterruptedException e) {
                    Thread.currentThread().interrupt();

                    if (!done())
                        throw new IgniteCheckedException("Got interrupted while waiting for transaction to complete: " +
                            this, e);
                }
            }
        }
        finally {
            if (clearThreadMap)
                cctx.tm().clearThreadMap(this);

            if (accessMap != null) {
                assert optimistic();

                for (Map.Entry<IgniteTxKey, IgniteCacheExpiryPolicy> e : accessMap.entrySet()) {
                    if (e.getValue().entries() != null) {
                        GridCacheContext cctx0 = cctx.cacheContext(e.getKey().cacheId());

                        if (cctx0.isNear())
                            cctx0.near().dht().sendTtlUpdateRequest(e.getValue());
                        else
                            cctx0.dht().sendTtlUpdateRequest(e.getValue());
                    }
                }

                accessMap = null;
            }
        }
    }

    /** {@inheritDoc} */
    @SuppressWarnings("unchecked")
    @Nullable @Override public IgniteInternalFuture<?> currentPrepareFuture() {
        return prepFut;
    }

    /**
     * @param topVer New topology version.
     */
    public void onRemap(AffinityTopologyVersion topVer) {
        assert cctx.kernalContext().clientNode();

        mapped = false;
        nearLocallyMapped = false;
        colocatedLocallyMapped = false;
        txNodes = null;
        onePhaseCommit = false;
        nearMap.clear();
        dhtMap.clear();
        mappings.clear();

        synchronized (this) {
            this.topVer = topVer;
        }
    }

    /**
     * @param hasRemoteLocks {@code True} if tx has remote locks acquired.
     */
    public void hasRemoteLocks(boolean hasRemoteLocks) {
        this.hasRemoteLocks = hasRemoteLocks;
    }

    /**
     * @return {@code True} if tx has remote locks acquired.
     */
    public boolean hasRemoteLocks() {
        return hasRemoteLocks;
    }

    /**
     * @return {@code true} if this transaction does not have type flag set or it matches invoking operation,
     * {@code false} otherwise.
     */
    public boolean isOperationAllowed(boolean sqlOp) {
        if (sql == null) {
            sql = sqlOp;

            return true;
        }

        return sql == sqlOp;
    }

    /**
     * @return Public API proxy.
     */
    public TransactionProxy proxy() {
        if (proxy == null)
            proxy = new TransactionProxyImpl(this, cctx, false);

        return proxy;
    }

    /**
     * @return Public API proxy.
     */
    public TransactionProxy rollbackOnlyProxy() {
        if (rollbackOnlyProxy == null)
            rollbackOnlyProxy = new TransactionProxyRollbackOnlyImpl<>(this, cctx, false);

        return rollbackOnlyProxy;
    }

    /**
     * @param cacheCtx Cache context.
     * @param topVer Topology version.
     * @param map Return map.
     * @param missedMap Missed keys.
     * @param deserializeBinary Deserialize binary flag.
     * @param skipVals Skip values flag.
     * @param keepCacheObjects Keep cache objects flag.
     * @param skipStore Skip store flag.
     * @param expiryPlc Expiry policy.
     * @return Loaded key-value pairs.
     */
    private <K, V> IgniteInternalFuture<Map<K, V>> checkMissed(
        final GridCacheContext cacheCtx,
        final AffinityTopologyVersion topVer,
        final Map<K, V> map,
        final Map<KeyCacheObject, GridCacheVersion> missedMap,
        final boolean deserializeBinary,
        final boolean skipVals,
        final boolean keepCacheObjects,
        final boolean skipStore,
        final boolean recovery,
        final boolean needVer,
        final ExpiryPolicy expiryPlc
    ) {
        if (log.isDebugEnabled())
            log.debug("Loading missed values for missed map: " + missedMap);

        final boolean needReadVer = (serializable() && optimistic()) || needVer;

        return new GridEmbeddedFuture<>(
            new C2<Void, Exception, Map<K, V>>() {
                @Override public Map<K, V> apply(Void v, Exception e) {
                    if (e != null) {
                        setRollbackOnly();

                        throw new GridClosureException(e);
                    }

                    if (isRollbackOnly()) {
                        if (timedOut())
                            throw new GridClosureException(new IgniteTxTimeoutCheckedException(
                                "Transaction has been timed out: " + GridNearTxLocal.this));
                        else
                            throw new GridClosureException(new IgniteTxRollbackCheckedException(
                                "Transaction has been rolled back: " + GridNearTxLocal.this));
                    }

                    return map;
                }
            },
            loadMissing(
                cacheCtx,
                topVer,
                !skipStore,
                false,
                missedMap.keySet(),
                skipVals,
                needReadVer,
                !deserializeBinary,
                recovery,
                expiryPlc,
                new GridInClosure3<KeyCacheObject, Object, GridCacheVersion>() {
                    @Override public void apply(KeyCacheObject key, Object val, GridCacheVersion loadVer) {
                        CacheObject cacheVal = cacheCtx.toCacheObject(val);

                        CacheObject visibleVal = cacheVal;

                        IgniteTxKey txKey = cacheCtx.txKey(key);

                        IgniteTxEntry txEntry = entry(txKey);

                        if (txEntry != null) {
                            if (!readCommitted())
                                txEntry.readValue(cacheVal);

                            if (!F.isEmpty(txEntry.entryProcessors()))
                                visibleVal = txEntry.applyEntryProcessors(visibleVal);
                        }

                        assert txEntry != null || readCommitted() || skipVals;

                        GridCacheEntryEx e = txEntry == null ? entryEx(cacheCtx, txKey, topVer) : txEntry.cached();

                        if (readCommitted() || skipVals) {
                            e.touch(topologyVersion());

                            if (visibleVal != null) {
                                cacheCtx.addResult(map,
                                    key,
                                    visibleVal,
                                    skipVals,
                                    keepCacheObjects,
                                    deserializeBinary,
                                    false,
                                    needVer ? loadVer : null,
                                    0,
                                    0);
                            }
                        }
                        else {
                            assert txEntry != null;

                            txEntry.setAndMarkValid(cacheVal);

                            if (needReadVer) {
                                assert loadVer != null;

                                txEntry.entryReadVersion(loadVer);
                            }

                            if (visibleVal != null) {
                                cacheCtx.addResult(map,
                                    key,
                                    visibleVal,
                                    skipVals,
                                    keepCacheObjects,
                                    deserializeBinary,
                                    false,
                                    needVer ? loadVer : null,
                                    0,
                                    0);
                            }
                        }
                    }
                })
        );
    }

    /**
     * @param entry Entry.
     * @return {@code True} if local node is current primary for given entry.
     */
    private boolean primaryLocal(GridCacheEntryEx entry) {
        return entry.context().affinity().primaryByPartition(cctx.localNode(), entry.partition(), AffinityTopologyVersion.NONE);
    }

    /**
     * Checks filter for non-pessimistic transactions.
     *
     * @param cctx Cache context.
     * @param key Key.
     * @param val Value.
     * @param filter Filter to check.
     * @return {@code True} if passed or pessimistic.
     */
    private boolean filter(
        GridCacheContext cctx,
        KeyCacheObject key,
        CacheObject val,
        CacheEntryPredicate[] filter) {
        return pessimistic() || (optimistic() && implicit()) || isAll(cctx, key, val, filter);
    }

    /**
     * @param cctx Cache context.
     * @param key Key.
     * @param filter Filter.
     * @return {@code True} if filter passed.
     */
    private boolean isAll(GridCacheContext cctx,
        KeyCacheObject key,
        final CacheObject val0,
        CacheEntryPredicate[] filter) {
        GridCacheEntryEx e = new GridDhtDetachedCacheEntry(cctx, key) {
            @Nullable @Override public CacheObject peekVisibleValue() {
                return val0;
            }
        };

        for (CacheEntryPredicate p0 : filter) {
            if (p0 != null && !p0.apply(e))
                return false;
        }

        return true;
    }

    /**
     * @param cacheCtx Cache context.
     * @param retval Return value flag.
     * @param sql SQL operation flag.
     * @throws IgniteCheckedException If failed.
     */
    private void beforePut(GridCacheContext cacheCtx, boolean retval, boolean sql) throws IgniteCheckedException {
        assert !sql || cacheCtx.mvccEnabled();

        checkUpdatesAllowed(cacheCtx);

        cacheCtx.checkSecurity(SecurityPermission.CACHE_PUT);

        if (cacheCtx.mvccEnabled() && !isOperationAllowed(sql))
            throw new IgniteCheckedException(TX_TYPE_MISMATCH_ERR_MSG);

        if (retval)
            needReturnValue(true);

        checkValid();

        init();
    }

    /**
     * @param cacheCtx Cache context.
     * @throws IgniteCheckedException If updates are not allowed.
     */
    private void checkUpdatesAllowed(GridCacheContext cacheCtx) throws IgniteCheckedException {
        if (!cacheCtx.updatesAllowed()) {
            throw new IgniteTxRollbackCheckedException(new CacheException(
                "Updates are not allowed for transactional cache: " + cacheCtx.name() + ". Configure " +
                    "persistence store on client or use remote closure execution to start transactions " +
                    "from server nodes."));
        }
    }

    /**
     * @param fut Future.
     * @return Future ignoring interrupts on {@code get()}.
     */
    private <T> IgniteInternalFuture<T> nonInterruptable(IgniteInternalFuture<T> fut) {
        // Safety.
        if (fut instanceof GridFutureAdapter)
            ((GridFutureAdapter)fut).ignoreInterrupts();

        return fut;
    }

    /**
     * @param threadId new owner of transaction.
     */
    public void threadId(long threadId) {
        this.threadId = threadId;
    }

    /**
     * Removes timeout handler.
     *
     * @return {@code True} if handler was removed.
     */
    private boolean removeTimeoutHandler() {
        assert trackTimeout;

        return cctx.time().removeTimeoutObject(this);
    }

    /** {@inheritDoc} */
    @Override public IgniteUuid timeoutId() {
        return xid();
    }

    /** {@inheritDoc} */
    @Override public long endTime() {
        return startTime() + timeout();
    }

    /**
     * @return Tx label.
     */
    public String label() {
        return lb;
    }

    /** {@inheritDoc} */
    @Override public void onTimeout() {
        if (state() == SUSPENDED) {
            try {
                resume(false, threadId());
            }
            catch (IgniteCheckedException e) {
                log.warning("Error resuming suspended transaction on timeout: " + this, e);
            }
        }

        boolean proceed;

        synchronized (this) {
            proceed = state() != PREPARED && state(MARKED_ROLLBACK, true);
        }

        if (proceed || (state() == MARKED_ROLLBACK)) {
            cctx.kernalContext().closure().runLocalSafe(new Runnable() {
                @Override public void run() {
                    // Note: if rollback asynchronously on timeout should not clear thread map
                    // since thread started tx still should be able to see this tx.
                    rollbackNearTxLocalAsync(false, true);

                    U.warn(log, "The transaction was forcibly rolled back because a timeout is reached: " +
                        CU.txString(GridNearTxLocal.this));
                }
            });
        }
        else {
            if (log.isDebugEnabled())
                log.debug("Skip rollback tx on timeout: " + this);
        }
    }

    /**
     * Post-lock closure.
     *
     * @param <T> Return type.
     */
    protected abstract class FinishClosure<T> implements IgniteBiClosure<T, Exception, T> {
        /** */
        private static final long serialVersionUID = 0L;

        /** {@inheritDoc} */
        @Override public final T apply(T t, @Nullable Exception e) {
            boolean rollback = true;

            try {
                if (e != null)
                    throw new GridClosureException(e);

                t = finish(t);

                // Commit implicit transactions.
                if (implicit())
                    commit();

                rollback = false;

                return t;
            }
            catch (IgniteCheckedException ex) {
                throw new GridClosureException(ex);
            }
            finally {
                if (rollback)
                    setRollbackOnly();
            }
        }

        /**
         * @param t Argument.
         * @return Result.
         * @throws IgniteCheckedException If failed.
         */
        abstract T finish(T t) throws IgniteCheckedException;
    }

    /** {@inheritDoc} */
    @Override public String toString() {
        return S.toString(GridNearTxLocal.class, this,
            "thread", IgniteUtils.threadName(threadId),
            "mappings", mappings,
            "super", super.toString());
    }
}<|MERGE_RESOLUTION|>--- conflicted
+++ resolved
@@ -2792,11 +2792,8 @@
                     needVer,
                     /*keepCacheObject*/true,
                     recovery,
-<<<<<<< HEAD
-                    label()
-=======
+                    label(),
                     mvccReadSnapshot(cacheCtx)
->>>>>>> 2cccfae4
                 ).chain(new C1<IgniteInternalFuture<Object>, Void>() {
                     @Override public Void apply(IgniteInternalFuture<Object> f) {
                         try {
@@ -2828,11 +2825,8 @@
                     skipVals,
                     needVer,
                     /*keepCacheObject*/true,
-<<<<<<< HEAD
-                    label()
-=======
+                    label(),
                     mvccReadSnapshot(cacheCtx)
->>>>>>> 2cccfae4
                 ).chain(new C1<IgniteInternalFuture<Map<Object, Object>>, Void>() {
                     @Override public Void apply(IgniteInternalFuture<Map<Object, Object>> f) {
                         try {
