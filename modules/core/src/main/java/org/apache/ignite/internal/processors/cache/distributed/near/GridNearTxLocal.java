/*
 * Licensed to the Apache Software Foundation (ASF) under one or more
 * contributor license agreements.  See the NOTICE file distributed with
 * this work for additional information regarding copyright ownership.
 * The ASF licenses this file to You under the Apache License, Version 2.0
 * (the "License"); you may not use this file except in compliance with
 * the License.  You may obtain a copy of the License at
 *
 *      http://www.apache.org/licenses/LICENSE-2.0
 *
 * Unless required by applicable law or agreed to in writing, software
 * distributed under the License is distributed on an "AS IS" BASIS,
 * WITHOUT WARRANTIES OR CONDITIONS OF ANY KIND, either express or implied.
 * See the License for the specific language governing permissions and
 * limitations under the License.
 */

package org.apache.ignite.internal.processors.cache.distributed.near;

import java.io.Externalizable;
import java.util.ArrayList;
import java.util.Collection;
import java.util.Collections;
import java.util.HashMap;
import java.util.HashSet;
import java.util.Iterator;
import java.util.LinkedHashMap;
import java.util.Map;
import java.util.Set;
import java.util.UUID;
import java.util.concurrent.atomic.AtomicReferenceFieldUpdater;
import javax.cache.Cache;
import javax.cache.CacheException;
import javax.cache.expiry.ExpiryPolicy;
import javax.cache.processor.EntryProcessor;
import org.apache.ignite.IgniteCheckedException;
import org.apache.ignite.cluster.ClusterNode;
import org.apache.ignite.internal.IgniteInternalFuture;
import org.apache.ignite.internal.NodeStoppingException;
import org.apache.ignite.internal.cluster.ClusterTopologyCheckedException;
import org.apache.ignite.internal.processors.affinity.AffinityTopologyVersion;
import org.apache.ignite.internal.processors.cache.CacheEntryPredicate;
import org.apache.ignite.internal.processors.cache.CacheObject;
import org.apache.ignite.internal.processors.cache.CacheOperationContext;
import org.apache.ignite.internal.processors.cache.EntryGetResult;
import org.apache.ignite.internal.processors.cache.GridCacheContext;
import org.apache.ignite.internal.processors.cache.GridCacheEntryEx;
import org.apache.ignite.internal.processors.cache.GridCacheEntryRemovedException;
import org.apache.ignite.internal.processors.cache.GridCacheMvccCandidate;
import org.apache.ignite.internal.processors.cache.GridCacheOperation;
import org.apache.ignite.internal.processors.cache.GridCacheReturn;
import org.apache.ignite.internal.processors.cache.GridCacheSharedContext;
import org.apache.ignite.internal.processors.cache.GridCacheVersionedFuture;
import org.apache.ignite.internal.processors.cache.IgniteCacheExpiryPolicy;
import org.apache.ignite.internal.processors.cache.KeyCacheObject;
import org.apache.ignite.internal.processors.cache.distributed.GridDistributedCacheEntry;
import org.apache.ignite.internal.processors.cache.distributed.GridDistributedTxMapping;
import org.apache.ignite.internal.processors.cache.distributed.dht.GridDhtCacheEntry;
import org.apache.ignite.internal.processors.cache.distributed.dht.GridDhtTxFinishFuture;
import org.apache.ignite.internal.processors.cache.distributed.dht.GridDhtTxLocalAdapter;
import org.apache.ignite.internal.processors.cache.distributed.dht.GridDhtTxPrepareFuture;
import org.apache.ignite.internal.processors.cache.distributed.dht.colocated.GridDhtDetachedCacheEntry;
import org.apache.ignite.internal.processors.cache.dr.GridCacheDrInfo;
import org.apache.ignite.internal.processors.cache.mvcc.MvccQueryTracker;
import org.apache.ignite.internal.processors.cache.mvcc.MvccQueryTrackerImpl;
import org.apache.ignite.internal.processors.cache.mvcc.MvccSnapshot;
import org.apache.ignite.internal.processors.cache.transactions.IgniteInternalTx;
import org.apache.ignite.internal.processors.cache.transactions.IgniteTxEntry;
import org.apache.ignite.internal.processors.cache.transactions.IgniteTxKey;
import org.apache.ignite.internal.processors.cache.transactions.TransactionProxy;
import org.apache.ignite.internal.processors.cache.transactions.TransactionProxyImpl;
import org.apache.ignite.internal.processors.cache.transactions.TransactionProxyRollbackOnlyImpl;
import org.apache.ignite.internal.processors.cache.version.GridCacheVersion;
import org.apache.ignite.internal.processors.query.UpdateSourceIterator;
import org.apache.ignite.internal.processors.timeout.GridTimeoutObject;
import org.apache.ignite.internal.transactions.IgniteTxOptimisticCheckedException;
import org.apache.ignite.internal.transactions.IgniteTxRollbackCheckedException;
import org.apache.ignite.internal.transactions.IgniteTxTimeoutCheckedException;
import org.apache.ignite.internal.util.GridLeanMap;
import org.apache.ignite.internal.util.IgniteUtils;
import org.apache.ignite.internal.util.future.GridEmbeddedFuture;
import org.apache.ignite.internal.util.future.GridFinishedFuture;
import org.apache.ignite.internal.util.future.GridFutureAdapter;
import org.apache.ignite.internal.util.lang.GridClosureException;
import org.apache.ignite.internal.util.lang.GridInClosure3;
import org.apache.ignite.internal.util.tostring.GridToStringExclude;
import org.apache.ignite.internal.util.typedef.C1;
import org.apache.ignite.internal.util.typedef.C2;
import org.apache.ignite.internal.util.typedef.CI1;
import org.apache.ignite.internal.util.typedef.CI2;
import org.apache.ignite.internal.util.typedef.CX1;
import org.apache.ignite.internal.util.typedef.F;
import org.apache.ignite.internal.util.typedef.internal.CU;
import org.apache.ignite.internal.util.typedef.internal.S;
import org.apache.ignite.internal.util.typedef.internal.U;
import org.apache.ignite.lang.IgniteBiClosure;
import org.apache.ignite.lang.IgniteClosure;
import org.apache.ignite.lang.IgniteInClosure;
import org.apache.ignite.lang.IgniteUuid;
import org.apache.ignite.plugin.security.SecurityPermission;
import org.apache.ignite.transactions.TransactionConcurrency;
import org.apache.ignite.transactions.TransactionIsolation;
import org.apache.ignite.transactions.TransactionState;
import org.jetbrains.annotations.Nullable;

import static org.apache.ignite.events.EventType.EVT_CACHE_OBJECT_READ;
import static org.apache.ignite.internal.processors.cache.GridCacheOperation.CREATE;
import static org.apache.ignite.internal.processors.cache.GridCacheOperation.DELETE;
import static org.apache.ignite.internal.processors.cache.GridCacheOperation.NOOP;
import static org.apache.ignite.internal.processors.cache.GridCacheOperation.READ;
import static org.apache.ignite.internal.processors.cache.GridCacheOperation.TRANSFORM;
import static org.apache.ignite.internal.processors.cache.GridCacheOperation.UPDATE;
import static org.apache.ignite.internal.processors.cache.transactions.IgniteTxEntry.SER_READ_EMPTY_ENTRY_VER;
import static org.apache.ignite.internal.processors.cache.transactions.IgniteTxEntry.SER_READ_NOT_EMPTY_VER;
import static org.apache.ignite.transactions.TransactionState.COMMITTED;
import static org.apache.ignite.transactions.TransactionState.COMMITTING;
import static org.apache.ignite.transactions.TransactionState.MARKED_ROLLBACK;
import static org.apache.ignite.transactions.TransactionState.PREPARED;
import static org.apache.ignite.transactions.TransactionState.PREPARING;
import static org.apache.ignite.transactions.TransactionState.ROLLED_BACK;
import static org.apache.ignite.transactions.TransactionState.ROLLING_BACK;
import static org.apache.ignite.transactions.TransactionState.SUSPENDED;
import static org.apache.ignite.transactions.TransactionState.UNKNOWN;

/**
 * Replicated user transaction.
 */
@SuppressWarnings("unchecked")
public class GridNearTxLocal extends GridDhtTxLocalAdapter implements GridTimeoutObject, AutoCloseable {
    /** */
    private static final long serialVersionUID = 0L;

    /** Prepare future updater. */
    private static final AtomicReferenceFieldUpdater<GridNearTxLocal, IgniteInternalFuture> PREP_FUT_UPD =
        AtomicReferenceFieldUpdater.newUpdater(GridNearTxLocal.class, IgniteInternalFuture.class, "prepFut");

    /** Prepare future updater. */
    private static final AtomicReferenceFieldUpdater<GridNearTxLocal, NearTxFinishFuture> FINISH_FUT_UPD =
        AtomicReferenceFieldUpdater.newUpdater(GridNearTxLocal.class, NearTxFinishFuture.class, "finishFut");

    /** */
    private static final String TX_TYPE_MISMATCH_ERR_MSG =
        "SQL queries and cache operations may not be used in the same transaction.";

    /** DHT mappings. */
    private IgniteTxMappings mappings;

    /** Prepare future. */
    @SuppressWarnings("UnusedDeclaration")
    @GridToStringExclude
    private volatile IgniteInternalFuture<?> prepFut;

    /** Commit future. */
    @SuppressWarnings("UnusedDeclaration")
    @GridToStringExclude
    private volatile NearTxFinishFuture finishFut;

    /** True if transaction contains near cache entries mapped to local node. */
    private boolean nearLocallyMapped;

    /** True if transaction contains colocated cache entries mapped to local node. */
    private boolean colocatedLocallyMapped;

    /** Info for entries accessed locally in optimistic transaction. */
    private Map<IgniteTxKey, IgniteCacheExpiryPolicy> accessMap;

    /** */
    private Boolean needCheckBackup;

    /** */
    private boolean hasRemoteLocks;

    /** If this transaction contains transform entries. */
    protected boolean transform;

    /** */
    private boolean trackTimeout;

    /** */
    @GridToStringExclude
    private TransactionProxyImpl proxy;

    /** */
    @GridToStringExclude
    private TransactionProxyImpl rollbackOnlyProxy;

    /** Tx label. */
    private @Nullable String lb;

    /** */
    private MvccQueryTracker mvccTracker;

    /** Whether this transaction is for SQL operations or not.<p>
     * {@code null} means there haven't been any calls made on this transaction, and first operation will give this
     * field actual value.
     */
    private Boolean sql;

    /**
     * Empty constructor required for {@link Externalizable}.
     */
    public GridNearTxLocal() {
        // No-op.
    }

    /**
     * @param ctx   Cache registry.
     * @param implicit Implicit flag.
     * @param implicitSingle Implicit with one key flag.
     * @param sys System flag.
     * @param plc IO policy.
     * @param concurrency Concurrency.
     * @param isolation Isolation.
     * @param timeout Timeout.
     * @param storeEnabled Store enabled flag.
     * @param sql Whether this transaction was started via SQL API or not, or {@code null} if unknown.
     * @param txSize Transaction size.
     * @param subjId Subject ID.
     * @param taskNameHash Task name hash code.
     * @param lb Label.
     */
    public GridNearTxLocal(
        GridCacheSharedContext ctx,
        boolean implicit,
        boolean implicitSingle,
        boolean sys,
        byte plc,
        TransactionConcurrency concurrency,
        TransactionIsolation isolation,
        long timeout,
        boolean storeEnabled,
        Boolean sql,
        int txSize,
        @Nullable UUID subjId,
        int taskNameHash,
        @Nullable String lb
    ) {
        super(
            ctx,
            ctx.versions().next(),
            implicit,
            implicitSingle,
            sys,
            false,
            plc,
            concurrency,
            isolation,
            timeout,
            false,
            storeEnabled,
            false,
            txSize,
            subjId,
            taskNameHash);
        this.lb = lb;

        mappings = implicitSingle ? new IgniteTxMappingsSingleImpl() : new IgniteTxMappingsImpl();

        this.sql = sql;

        initResult();

        trackTimeout = timeout() > 0 && !implicit() && cctx.time().addTimeoutObject(this);
    }

    /**
     * @return Mvcc query version tracker.
     */
    public MvccQueryTracker mvccQueryTracker() {
        return mvccTracker;
    }

    /** {@inheritDoc} */
    @Override public boolean near() {
        return true;
    }

    /** {@inheritDoc} */
    @Override public boolean colocated() {
        return true;
    }

    /** {@inheritDoc} */
    @Override public GridCacheVersion nearXidVersion() {
        return xidVer;
    }

    /** {@inheritDoc} */
    @Override protected UUID nearNodeId() {
        return cctx.localNodeId();
    }

    /** {@inheritDoc} */
    @Override protected IgniteUuid nearFutureId() {
        assert false : "nearFutureId should not be called for colocated transactions.";

        return null;
    }

    /** {@inheritDoc} */
    @Override protected IgniteInternalFuture<Boolean> addReader(
        long msgId,
        GridDhtCacheEntry cached,
        IgniteTxEntry entry,
        AffinityTopologyVersion topVer
    ) {
        // We are in near transaction, do not add local node as reader.
        return null;
    }

    /** {@inheritDoc} */
    @Override protected void sendFinishReply(@Nullable Throwable err) {
        // We are in near transaction, do not send finish reply to local node.
    }

    /** {@inheritDoc} */
    @Override protected void clearPrepareFuture(GridDhtTxPrepareFuture fut) {
        PREP_FUT_UPD.compareAndSet(this, fut, null);
    }

    /**
     * Marks transaction to check if commit on backup.
     */
    void markForBackupCheck() {
        needCheckBackup = true;
    }

    /**
     * @return If need to check tx commit on backup.
     */
    boolean onNeedCheckBackup() {
        Boolean check = needCheckBackup;

        if (check != null && check) {
            needCheckBackup = false;

            return true;
        }

        return false;
    }

    /**
     * @return If backup check was requested.
     */
    boolean needCheckBackup() {
        return needCheckBackup != null;
    }

    /**
     * @return {@code True} if transaction contains at least one near cache key mapped to the local node.
     */
    public boolean nearLocallyMapped() {
        return nearLocallyMapped;
    }

    /**
     * @param nearLocallyMapped {@code True} if transaction contains near key mapped to the local node.
     */
    void nearLocallyMapped(boolean nearLocallyMapped) {
        this.nearLocallyMapped = nearLocallyMapped;
    }

    /**
     * @return {@code True} if transaction contains colocated key mapped to the local node.
     */
    public boolean colocatedLocallyMapped() {
        return colocatedLocallyMapped;
    }

    /**
     * @param colocatedLocallyMapped {@code True} if transaction contains colocated key mapped to the local node.
     */
    public void colocatedLocallyMapped(boolean colocatedLocallyMapped) {
        this.colocatedLocallyMapped = colocatedLocallyMapped;
    }

    /** {@inheritDoc} */
    @Override public boolean ownsLockUnsafe(GridCacheEntryEx entry) {
        return entry.detached() || super.ownsLockUnsafe(entry);
    }

    /** {@inheritDoc} */
    @Override public long timeout(long timeout) {
        long old = super.timeout(timeout);

        if (old == timeout)
            return old;

        if (trackTimeout) {
            if (!cctx.time().removeTimeoutObject(this))
                return old; // Do nothing, because transaction is started to roll back.
        }

        if (timeout() > 0) // Method can be called only for explicit transactions.
            trackTimeout = cctx.time().addTimeoutObject(this);

        return old;
    }

    /** {@inheritDoc} */
    @Override public boolean ownsLock(GridCacheEntryEx entry) throws GridCacheEntryRemovedException {
        return entry.detached() || super.ownsLock(entry);
    }

    /**
     * @param cacheCtx Cache context.
     * @param map Map to put.
     * @param retval Flag indicating whether a value should be returned.
     * @return Future for put operation.
     */
    @SuppressWarnings("unchecked")
    public <K, V> IgniteInternalFuture<GridCacheReturn> putAllAsync(
        GridCacheContext cacheCtx,
        @Nullable AffinityTopologyVersion entryTopVer,
        Map<? extends K, ? extends V> map,
        boolean retval
    ) {
        return (IgniteInternalFuture<GridCacheReturn>)putAllAsync0(cacheCtx,
            entryTopVer,
            map,
            null,
            null,
            null,
            retval);
    }

    /**
     * @param cacheCtx Cache context.
     * @param key Key.
     * @param val Value.
     * @param retval Return value flag.
     * @param filter Filter.
     * @return Future for put operation.
     */
    public final <K, V> IgniteInternalFuture<GridCacheReturn> putAsync(
        GridCacheContext cacheCtx,
        @Nullable AffinityTopologyVersion entryTopVer,
        K key,
        V val,
        boolean retval,
        CacheEntryPredicate filter) {
        return putAsync0(cacheCtx,
            entryTopVer,
            key,
            val,
            null,
            null,
            retval,
            filter);
    }

    /**
     * @param cacheCtx Cache context.
     * @param key Key.
     * @param entryProcessor Entry processor.
     * @param invokeArgs Optional arguments for entry processor.
     * @return Operation future.
     */
    public <K, V> IgniteInternalFuture<GridCacheReturn> invokeAsync(GridCacheContext cacheCtx,
        @Nullable AffinityTopologyVersion entryTopVer,
        K key,
        EntryProcessor<K, V, Object> entryProcessor,
        Object... invokeArgs) {
        return (IgniteInternalFuture)putAsync0(cacheCtx,
            entryTopVer,
            key,
            null,
            entryProcessor,
            invokeArgs,
            true,
            null);
    }

    /**
     * @param cacheCtx Cache context.
     * @param map Entry processors map.
     * @param invokeArgs Optional arguments for entry processor.
     * @return Operation future.
     */
    @SuppressWarnings("unchecked")
    public <K, V, T> IgniteInternalFuture<GridCacheReturn> invokeAsync(
        GridCacheContext cacheCtx,
        @Nullable AffinityTopologyVersion entryTopVer,
        @Nullable Map<? extends K, ? extends EntryProcessor<K, V, Object>> map,
        Object... invokeArgs
    ) {
        return (IgniteInternalFuture<GridCacheReturn>)putAllAsync0(cacheCtx,
            entryTopVer,
            null,
            map,
            invokeArgs,
            null,
            true);
    }

    /**
     * @param cacheCtx Cache context.
     * @param drMap DR map to put.
     * @return Future for DR put operation.
     */
    public IgniteInternalFuture<?> putAllDrAsync(
        GridCacheContext cacheCtx,
        Map<KeyCacheObject, GridCacheDrInfo> drMap
    ) {
        Map<KeyCacheObject, Object> map = F.viewReadOnly(drMap, new IgniteClosure<GridCacheDrInfo, Object>() {
            @Override public Object apply(GridCacheDrInfo val) {
                return val.value();
            }
        });

        return this.<Object, Object>putAllAsync0(cacheCtx,
            null,
            map,
            null,
            null,
            drMap,
            false);
    }

    /**
     * @param cacheCtx Cache context.
     * @param drMap DR map.
     * @return Future for asynchronous remove.
     */
    public IgniteInternalFuture<?> removeAllDrAsync(
        GridCacheContext cacheCtx,
        Map<KeyCacheObject, GridCacheVersion> drMap
    ) {
        return removeAllAsync0(cacheCtx, null, null, drMap, false, null, false);
    }

    /**
     * @param cacheCtx Cache context.
     * @param keys Keys to remove.
     * @param retval Flag indicating whether a value should be returned.
     * @param filter Filter.
     * @param singleRmv {@code True} for single key remove operation ({@link Cache#remove(Object)}.
     * @return Future for asynchronous remove.
     */
    public <K, V> IgniteInternalFuture<GridCacheReturn> removeAllAsync(
        GridCacheContext cacheCtx,
        @Nullable AffinityTopologyVersion entryTopVer,
        Collection<? extends K> keys,
        boolean retval,
        CacheEntryPredicate filter,
        boolean singleRmv
    ) {
        return removeAllAsync0(cacheCtx, entryTopVer, keys, null, retval, filter, singleRmv);
    }

    /**
     * Internal method for single update operation.
     *
     * @param cacheCtx Cache context.
     * @param key Key.
     * @param val Value.
     * @param entryProcessor Entry processor.
     * @param invokeArgs Optional arguments for EntryProcessor.
     * @param retval Return value flag.
     * @param filter Filter.
     * @return Operation future.
     */
    private <K, V> IgniteInternalFuture putAsync0(
        final GridCacheContext cacheCtx,
        @Nullable AffinityTopologyVersion entryTopVer,
        K key,
        @Nullable V val,
        @Nullable EntryProcessor<K, V, Object> entryProcessor,
        @Nullable final Object[] invokeArgs,
        final boolean retval,
        @Nullable final CacheEntryPredicate filter
    ) {
        assert key != null;

        try {
            beforePut(cacheCtx, retval, false);

            final GridCacheReturn ret = new GridCacheReturn(localResult(), false);

            CacheOperationContext opCtx = cacheCtx.operationContextPerCall();

            final Byte dataCenterId = opCtx != null ? opCtx.dataCenterId() : null;

            KeyCacheObject cacheKey = cacheCtx.toCacheKeyObject(key);

            boolean keepBinary = opCtx != null && opCtx.isKeepBinary();

            final CacheEntryPredicate[] filters = CU.filterArray(filter);

            final IgniteInternalFuture<Void> loadFut = enlistWrite(
                cacheCtx,
                entryTopVer,
                cacheKey,
                val,
                opCtx != null ? opCtx.expiry() : null,
                entryProcessor,
                invokeArgs,
                retval,
                /*lockOnly*/false,
                filters,
                ret,
                opCtx != null && opCtx.skipStore(),
                /*singleRmv*/false,
                keepBinary,
                opCtx != null && opCtx.recovery(),
                dataCenterId);

            try {
                loadFut.get();
            }
            catch (IgniteCheckedException e) {
                return new GridFinishedFuture(e);
            }

            long timeout = remainingTime();

            if (timeout == -1)
                return new GridFinishedFuture<>(timeoutException());

            if (isRollbackOnly())
                return new GridFinishedFuture<>(rollbackException());

            if (pessimistic()) {
                final Collection<KeyCacheObject> enlisted = Collections.singleton(cacheKey);

                if (log.isDebugEnabled())
                    log.debug("Before acquiring transaction lock for put on key: " + enlisted);

                IgniteInternalFuture<Boolean>fut = cacheCtx.cache().txLockAsync(enlisted,
                    timeout,
                    this,
                    /*read*/entryProcessor != null, // Needed to force load from store.
                    retval,
                    isolation,
                    isInvalidate(),
                    -1L,
                    -1L);

                PLC1<GridCacheReturn> plc1 = new PLC1<GridCacheReturn>(ret) {
                    @Override public GridCacheReturn postLock(GridCacheReturn ret)
                        throws IgniteCheckedException
                    {
                        if (log.isDebugEnabled())
                            log.debug("Acquired transaction lock for put on keys: " + enlisted);

                        postLockWrite(cacheCtx,
                            enlisted,
                            ret,
                            /*remove*/false,
                            retval,
                            /*read*/false,
                            -1L,
                            filters,
                            /*computeInvoke*/true);

                        return ret;
                    }
                };

                if (fut.isDone()) {
                    try {
                        return nonInterruptable(plc1.apply(fut.get(), null));
                    }
                    catch (GridClosureException e) {
                        return new GridFinishedFuture<>(e.unwrap());
                    }
                    catch (IgniteCheckedException e) {
                        try {
                            return nonInterruptable(plc1.apply(false, e));
                        }
                        catch (Exception e1) {
                            return new GridFinishedFuture<>(e1);
                        }
                    }
                }
                else {
                    return nonInterruptable(new GridEmbeddedFuture<>(
                        fut,
                        plc1
                    ));
                }
            }
            else
                return optimisticPutFuture(cacheCtx, loadFut, ret, keepBinary);
        }
        catch (IgniteCheckedException e) {
            return new GridFinishedFuture(e);
        }
        catch (RuntimeException e) {
            onException();

            throw e;
        }
    }

    /**
     * Internal method for all put and transform operations. Only one of {@code map}, {@code transformMap}
     * maps must be non-null.
     *
     * @param cacheCtx Context.
     * @param map Key-value map to store.
     * @param invokeMap Invoke map.
     * @param invokeArgs Optional arguments for EntryProcessor.
     * @param drMap DR map.
     * @param retval Key-transform value map to store.
     * @return Operation future.
     */
    @SuppressWarnings("unchecked")
    private <K, V> IgniteInternalFuture putAllAsync0(
        final GridCacheContext cacheCtx,
        @Nullable AffinityTopologyVersion entryTopVer,
        @Nullable Map<? extends K, ? extends V> map,
        @Nullable Map<? extends K, ? extends EntryProcessor<K, V, Object>> invokeMap,
        @Nullable final Object[] invokeArgs,
        @Nullable Map<KeyCacheObject, GridCacheDrInfo> drMap,
        final boolean retval
    ) {
        try {
            beforePut(cacheCtx, retval, false);
        }
        catch (IgniteCheckedException e) {
            return new GridFinishedFuture(e);
        }

        final CacheOperationContext opCtx = cacheCtx.operationContextPerCall();

        final Byte dataCenterId;

        if (opCtx != null && opCtx.hasDataCenterId()) {
            assert drMap == null : drMap;
            assert map != null || invokeMap != null;

            dataCenterId = opCtx.dataCenterId();
        }
        else
            dataCenterId = null;

        // Cached entry may be passed only from entry wrapper.
        final Map<?, ?> map0 = map;
        final Map<?, EntryProcessor<K, V, Object>> invokeMap0 = (Map<K, EntryProcessor<K, V, Object>>)invokeMap;

        if (log.isDebugEnabled())
            log.debug("Called putAllAsync(...) [tx=" + this + ", map=" + map0 + ", retval=" + retval + "]");

        assert map0 != null || invokeMap0 != null;

        final GridCacheReturn ret = new GridCacheReturn(localResult(), false);

        if (F.isEmpty(map0) && F.isEmpty(invokeMap0)) {
            if (implicit())
                try {
                    commit();
                }
                catch (IgniteCheckedException e) {
                    return new GridFinishedFuture<>(e);
                }

            return new GridFinishedFuture<>(ret.success(true));
        }

        try {
            Set<?> keySet = map0 != null ? map0.keySet() : invokeMap0.keySet();

            final Collection<KeyCacheObject> enlisted = new ArrayList<>(keySet.size());

            final boolean keepBinary = opCtx != null && opCtx.isKeepBinary();

            final IgniteInternalFuture<Void> loadFut = enlistWrite(
                cacheCtx,
                entryTopVer,
                keySet,
                opCtx != null ? opCtx.expiry() : null,
                map0,
                invokeMap0,
                invokeArgs,
                retval,
                false,
                CU.filterArray(null),
                ret,
                enlisted,
                drMap,
                null,
                opCtx != null && opCtx.skipStore(),
                false,
                keepBinary,
                opCtx != null && opCtx.recovery(),
                dataCenterId);

            try {
                loadFut.get();
            }
            catch (IgniteCheckedException e) {
                return new GridFinishedFuture(e);
            }

            long timeout = remainingTime();

            if (timeout == -1)
                return new GridFinishedFuture<>(timeoutException());

            if (isRollbackOnly())
                return new GridFinishedFuture<>(rollbackException());

            if (pessimistic()) {
                if (log.isDebugEnabled())
                    log.debug("Before acquiring transaction lock for put on keys: " + enlisted);

                IgniteInternalFuture<Boolean> fut = cacheCtx.cache().txLockAsync(enlisted,
                    timeout,
                    this,
                    /*read*/invokeMap != null, // Needed to force load from store.
                    retval,
                    isolation,
                    isInvalidate(),
                    -1L,
                    -1L);

                PLC1<GridCacheReturn> plc1 = new PLC1<GridCacheReturn>(ret) {
                    @Override public GridCacheReturn postLock(GridCacheReturn ret)
                        throws IgniteCheckedException
                    {
                        if (log.isDebugEnabled())
                            log.debug("Acquired transaction lock for put on keys: " + enlisted);

                        postLockWrite(cacheCtx,
                            enlisted,
                            ret,
                            /*remove*/false,
                            retval,
                            /*read*/false,
                            -1L,
                            CU.filterArray(null),
                            /*computeInvoke*/true);

                        return ret;
                    }
                };

                if (fut.isDone()) {
                    try {
                        return nonInterruptable(plc1.apply(fut.get(), null));
                    }
                    catch (GridClosureException e) {
                        return new GridFinishedFuture<>(e.unwrap());
                    }
                    catch (IgniteCheckedException e) {
                        try {
                            return nonInterruptable(plc1.apply(false, e));
                        }
                        catch (Exception e1) {
                            return new GridFinishedFuture<>(e1);
                        }
                    }
                }
                else {
                    return nonInterruptable(new GridEmbeddedFuture<>(
                        fut,
                        plc1
                    ));
                }
            }
            else
                return optimisticPutFuture(cacheCtx, loadFut, ret, keepBinary);
        }
        catch (RuntimeException e) {
            onException();

            throw e;
        }
    }

    /**
     * @param cacheCtx Cache context.
     * @param cacheKey Key to enlist.
     * @param val Value.
     * @param expiryPlc Explicitly specified expiry policy for entry.
     * @param entryProcessor Entry processor (for invoke operation).
     * @param invokeArgs Optional arguments for EntryProcessor.
     * @param retval Flag indicating whether a value should be returned.
     * @param lockOnly If {@code true}, then entry will be enlisted as noop.
     * @param filter User filters.
     * @param ret Return value.
     * @param skipStore Skip store flag.
     * @param singleRmv {@code True} for single key remove operation ({@link Cache#remove(Object)}.
     * @return Future for entry values loading.
     */
    private <K, V> IgniteInternalFuture<Void> enlistWrite(
        final GridCacheContext cacheCtx,
        @Nullable AffinityTopologyVersion entryTopVer,
        KeyCacheObject cacheKey,
        Object val,
        @Nullable ExpiryPolicy expiryPlc,
        @Nullable EntryProcessor<K, V, Object> entryProcessor,
        @Nullable Object[] invokeArgs,
        final boolean retval,
        boolean lockOnly,
        final CacheEntryPredicate[] filter,
        final GridCacheReturn ret,
        boolean skipStore,
        final boolean singleRmv,
        boolean keepBinary,
        boolean recovery,
        Byte dataCenterId) {
        GridFutureAdapter<Void> enlistFut = new GridFutureAdapter<>();

        try {
            if (!updateLockFuture(null, enlistFut))
                return finishFuture(enlistFut, timedOut() ? timeoutException() : rollbackException(), false);

            addActiveCache(cacheCtx, recovery);

            final boolean hasFilters = !F.isEmptyOrNulls(filter) && !F.isAlwaysTrue(filter);
            final boolean needVal = singleRmv || retval || hasFilters;
            final boolean needReadVer = needVal && (serializable() && optimistic());

            if (entryProcessor != null)
                transform = true;

            GridCacheVersion drVer = dataCenterId != null ? cctx.versions().next(dataCenterId) : null;

            boolean loadMissed = enlistWriteEntry(cacheCtx,
                entryTopVer,
                cacheKey,
                val,
                entryProcessor,
                invokeArgs,
                expiryPlc,
                retval,
                lockOnly,
                filter,
                /*drVer*/drVer,
                /*drTtl*/-1L,
                /*drExpireTime*/-1L,
                ret,
                /*enlisted*/null,
                skipStore,
                singleRmv,
                hasFilters,
                needVal,
                needReadVer,
                keepBinary,
                recovery);

            if (loadMissed) {
                AffinityTopologyVersion topVer = topologyVersionSnapshot();

                if (topVer == null)
                    topVer = entryTopVer;

                IgniteInternalFuture<Void> loadFut = loadMissing(cacheCtx,
                    topVer != null ? topVer : topologyVersion(),
                    Collections.singleton(cacheKey),
                    filter,
                    ret,
                    needReadVer,
                    singleRmv,
                    hasFilters,
                    /*read through*/(entryProcessor != null || cacheCtx.config().isLoadPreviousValue()) && !skipStore,
                    retval,
                    keepBinary,
                    recovery,
                    expiryPlc);

                loadFut.listen(new IgniteInClosure<IgniteInternalFuture<Void>>() {
                    @Override public void apply(IgniteInternalFuture<Void> fut) {
                        try {
                            fut.get();

                            finishFuture(enlistFut, null, true);
                        }
                        catch (IgniteCheckedException e) {
                            finishFuture(enlistFut, e, true);
                        }
                    }
                });

                return enlistFut;
            }

            finishFuture(enlistFut, null, true);

            return enlistFut;
        }
        catch (IgniteCheckedException e) {
            return finishFuture(enlistFut, e, true);
        }
    }

    /**
     * Internal routine for <tt>putAll(..)</tt>
     *
     * @param cacheCtx Cache context.
     * @param keys Keys to enlist.
     * @param expiryPlc Explicitly specified expiry policy for entry.
     * @param lookup Value lookup map ({@code null} for remove).
     * @param invokeMap Map with entry processors for invoke operation.
     * @param invokeArgs Optional arguments for EntryProcessor.
     * @param retval Flag indicating whether a value should be returned.
     * @param lockOnly If {@code true}, then entry will be enlisted as noop.
     * @param filter User filters.
     * @param ret Return value.
     * @param enlisted Collection of keys enlisted into this transaction.
     * @param drPutMap DR put map (optional).
     * @param drRmvMap DR remove map (optional).
     * @param skipStore Skip store flag.
     * @param singleRmv {@code True} for single key remove operation ({@link Cache#remove(Object)}.
     * @param keepBinary Keep binary flag.
     * @param dataCenterId Optional data center ID.
     * @return Future for enlisting writes.
     */
    private <K, V> IgniteInternalFuture<Void> enlistWrite(
        final GridCacheContext cacheCtx,
        @Nullable AffinityTopologyVersion entryTopVer,
        Collection<?> keys,
        @Nullable ExpiryPolicy expiryPlc,
        @Nullable Map<?, ?> lookup,
        @Nullable Map<?, EntryProcessor<K, V, Object>> invokeMap,
        @Nullable Object[] invokeArgs,
        final boolean retval,
        boolean lockOnly,
        final CacheEntryPredicate[] filter,
        final GridCacheReturn ret,
        Collection<KeyCacheObject> enlisted,
        @Nullable Map<KeyCacheObject, GridCacheDrInfo> drPutMap,
        @Nullable Map<KeyCacheObject, GridCacheVersion> drRmvMap,
        boolean skipStore,
        final boolean singleRmv,
        final boolean keepBinary,
        final boolean recovery,
        Byte dataCenterId
    ) {
        assert retval || invokeMap == null;

        GridFutureAdapter<Void> enlistFut = new GridFutureAdapter<>();

        if (!updateLockFuture(null, enlistFut))
            return finishFuture(enlistFut, timedOut() ? timeoutException() : rollbackException(), false);

        try {
            addActiveCache(cacheCtx, recovery);
        }
        catch (IgniteCheckedException e) {
            return finishFuture(enlistFut, e, false);
        }

        boolean rmv = lookup == null && invokeMap == null;

        final boolean hasFilters = !F.isEmptyOrNulls(filter) && !F.isAlwaysTrue(filter);
        final boolean needVal = singleRmv || retval || hasFilters;
        final boolean needReadVer = needVal && (serializable() && optimistic());

        try {
            // Set transform flag for transaction.
            if (invokeMap != null)
                transform = true;

            Set<KeyCacheObject> missedForLoad = null;

            for (Object key : keys) {
                if (isRollbackOnly())
                    return finishFuture(enlistFut, timedOut() ? timeoutException() : rollbackException(), false);

                if (key == null) {
                    rollback();

                    throw new NullPointerException("Null key.");
                }

                Object val = rmv || lookup == null ? null : lookup.get(key);
                EntryProcessor entryProcessor = invokeMap == null ? null : invokeMap.get(key);

                GridCacheVersion drVer;
                long drTtl;
                long drExpireTime;

                if (drPutMap != null) {
                    GridCacheDrInfo info = drPutMap.get(key);

                    assert info != null;

                    drVer = info.version();
                    drTtl = info.ttl();
                    drExpireTime = info.expireTime();
                }
                else if (drRmvMap != null) {
                    assert drRmvMap.get(key) != null;

                    drVer = drRmvMap.get(key);
                    drTtl = -1L;
                    drExpireTime = -1L;
                }
                else if (dataCenterId != null) {
                    drVer = cctx.versions().next(dataCenterId);
                    drTtl = -1L;
                    drExpireTime = -1L;
                }
                else {
                    drVer = null;
                    drTtl = -1L;
                    drExpireTime = -1L;
                }

                if (!rmv && val == null && entryProcessor == null) {
                    setRollbackOnly();

                    throw new NullPointerException("Null value.");
                }

                KeyCacheObject cacheKey = cacheCtx.toCacheKeyObject(key);

                boolean loadMissed = enlistWriteEntry(cacheCtx,
                    entryTopVer,
                    cacheKey,
                    val,
                    entryProcessor,
                    invokeArgs,
                    expiryPlc,
                    retval,
                    lockOnly,
                    filter,
                    drVer,
                    drTtl,
                    drExpireTime,
                    ret,
                    enlisted,
                    skipStore,
                    singleRmv,
                    hasFilters,
                    needVal,
                    needReadVer,
                    keepBinary,
                    recovery);

                if (loadMissed) {
                    if (missedForLoad == null)
                        missedForLoad = new HashSet<>();

                    missedForLoad.add(cacheKey);
                }
            }

            if (missedForLoad != null) {
                AffinityTopologyVersion topVer = topologyVersionSnapshot();

                if (topVer == null)
                    topVer = entryTopVer;

                IgniteInternalFuture<Void> loadFut = loadMissing(cacheCtx,
                    topVer != null ? topVer : topologyVersion(),
                    missedForLoad,
                    filter,
                    ret,
                    needReadVer,
                    singleRmv,
                    hasFilters,
                    /*read through*/(invokeMap != null || cacheCtx.config().isLoadPreviousValue()) && !skipStore,
                    retval,
                    keepBinary,
                    recovery,
                    expiryPlc);

                loadFut.listen(new IgniteInClosure<IgniteInternalFuture<Void>>() {
                    @Override public void apply(IgniteInternalFuture<Void> fut) {
                        try {
                            fut.get();

                            finishFuture(enlistFut, null, true);
                        }
                        catch (IgniteCheckedException e) {
                            finishFuture(enlistFut, e, true);
                        }
                    }
                });

                return enlistFut;
            }

            return finishFuture(enlistFut, null, true);
        }
        catch (IgniteCheckedException e) {
            return finishFuture(enlistFut, e, true);
        }
    }

    /**
     * @param cacheCtx Cache context.
     * @param cacheKey Key.
     * @param val Value.
     * @param entryProcessor Entry processor.
     * @param invokeArgs Optional arguments for EntryProcessor.
     * @param expiryPlc Explicitly specified expiry policy for entry.
     * @param retval Return value flag.
     * @param lockOnly Lock only flag.
     * @param filter Filter.
     * @param drVer DR version.
     * @param drTtl DR ttl.
     * @param drExpireTime DR expire time.
     * @param ret Return value.
     * @param enlisted Enlisted keys collection.
     * @param skipStore Skip store flag.
     * @param singleRmv {@code True} for single remove operation.
     * @param hasFilters {@code True} if filters not empty.
     * @param needVal {@code True} if value is needed.
     * @param needReadVer {@code True} if need read entry version.
     * @return {@code True} if entry value should be loaded.
     * @throws IgniteCheckedException If failed.
     */
    private boolean enlistWriteEntry(GridCacheContext cacheCtx,
        @Nullable AffinityTopologyVersion entryTopVer,
        final KeyCacheObject cacheKey,
        @Nullable final Object val,
        @Nullable final EntryProcessor<?, ?, ?> entryProcessor,
        @Nullable final Object[] invokeArgs,
        @Nullable final ExpiryPolicy expiryPlc,
        final boolean retval,
        final boolean lockOnly,
        final CacheEntryPredicate[] filter,
        final GridCacheVersion drVer,
        final long drTtl,
        long drExpireTime,
        final GridCacheReturn ret,
        @Nullable final Collection<KeyCacheObject> enlisted,
        boolean skipStore,
        boolean singleRmv,
        boolean hasFilters,
        final boolean needVal,
        boolean needReadVer,
        boolean keepBinary,
        boolean recovery
    ) throws IgniteCheckedException {
        boolean loadMissed = false;

        final boolean rmv = val == null && entryProcessor == null;

        IgniteTxKey txKey = cacheCtx.txKey(cacheKey);

        IgniteTxEntry txEntry = entry(txKey);

        // First time access.
        if (txEntry == null) {
            while (true) {
                GridCacheEntryEx entry = entryEx(cacheCtx, txKey, entryTopVer != null ? entryTopVer : topologyVersion());

                try {
                    entry.unswap(false);

                    // Check if lock is being explicitly acquired by the same thread.
                    if (!implicit && cctx.kernalContext().config().isCacheSanityCheckEnabled() &&
                        entry.lockedByThread(threadId, xidVer)) {
                        throw new IgniteCheckedException("Cannot access key within transaction if lock is " +
                            "externally held [key=" + CU.value(cacheKey, cacheCtx, false) +
                            ", entry=" + entry +
                            ", xidVer=" + xidVer +
                            ", threadId=" + threadId +
                            ", locNodeId=" + cctx.localNodeId() + ']');
                    }

                    CacheObject old = null;
                    GridCacheVersion readVer = null;

                    if (optimistic() && !implicit()) {
                        try {
                            if (needReadVer) {
                                EntryGetResult res = primaryLocal(entry) ?
                                    entry.innerGetVersioned(
                                        null,
                                        this,
                                        /*metrics*/retval,
                                        /*events*/retval,
                                        CU.subjectId(this, cctx),
                                        entryProcessor,
                                        resolveTaskName(),
                                        null,
                                        keepBinary,
                                        null, // TODO IGNITE-7371
                                        null) : null;

                                if (res != null) {
                                    old = res.value();
                                    readVer = res.version();
                                }
                            }
                            else {
                                old = entry.innerGet(
                                    null,
                                    this,
                                    /*read through*/false,
                                    /*metrics*/retval,
                                    /*events*/retval,
                                    CU.subjectId(this, cctx),
                                    entryProcessor,
                                    resolveTaskName(),
                                    null,
                                    keepBinary,
                                    null); // TODO IGNITE-7371
                            }
                        }
                        catch (ClusterTopologyCheckedException e) {
                            entry.context().evicts().touch(entry, topologyVersion());

                            throw e;
                        }
                    }
                    else
                        old = entry.rawGet();

                    final GridCacheOperation op = lockOnly ? NOOP : rmv ? DELETE :
                        entryProcessor != null ? TRANSFORM : old != null ? UPDATE : CREATE;

                    if (old != null && hasFilters && !filter(entry.context(), cacheKey, old, filter)) {
                        ret.set(cacheCtx, old, false, keepBinary);

                        if (!readCommitted()) {
                            if (optimistic() && serializable()) {
                                txEntry = addEntry(op,
                                    old,
                                    entryProcessor,
                                    invokeArgs,
                                    entry,
                                    expiryPlc,
                                    filter,
                                    true,
                                    drTtl,
                                    drExpireTime,
                                    drVer,
                                    skipStore,
                                    keepBinary,
                                    CU.isNearEnabled(cacheCtx));
                            }
                            else {
                                txEntry = addEntry(READ,
                                    old,
                                    null,
                                    null,
                                    entry,
                                    null,
                                    CU.empty0(),
                                    false,
                                    -1L,
                                    -1L,
                                    null,
                                    skipStore,
                                    keepBinary,
                                    CU.isNearEnabled(cacheCtx));
                            }

                            txEntry.markValid();

                            if (needReadVer) {
                                assert readVer != null;

                                txEntry.entryReadVersion(singleRmv ? SER_READ_NOT_EMPTY_VER : readVer);
                            }
                        }

                        if (readCommitted())
                            cacheCtx.evicts().touch(entry, topologyVersion());

                        break; // While.
                    }

                    CacheObject cVal = cacheCtx.toCacheObject(val);

                    if (op == CREATE || op == UPDATE)
                        cacheCtx.validateKeyAndValue(cacheKey, cVal);

                    txEntry = addEntry(op,
                        cVal,
                        entryProcessor,
                        invokeArgs,
                        entry,
                        expiryPlc,
                        filter,
                        true,
                        drTtl,
                        drExpireTime,
                        drVer,
                        skipStore,
                        keepBinary,
                        CU.isNearEnabled(cacheCtx));

                    if (op == TRANSFORM && txEntry.value() == null && old != null)
                        txEntry.value(cacheCtx.toCacheObject(old), false, false);

                    if (enlisted != null)
                        enlisted.add(cacheKey);

                    if (!pessimistic() && !implicit()) {
                        txEntry.markValid();

                        if (old == null) {
                            if (needVal)
                                loadMissed = true;
                            else {
                                assert !implicit() || !transform : this;
                                assert txEntry.op() != TRANSFORM : txEntry;

                                if (retval)
                                    ret.set(cacheCtx, null, true, keepBinary);
                                else
                                    ret.success(true);
                            }
                        }
                        else {
                            if (needReadVer) {
                                assert readVer != null;

                                txEntry.entryReadVersion(singleRmv ? SER_READ_NOT_EMPTY_VER : readVer);
                            }

                            if (retval && !transform)
                                ret.set(cacheCtx, old, true, keepBinary);
                            else {
                                if (txEntry.op() == TRANSFORM) {
                                    GridCacheVersion ver;

                                    try {
                                        ver = entry.version();
                                    }
                                    catch (GridCacheEntryRemovedException ex) {
                                        assert optimistic() : txEntry;

                                        if (log.isDebugEnabled())
                                            log.debug("Failed to get entry version " +
                                                "[err=" + ex.getMessage() + ']');

                                        ver = null;
                                    }

                                    addInvokeResult(txEntry, old, ret, ver);
                                }
                                else
                                    ret.success(true);
                            }
                        }
                    }
                    // Pessimistic.
                    else {
                        if (retval && !transform)
                            ret.set(cacheCtx, old, true, keepBinary);
                        else
                            ret.success(true);
                    }

                    break; // While.
                }
                catch (GridCacheEntryRemovedException ignore) {
                    if (log.isDebugEnabled())
                        log.debug("Got removed entry in transaction putAll0 method: " + entry);
                }
            }
        }
        else {
            if (entryProcessor == null && txEntry.op() == TRANSFORM)
                throw new IgniteCheckedException("Failed to enlist write value for key (cannot have update value in " +
                    "transaction after EntryProcessor is applied): " + CU.value(cacheKey, cacheCtx, false));

            GridCacheEntryEx entry = txEntry.cached();

            CacheObject v = txEntry.value();

            boolean del = txEntry.op() == DELETE && rmv;

            if (!del) {
                if (hasFilters && !filter(entry.context(), cacheKey, v, filter)) {
                    ret.set(cacheCtx, v, false, keepBinary);

                    return loadMissed;
                }

                GridCacheOperation op = rmv ? DELETE : entryProcessor != null ? TRANSFORM :
                    v != null ? UPDATE : CREATE;

                CacheObject cVal = cacheCtx.toCacheObject(val);

                if (op == CREATE || op == UPDATE)
                    cacheCtx.validateKeyAndValue(cacheKey, cVal);

                txEntry = addEntry(op,
                    cVal,
                    entryProcessor,
                    invokeArgs,
                    entry,
                    expiryPlc,
                    filter,
                    true,
                    drTtl,
                    drExpireTime,
                    drVer,
                    skipStore,
                    keepBinary,
                    CU.isNearEnabled(cacheCtx));

                if (enlisted != null)
                    enlisted.add(cacheKey);

                if (txEntry.op() == TRANSFORM) {
                    GridCacheVersion ver;

                    try {
                        ver = entry.version();
                    }
                    catch (GridCacheEntryRemovedException e) {
                        assert optimistic() : txEntry;

                        if (log.isDebugEnabled())
                            log.debug("Failed to get entry version: [msg=" + e.getMessage() + ']');

                        ver = null;
                    }

                    addInvokeResult(txEntry, txEntry.value(), ret, ver);
                }
            }

            if (!pessimistic()) {
                txEntry.markValid();

                if (retval && !transform)
                    ret.set(cacheCtx, v, true, keepBinary);
                else
                    ret.success(true);
            }
        }

        return loadMissed;
    }

    /**
     * @param cacheCtx Cache context.
     * @param keys Keys to remove.
     * @param drMap DR map.
     * @param retval Flag indicating whether a value should be returned.
     * @param filter Filter.
     * @param singleRmv {@code True} for single key remove operation ({@link Cache#remove(Object)}.
     * @return Future for asynchronous remove.
     */
    @SuppressWarnings("unchecked")
    private <K, V> IgniteInternalFuture<GridCacheReturn> removeAllAsync0(
        final GridCacheContext cacheCtx,
        @Nullable AffinityTopologyVersion entryTopVer,
        @Nullable final Collection<? extends K> keys,
        @Nullable Map<KeyCacheObject, GridCacheVersion> drMap,
        final boolean retval,
        @Nullable final CacheEntryPredicate filter,
        boolean singleRmv) {
        try {
            checkUpdatesAllowed(cacheCtx);
        }
        catch (IgniteCheckedException e) {
            return new GridFinishedFuture(e);
        }

        cacheCtx.checkSecurity(SecurityPermission.CACHE_REMOVE);

        if (cacheCtx.mvccEnabled() && !isOperationAllowed(false))
            return txTypeMismatchFinishFuture();

        if (retval)
            needReturnValue(true);

        final Collection<?> keys0;

        if (drMap != null) {
            assert keys == null;

            keys0 = drMap.keySet();
        }
        else
            keys0 = keys;

        CacheOperationContext opCtx = cacheCtx.operationContextPerCall();

        final Byte dataCenterId;

        if (opCtx != null && opCtx.hasDataCenterId()) {
            assert drMap == null : drMap;

            dataCenterId = opCtx.dataCenterId();
        }
        else
            dataCenterId = null;

        assert keys0 != null;

        if (log.isDebugEnabled())
            log.debug(S.toString("Called removeAllAsync(...)",
                "tx", this, false,
                "keys", keys0, true,
                "implicit", implicit, false,
                "retval", retval, false));

        try {
            checkValid();
        }
        catch (IgniteCheckedException e) {
            return new GridFinishedFuture<>(e);
        }

        final GridCacheReturn ret = new GridCacheReturn(localResult(), false);

        if (F.isEmpty(keys0)) {
            if (implicit()) {
                try {
                    commit();
                }
                catch (IgniteCheckedException e) {
                    return new GridFinishedFuture<>(e);
                }
            }

            return new GridFinishedFuture<>(ret.success(true));
        }

        init();

        final Collection<KeyCacheObject> enlisted = new ArrayList<>();

        ExpiryPolicy plc;

        final CacheEntryPredicate[] filters = CU.filterArray(filter);

        if (!F.isEmpty(filters))
            plc = opCtx != null ? opCtx.expiry() : null;
        else
            plc = null;

        final boolean keepBinary = opCtx != null && opCtx.isKeepBinary();

        final IgniteInternalFuture<Void> loadFut = enlistWrite(
            cacheCtx,
            entryTopVer,
            keys0,
            plc,
            /*lookup map*/null,
            /*invoke map*/null,
            /*invoke arguments*/null,
            retval,
            /*lock only*/false,
            filters,
            ret,
            enlisted,
            null,
            drMap,
            opCtx != null && opCtx.skipStore(),
            singleRmv,
            keepBinary,
            opCtx != null && opCtx.recovery(),
            dataCenterId
        );

        try {
            loadFut.get();
        }
        catch (IgniteCheckedException e) {
            return new GridFinishedFuture(e);
        }

        long timeout = remainingTime();

        if (timeout == -1)
            return new GridFinishedFuture<>(timeoutException());

        if (isRollbackOnly())
            return new GridFinishedFuture<>(rollbackException());

        if (log.isDebugEnabled())
            log.debug("Remove keys: " + enlisted);

        // Acquire locks only after having added operation to the write set.
        // Otherwise, during rollback we will not know whether locks need
        // to be rolled back.
        if (pessimistic()) {
            if (log.isDebugEnabled())
                log.debug("Before acquiring transaction lock for remove on keys: " + enlisted);

            IgniteInternalFuture<Boolean> fut = cacheCtx.cache().txLockAsync(enlisted,
                timeout,
                this,
                false,
                retval,
                isolation,
                isInvalidate(),
                -1L,
                -1L);

            PLC1<GridCacheReturn> plc1 = new PLC1<GridCacheReturn>(ret) {
                @Override protected GridCacheReturn postLock(GridCacheReturn ret)
                    throws IgniteCheckedException
                {
                    if (log.isDebugEnabled())
                        log.debug("Acquired transaction lock for remove on keys: " + enlisted);

                    postLockWrite(cacheCtx,
                        enlisted,
                        ret,
                        /*remove*/true,
                        retval,
                        /*read*/false,
                        -1L,
                        filters,
                        /*computeInvoke*/false);

                    return ret;
                }
            };

            if (fut.isDone()) {
                try {
                    return nonInterruptable(plc1.apply(fut.get(), null));
                }
                catch (GridClosureException e) {
                    return new GridFinishedFuture<>(e.unwrap());
                }
                catch (IgniteCheckedException e) {
                    try {
                        return nonInterruptable(plc1.apply(false, e));
                    }
                    catch (Exception e1) {
                        return new GridFinishedFuture<>(e1);
                    }
                }
            }
            else
                return nonInterruptable(new GridEmbeddedFuture<>(
                    fut,
                    plc1
                ));
        }
        else {
            if (implicit()) {
                // Should never load missing values for implicit transaction as values will be returned
                // with prepare response, if required.
                assert loadFut.isDone();

                return nonInterruptable(commitNearTxLocalAsync().chain(new CX1<IgniteInternalFuture<IgniteInternalTx>, GridCacheReturn>() {
                    @Override public GridCacheReturn applyx(IgniteInternalFuture<IgniteInternalTx> txFut)
                        throws IgniteCheckedException {
                        try {
                            txFut.get();

                            return new GridCacheReturn(cacheCtx, true, keepBinary,
                                implicitRes.value(), implicitRes.success());
                        }
                        catch (IgniteCheckedException | RuntimeException e) {
                            rollbackNearTxLocalAsync();

                            throw e;
                        }
                    }
                }));
            }
            else {
                return nonInterruptable(loadFut.chain(new CX1<IgniteInternalFuture<Void>, GridCacheReturn>() {
                    @Override public GridCacheReturn applyx(IgniteInternalFuture<Void> f)
                        throws IgniteCheckedException {
                        f.get();

                        return ret;
                    }
                }));
            }
        }
    }

    /**
     * @param cctx Cache context.
     * @return Mvcc snapshot for read inside tx (initialized once for OPTIMISTIC SERIALIZABLE and REPEATABLE_READ txs).
     */
    private MvccSnapshot mvccReadSnapshot(GridCacheContext cctx) {
        if (!cctx.mvccEnabled() || mvccTracker == null)
            return null;

        return mvccTracker.snapshot();
    }

    /**
     * @param cacheCtx Cache context.
     * @param cacheIds Involved cache ids.
     * @param parts Partitions.
     * @param schema Schema name.
     * @param qry Query string.
     * @param params Query parameters.
     * @param flags Flags.
     * @param pageSize Fetch page size.
     * @param timeout Timeout.
     * @return Operation future.
     */
    public IgniteInternalFuture<Long> updateAsync(GridCacheContext cacheCtx,
        int[] cacheIds, int[] parts, String schema, String qry, Object[] params,
        int flags, int pageSize, long timeout) {
        try {
            beforePut(cacheCtx, false, true);

            return updateAsync(new GridNearTxQueryEnlistFuture(
                cacheCtx,
                this,
                cacheIds,
                parts,
                schema,
                qry,
                params,
                flags,
                pageSize,
                timeout));
        }
        catch (IgniteCheckedException e) {
            return new GridFinishedFuture(e);
        }
        catch (RuntimeException e) {
            onException();

            throw e;
        }
    }

    /**
     * @param cacheCtx Cache context.
     * @param it Entries iterator.
     * @param pageSize Page size.
     * @param timeout Timeout.
     * @param sequential Sequential locking flag.
     * @return Operation future.
     */
    public IgniteInternalFuture<Long> updateAsync(GridCacheContext cacheCtx,
        UpdateSourceIterator<?> it, int pageSize, long timeout, boolean sequential) {
        try {
            beforePut(cacheCtx, false, true);

            return updateAsync(new GridNearTxQueryResultsEnlistFuture(cacheCtx, this,
                timeout, it, pageSize, sequential));
        }
        catch (IgniteCheckedException e) {
            return new GridFinishedFuture(e);
        }
        catch (RuntimeException e) {
            onException();

            throw e;
        }
    }

    /**
     * @param fut Enlist future.
     * @return Operation future.
     */
    public IgniteInternalFuture<Long> updateAsync(GridNearTxAbstractEnlistFuture fut) {
        fut.init();

        return nonInterruptable(new GridEmbeddedFuture<>(fut.chain(new CX1<IgniteInternalFuture<Long>, Boolean>() {
            @Override public Boolean applyx(IgniteInternalFuture<Long> fut0) throws IgniteCheckedException {
                return fut0.get() != null;
            }
        }), new PLC1<Long>(null) {
            @Override protected Long postLock(Long val) throws IgniteCheckedException {
                Long res = fut.get();

                assert mvccSnapshot != null;
                assert res != null;

                if (res > 0)
                    mvccSnapshot.incrementOperationCounter();

                return res;
            }
        }));
    }

    /**
     * @param cacheCtx Cache context.
     * @param keys Keys to get.
     * @param deserializeBinary Deserialize binary flag.
     * @param skipVals Skip values flag.
     * @param keepCacheObjects Keep cache objects
     * @param skipStore Skip store flag.
     * @return Future for this get.
     */
    @SuppressWarnings("unchecked")
    public <K, V> IgniteInternalFuture<Map<K, V>> getAllAsync(
        final GridCacheContext cacheCtx,
        @Nullable final AffinityTopologyVersion entryTopVer,
        final Collection<KeyCacheObject> keys,
        final boolean deserializeBinary,
        final boolean skipVals,
        final boolean keepCacheObjects,
        final boolean skipStore,
        final boolean recovery,
        final boolean needVer) {
        if (F.isEmpty(keys))
            return new GridFinishedFuture<>(Collections.<K, V>emptyMap());

        if (cacheCtx.mvccEnabled() && !isOperationAllowed(false))
            return txTypeMismatchFinishFuture();

        init();

        if (cacheCtx.mvccEnabled() && (optimistic() && !readCommitted()) && mvccTracker == null) {
            // TODO IGNITE-7388: support async tx rollback (e.g. on timeout).
            boolean canRemap = cctx.lockedTopologyVersion(null) == null;

            mvccTracker = new MvccQueryTrackerImpl(cacheCtx, canRemap);

            return new GridEmbeddedFuture<>(mvccTracker.requestSnapshot(topologyVersion()),
                new IgniteBiClosure<MvccSnapshot, Exception, IgniteInternalFuture<Map<K, V>>>() {
                @Override public IgniteInternalFuture<Map<K, V>> apply(MvccSnapshot snapshot, Exception e) {
                    if (e != null)
                        return new GridFinishedFuture<>(e);

                    return getAllAsync(cacheCtx,
                        entryTopVer,
                        keys,
                        deserializeBinary,
                        skipVals,
                        keepCacheObjects,
                        skipStore,
                        recovery,
                        needVer);
                }
            });
        }

        int keysCnt = keys.size();

        boolean single = keysCnt == 1;

        try {
            checkValid();

            GridFutureAdapter<?> enlistFut = new GridFutureAdapter<>();

            if (!updateLockFuture(null, enlistFut))
                return new GridFinishedFuture<>(timedOut() ? timeoutException() : rollbackException());

            final Map<K, V> retMap = new GridLeanMap<>(keysCnt);

            final Map<KeyCacheObject, GridCacheVersion> missed = new GridLeanMap<>(pessimistic() ? keysCnt : 0);

            CacheOperationContext opCtx = cacheCtx.operationContextPerCall();

            ExpiryPolicy expiryPlc = opCtx != null ? opCtx.expiry() : null;

            final Collection<KeyCacheObject> lockKeys;

            try {
                lockKeys = enlistRead(cacheCtx,
                    entryTopVer,
                    keys,
                    expiryPlc,
                    retMap,
                    missed,
                    keysCnt,
                    deserializeBinary,
                    skipVals,
                    keepCacheObjects,
                    skipStore,
                    recovery,
                    needVer);
            }
            catch (IgniteCheckedException e) {
                return new GridFinishedFuture<>(e);
            }
            finally {
                finishFuture(enlistFut, null, true);
            }

            if (isRollbackOnly())
                return new GridFinishedFuture<>(timedOut() ? timeoutException() : rollbackException());

            if (single && missed.isEmpty())
                return new GridFinishedFuture<>(retMap);

            // Handle locks.
            if (pessimistic() && !readCommitted() && !skipVals) {
                if (expiryPlc == null)
                    expiryPlc = cacheCtx.expiry();

                long accessTtl = expiryPlc != null ? CU.toTtl(expiryPlc.getExpiryForAccess()) : CU.TTL_NOT_CHANGED;
                long createTtl = expiryPlc != null ? CU.toTtl(expiryPlc.getExpiryForCreation()) : CU.TTL_NOT_CHANGED;

                long timeout = remainingTime();

                if (timeout == -1)
                    return new GridFinishedFuture<>(timeoutException());

                IgniteInternalFuture<Boolean> fut = cacheCtx.cache().txLockAsync(lockKeys,
                    timeout,
                    this,
                    true,
                    true,
                    isolation,
                    isInvalidate(),
                    createTtl,
                    accessTtl);

                final ExpiryPolicy expiryPlc0 = expiryPlc;

                PLC2<Map<K, V>> plc2 = new PLC2<Map<K, V>>() {
                    @Override public IgniteInternalFuture<Map<K, V>> postLock() throws IgniteCheckedException {
                        if (log.isDebugEnabled())
                            log.debug("Acquired transaction lock for read on keys: " + lockKeys);

                        // Load keys only after the locks have been acquired.
                        for (KeyCacheObject cacheKey : lockKeys) {
                            K keyVal = (K)
                                (keepCacheObjects ? cacheKey :
                                    cacheCtx.cacheObjectContext().unwrapBinaryIfNeeded(cacheKey, !deserializeBinary,
                                        true));

                            if (retMap.containsKey(keyVal))
                                // We already have a return value.
                                continue;

                            IgniteTxKey txKey = cacheCtx.txKey(cacheKey);

                            IgniteTxEntry txEntry = entry(txKey);

                            assert txEntry != null;

                            // Check if there is cached value.
                            while (true) {
                                GridCacheEntryEx cached = txEntry.cached();

                                CacheObject val = null;
                                GridCacheVersion readVer = null;
                                EntryGetResult getRes = null;

                                try {
                                    Object transformClo =
                                        (!F.isEmpty(txEntry.entryProcessors()) &&
                                            cctx.gridEvents().isRecordable(EVT_CACHE_OBJECT_READ)) ?
                                            F.first(txEntry.entryProcessors()) : null;

                                    if (needVer) {
                                        getRes = cached.innerGetVersioned(
                                            null,
                                            GridNearTxLocal.this,
                                            /*update-metrics*/true,
                                            /*event*/!skipVals,
                                            CU.subjectId(GridNearTxLocal.this, cctx),
                                            transformClo,
                                            resolveTaskName(),
                                            null,
                                            txEntry.keepBinary(),
                                            null, // TODO IGNITE-7371
                                            null);

                                        if (getRes != null) {
                                            val = getRes.value();
                                            readVer = getRes.version();
                                        }
                                    }
                                    else {
                                        val = cached.innerGet(
                                            null,
                                            GridNearTxLocal.this,
                                            /*read through*/false,
                                            /*metrics*/true,
                                            /*events*/!skipVals,
                                            CU.subjectId(GridNearTxLocal.this, cctx),
                                            transformClo,
                                            resolveTaskName(),
                                            null,
                                            txEntry.keepBinary(),
                                            null); // TODO IGNITE-7371
                                    }

                                    // If value is in cache and passed the filter.
                                    if (val != null) {
                                        missed.remove(cacheKey);

                                        txEntry.setAndMarkValid(val);

                                        if (!F.isEmpty(txEntry.entryProcessors()))
                                            val = txEntry.applyEntryProcessors(val);

                                        cacheCtx.addResult(retMap,
                                            cacheKey,
                                            val,
                                            skipVals,
                                            keepCacheObjects,
                                            deserializeBinary,
                                            false,
                                            getRes,
                                            readVer,
                                            0,
                                            0,
                                            needVer);

                                        if (readVer != null)
                                            txEntry.entryReadVersion(readVer);
                                    }

                                    // Even though we bring the value back from lock acquisition,
                                    // we still need to recheck primary node for consistent values
                                    // in case of concurrent transactional locks.

                                    break; // While.
                                }
                                catch (GridCacheEntryRemovedException ignore) {
                                    if (log.isDebugEnabled())
                                        log.debug("Got removed exception in get postLock (will retry): " +
                                            cached);

                                    txEntry.cached(entryEx(cacheCtx, txKey, topologyVersion()));
                                }
                            }
                        }

                        if (!missed.isEmpty() && cacheCtx.isLocal()) {
                            AffinityTopologyVersion topVer = topologyVersionSnapshot();

                            if (topVer == null)
                                topVer = entryTopVer;

                            return checkMissed(cacheCtx,
                                topVer != null ? topVer : topologyVersion(),
                                retMap,
                                missed,
                                deserializeBinary,
                                skipVals,
                                keepCacheObjects,
                                skipStore,
                                recovery,
                                needVer,
                                expiryPlc0);
                        }

                        return new GridFinishedFuture<>(Collections.<K, V>emptyMap());
                    }
                };

                FinishClosure<Map<K, V>> finClos = new FinishClosure<Map<K, V>>() {
                    @Override Map<K, V> finish(Map<K, V> loaded) {
                        retMap.putAll(loaded);

                        return retMap;
                    }
                };

                if (fut.isDone()) {
                    try {
                        IgniteInternalFuture<Map<K, V>> fut1 = plc2.apply(fut.get(), null);

                        return fut1.isDone() ?
                            new GridFinishedFuture<>(finClos.apply(fut1.get(), null)) :
                            new GridEmbeddedFuture<>(finClos, fut1);
                    }
                    catch (GridClosureException e) {
                        return new GridFinishedFuture<>(e.unwrap());
                    }
                    catch (IgniteCheckedException e) {
                        try {
                            return plc2.apply(false, e);
                        }
                        catch (Exception e1) {
                            return new GridFinishedFuture<>(e1);
                        }
                    }
                }
                else {
                    return new GridEmbeddedFuture<>(
                        fut,
                        plc2,
                        finClos);
                }
            }
            else {
                assert optimistic() || readCommitted() || skipVals;

                if (!missed.isEmpty()) {
                    if (!readCommitted())
                        for (Iterator<KeyCacheObject> it = missed.keySet().iterator(); it.hasNext(); ) {
                            KeyCacheObject cacheKey = it.next();

                            K keyVal = (K)(keepCacheObjects ? cacheKey
                                : cacheCtx.cacheObjectContext()
                                .unwrapBinaryIfNeeded(cacheKey, !deserializeBinary, false));

                            if (retMap.containsKey(keyVal))
                                it.remove();
                        }

                    if (missed.isEmpty())
                        return new GridFinishedFuture<>(retMap);

                    AffinityTopologyVersion topVer = topologyVersionSnapshot();

                    if (topVer == null)
                        topVer = entryTopVer;

                    return checkMissed(cacheCtx,
                        topVer != null ? topVer : topologyVersion(),
                        retMap,
                        missed,
                        deserializeBinary,
                        skipVals,
                        keepCacheObjects,
                        skipStore,
                        recovery,
                        needVer,
                        expiryPlc);
                }

                return new GridFinishedFuture<>(retMap);
            }
        }
        catch (IgniteCheckedException e) {
            setRollbackOnly();

            return new GridFinishedFuture<>(e);
        }
    }

    /**
     * @param cacheCtx Cache context.
     * @param keys Key to enlist.
     * @param expiryPlc Explicitly specified expiry policy for entry.
     * @param map Return map.
     * @param missed Map of missed keys.
     * @param keysCnt Keys count (to avoid call to {@code Collection.size()}).
     * @param deserializeBinary Deserialize binary flag.
     * @param skipVals Skip values flag.
     * @param keepCacheObjects Keep cache objects flag.
     * @param skipStore Skip store flag.
     * @throws IgniteCheckedException If failed.
     * @return Enlisted keys.
     */
    @SuppressWarnings({"RedundantTypeArguments"})
    private <K, V> Collection<KeyCacheObject> enlistRead(
        final GridCacheContext cacheCtx,
        @Nullable AffinityTopologyVersion entryTopVer,
        Collection<KeyCacheObject> keys,
        @Nullable ExpiryPolicy expiryPlc,
        Map<K, V> map,
        Map<KeyCacheObject, GridCacheVersion> missed,
        int keysCnt,
        boolean deserializeBinary,
        boolean skipVals,
        boolean keepCacheObjects,
        boolean skipStore,
        boolean recovery,
        final boolean needVer
    ) throws IgniteCheckedException {
        assert !F.isEmpty(keys);
        assert keysCnt == keys.size();

        cacheCtx.checkSecurity(SecurityPermission.CACHE_READ);

        boolean single = keysCnt == 1;

        Collection<KeyCacheObject> lockKeys = null;

        AffinityTopologyVersion topVer = entryTopVer != null ? entryTopVer : topologyVersion();

        boolean needReadVer = (serializable() && optimistic()) || needVer;

        // In this loop we cover only read-committed or optimistic transactions.
        // Transactions that are pessimistic and not read-committed are covered
        // outside of this loop.
        for (KeyCacheObject key : keys) {
            if (isRollbackOnly())
                throw timedOut() ? timeoutException() : rollbackException();

            if ((pessimistic() || needReadVer) && !readCommitted() && !skipVals)
                addActiveCache(cacheCtx, recovery);

            IgniteTxKey txKey = cacheCtx.txKey(key);

            // Check write map (always check writes first).
            IgniteTxEntry txEntry = entry(txKey);

            // Either non-read-committed or there was a previous write.
            if (txEntry != null) {
                CacheObject val = txEntry.value();

                if (txEntry.hasValue()) {
                    if (!F.isEmpty(txEntry.entryProcessors()))
                        val = txEntry.applyEntryProcessors(val);

                    if (val != null) {
                        GridCacheVersion ver = null;

                        if (needVer) {
                            if (txEntry.op() != READ)
                                ver = IgniteTxEntry.GET_ENTRY_INVALID_VER_UPDATED;
                            else {
                                ver = txEntry.entryReadVersion();

                                if (ver == null && pessimistic()) {
                                    while (true) {
                                        try {
                                            GridCacheEntryEx cached = txEntry.cached();

                                            ver = cached.isNear() ?
                                                ((GridNearCacheEntry)cached).dhtVersion() : cached.version();

                                            break;
                                        }
                                        catch (GridCacheEntryRemovedException ignored) {
                                            txEntry.cached(entryEx(cacheCtx, txEntry.txKey(), topVer));
                                        }
                                    }
                                }

                                if (ver == null) {
                                    assert optimistic() && repeatableRead() : this;

                                    ver = IgniteTxEntry.GET_ENTRY_INVALID_VER_AFTER_GET;
                                }
                            }

                            assert ver != null;
                        }

                        cacheCtx.addResult(map, key, val, skipVals, keepCacheObjects, deserializeBinary, false,
                            ver, 0, 0);
                    }
                }
                else {
                    assert txEntry.op() == TRANSFORM;

                    while (true) {
                        try {
                            GridCacheVersion readVer = null;
                            EntryGetResult getRes = null;

                            Object transformClo =
                                (txEntry.op() == TRANSFORM &&
                                    cctx.gridEvents().isRecordable(EVT_CACHE_OBJECT_READ)) ?
                                    F.first(txEntry.entryProcessors()) : null;

                            if (needVer) {
                                getRes = txEntry.cached().innerGetVersioned(
                                    null,
                                    this,
                                    /*update-metrics*/true,
                                    /*event*/!skipVals,
                                    CU.subjectId(this, cctx),
                                    transformClo,
                                    resolveTaskName(),
                                    null,
                                    txEntry.keepBinary(),
                                    null,
                                    null); // TODO IGNITE-7371

                                if (getRes != null) {
                                    val = getRes.value();
                                    readVer = getRes.version();
                                }
                            }
                            else {
                                val = txEntry.cached().innerGet(
                                    null,
                                    this,
                                    /*read-through*/false,
                                    /*metrics*/true,
                                    /*event*/!skipVals,
                                    CU.subjectId(this, cctx),
                                    transformClo,
                                    resolveTaskName(),
                                    null,
                                    txEntry.keepBinary(),
                                    null); // TODO IGNITE-7371
                            }

                            if (val != null) {
                                if (!readCommitted() && !skipVals)
                                    txEntry.readValue(val);

                                if (!F.isEmpty(txEntry.entryProcessors()))
                                    val = txEntry.applyEntryProcessors(val);

                                cacheCtx.addResult(map,
                                    key,
                                    val,
                                    skipVals,
                                    keepCacheObjects,
                                    deserializeBinary,
                                    false,
                                    getRes,
                                    readVer,
                                    0,
                                    0,
                                    needVer);
                            }
                            else
                                missed.put(key, txEntry.cached().version());

                            break;
                        }
                        catch (GridCacheEntryRemovedException ignored) {
                            txEntry.cached(entryEx(cacheCtx, txEntry.txKey(), topVer));
                        }
                    }
                }
            }
            // First time access within transaction.
            else {
                if (lockKeys == null && !skipVals)
                    lockKeys = single ? Collections.singleton(key) : new ArrayList<KeyCacheObject>(keysCnt);

                if (!single && !skipVals)
                    lockKeys.add(key);

                while (true) {
                    GridCacheEntryEx entry = entryEx(cacheCtx, txKey, topVer);

                    try {
                        GridCacheVersion ver = entry.version();

                        CacheObject val = null;
                        GridCacheVersion readVer = null;
                        EntryGetResult getRes = null;

                        if (!pessimistic() || readCommitted() && !skipVals) {
                            IgniteCacheExpiryPolicy accessPlc =
                                optimistic() ? accessPolicy(cacheCtx, txKey, expiryPlc) : null;

                            if (needReadVer) {
                                getRes = primaryLocal(entry) ?
                                    entry.innerGetVersioned(
                                        null,
                                        this,
                                        /*metrics*/true,
                                        /*event*/true,
                                        CU.subjectId(this, cctx),
                                        null,
                                        resolveTaskName(),
                                        accessPlc,
                                        !deserializeBinary,
                                        mvccReadSnapshot(cacheCtx), // TODO IGNITE-7371
                                        null) : null;

                                if (getRes != null) {
                                    val = getRes.value();
                                    readVer = getRes.version();
                                }
                            }
                            else {
                                val = entry.innerGet(
                                    null,
                                    this,
                                    /*read-through*/false,
                                    /*metrics*/true,
                                    /*event*/!skipVals,
                                    CU.subjectId(this, cctx),
                                    null,
                                    resolveTaskName(),
                                    accessPlc,
                                    !deserializeBinary,
                                    mvccReadSnapshot(cacheCtx)); // TODO IGNITE-7371
                            }

                            if (val != null) {
                                cacheCtx.addResult(map,
                                    key,
                                    val,
                                    skipVals,
                                    keepCacheObjects,
                                    deserializeBinary,
                                    false,
                                    getRes,
                                    readVer,
                                    0,
                                    0,
                                    needVer);
                            }
                            else
                                missed.put(key, ver);
                        }
                        else
                            // We must wait for the lock in pessimistic mode.
                            missed.put(key, ver);

                        if (!readCommitted() && !skipVals) {
                            txEntry = addEntry(READ,
                                val,
                                null,
                                null,
                                entry,
                                expiryPlc,
                                null,
                                true,
                                -1L,
                                -1L,
                                null,
                                skipStore,
                                !deserializeBinary,
                                CU.isNearEnabled(cacheCtx));

                            // As optimization, mark as checked immediately
                            // for non-pessimistic if value is not null.
                            if (val != null && !pessimistic()) {
                                txEntry.markValid();

                                if (needReadVer) {
                                    assert readVer != null;

                                    txEntry.entryReadVersion(readVer);
                                }
                            }
                        }

                        break; // While.
                    }
                    catch (GridCacheEntryRemovedException ignored) {
                        if (log.isDebugEnabled())
                            log.debug("Got removed entry in transaction getAllAsync(..) (will retry): " + key);
                    }
                    finally {
                        if (entry != null && readCommitted()) {
                            if (cacheCtx.isNear()) {
                                if (cacheCtx.affinity().partitionBelongs(cacheCtx.localNode(), entry.partition(), topVer)) {
                                    if (entry.markObsolete(xidVer))
                                        cacheCtx.cache().removeEntry(entry);
                                }
                            }
                            else
                                entry.context().evicts().touch(entry, topVer);
                        }
                    }
                }
            }
        }

        return lockKeys != null ? lockKeys : Collections.<KeyCacheObject>emptyList();
    }

    /**
     * @param cacheCtx Cache context.
     * @param keys Keys to load.
     * @param filter Filter.
     * @param ret Return value.
     * @param needReadVer Read version flag.
     * @param singleRmv {@code True} for single remove operation.
     * @param hasFilters {@code True} if filters not empty.
     * @param readThrough Read through flag.
     * @param retval Return value flag.
     * @param expiryPlc Expiry policy.
     * @return Load future.
     */
    private IgniteInternalFuture<Void> loadMissing(
        final GridCacheContext cacheCtx,
        final AffinityTopologyVersion topVer,
        final Set<KeyCacheObject> keys,
        final CacheEntryPredicate[] filter,
        final GridCacheReturn ret,
        final boolean needReadVer,
        final boolean singleRmv,
        final boolean hasFilters,
        final boolean readThrough,
        final boolean retval,
        final boolean keepBinary,
        final boolean recovery,
        final ExpiryPolicy expiryPlc) {
        GridInClosure3<KeyCacheObject, Object, GridCacheVersion> c =
            new GridInClosure3<KeyCacheObject, Object, GridCacheVersion>() {
                @Override public void apply(KeyCacheObject key,
                                            @Nullable Object val,
                                            @Nullable GridCacheVersion loadVer) {
                    if (log.isDebugEnabled())
                        log.debug("Loaded value from remote node [key=" + key + ", val=" + val + ']');

                    IgniteTxEntry e = entry(new IgniteTxKey(key, cacheCtx.cacheId()));

                    assert e != null;

                    if (needReadVer) {
                        assert loadVer != null;

                        e.entryReadVersion(singleRmv && val != null ? SER_READ_NOT_EMPTY_VER : loadVer);
                    }

                    if (singleRmv) {
                        assert !hasFilters && !retval;
                        assert val == null || Boolean.TRUE.equals(val) : val;

                        ret.set(cacheCtx, null, val != null, keepBinary);
                    }
                    else {
                        CacheObject cacheVal = cacheCtx.toCacheObject(val);

                        if (e.op() == TRANSFORM) {
                            GridCacheVersion ver;

                            e.readValue(cacheVal);

                            try {
                                ver = e.cached().version();
                            }
                            catch (GridCacheEntryRemovedException ex) {
                                assert optimistic() : e;

                                if (log.isDebugEnabled())
                                    log.debug("Failed to get entry version: [msg=" + ex.getMessage() + ']');

                                ver = null;
                            }

                            addInvokeResult(e, cacheVal, ret, ver);
                        }
                        else {
                            boolean success;

                            if (hasFilters) {
                                success = isAll(e.context(), key, cacheVal, filter);

                                if (!success) {
                                    e.value(cacheVal, false, false);

                                    e.op(READ);
                                }
                            }
                            else
                                success = true;

                            ret.set(cacheCtx, cacheVal, success, keepBinary);
                        }
                    }
                }
            };

        return loadMissing(
            cacheCtx,
            topVer,
            readThrough,
            /*async*/true,
            keys,
            /*skipVals*/singleRmv,
            needReadVer,
            keepBinary,
            recovery,
            expiryPlc,
            c);
    }

    /**
     * @return Finished future with error message about tx type mismatch.
     */
    private static IgniteInternalFuture txTypeMismatchFinishFuture() {
        return new GridFinishedFuture(new IgniteCheckedException(TX_TYPE_MISMATCH_ERR_MSG));
    }

    /**
     * @param cacheCtx Cache context.
     * @param loadFut Missing keys load future.
     * @param ret Future result.
     * @param keepBinary Keep binary flag.
     * @return Future.
     */
    private IgniteInternalFuture optimisticPutFuture(
        final GridCacheContext cacheCtx,
        IgniteInternalFuture<Void> loadFut,
        final GridCacheReturn ret,
        final boolean keepBinary
    ) {
        if (implicit()) {
            // Should never load missing values for implicit transaction as values will be returned
            // with prepare response, if required.
            assert loadFut.isDone();

            return nonInterruptable(commitNearTxLocalAsync().chain(
                new CX1<IgniteInternalFuture<IgniteInternalTx>, GridCacheReturn>() {
                    @Override public GridCacheReturn applyx(IgniteInternalFuture<IgniteInternalTx> txFut)
                        throws IgniteCheckedException {
                        try {
                            txFut.get();

                            Object res = implicitRes.value();

                            if (implicitRes.invokeResult()) {
                                assert res == null || res instanceof Map : implicitRes;

                                res = cacheCtx.unwrapInvokeResult((Map)res, keepBinary);
                            }

                            return new GridCacheReturn(cacheCtx, true, keepBinary, res, implicitRes.success());
                        }
                        catch (IgniteCheckedException | RuntimeException e) {
                            if (!(e instanceof NodeStoppingException))
                                rollbackNearTxLocalAsync();

                            throw e;
                        }
                    }
                }
            ));
        }
        else {
            return nonInterruptable(loadFut.chain(new CX1<IgniteInternalFuture<Void>, GridCacheReturn>() {
                @Override public GridCacheReturn applyx(IgniteInternalFuture<Void> f) throws IgniteCheckedException {
                    f.get();

                    return ret;
                }
            }));
        }
    }

    /**
     *
     */
    private void onException() {
        for (IgniteTxEntry txEntry : allEntries()) {
            GridCacheEntryEx cached0 = txEntry.cached();

            if (cached0 != null)
                txEntry.context().evicts().touch(cached0, topologyVersion());
        }
    }

    /** {@inheritDoc} */
    @Override public Collection<IgniteTxEntry> optimisticLockEntries() {
        assert false : "Should not be called";

        throw new UnsupportedOperationException();
    }

    /**
     * @param cacheCtx  Cache context.
     * @param readThrough Read through flag.
     * @param async if {@code True}, then loading will happen in a separate thread.
     * @param keys Keys.
     * @param skipVals Skip values flag.
     * @param needVer If {@code true} version is required for loaded values.
     * @param c Closure to be applied for loaded values.
     * @param expiryPlc Expiry policy.
     * @return Future with {@code True} value if loading took place.
     */
    private IgniteInternalFuture<Void> loadMissing(
        final GridCacheContext cacheCtx,
        AffinityTopologyVersion topVer,
        boolean readThrough,
        boolean async,
        final Collection<KeyCacheObject> keys,
        final boolean skipVals,
        final boolean needVer,
        boolean keepBinary,
        boolean recovery,
        final ExpiryPolicy expiryPlc,
        final GridInClosure3<KeyCacheObject, Object, GridCacheVersion> c
    ) {
        IgniteCacheExpiryPolicy expiryPlc0 = optimistic() ?
            accessPolicy(cacheCtx, keys) :
            cacheCtx.cache().expiryPolicy(expiryPlc);

        if (cacheCtx.isNear()) {
            return cacheCtx.nearTx().txLoadAsync(this,
                topVer,
                keys,
                readThrough,
                /*deserializeBinary*/false,
                recovery,
                expiryPlc0,
                skipVals,
                needVer).chain(new C1<IgniteInternalFuture<Map<Object, Object>>, Void>() {
                @Override public Void apply(IgniteInternalFuture<Map<Object, Object>> f) {
                    try {
                        Map<Object, Object> map = f.get();

                        processLoaded(map, keys, needVer, c);

                        return null;
                    }
                    catch (Exception e) {
                        setRollbackOnly();

                        throw new GridClosureException(e);
                    }
                }
            });
        }
        else if (cacheCtx.isColocated()) {
            if (keys.size() == 1) {
                final KeyCacheObject key = F.first(keys);

                return cacheCtx.colocated().loadAsync(
                    key,
                    readThrough,
                    /*force primary*/needVer || !cacheCtx.config().isReadFromBackup(),
                    topVer,
                    CU.subjectId(this, cctx),
                    resolveTaskName(),
                    /*deserializeBinary*/false,
                    expiryPlc0,
                    skipVals,
                    needVer,
                    /*keepCacheObject*/true,
                    recovery,
                    mvccReadSnapshot(cacheCtx)
                ).chain(new C1<IgniteInternalFuture<Object>, Void>() {
                    @Override public Void apply(IgniteInternalFuture<Object> f) {
                        try {
                            Object val = f.get();

                            processLoaded(key, val, needVer, skipVals, c);

                            return null;
                        }
                        catch (Exception e) {
                            setRollbackOnly();

                            throw new GridClosureException(e);
                        }
                    }
                });
            }
            else {
                return cacheCtx.colocated().loadAsync(
                    keys,
                    readThrough,
                    /*force primary*/needVer || !cacheCtx.config().isReadFromBackup(),
                    topVer,
                    CU.subjectId(this, cctx),
                    resolveTaskName(),
                    /*deserializeBinary*/false,
                    recovery,
                    expiryPlc0,
                    skipVals,
                    needVer,
                    /*keepCacheObject*/true,
                    mvccReadSnapshot(cacheCtx)
                ).chain(new C1<IgniteInternalFuture<Map<Object, Object>>, Void>() {
                    @Override public Void apply(IgniteInternalFuture<Map<Object, Object>> f) {
                        try {
                            Map<Object, Object> map = f.get();

                            processLoaded(map, keys, needVer, c);

                            return null;
                        }
                        catch (Exception e) {
                            setRollbackOnly();

                            throw new GridClosureException(e);
                        }
                    }
                });
            }
        }
        else {
            assert cacheCtx.isLocal();

            return localCacheLoadMissing(cacheCtx,
                topVer,
                readThrough,
                async,
                keys,
                skipVals,
                needVer,
                keepBinary,
                recovery,
                expiryPlc,
                c);
        }
    }

    /**
     * @param cacheCtx  Cache context.
     * @param readThrough Read through flag.
     * @param async if {@code True}, then loading will happen in a separate thread.
     * @param keys Keys.
     * @param skipVals Skip values flag.
     * @param needVer If {@code true} version is required for loaded values.
     * @param c Closure to be applied for loaded values.
     * @param expiryPlc Expiry policy.
     * @return Future with {@code True} value if loading took place.
     */
    private IgniteInternalFuture<Void> localCacheLoadMissing(
        final GridCacheContext cacheCtx,
        final AffinityTopologyVersion topVer,
        final boolean readThrough,
        boolean async,
        final Collection<KeyCacheObject> keys,
        boolean skipVals,
        boolean needVer,
        boolean keepBinary,
        boolean recovery,
        final ExpiryPolicy expiryPlc,
        final GridInClosure3<KeyCacheObject, Object, GridCacheVersion> c
    ) {
        assert cacheCtx.isLocal() : cacheCtx.name();

        if (!readThrough || !cacheCtx.readThrough()) {
            for (KeyCacheObject key : keys)
                c.apply(key, null, SER_READ_EMPTY_ENTRY_VER);

            return new GridFinishedFuture<>();
        }

        try {
            IgniteCacheExpiryPolicy expiryPlc0 = optimistic() ?
                accessPolicy(cacheCtx, keys) :
                cacheCtx.cache().expiryPolicy(expiryPlc);

            Map<KeyCacheObject, GridCacheVersion> misses = null;

            for (KeyCacheObject key : keys) {
                while (true) {
                    IgniteTxEntry txEntry = entry(cacheCtx.txKey(key));

                    GridCacheEntryEx entry = txEntry == null ? cacheCtx.cache().entryEx(key) :
                        txEntry.cached();

                    if (entry == null)
                        continue;

                    try {
                        EntryGetResult res = entry.innerGetVersioned(
                            null,
                            this,
                            /*update-metrics*/!skipVals,
                            /*event*/!skipVals,
                            CU.subjectId(this, cctx),
                            null,
                            resolveTaskName(),
                            expiryPlc0,
                            txEntry == null ? keepBinary : txEntry.keepBinary(),
                            null,
                            null); // TODO IGNITE-7371

                        if (res == null) {
                            if (misses == null)
                                misses = new LinkedHashMap<>();

                            misses.put(key, entry.version());
                        }
                        else
                            c.apply(key, skipVals ? true : res.value(), res.version());

                        break;
                    }
                    catch (GridCacheEntryRemovedException ignore) {
                        if (log.isDebugEnabled())
                            log.debug("Got removed entry, will retry: " + key);

                        if (txEntry != null)
                            txEntry.cached(cacheCtx.cache().entryEx(key, topologyVersion()));
                    }
                }
            }

            if (misses != null) {
                final Map<KeyCacheObject, GridCacheVersion> misses0 = misses;

                cacheCtx.store().loadAll(this, misses.keySet(), new CI2<KeyCacheObject, Object>() {
                    @Override public void apply(KeyCacheObject key, Object val) {
                        GridCacheVersion ver = misses0.remove(key);

                        assert ver != null : key;

                        if (val != null) {
                            CacheObject cacheVal = cacheCtx.toCacheObject(val);

                            while (true) {
                                GridCacheEntryEx entry = cacheCtx.cache().entryEx(key, topVer);

                                try {
                                    cacheCtx.shared().database().ensureFreeSpace(cacheCtx.dataRegion());

                                    EntryGetResult verVal = entry.versionedValue(cacheVal,
                                        ver,
                                        null,
                                        null,
                                        null);

                                    if (log.isDebugEnabled()) {
                                        log.debug("Set value loaded from store into entry [" +
                                            "oldVer=" + ver +
                                            ", newVer=" + verVal.version() +
                                            ", entry=" + entry + ']');
                                    }

                                    ver = verVal.version();

                                    break;
                                }
                                catch (GridCacheEntryRemovedException ignore) {
                                    if (log.isDebugEnabled())
                                        log.debug("Got removed entry, (will retry): " + entry);
                                }
                                catch (IgniteCheckedException e) {
                                    // Wrap errors (will be unwrapped).
                                    throw new GridClosureException(e);
                                }
                            }
                        }
                        else
                            ver = SER_READ_EMPTY_ENTRY_VER;

                        c.apply(key, val, ver);
                    }
                });

                for (KeyCacheObject key : misses0.keySet())
                    c.apply(key, null, SER_READ_EMPTY_ENTRY_VER);
            }

            return new GridFinishedFuture<>();
        }
        catch (IgniteCheckedException e) {
            return new GridFinishedFuture<>(e);
        }
    }

    /**
     * @param map Loaded values.
     * @param keys Keys.
     * @param needVer If {@code true} version is required for loaded values.
     * @param c Closure.
     */
    private void processLoaded(
        Map<Object, Object> map,
        final Collection<KeyCacheObject> keys,
        boolean needVer,
        GridInClosure3<KeyCacheObject, Object, GridCacheVersion> c) {
        for (KeyCacheObject key : keys)
            processLoaded(key, map.get(key), needVer, false, c);
    }

    /**
     * @param key Key.
     * @param val Value.
     * @param needVer If {@code true} version is required for loaded values.
     * @param skipVals Skip values flag.
     * @param c Closure.
     */
    private void processLoaded(
        KeyCacheObject key,
        @Nullable Object val,
        boolean needVer,
        boolean skipVals,
        GridInClosure3<KeyCacheObject, Object, GridCacheVersion> c) {
        if (val != null) {
            Object v;
            GridCacheVersion ver;

            if (needVer) {
                EntryGetResult getRes = (EntryGetResult)val;

                v = getRes.value();
                ver = getRes.version();
            }
            else {
                v = val;
                ver = null;
            }

            if (skipVals && v == Boolean.FALSE)
                c.apply(key, null, IgniteTxEntry.SER_READ_EMPTY_ENTRY_VER);
            else
                c.apply(key, v, ver);
        }
        else
            c.apply(key, null, IgniteTxEntry.SER_READ_EMPTY_ENTRY_VER);
    }

    /** {@inheritDoc} */
    @Override protected void updateExplicitVersion(IgniteTxEntry txEntry, GridCacheEntryEx entry)
        throws GridCacheEntryRemovedException {
        if (entry.detached()) {
            GridCacheMvccCandidate cand = cctx.mvcc().explicitLock(threadId(), entry.txKey());

            if (cand != null && !xidVersion().equals(cand.version())) {
                GridCacheVersion candVer = cand.version();

                txEntry.explicitVersion(candVer);

                if (candVer.compareTo(minVer) < 0)
                    minVer = candVer;
            }
        }
        else
            super.updateExplicitVersion(txEntry, entry);
    }

    /**
     * @return DHT map.
     */
    public IgniteTxMappings mappings() {
        return mappings;
    }

    /**
     * @param nodeId Undo mapping.
     */
    @Override public boolean removeMapping(UUID nodeId) {
        if (mappings.remove(nodeId) != null) {
            if (log.isDebugEnabled())
                log.debug("Removed mapping for node [nodeId=" + nodeId + ", tx=" + this + ']');

            return true;
        }
        else {
            if (log.isDebugEnabled())
                log.debug("Mapping for node was not found [nodeId=" + nodeId + ", tx=" + this + ']');

            return false;
        }
    }

    /**
     * Adds key mapping to dht mapping.
     *
     * @param key Key to add.
     * @param node Node this key mapped to.
     */
    public void addKeyMapping(IgniteTxKey key, ClusterNode node) {
        GridDistributedTxMapping m = mappings.get(node.id());

        if (m == null)
            mappings.put(m = new GridDistributedTxMapping(node));

        IgniteTxEntry txEntry = entry(key);

        assert txEntry != null;

        txEntry.nodeId(node.id());

        m.add(txEntry);

        if (log.isDebugEnabled())
            log.debug("Added mappings to transaction [locId=" + cctx.localNodeId() + ", key=" + key + ", node=" + node +
                ", tx=" + this + ']');
    }

    /**
     * @return Non-null entry if tx has only one write entry.
     */
    @Nullable IgniteTxEntry singleWrite() {
        return txState.singleWrite();
    }

    /**
     * Suspends transaction. It could be resumed later. Supported only for optimistic transactions.
     *
     * @throws IgniteCheckedException If the transaction is in an incorrect state, or timed out.
     */
    public void suspend() throws IgniteCheckedException {
        if (log.isDebugEnabled())
            log.debug("Suspend near local tx: " + this);

        if (pessimistic())
            throw new UnsupportedOperationException("Suspension is not supported for pessimistic transactions.");

        if (threadId() != Thread.currentThread().getId())
            throw new IgniteCheckedException("Only thread started transaction can suspend it.");

        synchronized (this) {
            checkValid();

            cctx.tm().suspendTx(this);
        }
    }

    /**
     * Resumes transaction (possibly in another thread) if it was previously suspended.
     *
     * @throws IgniteCheckedException If the transaction is in an incorrect state, or timed out.
     */
    public void resume() throws IgniteCheckedException {
        resume(true, Thread.currentThread().getId());
    }

    /**
     * Resumes transaction (possibly in another thread) if it was previously suspended.
     *
     * @param checkTimeout Whether timeout should be checked.
     * @param threadId Thread id to restore.
     * @throws IgniteCheckedException If the transaction is in an incorrect state, or timed out.
     */
    private void resume(boolean checkTimeout, long threadId) throws IgniteCheckedException {
        if (log.isDebugEnabled())
            log.debug("Resume near local tx: " + this);

        if (pessimistic())
            throw new UnsupportedOperationException("Resume is not supported for pessimistic transactions.");

        synchronized (this) {
            checkValid(checkTimeout);

            cctx.tm().resumeTx(this, threadId);
        }
    }

    /**
     * @param maps Mappings.
     */
    void addEntryMapping(@Nullable Collection<GridDistributedTxMapping> maps) {
        if (!F.isEmpty(maps)) {
            for (GridDistributedTxMapping map : maps) {
                ClusterNode primary = map.primary();

                GridDistributedTxMapping m = mappings.get(primary.id());

                if (m == null) {
                    mappings.put(m = new GridDistributedTxMapping(primary));

                    if (map.explicitLock())
                        m.markExplicitLock();
                }

                for (IgniteTxEntry entry : map.entries())
                    m.add(entry);
            }

            if (log.isDebugEnabled())
                log.debug("Added mappings to transaction [locId=" + cctx.localNodeId() + ", mappings=" + maps +
                    ", tx=" + this + ']');
        }
    }

    /**
     * @param map Mapping.
     * @param entry Entry.
     */
    void addSingleEntryMapping(GridDistributedTxMapping map, IgniteTxEntry entry) {
        ClusterNode n = map.primary();

        GridDistributedTxMapping m = new GridDistributedTxMapping(n);

        mappings.put(m);

        if (map.explicitLock())
            m.markExplicitLock();

        m.add(entry);
    }

    /**
     * @param nodeId Node ID to mark with explicit lock.
     * @return {@code True} if mapping was found.
     */
    public boolean markExplicit(UUID nodeId) {
        explicitLock = true;

        GridDistributedTxMapping m = mappings.get(nodeId);

        if (m != null) {
            m.markExplicitLock();

            return true;
        }

        return false;
    }

    /** {@inheritDoc} */
    @Override public boolean onOwnerChanged(GridCacheEntryEx entry, GridCacheMvccCandidate owner) {
        GridCacheVersionedFuture<IgniteInternalTx> fut = (GridCacheVersionedFuture<IgniteInternalTx>)prepFut;

        return fut != null && fut.onOwnerChanged(entry, owner);
    }

    /**
     * @param mapping Mapping to order.
     * @param pendingVers Pending versions.
     * @param committedVers Committed versions.
     * @param rolledbackVers Rolled back versions.
     */
    void readyNearLocks(GridDistributedTxMapping mapping,
        Collection<GridCacheVersion> pendingVers,
        Collection<GridCacheVersion> committedVers,
        Collection<GridCacheVersion> rolledbackVers)
    {
        assert mapping.hasNearCacheEntries() : mapping;

        // Process writes, then reads.
        for (IgniteTxEntry txEntry : mapping.entries()) {
            if (CU.WRITE_FILTER_NEAR.apply(txEntry))
                readyNearLock(txEntry, mapping.dhtVersion(), pendingVers, committedVers, rolledbackVers);
        }

        for (IgniteTxEntry txEntry : mapping.entries()) {
            if (CU.READ_FILTER_NEAR.apply(txEntry))
                readyNearLock(txEntry, mapping.dhtVersion(), pendingVers, committedVers, rolledbackVers);
        }
    }

    /**
     * @param txEntry TX entry.
     * @param dhtVer DHT version.
     * @param pendingVers Pending versions.
     * @param committedVers Committed versions.
     * @param rolledbackVers Rolled back versions.
     */
    private void readyNearLock(IgniteTxEntry txEntry,
        GridCacheVersion dhtVer,
        Collection<GridCacheVersion> pendingVers,
        Collection<GridCacheVersion> committedVers,
        Collection<GridCacheVersion> rolledbackVers)
    {
        while (true) {
            GridCacheContext cacheCtx = txEntry.cached().context();

            assert cacheCtx.isNear();

            GridDistributedCacheEntry entry = (GridDistributedCacheEntry)txEntry.cached();

            try {
                // Handle explicit locks.
                GridCacheVersion explicit = txEntry.explicitVersion();

                if (explicit == null) {
                    entry.readyNearLock(xidVer,
                        dhtVer,
                        committedVers,
                        rolledbackVers,
                        pendingVers);
                }

                break;
            }
            catch (GridCacheEntryRemovedException ignored) {
                assert entry.obsoleteVersion() != null;

                if (log.isDebugEnabled())
                    log.debug("Replacing obsolete entry in remote transaction [entry=" + entry +
                        ", tx=" + this + ']');

                // Replace the entry.
                txEntry.cached(txEntry.context().cache().entryEx(txEntry.key(), topologyVersion()));
            }
        }
    }

    /** {@inheritDoc} */
    @SuppressWarnings({"CatchGenericClass", "ThrowableInstanceNeverThrown"})
    @Override public boolean localFinish(boolean commit, boolean clearThreadMap) throws IgniteCheckedException {
        if (log.isDebugEnabled())
            log.debug("Finishing near local tx [tx=" + this + ", commit=" + commit + "]");

        if (commit) {
            if (!state(COMMITTING)) {
                TransactionState state = state();

                if (state != COMMITTING && state != COMMITTED)
                    throw isRollbackOnly() ? timedOut() ? timeoutException() : rollbackException() :
                        new IgniteCheckedException("Invalid transaction state for commit [state=" + state() +
                        ", tx=" + this + ']');
                else {
                    if (log.isDebugEnabled())
                        log.debug("Invalid transaction state for commit (another thread is committing): " + this);

                    return false;
                }
            }
        }
        else {
            if (!state(ROLLING_BACK)) {
                if (log.isDebugEnabled())
                    log.debug("Invalid transaction state for rollback [state=" + state() + ", tx=" + this + ']');

                return false;
            }
        }

        IgniteCheckedException err = null;

        // Commit to DB first. This way if there is a failure, transaction
        // won't be committed.
        try {
            if (commit && !isRollbackOnly())
                userCommit();
            else
                userRollback(clearThreadMap);
        }
        catch (IgniteCheckedException e) {
            err = e;

            commit = false;

            // If heuristic error.
            if (!isRollbackOnly()) {
                invalidate = true;

                systemInvalidate(true);

                U.warn(log, "Set transaction invalidation flag to true due to error [tx=" + this + ", err=" + err + ']');
            }
        }

        if (err != null) {
            state(UNKNOWN);

            throw err;
        }
        else {
            // Committed state will be set in finish future onDone callback.
            if (commit) {
                if (!onePhaseCommit()) {
                    if (!state(COMMITTED)) {
                        state(UNKNOWN);

                        throw new IgniteCheckedException("Invalid transaction state for commit: " + this);
                    }
                }
            }
            else {
                if (!state(ROLLED_BACK)) {
                    state(UNKNOWN);

                    throw new IgniteCheckedException("Invalid transaction state for rollback: " + this);
                }
            }
        }

        return true;
    }

    /**
     * @return Tx prepare future.
     */
    public IgniteInternalFuture<?> prepareNearTxLocal() {
        GridNearTxPrepareFutureAdapter fut = (GridNearTxPrepareFutureAdapter)prepFut;

        if (fut == null) {
            long timeout = remainingTime();

            // Future must be created before any exception can be thrown.
            if (optimistic()) {
                fut = serializable() ?
                    new GridNearOptimisticSerializableTxPrepareFuture(cctx, this) :
                    new GridNearOptimisticTxPrepareFuture(cctx, this);
            }
            else
                fut = new GridNearPessimisticTxPrepareFuture(cctx, this);

            if (!PREP_FUT_UPD.compareAndSet(this, null, fut))
                return prepFut;

            if (trackTimeout) {
                prepFut.listen(new IgniteInClosure<IgniteInternalFuture<?>>() {
                    @Override public void apply(IgniteInternalFuture<?> f) {
                        GridNearTxLocal.this.removeTimeoutHandler();
                    }
                });
            }

            if (timeout == -1) {
                fut.onDone(this, timeoutException());

                return fut;
            }
        }
        else
            // Prepare was called explicitly.
            return fut;

        mapExplicitLocks();

        fut.prepare();

        return fut;
    }

    /** {@inheritDoc} */
    @Override public IgniteInternalFuture<?> salvageTx() {
        assert false : "Should not be called for GridNearTxLocal";

        return null;
    }

    /**
     * @param awaitLastFuture If true - method will wait until transaction finish every action started before.
     * @throws IgniteCheckedException If failed.
     */
    public final void prepare(boolean awaitLastFuture) throws IgniteCheckedException {
        if (awaitLastFuture)
            txState().awaitLastFuture(cctx);

        prepareNearTxLocal().get();
    }

    /**
     * @throws IgniteCheckedException If failed.
     */
    public void commit() throws IgniteCheckedException {
        commitNearTxLocalAsync().get();
    }

    /**
     * @return Finish future.
     */
    public IgniteInternalFuture<IgniteInternalTx> commitNearTxLocalAsync() {
        if (log.isDebugEnabled())
            log.debug("Committing near local tx: " + this);

        final NearTxFinishFuture fut, fut0 = finishFut; boolean fastFinish;

        if (fut0 != null || !FINISH_FUT_UPD.compareAndSet(this, null, fut = finishFuture(fastFinish = fastFinish(), true)))
            return chainFinishFuture(finishFut, true, true, false);

        if (!fastFinish) {
            final IgniteInternalFuture<?> prepareFut = prepareNearTxLocal();

            prepareFut.listen(new CI1<IgniteInternalFuture<?>>() {
                @Override public void apply(IgniteInternalFuture<?> f) {
                    try {
                        // Make sure that here are no exceptions.
                        prepareFut.get();

                        fut.finish(true, true, false);
                    }
                    catch (Error | RuntimeException e) {
                        COMMIT_ERR_UPD.compareAndSet(GridNearTxLocal.this, null, e);

                        fut.finish(false, true, false);

                        throw e;
                    }
                    catch (IgniteCheckedException e) {
                        COMMIT_ERR_UPD.compareAndSet(GridNearTxLocal.this, null, e);

                        if (!(e instanceof NodeStoppingException))
                            fut.finish(false, true, true);
                        else
                            fut.onNodeStop(e);
                    }
                }
            });
        }
        else
            fut.finish(true, false, false);

        return fut;
    }

    /** {@inheritDoc} */
    @Override public IgniteInternalFuture<IgniteInternalTx> commitAsync() {
        return commitNearTxLocalAsync();
    }

    /**
     * @throws IgniteCheckedException If failed.
     */
    public void rollback() throws IgniteCheckedException {
        rollbackNearTxLocalAsync().get();
    }

    /**
     * @return Rollback future.
     */
    public IgniteInternalFuture<IgniteInternalTx> rollbackNearTxLocalAsync() {
        return rollbackNearTxLocalAsync(true, false);
    }

    /**
     * @param clearThreadMap {@code True} if needed to clear thread map.
     * @param onTimeout {@code True} if called from timeout handler.
     * Note: For async rollbacks (from timeouts or another thread) should not clear thread map
     * since thread started tx still should be able to see this tx to prevent subsequent operations.
     *
     * @return Rollback future.
     */
    @SuppressWarnings("ThrowableResultOfMethodCallIgnored")
    public IgniteInternalFuture<IgniteInternalTx> rollbackNearTxLocalAsync(final boolean clearThreadMap,
        final boolean onTimeout) {
        if (log.isDebugEnabled())
            log.debug("Rolling back near tx: " + this);

        if (!onTimeout && trackTimeout)
            removeTimeoutHandler();

<<<<<<< HEAD
        final NearTxFinishFuture fut, fut0 = finishFut; boolean fastFinish;
=======
        IgniteInternalFuture<?> prepFut = this.prepFut;

        if (onTimeout && prepFut instanceof GridNearTxPrepareFutureAdapter && !prepFut.isDone())
            ((GridNearTxPrepareFutureAdapter) prepFut).onNearTxLocalTimeout();

        NearTxFinishFuture fut = finishFut;
>>>>>>> 8bbcda35

        if (fut0 != null)
            return chainFinishFuture(finishFut, false, clearThreadMap, onTimeout);

        if (!FINISH_FUT_UPD.compareAndSet(this, null, fut = finishFuture(fastFinish = clearThreadMap && fastFinish(), false)))
            return chainFinishFuture(finishFut, false, clearThreadMap, onTimeout);

        rollbackFuture(fut);

<<<<<<< HEAD
        if (!fastFinish) {
            IgniteInternalFuture<?> prepFut = this.prepFut;

            if (prepFut == null || prepFut.isDone()) {
                try {
                    // Check for errors in prepare future.
                    if (prepFut != null)
                        prepFut.get();
                }
                catch (IgniteCheckedException e) {
                    if (log.isDebugEnabled())
                        log.debug("Got optimistic tx failure [tx=" + this + ", err=" + e + ']');
                }

                fut.finish(false, clearThreadMap, onTimeout);
=======
        if (prepFut == null || prepFut.isDone()) {
            try {
                // Check for errors in prepare future.
                if (prepFut != null)
                    prepFut.get();
            }
            catch (IgniteCheckedException e) {
                if (log.isDebugEnabled())
                    log.debug("Got optimistic tx failure [tx=" + this + ", err=" + e + ']');
>>>>>>> 8bbcda35
            }
            else {
                prepFut.listen(new CI1<IgniteInternalFuture<?>>() {
                    @Override public void apply(IgniteInternalFuture<?> f) {
                        try {
                            // Check for errors in prepare future.
                            f.get();
                        }
                        catch (IgniteCheckedException e) {
                            if (log.isDebugEnabled())
                                log.debug("Got optimistic tx failure [tx=" + this + ", err=" + e + ']');
                        }

                        fut.finish(false, clearThreadMap, onTimeout);
                    }
                });
            }
        }
        else
            fut.finish(false, true, onTimeout);

        return fut;
    }

    /**
     * @return Transaction commit future.
     * @param fast {@code True} in case of fast finish.
     * @param commit {@code True} if commit.
     */
    private NearTxFinishFuture finishFuture(boolean fast, boolean commit) {
        NearTxFinishFuture fut = fast ? new GridNearTxFastFinishFuture(this, commit) :
            new GridNearTxFinishFuture<>(cctx, this, commit);

        if (mvccQueryTracker() != null || mvccSnapshot != null || txState.mvccEnabled(cctx)) {
            if (commit)
                fut = new GridNearTxFinishAndAckFuture(fut);
            else
                fut.listen(new AckCoordinatorOnRollback(this));
        }

        return fut;
    }

    /** {@inheritDoc} */
    @Override public IgniteInternalFuture<IgniteInternalTx> rollbackAsync() {
        return rollbackNearTxLocalAsync();
    }

    /**
     * @param fut Already started finish future.
     * @param commit Commit flag.
     * @param clearThreadMap Clear thread map.
     * @return Finish future.
     */
    private IgniteInternalFuture<IgniteInternalTx> chainFinishFuture(final NearTxFinishFuture fut, final boolean commit,
        final boolean clearThreadMap, final boolean onTimeout) {
        assert fut != null;

        if (fut.commit() != commit) {
            final GridNearTxLocal tx = this;

            if (!commit) {
                final GridNearTxFinishFuture rollbackFut = new GridNearTxFinishFuture<>(cctx, this, false);

                fut.listen(new IgniteInClosure<IgniteInternalFuture<IgniteInternalTx>>() {
                    @Override public void apply(IgniteInternalFuture<IgniteInternalTx> fut0) {
                        if (FINISH_FUT_UPD.compareAndSet(tx, fut, rollbackFut)) {
                            if (tx.state() == COMMITTED) {
                                if (log.isDebugEnabled())
                                    log.debug("Failed to rollback, transaction is already committed: " + tx);

                                rollbackFut.forceFinish();

                                assert rollbackFut.isDone() : rollbackFut;
                            }
                            else
                                rollbackFut.finish(false, clearThreadMap, onTimeout);
                        }
                        else {
                            finishFut.listen(new IgniteInClosure<IgniteInternalFuture<IgniteInternalTx>>() {
                                @Override public void apply(IgniteInternalFuture<IgniteInternalTx> fut) {
                                    try {
                                        fut.get();

                                        rollbackFut.markInitialized();
                                    }
                                    catch (IgniteCheckedException e) {
                                        rollbackFut.onDone(e);
                                    }
                                }
                            });
                        }
                    }
                });

                return rollbackFut;
            }
            else {
                final GridFutureAdapter<IgniteInternalTx> fut0 = new GridFutureAdapter<>();

                fut.listen(new IgniteInClosure<IgniteInternalFuture<IgniteInternalTx>>() {
                    @Override public void apply(IgniteInternalFuture<IgniteInternalTx> fut) {
                        if (timedOut())
                            fut0.onDone(new IgniteTxTimeoutCheckedException("Failed to commit transaction, " +
                                "transaction is concurrently rolled back on timeout: " + tx));
                        else
                            fut0.onDone(new IgniteTxRollbackCheckedException("Failed to commit transaction, " +
                                "transaction is concurrently rolled back: " + tx));
                    }
                });

                return fut0;
            }
        }

        return fut;
    }

    /**
     * @return {@code True} if 'fast finish' path can be used for transaction completion.
     */
    private boolean fastFinish() {
        return writeMap().isEmpty()
            && ((optimistic() && !serializable()) || readMap().isEmpty())
            && (mappings.single() || F.view(mappings.mappings(), CU.FILTER_QUERY_MAPPING).isEmpty());
    }

    /**
     * Prepares next batch of entries in dht transaction.
     *
     * @param req Prepare request.
     * @return Future that will be completed when locks are acquired.
     */
    @SuppressWarnings("TypeMayBeWeakened")
    public IgniteInternalFuture<GridNearTxPrepareResponse> prepareAsyncLocal(GridNearTxPrepareRequest req) {
        long timeout = remainingTime();

        if (state() != PREPARING) {
            if (timeout == -1)
                return new GridFinishedFuture<>(timeoutException());

            setRollbackOnly();

            return new GridFinishedFuture<>(rollbackException());
        }

        if (timeout == -1)
            return new GridFinishedFuture<>(timeoutException());

        init();

        GridDhtTxPrepareFuture fut = new GridDhtTxPrepareFuture(
            cctx,
            this,
            timeout,
            0,
            Collections.<IgniteTxKey, GridCacheVersion>emptyMap(),
            req.last(),
            needReturnValue() && implicit());

        try {
            userPrepare((serializable() && optimistic()) ? F.concat(false, req.writes(), req.reads()) : req.writes());

            // Make sure to add future before calling prepare on it.
            cctx.mvcc().addFuture(fut);

            if (isSystemInvalidate())
                fut.complete();
            else
                fut.prepare(req);
        }
        catch (IgniteTxTimeoutCheckedException | IgniteTxOptimisticCheckedException e) {
            fut.onError(e);
        }
        catch (IgniteCheckedException e) {
            setRollbackOnly();

            fut.onError(new IgniteTxRollbackCheckedException("Failed to prepare transaction: " + this, e));
        }

        return chainOnePhasePrepare(fut);
    }

    /**
     * Commits local part of colocated transaction.
     *
     * @return Commit future.
     */
    public IgniteInternalFuture<IgniteInternalTx> commitAsyncLocal() {
        if (log.isDebugEnabled())
            log.debug("Committing colocated tx locally: " + this);

        IgniteInternalFuture<?> prep = prepFut;

        // Do not create finish future if there are no remote nodes.
        if (F.isEmpty(dhtMap) && F.isEmpty(nearMap)) {
            if (prep != null)
                return (IgniteInternalFuture<IgniteInternalTx>)prep;

            return new GridFinishedFuture<IgniteInternalTx>(this);
        }

        final GridDhtTxFinishFuture fut = new GridDhtTxFinishFuture<>(cctx, this, true);

        cctx.mvcc().addFuture(fut, fut.futureId());

        if (prep == null || prep.isDone()) {
            assert prep != null || optimistic();

            IgniteCheckedException err = null;

            try {
                if (prep != null)
                    prep.get(); // Check for errors of a parent future.
            }
            catch (IgniteCheckedException e) {
                err = e;

                U.error(log, "Failed to prepare transaction: " + this, e);
            }
            catch (Throwable t) {
                fut.onDone(t);

                throw t;
            }

            if (err != null)
                fut.rollbackOnError(err);
            else
                fut.finish(true);
        }
        else
            prep.listen(new CI1<IgniteInternalFuture<?>>() {
                @Override public void apply(IgniteInternalFuture<?> f) {
                    IgniteCheckedException err = null;

                    try {
                        f.get(); // Check for errors of a parent future.
                    }
                    catch (IgniteCheckedException e) {
                        err = e;

                        U.error(log, "Failed to prepare transaction: " + this, e);
                    }
                    catch (Throwable t) {
                        fut.onDone(t);

                        throw t;
                    }

                    if (err != null)
                        fut.rollbackOnError(err);
                    else
                        fut.finish(true);
                }
            });

        return fut;
    }

    /**
     * Rolls back local part of colocated transaction.
     *
     * @return Commit future.
     */
    public IgniteInternalFuture<IgniteInternalTx> rollbackAsyncLocal() {
        if (log.isDebugEnabled())
            log.debug("Rolling back colocated tx locally: " + this);

        final GridDhtTxFinishFuture fut = new GridDhtTxFinishFuture<>(cctx, this, false);

        cctx.mvcc().addFuture(fut, fut.futureId());

        IgniteInternalFuture<?> prep = prepFut;

        if (prep == null || prep.isDone()) {
            try {
                if (prep != null)
                    prep.get();
            }
            catch (IgniteCheckedException e) {
                if (log.isDebugEnabled())
                    log.debug("Failed to prepare transaction during rollback (will ignore) [tx=" + this + ", msg=" +
                        e.getMessage() + ']');
            }

            fut.finish(false);
        }
        else
            prep.listen(new CI1<IgniteInternalFuture<?>>() {
                @Override public void apply(IgniteInternalFuture<?> f) {
                    try {
                        f.get(); // Check for errors of a parent future.
                    }
                    catch (IgniteCheckedException e) {
                        log.debug("Failed to prepare transaction during rollback (will ignore) [tx=" + this + ", msg=" +
                            e.getMessage() + ']');
                    }

                    fut.finish(false);
                }
            });

        return fut;
    }

    /**
     * @param cacheCtx Cache context.
     * @param keys Keys.
     * @param retval Return value flag.
     * @param read Read flag.
     * @param createTtl Create ttl.
     * @param accessTtl Access ttl.
     * @param <K> Key type.
     * @param skipStore Skip store flag.
     * @param keepBinary Keep binary flag.
     * @return Future with respond.
     */
    public <K> IgniteInternalFuture<GridCacheReturn> lockAllAsync(GridCacheContext cacheCtx,
        final Collection<? extends K> keys,
        boolean retval,
        boolean read,
        long createTtl,
        long accessTtl,
        boolean skipStore,
        boolean keepBinary) {
        assert pessimistic();

        try {
            checkValid();
        }
        catch (IgniteCheckedException e) {
            return new GridFinishedFuture<>(e);
        }

        final GridCacheReturn ret = new GridCacheReturn(localResult(), false);

        if (F.isEmpty(keys))
            return new GridFinishedFuture<>(ret);

        init();

        if (log.isDebugEnabled())
            log.debug("Before acquiring transaction lock on keys: " + keys);

        long timeout = remainingTime();

        if (timeout == -1)
            return new GridFinishedFuture<>(timeoutException());

        IgniteInternalFuture<Boolean> fut = cacheCtx.colocated().lockAllAsyncInternal(keys,
            timeout,
            this,
            isInvalidate(),
            read,
            retval,
            isolation,
            createTtl,
            accessTtl,
            CU.empty0(),
            skipStore,
            keepBinary);

        return new GridEmbeddedFuture<>(
            fut,
            new PLC1<GridCacheReturn>(ret, false) {
                @Override protected GridCacheReturn postLock(GridCacheReturn ret) {
                    if (log.isDebugEnabled())
                        log.debug("Acquired transaction lock on keys: " + keys);

                    return ret;
                }
            }
        );
    }

    /** {@inheritDoc} */
    @Override protected GridCacheEntryEx entryEx(GridCacheContext cacheCtx, IgniteTxKey key) {
        if (cacheCtx.isColocated()) {
            IgniteTxEntry txEntry = entry(key);

            if (txEntry == null)
                return cacheCtx.colocated().entryExx(key.key(), topologyVersion(), true);

            GridCacheEntryEx cached = txEntry.cached();

            assert cached != null;

            if (cached.detached())
                return cached;

            if (cached.obsoleteVersion() != null) {
                cached = cacheCtx.colocated().entryExx(key.key(), topologyVersion(), true);

                txEntry.cached(cached);
            }

            return cached;
        }
        else
            return cacheCtx.cache().entryEx(key.key());
    }

    /** {@inheritDoc} */
    @Override protected GridCacheEntryEx entryEx(
        GridCacheContext cacheCtx,
        IgniteTxKey key,
        AffinityTopologyVersion topVer
    ) {
        if (cacheCtx.isColocated()) {
            IgniteTxEntry txEntry = entry(key);

            if (txEntry == null)
                return cacheCtx.colocated().entryExx(key.key(), topVer, true);

            GridCacheEntryEx cached = txEntry.cached();

            assert cached != null;

            if (cached.detached())
                return cached;

            if (cached.obsoleteVersion() != null) {
                cached = cacheCtx.colocated().entryExx(key.key(), topVer, true);

                txEntry.cached(cached);
            }

            return cached;
        }
        else
            return cacheCtx.cache().entryEx(key.key(), topVer);
    }

    /** {@inheritDoc} */
    @Override protected IgniteCacheExpiryPolicy accessPolicy(
        GridCacheContext ctx,
        IgniteTxKey key,
        @Nullable ExpiryPolicy expiryPlc
    ) {
        assert optimistic();

        IgniteCacheExpiryPolicy plc = ctx.cache().expiryPolicy(expiryPlc);

        if (plc != null) {
            if (accessMap == null)
                accessMap = new HashMap<>();

            accessMap.put(key, plc);
        }

        return plc;
    }

    /** {@inheritDoc} */
    @Override protected IgniteCacheExpiryPolicy accessPolicy(GridCacheContext cacheCtx, Collection<KeyCacheObject> keys) {
        assert optimistic();

        if (accessMap != null) {
            for (Map.Entry<IgniteTxKey, IgniteCacheExpiryPolicy> e : accessMap.entrySet()) {
                if (e.getKey().cacheId() == cacheCtx.cacheId() && keys.contains(e.getKey().key()))
                    return e.getValue();
            }
        }

        return null;
    }

    /** {@inheritDoc} */
    @Override public void close() throws IgniteCheckedException {
        close(true);
    }

    /**
     * @param clearThreadMap Clear thread map.
     */
    public void close(boolean clearThreadMap) throws IgniteCheckedException {
        TransactionState state = state();

        try {
            if (state == COMMITTED || state == ROLLED_BACK)
                return;

            boolean rmv = false;

            if (trackTimeout)
                rmv = removeTimeoutHandler();

            if (state != COMMITTING && state != ROLLING_BACK && (!trackTimeout || rmv))
                rollbackNearTxLocalAsync(clearThreadMap, false).get();

            synchronized (this) {
                try {
                    while (!done())
                        wait();
                }
                catch (InterruptedException e) {
                    Thread.currentThread().interrupt();

                    if (!done())
                        throw new IgniteCheckedException("Got interrupted while waiting for transaction to complete: " +
                            this, e);
                }
            }
        }
        finally {
            if (clearThreadMap)
                cctx.tm().clearThreadMap(this);

            if (accessMap != null) {
                assert optimistic();

                for (Map.Entry<IgniteTxKey, IgniteCacheExpiryPolicy> e : accessMap.entrySet()) {
                    if (e.getValue().entries() != null) {
                        GridCacheContext cctx0 = cctx.cacheContext(e.getKey().cacheId());

                        if (cctx0.isNear())
                            cctx0.near().dht().sendTtlUpdateRequest(e.getValue());
                        else
                            cctx0.dht().sendTtlUpdateRequest(e.getValue());
                    }
                }

                accessMap = null;
            }
        }
    }

    /** {@inheritDoc} */
    @SuppressWarnings("unchecked")
    @Nullable @Override public IgniteInternalFuture<?> currentPrepareFuture() {
        return prepFut;
    }

    /**
     * @param topVer New topology version.
     */
    public void onRemap(AffinityTopologyVersion topVer) {
        assert cctx.kernalContext().clientNode();

        mapped = false;
        nearLocallyMapped = false;
        colocatedLocallyMapped = false;
        txNodes = null;
        onePhaseCommit = false;
        nearMap.clear();
        dhtMap.clear();
        mappings.clear();

        synchronized (this) {
            this.topVer = topVer;
        }
    }

    /**
     * @param hasRemoteLocks {@code True} if tx has remote locks acquired.
     */
    public void hasRemoteLocks(boolean hasRemoteLocks) {
        this.hasRemoteLocks = hasRemoteLocks;
    }

    /**
     * @return {@code True} if tx has remote locks acquired.
     */
    public boolean hasRemoteLocks() {
        return hasRemoteLocks;
    }

    /**
     * @return {@code true} if this transaction does not have type flag set or it matches invoking operation,
     * {@code false} otherwise.
     */
    public boolean isOperationAllowed(boolean sqlOp) {
        if (sql == null) {
            sql = sqlOp;

            return true;
        }

        return sql == sqlOp;
    }

    /**
     * @return Public API proxy.
     */
    public TransactionProxy proxy() {
        if (proxy == null)
            proxy = new TransactionProxyImpl(this, cctx, false);

        return proxy;
    }

    /**
     * @return Public API proxy.
     */
    public TransactionProxy rollbackOnlyProxy() {
        if (rollbackOnlyProxy == null)
            rollbackOnlyProxy = new TransactionProxyRollbackOnlyImpl<>(this, cctx, false);

        return rollbackOnlyProxy;
    }

    /**
     * @param cacheCtx Cache context.
     * @param topVer Topology version.
     * @param map Return map.
     * @param missedMap Missed keys.
     * @param deserializeBinary Deserialize binary flag.
     * @param skipVals Skip values flag.
     * @param keepCacheObjects Keep cache objects flag.
     * @param skipStore Skip store flag.
     * @param expiryPlc Expiry policy.
     * @return Loaded key-value pairs.
     */
    private <K, V> IgniteInternalFuture<Map<K, V>> checkMissed(
        final GridCacheContext cacheCtx,
        final AffinityTopologyVersion topVer,
        final Map<K, V> map,
        final Map<KeyCacheObject, GridCacheVersion> missedMap,
        final boolean deserializeBinary,
        final boolean skipVals,
        final boolean keepCacheObjects,
        final boolean skipStore,
        final boolean recovery,
        final boolean needVer,
        final ExpiryPolicy expiryPlc
    ) {
        if (log.isDebugEnabled())
            log.debug("Loading missed values for missed map: " + missedMap);

        final boolean needReadVer = (serializable() && optimistic()) || needVer;

        return new GridEmbeddedFuture<>(
            new C2<Void, Exception, Map<K, V>>() {
                @Override public Map<K, V> apply(Void v, Exception e) {
                    if (e != null) {
                        setRollbackOnly();

                        throw new GridClosureException(e);
                    }

                    if (isRollbackOnly()) {
                        if (timedOut())
                            throw new GridClosureException(new IgniteTxTimeoutCheckedException(
                                "Transaction has been timed out: " + GridNearTxLocal.this));
                        else
                            throw new GridClosureException(new IgniteTxRollbackCheckedException(
                                "Transaction has been rolled back: " + GridNearTxLocal.this));
                    }

                    return map;
                }
            },
            loadMissing(
                cacheCtx,
                topVer,
                !skipStore,
                false,
                missedMap.keySet(),
                skipVals,
                needReadVer,
                !deserializeBinary,
                recovery,
                expiryPlc,
                new GridInClosure3<KeyCacheObject, Object, GridCacheVersion>() {
                    @Override public void apply(KeyCacheObject key, Object val, GridCacheVersion loadVer) {
                        CacheObject cacheVal = cacheCtx.toCacheObject(val);

                        CacheObject visibleVal = cacheVal;

                        IgniteTxKey txKey = cacheCtx.txKey(key);

                        IgniteTxEntry txEntry = entry(txKey);

                        if (txEntry != null) {
                            if (!readCommitted())
                                txEntry.readValue(cacheVal);

                            if (!F.isEmpty(txEntry.entryProcessors()))
                                visibleVal = txEntry.applyEntryProcessors(visibleVal);
                        }

                        assert txEntry != null || readCommitted() || skipVals;

                        GridCacheEntryEx e = txEntry == null ? entryEx(cacheCtx, txKey, topVer) : txEntry.cached();

                        if (readCommitted() || skipVals) {
                            cacheCtx.evicts().touch(e, topologyVersion());

                            if (visibleVal != null) {
                                cacheCtx.addResult(map,
                                    key,
                                    visibleVal,
                                    skipVals,
                                    keepCacheObjects,
                                    deserializeBinary,
                                    false,
                                    needVer ? loadVer : null,
                                    0,
                                    0);
                            }
                        }
                        else {
                            assert txEntry != null;

                            txEntry.setAndMarkValid(cacheVal);

                            if (needReadVer) {
                                assert loadVer != null;

                                txEntry.entryReadVersion(loadVer);
                            }

                            if (visibleVal != null) {
                                cacheCtx.addResult(map,
                                    key,
                                    visibleVal,
                                    skipVals,
                                    keepCacheObjects,
                                    deserializeBinary,
                                    false,
                                    needVer ? loadVer : null,
                                    0,
                                    0);
                            }
                        }
                    }
                })
        );
    }

    /**
     * @param entry Entry.
     * @return {@code True} if local node is current primary for given entry.
     */
    private boolean primaryLocal(GridCacheEntryEx entry) {
        return entry.context().affinity().primaryByPartition(cctx.localNode(), entry.partition(), AffinityTopologyVersion.NONE);
    }

    /**
     * Checks filter for non-pessimistic transactions.
     *
     * @param cctx Cache context.
     * @param key Key.
     * @param val Value.
     * @param filter Filter to check.
     * @return {@code True} if passed or pessimistic.
     */
    private boolean filter(
        GridCacheContext cctx,
        KeyCacheObject key,
        CacheObject val,
        CacheEntryPredicate[] filter) {
        return pessimistic() || (optimistic() && implicit()) || isAll(cctx, key, val, filter);
    }

    /**
     * @param cctx Cache context.
     * @param key Key.
     * @param filter Filter.
     * @return {@code True} if filter passed.
     */
    private boolean isAll(GridCacheContext cctx,
        KeyCacheObject key,
        final CacheObject val0,
        CacheEntryPredicate[] filter) {
        GridCacheEntryEx e = new GridDhtDetachedCacheEntry(cctx, key) {
            @Nullable @Override public CacheObject peekVisibleValue() {
                return val0;
            }
        };

        for (CacheEntryPredicate p0 : filter) {
            if (p0 != null && !p0.apply(e))
                return false;
        }

        return true;
    }

    /**
     * @param cacheCtx Cache context.
     * @param retval Return value flag.
     * @param sql SQL operation flag.
     * @throws IgniteCheckedException If failed.
     */
    private void beforePut(GridCacheContext cacheCtx, boolean retval, boolean sql) throws IgniteCheckedException {
        assert !sql || cacheCtx.mvccEnabled();

        checkUpdatesAllowed(cacheCtx);

        cacheCtx.checkSecurity(SecurityPermission.CACHE_PUT);

        if (cacheCtx.mvccEnabled() && !isOperationAllowed(sql))
            throw new IgniteCheckedException(TX_TYPE_MISMATCH_ERR_MSG);

        if (retval)
            needReturnValue(true);

        checkValid();

        init();
    }

    /**
     * @param cacheCtx Cache context.
     * @throws IgniteCheckedException If updates are not allowed.
     */
    private void checkUpdatesAllowed(GridCacheContext cacheCtx) throws IgniteCheckedException {
        if (!cacheCtx.updatesAllowed()) {
            throw new IgniteTxRollbackCheckedException(new CacheException(
                "Updates are not allowed for transactional cache: " + cacheCtx.name() + ". Configure " +
                    "persistence store on client or use remote closure execution to start transactions " +
                    "from server nodes."));
        }
    }

    /**
     * @param fut Future.
     * @return Future ignoring interrupts on {@code get()}.
     */
    private <T> IgniteInternalFuture<T> nonInterruptable(IgniteInternalFuture<T> fut) {
        // Safety.
        if (fut instanceof GridFutureAdapter)
            ((GridFutureAdapter)fut).ignoreInterrupts();

        return fut;
    }

    /**
     * @param threadId new owner of transaction.
     */
    public void threadId(long threadId) {
        this.threadId = threadId;
    }

    /**
     * Removes timeout handler.
     *
     * @return {@code True} if handler was removed.
     */
    private boolean removeTimeoutHandler() {
        assert trackTimeout;

        return cctx.time().removeTimeoutObject(this);
    }

    /** {@inheritDoc} */
    @Override public IgniteUuid timeoutId() {
        return xid();
    }

    /** {@inheritDoc} */
    @Override public long endTime() {
        return startTime() + timeout();
    }

    /**
     * @return Tx label.
     */
    public String label() {
        return lb;
    }

    /** {@inheritDoc} */
    @Override public void onTimeout() {
        if (state() == SUSPENDED) {
            try {
                resume(false, threadId());
            }
            catch (IgniteCheckedException e) {
                log.warning("Error resuming suspended transaction on timeout: " + this, e);
            }
        }

        boolean proceed;

        synchronized (this) {
            proceed = state() != PREPARED && state(MARKED_ROLLBACK, true);
        }

        if (proceed || (state() == MARKED_ROLLBACK)) {
            cctx.kernalContext().closure().runLocalSafe(new Runnable() {
                @Override public void run() {
                    // Note: if rollback asynchronously on timeout should not clear thread map
                    // since thread started tx still should be able to see this tx.
                    rollbackNearTxLocalAsync(false, true);

                    U.warn(log, "The transaction was forcibly rolled back because a timeout is reached: " +
                        CU.txString(GridNearTxLocal.this));
                }
            });
        }
        else {
            if (log.isDebugEnabled())
                log.debug("Skip rollback tx on timeout: " + this);
        }
    }

    /**
     * Post-lock closure.
     *
     * @param <T> Return type.
     */
    protected abstract class FinishClosure<T> implements IgniteBiClosure<T, Exception, T> {
        /** */
        private static final long serialVersionUID = 0L;

        /** {@inheritDoc} */
        @Override public final T apply(T t, @Nullable Exception e) {
            boolean rollback = true;

            try {
                if (e != null)
                    throw new GridClosureException(e);

                t = finish(t);

                // Commit implicit transactions.
                if (implicit())
                    commit();

                rollback = false;

                return t;
            }
            catch (IgniteCheckedException ex) {
                throw new GridClosureException(ex);
            }
            finally {
                if (rollback)
                    setRollbackOnly();
            }
        }

        /**
         * @param t Argument.
         * @return Result.
         * @throws IgniteCheckedException If failed.
         */
        abstract T finish(T t) throws IgniteCheckedException;
    }

    /** {@inheritDoc} */
    @Override public String toString() {
        return S.toString(GridNearTxLocal.class, this,
            "thread", IgniteUtils.threadName(threadId),
            "mappings", mappings,
            "super", super.toString());
    }
}<|MERGE_RESOLUTION|>--- conflicted
+++ resolved
@@ -3563,16 +3563,12 @@
         if (!onTimeout && trackTimeout)
             removeTimeoutHandler();
 
-<<<<<<< HEAD
-        final NearTxFinishFuture fut, fut0 = finishFut; boolean fastFinish;
-=======
         IgniteInternalFuture<?> prepFut = this.prepFut;
 
         if (onTimeout && prepFut instanceof GridNearTxPrepareFutureAdapter && !prepFut.isDone())
             ((GridNearTxPrepareFutureAdapter) prepFut).onNearTxLocalTimeout();
 
-        NearTxFinishFuture fut = finishFut;
->>>>>>> 8bbcda35
+        final NearTxFinishFuture fut, fut0 = finishFut; boolean fastFinish;
 
         if (fut0 != null)
             return chainFinishFuture(finishFut, false, clearThreadMap, onTimeout);
@@ -3582,10 +3578,7 @@
 
         rollbackFuture(fut);
 
-<<<<<<< HEAD
         if (!fastFinish) {
-            IgniteInternalFuture<?> prepFut = this.prepFut;
-
             if (prepFut == null || prepFut.isDone()) {
                 try {
                     // Check for errors in prepare future.
@@ -3598,17 +3591,6 @@
                 }
 
                 fut.finish(false, clearThreadMap, onTimeout);
-=======
-        if (prepFut == null || prepFut.isDone()) {
-            try {
-                // Check for errors in prepare future.
-                if (prepFut != null)
-                    prepFut.get();
-            }
-            catch (IgniteCheckedException e) {
-                if (log.isDebugEnabled())
-                    log.debug("Got optimistic tx failure [tx=" + this + ", err=" + e + ']');
->>>>>>> 8bbcda35
             }
             else {
                 prepFut.listen(new CI1<IgniteInternalFuture<?>>() {
