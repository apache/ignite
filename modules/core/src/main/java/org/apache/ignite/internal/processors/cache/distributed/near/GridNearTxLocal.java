/*
 * Licensed to the Apache Software Foundation (ASF) under one or more
 * contributor license agreements.  See the NOTICE file distributed with
 * this work for additional information regarding copyright ownership.
 * The ASF licenses this file to You under the Apache License, Version 2.0
 * (the "License"); you may not use this file except in compliance with
 * the License.  You may obtain a copy of the License at
 *
 *      http://www.apache.org/licenses/LICENSE-2.0
 *
 * Unless required by applicable law or agreed to in writing, software
 * distributed under the License is distributed on an "AS IS" BASIS,
 * WITHOUT WARRANTIES OR CONDITIONS OF ANY KIND, either express or implied.
 * See the License for the specific language governing permissions and
 * limitations under the License.
 */

package org.apache.ignite.internal.processors.cache.distributed.near;

import java.io.Externalizable;
import java.util.ArrayList;
import java.util.Collection;
import java.util.Collections;
import java.util.HashMap;
import java.util.HashSet;
import java.util.Iterator;
import java.util.LinkedHashMap;
import java.util.Map;
import java.util.Set;
import java.util.UUID;
import java.util.concurrent.atomic.AtomicReferenceFieldUpdater;
import javax.cache.Cache;
import javax.cache.CacheException;
import javax.cache.expiry.ExpiryPolicy;
import javax.cache.processor.EntryProcessor;
import org.apache.ignite.IgniteCheckedException;
import org.apache.ignite.cluster.ClusterNode;
import org.apache.ignite.internal.IgniteInternalFuture;
import org.apache.ignite.internal.NodeStoppingException;
import org.apache.ignite.internal.cluster.ClusterTopologyCheckedException;
import org.apache.ignite.internal.processors.affinity.AffinityTopologyVersion;
import org.apache.ignite.internal.processors.cache.CacheEntryPredicate;
import org.apache.ignite.internal.processors.cache.CacheObject;
import org.apache.ignite.internal.processors.cache.CacheOperationContext;
import org.apache.ignite.internal.processors.cache.EntryGetResult;
import org.apache.ignite.internal.processors.cache.GridCacheContext;
import org.apache.ignite.internal.processors.cache.GridCacheEntryEx;
import org.apache.ignite.internal.processors.cache.GridCacheEntryRemovedException;
import org.apache.ignite.internal.processors.cache.GridCacheMvccCandidate;
import org.apache.ignite.internal.processors.cache.GridCacheVersionedFuture;
import org.apache.ignite.internal.processors.cache.GridCacheOperation;
import org.apache.ignite.internal.processors.cache.GridCacheReturn;
import org.apache.ignite.internal.processors.cache.GridCacheSharedContext;
import org.apache.ignite.internal.processors.cache.IgniteCacheExpiryPolicy;
import org.apache.ignite.internal.processors.cache.KeyCacheObject;
import org.apache.ignite.internal.processors.cache.distributed.GridDistributedCacheEntry;
import org.apache.ignite.internal.processors.cache.distributed.GridDistributedTxMapping;
import org.apache.ignite.internal.processors.cache.distributed.dht.GridDhtCacheEntry;
import org.apache.ignite.internal.processors.cache.distributed.dht.GridDhtTxFinishFuture;
import org.apache.ignite.internal.processors.cache.distributed.dht.GridDhtTxLocalAdapter;
import org.apache.ignite.internal.processors.cache.distributed.dht.GridDhtTxPrepareFuture;
import org.apache.ignite.internal.processors.cache.distributed.dht.colocated.GridDhtDetachedCacheEntry;
import org.apache.ignite.internal.processors.cache.dr.GridCacheDrInfo;
import org.apache.ignite.internal.processors.cache.transactions.IgniteInternalTx;
import org.apache.ignite.internal.processors.cache.transactions.IgniteTxEntry;
import org.apache.ignite.internal.processors.cache.transactions.IgniteTxKey;
import org.apache.ignite.internal.processors.cache.transactions.TransactionProxy;
import org.apache.ignite.internal.processors.cache.transactions.TransactionProxyImpl;
import org.apache.ignite.internal.processors.cache.transactions.TransactionProxyRollbackOnlyImpl;
import org.apache.ignite.internal.processors.cache.version.GridCacheVersion;
import org.apache.ignite.internal.processors.timeout.GridTimeoutObject;
import org.apache.ignite.internal.transactions.IgniteTxOptimisticCheckedException;
import org.apache.ignite.internal.transactions.IgniteTxRollbackCheckedException;
import org.apache.ignite.internal.transactions.IgniteTxTimeoutCheckedException;
import org.apache.ignite.internal.util.GridLeanMap;
import org.apache.ignite.internal.util.IgniteUtils;
import org.apache.ignite.internal.util.future.GridEmbeddedFuture;
import org.apache.ignite.internal.util.future.GridFinishedFuture;
import org.apache.ignite.internal.util.future.GridFutureAdapter;
import org.apache.ignite.internal.util.lang.GridClosureException;
import org.apache.ignite.internal.util.lang.GridInClosure3;
import org.apache.ignite.internal.util.tostring.GridToStringExclude;
import org.apache.ignite.internal.util.typedef.C1;
import org.apache.ignite.internal.util.typedef.C2;
import org.apache.ignite.internal.util.typedef.CI1;
import org.apache.ignite.internal.util.typedef.CI2;
import org.apache.ignite.internal.util.typedef.CX1;
import org.apache.ignite.internal.util.typedef.F;
import org.apache.ignite.internal.util.typedef.internal.CU;
import org.apache.ignite.internal.util.typedef.internal.S;
import org.apache.ignite.internal.util.typedef.internal.U;
import org.apache.ignite.lang.IgniteBiClosure;
import org.apache.ignite.lang.IgniteClosure;
import org.apache.ignite.lang.IgniteInClosure;
import org.apache.ignite.lang.IgniteUuid;
import org.apache.ignite.plugin.security.SecurityPermission;
import org.apache.ignite.transactions.TransactionConcurrency;
import org.apache.ignite.transactions.TransactionIsolation;
import org.apache.ignite.transactions.TransactionState;
import org.jetbrains.annotations.Nullable;

import static org.apache.ignite.events.EventType.EVT_CACHE_OBJECT_READ;
import static org.apache.ignite.internal.processors.cache.GridCacheOperation.CREATE;
import static org.apache.ignite.internal.processors.cache.GridCacheOperation.DELETE;
import static org.apache.ignite.internal.processors.cache.GridCacheOperation.NOOP;
import static org.apache.ignite.internal.processors.cache.GridCacheOperation.READ;
import static org.apache.ignite.internal.processors.cache.GridCacheOperation.TRANSFORM;
import static org.apache.ignite.internal.processors.cache.GridCacheOperation.UPDATE;
import static org.apache.ignite.internal.processors.cache.transactions.IgniteTxEntry.SER_READ_EMPTY_ENTRY_VER;
import static org.apache.ignite.internal.processors.cache.transactions.IgniteTxEntry.SER_READ_NOT_EMPTY_VER;
import static org.apache.ignite.transactions.TransactionState.COMMITTED;
import static org.apache.ignite.transactions.TransactionState.COMMITTING;
import static org.apache.ignite.transactions.TransactionState.MARKED_ROLLBACK;
import static org.apache.ignite.transactions.TransactionState.PREPARED;
import static org.apache.ignite.transactions.TransactionState.PREPARING;
import static org.apache.ignite.transactions.TransactionState.ROLLED_BACK;
import static org.apache.ignite.transactions.TransactionState.ROLLING_BACK;
import static org.apache.ignite.transactions.TransactionState.SUSPENDED;
import static org.apache.ignite.transactions.TransactionState.UNKNOWN;

/**
 * Replicated user transaction.
 */
@SuppressWarnings("unchecked")
public class GridNearTxLocal extends GridDhtTxLocalAdapter implements GridTimeoutObject, AutoCloseable {
    /** */
    private static final long serialVersionUID = 0L;

    /** Prepare future updater. */
    private static final AtomicReferenceFieldUpdater<GridNearTxLocal, IgniteInternalFuture> PREP_FUT_UPD =
        AtomicReferenceFieldUpdater.newUpdater(GridNearTxLocal.class, IgniteInternalFuture.class, "prepFut");

    /** Prepare future updater. */
    private static final AtomicReferenceFieldUpdater<GridNearTxLocal, NearTxFinishFuture> FINISH_FUT_UPD =
        AtomicReferenceFieldUpdater.newUpdater(GridNearTxLocal.class, NearTxFinishFuture.class, "finishFut");

    /** DHT mappings. */
    private IgniteTxMappings mappings;

    /** Prepare future. */
    @SuppressWarnings("UnusedDeclaration")
    @GridToStringExclude
    private volatile IgniteInternalFuture<?> prepFut;

    /** Commit future. */
    @SuppressWarnings("UnusedDeclaration")
    @GridToStringExclude
    private volatile NearTxFinishFuture finishFut;

    /** True if transaction contains near cache entries mapped to local node. */
    private boolean nearLocallyMapped;

    /** True if transaction contains colocated cache entries mapped to local node. */
    private boolean colocatedLocallyMapped;

    /** Info for entries accessed locally in optimistic transaction. */
    private Map<IgniteTxKey, IgniteCacheExpiryPolicy> accessMap;

    /** */
    private Boolean needCheckBackup;

    /** */
    private boolean hasRemoteLocks;

    /** If this transaction contains transform entries. */
    protected boolean transform;

    /** */
    private final boolean trackTimeout;

    /** */
    @GridToStringExclude
    private TransactionProxyImpl proxy;

    /** */
    @GridToStringExclude
    private TransactionProxyImpl rollbackOnlyProxy;

    /** Tx label. */
    private @Nullable String lb;

    /**
     * Empty constructor required for {@link Externalizable}.
     */
    public GridNearTxLocal() {
        this.trackTimeout = false;
    }

    /**
     * @param ctx   Cache registry.
     * @param implicit Implicit flag.
     * @param implicitSingle Implicit with one key flag.
     * @param sys System flag.
     * @param plc IO policy.
     * @param concurrency Concurrency.
     * @param isolation Isolation.
     * @param timeout Timeout.
     * @param storeEnabled Store enabled flag.
     * @param txSize Transaction size.
     * @param subjId Subject ID.
     * @param taskNameHash Task name hash code.
     * @param lb Label.
     */
    public GridNearTxLocal(
        GridCacheSharedContext ctx,
        boolean implicit,
        boolean implicitSingle,
        boolean sys,
        byte plc,
        TransactionConcurrency concurrency,
        TransactionIsolation isolation,
        long timeout,
        boolean storeEnabled,
        int txSize,
        @Nullable UUID subjId,
        int taskNameHash,
        @Nullable String lb
    ) {
        super(
            ctx,
            ctx.versions().next(),
            implicit,
            implicitSingle,
            sys,
            false,
            plc,
            concurrency,
            isolation,
            timeout,
            false,
            storeEnabled,
            false,
            txSize,
            subjId,
            taskNameHash);
        this.lb = lb;

        mappings = implicitSingle ? new IgniteTxMappingsSingleImpl() : new IgniteTxMappingsImpl();

        initResult();

        trackTimeout = timeout() > 0 && !implicit() && cctx.time().addTimeoutObject(this);
    }

    /** {@inheritDoc} */
    @Override public boolean near() {
        return true;
    }

    /** {@inheritDoc} */
    @Override public boolean colocated() {
        return true;
    }

    /** {@inheritDoc} */
    @Override public GridCacheVersion nearXidVersion() {
        return xidVer;
    }

    /** {@inheritDoc} */
    @Override protected UUID nearNodeId() {
        return cctx.localNodeId();
    }

    /** {@inheritDoc} */
    @Override protected IgniteUuid nearFutureId() {
        assert false : "nearFutureId should not be called for colocated transactions.";

        return null;
    }

    /** {@inheritDoc} */
    @Override protected IgniteInternalFuture<Boolean> addReader(
        long msgId,
        GridDhtCacheEntry cached,
        IgniteTxEntry entry,
        AffinityTopologyVersion topVer
    ) {
        // We are in near transaction, do not add local node as reader.
        return null;
    }

    /** {@inheritDoc} */
    @Override protected void sendFinishReply(@Nullable Throwable err) {
        // We are in near transaction, do not send finish reply to local node.
    }

    /** {@inheritDoc} */
    @Override protected void clearPrepareFuture(GridDhtTxPrepareFuture fut) {
        PREP_FUT_UPD.compareAndSet(this, fut, null);
    }

    /**
     * Marks transaction to check if commit on backup.
     */
    void markForBackupCheck() {
        needCheckBackup = true;
    }

    /**
     * @return If need to check tx commit on backup.
     */
    boolean onNeedCheckBackup() {
        Boolean check = needCheckBackup;

        if (check != null && check) {
            needCheckBackup = false;

            return true;
        }

        return false;
    }

    /**
     * @return If backup check was requested.
     */
    boolean needCheckBackup() {
        return needCheckBackup != null;
    }

    /**
     * @return {@code True} if transaction contains at least one near cache key mapped to the local node.
     */
    public boolean nearLocallyMapped() {
        return nearLocallyMapped;
    }

    /**
     * @param nearLocallyMapped {@code True} if transaction contains near key mapped to the local node.
     */
    void nearLocallyMapped(boolean nearLocallyMapped) {
        this.nearLocallyMapped = nearLocallyMapped;
    }

    /**
     * @return {@code True} if transaction contains colocated key mapped to the local node.
     */
    public boolean colocatedLocallyMapped() {
        return colocatedLocallyMapped;
    }

    /**
     * @param colocatedLocallyMapped {@code True} if transaction contains colocated key mapped to the local node.
     */
    public void colocatedLocallyMapped(boolean colocatedLocallyMapped) {
        this.colocatedLocallyMapped = colocatedLocallyMapped;
    }

    /** {@inheritDoc} */
    @Override public boolean ownsLockUnsafe(GridCacheEntryEx entry) {
        return entry.detached() || super.ownsLockUnsafe(entry);
    }

    /** {@inheritDoc} */
    @Override public long timeout(long timeout) {
        long old = super.timeout(timeout);

        if (old == timeout)
            return old;

        if (trackTimeout) {
            if (!cctx.time().removeTimeoutObject(this))
                return old; // Do nothing, because transaction is started to roll back.
        }

        if (timeout() > 0) // Method can be called only for explicit transactions.
            trackTimeout = cctx.time().addTimeoutObject(this);

        return old;
    }

    /** {@inheritDoc} */
    @Override public boolean ownsLock(GridCacheEntryEx entry) throws GridCacheEntryRemovedException {
        return entry.detached() || super.ownsLock(entry);
    }

    /**
     * @param cacheCtx Cache context.
     * @param map Map to put.
     * @param retval Flag indicating whether a value should be returned.
     * @return Future for put operation.
     */
    @SuppressWarnings("unchecked")
    public <K, V> IgniteInternalFuture<GridCacheReturn> putAllAsync(
        GridCacheContext cacheCtx,
        @Nullable AffinityTopologyVersion entryTopVer,
        Map<? extends K, ? extends V> map,
        boolean retval
    ) {
        return (IgniteInternalFuture<GridCacheReturn>)putAllAsync0(cacheCtx,
            entryTopVer,
            map,
            null,
            null,
            null,
            retval);
    }

    /**
     * @param cacheCtx Cache context.
     * @param key Key.
     * @param val Value.
     * @param retval Return value flag.
     * @param filter Filter.
     * @return Future for put operation.
     */
    public final <K, V> IgniteInternalFuture<GridCacheReturn> putAsync(
        GridCacheContext cacheCtx,
        @Nullable AffinityTopologyVersion entryTopVer,
        K key,
        V val,
        boolean retval,
        CacheEntryPredicate filter) {
        return putAsync0(cacheCtx,
            entryTopVer,
            key,
            val,
            null,
            null,
            retval,
            filter);
    }

    /**
     * @param cacheCtx Cache context.
     * @param key Key.
     * @param entryProcessor Entry processor.
     * @param invokeArgs Optional arguments for entry processor.
     * @return Operation future.
     */
    public <K, V> IgniteInternalFuture<GridCacheReturn> invokeAsync(GridCacheContext cacheCtx,
        @Nullable AffinityTopologyVersion entryTopVer,
        K key,
        EntryProcessor<K, V, Object> entryProcessor,
        Object... invokeArgs) {
        return (IgniteInternalFuture)putAsync0(cacheCtx,
            entryTopVer,
            key,
            null,
            entryProcessor,
            invokeArgs,
            true,
            null);
    }

    /**
     * @param cacheCtx Cache context.
     * @param map Entry processors map.
     * @param invokeArgs Optional arguments for entry processor.
     * @return Operation future.
     */
    @SuppressWarnings("unchecked")
    public <K, V, T> IgniteInternalFuture<GridCacheReturn> invokeAsync(
        GridCacheContext cacheCtx,
        @Nullable AffinityTopologyVersion entryTopVer,
        @Nullable Map<? extends K, ? extends EntryProcessor<K, V, Object>> map,
        Object... invokeArgs
    ) {
        return (IgniteInternalFuture<GridCacheReturn>)putAllAsync0(cacheCtx,
            entryTopVer,
            null,
            map,
            invokeArgs,
            null,
            true);
    }

    /**
     * @param cacheCtx Cache context.
     * @param drMap DR map to put.
     * @return Future for DR put operation.
     */
    public IgniteInternalFuture<?> putAllDrAsync(
        GridCacheContext cacheCtx,
        Map<KeyCacheObject, GridCacheDrInfo> drMap
    ) {
        Map<KeyCacheObject, Object> map = F.viewReadOnly(drMap, new IgniteClosure<GridCacheDrInfo, Object>() {
            @Override public Object apply(GridCacheDrInfo val) {
                return val.value();
            }
        });

        return this.<Object, Object>putAllAsync0(cacheCtx,
            null,
            map,
            null,
            null,
            drMap,
            false);
    }

    /**
     * @param cacheCtx Cache context.
     * @param drMap DR map.
     * @return Future for asynchronous remove.
     */
    public IgniteInternalFuture<?> removeAllDrAsync(
        GridCacheContext cacheCtx,
        Map<KeyCacheObject, GridCacheVersion> drMap
    ) {
        return removeAllAsync0(cacheCtx, null, null, drMap, false, null, false);
    }

    /**
     * @param cacheCtx Cache context.
     * @param keys Keys to remove.
     * @param retval Flag indicating whether a value should be returned.
     * @param filter Filter.
     * @param singleRmv {@code True} for single key remove operation ({@link Cache#remove(Object)}.
     * @return Future for asynchronous remove.
     */
    public <K, V> IgniteInternalFuture<GridCacheReturn> removeAllAsync(
        GridCacheContext cacheCtx,
        @Nullable AffinityTopologyVersion entryTopVer,
        Collection<? extends K> keys,
        boolean retval,
        CacheEntryPredicate filter,
        boolean singleRmv
    ) {
        return removeAllAsync0(cacheCtx, entryTopVer, keys, null, retval, filter, singleRmv);
    }

    /**
     * Internal method for single update operation.
     *
     * @param cacheCtx Cache context.
     * @param key Key.
     * @param val Value.
     * @param entryProcessor Entry processor.
     * @param invokeArgs Optional arguments for EntryProcessor.
     * @param retval Return value flag.
     * @param filter Filter.
     * @return Operation future.
     */
    private <K, V> IgniteInternalFuture putAsync0(
        final GridCacheContext cacheCtx,
        @Nullable AffinityTopologyVersion entryTopVer,
        K key,
        @Nullable V val,
        @Nullable EntryProcessor<K, V, Object> entryProcessor,
        @Nullable final Object[] invokeArgs,
        final boolean retval,
        @Nullable final CacheEntryPredicate filter
    ) {
        assert key != null;

        try {
            beforePut(cacheCtx, retval);

            final GridCacheReturn ret = new GridCacheReturn(localResult(), false);

            CacheOperationContext opCtx = cacheCtx.operationContextPerCall();

            final Byte dataCenterId = opCtx != null ? opCtx.dataCenterId() : null;

            KeyCacheObject cacheKey = cacheCtx.toCacheKeyObject(key);

            boolean keepBinary = opCtx != null && opCtx.isKeepBinary();

            final CacheEntryPredicate[] filters = CU.filterArray(filter);

            final IgniteInternalFuture<Void> loadFut = enlistWrite(
                cacheCtx,
                entryTopVer,
                cacheKey,
                val,
                opCtx != null ? opCtx.expiry() : null,
                entryProcessor,
                invokeArgs,
                retval,
                /*lockOnly*/false,
                filters,
                ret,
                opCtx != null && opCtx.skipStore(),
                /*singleRmv*/false,
                keepBinary,
                opCtx != null && opCtx.recovery(),
                dataCenterId);

            try {
                loadFut.get();
            }
            catch (IgniteCheckedException e) {
                return new GridFinishedFuture(e);
            }

            long timeout = remainingTime();

            if (timeout == -1)
                return new GridFinishedFuture<>(timeoutException());

            if (isRollbackOnly())
                return new GridFinishedFuture<>(rollbackException());

            if (pessimistic()) {
                final Collection<KeyCacheObject> enlisted = Collections.singleton(cacheKey);

                if (log.isDebugEnabled())
                    log.debug("Before acquiring transaction lock for put on key: " + enlisted);

                IgniteInternalFuture<Boolean>fut = cacheCtx.cache().txLockAsync(enlisted,
                    timeout,
                    this,
                    /*read*/entryProcessor != null, // Needed to force load from store.
                    retval,
                    isolation,
                    isInvalidate(),
                    -1L,
                    -1L);

                PLC1<GridCacheReturn> plc1 = new PLC1<GridCacheReturn>(ret) {
                    @Override public GridCacheReturn postLock(GridCacheReturn ret)
                        throws IgniteCheckedException
                    {
                        if (log.isDebugEnabled())
                            log.debug("Acquired transaction lock for put on keys: " + enlisted);

                        postLockWrite(cacheCtx,
                            enlisted,
                            ret,
                            /*remove*/false,
                            retval,
                            /*read*/false,
                            -1L,
                            filters,
                            /*computeInvoke*/true);

                        return ret;
                    }
                };

                if (fut.isDone()) {
                    try {
                        return nonInterruptable(plc1.apply(fut.get(), null));
                    }
                    catch (GridClosureException e) {
                        return new GridFinishedFuture<>(e.unwrap());
                    }
                    catch (IgniteCheckedException e) {
                        try {
                            return nonInterruptable(plc1.apply(false, e));
                        }
                        catch (Exception e1) {
                            return new GridFinishedFuture<>(e1);
                        }
                    }
                }
                else {
                    return nonInterruptable(new GridEmbeddedFuture<>(
                        fut,
                        plc1
                    ));
                }
            }
            else
                return optimisticPutFuture(cacheCtx, loadFut, ret, keepBinary);
        }
        catch (IgniteCheckedException e) {
            return new GridFinishedFuture(e);
        }
        catch (RuntimeException e) {
            onException();

            throw e;
        }
    }

    /**
     * Internal method for all put and transform operations. Only one of {@code map}, {@code transformMap}
     * maps must be non-null.
     *
     * @param cacheCtx Context.
     * @param map Key-value map to store.
     * @param invokeMap Invoke map.
     * @param invokeArgs Optional arguments for EntryProcessor.
     * @param drMap DR map.
     * @param retval Key-transform value map to store.
     * @return Operation future.
     */
    @SuppressWarnings("unchecked")
    private <K, V> IgniteInternalFuture putAllAsync0(
        final GridCacheContext cacheCtx,
        @Nullable AffinityTopologyVersion entryTopVer,
        @Nullable Map<? extends K, ? extends V> map,
        @Nullable Map<? extends K, ? extends EntryProcessor<K, V, Object>> invokeMap,
        @Nullable final Object[] invokeArgs,
        @Nullable Map<KeyCacheObject, GridCacheDrInfo> drMap,
        final boolean retval
    ) {
        try {
            beforePut(cacheCtx, retval);
        }
        catch (IgniteCheckedException e) {
            return new GridFinishedFuture(e);
        }

        final CacheOperationContext opCtx = cacheCtx.operationContextPerCall();

        final Byte dataCenterId;

        if (opCtx != null && opCtx.hasDataCenterId()) {
            assert drMap == null : drMap;
            assert map != null || invokeMap != null;

            dataCenterId = opCtx.dataCenterId();
        }
        else
            dataCenterId = null;

        // Cached entry may be passed only from entry wrapper.
        final Map<?, ?> map0 = map;
        final Map<?, EntryProcessor<K, V, Object>> invokeMap0 = (Map<K, EntryProcessor<K, V, Object>>)invokeMap;

        if (log.isDebugEnabled())
            log.debug("Called putAllAsync(...) [tx=" + this + ", map=" + map0 + ", retval=" + retval + "]");

        assert map0 != null || invokeMap0 != null;

        final GridCacheReturn ret = new GridCacheReturn(localResult(), false);

        if (F.isEmpty(map0) && F.isEmpty(invokeMap0)) {
            if (implicit())
                try {
                    commit();
                }
                catch (IgniteCheckedException e) {
                    return new GridFinishedFuture<>(e);
                }

            return new GridFinishedFuture<>(ret.success(true));
        }

        try {
            Set<?> keySet = map0 != null ? map0.keySet() : invokeMap0.keySet();

            final Collection<KeyCacheObject> enlisted = new ArrayList<>(keySet.size());

            final boolean keepBinary = opCtx != null && opCtx.isKeepBinary();

            final IgniteInternalFuture<Void> loadFut = enlistWrite(
                cacheCtx,
                entryTopVer,
                keySet,
                opCtx != null ? opCtx.expiry() : null,
                map0,
                invokeMap0,
                invokeArgs,
                retval,
                false,
                CU.filterArray(null),
                ret,
                enlisted,
                drMap,
                null,
                opCtx != null && opCtx.skipStore(),
                false,
                keepBinary,
                opCtx != null && opCtx.recovery(),
                dataCenterId);

            try {
                loadFut.get();
            }
            catch (IgniteCheckedException e) {
                return new GridFinishedFuture(e);
            }

            long timeout = remainingTime();

            if (timeout == -1)
                return new GridFinishedFuture<>(timeoutException());

            if (isRollbackOnly())
                return new GridFinishedFuture<>(rollbackException());

            if (pessimistic()) {
                if (log.isDebugEnabled())
                    log.debug("Before acquiring transaction lock for put on keys: " + enlisted);

                IgniteInternalFuture<Boolean> fut = cacheCtx.cache().txLockAsync(enlisted,
                    timeout,
                    this,
                    /*read*/invokeMap != null, // Needed to force load from store.
                    retval,
                    isolation,
                    isInvalidate(),
                    -1L,
                    -1L);

                PLC1<GridCacheReturn> plc1 = new PLC1<GridCacheReturn>(ret) {
                    @Override public GridCacheReturn postLock(GridCacheReturn ret)
                        throws IgniteCheckedException
                    {
                        if (log.isDebugEnabled())
                            log.debug("Acquired transaction lock for put on keys: " + enlisted);

                        postLockWrite(cacheCtx,
                            enlisted,
                            ret,
                            /*remove*/false,
                            retval,
                            /*read*/false,
                            -1L,
                            CU.filterArray(null),
                            /*computeInvoke*/true);

                        return ret;
                    }
                };

                if (fut.isDone()) {
                    try {
                        return nonInterruptable(plc1.apply(fut.get(), null));
                    }
                    catch (GridClosureException e) {
                        return new GridFinishedFuture<>(e.unwrap());
                    }
                    catch (IgniteCheckedException e) {
                        try {
                            return nonInterruptable(plc1.apply(false, e));
                        }
                        catch (Exception e1) {
                            return new GridFinishedFuture<>(e1);
                        }
                    }
                }
                else {
                    return nonInterruptable(new GridEmbeddedFuture<>(
                        fut,
                        plc1
                    ));
                }
            }
            else
                return optimisticPutFuture(cacheCtx, loadFut, ret, keepBinary);
        }
        catch (RuntimeException e) {
            onException();

            throw e;
        }
    }

    /**
     * @param cacheCtx Cache context.
     * @param cacheKey Key to enlist.
     * @param val Value.
     * @param expiryPlc Explicitly specified expiry policy for entry.
     * @param entryProcessor Entry processor (for invoke operation).
     * @param invokeArgs Optional arguments for EntryProcessor.
     * @param retval Flag indicating whether a value should be returned.
     * @param lockOnly If {@code true}, then entry will be enlisted as noop.
     * @param filter User filters.
     * @param ret Return value.
     * @param skipStore Skip store flag.
     * @param singleRmv {@code True} for single key remove operation ({@link Cache#remove(Object)}.
     * @return Future for entry values loading.
     */
    private <K, V> IgniteInternalFuture<Void> enlistWrite(
        final GridCacheContext cacheCtx,
        @Nullable AffinityTopologyVersion entryTopVer,
        KeyCacheObject cacheKey,
        Object val,
        @Nullable ExpiryPolicy expiryPlc,
        @Nullable EntryProcessor<K, V, Object> entryProcessor,
        @Nullable Object[] invokeArgs,
        final boolean retval,
        boolean lockOnly,
        final CacheEntryPredicate[] filter,
        final GridCacheReturn ret,
        boolean skipStore,
        final boolean singleRmv,
        boolean keepBinary,
        boolean recovery,
        Byte dataCenterId) {
        GridFutureAdapter<Void> enlistFut = new GridFutureAdapter<>();

        try {
            if (!updateLockFuture(null, enlistFut))
                return finishFuture(enlistFut, timedOut() ? timeoutException() : rollbackException(), false);

            addActiveCache(cacheCtx, recovery);

            final boolean hasFilters = !F.isEmptyOrNulls(filter) && !F.isAlwaysTrue(filter);
            final boolean needVal = singleRmv || retval || hasFilters;
            final boolean needReadVer = needVal && (serializable() && optimistic());

            if (entryProcessor != null)
                transform = true;

            GridCacheVersion drVer = dataCenterId != null ? cctx.versions().next(dataCenterId) : null;

            boolean loadMissed = enlistWriteEntry(cacheCtx,
                entryTopVer,
                cacheKey,
                val,
                entryProcessor,
                invokeArgs,
                expiryPlc,
                retval,
                lockOnly,
                filter,
                /*drVer*/drVer,
                /*drTtl*/-1L,
                /*drExpireTime*/-1L,
                ret,
                /*enlisted*/null,
                skipStore,
                singleRmv,
                hasFilters,
                needVal,
                needReadVer,
                keepBinary,
                recovery);

            if (loadMissed) {
                AffinityTopologyVersion topVer = topologyVersionSnapshot();

                if (topVer == null)
                    topVer = entryTopVer;

                IgniteInternalFuture<Void> loadFut = loadMissing(cacheCtx,
                    topVer != null ? topVer : topologyVersion(),
                    Collections.singleton(cacheKey),
                    filter,
                    ret,
                    needReadVer,
                    singleRmv,
                    hasFilters,
                    /*read through*/(entryProcessor != null || cacheCtx.config().isLoadPreviousValue()) && !skipStore,
                    retval,
                    keepBinary,
                    recovery,
                    expiryPlc);

                loadFut.listen(new IgniteInClosure<IgniteInternalFuture<Void>>() {
                    @Override public void apply(IgniteInternalFuture<Void> fut) {
                        try {
                            fut.get();

                            finishFuture(enlistFut, null, true);
                        }
                        catch (IgniteCheckedException e) {
                            finishFuture(enlistFut, e, true);
                        }
                    }
                });

                return enlistFut;
            }

            finishFuture(enlistFut, null, true);

            return enlistFut;
        }
        catch (IgniteCheckedException e) {
            return finishFuture(enlistFut, e, true);
        }
    }

    /**
     * Internal routine for <tt>putAll(..)</tt>
     *
     * @param cacheCtx Cache context.
     * @param keys Keys to enlist.
     * @param expiryPlc Explicitly specified expiry policy for entry.
     * @param lookup Value lookup map ({@code null} for remove).
     * @param invokeMap Map with entry processors for invoke operation.
     * @param invokeArgs Optional arguments for EntryProcessor.
     * @param retval Flag indicating whether a value should be returned.
     * @param lockOnly If {@code true}, then entry will be enlisted as noop.
     * @param filter User filters.
     * @param ret Return value.
     * @param enlisted Collection of keys enlisted into this transaction.
     * @param drPutMap DR put map (optional).
     * @param drRmvMap DR remove map (optional).
     * @param skipStore Skip store flag.
     * @param singleRmv {@code True} for single key remove operation ({@link Cache#remove(Object)}.
     * @param keepBinary Keep binary flag.
     * @param dataCenterId Optional data center ID.
     * @return Future for enlisting writes.
     */
    private <K, V> IgniteInternalFuture<Void> enlistWrite(
        final GridCacheContext cacheCtx,
        @Nullable AffinityTopologyVersion entryTopVer,
        Collection<?> keys,
        @Nullable ExpiryPolicy expiryPlc,
        @Nullable Map<?, ?> lookup,
        @Nullable Map<?, EntryProcessor<K, V, Object>> invokeMap,
        @Nullable Object[] invokeArgs,
        final boolean retval,
        boolean lockOnly,
        final CacheEntryPredicate[] filter,
        final GridCacheReturn ret,
        Collection<KeyCacheObject> enlisted,
        @Nullable Map<KeyCacheObject, GridCacheDrInfo> drPutMap,
        @Nullable Map<KeyCacheObject, GridCacheVersion> drRmvMap,
        boolean skipStore,
        final boolean singleRmv,
        final boolean keepBinary,
        final boolean recovery,
        Byte dataCenterId
    ) {
        assert retval || invokeMap == null;

        GridFutureAdapter<Void> enlistFut = new GridFutureAdapter<>();

        if (!updateLockFuture(null, enlistFut))
            return finishFuture(enlistFut, timedOut() ? timeoutException() : rollbackException(), false);

        try {
            addActiveCache(cacheCtx, recovery);
        }
        catch (IgniteCheckedException e) {
            return finishFuture(enlistFut, e, false);
        }

        boolean rmv = lookup == null && invokeMap == null;

        final boolean hasFilters = !F.isEmptyOrNulls(filter) && !F.isAlwaysTrue(filter);
        final boolean needVal = singleRmv || retval || hasFilters;
        final boolean needReadVer = needVal && (serializable() && optimistic());

        try {
            // Set transform flag for transaction.
            if (invokeMap != null)
                transform = true;

            Set<KeyCacheObject> missedForLoad = null;

            for (Object key : keys) {
                if (isRollbackOnly())
                    return finishFuture(enlistFut, timedOut() ? timeoutException() : rollbackException(), false);

                if (key == null) {
                    rollback();

                    throw new NullPointerException("Null key.");
                }

                Object val = rmv || lookup == null ? null : lookup.get(key);
                EntryProcessor entryProcessor = invokeMap == null ? null : invokeMap.get(key);

                GridCacheVersion drVer;
                long drTtl;
                long drExpireTime;

                if (drPutMap != null) {
                    GridCacheDrInfo info = drPutMap.get(key);

                    assert info != null;

                    drVer = info.version();
                    drTtl = info.ttl();
                    drExpireTime = info.expireTime();
                }
                else if (drRmvMap != null) {
                    assert drRmvMap.get(key) != null;

                    drVer = drRmvMap.get(key);
                    drTtl = -1L;
                    drExpireTime = -1L;
                }
                else if (dataCenterId != null) {
                    drVer = cctx.versions().next(dataCenterId);
                    drTtl = -1L;
                    drExpireTime = -1L;
                }
                else {
                    drVer = null;
                    drTtl = -1L;
                    drExpireTime = -1L;
                }

                if (!rmv && val == null && entryProcessor == null) {
                    setRollbackOnly();

                    throw new NullPointerException("Null value.");
                }

                KeyCacheObject cacheKey = cacheCtx.toCacheKeyObject(key);

                boolean loadMissed = enlistWriteEntry(cacheCtx,
                    entryTopVer,
                    cacheKey,
                    val,
                    entryProcessor,
                    invokeArgs,
                    expiryPlc,
                    retval,
                    lockOnly,
                    filter,
                    drVer,
                    drTtl,
                    drExpireTime,
                    ret,
                    enlisted,
                    skipStore,
                    singleRmv,
                    hasFilters,
                    needVal,
                    needReadVer,
                    keepBinary,
                    recovery);

                if (loadMissed) {
                    if (missedForLoad == null)
                        missedForLoad = new HashSet<>();

                    missedForLoad.add(cacheKey);
                }
            }

            if (missedForLoad != null) {
                AffinityTopologyVersion topVer = topologyVersionSnapshot();

                if (topVer == null)
                    topVer = entryTopVer;

                IgniteInternalFuture<Void> loadFut = loadMissing(cacheCtx,
                    topVer != null ? topVer : topologyVersion(),
                    missedForLoad,
                    filter,
                    ret,
                    needReadVer,
                    singleRmv,
                    hasFilters,
                    /*read through*/(invokeMap != null || cacheCtx.config().isLoadPreviousValue()) && !skipStore,
                    retval,
                    keepBinary,
                    recovery,
                    expiryPlc);

                loadFut.listen(new IgniteInClosure<IgniteInternalFuture<Void>>() {
                    @Override public void apply(IgniteInternalFuture<Void> fut) {
                        try {
                            fut.get();

                            finishFuture(enlistFut, null, true);
                        }
                        catch (IgniteCheckedException e) {
                            finishFuture(enlistFut, e, true);
                        }
                    }
                });

                return enlistFut;
            }

            return finishFuture(enlistFut, null, true);
        }
        catch (IgniteCheckedException e) {
            return finishFuture(enlistFut, e, true);
        }
    }

    /**
     * @param cacheCtx Cache context.
     * @param cacheKey Key.
     * @param val Value.
     * @param entryProcessor Entry processor.
     * @param invokeArgs Optional arguments for EntryProcessor.
     * @param expiryPlc Explicitly specified expiry policy for entry.
     * @param retval Return value flag.
     * @param lockOnly Lock only flag.
     * @param filter Filter.
     * @param drVer DR version.
     * @param drTtl DR ttl.
     * @param drExpireTime DR expire time.
     * @param ret Return value.
     * @param enlisted Enlisted keys collection.
     * @param skipStore Skip store flag.
     * @param singleRmv {@code True} for single remove operation.
     * @param hasFilters {@code True} if filters not empty.
     * @param needVal {@code True} if value is needed.
     * @param needReadVer {@code True} if need read entry version.
     * @return {@code True} if entry value should be loaded.
     * @throws IgniteCheckedException If failed.
     */
    private boolean enlistWriteEntry(GridCacheContext cacheCtx,
        @Nullable AffinityTopologyVersion entryTopVer,
        final KeyCacheObject cacheKey,
        @Nullable final Object val,
        @Nullable final EntryProcessor<?, ?, ?> entryProcessor,
        @Nullable final Object[] invokeArgs,
        @Nullable final ExpiryPolicy expiryPlc,
        final boolean retval,
        final boolean lockOnly,
        final CacheEntryPredicate[] filter,
        final GridCacheVersion drVer,
        final long drTtl,
        long drExpireTime,
        final GridCacheReturn ret,
        @Nullable final Collection<KeyCacheObject> enlisted,
        boolean skipStore,
        boolean singleRmv,
        boolean hasFilters,
        final boolean needVal,
        boolean needReadVer,
        boolean keepBinary,
        boolean recovery
    ) throws IgniteCheckedException {
        boolean loadMissed = false;

        final boolean rmv = val == null && entryProcessor == null;

        IgniteTxKey txKey = cacheCtx.txKey(cacheKey);

        IgniteTxEntry txEntry = entry(txKey);

        // First time access.
        if (txEntry == null) {
            while (true) {
                GridCacheEntryEx entry = entryEx(cacheCtx, txKey, entryTopVer != null ? entryTopVer : topologyVersion());

                try {
                    entry.unswap(false);

                    // Check if lock is being explicitly acquired by the same thread.
                    if (!implicit && cctx.kernalContext().config().isCacheSanityCheckEnabled() &&
                        entry.lockedByThread(threadId, xidVer)) {
                        throw new IgniteCheckedException("Cannot access key within transaction if lock is " +
                            "externally held [key=" + CU.value(cacheKey, cacheCtx, false) +
                            ", entry=" + entry +
                            ", xidVer=" + xidVer +
                            ", threadId=" + threadId +
                            ", locNodeId=" + cctx.localNodeId() + ']');
                    }

                    CacheObject old = null;
                    GridCacheVersion readVer = null;

                    if (optimistic() && !implicit()) {
                        try {
                            if (needReadVer) {
                                EntryGetResult res = primaryLocal(entry) ?
                                    entry.innerGetVersioned(
                                        null,
                                        this,
                                        /*metrics*/retval,
                                        /*events*/retval,
                                        CU.subjectId(this, cctx),
                                        entryProcessor,
                                        resolveTaskName(),
                                        null,
                                        keepBinary,
                                        null) : null;

                                if (res != null) {
                                    old = res.value();
                                    readVer = res.version();
                                }
                            }
                            else {
                                old = entry.innerGet(
                                    null,
                                    this,
                                    /*read through*/false,
                                    /*metrics*/retval,
                                    /*events*/retval,
                                    CU.subjectId(this, cctx),
                                    entryProcessor,
                                    resolveTaskName(),
                                    null,
                                    keepBinary);
                            }
                        }
                        catch (ClusterTopologyCheckedException e) {
                            entry.context().evicts().touch(entry, topologyVersion());

                            throw e;
                        }
                    }
                    else
                        old = entry.rawGet();

                    final GridCacheOperation op = lockOnly ? NOOP : rmv ? DELETE :
                        entryProcessor != null ? TRANSFORM : old != null ? UPDATE : CREATE;

                    if (old != null && hasFilters && !filter(entry.context(), cacheKey, old, filter)) {
                        ret.set(cacheCtx, old, false, keepBinary);

                        if (!readCommitted()) {
                            if (optimistic() && serializable()) {
                                txEntry = addEntry(op,
                                    old,
                                    entryProcessor,
                                    invokeArgs,
                                    entry,
                                    expiryPlc,
                                    filter,
                                    true,
                                    drTtl,
                                    drExpireTime,
                                    drVer,
                                    skipStore,
                                    keepBinary,
                                    CU.isNearEnabled(cacheCtx));
                            }
                            else {
                                txEntry = addEntry(READ,
                                    old,
                                    null,
                                    null,
                                    entry,
                                    null,
                                    CU.empty0(),
                                    false,
                                    -1L,
                                    -1L,
                                    null,
                                    skipStore,
                                    keepBinary,
                                    CU.isNearEnabled(cacheCtx));
                            }

                            txEntry.markValid();

                            if (needReadVer) {
                                assert readVer != null;

                                txEntry.entryReadVersion(singleRmv ? SER_READ_NOT_EMPTY_VER : readVer);
                            }
                        }

                        if (readCommitted())
                            cacheCtx.evicts().touch(entry, topologyVersion());

                        break; // While.
                    }

                    CacheObject cVal = cacheCtx.toCacheObject(val);

                    if (op == CREATE || op == UPDATE)
                        cacheCtx.validateKeyAndValue(cacheKey, cVal);

                    txEntry = addEntry(op,
                        cVal,
                        entryProcessor,
                        invokeArgs,
                        entry,
                        expiryPlc,
                        filter,
                        true,
                        drTtl,
                        drExpireTime,
                        drVer,
                        skipStore,
                        keepBinary,
                        CU.isNearEnabled(cacheCtx));

                    if (enlisted != null)
                        enlisted.add(cacheKey);

                    if (!pessimistic() && !implicit()) {
                        txEntry.markValid();

                        if (old == null) {
                            if (needVal)
                                loadMissed = true;
                            else {
                                assert !implicit() || !transform : this;
                                assert txEntry.op() != TRANSFORM : txEntry;

                                if (retval)
                                    ret.set(cacheCtx, null, true, keepBinary);
                                else
                                    ret.success(true);
                            }
                        }
                        else {
                            if (needReadVer) {
                                assert readVer != null;

                                txEntry.entryReadVersion(singleRmv ? SER_READ_NOT_EMPTY_VER : readVer);
                            }

                            if (retval && !transform)
                                ret.set(cacheCtx, old, true, keepBinary);
                            else {
                                if (txEntry.op() == TRANSFORM) {
                                    GridCacheVersion ver;

                                    try {
                                        ver = entry.version();
                                    }
                                    catch (GridCacheEntryRemovedException ex) {
                                        assert optimistic() : txEntry;

                                        if (log.isDebugEnabled())
                                            log.debug("Failed to get entry version " +
                                                "[err=" + ex.getMessage() + ']');

                                        ver = null;
                                    }

                                    addInvokeResult(txEntry, old, ret, ver);
                                }
                                else
                                    ret.success(true);
                            }
                        }
                    }
                    // Pessimistic.
                    else {
                        if (retval && !transform)
                            ret.set(cacheCtx, old, true, keepBinary);
                        else
                            ret.success(true);
                    }

                    break; // While.
                }
                catch (GridCacheEntryRemovedException ignore) {
                    if (log.isDebugEnabled())
                        log.debug("Got removed entry in transaction putAll0 method: " + entry);
                }
            }
        }
        else {
            if (entryProcessor == null && txEntry.op() == TRANSFORM)
                throw new IgniteCheckedException("Failed to enlist write value for key (cannot have update value in " +
                    "transaction after EntryProcessor is applied): " + CU.value(cacheKey, cacheCtx, false));

            GridCacheEntryEx entry = txEntry.cached();

            CacheObject v = txEntry.value();

            boolean del = txEntry.op() == DELETE && rmv;

            if (!del) {
                if (hasFilters && !filter(entry.context(), cacheKey, v, filter)) {
                    ret.set(cacheCtx, v, false, keepBinary);

                    return loadMissed;
                }

                GridCacheOperation op = rmv ? DELETE : entryProcessor != null ? TRANSFORM :
                    v != null ? UPDATE : CREATE;

                CacheObject cVal = cacheCtx.toCacheObject(val);

                if (op == CREATE || op == UPDATE)
                    cacheCtx.validateKeyAndValue(cacheKey, cVal);

                txEntry = addEntry(op,
                    cVal,
                    entryProcessor,
                    invokeArgs,
                    entry,
                    expiryPlc,
                    filter,
                    true,
                    drTtl,
                    drExpireTime,
                    drVer,
                    skipStore,
                    keepBinary,
                    CU.isNearEnabled(cacheCtx));

                if (enlisted != null)
                    enlisted.add(cacheKey);

                if (txEntry.op() == TRANSFORM) {
                    GridCacheVersion ver;

                    try {
                        ver = entry.version();
                    }
                    catch (GridCacheEntryRemovedException e) {
                        assert optimistic() : txEntry;

                        if (log.isDebugEnabled())
                            log.debug("Failed to get entry version: [msg=" + e.getMessage() + ']');

                        ver = null;
                    }

                    addInvokeResult(txEntry, txEntry.value(), ret, ver);
                }
            }

            if (!pessimistic()) {
                txEntry.markValid();

                if (retval && !transform)
                    ret.set(cacheCtx, v, true, keepBinary);
                else
                    ret.success(true);
            }
        }

        return loadMissed;
    }

    /**
     * @param cacheCtx Cache context.
     * @param keys Keys to remove.
     * @param drMap DR map.
     * @param retval Flag indicating whether a value should be returned.
     * @param filter Filter.
     * @param singleRmv {@code True} for single key remove operation ({@link Cache#remove(Object)}.
     * @return Future for asynchronous remove.
     */
    @SuppressWarnings("unchecked")
    private <K, V> IgniteInternalFuture<GridCacheReturn> removeAllAsync0(
        final GridCacheContext cacheCtx,
        @Nullable AffinityTopologyVersion entryTopVer,
        @Nullable final Collection<? extends K> keys,
        @Nullable Map<KeyCacheObject, GridCacheVersion> drMap,
        final boolean retval,
        @Nullable final CacheEntryPredicate filter,
        boolean singleRmv) {
        try {
            checkUpdatesAllowed(cacheCtx);
        }
        catch (IgniteCheckedException e) {
            return new GridFinishedFuture(e);
        }

        cacheCtx.checkSecurity(SecurityPermission.CACHE_REMOVE);

        if (retval)
            needReturnValue(true);

        final Collection<?> keys0;

        if (drMap != null) {
            assert keys == null;

            keys0 = drMap.keySet();
        }
        else
            keys0 = keys;

        CacheOperationContext opCtx = cacheCtx.operationContextPerCall();

        final Byte dataCenterId;

        if (opCtx != null && opCtx.hasDataCenterId()) {
            assert drMap == null : drMap;

            dataCenterId = opCtx.dataCenterId();
        }
        else
            dataCenterId = null;

        assert keys0 != null;

        if (log.isDebugEnabled())
            log.debug(S.toString("Called removeAllAsync(...)",
                "tx", this, false,
                "keys", keys0, true,
                "implicit", implicit, false,
                "retval", retval, false));

        try {
            checkValid();
        }
        catch (IgniteCheckedException e) {
            return new GridFinishedFuture<>(e);
        }

        final GridCacheReturn ret = new GridCacheReturn(localResult(), false);

        if (F.isEmpty(keys0)) {
            if (implicit()) {
                try {
                    commit();
                }
                catch (IgniteCheckedException e) {
                    return new GridFinishedFuture<>(e);
                }
            }

            return new GridFinishedFuture<>(ret.success(true));
        }

        init();

        final Collection<KeyCacheObject> enlisted = new ArrayList<>();

        ExpiryPolicy plc;

        final CacheEntryPredicate[] filters = CU.filterArray(filter);

        if (!F.isEmpty(filters))
            plc = opCtx != null ? opCtx.expiry() : null;
        else
            plc = null;

        final boolean keepBinary = opCtx != null && opCtx.isKeepBinary();

        final IgniteInternalFuture<Void> loadFut = enlistWrite(
            cacheCtx,
            entryTopVer,
            keys0,
            plc,
            /*lookup map*/null,
            /*invoke map*/null,
            /*invoke arguments*/null,
            retval,
            /*lock only*/false,
            filters,
            ret,
            enlisted,
            null,
            drMap,
            opCtx != null && opCtx.skipStore(),
            singleRmv,
            keepBinary,
            opCtx != null && opCtx.recovery(),
            dataCenterId
        );

        try {
            loadFut.get();
        }
        catch (IgniteCheckedException e) {
            return new GridFinishedFuture(e);
        }

        long timeout = remainingTime();

        if (timeout == -1)
            return new GridFinishedFuture<>(timeoutException());

        if (isRollbackOnly())
            return new GridFinishedFuture<>(rollbackException());

        if (log.isDebugEnabled())
            log.debug("Remove keys: " + enlisted);

        // Acquire locks only after having added operation to the write set.
        // Otherwise, during rollback we will not know whether locks need
        // to be rolled back.
        if (pessimistic()) {
            if (log.isDebugEnabled())
                log.debug("Before acquiring transaction lock for remove on keys: " + enlisted);

            IgniteInternalFuture<Boolean> fut = cacheCtx.cache().txLockAsync(enlisted,
                timeout,
                this,
                false,
                retval,
                isolation,
                isInvalidate(),
                -1L,
                -1L);

            PLC1<GridCacheReturn> plc1 = new PLC1<GridCacheReturn>(ret) {
                @Override protected GridCacheReturn postLock(GridCacheReturn ret)
                    throws IgniteCheckedException
                {
                    if (log.isDebugEnabled())
                        log.debug("Acquired transaction lock for remove on keys: " + enlisted);

                    postLockWrite(cacheCtx,
                        enlisted,
                        ret,
                        /*remove*/true,
                        retval,
                        /*read*/false,
                        -1L,
                        filters,
                        /*computeInvoke*/false);

                    return ret;
                }
            };

            if (fut.isDone()) {
                try {
                    return nonInterruptable(plc1.apply(fut.get(), null));
                }
                catch (GridClosureException e) {
                    return new GridFinishedFuture<>(e.unwrap());
                }
                catch (IgniteCheckedException e) {
                    try {
                        return nonInterruptable(plc1.apply(false, e));
                    }
                    catch (Exception e1) {
                        return new GridFinishedFuture<>(e1);
                    }
                }
            }
            else
                return nonInterruptable(new GridEmbeddedFuture<>(
                    fut,
                    plc1
                ));
        }
        else {
            if (implicit()) {
                // Should never load missing values for implicit transaction as values will be returned
                // with prepare response, if required.
                assert loadFut.isDone();

                return nonInterruptable(commitNearTxLocalAsync().chain(new CX1<IgniteInternalFuture<IgniteInternalTx>, GridCacheReturn>() {
                    @Override public GridCacheReturn applyx(IgniteInternalFuture<IgniteInternalTx> txFut)
                        throws IgniteCheckedException {
                        try {
                            txFut.get();

                            return new GridCacheReturn(cacheCtx, true, keepBinary,
                                implicitRes.value(), implicitRes.success());
                        }
                        catch (IgniteCheckedException | RuntimeException e) {
                            rollbackNearTxLocalAsync();

                            throw e;
                        }
                    }
                }));
            }
            else {
                return nonInterruptable(loadFut.chain(new CX1<IgniteInternalFuture<Void>, GridCacheReturn>() {
                    @Override public GridCacheReturn applyx(IgniteInternalFuture<Void> f)
                        throws IgniteCheckedException {
                        f.get();

                        return ret;
                    }
                }));
            }
        }
    }

    /**
     * @param cacheCtx Cache context.
     * @param keys Keys to get.
     * @param deserializeBinary Deserialize binary flag.
     * @param skipVals Skip values flag.
     * @param keepCacheObjects Keep cache objects
     * @param skipStore Skip store flag.
     * @return Future for this get.
     */
    @SuppressWarnings("unchecked")
    public <K, V> IgniteInternalFuture<Map<K, V>> getAllAsync(
        final GridCacheContext cacheCtx,
        @Nullable final AffinityTopologyVersion entryTopVer,
        Collection<KeyCacheObject> keys,
        final boolean deserializeBinary,
        final boolean skipVals,
        final boolean keepCacheObjects,
        final boolean skipStore,
        final boolean recovery,
        final boolean needVer) {
        if (F.isEmpty(keys))
            return new GridFinishedFuture<>(Collections.<K, V>emptyMap());

        init();

        int keysCnt = keys.size();

        boolean single = keysCnt == 1;

        try {
            checkValid();

            GridFutureAdapter<?> enlistFut = new GridFutureAdapter<>();

            if (!updateLockFuture(null, enlistFut))
                return new GridFinishedFuture<>(timedOut() ? timeoutException() : rollbackException());

            final Map<K, V> retMap = new GridLeanMap<>(keysCnt);

            final Map<KeyCacheObject, GridCacheVersion> missed = new GridLeanMap<>(pessimistic() ? keysCnt : 0);

            CacheOperationContext opCtx = cacheCtx.operationContextPerCall();

            ExpiryPolicy expiryPlc = opCtx != null ? opCtx.expiry() : null;

            final Collection<KeyCacheObject> lockKeys;

            try {
                lockKeys = enlistRead(cacheCtx,
                    entryTopVer,
                    keys,
                    expiryPlc,
                    retMap,
                    missed,
                    keysCnt,
                    deserializeBinary,
                    skipVals,
                    keepCacheObjects,
                    skipStore,
                    recovery,
                    needVer);
            }
            catch (IgniteCheckedException e) {
                return new GridFinishedFuture<>(e);
            }
            finally {
                finishFuture(enlistFut, null, true);
            }

            if (isRollbackOnly())
                return new GridFinishedFuture<>(timedOut() ? timeoutException() : rollbackException());

            if (single && missed.isEmpty())
                return new GridFinishedFuture<>(retMap);

            // Handle locks.
            if (pessimistic() && !readCommitted() && !skipVals) {
                if (expiryPlc == null)
                    expiryPlc = cacheCtx.expiry();

                long accessTtl = expiryPlc != null ? CU.toTtl(expiryPlc.getExpiryForAccess()) : CU.TTL_NOT_CHANGED;
                long createTtl = expiryPlc != null ? CU.toTtl(expiryPlc.getExpiryForCreation()) : CU.TTL_NOT_CHANGED;

                long timeout = remainingTime();

                if (timeout == -1)
                    return new GridFinishedFuture<>(timeoutException());

                IgniteInternalFuture<Boolean> fut = cacheCtx.cache().txLockAsync(lockKeys,
                    timeout,
                    this,
                    true,
                    true,
                    isolation,
                    isInvalidate(),
                    createTtl,
                    accessTtl);

                final ExpiryPolicy expiryPlc0 = expiryPlc;

                PLC2<Map<K, V>> plc2 = new PLC2<Map<K, V>>() {
                    @Override public IgniteInternalFuture<Map<K, V>> postLock() throws IgniteCheckedException {
                        if (log.isDebugEnabled())
                            log.debug("Acquired transaction lock for read on keys: " + lockKeys);

                        // Load keys only after the locks have been acquired.
                        for (KeyCacheObject cacheKey : lockKeys) {
                            K keyVal = (K)
                                (keepCacheObjects ? cacheKey :
                                    cacheCtx.cacheObjectContext().unwrapBinaryIfNeeded(cacheKey, !deserializeBinary,
                                        true));

                            if (retMap.containsKey(keyVal))
                                // We already have a return value.
                                continue;

                            IgniteTxKey txKey = cacheCtx.txKey(cacheKey);

                            IgniteTxEntry txEntry = entry(txKey);

                            assert txEntry != null;

                            // Check if there is cached value.
                            while (true) {
                                GridCacheEntryEx cached = txEntry.cached();

                                CacheObject val = null;
                                GridCacheVersion readVer = null;
                                EntryGetResult getRes = null;

                                try {
                                    Object transformClo =
                                        (!F.isEmpty(txEntry.entryProcessors()) &&
                                            cctx.gridEvents().isRecordable(EVT_CACHE_OBJECT_READ)) ?
                                            F.first(txEntry.entryProcessors()) : null;

                                    if (needVer) {
                                        getRes = cached.innerGetVersioned(
                                            null,
                                            GridNearTxLocal.this,
                                            /*update-metrics*/true,
                                            /*event*/!skipVals,
                                            CU.subjectId(GridNearTxLocal.this, cctx),
                                            transformClo,
                                            resolveTaskName(),
                                            null,
                                            txEntry.keepBinary(),
                                            null);

                                        if (getRes != null) {
                                            val = getRes.value();
                                            readVer = getRes.version();
                                        }
                                    }
                                    else {
                                        val = cached.innerGet(
                                            null,
                                            GridNearTxLocal.this,
                                            /*read through*/false,
                                            /*metrics*/true,
                                            /*events*/!skipVals,
                                            CU.subjectId(GridNearTxLocal.this, cctx),
                                            transformClo,
                                            resolveTaskName(),
                                            null,
                                            txEntry.keepBinary());
                                    }

                                    // If value is in cache and passed the filter.
                                    if (val != null) {
                                        missed.remove(cacheKey);

                                        txEntry.setAndMarkValid(val);

                                        if (!F.isEmpty(txEntry.entryProcessors()))
                                            val = txEntry.applyEntryProcessors(val);

                                        cacheCtx.addResult(retMap,
                                            cacheKey,
                                            val,
                                            skipVals,
                                            keepCacheObjects,
                                            deserializeBinary,
                                            false,
                                            getRes,
                                            readVer,
                                            0,
                                            0,
                                            needVer);

                                        if (readVer != null)
                                            txEntry.entryReadVersion(readVer);
                                    }

                                    // Even though we bring the value back from lock acquisition,
                                    // we still need to recheck primary node for consistent values
                                    // in case of concurrent transactional locks.

                                    break; // While.
                                }
                                catch (GridCacheEntryRemovedException ignore) {
                                    if (log.isDebugEnabled())
                                        log.debug("Got removed exception in get postLock (will retry): " +
                                            cached);

                                    txEntry.cached(entryEx(cacheCtx, txKey, topologyVersion()));
                                }
                            }
                        }

                        if (!missed.isEmpty() && cacheCtx.isLocal()) {
                            AffinityTopologyVersion topVer = topologyVersionSnapshot();

                            if (topVer == null)
                                topVer = entryTopVer;

                            return checkMissed(cacheCtx,
                                topVer != null ? topVer : topologyVersion(),
                                retMap,
                                missed,
                                deserializeBinary,
                                skipVals,
                                keepCacheObjects,
                                skipStore,
                                recovery,
                                needVer,
                                expiryPlc0);
                        }

                        return new GridFinishedFuture<>(Collections.<K, V>emptyMap());
                    }
                };

                FinishClosure<Map<K, V>> finClos = new FinishClosure<Map<K, V>>() {
                    @Override Map<K, V> finish(Map<K, V> loaded) {
                        retMap.putAll(loaded);

                        return retMap;
                    }
                };

                if (fut.isDone()) {
                    try {
                        IgniteInternalFuture<Map<K, V>> fut1 = plc2.apply(fut.get(), null);

                        return fut1.isDone() ?
                            new GridFinishedFuture<>(finClos.apply(fut1.get(), null)) :
                            new GridEmbeddedFuture<>(finClos, fut1);
                    }
                    catch (GridClosureException e) {
                        return new GridFinishedFuture<>(e.unwrap());
                    }
                    catch (IgniteCheckedException e) {
                        try {
                            return plc2.apply(false, e);
                        }
                        catch (Exception e1) {
                            return new GridFinishedFuture<>(e1);
                        }
                    }
                }
                else {
                    return new GridEmbeddedFuture<>(
                        fut,
                        plc2,
                        finClos);
                }
            }
            else {
                assert optimistic() || readCommitted() || skipVals;

                if (!missed.isEmpty()) {
                    if (!readCommitted())
                        for (Iterator<KeyCacheObject> it = missed.keySet().iterator(); it.hasNext(); ) {
                            KeyCacheObject cacheKey = it.next();

                            K keyVal = (K)(keepCacheObjects ? cacheKey
                                : cacheCtx.cacheObjectContext()
                                .unwrapBinaryIfNeeded(cacheKey, !deserializeBinary, false));

                            if (retMap.containsKey(keyVal))
                                it.remove();
                        }

                    if (missed.isEmpty())
                        return new GridFinishedFuture<>(retMap);

                    AffinityTopologyVersion topVer = topologyVersionSnapshot();

                    if (topVer == null)
                        topVer = entryTopVer;

                    return checkMissed(cacheCtx,
                        topVer != null ? topVer : topologyVersion(),
                        retMap,
                        missed,
                        deserializeBinary,
                        skipVals,
                        keepCacheObjects,
                        skipStore,
                        recovery,
                        needVer,
                        expiryPlc);
                }

                return new GridFinishedFuture<>(retMap);
            }
        }
        catch (IgniteCheckedException e) {
            setRollbackOnly();

            return new GridFinishedFuture<>(e);
        }
    }

    /**
     * @param cacheCtx Cache context.
     * @param keys Key to enlist.
     * @param expiryPlc Explicitly specified expiry policy for entry.
     * @param map Return map.
     * @param missed Map of missed keys.
     * @param keysCnt Keys count (to avoid call to {@code Collection.size()}).
     * @param deserializeBinary Deserialize binary flag.
     * @param skipVals Skip values flag.
     * @param keepCacheObjects Keep cache objects flag.
     * @param skipStore Skip store flag.
     * @throws IgniteCheckedException If failed.
     * @return Enlisted keys.
     */
    @SuppressWarnings({"RedundantTypeArguments"})
    private <K, V> Collection<KeyCacheObject> enlistRead(
        final GridCacheContext cacheCtx,
        @Nullable AffinityTopologyVersion entryTopVer,
        Collection<KeyCacheObject> keys,
        @Nullable ExpiryPolicy expiryPlc,
        Map<K, V> map,
        Map<KeyCacheObject, GridCacheVersion> missed,
        int keysCnt,
        boolean deserializeBinary,
        boolean skipVals,
        boolean keepCacheObjects,
        boolean skipStore,
        boolean recovery,
        final boolean needVer
    ) throws IgniteCheckedException {
        assert !F.isEmpty(keys);
        assert keysCnt == keys.size();

        cacheCtx.checkSecurity(SecurityPermission.CACHE_READ);

        boolean single = keysCnt == 1;

        Collection<KeyCacheObject> lockKeys = null;

        AffinityTopologyVersion topVer = entryTopVer != null ? entryTopVer : topologyVersion();

        boolean needReadVer = (serializable() && optimistic()) || needVer;

        // In this loop we cover only read-committed or optimistic transactions.
        // Transactions that are pessimistic and not read-committed are covered
        // outside of this loop.
        for (KeyCacheObject key : keys) {
            if (isRollbackOnly())
                throw timedOut() ? timeoutException() : rollbackException();

            if ((pessimistic() || needReadVer) && !readCommitted() && !skipVals)
                addActiveCache(cacheCtx, recovery);

            IgniteTxKey txKey = cacheCtx.txKey(key);

            // Check write map (always check writes first).
            IgniteTxEntry txEntry = entry(txKey);

            // Either non-read-committed or there was a previous write.
            if (txEntry != null) {
                CacheObject val = txEntry.value();

                if (txEntry.hasValue()) {
                    if (!F.isEmpty(txEntry.entryProcessors()))
                        val = txEntry.applyEntryProcessors(val);

                    if (val != null) {
                        GridCacheVersion ver = null;

                        if (needVer) {
                            if (txEntry.op() != READ)
                                ver = IgniteTxEntry.GET_ENTRY_INVALID_VER_UPDATED;
                            else {
                                ver = txEntry.entryReadVersion();

                                if (ver == null && pessimistic()) {
                                    while (true) {
                                        try {
                                            GridCacheEntryEx cached = txEntry.cached();

                                            ver = cached.isNear() ?
                                                ((GridNearCacheEntry)cached).dhtVersion() : cached.version();

                                            break;
                                        }
                                        catch (GridCacheEntryRemovedException ignored) {
                                            txEntry.cached(entryEx(cacheCtx, txEntry.txKey(), topVer));
                                        }
                                    }
                                }

                                if (ver == null) {
                                    assert optimistic() && repeatableRead() : this;

                                    ver = IgniteTxEntry.GET_ENTRY_INVALID_VER_AFTER_GET;
                                }
                            }

                            assert ver != null;
                        }

                        cacheCtx.addResult(map, key, val, skipVals, keepCacheObjects, deserializeBinary, false,
                            ver, 0, 0);
                    }
                }
                else {
                    assert txEntry.op() == TRANSFORM;

                    while (true) {
                        try {
                            GridCacheVersion readVer = null;
                            EntryGetResult getRes = null;

                            Object transformClo =
                                (txEntry.op() == TRANSFORM &&
                                    cctx.gridEvents().isRecordable(EVT_CACHE_OBJECT_READ)) ?
                                    F.first(txEntry.entryProcessors()) : null;

                            if (needVer) {
                                getRes = txEntry.cached().innerGetVersioned(
                                    null,
                                    this,
                                    /*update-metrics*/true,
                                    /*event*/!skipVals,
                                    CU.subjectId(this, cctx),
                                    transformClo,
                                    resolveTaskName(),
                                    null,
                                    txEntry.keepBinary(),
                                    null);

                                if (getRes != null) {
                                    val = getRes.value();
                                    readVer = getRes.version();
                                }
                            }
                            else {
                                val = txEntry.cached().innerGet(
                                    null,
                                    this,
                                    /*read-through*/false,
                                    /*metrics*/true,
                                    /*event*/!skipVals,
                                    CU.subjectId(this, cctx),
                                    transformClo,
                                    resolveTaskName(),
                                    null,
                                    txEntry.keepBinary());
                            }

                            if (val != null) {
                                if (!readCommitted() && !skipVals)
                                    txEntry.readValue(val);

                                if (!F.isEmpty(txEntry.entryProcessors()))
                                    val = txEntry.applyEntryProcessors(val);

                                cacheCtx.addResult(map,
                                    key,
                                    val,
                                    skipVals,
                                    keepCacheObjects,
                                    deserializeBinary,
                                    false,
                                    getRes,
                                    readVer,
                                    0,
                                    0,
                                    needVer);
                            }
                            else
                                missed.put(key, txEntry.cached().version());

                            break;
                        }
                        catch (GridCacheEntryRemovedException ignored) {
                            txEntry.cached(entryEx(cacheCtx, txEntry.txKey(), topVer));
                        }
                    }
                }
            }
            // First time access within transaction.
            else {
                if (lockKeys == null && !skipVals)
                    lockKeys = single ? Collections.singleton(key) : new ArrayList<KeyCacheObject>(keysCnt);

                if (!single && !skipVals)
                    lockKeys.add(key);

                while (true) {
                    GridCacheEntryEx entry = entryEx(cacheCtx, txKey, topVer);

                    try {
                        GridCacheVersion ver = entry.version();

                        CacheObject val = null;
                        GridCacheVersion readVer = null;
                        EntryGetResult getRes = null;

                        if (!pessimistic() || readCommitted() && !skipVals) {
                            IgniteCacheExpiryPolicy accessPlc =
                                optimistic() ? accessPolicy(cacheCtx, txKey, expiryPlc) : null;

                            if (needReadVer) {
                                getRes = primaryLocal(entry) ?
                                    entry.innerGetVersioned(
                                        null,
                                        this,
                                        /*metrics*/true,
                                        /*event*/true,
                                        CU.subjectId(this, cctx),
                                        null,
                                        resolveTaskName(),
                                        accessPlc,
                                        !deserializeBinary,
                                        null) : null;

                                if (getRes != null) {
                                    val = getRes.value();
                                    readVer = getRes.version();
                                }
                            }
                            else {
                                val = entry.innerGet(
                                    null,
                                    this,
                                    /*read-through*/false,
                                    /*metrics*/true,
                                    /*event*/!skipVals,
                                    CU.subjectId(this, cctx),
                                    null,
                                    resolveTaskName(),
                                    accessPlc,
                                    !deserializeBinary);
                            }

                            if (val != null) {
                                cacheCtx.addResult(map,
                                    key,
                                    val,
                                    skipVals,
                                    keepCacheObjects,
                                    deserializeBinary,
                                    false,
                                    getRes,
                                    readVer,
                                    0,
                                    0,
                                    needVer);
                            }
                            else
                                missed.put(key, ver);
                        }
                        else
                            // We must wait for the lock in pessimistic mode.
                            missed.put(key, ver);

                        if (!readCommitted() && !skipVals) {
                            txEntry = addEntry(READ,
                                val,
                                null,
                                null,
                                entry,
                                expiryPlc,
                                null,
                                true,
                                -1L,
                                -1L,
                                null,
                                skipStore,
                                !deserializeBinary,
                                CU.isNearEnabled(cacheCtx));

                            // As optimization, mark as checked immediately
                            // for non-pessimistic if value is not null.
                            if (val != null && !pessimistic()) {
                                txEntry.markValid();

                                if (needReadVer) {
                                    assert readVer != null;

                                    txEntry.entryReadVersion(readVer);
                                }
                            }
                        }

                        break; // While.
                    }
                    catch (GridCacheEntryRemovedException ignored) {
                        if (log.isDebugEnabled())
                            log.debug("Got removed entry in transaction getAllAsync(..) (will retry): " + key);
                    }
                    finally {
                        if (entry != null && readCommitted()) {
                            if (cacheCtx.isNear()) {
                                if (cacheCtx.affinity().partitionBelongs(cacheCtx.localNode(), entry.partition(), topVer)) {
                                    if (entry.markObsolete(xidVer))
                                        cacheCtx.cache().removeEntry(entry);
                                }
                            }
                            else
                                entry.context().evicts().touch(entry, topVer);
                        }
                    }
                }
            }
        }

        return lockKeys != null ? lockKeys : Collections.<KeyCacheObject>emptyList();
    }

    /**
     * @param cacheCtx Cache context.
     * @param keys Keys to load.
     * @param filter Filter.
     * @param ret Return value.
     * @param needReadVer Read version flag.
     * @param singleRmv {@code True} for single remove operation.
     * @param hasFilters {@code True} if filters not empty.
     * @param readThrough Read through flag.
     * @param retval Return value flag.
     * @param expiryPlc Expiry policy.
     * @return Load future.
     */
    private IgniteInternalFuture<Void> loadMissing(
        final GridCacheContext cacheCtx,
        final AffinityTopologyVersion topVer,
        final Set<KeyCacheObject> keys,
        final CacheEntryPredicate[] filter,
        final GridCacheReturn ret,
        final boolean needReadVer,
        final boolean singleRmv,
        final boolean hasFilters,
        final boolean readThrough,
        final boolean retval,
        final boolean keepBinary,
        final boolean recovery,
        final ExpiryPolicy expiryPlc) {
        GridInClosure3<KeyCacheObject, Object, GridCacheVersion> c =
            new GridInClosure3<KeyCacheObject, Object, GridCacheVersion>() {
                @Override public void apply(KeyCacheObject key,
                                            @Nullable Object val,
                                            @Nullable GridCacheVersion loadVer) {
                    if (log.isDebugEnabled())
                        log.debug("Loaded value from remote node [key=" + key + ", val=" + val + ']');

                    IgniteTxEntry e = entry(new IgniteTxKey(key, cacheCtx.cacheId()));

                    assert e != null;

                    if (needReadVer) {
                        assert loadVer != null;

                        e.entryReadVersion(singleRmv && val != null ? SER_READ_NOT_EMPTY_VER : loadVer);
                    }

                    if (singleRmv) {
                        assert !hasFilters && !retval;
                        assert val == null || Boolean.TRUE.equals(val) : val;

                        ret.set(cacheCtx, null, val != null, keepBinary);
                    }
                    else {
                        CacheObject cacheVal = cacheCtx.toCacheObject(val);

                        if (e.op() == TRANSFORM) {
                            GridCacheVersion ver;

                            e.readValue(cacheVal);

                            try {
                                ver = e.cached().version();
                            }
                            catch (GridCacheEntryRemovedException ex) {
                                assert optimistic() : e;

                                if (log.isDebugEnabled())
                                    log.debug("Failed to get entry version: [msg=" + ex.getMessage() + ']');

                                ver = null;
                            }

                            addInvokeResult(e, cacheVal, ret, ver);
                        }
                        else {
                            boolean success;

                            if (hasFilters) {
                                success = isAll(e.context(), key, cacheVal, filter);

                                if (!success) {
                                    e.value(cacheVal, false, false);

                                    e.op(READ);
                                }
                            }
                            else
                                success = true;

                            ret.set(cacheCtx, cacheVal, success, keepBinary);
                        }
                    }
                }
            };

        return loadMissing(
            cacheCtx,
            topVer,
            readThrough,
            /*async*/true,
            keys,
            /*skipVals*/singleRmv,
            needReadVer,
            keepBinary,
            recovery,
            expiryPlc,
            c);
    }

    /**
     * @param cacheCtx Cache context.
     * @param loadFut Missing keys load future.
     * @param ret Future result.
     * @param keepBinary Keep binary flag.
     * @return Future.
     */
    private IgniteInternalFuture optimisticPutFuture(
        final GridCacheContext cacheCtx,
        IgniteInternalFuture<Void> loadFut,
        final GridCacheReturn ret,
        final boolean keepBinary
    ) {
        if (implicit()) {
            // Should never load missing values for implicit transaction as values will be returned
            // with prepare response, if required.
            assert loadFut.isDone();

            return nonInterruptable(commitNearTxLocalAsync().chain(
                new CX1<IgniteInternalFuture<IgniteInternalTx>, GridCacheReturn>() {
                    @Override public GridCacheReturn applyx(IgniteInternalFuture<IgniteInternalTx> txFut)
                        throws IgniteCheckedException {
                        try {
                            txFut.get();

                            Object res = implicitRes.value();

                            if (implicitRes.invokeResult()) {
                                assert res == null || res instanceof Map : implicitRes;

                                res = cacheCtx.unwrapInvokeResult((Map)res, keepBinary);
                            }

                            return new GridCacheReturn(cacheCtx, true, keepBinary, res, implicitRes.success());
                        }
                        catch (IgniteCheckedException | RuntimeException e) {
                            if (!(e instanceof NodeStoppingException))
                                rollbackNearTxLocalAsync();

                            throw e;
                        }
                    }
                }
            ));
        }
        else {
            return nonInterruptable(loadFut.chain(new CX1<IgniteInternalFuture<Void>, GridCacheReturn>() {
                @Override public GridCacheReturn applyx(IgniteInternalFuture<Void> f) throws IgniteCheckedException {
                    f.get();

                    return ret;
                }
            }));
        }
    }

    /**
     *
     */
    private void onException() {
        for (IgniteTxEntry txEntry : allEntries()) {
            GridCacheEntryEx cached0 = txEntry.cached();

            if (cached0 != null)
                txEntry.context().evicts().touch(cached0, topologyVersion());
        }
    }

    /** {@inheritDoc} */
    @Override public Collection<IgniteTxEntry> optimisticLockEntries() {
        assert false : "Should not be called";

        throw new UnsupportedOperationException();
    }

    /**
     * @param cacheCtx  Cache context.
     * @param readThrough Read through flag.
     * @param async if {@code True}, then loading will happen in a separate thread.
     * @param keys Keys.
     * @param skipVals Skip values flag.
     * @param needVer If {@code true} version is required for loaded values.
     * @param c Closure to be applied for loaded values.
     * @param expiryPlc Expiry policy.
     * @return Future with {@code True} value if loading took place.
     */
    public IgniteInternalFuture<Void> loadMissing(
        final GridCacheContext cacheCtx,
        AffinityTopologyVersion topVer,
        boolean readThrough,
        boolean async,
        final Collection<KeyCacheObject> keys,
        final boolean skipVals,
        final boolean needVer,
        boolean keepBinary,
        boolean recovery,
        final ExpiryPolicy expiryPlc,
        final GridInClosure3<KeyCacheObject, Object, GridCacheVersion> c
    ) {
        IgniteCacheExpiryPolicy expiryPlc0 = optimistic() ?
            accessPolicy(cacheCtx, keys) :
            cacheCtx.cache().expiryPolicy(expiryPlc);

        if (cacheCtx.isNear()) {
            return cacheCtx.nearTx().txLoadAsync(this,
                topVer,
                keys,
                readThrough,
                /*deserializeBinary*/false,
                recovery,
                expiryPlc0,
                skipVals,
                needVer).chain(new C1<IgniteInternalFuture<Map<Object, Object>>, Void>() {
                @Override public Void apply(IgniteInternalFuture<Map<Object, Object>> f) {
                    try {
                        Map<Object, Object> map = f.get();

                        processLoaded(map, keys, needVer, c);

                        return null;
                    }
                    catch (Exception e) {
                        setRollbackOnly();

                        throw new GridClosureException(e);
                    }
                }
            });
        }
        else if (cacheCtx.isColocated()) {
            if (keys.size() == 1) {
                final KeyCacheObject key = F.first(keys);

                return cacheCtx.colocated().loadAsync(
                    key,
                    readThrough,
                    /*force primary*/needVer || !cacheCtx.config().isReadFromBackup(),
                    topVer,
                    CU.subjectId(this, cctx),
                    resolveTaskName(),
                    /*deserializeBinary*/false,
                    expiryPlc0,
                    skipVals,
                    needVer,
                    /*keepCacheObject*/true,
                    recovery
                ).chain(new C1<IgniteInternalFuture<Object>, Void>() {
                    @Override public Void apply(IgniteInternalFuture<Object> f) {
                        try {
                            Object val = f.get();

                            processLoaded(key, val, needVer, skipVals, c);

                            return null;
                        }
                        catch (Exception e) {
                            setRollbackOnly();

                            throw new GridClosureException(e);
                        }
                    }
                });
            }
            else {
                return cacheCtx.colocated().loadAsync(
                    keys,
                    readThrough,
                    /*force primary*/needVer || !cacheCtx.config().isReadFromBackup(),
                    topVer,
                    CU.subjectId(this, cctx),
                    resolveTaskName(),
                    /*deserializeBinary*/false,
                    recovery,
                    expiryPlc0,
                    skipVals,
                    needVer,
                    /*keepCacheObject*/true
                ).chain(new C1<IgniteInternalFuture<Map<Object, Object>>, Void>() {
                    @Override public Void apply(IgniteInternalFuture<Map<Object, Object>> f) {
                        try {
                            Map<Object, Object> map = f.get();

                            processLoaded(map, keys, needVer, c);

                            return null;
                        }
                        catch (Exception e) {
                            setRollbackOnly();

                            throw new GridClosureException(e);
                        }
                    }
                });
            }
        }
        else {
            assert cacheCtx.isLocal();

            return localCacheLoadMissing(cacheCtx,
                topVer,
                readThrough,
                async,
                keys,
                skipVals,
                needVer,
                keepBinary,
                recovery,
                expiryPlc,
                c);
        }
    }

    /**
     * @param cacheCtx  Cache context.
     * @param readThrough Read through flag.
     * @param async if {@code True}, then loading will happen in a separate thread.
     * @param keys Keys.
     * @param skipVals Skip values flag.
     * @param needVer If {@code true} version is required for loaded values.
     * @param c Closure to be applied for loaded values.
     * @param expiryPlc Expiry policy.
     * @return Future with {@code True} value if loading took place.
     */
    private IgniteInternalFuture<Void> localCacheLoadMissing(
        final GridCacheContext cacheCtx,
        final AffinityTopologyVersion topVer,
        final boolean readThrough,
        boolean async,
        final Collection<KeyCacheObject> keys,
        boolean skipVals,
        boolean needVer,
        boolean keepBinary,
        boolean recovery,
        final ExpiryPolicy expiryPlc,
        final GridInClosure3<KeyCacheObject, Object, GridCacheVersion> c
    ) {
        assert cacheCtx.isLocal() : cacheCtx.name();

        if (!readThrough || !cacheCtx.readThrough()) {
            for (KeyCacheObject key : keys)
                c.apply(key, null, SER_READ_EMPTY_ENTRY_VER);

            return new GridFinishedFuture<>();
        }

        try {
            IgniteCacheExpiryPolicy expiryPlc0 = optimistic() ?
                accessPolicy(cacheCtx, keys) :
                cacheCtx.cache().expiryPolicy(expiryPlc);

            Map<KeyCacheObject, GridCacheVersion> misses = null;

            for (KeyCacheObject key : keys) {
                while (true) {
                    IgniteTxEntry txEntry = entry(cacheCtx.txKey(key));

                    GridCacheEntryEx entry = txEntry == null ? cacheCtx.cache().entryEx(key) :
                        txEntry.cached();

                    if (entry == null)
                        continue;

                    try {
                        EntryGetResult res = entry.innerGetVersioned(
                            null,
                            this,
                            /*update-metrics*/!skipVals,
                            /*event*/!skipVals,
                            CU.subjectId(this, cctx),
                            null,
                            resolveTaskName(),
                            expiryPlc0,
                            txEntry == null ? keepBinary : txEntry.keepBinary(),
                            null);

                        if (res == null) {
                            if (misses == null)
                                misses = new LinkedHashMap<>();

                            misses.put(key, entry.version());
                        }
                        else
                            c.apply(key, skipVals ? true : res.value(), res.version());

                        break;
                    }
                    catch (GridCacheEntryRemovedException ignore) {
                        if (log.isDebugEnabled())
                            log.debug("Got removed entry, will retry: " + key);

                        if (txEntry != null)
                            txEntry.cached(cacheCtx.cache().entryEx(key, topologyVersion()));
                    }
                }
            }

            if (misses != null) {
                final Map<KeyCacheObject, GridCacheVersion> misses0 = misses;

                cacheCtx.store().loadAll(this, misses.keySet(), new CI2<KeyCacheObject, Object>() {
                    @Override public void apply(KeyCacheObject key, Object val) {
                        GridCacheVersion ver = misses0.remove(key);

                        assert ver != null : key;

                        if (val != null) {
                            CacheObject cacheVal = cacheCtx.toCacheObject(val);

                            while (true) {
                                GridCacheEntryEx entry = cacheCtx.cache().entryEx(key, topVer);

                                try {
                                    cacheCtx.shared().database().ensureFreeSpace(cacheCtx.dataRegion());

                                    EntryGetResult verVal = entry.versionedValue(cacheVal,
                                        ver,
                                        null,
                                        null,
                                        null);

                                    if (log.isDebugEnabled()) {
                                        log.debug("Set value loaded from store into entry [" +
                                            "oldVer=" + ver +
                                            ", newVer=" + verVal.version() +
                                            ", entry=" + entry + ']');
                                    }

                                    ver = verVal.version();

                                    break;
                                }
                                catch (GridCacheEntryRemovedException ignore) {
                                    if (log.isDebugEnabled())
                                        log.debug("Got removed entry, (will retry): " + entry);
                                }
                                catch (IgniteCheckedException e) {
                                    // Wrap errors (will be unwrapped).
                                    throw new GridClosureException(e);
                                }
                            }
                        }
                        else
                            ver = SER_READ_EMPTY_ENTRY_VER;

                        c.apply(key, val, ver);
                    }
                });

                for (KeyCacheObject key : misses0.keySet())
                    c.apply(key, null, SER_READ_EMPTY_ENTRY_VER);
            }

            return new GridFinishedFuture<>();
        }
        catch (IgniteCheckedException e) {
            return new GridFinishedFuture<>(e);
        }
    }

    /**
     * @param map Loaded values.
     * @param keys Keys.
     * @param needVer If {@code true} version is required for loaded values.
     * @param c Closure.
     */
    private void processLoaded(
        Map<Object, Object> map,
        final Collection<KeyCacheObject> keys,
        boolean needVer,
        GridInClosure3<KeyCacheObject, Object, GridCacheVersion> c) {
        for (KeyCacheObject key : keys)
            processLoaded(key, map.get(key), needVer, false, c);
    }

    /**
     * @param key Key.
     * @param val Value.
     * @param needVer If {@code true} version is required for loaded values.
     * @param skipVals Skip values flag.
     * @param c Closure.
     */
    private void processLoaded(
        KeyCacheObject key,
        @Nullable Object val,
        boolean needVer,
        boolean skipVals,
        GridInClosure3<KeyCacheObject, Object, GridCacheVersion> c) {
        if (val != null) {
            Object v;
            GridCacheVersion ver;

            if (needVer) {
                EntryGetResult getRes = (EntryGetResult)val;

                v = getRes.value();
                ver = getRes.version();
            }
            else {
                v = val;
                ver = null;
            }

            if (skipVals && v == Boolean.FALSE)
                c.apply(key, null, IgniteTxEntry.SER_READ_EMPTY_ENTRY_VER);
            else
                c.apply(key, v, ver);
        }
        else
            c.apply(key, null, IgniteTxEntry.SER_READ_EMPTY_ENTRY_VER);
    }

    /** {@inheritDoc} */
    @Override protected void updateExplicitVersion(IgniteTxEntry txEntry, GridCacheEntryEx entry)
        throws GridCacheEntryRemovedException {
        if (entry.detached()) {
            GridCacheMvccCandidate cand = cctx.mvcc().explicitLock(threadId(), entry.txKey());

            if (cand != null && !xidVersion().equals(cand.version())) {
                GridCacheVersion candVer = cand.version();

                txEntry.explicitVersion(candVer);

                if (candVer.compareTo(minVer) < 0)
                    minVer = candVer;
            }
        }
        else
            super.updateExplicitVersion(txEntry, entry);
    }

    /**
     * @return DHT map.
     */
    public IgniteTxMappings mappings() {
        return mappings;
    }

    /**
     * @param nodeId Undo mapping.
     */
    @Override public boolean removeMapping(UUID nodeId) {
        if (mappings.remove(nodeId) != null) {
            if (log.isDebugEnabled())
                log.debug("Removed mapping for node [nodeId=" + nodeId + ", tx=" + this + ']');

            return true;
        }
        else {
            if (log.isDebugEnabled())
                log.debug("Mapping for node was not found [nodeId=" + nodeId + ", tx=" + this + ']');

            return false;
        }
    }

    /**
     * Adds key mapping to dht mapping.
     *
     * @param key Key to add.
     * @param node Node this key mapped to.
     */
    public void addKeyMapping(IgniteTxKey key, ClusterNode node) {
        GridDistributedTxMapping m = mappings.get(node.id());

        if (m == null)
            mappings.put(m = new GridDistributedTxMapping(node));

        IgniteTxEntry txEntry = entry(key);

        assert txEntry != null;

        txEntry.nodeId(node.id());

        m.add(txEntry);

        if (log.isDebugEnabled())
            log.debug("Added mappings to transaction [locId=" + cctx.localNodeId() + ", key=" + key + ", node=" + node +
                ", tx=" + this + ']');
    }

    /**
     * @return Non-null entry if tx has only one write entry.
     */
    @Nullable IgniteTxEntry singleWrite() {
        return txState.singleWrite();
    }

    /**
     * Suspends transaction. It could be resumed later. Supported only for optimistic transactions.
     *
     * @throws IgniteCheckedException If the transaction is in an incorrect state, or timed out.
     */
    public void suspend() throws IgniteCheckedException {
        if (log.isDebugEnabled())
            log.debug("Suspend near local tx: " + this);

        if (pessimistic())
            throw new UnsupportedOperationException("Suspension is not supported for pessimistic transactions.");

        if (threadId() != Thread.currentThread().getId())
            throw new IgniteCheckedException("Only thread started transaction can suspend it.");

        synchronized (this) {
            checkValid();

            cctx.tm().suspendTx(this);
        }
    }

    /**
     * Resumes transaction (possibly in another thread) if it was previously suspended.
     *
     * @throws IgniteCheckedException If the transaction is in an incorrect state, or timed out.
     */
    public void resume() throws IgniteCheckedException {
        resume(true, Thread.currentThread().getId());
    }

    /**
     * Resumes transaction (possibly in another thread) if it was previously suspended.
     *
     * @param checkTimeout Whether timeout should be checked.
     * @param threadId Thread id to restore.
     * @throws IgniteCheckedException If the transaction is in an incorrect state, or timed out.
     */
    private void resume(boolean checkTimeout, long threadId) throws IgniteCheckedException {
        if (log.isDebugEnabled())
            log.debug("Resume near local tx: " + this);

        if (pessimistic())
            throw new UnsupportedOperationException("Resume is not supported for pessimistic transactions.");

        synchronized (this) {
            checkValid(checkTimeout);

            cctx.tm().resumeTx(this, threadId);
        }
    }

    /**
     * @param maps Mappings.
     */
    void addEntryMapping(@Nullable Collection<GridDistributedTxMapping> maps) {
        if (!F.isEmpty(maps)) {
            for (GridDistributedTxMapping map : maps) {
                ClusterNode primary = map.primary();

                GridDistributedTxMapping m = mappings.get(primary.id());

                if (m == null) {
                    mappings.put(m = new GridDistributedTxMapping(primary));

                    if (map.explicitLock())
                        m.markExplicitLock();
                }

                for (IgniteTxEntry entry : map.entries())
                    m.add(entry);
            }

            if (log.isDebugEnabled())
                log.debug("Added mappings to transaction [locId=" + cctx.localNodeId() + ", mappings=" + maps +
                    ", tx=" + this + ']');
        }
    }

    /**
     * @param map Mapping.
     * @param entry Entry.
     */
    void addSingleEntryMapping(GridDistributedTxMapping map, IgniteTxEntry entry) {
        ClusterNode n = map.primary();

        GridDistributedTxMapping m = new GridDistributedTxMapping(n);

        mappings.put(m);

        if (map.explicitLock())
            m.markExplicitLock();

        m.add(entry);
    }

    /**
     * @param nodeId Node ID to mark with explicit lock.
     * @return {@code True} if mapping was found.
     */
    public boolean markExplicit(UUID nodeId) {
        explicitLock = true;

        GridDistributedTxMapping m = mappings.get(nodeId);

        if (m != null) {
            m.markExplicitLock();

            return true;
        }

        return false;
    }

    /** {@inheritDoc} */
    @Override public boolean onOwnerChanged(GridCacheEntryEx entry, GridCacheMvccCandidate owner) {
        GridCacheVersionedFuture<IgniteInternalTx> fut = (GridCacheVersionedFuture<IgniteInternalTx>)prepFut;

        return fut != null && fut.onOwnerChanged(entry, owner);
    }

    /**
     * @param mapping Mapping to order.
     * @param pendingVers Pending versions.
     * @param committedVers Committed versions.
     * @param rolledbackVers Rolled back versions.
     */
    void readyNearLocks(GridDistributedTxMapping mapping,
        Collection<GridCacheVersion> pendingVers,
        Collection<GridCacheVersion> committedVers,
        Collection<GridCacheVersion> rolledbackVers)
    {
        assert mapping.hasNearCacheEntries() : mapping;

        // Process writes, then reads.
        for (IgniteTxEntry txEntry : mapping.entries()) {
            if (CU.WRITE_FILTER_NEAR.apply(txEntry))
                readyNearLock(txEntry, mapping.dhtVersion(), pendingVers, committedVers, rolledbackVers);
        }

        for (IgniteTxEntry txEntry : mapping.entries()) {
            if (CU.READ_FILTER_NEAR.apply(txEntry))
                readyNearLock(txEntry, mapping.dhtVersion(), pendingVers, committedVers, rolledbackVers);
        }
    }

    /**
     * @param txEntry TX entry.
     * @param dhtVer DHT version.
     * @param pendingVers Pending versions.
     * @param committedVers Committed versions.
     * @param rolledbackVers Rolled back versions.
     */
    private void readyNearLock(IgniteTxEntry txEntry,
        GridCacheVersion dhtVer,
        Collection<GridCacheVersion> pendingVers,
        Collection<GridCacheVersion> committedVers,
        Collection<GridCacheVersion> rolledbackVers)
    {
        while (true) {
            GridCacheContext cacheCtx = txEntry.cached().context();

            assert cacheCtx.isNear();

            GridDistributedCacheEntry entry = (GridDistributedCacheEntry)txEntry.cached();

            try {
                // Handle explicit locks.
                GridCacheVersion explicit = txEntry.explicitVersion();

                if (explicit == null) {
                    entry.readyNearLock(xidVer,
                        dhtVer,
                        committedVers,
                        rolledbackVers,
                        pendingVers);
                }

                break;
            }
            catch (GridCacheEntryRemovedException ignored) {
                assert entry.obsoleteVersion() != null;

                if (log.isDebugEnabled())
                    log.debug("Replacing obsolete entry in remote transaction [entry=" + entry +
                        ", tx=" + this + ']');

                // Replace the entry.
                txEntry.cached(txEntry.context().cache().entryEx(txEntry.key(), topologyVersion()));
            }
        }
    }

    /** {@inheritDoc} */
    @SuppressWarnings({"CatchGenericClass", "ThrowableInstanceNeverThrown"})
    @Override public boolean localFinish(boolean commit, boolean clearThreadMap) throws IgniteCheckedException {
        if (log.isDebugEnabled())
            log.debug("Finishing near local tx [tx=" + this + ", commit=" + commit + "]");

        if (commit) {
            if (!state(COMMITTING)) {
                TransactionState state = state();

                if (state != COMMITTING && state != COMMITTED)
                    throw new IgniteCheckedException("Invalid transaction state for commit [state=" + state() +
                        ", tx=" + this + ']');
                else {
                    if (log.isDebugEnabled())
                        log.debug("Invalid transaction state for commit (another thread is committing): " + this);

                    return false;
                }
            }
        }
        else {
            if (!state(ROLLING_BACK)) {
                if (log.isDebugEnabled())
                    log.debug("Invalid transaction state for rollback [state=" + state() + ", tx=" + this + ']');

                return false;
            }
        }

        IgniteCheckedException err = null;

        // Commit to DB first. This way if there is a failure, transaction
        // won't be committed.
        try {
            if (commit && !isRollbackOnly())
                userCommit();
            else
                userRollback(clearThreadMap);
        }
        catch (IgniteCheckedException e) {
            err = e;

            commit = false;

            // If heuristic error.
            if (!isRollbackOnly()) {
                invalidate = true;

                systemInvalidate(true);

                U.warn(log, "Set transaction invalidation flag to true due to error [tx=" + this + ", err=" + err + ']');
            }
        }

        if (err != null) {
            state(UNKNOWN);

            throw err;
        }
        else {
            // Committed state will be set in finish future onDone callback.
            if (commit) {
                if (!onePhaseCommit()) {
                    if (!state(COMMITTED)) {
                        state(UNKNOWN);

                        throw new IgniteCheckedException("Invalid transaction state for commit: " + this);
                    }
                }
            }
            else {
                if (!state(ROLLED_BACK)) {
                    state(UNKNOWN);

                    throw new IgniteCheckedException("Invalid transaction state for rollback: " + this);
                }
            }
        }

        return true;
    }

    /**
     * @return Tx prepare future.
     */
    public IgniteInternalFuture<?> prepareNearTxLocal() {
        GridNearTxPrepareFutureAdapter fut = (GridNearTxPrepareFutureAdapter)prepFut;

        if (fut == null) {
            long timeout = remainingTime();

            // Future must be created before any exception can be thrown.
            if (optimistic()) {
                fut = serializable() ?
                    new GridNearOptimisticSerializableTxPrepareFuture(cctx, this) :
                    new GridNearOptimisticTxPrepareFuture(cctx, this);
            }
            else
                fut = new GridNearPessimisticTxPrepareFuture(cctx, this);

            if (!PREP_FUT_UPD.compareAndSet(this, null, fut))
                return prepFut;

            if (trackTimeout) {
                prepFut.listen(new IgniteInClosure<IgniteInternalFuture<?>>() {
                    @Override public void apply(IgniteInternalFuture<?> f) {
                        GridNearTxLocal.this.removeTimeoutHandler();
                    }
                });
            }

            if (timeout == -1) {
                fut.onDone(this, timeoutException());

                return fut;
            }
        }
        else
            // Prepare was called explicitly.
            return fut;

        mapExplicitLocks();

        fut.prepare();

        return fut;
    }

    /** {@inheritDoc} */
    @Override public IgniteInternalFuture<?> salvageTx() {
        assert false : "Should not be called for GridNearTxLocal";

        return null;
    }

    /**
     * @param awaitLastFuture If true - method will wait until transaction finish every action started before.
     * @throws IgniteCheckedException If failed.
     */
    public final void prepare(boolean awaitLastFuture) throws IgniteCheckedException {
        if (awaitLastFuture)
            txState().awaitLastFuture(cctx);

        prepareNearTxLocal().get();
    }

    /**
     * @throws IgniteCheckedException If failed.
     */
    public void commit() throws IgniteCheckedException {
        commitNearTxLocalAsync().get();
    }

    /**
     * @return Finish future.
     */
    public IgniteInternalFuture<IgniteInternalTx> commitNearTxLocalAsync() {
        if (log.isDebugEnabled())
            log.debug("Committing near local tx: " + this);

        NearTxFinishFuture fut = finishFut;

        if (fut != null)
            return chainFinishFuture(fut, true, true, false);

        if (fastFinish()) {
            GridNearTxFastFinishFuture fut0;

<<<<<<< HEAD
            if (!FINISH_FUT_UPD.compareAndSet(this, null, fut0 = new GridNearTxFastFinishFuture(this, true)))
                return chainFinishFuture(finishFut, true, true, false);
=======
            if (!FINISH_FUT_UPD.compareAndSet(this, null, fut0 = new GridNearTxFastFinishFuture(this, true, false)))
                return chainFinishFuture(finishFut, true);
>>>>>>> 10a4c48b

            fut0.finish(false);

            return fut0;
        }

        final GridNearTxFinishFuture fut0;

        if (!FINISH_FUT_UPD.compareAndSet(this, null, fut0 = new GridNearTxFinishFuture<>(cctx, this, true)))
            return chainFinishFuture(finishFut, true, true, false);

        cctx.mvcc().addFuture(fut0, fut0.futureId());

        final IgniteInternalFuture<?> prepareFut = prepareNearTxLocal();

        prepareFut.listen(new CI1<IgniteInternalFuture<?>>() {
            @Override public void apply(IgniteInternalFuture<?> f) {
                try {
                    // Make sure that here are no exceptions.
                    prepareFut.get();

<<<<<<< HEAD
                    fut0.finish(true, true, false);
=======
                    TransactionState state = state();

                    fut0.finish(state == PREPARED || state == COMMITTING || state == COMMITTED, true);
>>>>>>> 10a4c48b
                }
                catch (Error | RuntimeException e) {
                    COMMIT_ERR_UPD.compareAndSet(GridNearTxLocal.this, null, e);

                    fut0.finish(false, true, false);

                    throw e;
                }
                catch (IgniteCheckedException e) {
                    COMMIT_ERR_UPD.compareAndSet(GridNearTxLocal.this, null, e);

                    if (!(e instanceof NodeStoppingException))
                        fut0.finish(false, true, true);
                }
            }
        });

        return fut0;
    }

    /** {@inheritDoc} */
    @Override public IgniteInternalFuture<IgniteInternalTx> commitAsync() {
        return commitNearTxLocalAsync();
    }

    /**
     * @throws IgniteCheckedException If failed.
     */
    public void rollback() throws IgniteCheckedException {
        rollbackNearTxLocalAsync().get();
    }

    /**
     * @return Rollback future.
     */
    public IgniteInternalFuture<IgniteInternalTx> rollbackNearTxLocalAsync() {
        return rollbackNearTxLocalAsync(true, false);
    }

    /**
     * @param clearThreadMap {@code True} if needed to clear thread map.
     * @param onTimeout {@code True} if called from timeout handler.
     * Note: For async rollbacks (from timeouts or another thread) should not clear thread map
     * since thread started tx still should be able to see this tx to prevent subsequent operations.
     *
     * @return Rollback future.
     */
<<<<<<< HEAD
    @SuppressWarnings("ThrowableResultOfMethodCallIgnored")
    public IgniteInternalFuture<IgniteInternalTx> rollbackNearTxLocalAsync(final boolean clearThreadMap,
        final boolean onTimeout) {
=======
    public IgniteInternalFuture<IgniteInternalTx> rollbackNearTxLocalAsync(final boolean onTimeout) {
>>>>>>> 10a4c48b
        if (log.isDebugEnabled())
            log.debug("Rolling back near tx: " + this);

        if (!onTimeout && trackTimeout)
            removeTimeoutHandler();

        NearTxFinishFuture fut = finishFut;

        if (fut != null)
<<<<<<< HEAD
            return chainFinishFuture(finishFut, false, clearThreadMap, onTimeout);
=======
            return chainFinishFuture(finishFut, false, !onTimeout);
>>>>>>> 10a4c48b

        // Enable fast finish only from tx thread.
        if (clearThreadMap && fastFinish()) {
            GridNearTxFastFinishFuture fut0;

<<<<<<< HEAD
            if (!FINISH_FUT_UPD.compareAndSet(this, null, fut0 = new GridNearTxFastFinishFuture(this, false)))
                return chainFinishFuture(finishFut, false, clearThreadMap, onTimeout);
=======
            if (!FINISH_FUT_UPD.compareAndSet(this, null, fut0 = new GridNearTxFastFinishFuture(this, false, onTimeout)))
                return chainFinishFuture(finishFut, false, !onTimeout);
>>>>>>> 10a4c48b

            fut0.finish(clearThreadMap);

            return fut0;
        }

        final GridNearTxFinishFuture fut0;

        if (!FINISH_FUT_UPD.compareAndSet(this, null, fut0 = new GridNearTxFinishFuture<>(cctx, this, false)))
<<<<<<< HEAD
            return chainFinishFuture(finishFut, false, clearThreadMap, onTimeout);
=======
            return chainFinishFuture(finishFut, false, !onTimeout);
>>>>>>> 10a4c48b

        cctx.mvcc().addFuture(fut0, fut0.futureId());

        IgniteInternalFuture<?> prepFut = this.prepFut;

        if (prepFut == null || prepFut.isDone()) {
            try {
                // Check for errors in prepare future.
                if (prepFut != null)
                    prepFut.get();
            }
            catch (IgniteCheckedException e) {
                if (log.isDebugEnabled())
                    log.debug("Got optimistic tx failure [tx=" + this + ", err=" + e + ']');
            }

            fut0.finish(false, clearThreadMap, onTimeout);
        }
        else if (!onTimeout) {
            prepFut.listen(new CI1<IgniteInternalFuture<?>>() {
                @Override public void apply(IgniteInternalFuture<?> f) {
                    try {
                        // Check for errors in prepare future.
                        f.get();
                    }
                    catch (IgniteCheckedException e) {
                        if (log.isDebugEnabled())
                            log.debug("Got optimistic tx failure [tx=" + this + ", err=" + e + ']');
                    }

<<<<<<< HEAD
                    fut0.finish(false, clearThreadMap, onTimeout);
=======
                    fut0.finish(false, true);
>>>>>>> 10a4c48b
                }
            });
        } else
            fut0.finish(false, false);

        return fut0;
    }

    /** {@inheritDoc} */
    @Override public IgniteInternalFuture<IgniteInternalTx> rollbackAsync() {
        return rollbackNearTxLocalAsync();
    }

    /** */
    private IgniteInternalFuture<IgniteInternalTx> chainFinishFuture(final NearTxFinishFuture fut, final boolean commit) {
        return chainFinishFuture(fut, commit, true);
    }

    /**
     * @param fut Already started finish future.
     * @param commit Commit flag.
     * @param clearThreadMap Clear thread map.
     * @return Finish future.
     */
<<<<<<< HEAD
    private IgniteInternalFuture<IgniteInternalTx> chainFinishFuture(final NearTxFinishFuture fut, final boolean commit,
        final boolean clearThreadMap, final boolean onTimeout) {
=======
    private IgniteInternalFuture<IgniteInternalTx> chainFinishFuture(final NearTxFinishFuture fut, final boolean commit, final boolean clearThreadMap) {
>>>>>>> 10a4c48b
        assert fut != null;

        if (fut.commit() != commit) {
            final GridNearTxLocal tx = this;

            if (!commit) {
                final GridNearTxFinishFuture rollbackFut = new GridNearTxFinishFuture<>(cctx, this, false);

                fut.listen(new IgniteInClosure<IgniteInternalFuture<IgniteInternalTx>>() {
                    @Override public void apply(IgniteInternalFuture<IgniteInternalTx> fut0) {
                        if (FINISH_FUT_UPD.compareAndSet(tx, fut, rollbackFut)) {
                            if (tx.state() == COMMITTED) {
                                if (log.isDebugEnabled())
                                    log.debug("Failed to rollback, transaction is already committed: " + tx);

                                rollbackFut.forceFinish();

                                assert rollbackFut.isDone() : rollbackFut;
                            }
                            else {
                                if (!cctx.mvcc().addFuture(rollbackFut, rollbackFut.futureId()))
                                    return;

<<<<<<< HEAD
                                rollbackFut.finish(false, clearThreadMap, onTimeout);
=======
                                rollbackFut.finish(false, clearThreadMap);
>>>>>>> 10a4c48b
                            }
                        }
                        else {
                            finishFut.listen(new IgniteInClosure<IgniteInternalFuture<IgniteInternalTx>>() {
                                @Override public void apply(IgniteInternalFuture<IgniteInternalTx> fut) {
                                    try {
                                        fut.get();

                                        rollbackFut.markInitialized();
                                    }
                                    catch (IgniteCheckedException e) {
                                        rollbackFut.onDone(e);
                                    }
                                }
                            });
                        }
                    }
                });

                return rollbackFut;
            }
            else {
                final GridFutureAdapter<IgniteInternalTx> fut0 = new GridFutureAdapter<>();

                fut.listen(new IgniteInClosure<IgniteInternalFuture<IgniteInternalTx>>() {
                    @Override public void apply(IgniteInternalFuture<IgniteInternalTx> fut) {
                        if (timedOut())
                            fut0.onDone(new IgniteTxTimeoutCheckedException("Failed to commit transaction, " +
                                "transaction is concurrently rolled back on timeout: " + tx));
                        else
                            fut0.onDone(new IgniteTxRollbackCheckedException("Failed to commit transaction, " +
                                "transaction is concurrently rolled back: " + tx));
                    }
                });

                return fut0;
            }
        }

        return fut;
    }

    /**
     * @return {@code True} if 'fast finish' path can be used for transaction completion.
     */
    private boolean fastFinish() {
        return writeMap().isEmpty() && ((optimistic() && !serializable()) || readMap().isEmpty());
    }

    /**
     * Prepares next batch of entries in dht transaction.
     *
     * @param req Prepare request.
     * @return Future that will be completed when locks are acquired.
     */
    @SuppressWarnings("TypeMayBeWeakened")
    public IgniteInternalFuture<GridNearTxPrepareResponse> prepareAsyncLocal(GridNearTxPrepareRequest req) {
        long timeout = remainingTime();

        if (state() != PREPARING) {
            if (timeout == -1)
                return new GridFinishedFuture<>(timeoutException());

            setRollbackOnly();

            return new GridFinishedFuture<>(rollbackException());
        }

        if (timeout == -1)
            return new GridFinishedFuture<>(timeoutException());

        init();

        GridDhtTxPrepareFuture fut = new GridDhtTxPrepareFuture(
            cctx,
            this,
            timeout,
            0,
            Collections.<IgniteTxKey, GridCacheVersion>emptyMap(),
            req.last(),
            needReturnValue() && implicit());

        try {
            userPrepare((serializable() && optimistic()) ? F.concat(false, req.writes(), req.reads()) : req.writes());

            // Make sure to add future before calling prepare on it.
            cctx.mvcc().addFuture(fut);

            if (isSystemInvalidate())
                fut.complete();
            else
                fut.prepare(req);
        }
        catch (IgniteTxTimeoutCheckedException | IgniteTxOptimisticCheckedException e) {
            fut.onError(e);
        }
        catch (IgniteCheckedException e) {
            setRollbackOnly();

            fut.onError(new IgniteTxRollbackCheckedException("Failed to prepare transaction: " + this, e));
        }

        return chainOnePhasePrepare(fut);
    }

    /**
     * Commits local part of colocated transaction.
     *
     * @return Commit future.
     */
    public IgniteInternalFuture<IgniteInternalTx> commitAsyncLocal() {
        if (log.isDebugEnabled())
            log.debug("Committing colocated tx locally: " + this);

        IgniteInternalFuture<?> prep = prepFut;

        // Do not create finish future if there are no remote nodes.
        if (F.isEmpty(dhtMap) && F.isEmpty(nearMap)) {
            if (prep != null)
                return (IgniteInternalFuture<IgniteInternalTx>)prep;

            return new GridFinishedFuture<IgniteInternalTx>(this);
        }

        final GridDhtTxFinishFuture fut = new GridDhtTxFinishFuture<>(cctx, this, true);

        cctx.mvcc().addFuture(fut, fut.futureId());

        if (prep == null || prep.isDone()) {
            assert prep != null || optimistic();

            IgniteCheckedException err = null;

            try {
                if (prep != null)
                    prep.get(); // Check for errors of a parent future.
            }
            catch (IgniteCheckedException e) {
                err = e;

                U.error(log, "Failed to prepare transaction: " + this, e);
            }
            catch (Throwable t) {
                fut.onDone(t);

                throw t;
            }

            if (err != null)
                fut.rollbackOnError(err);
            else
                fut.finish(true);
        }
        else
            prep.listen(new CI1<IgniteInternalFuture<?>>() {
                @Override public void apply(IgniteInternalFuture<?> f) {
                    IgniteCheckedException err = null;

                    try {
                        f.get(); // Check for errors of a parent future.
                    }
                    catch (IgniteCheckedException e) {
                        err = e;

                        U.error(log, "Failed to prepare transaction: " + this, e);
                    }
                    catch (Throwable t) {
                        fut.onDone(t);

                        throw t;
                    }

                    if (err != null)
                        fut.rollbackOnError(err);
                    else
                        fut.finish(true);
                }
            });

        return fut;
    }

    /**
     * Rolls back local part of colocated transaction.
     *
     * @return Commit future.
     */
    public IgniteInternalFuture<IgniteInternalTx> rollbackAsyncLocal() {
        if (log.isDebugEnabled())
            log.debug("Rolling back colocated tx locally: " + this);

        final GridDhtTxFinishFuture fut = new GridDhtTxFinishFuture<>(cctx, this, false);

        cctx.mvcc().addFuture(fut, fut.futureId());

        IgniteInternalFuture<?> prep = prepFut;

        if (prep == null || prep.isDone()) {
            try {
                if (prep != null)
                    prep.get();
            }
            catch (IgniteCheckedException e) {
                if (log.isDebugEnabled())
                    log.debug("Failed to prepare transaction during rollback (will ignore) [tx=" + this + ", msg=" +
                        e.getMessage() + ']');
            }

            fut.finish(false);
        }
        else
            prep.listen(new CI1<IgniteInternalFuture<?>>() {
                @Override public void apply(IgniteInternalFuture<?> f) {
                    try {
                        f.get(); // Check for errors of a parent future.
                    }
                    catch (IgniteCheckedException e) {
                        log.debug("Failed to prepare transaction during rollback (will ignore) [tx=" + this + ", msg=" +
                            e.getMessage() + ']');
                    }

                    fut.finish(false);
                }
            });

        return fut;
    }

    /**
     * @param cacheCtx Cache context.
     * @param keys Keys.
     * @param retval Return value flag.
     * @param read Read flag.
     * @param createTtl Create ttl.
     * @param accessTtl Access ttl.
     * @param <K> Key type.
     * @param skipStore Skip store flag.
     * @param keepBinary Keep binary flag.
     * @return Future with respond.
     */
    public <K> IgniteInternalFuture<GridCacheReturn> lockAllAsync(GridCacheContext cacheCtx,
        final Collection<? extends K> keys,
        boolean retval,
        boolean read,
        long createTtl,
        long accessTtl,
        boolean skipStore,
        boolean keepBinary) {
        assert pessimistic();

        try {
            checkValid();
        }
        catch (IgniteCheckedException e) {
            return new GridFinishedFuture<>(e);
        }

        final GridCacheReturn ret = new GridCacheReturn(localResult(), false);

        if (F.isEmpty(keys))
            return new GridFinishedFuture<>(ret);

        init();

        if (log.isDebugEnabled())
            log.debug("Before acquiring transaction lock on keys: " + keys);

        long timeout = remainingTime();

        if (timeout == -1)
            return new GridFinishedFuture<>(timeoutException());

        IgniteInternalFuture<Boolean> fut = cacheCtx.colocated().lockAllAsyncInternal(keys,
            timeout,
            this,
            isInvalidate(),
            read,
            retval,
            isolation,
            createTtl,
            accessTtl,
            CU.empty0(),
            skipStore,
            keepBinary);

        return new GridEmbeddedFuture<>(
            fut,
            new PLC1<GridCacheReturn>(ret, false) {
                @Override protected GridCacheReturn postLock(GridCacheReturn ret) {
                    if (log.isDebugEnabled())
                        log.debug("Acquired transaction lock on keys: " + keys);

                    return ret;
                }
            }
        );
    }

    /** {@inheritDoc} */
    @Override protected GridCacheEntryEx entryEx(GridCacheContext cacheCtx, IgniteTxKey key) {
        if (cacheCtx.isColocated()) {
            IgniteTxEntry txEntry = entry(key);

            if (txEntry == null)
                return cacheCtx.colocated().entryExx(key.key(), topologyVersion(), true);

            GridCacheEntryEx cached = txEntry.cached();

            assert cached != null;

            if (cached.detached())
                return cached;

            if (cached.obsoleteVersion() != null) {
                cached = cacheCtx.colocated().entryExx(key.key(), topologyVersion(), true);

                txEntry.cached(cached);
            }

            return cached;
        }
        else
            return cacheCtx.cache().entryEx(key.key());
    }

    /** {@inheritDoc} */
    @Override protected GridCacheEntryEx entryEx(
        GridCacheContext cacheCtx,
        IgniteTxKey key,
        AffinityTopologyVersion topVer
    ) {
        if (cacheCtx.isColocated()) {
            IgniteTxEntry txEntry = entry(key);

            if (txEntry == null)
                return cacheCtx.colocated().entryExx(key.key(), topVer, true);

            GridCacheEntryEx cached = txEntry.cached();

            assert cached != null;

            if (cached.detached())
                return cached;

            if (cached.obsoleteVersion() != null) {
                cached = cacheCtx.colocated().entryExx(key.key(), topVer, true);

                txEntry.cached(cached);
            }

            return cached;
        }
        else
            return cacheCtx.cache().entryEx(key.key(), topVer);
    }

    /** {@inheritDoc} */
    @Override protected IgniteCacheExpiryPolicy accessPolicy(
        GridCacheContext ctx,
        IgniteTxKey key,
        @Nullable ExpiryPolicy expiryPlc
    ) {
        assert optimistic();

        IgniteCacheExpiryPolicy plc = ctx.cache().expiryPolicy(expiryPlc);

        if (plc != null) {
            if (accessMap == null)
                accessMap = new HashMap<>();

            accessMap.put(key, plc);
        }

        return plc;
    }

    /** {@inheritDoc} */
    @Override protected IgniteCacheExpiryPolicy accessPolicy(GridCacheContext cacheCtx, Collection<KeyCacheObject> keys) {
        assert optimistic();

        if (accessMap != null) {
            for (Map.Entry<IgniteTxKey, IgniteCacheExpiryPolicy> e : accessMap.entrySet()) {
                if (e.getKey().cacheId() == cacheCtx.cacheId() && keys.contains(e.getKey().key()))
                    return e.getValue();
            }
        }

        return null;
    }

    /** {@inheritDoc} */
    @Override public void close() throws IgniteCheckedException {
        close(true);
    }

    /**
     * @param clearThreadMap Clear thread map.
     */
    public void close(boolean clearThreadMap) throws IgniteCheckedException {
        TransactionState state = state();

        try {
            if (state == COMMITTED || state == ROLLED_BACK)
                return;

            boolean rmv = false;

            if (trackTimeout)
                rmv = removeTimeoutHandler();

            if (state != COMMITTING && state != ROLLING_BACK && (!trackTimeout || rmv))
                rollbackNearTxLocalAsync(clearThreadMap, false).get();

            synchronized (this) {
                try {
                    while (!done())
                        wait();
                }
                catch (InterruptedException e) {
                    Thread.currentThread().interrupt();

                    if (!done())
                        throw new IgniteCheckedException("Got interrupted while waiting for transaction to complete: " +
                            this, e);
                }
            }
        }
        finally {
            if (clearThreadMap)
                cctx.tm().clearThreadMap(this);

            if (accessMap != null) {
                assert optimistic();

                for (Map.Entry<IgniteTxKey, IgniteCacheExpiryPolicy> e : accessMap.entrySet()) {
                    if (e.getValue().entries() != null) {
                        GridCacheContext cctx0 = cctx.cacheContext(e.getKey().cacheId());

                        if (cctx0.isNear())
                            cctx0.near().dht().sendTtlUpdateRequest(e.getValue());
                        else
                            cctx0.dht().sendTtlUpdateRequest(e.getValue());
                    }
                }

                accessMap = null;
            }
        }
    }

    /** {@inheritDoc} */
    @SuppressWarnings("unchecked")
    @Nullable @Override public IgniteInternalFuture<?> currentPrepareFuture() {
        return prepFut;
    }

    /**
     * @param topVer New topology version.
     */
    public void onRemap(AffinityTopologyVersion topVer) {
        assert cctx.kernalContext().clientNode();

        mapped = false;
        nearLocallyMapped = false;
        colocatedLocallyMapped = false;
        txNodes = null;
        onePhaseCommit = false;
        nearMap.clear();
        dhtMap.clear();
        mappings.clear();

        synchronized (this) {
            this.topVer = topVer;
        }
    }

    /**
     * @param hasRemoteLocks {@code True} if tx has remote locks acquired.
     */
    public void hasRemoteLocks(boolean hasRemoteLocks) {
        this.hasRemoteLocks = hasRemoteLocks;
    }

    /**
     * @return {@code True} if tx has remote locks acquired.
     */
    public boolean hasRemoteLocks() {
        return hasRemoteLocks;
    }

    /**
     * @return Public API proxy.
     */
    public TransactionProxy proxy() {
        if (proxy == null)
            proxy = new TransactionProxyImpl(this, cctx, false);

        return proxy;
    }

    /**
     * @return Public API proxy.
     */
    public TransactionProxy rollbackOnlyProxy() {
        if (rollbackOnlyProxy == null)
            rollbackOnlyProxy = new TransactionProxyRollbackOnlyImpl<>(this, cctx, false);

        return rollbackOnlyProxy;
    }

    /**
     * @param cacheCtx Cache context.
     * @param topVer Topology version.
     * @param map Return map.
     * @param missedMap Missed keys.
     * @param deserializeBinary Deserialize binary flag.
     * @param skipVals Skip values flag.
     * @param keepCacheObjects Keep cache objects flag.
     * @param skipStore Skip store flag.
     * @param expiryPlc Expiry policy.
     * @return Loaded key-value pairs.
     */
    private <K, V> IgniteInternalFuture<Map<K, V>> checkMissed(
        final GridCacheContext cacheCtx,
        final AffinityTopologyVersion topVer,
        final Map<K, V> map,
        final Map<KeyCacheObject, GridCacheVersion> missedMap,
        final boolean deserializeBinary,
        final boolean skipVals,
        final boolean keepCacheObjects,
        final boolean skipStore,
        final boolean recovery,
        final boolean needVer,
        final ExpiryPolicy expiryPlc
    ) {
        if (log.isDebugEnabled())
            log.debug("Loading missed values for missed map: " + missedMap);

        final boolean needReadVer = (serializable() && optimistic()) || needVer;

        return new GridEmbeddedFuture<>(
            new C2<Void, Exception, Map<K, V>>() {
                @Override public Map<K, V> apply(Void v, Exception e) {
                    if (e != null) {
                        setRollbackOnly();

                        throw new GridClosureException(e);
                    }

                    if (isRollbackOnly()) {
                        if (timedOut())
                            throw new GridClosureException(new IgniteTxTimeoutCheckedException(
                                "Transaction has been timed out: " + GridNearTxLocal.this));
                        else
                            throw new GridClosureException(new IgniteTxRollbackCheckedException(
                                "Transaction has been rolled back: " + GridNearTxLocal.this));
                    }

                    return map;
                }
            },
            loadMissing(
                cacheCtx,
                topVer,
                !skipStore,
                false,
                missedMap.keySet(),
                skipVals,
                needReadVer,
                !deserializeBinary,
                recovery,
                expiryPlc,
                new GridInClosure3<KeyCacheObject, Object, GridCacheVersion>() {
                    @Override public void apply(KeyCacheObject key, Object val, GridCacheVersion loadVer) {
                        CacheObject cacheVal = cacheCtx.toCacheObject(val);

                        CacheObject visibleVal = cacheVal;

                        IgniteTxKey txKey = cacheCtx.txKey(key);

                        IgniteTxEntry txEntry = entry(txKey);

                        if (txEntry != null) {
                            if (!readCommitted())
                                txEntry.readValue(cacheVal);

                            if (!F.isEmpty(txEntry.entryProcessors()))
                                visibleVal = txEntry.applyEntryProcessors(visibleVal);
                        }

                        assert txEntry != null || readCommitted() || skipVals;

                        GridCacheEntryEx e = txEntry == null ? entryEx(cacheCtx, txKey, topVer) : txEntry.cached();

                        if (readCommitted() || skipVals) {
                            cacheCtx.evicts().touch(e, topologyVersion());

                            if (visibleVal != null) {
                                cacheCtx.addResult(map,
                                    key,
                                    visibleVal,
                                    skipVals,
                                    keepCacheObjects,
                                    deserializeBinary,
                                    false,
                                    needVer ? loadVer : null,
                                    0,
                                    0);
                            }
                        }
                        else {
                            assert txEntry != null;

                            txEntry.setAndMarkValid(cacheVal);

                            if (needReadVer) {
                                assert loadVer != null;

                                txEntry.entryReadVersion(loadVer);
                            }

                            if (visibleVal != null) {
                                cacheCtx.addResult(map,
                                    key,
                                    visibleVal,
                                    skipVals,
                                    keepCacheObjects,
                                    deserializeBinary,
                                    false,
                                    needVer ? loadVer : null,
                                    0,
                                    0);
                            }
                        }
                    }
                })
        );
    }

    /**
     * @param entry Entry.
     * @return {@code True} if local node is current primary for given entry.
     */
    private boolean primaryLocal(GridCacheEntryEx entry) {
        return entry.context().affinity().primaryByPartition(cctx.localNode(), entry.partition(), AffinityTopologyVersion.NONE);
    }

    /**
     * Checks filter for non-pessimistic transactions.
     *
     * @param cctx Cache context.
     * @param key Key.
     * @param val Value.
     * @param filter Filter to check.
     * @return {@code True} if passed or pessimistic.
     */
    private boolean filter(
        GridCacheContext cctx,
        KeyCacheObject key,
        CacheObject val,
        CacheEntryPredicate[] filter) {
        return pessimistic() || (optimistic() && implicit()) || isAll(cctx, key, val, filter);
    }

    /**
     * @param cctx Cache context.
     * @param key Key.
     * @param filter Filter.
     * @return {@code True} if filter passed.
     */
    private boolean isAll(GridCacheContext cctx,
        KeyCacheObject key,
        final CacheObject val0,
        CacheEntryPredicate[] filter) {
        GridCacheEntryEx e = new GridDhtDetachedCacheEntry(cctx, key) {
            @Nullable @Override public CacheObject peekVisibleValue() {
                return val0;
            }
        };

        for (CacheEntryPredicate p0 : filter) {
            if (p0 != null && !p0.apply(e))
                return false;
        }

        return true;
    }

    /**
     * @param cacheCtx Cache context.
     * @param retval Return value flag.
     * @throws IgniteCheckedException If failed.
     */
    private void beforePut(GridCacheContext cacheCtx, boolean retval) throws IgniteCheckedException {
        checkUpdatesAllowed(cacheCtx);

        cacheCtx.checkSecurity(SecurityPermission.CACHE_PUT);

        if (retval)
            needReturnValue(true);

        checkValid();

        init();
    }

    /**
     * @param cacheCtx Cache context.
     * @throws IgniteCheckedException If updates are not allowed.
     */
    private void checkUpdatesAllowed(GridCacheContext cacheCtx) throws IgniteCheckedException {
        if (!cacheCtx.updatesAllowed()) {
            throw new IgniteTxRollbackCheckedException(new CacheException(
                "Updates are not allowed for transactional cache: " + cacheCtx.name() + ". Configure " +
                    "persistence store on client or use remote closure execution to start transactions " +
                    "from server nodes."));
        }
    }

    /**
     * @param fut Future.
     * @return Future ignoring interrupts on {@code get()}.
     */
    private <T> IgniteInternalFuture<T> nonInterruptable(IgniteInternalFuture<T> fut) {
        // Safety.
        if (fut instanceof GridFutureAdapter)
            ((GridFutureAdapter)fut).ignoreInterrupts();

        return fut;
    }

    /**
     * @param threadId new owner of transaction.
     */
    public void threadId(long threadId) {
        this.threadId = threadId;
    }

    /**
     * @return {@code True} if need register callback which cancels tx on timeout.
     */
    public boolean trackTimeout() {
        return trackTimeout;
    }

    /**
     * Removes timeout handler.
     *
     * @return {@code True} if handler was removed.
     */
    public boolean removeTimeoutHandler() {
        assert trackTimeout;

        return cctx.time().removeTimeoutObject(this);
    }

    /**
     * @return {@code True} if handler was added.
     */
    public boolean addTimeoutHandler() {
        assert trackTimeout;

        return cctx.time().addTimeoutObject(this);
    }

    /** {@inheritDoc} */
    @Override public IgniteUuid timeoutId() {
        return xid();
    }

    /** {@inheritDoc} */
    @Override public long endTime() {
        return startTime() + timeout();
    }

    /**
     * @return Tx label.
     */
    public String label() {
        return lb;
    }

    /** {@inheritDoc} */
    @Override public void onTimeout() {
        if (state() == SUSPENDED) {
            try {
                resume(false, threadId());
            }
            catch (IgniteCheckedException e) {
                log.warning("Error resuming suspended transaction on timeout: " + this, e);
            }
        }

        boolean proceed;

        synchronized (this) {
            proceed = state() != PREPARED && state(MARKED_ROLLBACK, true);
        }

        if (proceed || (state() == MARKED_ROLLBACK)) {
            cctx.kernalContext().closure().runLocalSafe(new Runnable() {
                @Override public void run() {
                    // Note: if rollback asynchronously on timeout should not clear thread map
                    // since thread started tx still should be able to see this tx.
                    rollbackNearTxLocalAsync(false, true);

                    U.warn(log, "The transaction was forcibly rolled back because a timeout is reached: " +
                        CU.txString(GridNearTxLocal.this));
                }
            });
        }
        else {
            if (log.isDebugEnabled())
                log.debug("Skip rollback tx on timeout: " + this);
        }
    }

    /**
     * Post-lock closure.
     *
     * @param <T> Return type.
     */
    protected abstract class FinishClosure<T> implements IgniteBiClosure<T, Exception, T> {
        /** */
        private static final long serialVersionUID = 0L;

        /** {@inheritDoc} */
        @Override public final T apply(T t, @Nullable Exception e) {
            boolean rollback = true;

            try {
                if (e != null)
                    throw new GridClosureException(e);

                t = finish(t);

                // Commit implicit transactions.
                if (implicit())
                    commit();

                rollback = false;

                return t;
            }
            catch (IgniteCheckedException ex) {
                throw new GridClosureException(ex);
            }
            finally {
                if (rollback)
                    setRollbackOnly();
            }
        }

        /**
         * @param t Argument.
         * @return Result.
         * @throws IgniteCheckedException If failed.
         */
        abstract T finish(T t) throws IgniteCheckedException;
    }

    /** {@inheritDoc} */
    @Override public String toString() {
        return S.toString(GridNearTxLocal.class, this,
            "thread", IgniteUtils.threadName(threadId),
            "mappings", mappings,
            "super", super.toString());
    }
}<|MERGE_RESOLUTION|>--- conflicted
+++ resolved
@@ -111,7 +111,6 @@
 import static org.apache.ignite.transactions.TransactionState.COMMITTED;
 import static org.apache.ignite.transactions.TransactionState.COMMITTING;
 import static org.apache.ignite.transactions.TransactionState.MARKED_ROLLBACK;
-import static org.apache.ignite.transactions.TransactionState.PREPARED;
 import static org.apache.ignite.transactions.TransactionState.PREPARING;
 import static org.apache.ignite.transactions.TransactionState.ROLLED_BACK;
 import static org.apache.ignite.transactions.TransactionState.ROLLING_BACK;
@@ -3311,13 +3310,8 @@
         if (fastFinish()) {
             GridNearTxFastFinishFuture fut0;
 
-<<<<<<< HEAD
             if (!FINISH_FUT_UPD.compareAndSet(this, null, fut0 = new GridNearTxFastFinishFuture(this, true)))
                 return chainFinishFuture(finishFut, true, true, false);
-=======
-            if (!FINISH_FUT_UPD.compareAndSet(this, null, fut0 = new GridNearTxFastFinishFuture(this, true, false)))
-                return chainFinishFuture(finishFut, true);
->>>>>>> 10a4c48b
 
             fut0.finish(false);
 
@@ -3339,13 +3333,9 @@
                     // Make sure that here are no exceptions.
                     prepareFut.get();
 
-<<<<<<< HEAD
-                    fut0.finish(true, true, false);
-=======
                     TransactionState state = state();
 
-                    fut0.finish(state == PREPARED || state == COMMITTING || state == COMMITTED, true);
->>>>>>> 10a4c48b
+                    fut0.finish(state == PREPARED || state == COMMITTING || state == COMMITTED, true, false);
                 }
                 catch (Error | RuntimeException e) {
                     COMMIT_ERR_UPD.compareAndSet(GridNearTxLocal.this, null, e);
@@ -3393,13 +3383,9 @@
      *
      * @return Rollback future.
      */
-<<<<<<< HEAD
     @SuppressWarnings("ThrowableResultOfMethodCallIgnored")
     public IgniteInternalFuture<IgniteInternalTx> rollbackNearTxLocalAsync(final boolean clearThreadMap,
         final boolean onTimeout) {
-=======
-    public IgniteInternalFuture<IgniteInternalTx> rollbackNearTxLocalAsync(final boolean onTimeout) {
->>>>>>> 10a4c48b
         if (log.isDebugEnabled())
             log.debug("Rolling back near tx: " + this);
 
@@ -3409,23 +3395,14 @@
         NearTxFinishFuture fut = finishFut;
 
         if (fut != null)
-<<<<<<< HEAD
             return chainFinishFuture(finishFut, false, clearThreadMap, onTimeout);
-=======
-            return chainFinishFuture(finishFut, false, !onTimeout);
->>>>>>> 10a4c48b
 
         // Enable fast finish only from tx thread.
         if (clearThreadMap && fastFinish()) {
             GridNearTxFastFinishFuture fut0;
 
-<<<<<<< HEAD
             if (!FINISH_FUT_UPD.compareAndSet(this, null, fut0 = new GridNearTxFastFinishFuture(this, false)))
                 return chainFinishFuture(finishFut, false, clearThreadMap, onTimeout);
-=======
-            if (!FINISH_FUT_UPD.compareAndSet(this, null, fut0 = new GridNearTxFastFinishFuture(this, false, onTimeout)))
-                return chainFinishFuture(finishFut, false, !onTimeout);
->>>>>>> 10a4c48b
 
             fut0.finish(clearThreadMap);
 
@@ -3435,11 +3412,7 @@
         final GridNearTxFinishFuture fut0;
 
         if (!FINISH_FUT_UPD.compareAndSet(this, null, fut0 = new GridNearTxFinishFuture<>(cctx, this, false)))
-<<<<<<< HEAD
             return chainFinishFuture(finishFut, false, clearThreadMap, onTimeout);
-=======
-            return chainFinishFuture(finishFut, false, !onTimeout);
->>>>>>> 10a4c48b
 
         cctx.mvcc().addFuture(fut0, fut0.futureId());
 
@@ -3458,7 +3431,7 @@
 
             fut0.finish(false, clearThreadMap, onTimeout);
         }
-        else if (!onTimeout) {
+        else {
             prepFut.listen(new CI1<IgniteInternalFuture<?>>() {
                 @Override public void apply(IgniteInternalFuture<?> f) {
                     try {
@@ -3470,15 +3443,10 @@
                             log.debug("Got optimistic tx failure [tx=" + this + ", err=" + e + ']');
                     }
 
-<<<<<<< HEAD
-                    fut0.finish(false, clearThreadMap, onTimeout);
-=======
-                    fut0.finish(false, true);
->>>>>>> 10a4c48b
+                    fut0.finish(false, !onTimeout);
                 }
             });
-        } else
-            fut0.finish(false, false);
+        }
 
         return fut0;
     }
@@ -3486,11 +3454,6 @@
     /** {@inheritDoc} */
     @Override public IgniteInternalFuture<IgniteInternalTx> rollbackAsync() {
         return rollbackNearTxLocalAsync();
-    }
-
-    /** */
-    private IgniteInternalFuture<IgniteInternalTx> chainFinishFuture(final NearTxFinishFuture fut, final boolean commit) {
-        return chainFinishFuture(fut, commit, true);
     }
 
     /**
@@ -3499,12 +3462,8 @@
      * @param clearThreadMap Clear thread map.
      * @return Finish future.
      */
-<<<<<<< HEAD
     private IgniteInternalFuture<IgniteInternalTx> chainFinishFuture(final NearTxFinishFuture fut, final boolean commit,
         final boolean clearThreadMap, final boolean onTimeout) {
-=======
-    private IgniteInternalFuture<IgniteInternalTx> chainFinishFuture(final NearTxFinishFuture fut, final boolean commit, final boolean clearThreadMap) {
->>>>>>> 10a4c48b
         assert fut != null;
 
         if (fut.commit() != commit) {
@@ -3528,11 +3487,7 @@
                                 if (!cctx.mvcc().addFuture(rollbackFut, rollbackFut.futureId()))
                                     return;
 
-<<<<<<< HEAD
                                 rollbackFut.finish(false, clearThreadMap, onTimeout);
-=======
-                                rollbackFut.finish(false, clearThreadMap);
->>>>>>> 10a4c48b
                             }
                         }
                         else {
