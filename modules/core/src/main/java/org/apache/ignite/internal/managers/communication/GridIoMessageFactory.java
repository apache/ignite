--- conflicted
+++ resolved
@@ -811,12 +811,6 @@
                 msg = new GridNearAtomicSingleUpdateFilterRequest();
 
                 break;
-
-<<<<<<< HEAD
-            case -36:
-                msg = new GridDhtAtomicSingleUpdateRequest();
-
-                break;
             case -37:
                 msg = new GridDhtAffinityMultiAssignmentRequest();
 
@@ -828,9 +822,6 @@
                 break;
 
             // [-3..119] [124..127] [-36..-38]- this
-=======
-            // [-3..119] [124..127] [-36]- this
->>>>>>> 7b50a251
             // [120..123] - DR
             // [-4..-22, -30..-35] - SQL
             default:
