--- conflicted
+++ resolved
@@ -56,12 +56,9 @@
 import org.apache.ignite.internal.processors.cache.WalStateAckMessage;
 import org.apache.ignite.internal.processors.cache.binary.MetadataRequestMessage;
 import org.apache.ignite.internal.processors.cache.binary.MetadataResponseMessage;
-<<<<<<< HEAD
 import org.apache.ignite.internal.processors.cache.distributed.dht.preloader.PartitionsExchangeFinishedCheckRequest;
 import org.apache.ignite.internal.processors.cache.distributed.dht.preloader.PartitionsExchangeFinishedCheckResponse;
 import org.apache.ignite.internal.processors.cache.distributed.dht.preloader.latch.LatchAckMessage;
-=======
->>>>>>> 3a8cb3ab
 import org.apache.ignite.internal.processors.cache.distributed.GridCacheTtlUpdateRequest;
 import org.apache.ignite.internal.processors.cache.distributed.GridCacheTxRecoveryRequest;
 import org.apache.ignite.internal.processors.cache.distributed.GridCacheTxRecoveryResponse;
@@ -976,22 +973,11 @@
                 break;
 
             case 136:
-<<<<<<< HEAD
-                msg = new PartitionsExchangeFinishedCheckRequest();
-=======
                 msg = new MvccTxSnapshotRequest();
->>>>>>> 3a8cb3ab
 
                 break;
 
             case 137:
-<<<<<<< HEAD
-                msg = new PartitionsExchangeFinishedCheckResponse();
-
-                break;
-
-            // [-3..119] [124..137] [-23..-27] [-36..-55]- this
-=======
                 msg = new MvccAckRequestTx();
 
                 break;
@@ -1161,8 +1147,17 @@
 
                 break;
 
+            case 172:
+                msg = new PartitionsExchangeFinishedCheckRequest();
+
+                break;
+
+            case 173:
+                msg = new PartitionsExchangeFinishedCheckResponse();
+
+                break;
+
             // [-3..119] [124..129] [-23..-28] [-36..-55] - this
->>>>>>> 3a8cb3ab
             // [120..123] - DR
             // [-4..-22, -30..-35] - SQL
             // [2048..2053] - Snapshots
