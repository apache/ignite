/*
 * Licensed to the Apache Software Foundation (ASF) under one or more
 * contributor license agreements.  See the NOTICE file distributed with
 * this work for additional information regarding copyright ownership.
 * The ASF licenses this file to You under the Apache License, Version 2.0
 * (the "License"); you may not use this file except in compliance with
 * the License.  You may obtain a copy of the License at
 *
 *      http://www.apache.org/licenses/LICENSE-2.0
 *
 * Unless required by applicable law or agreed to in writing, software
 * distributed under the License is distributed on an "AS IS" BASIS,
 * WITHOUT WARRANTIES OR CONDITIONS OF ANY KIND, either express or implied.
 * See the License for the specific language governing permissions and
 * limitations under the License.
 */

package org.apache.ignite.internal.managers.communication;

import java.util.Map;
import java.util.concurrent.ConcurrentHashMap;
import org.apache.ignite.IgniteException;
import org.apache.ignite.internal.GridJobCancelRequest;
import org.apache.ignite.internal.GridJobExecuteRequest;
import org.apache.ignite.internal.GridJobExecuteResponse;
import org.apache.ignite.internal.GridJobSiblingsRequest;
import org.apache.ignite.internal.GridJobSiblingsResponse;
import org.apache.ignite.internal.GridTaskCancelRequest;
import org.apache.ignite.internal.GridTaskSessionRequest;
import org.apache.ignite.internal.IgniteDiagnosticMessage;
import org.apache.ignite.internal.binary.BinaryEnumObjectImpl;
import org.apache.ignite.internal.binary.BinaryObjectImpl;
import org.apache.ignite.internal.managers.checkpoint.GridCheckpointRequest;
import org.apache.ignite.internal.managers.deployment.GridDeploymentInfoBean;
import org.apache.ignite.internal.managers.deployment.GridDeploymentRequest;
import org.apache.ignite.internal.managers.deployment.GridDeploymentResponse;
import org.apache.ignite.internal.managers.encryption.GenerateEncryptionKeyRequest;
import org.apache.ignite.internal.managers.encryption.GenerateEncryptionKeyResponse;
import org.apache.ignite.internal.managers.eventstorage.GridEventStorageMessage;
import org.apache.ignite.internal.processors.affinity.AffinityTopologyVersion;
import org.apache.ignite.internal.processors.authentication.UserAuthenticateRequestMessage;
import org.apache.ignite.internal.processors.authentication.UserAuthenticateResponseMessage;
import org.apache.ignite.internal.processors.authentication.UserManagementOperationFinishedMessage;
import org.apache.ignite.internal.processors.cache.CacheEntryInfoCollection;
import org.apache.ignite.internal.processors.cache.CacheEntryPredicateContainsValue;
import org.apache.ignite.internal.processors.cache.CacheEntrySerializablePredicate;
import org.apache.ignite.internal.processors.cache.CacheEvictionEntry;
import org.apache.ignite.internal.processors.cache.CacheInvokeDirectResult;
import org.apache.ignite.internal.processors.cache.CacheObjectByteArrayImpl;
import org.apache.ignite.internal.processors.cache.CacheObjectImpl;
import org.apache.ignite.internal.processors.cache.GridCacheEntryInfo;
import org.apache.ignite.internal.processors.cache.GridCacheMvccEntryInfo;
import org.apache.ignite.internal.processors.cache.GridCacheReturn;
import org.apache.ignite.internal.processors.cache.GridChangeGlobalStateMessageResponse;
import org.apache.ignite.internal.processors.cache.KeyCacheObjectImpl;
import org.apache.ignite.internal.processors.cache.WalStateAckMessage;
import org.apache.ignite.internal.processors.cache.binary.MetadataRequestMessage;
import org.apache.ignite.internal.processors.cache.binary.MetadataResponseMessage;
import org.apache.ignite.internal.processors.cache.distributed.GridCacheTtlUpdateRequest;
import org.apache.ignite.internal.processors.cache.distributed.GridCacheTxRecoveryRequest;
import org.apache.ignite.internal.processors.cache.distributed.GridCacheTxRecoveryResponse;
import org.apache.ignite.internal.processors.cache.distributed.GridDistributedLockRequest;
import org.apache.ignite.internal.processors.cache.distributed.GridDistributedLockResponse;
import org.apache.ignite.internal.processors.cache.distributed.GridDistributedTxFinishRequest;
import org.apache.ignite.internal.processors.cache.distributed.GridDistributedTxFinishResponse;
import org.apache.ignite.internal.processors.cache.distributed.GridDistributedTxPrepareRequest;
import org.apache.ignite.internal.processors.cache.distributed.GridDistributedTxPrepareResponse;
import org.apache.ignite.internal.processors.cache.distributed.GridDistributedUnlockRequest;
import org.apache.ignite.internal.processors.cache.distributed.dht.GridDhtAffinityAssignmentRequest;
import org.apache.ignite.internal.processors.cache.distributed.dht.GridDhtAffinityAssignmentResponse;
import org.apache.ignite.internal.processors.cache.distributed.dht.GridDhtLockRequest;
import org.apache.ignite.internal.processors.cache.distributed.dht.GridDhtLockResponse;
import org.apache.ignite.internal.processors.cache.distributed.dht.GridDhtTxFinishRequest;
import org.apache.ignite.internal.processors.cache.distributed.dht.GridDhtTxFinishResponse;
import org.apache.ignite.internal.processors.cache.distributed.dht.GridDhtTxOnePhaseCommitAckRequest;
import org.apache.ignite.internal.processors.cache.distributed.dht.GridDhtTxPrepareRequest;
import org.apache.ignite.internal.processors.cache.distributed.dht.GridDhtTxPrepareResponse;
import org.apache.ignite.internal.processors.cache.distributed.dht.GridDhtTxQueryEnlistRequest;
import org.apache.ignite.internal.processors.cache.distributed.dht.GridDhtTxQueryEnlistResponse;
import org.apache.ignite.internal.processors.cache.distributed.dht.GridDhtTxQueryFirstEnlistRequest;
import org.apache.ignite.internal.processors.cache.distributed.dht.GridDhtUnlockRequest;
import org.apache.ignite.internal.processors.cache.distributed.dht.GridInvokeValue;
import org.apache.ignite.internal.processors.cache.distributed.dht.PartitionUpdateCountersMessage;
import org.apache.ignite.internal.processors.cache.distributed.dht.atomic.GridDhtAtomicDeferredUpdateResponse;
import org.apache.ignite.internal.processors.cache.distributed.dht.atomic.GridDhtAtomicNearResponse;
import org.apache.ignite.internal.processors.cache.distributed.dht.atomic.GridDhtAtomicSingleUpdateRequest;
import org.apache.ignite.internal.processors.cache.distributed.dht.atomic.GridDhtAtomicUpdateRequest;
import org.apache.ignite.internal.processors.cache.distributed.dht.atomic.GridDhtAtomicUpdateResponse;
import org.apache.ignite.internal.processors.cache.distributed.dht.atomic.GridNearAtomicCheckUpdateRequest;
import org.apache.ignite.internal.processors.cache.distributed.dht.atomic.GridNearAtomicFullUpdateRequest;
import org.apache.ignite.internal.processors.cache.distributed.dht.atomic.GridNearAtomicSingleUpdateFilterRequest;
import org.apache.ignite.internal.processors.cache.distributed.dht.atomic.GridNearAtomicSingleUpdateInvokeRequest;
import org.apache.ignite.internal.processors.cache.distributed.dht.atomic.GridNearAtomicSingleUpdateRequest;
import org.apache.ignite.internal.processors.cache.distributed.dht.atomic.GridNearAtomicUpdateResponse;
import org.apache.ignite.internal.processors.cache.distributed.dht.atomic.NearCacheUpdates;
import org.apache.ignite.internal.processors.cache.distributed.dht.atomic.UpdateErrors;
import org.apache.ignite.internal.processors.cache.distributed.dht.preloader.CacheGroupAffinityMessage;
import org.apache.ignite.internal.processors.cache.distributed.dht.preloader.GridDhtForceKeysRequest;
import org.apache.ignite.internal.processors.cache.distributed.dht.preloader.GridDhtForceKeysResponse;
import org.apache.ignite.internal.processors.cache.distributed.dht.preloader.GridDhtPartitionDemandLegacyMessage;
import org.apache.ignite.internal.processors.cache.distributed.dht.preloader.GridDhtPartitionDemandMessage;
import org.apache.ignite.internal.processors.cache.distributed.dht.preloader.GridDhtPartitionExchangeId;
import org.apache.ignite.internal.processors.cache.distributed.dht.preloader.GridDhtPartitionSupplyMessage;
import org.apache.ignite.internal.processors.cache.distributed.dht.preloader.GridDhtPartitionSupplyMessageV2;
import org.apache.ignite.internal.processors.cache.distributed.dht.preloader.GridDhtPartitionsFullMessage;
import org.apache.ignite.internal.processors.cache.distributed.dht.preloader.GridDhtPartitionsSingleMessage;
import org.apache.ignite.internal.processors.cache.distributed.dht.preloader.GridDhtPartitionsSingleRequest;
import org.apache.ignite.internal.processors.cache.distributed.dht.preloader.latch.LatchAckMessage;
import org.apache.ignite.internal.processors.cache.distributed.near.CacheVersionedValue;
import org.apache.ignite.internal.processors.cache.distributed.near.GridNearGetRequest;
import org.apache.ignite.internal.processors.cache.distributed.near.GridNearGetResponse;
import org.apache.ignite.internal.processors.cache.distributed.near.GridNearLockRequest;
import org.apache.ignite.internal.processors.cache.distributed.near.GridNearLockResponse;
import org.apache.ignite.internal.processors.cache.distributed.near.GridNearSingleGetRequest;
import org.apache.ignite.internal.processors.cache.distributed.near.GridNearSingleGetResponse;
import org.apache.ignite.internal.processors.cache.distributed.near.GridNearTxEnlistRequest;
import org.apache.ignite.internal.processors.cache.distributed.near.GridNearTxEnlistResponse;
import org.apache.ignite.internal.processors.cache.distributed.near.GridNearTxFinishRequest;
import org.apache.ignite.internal.processors.cache.distributed.near.GridNearTxFinishResponse;
import org.apache.ignite.internal.processors.cache.distributed.near.GridNearTxPrepareRequest;
import org.apache.ignite.internal.processors.cache.distributed.near.GridNearTxPrepareResponse;
import org.apache.ignite.internal.processors.cache.distributed.near.GridNearTxQueryEnlistRequest;
import org.apache.ignite.internal.processors.cache.distributed.near.GridNearTxQueryEnlistResponse;
import org.apache.ignite.internal.processors.cache.distributed.near.GridNearTxQueryResultsEnlistRequest;
import org.apache.ignite.internal.processors.cache.distributed.near.GridNearTxQueryResultsEnlistResponse;
import org.apache.ignite.internal.processors.cache.distributed.near.GridNearUnlockRequest;
import org.apache.ignite.internal.processors.cache.mvcc.DeadlockProbe;
import org.apache.ignite.internal.processors.cache.mvcc.MvccSnapshotWithoutTxs;
import org.apache.ignite.internal.processors.cache.mvcc.MvccVersionImpl;
import org.apache.ignite.internal.processors.cache.mvcc.ProbedTx;
import org.apache.ignite.internal.processors.cache.mvcc.msg.MvccAckRequestQueryCntr;
import org.apache.ignite.internal.processors.cache.mvcc.msg.MvccAckRequestQueryId;
import org.apache.ignite.internal.processors.cache.mvcc.msg.MvccAckRequestTx;
import org.apache.ignite.internal.processors.cache.mvcc.msg.MvccAckRequestTxAndQueryCntr;
import org.apache.ignite.internal.processors.cache.mvcc.msg.MvccAckRequestTxAndQueryId;
import org.apache.ignite.internal.processors.cache.mvcc.msg.MvccActiveQueriesMessage;
import org.apache.ignite.internal.processors.cache.mvcc.msg.MvccFutureResponse;
import org.apache.ignite.internal.processors.cache.mvcc.msg.MvccQuerySnapshotRequest;
import org.apache.ignite.internal.processors.cache.mvcc.msg.MvccRecoveryFinishedMessage;
import org.apache.ignite.internal.processors.cache.mvcc.msg.MvccSnapshotResponse;
import org.apache.ignite.internal.processors.cache.mvcc.msg.MvccTxSnapshotRequest;
import org.apache.ignite.internal.processors.cache.mvcc.msg.PartitionCountersNeighborcastRequest;
import org.apache.ignite.internal.processors.cache.mvcc.msg.PartitionCountersNeighborcastResponse;
<<<<<<< HEAD
import org.apache.ignite.internal.processors.cache.preload.GridPartitionBatchDemandMessage;
=======
import org.apache.ignite.internal.processors.cache.persistence.snapshot.SnapshotRequestMessage;
>>>>>>> 3e204b95
import org.apache.ignite.internal.processors.cache.query.GridCacheQueryRequest;
import org.apache.ignite.internal.processors.cache.query.GridCacheQueryResponse;
import org.apache.ignite.internal.processors.cache.query.GridCacheSqlQuery;
import org.apache.ignite.internal.processors.cache.query.continuous.CacheContinuousQueryBatchAck;
import org.apache.ignite.internal.processors.cache.query.continuous.CacheContinuousQueryEntry;
import org.apache.ignite.internal.processors.cache.transactions.IgniteTxEntry;
import org.apache.ignite.internal.processors.cache.transactions.IgniteTxKey;
import org.apache.ignite.internal.processors.cache.transactions.TxEntryValueHolder;
import org.apache.ignite.internal.processors.cache.transactions.TxLock;
import org.apache.ignite.internal.processors.cache.transactions.TxLockList;
import org.apache.ignite.internal.processors.cache.transactions.TxLocksRequest;
import org.apache.ignite.internal.processors.cache.transactions.TxLocksResponse;
import org.apache.ignite.internal.processors.cache.version.GridCacheRawVersionedEntry;
import org.apache.ignite.internal.processors.cache.version.GridCacheVersion;
import org.apache.ignite.internal.processors.cache.version.GridCacheVersionEx;
import org.apache.ignite.internal.processors.cluster.ClusterMetricsUpdateMessage;
import org.apache.ignite.internal.processors.continuous.ContinuousRoutineStartResultMessage;
import org.apache.ignite.internal.processors.continuous.GridContinuousMessage;
import org.apache.ignite.internal.processors.datastreamer.DataStreamerEntry;
import org.apache.ignite.internal.processors.datastreamer.DataStreamerRequest;
import org.apache.ignite.internal.processors.datastreamer.DataStreamerResponse;
import org.apache.ignite.internal.processors.hadoop.HadoopJobId;
import org.apache.ignite.internal.processors.hadoop.shuffle.HadoopDirectShuffleMessage;
import org.apache.ignite.internal.processors.hadoop.shuffle.HadoopShuffleAck;
import org.apache.ignite.internal.processors.hadoop.shuffle.HadoopShuffleFinishRequest;
import org.apache.ignite.internal.processors.hadoop.shuffle.HadoopShuffleFinishResponse;
import org.apache.ignite.internal.processors.hadoop.shuffle.HadoopShuffleMessage;
import org.apache.ignite.internal.processors.igfs.IgfsAckMessage;
import org.apache.ignite.internal.processors.igfs.IgfsBlockKey;
import org.apache.ignite.internal.processors.igfs.IgfsBlocksMessage;
import org.apache.ignite.internal.processors.igfs.IgfsDeleteMessage;
import org.apache.ignite.internal.processors.igfs.IgfsFileAffinityRange;
import org.apache.ignite.internal.processors.igfs.IgfsFragmentizerRequest;
import org.apache.ignite.internal.processors.igfs.IgfsFragmentizerResponse;
import org.apache.ignite.internal.processors.igfs.IgfsSyncMessage;
import org.apache.ignite.internal.processors.marshaller.MissingMappingRequestMessage;
import org.apache.ignite.internal.processors.marshaller.MissingMappingResponseMessage;
import org.apache.ignite.internal.processors.query.h2.twostep.messages.GridQueryCancelRequest;
import org.apache.ignite.internal.processors.query.h2.twostep.messages.GridQueryFailResponse;
import org.apache.ignite.internal.processors.query.h2.twostep.messages.GridQueryNextPageRequest;
import org.apache.ignite.internal.processors.query.h2.twostep.messages.GridQueryNextPageResponse;
import org.apache.ignite.internal.processors.query.messages.GridQueryKillRequest;
import org.apache.ignite.internal.processors.query.messages.GridQueryKillResponse;
import org.apache.ignite.internal.processors.query.schema.message.SchemaOperationStatusMessage;
import org.apache.ignite.internal.processors.rest.handlers.task.GridTaskResultRequest;
import org.apache.ignite.internal.processors.rest.handlers.task.GridTaskResultResponse;
import org.apache.ignite.internal.processors.service.ServiceDeploymentProcessId;
import org.apache.ignite.internal.processors.service.ServiceSingleNodeDeploymentResult;
import org.apache.ignite.internal.processors.service.ServiceSingleNodeDeploymentResultBatch;
import org.apache.ignite.internal.util.GridByteArrayList;
import org.apache.ignite.internal.util.GridIntList;
import org.apache.ignite.internal.util.GridLongList;
import org.apache.ignite.internal.util.GridMessageCollection;
import org.apache.ignite.internal.util.UUIDCollectionMessage;
import org.apache.ignite.lang.IgniteOutClosure;
import org.apache.ignite.plugin.extensions.communication.Message;
import org.apache.ignite.plugin.extensions.communication.MessageFactory;
import org.apache.ignite.spi.collision.jobstealing.JobStealingRequest;
import org.apache.ignite.spi.communication.tcp.TcpCommunicationSpi;
import org.apache.ignite.spi.communication.tcp.messages.HandshakeMessage;
import org.apache.ignite.spi.communication.tcp.messages.HandshakeMessage2;
import org.apache.ignite.spi.communication.tcp.messages.HandshakeWaitMessage;
import org.apache.ignite.spi.communication.tcp.messages.NodeIdMessage;
import org.apache.ignite.spi.communication.tcp.messages.RecoveryLastReceivedMessage;

/**
 * Message factory implementation.
 */
public class GridIoMessageFactory implements MessageFactory {
    /** Custom messages registry. Used for test purposes. */
    private static final Map<Short, IgniteOutClosure<Message>> CUSTOM = new ConcurrentHashMap<>();

    /** Extensions. */
    private final MessageFactory[] ext;

    /**
     * @param ext Extensions.
     */
    public GridIoMessageFactory(MessageFactory[] ext) {
        this.ext = ext;
    }

    /** {@inheritDoc} */
    @Override public Message create(short type) {
        Message msg = null;

        switch (type) {
            // -54 is reserved for SQL.
            // -46 ... -51 - snapshot messages.
            case -61:
                msg = new IgniteDiagnosticMessage();

                break;

            case -53:
                msg = new SchemaOperationStatusMessage();

                break;

            case -52:
                msg = new GridIntList();

                break;

            case -51:
                msg = new NearCacheUpdates();

                break;

            case -50:
                msg = new GridNearAtomicCheckUpdateRequest();

                break;

            case -49:
                msg = new UpdateErrors();

                break;

            case -48:
                msg = new GridDhtAtomicNearResponse();

                break;

            case -45:
                msg = new GridChangeGlobalStateMessageResponse();

                break;

            case -44:
                msg = new HandshakeMessage2();

                break;

            case -43:
                msg = new IgniteIoTestMessage();

                break;

            case -42:
                msg = new HadoopDirectShuffleMessage();

                break;

            case -41:
                msg = new HadoopShuffleFinishResponse();

                break;

            case -40:
                msg = new HadoopShuffleFinishRequest();

                break;

            case -39:
                msg = new HadoopJobId();

                break;

            case -38:
                msg = new HadoopShuffleAck();

                break;

            case -37:
                msg = new HadoopShuffleMessage();

                break;

            case -36:
                msg = new GridDhtAtomicSingleUpdateRequest();

                break;

            case -27:
                msg = new GridDhtTxOnePhaseCommitAckRequest();

                break;

            case -26:
                msg = new TxLockList();

                break;

            case -25:
                msg = new TxLock();

                break;

            case -24:
                msg = new TxLocksRequest();

                break;

            case -23:
                msg = new TxLocksResponse();

                break;

            case TcpCommunicationSpi.NODE_ID_MSG_TYPE:
                msg = new NodeIdMessage();

                break;

            case TcpCommunicationSpi.RECOVERY_LAST_ID_MSG_TYPE:
                msg = new RecoveryLastReceivedMessage();

                break;

            case TcpCommunicationSpi.HANDSHAKE_MSG_TYPE:
                msg = new HandshakeMessage();

                break;

            case TcpCommunicationSpi.HANDSHAKE_WAIT_MSG_TYPE:
                msg = new HandshakeWaitMessage();

                break;

            case 0:
                msg = new GridJobCancelRequest();

                break;

            case 1:
                msg = new GridJobExecuteRequest();

                break;

            case 2:
                msg = new GridJobExecuteResponse();

                break;

            case 3:
                msg = new GridJobSiblingsRequest();

                break;

            case 4:
                msg = new GridJobSiblingsResponse();

                break;

            case 5:
                msg = new GridTaskCancelRequest();

                break;

            case 6:
                msg = new GridTaskSessionRequest();

                break;

            case 7:
                msg = new GridCheckpointRequest();

                break;

            case 8:
                msg = new GridIoMessage();

                break;

            case 9:
                msg = new GridIoUserMessage();

                break;

            case 10:
                msg = new GridDeploymentInfoBean();

                break;

            case 11:
                msg = new GridDeploymentRequest();

                break;

            case 12:
                msg = new GridDeploymentResponse();

                break;

            case 13:
                msg = new GridEventStorageMessage();

                break;

            case 16:
                msg = new GridCacheTxRecoveryRequest();

                break;

            case 17:
                msg = new GridCacheTxRecoveryResponse();

                break;

            case 20:
                msg = new GridCacheTtlUpdateRequest();

                break;

            case 21:
                msg = new GridDistributedLockRequest();

                break;

            case 22:
                msg = new GridDistributedLockResponse();

                break;

            case 23:
                msg = new GridDistributedTxFinishRequest();

                break;

            case 24:
                msg = new GridDistributedTxFinishResponse();

                break;

            case 25:
                msg = new GridDistributedTxPrepareRequest();

                break;

            case 26:
                msg = new GridDistributedTxPrepareResponse();

                break;

            case 27:
                msg = new GridDistributedUnlockRequest();

                break;

            case 28:
                msg = new GridDhtAffinityAssignmentRequest();

                break;

            case 29:
                msg = new GridDhtAffinityAssignmentResponse();

                break;

            case 30:
                msg = new GridDhtLockRequest();

                break;

            case 31:
                msg = new GridDhtLockResponse();

                break;

            case 32:
                msg = new GridDhtTxFinishRequest();

                break;

            case 33:
                msg = new GridDhtTxFinishResponse();

                break;

            case 34:
                msg = new GridDhtTxPrepareRequest();

                break;

            case 35:
                msg = new GridDhtTxPrepareResponse();

                break;

            case 36:
                msg = new GridDhtUnlockRequest();

                break;

            case 37:
                msg = new GridDhtAtomicDeferredUpdateResponse();

                break;

            case 38:
                msg = new GridDhtAtomicUpdateRequest();

                break;

            case 39:
                msg = new GridDhtAtomicUpdateResponse();

                break;

            case 40:
                msg = new GridNearAtomicFullUpdateRequest();

                break;

            case 41:
                msg = new GridNearAtomicUpdateResponse();

                break;

            case 42:
                msg = new GridDhtForceKeysRequest();

                break;

            case 43:
                msg = new GridDhtForceKeysResponse();

                break;

            case 44:
                msg = new GridDhtPartitionDemandLegacyMessage();

                break;

            case 45:
                msg = new GridDhtPartitionDemandMessage();

                break;

            case 46:
                msg = new GridDhtPartitionsFullMessage();

                break;

            case 47:
                msg = new GridDhtPartitionsSingleMessage();

                break;

            case 48:
                msg = new GridDhtPartitionsSingleRequest();

                break;

            case 49:
                msg = new GridNearGetRequest();

                break;

            case 50:
                msg = new GridNearGetResponse();

                break;

            case 51:
                msg = new GridNearLockRequest();

                break;

            case 52:
                msg = new GridNearLockResponse();

                break;

            case 53:
                msg = new GridNearTxFinishRequest();

                break;

            case 54:
                msg = new GridNearTxFinishResponse();

                break;

            case 55:
                msg = new GridNearTxPrepareRequest();

                break;

            case 56:
                msg = new GridNearTxPrepareResponse();

                break;

            case 57:
                msg = new GridNearUnlockRequest();

                break;

            case 58:
                msg = new GridCacheQueryRequest();

                break;

            case 59:
                msg = new GridCacheQueryResponse();

                break;

            case 61:
                msg = new GridContinuousMessage();

                break;

            case 62:
                msg = new DataStreamerRequest();

                break;

            case 63:
                msg = new DataStreamerResponse();

                break;

            case 64:
                msg = new IgfsAckMessage();

                break;

            case 65:
                msg = new IgfsBlockKey();

                break;

            case 66:
                msg = new IgfsBlocksMessage();

                break;

            case 67:
                msg = new IgfsDeleteMessage();

                break;

            case 68:
                msg = new IgfsFileAffinityRange();

                break;

            case 69:
                msg = new IgfsFragmentizerRequest();

                break;

            case 70:
                msg = new IgfsFragmentizerResponse();

                break;

            case 71:
                msg = new IgfsSyncMessage();

                break;

            case 76:
                msg = new GridTaskResultRequest();

                break;

            case 77:
                msg = new GridTaskResultResponse();

                break;

            case 78:
                msg = new MissingMappingRequestMessage();

                break;

            case 79:
                msg = new MissingMappingResponseMessage();

                break;

            case 80:
                msg = new MetadataRequestMessage();

                break;

            case 81:
                msg = new MetadataResponseMessage();

                break;

            case 82:
                msg = new JobStealingRequest();

                break;

            case 84:
                msg = new GridByteArrayList();

                break;

            case 85:
                msg = new GridLongList();

                break;

            case 86:
                msg = new GridCacheVersion();

                break;

            case 87:
                msg = new GridDhtPartitionExchangeId();

                break;

            case 88:
                msg = new GridCacheReturn();

                break;

            case 89:
                msg = new CacheObjectImpl();

                break;

            case 90:
                msg = new KeyCacheObjectImpl();

                break;

            case 91:
                msg = new GridCacheEntryInfo();

                break;

            case 92:
                msg = new CacheEntryInfoCollection();

                break;

            case 93:
                msg = new CacheInvokeDirectResult();

                break;

            case 94:
                msg = new IgniteTxKey();

                break;

            case 95:
                msg = new DataStreamerEntry();

                break;

            case 96:
                msg = new CacheContinuousQueryEntry();

                break;

            case 97:
                msg = new CacheEvictionEntry();

                break;

            case 98:
                msg = new CacheEntryPredicateContainsValue();

                break;

            case 99:
                msg = new CacheEntrySerializablePredicate();

                break;

            case 100:
                msg = new IgniteTxEntry();

                break;

            case 101:
                msg = new TxEntryValueHolder();

                break;

            case 102:
                msg = new CacheVersionedValue();

                break;

            case 103:
                msg = new GridCacheRawVersionedEntry<>();

                break;

            case 104:
                msg = new GridCacheVersionEx();

                break;

            case 105:
                msg = new CacheObjectByteArrayImpl();

                break;

            case 106:
                msg = new GridQueryCancelRequest();

                break;

            case 107:
                msg = new GridQueryFailResponse();

                break;

            case 108:
                msg = new GridQueryNextPageRequest();

                break;

            case 109:
                msg = new GridQueryNextPageResponse();

                break;

            case 110:
                // EMPTY type
                // GridQueryRequest was removed
                break;

            case 111:
                msg = new AffinityTopologyVersion();

                break;

            case 112:
                msg = new GridCacheSqlQuery();

                break;

            case 113:
                msg = new BinaryObjectImpl();

                break;

            case 114:
                msg = new GridDhtPartitionSupplyMessage();

                break;

            case 115:
                msg = new UUIDCollectionMessage();

                break;

            case 116:
                msg = new GridNearSingleGetRequest();

                break;

            case 117:
                msg = new GridNearSingleGetResponse();

                break;

            case 118:
                msg = new CacheContinuousQueryBatchAck();

                break;

            case 119:
                msg = new BinaryEnumObjectImpl();

                break;

            // [120..123] - DR
            case 124:
                msg = new GridMessageCollection<>();

                break;

            case 125:
                msg = new GridNearAtomicSingleUpdateRequest();

                break;

            case 126:
                msg = new GridNearAtomicSingleUpdateInvokeRequest();

                break;

            case 127:
                msg = new GridNearAtomicSingleUpdateFilterRequest();

                break;

            case 128:
                msg = new CacheGroupAffinityMessage();

                break;

            case 129:
                msg = new WalStateAckMessage();

                break;

            case 130:
                msg = new UserManagementOperationFinishedMessage();

                break;

            case 131:
                msg = new UserAuthenticateRequestMessage();

                break;

            case 132:
                msg = new UserAuthenticateResponseMessage();

                break;

            case 133:
                msg = new ClusterMetricsUpdateMessage();

                break;

            case 134:
                msg = new ContinuousRoutineStartResultMessage();

                break;

            case 135:
                msg = new LatchAckMessage();

                break;

            case 136:
                msg = new MvccTxSnapshotRequest();

                break;

            case 137:
                msg = new MvccAckRequestTx();

                break;

            case 138:
                msg = new MvccFutureResponse();

                break;

            case 139:
                msg = new MvccQuerySnapshotRequest();

                break;

            case 140:
                msg = new MvccAckRequestQueryCntr();

                break;

            case 141:
                msg = new MvccSnapshotResponse();

                break;

            case 143:
                msg = new GridCacheMvccEntryInfo();

                break;

            case 144:
                msg = new GridDhtTxQueryEnlistResponse();

                break;

            case 145:
                msg = new MvccAckRequestQueryId();

                break;

            case 146:
                msg = new MvccAckRequestTxAndQueryCntr();

                break;

            case 147:
                msg = new MvccAckRequestTxAndQueryId();

                break;

            case 148:
                msg = new MvccVersionImpl();

                break;

            case 149:
                msg = new MvccActiveQueriesMessage();

                break;

            case 150:
                msg = new MvccSnapshotWithoutTxs();

                break;

            case 151:
                msg = new GridNearTxQueryEnlistRequest();

                break;

            case 152:
                msg = new GridNearTxQueryEnlistResponse();

                break;

            case 153:
                msg = new GridNearTxQueryResultsEnlistRequest();

                break;

            case 154:
                msg = new GridNearTxQueryResultsEnlistResponse();

                break;

            case 155:
                msg = new GridDhtTxQueryEnlistRequest();

                break;

            case 156:
                msg = new GridDhtTxQueryFirstEnlistRequest();

                break;

            case 157:
                msg = new PartitionUpdateCountersMessage();

                break;

            case 158:
                msg = new GridDhtPartitionSupplyMessageV2();

                break;

            case 159:
                msg = new GridNearTxEnlistRequest();

                break;

            case 160:
                msg = new GridNearTxEnlistResponse();

                break;

            case 161:
                msg = new GridInvokeValue();

                break;

            case 162:
                msg = new GenerateEncryptionKeyRequest();

                break;

            case 163:
                msg = new GenerateEncryptionKeyResponse();

                break;

            case 164:
                msg = new MvccRecoveryFinishedMessage();

                break;

            case 165:
                msg = new PartitionCountersNeighborcastRequest();

                break;

            case 166:
                msg = new PartitionCountersNeighborcastResponse();

                break;

            case 167:
                msg = new ServiceDeploymentProcessId();

                break;

            case 168:
                msg = new ServiceSingleNodeDeploymentResultBatch();

                break;

            case 169:
                msg = new ServiceSingleNodeDeploymentResult();

                break;

            case 170:
                msg = new DeadlockProbe();

                break;

            case 171:
                msg = new ProbedTx();

                break;

            case GridQueryKillRequest.TYPE_CODE:
                msg = new GridQueryKillRequest();

                break;

            case GridQueryKillResponse.TYPE_CODE:
                msg = new GridQueryKillResponse();

                break;

            case GridIoSecurityAwareMessage.TYPE_CODE:
                msg = new GridIoSecurityAwareMessage();

                break;

            case SessionChannelMessage.TYPE_CODE:
                msg = new SessionChannelMessage();

                break;

<<<<<<< HEAD
            case GridPartitionBatchDemandMessage.TYPE_CODE:
                msg = new GridPartitionBatchDemandMessage();
=======
            case SnapshotRequestMessage.TYPE_CODE:
                msg = new SnapshotRequestMessage();
>>>>>>> 3e204b95

                break;

            // [-3..119] [124..129] [-23..-28] [-36..-55] - this
            // [120..123] - DR
            // [-4..-22, -30..-35] - SQL
            // [2048..2053] - Snapshots
            default:
                if (ext != null) {
                    for (MessageFactory factory : ext) {
                        msg = factory.create(type);

                        if (msg != null)
                            break;
                    }
                }

                if (msg == null) {
                    IgniteOutClosure<Message> c = CUSTOM.get(type);

                    if (c != null)
                        msg = c.apply();
                }
        }

        if (msg == null)
            throw new IgniteException("Invalid message type: " + type);

        return msg;
    }

    /**
     * Registers factory for custom message. Used for test purposes.
     *
     * @param type Message type.
     * @param c Message producer.
     */
    public static void registerCustom(short type, IgniteOutClosure<Message> c) {
        assert c != null;

        CUSTOM.put(type, c);
    }
}<|MERGE_RESOLUTION|>--- conflicted
+++ resolved
@@ -141,11 +141,7 @@
 import org.apache.ignite.internal.processors.cache.mvcc.msg.MvccTxSnapshotRequest;
 import org.apache.ignite.internal.processors.cache.mvcc.msg.PartitionCountersNeighborcastRequest;
 import org.apache.ignite.internal.processors.cache.mvcc.msg.PartitionCountersNeighborcastResponse;
-<<<<<<< HEAD
-import org.apache.ignite.internal.processors.cache.preload.GridPartitionBatchDemandMessage;
-=======
 import org.apache.ignite.internal.processors.cache.persistence.snapshot.SnapshotRequestMessage;
->>>>>>> 3e204b95
 import org.apache.ignite.internal.processors.cache.query.GridCacheQueryRequest;
 import org.apache.ignite.internal.processors.cache.query.GridCacheQueryResponse;
 import org.apache.ignite.internal.processors.cache.query.GridCacheSqlQuery;
@@ -1171,13 +1167,8 @@
 
                 break;
 
-<<<<<<< HEAD
-            case GridPartitionBatchDemandMessage.TYPE_CODE:
-                msg = new GridPartitionBatchDemandMessage();
-=======
             case SnapshotRequestMessage.TYPE_CODE:
                 msg = new SnapshotRequestMessage();
->>>>>>> 3e204b95
 
                 break;
 
