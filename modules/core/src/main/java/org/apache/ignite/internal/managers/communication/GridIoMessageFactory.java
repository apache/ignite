/*
 * Licensed to the Apache Software Foundation (ASF) under one or more
 * contributor license agreements.  See the NOTICE file distributed with
 * this work for additional information regarding copyright ownership.
 * The ASF licenses this file to You under the Apache License, Version 2.0
 * (the "License"); you may not use this file except in compliance with
 * the License.  You may obtain a copy of the License at
 *
 *      http://www.apache.org/licenses/LICENSE-2.0
 *
 * Unless required by applicable law or agreed to in writing, software
 * distributed under the License is distributed on an "AS IS" BASIS,
 * WITHOUT WARRANTIES OR CONDITIONS OF ANY KIND, either express or implied.
 * See the License for the specific language governing permissions and
 * limitations under the License.
 */

package org.apache.ignite.internal.managers.communication;

import java.util.Map;
import org.apache.ignite.IgniteException;
import org.apache.ignite.internal.GridJobCancelRequest;
import org.apache.ignite.internal.GridJobExecuteRequest;
import org.apache.ignite.internal.GridJobExecuteResponse;
import org.apache.ignite.internal.GridJobSiblingsRequest;
import org.apache.ignite.internal.GridJobSiblingsResponse;
import org.apache.ignite.internal.GridTaskCancelRequest;
import org.apache.ignite.internal.GridTaskSessionRequest;
import org.apache.ignite.internal.binary.BinaryEnumObjectImpl;
import org.apache.ignite.internal.binary.BinaryObjectImpl;
import org.apache.ignite.internal.managers.checkpoint.GridCheckpointRequest;
import org.apache.ignite.internal.managers.deployment.GridDeploymentInfoBean;
import org.apache.ignite.internal.managers.deployment.GridDeploymentRequest;
import org.apache.ignite.internal.managers.deployment.GridDeploymentResponse;
import org.apache.ignite.internal.managers.eventstorage.GridEventStorageMessage;
import org.apache.ignite.internal.processors.affinity.AffinityTopologyVersion;
import org.apache.ignite.internal.processors.cache.CacheEntryInfoCollection;
import org.apache.ignite.internal.processors.cache.CacheEntryPredicateContainsValue;
import org.apache.ignite.internal.processors.cache.CacheEntrySerializablePredicate;
import org.apache.ignite.internal.processors.cache.CacheEvictionEntry;
import org.apache.ignite.internal.processors.cache.CacheInvokeDirectResult;
import org.apache.ignite.internal.processors.cache.CacheObjectByteArrayImpl;
import org.apache.ignite.internal.processors.cache.CacheObjectImpl;
import org.apache.ignite.internal.processors.cache.GridCacheEntryInfo;
import org.apache.ignite.internal.processors.cache.GridCacheEvictionRequest;
import org.apache.ignite.internal.processors.cache.GridCacheEvictionResponse;
import org.apache.ignite.internal.processors.cache.GridCacheReturn;
import org.apache.ignite.internal.processors.cache.KeyCacheObjectImpl;
import org.apache.ignite.internal.processors.cache.distributed.GridCacheTtlUpdateRequest;
import org.apache.ignite.internal.processors.cache.distributed.GridCacheTxRecoveryRequest;
import org.apache.ignite.internal.processors.cache.distributed.GridCacheTxRecoveryResponse;
import org.apache.ignite.internal.processors.cache.distributed.GridDistributedLockRequest;
import org.apache.ignite.internal.processors.cache.distributed.GridDistributedLockResponse;
import org.apache.ignite.internal.processors.cache.distributed.GridDistributedTxFinishRequest;
import org.apache.ignite.internal.processors.cache.distributed.GridDistributedTxFinishResponse;
import org.apache.ignite.internal.processors.cache.distributed.GridDistributedTxPrepareRequest;
import org.apache.ignite.internal.processors.cache.distributed.GridDistributedTxPrepareResponse;
import org.apache.ignite.internal.processors.cache.distributed.GridDistributedUnlockRequest;
import org.apache.ignite.internal.processors.cache.distributed.dht.GridDhtAffinityAssignmentRequest;
import org.apache.ignite.internal.processors.cache.distributed.dht.GridDhtAffinityAssignmentResponse;
import org.apache.ignite.internal.processors.cache.distributed.dht.GridDhtLockRequest;
import org.apache.ignite.internal.processors.cache.distributed.dht.GridDhtLockResponse;
import org.apache.ignite.internal.processors.cache.distributed.dht.GridDhtTxFinishRequest;
import org.apache.ignite.internal.processors.cache.distributed.dht.GridDhtTxFinishResponse;
import org.apache.ignite.internal.processors.cache.distributed.dht.GridDhtTxOnePhaseCommitAckRequest;
import org.apache.ignite.internal.processors.cache.distributed.dht.GridDhtTxPrepareRequest;
import org.apache.ignite.internal.processors.cache.distributed.dht.GridDhtTxPrepareResponse;
import org.apache.ignite.internal.processors.cache.distributed.dht.GridDhtUnlockRequest;
import org.apache.ignite.internal.processors.cache.distributed.dht.atomic.GridDhtAtomicDeferredUpdateResponse;
import org.apache.ignite.internal.processors.cache.distributed.dht.atomic.GridDhtAtomicSingleUpdateRequest;
import org.apache.ignite.internal.processors.cache.distributed.dht.atomic.GridDhtAtomicUpdateRequest;
import org.apache.ignite.internal.processors.cache.distributed.dht.atomic.GridDhtAtomicUpdateResponse;
import org.apache.ignite.internal.processors.cache.distributed.dht.atomic.GridNearAtomicFullUpdateRequest;
import org.apache.ignite.internal.processors.cache.distributed.dht.atomic.GridNearAtomicSingleUpdateFilterRequest;
import org.apache.ignite.internal.processors.cache.distributed.dht.atomic.GridNearAtomicSingleUpdateInvokeRequest;
import org.apache.ignite.internal.processors.cache.distributed.dht.atomic.GridNearAtomicSingleUpdateRequest;
import org.apache.ignite.internal.processors.cache.distributed.dht.atomic.GridNearAtomicUpdateResponse;
import org.apache.ignite.internal.processors.cache.distributed.dht.preloader.GridDhtForceKeysRequest;
import org.apache.ignite.internal.processors.cache.distributed.dht.preloader.GridDhtForceKeysResponse;
import org.apache.ignite.internal.processors.cache.distributed.dht.preloader.GridDhtPartitionDemandMessage;
import org.apache.ignite.internal.processors.cache.distributed.dht.preloader.GridDhtPartitionExchangeId;
import org.apache.ignite.internal.processors.cache.distributed.dht.preloader.GridDhtPartitionSupplyMessage;
import org.apache.ignite.internal.processors.cache.distributed.dht.preloader.GridDhtPartitionSupplyMessageV2;
import org.apache.ignite.internal.processors.cache.distributed.dht.preloader.GridDhtPartitionsFullMessage;
import org.apache.ignite.internal.processors.cache.distributed.dht.preloader.GridDhtPartitionsSingleMessage;
import org.apache.ignite.internal.processors.cache.distributed.dht.preloader.GridDhtPartitionsSingleRequest;
import org.apache.ignite.internal.processors.cache.distributed.near.CacheVersionedValue;
import org.apache.ignite.internal.processors.cache.distributed.near.GridNearGetRequest;
import org.apache.ignite.internal.processors.cache.distributed.near.GridNearGetResponse;
import org.apache.ignite.internal.processors.cache.distributed.near.GridNearLockRequest;
import org.apache.ignite.internal.processors.cache.distributed.near.GridNearLockResponse;
import org.apache.ignite.internal.processors.cache.distributed.near.GridNearSingleGetRequest;
import org.apache.ignite.internal.processors.cache.distributed.near.GridNearSingleGetResponse;
import org.apache.ignite.internal.processors.cache.distributed.near.GridNearTxFinishRequest;
import org.apache.ignite.internal.processors.cache.distributed.near.GridNearTxFinishResponse;
import org.apache.ignite.internal.processors.cache.distributed.near.GridNearTxPrepareRequest;
import org.apache.ignite.internal.processors.cache.distributed.near.GridNearTxPrepareResponse;
import org.apache.ignite.internal.processors.cache.distributed.near.GridNearUnlockRequest;
import org.apache.ignite.internal.processors.cache.query.GridCacheQueryRequest;
import org.apache.ignite.internal.processors.cache.query.GridCacheQueryResponse;
import org.apache.ignite.internal.processors.cache.query.GridCacheSqlQuery;
import org.apache.ignite.internal.processors.cache.query.continuous.CacheContinuousQueryBatchAck;
import org.apache.ignite.internal.processors.cache.query.continuous.CacheContinuousQueryEntry;
import org.apache.ignite.internal.processors.cache.transactions.IgniteTxEntry;
import org.apache.ignite.internal.processors.cache.transactions.IgniteTxKey;
import org.apache.ignite.internal.processors.cache.transactions.TxEntryValueHolder;
import org.apache.ignite.internal.processors.cache.transactions.TxLock;
import org.apache.ignite.internal.processors.cache.transactions.TxLockList;
import org.apache.ignite.internal.processors.cache.transactions.TxLocksRequest;
import org.apache.ignite.internal.processors.cache.transactions.TxLocksResponse;
import org.apache.ignite.internal.processors.cache.version.GridCacheRawVersionedEntry;
import org.apache.ignite.internal.processors.cache.version.GridCacheVersion;
import org.apache.ignite.internal.processors.cache.version.GridCacheVersionEx;
import org.apache.ignite.internal.processors.clock.GridClockDeltaSnapshotMessage;
import org.apache.ignite.internal.processors.clock.GridClockDeltaVersion;
import org.apache.ignite.internal.processors.continuous.GridContinuousMessage;
import org.apache.ignite.internal.processors.datastreamer.DataStreamerEntry;
import org.apache.ignite.internal.processors.datastreamer.DataStreamerRequest;
import org.apache.ignite.internal.processors.datastreamer.DataStreamerResponse;
import org.apache.ignite.internal.processors.igfs.IgfsAckMessage;
import org.apache.ignite.internal.processors.igfs.IgfsBlockKey;
import org.apache.ignite.internal.processors.igfs.IgfsBlocksMessage;
import org.apache.ignite.internal.processors.igfs.IgfsDeleteMessage;
import org.apache.ignite.internal.processors.igfs.IgfsFileAffinityRange;
import org.apache.ignite.internal.processors.igfs.IgfsFragmentizerRequest;
import org.apache.ignite.internal.processors.igfs.IgfsFragmentizerResponse;
import org.apache.ignite.internal.processors.igfs.IgfsSyncMessage;
import org.apache.ignite.internal.processors.query.h2.twostep.messages.GridQueryCancelRequest;
import org.apache.ignite.internal.processors.query.h2.twostep.messages.GridQueryFailResponse;
import org.apache.ignite.internal.processors.query.h2.twostep.messages.GridQueryNextPageRequest;
import org.apache.ignite.internal.processors.query.h2.twostep.messages.GridQueryNextPageResponse;
import org.apache.ignite.internal.processors.query.h2.twostep.messages.GridQueryRequest;
import org.apache.ignite.internal.processors.rest.handlers.task.GridTaskResultRequest;
import org.apache.ignite.internal.processors.rest.handlers.task.GridTaskResultResponse;
import org.apache.ignite.internal.util.GridByteArrayList;
import org.apache.ignite.internal.util.GridLongList;
import org.apache.ignite.internal.util.GridMessageCollection;
import org.apache.ignite.internal.util.UUIDCollectionMessage;
import org.apache.ignite.lang.IgniteOutClosure;
import org.apache.ignite.plugin.extensions.communication.Message;
import org.apache.ignite.plugin.extensions.communication.MessageFactory;
import org.apache.ignite.spi.collision.jobstealing.JobStealingRequest;
import org.apache.ignite.spi.communication.tcp.TcpCommunicationSpi;
import org.jsr166.ConcurrentHashMap8;

/**
 * Message factory implementation.
 */
public class GridIoMessageFactory implements MessageFactory {
    /** Custom messages registry. Used for test purposes. */
    private static final Map<Byte, IgniteOutClosure<Message>> CUSTOM = new ConcurrentHashMap8<>();

    /** Extensions. */
    private final MessageFactory[] ext;

    /**
     * @param ext Extensions.
     */
    public GridIoMessageFactory(MessageFactory[] ext) {
        this.ext = ext;
    }

    /** {@inheritDoc} */
    @Override public Message create(byte type) {
        Message msg = null;

        switch (type) {
            case -27:
                msg = new GridDhtTxOnePhaseCommitAckRequest();

                break;

            case -26:
                msg = new TxLockList();

                break;

            case -25:
                msg = new TxLock();

                break;

            case -24:
                msg = new TxLocksRequest();

                break;

            case -23:
                msg = new TxLocksResponse();

                break;

            case TcpCommunicationSpi.NODE_ID_MSG_TYPE:
                msg = new TcpCommunicationSpi.NodeIdMessage();

                break;

            case TcpCommunicationSpi.RECOVERY_LAST_ID_MSG_TYPE:
                msg = new TcpCommunicationSpi.RecoveryLastReceivedMessage();

                break;

            case TcpCommunicationSpi.HANDSHAKE_MSG_TYPE:
                msg = new TcpCommunicationSpi.HandshakeMessage();

                break;

            case TcpCommunicationSpi.INIT_TIMEOUT_MSG_TYPE:
                msg = TcpCommunicationSpi.InitTimeoutMessage.getInstance();
                break;

            case 0:
                msg = new GridJobCancelRequest();

                break;

            case 1:
                msg = new GridJobExecuteRequest();

                break;

            case 2:
                msg = new GridJobExecuteResponse();

                break;

            case 3:
                msg = new GridJobSiblingsRequest();

                break;

            case 4:
                msg = new GridJobSiblingsResponse();

                break;

            case 5:
                msg = new GridTaskCancelRequest();

                break;

            case 6:
                msg = new GridTaskSessionRequest();

                break;

            case 7:
                msg = new GridCheckpointRequest();

                break;

            case 8:
                msg = new GridIoMessage();

                break;

            case 9:
                msg = new GridIoUserMessage();

                break;

            case 10:
                msg = new GridDeploymentInfoBean();

                break;

            case 11:
                msg = new GridDeploymentRequest();

                break;

            case 12:
                msg = new GridDeploymentResponse();

                break;

            case 13:
                msg = new GridEventStorageMessage();

                break;

            case 14:
                msg = new GridCacheEvictionRequest();

                break;

            case 15:
                msg = new GridCacheEvictionResponse();

                break;

            case 16:
                msg = new GridCacheTxRecoveryRequest();

                break;

            case 17:
                msg = new GridCacheTxRecoveryResponse();

                break;

            case 20:
                msg = new GridCacheTtlUpdateRequest();

                break;

            case 21:
                msg = new GridDistributedLockRequest();

                break;

            case 22:
                msg = new GridDistributedLockResponse();

                break;

            case 23:
                msg = new GridDistributedTxFinishRequest();

                break;

            case 24:
                msg = new GridDistributedTxFinishResponse();

                break;

            case 25:
                msg = new GridDistributedTxPrepareRequest();

                break;

            case 26:
                msg = new GridDistributedTxPrepareResponse();

                break;

            case 27:
                msg = new GridDistributedUnlockRequest();

                break;

            case 28:
                msg = new GridDhtAffinityAssignmentRequest();

                break;

            case 29:
                msg = new GridDhtAffinityAssignmentResponse();

                break;

            case 30:
                msg = new GridDhtLockRequest();

                break;

            case 31:
                msg = new GridDhtLockResponse();

                break;

            case 32:
                msg = new GridDhtTxFinishRequest();

                break;

            case 33:
                msg = new GridDhtTxFinishResponse();

                break;

            case 34:
                msg = new GridDhtTxPrepareRequest();

                break;

            case 35:
                msg = new GridDhtTxPrepareResponse();

                break;

            case 36:
                msg = new GridDhtUnlockRequest();

                break;

            case 37:
                msg = new GridDhtAtomicDeferredUpdateResponse();

                break;

            case 38:
                msg = new GridDhtAtomicUpdateRequest();

                break;

            case 39:
                msg = new GridDhtAtomicUpdateResponse();

                break;

            case 40:
                msg = new GridNearAtomicFullUpdateRequest();

                break;

            case 41:
                msg = new GridNearAtomicUpdateResponse();

                break;

            case 42:
                msg = new GridDhtForceKeysRequest();

                break;

            case 43:
                msg = new GridDhtForceKeysResponse();

                break;

            case 44:
                msg = new GridDhtPartitionDemandMessage();

                break;

            case 45:
                msg = new GridDhtPartitionSupplyMessage();

                break;

            case 46:
                msg = new GridDhtPartitionsFullMessage();

                break;

            case 47:
                msg = new GridDhtPartitionsSingleMessage();

                break;

            case 48:
                msg = new GridDhtPartitionsSingleRequest();

                break;

            case 49:
                msg = new GridNearGetRequest();

                break;

            case 50:
                msg = new GridNearGetResponse();

                break;

            case 51:
                msg = new GridNearLockRequest();

                break;

            case 52:
                msg = new GridNearLockResponse();

                break;

            case 53:
                msg = new GridNearTxFinishRequest();

                break;

            case 54:
                msg = new GridNearTxFinishResponse();

                break;

            case 55:
                msg = new GridNearTxPrepareRequest();

                break;

            case 56:
                msg = new GridNearTxPrepareResponse();

                break;

            case 57:
                msg = new GridNearUnlockRequest();

                break;

            case 58:
                msg = new GridCacheQueryRequest();

                break;

            case 59:
                msg = new GridCacheQueryResponse();

                break;

            case 60:
                msg = new GridClockDeltaSnapshotMessage();

                break;

            case 61:
                msg = new GridContinuousMessage();

                break;

            case 62:
                msg = new DataStreamerRequest();

                break;

            case 63:
                msg = new DataStreamerResponse();

                break;

            case 64:
                msg = new IgfsAckMessage();

                break;

            case 65:
                msg = new IgfsBlockKey();

                break;

            case 66:
                msg = new IgfsBlocksMessage();

                break;

            case 67:
                msg = new IgfsDeleteMessage();

                break;

            case 68:
                msg = new IgfsFileAffinityRange();

                break;

            case 69:
                msg = new IgfsFragmentizerRequest();

                break;

            case 70:
                msg = new IgfsFragmentizerResponse();

                break;

            case 71:
                msg = new IgfsSyncMessage();

                break;

            case 76:
                msg = new GridTaskResultRequest();

                break;

            case 77:
                msg = new GridTaskResultResponse();

                break;

            case 82:
                msg = new JobStealingRequest();

                break;

            case 83:
                msg = new GridClockDeltaVersion();

                break;

            case 84:
                msg = new GridByteArrayList();

                break;

            case 85:
                msg = new GridLongList();

                break;

            case 86:
                msg = new GridCacheVersion();

                break;

            case 87:
                msg = new GridDhtPartitionExchangeId();

                break;

            case 88:
                msg = new GridCacheReturn();

                break;

            case 89:
                msg = new CacheObjectImpl();

                break;

            case 90:
                msg = new KeyCacheObjectImpl();

                break;

            case 91:
                msg = new GridCacheEntryInfo();

                break;

            case 92:
                msg = new CacheEntryInfoCollection();

                break;

            case 93:
                msg = new CacheInvokeDirectResult();

                break;

            case 94:
                msg = new IgniteTxKey();

                break;

            case 95:
                msg = new DataStreamerEntry();

                break;

            case 96:
                msg = new CacheContinuousQueryEntry();

                break;

            case 97:
                msg = new CacheEvictionEntry();

                break;

            case 98:
                msg = new CacheEntryPredicateContainsValue();

                break;

            case 99:
                msg = new CacheEntrySerializablePredicate();

                break;

            case 100:
                msg = new IgniteTxEntry();

                break;

            case 101:
                msg = new TxEntryValueHolder();

                break;

            case 102:
                msg = new CacheVersionedValue();

                break;

            case 103:
                msg = new GridCacheRawVersionedEntry<>();

                break;

            case 104:
                msg = new GridCacheVersionEx();

                break;

            case 105:
                msg = new CacheObjectByteArrayImpl();

                break;

            case 106:
                msg = new GridQueryCancelRequest();

                break;

            case 107:
                msg = new GridQueryFailResponse();

                break;

            case 108:
                msg = new GridQueryNextPageRequest();

                break;

            case 109:
                msg = new GridQueryNextPageResponse();

                break;

            case 110:
                msg = new GridQueryRequest();

                break;

            case 111:
                msg = new AffinityTopologyVersion();

                break;

            case 112:
                msg = new GridCacheSqlQuery();

                break;

            case 113:
                msg = new BinaryObjectImpl();

                break;

            case 114:
                msg = new GridDhtPartitionSupplyMessageV2();

                break;

            case 115:
                msg = new UUIDCollectionMessage();

                break;

            case 116:
                msg = new GridNearSingleGetRequest();

                break;

            case 117:
                msg = new GridNearSingleGetResponse();

                break;

            case 118:
                msg = new CacheContinuousQueryBatchAck();

                break;

            case 119:
                msg = new BinaryEnumObjectImpl();

                break;

            case 124:
                msg = new GridMessageCollection<>();

                break;

<<<<<<< HEAD
            // [-23..-28, -3..119, 124] - this
=======
            case 125:
                msg = new GridNearAtomicSingleUpdateRequest();

                break;

            case 126:
                msg = new GridNearAtomicSingleUpdateInvokeRequest();

                break;

            case 127:
                msg = new GridNearAtomicSingleUpdateFilterRequest();

                break;

            case -36:
                msg = new GridDhtAtomicSingleUpdateRequest();

                break;

            // [-3..119] [124..127] [-36]- this
>>>>>>> 63962872
            // [120..123] - DR
            // [-4..-22, -30..-35] - SQL
            default:
                if (ext != null) {
                    for (MessageFactory factory : ext) {
                        msg = factory.create(type);

                        if (msg != null)
                            break;
                    }
                }

                if (msg == null) {
                    IgniteOutClosure<Message> c = CUSTOM.get(type);

                    if (c != null)
                        msg = c.apply();
                }
        }

        if (msg == null)
            throw new IgniteException("Invalid message type: " + type);

        return msg;
    }

    /**
     * Registers factory for custom message. Used for test purposes.
     *
     * @param type Message type.
     * @param c Message producer.
     */
    public static void registerCustom(byte type, IgniteOutClosure<Message> c) {
        assert c != null;

        CUSTOM.put(type, c);
    }
}<|MERGE_RESOLUTION|>--- conflicted
+++ resolved
@@ -764,9 +764,6 @@
 
                 break;
 
-<<<<<<< HEAD
-            // [-23..-28, -3..119, 124] - this
-=======
             case 125:
                 msg = new GridNearAtomicSingleUpdateRequest();
 
@@ -787,8 +784,7 @@
 
                 break;
 
-            // [-3..119] [124..127] [-36]- this
->>>>>>> 63962872
+            // [-23..-28] [-3..119] [124..127] [-36] - this
             // [120..123] - DR
             // [-4..-22, -30..-35] - SQL
             default:
