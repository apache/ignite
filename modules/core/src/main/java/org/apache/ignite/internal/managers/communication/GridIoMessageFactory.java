/*
 * Licensed to the Apache Software Foundation (ASF) under one or more
 * contributor license agreements.  See the NOTICE file distributed with
 * this work for additional information regarding copyright ownership.
 * The ASF licenses this file to You under the Apache License, Version 2.0
 * (the "License"); you may not use this file except in compliance with
 * the License.  You may obtain a copy of the License at
 *
 *      http://www.apache.org/licenses/LICENSE-2.0
 *
 * Unless required by applicable law or agreed to in writing, software
 * distributed under the License is distributed on an "AS IS" BASIS,
 * WITHOUT WARRANTIES OR CONDITIONS OF ANY KIND, either express or implied.
 * See the License for the specific language governing permissions and
 * limitations under the License.
 */

package org.apache.ignite.internal.managers.communication;

import org.apache.ignite.internal.GridJobCancelRequest;
import org.apache.ignite.internal.GridJobExecuteRequest;
import org.apache.ignite.internal.GridJobExecuteResponse;
import org.apache.ignite.internal.GridJobSiblingsRequest;
import org.apache.ignite.internal.GridJobSiblingsResponse;
import org.apache.ignite.internal.GridTaskCancelRequest;
import org.apache.ignite.internal.GridTaskSessionRequest;
import org.apache.ignite.internal.IgniteDiagnosticMessage;
import org.apache.ignite.internal.binary.BinaryEnumObjectImpl;
import org.apache.ignite.internal.binary.BinaryObjectImpl;
import org.apache.ignite.internal.managers.checkpoint.GridCheckpointRequest;
import org.apache.ignite.internal.managers.deployment.GridDeploymentInfoBean;
import org.apache.ignite.internal.managers.deployment.GridDeploymentRequest;
import org.apache.ignite.internal.managers.deployment.GridDeploymentResponse;
import org.apache.ignite.internal.managers.encryption.GenerateEncryptionKeyRequest;
import org.apache.ignite.internal.managers.encryption.GenerateEncryptionKeyResponse;
import org.apache.ignite.internal.managers.eventstorage.GridEventStorageMessage;
import org.apache.ignite.internal.processors.affinity.AffinityTopologyVersion;
import org.apache.ignite.internal.processors.authentication.UserAuthenticateRequestMessage;
import org.apache.ignite.internal.processors.authentication.UserAuthenticateResponseMessage;
import org.apache.ignite.internal.processors.authentication.UserManagementOperationFinishedMessage;
import org.apache.ignite.internal.processors.cache.CacheEntryInfoCollection;
import org.apache.ignite.internal.processors.cache.CacheEntryPredicateContainsValue;
import org.apache.ignite.internal.processors.cache.CacheEntrySerializablePredicate;
import org.apache.ignite.internal.processors.cache.CacheEvictionEntry;
import org.apache.ignite.internal.processors.cache.CacheInvokeDirectResult;
import org.apache.ignite.internal.processors.cache.CacheObjectByteArrayImpl;
import org.apache.ignite.internal.processors.cache.CacheObjectImpl;
import org.apache.ignite.internal.processors.cache.GridCacheEntryInfo;
import org.apache.ignite.internal.processors.cache.GridCacheMvccEntryInfo;
import org.apache.ignite.internal.processors.cache.GridCacheReturn;
import org.apache.ignite.internal.processors.cache.GridChangeGlobalStateMessageResponse;
import org.apache.ignite.internal.processors.cache.KeyCacheObjectImpl;
import org.apache.ignite.internal.processors.cache.WalStateAckMessage;
import org.apache.ignite.internal.processors.cache.binary.MetadataRequestMessage;
import org.apache.ignite.internal.processors.cache.binary.MetadataResponseMessage;
import org.apache.ignite.internal.processors.cache.consistentcut.ConsistentCutFinishResponse;
import org.apache.ignite.internal.processors.cache.consistentcut.ConsistentCutStartRequest;
import org.apache.ignite.internal.processors.cache.consistentcut.ConsistentCutVersion;
import org.apache.ignite.internal.processors.cache.distributed.GridCacheTtlUpdateRequest;
import org.apache.ignite.internal.processors.cache.distributed.GridCacheTxRecoveryRequest;
import org.apache.ignite.internal.processors.cache.distributed.GridCacheTxRecoveryResponse;
import org.apache.ignite.internal.processors.cache.distributed.GridDistributedLockRequest;
import org.apache.ignite.internal.processors.cache.distributed.GridDistributedLockResponse;
import org.apache.ignite.internal.processors.cache.distributed.GridDistributedTxFinishRequest;
import org.apache.ignite.internal.processors.cache.distributed.GridDistributedTxFinishResponse;
import org.apache.ignite.internal.processors.cache.distributed.GridDistributedTxPrepareRequest;
import org.apache.ignite.internal.processors.cache.distributed.GridDistributedTxPrepareResponse;
import org.apache.ignite.internal.processors.cache.distributed.GridDistributedUnlockRequest;
import org.apache.ignite.internal.processors.cache.distributed.dht.GridDhtAffinityAssignmentRequest;
import org.apache.ignite.internal.processors.cache.distributed.dht.GridDhtAffinityAssignmentResponse;
import org.apache.ignite.internal.processors.cache.distributed.dht.GridDhtLockRequest;
import org.apache.ignite.internal.processors.cache.distributed.dht.GridDhtLockResponse;
import org.apache.ignite.internal.processors.cache.distributed.dht.GridDhtTxFinishRequest;
import org.apache.ignite.internal.processors.cache.distributed.dht.GridDhtTxFinishResponse;
import org.apache.ignite.internal.processors.cache.distributed.dht.GridDhtTxOnePhaseCommitAckRequest;
import org.apache.ignite.internal.processors.cache.distributed.dht.GridDhtTxPrepareRequest;
import org.apache.ignite.internal.processors.cache.distributed.dht.GridDhtTxPrepareResponse;
import org.apache.ignite.internal.processors.cache.distributed.dht.GridDhtTxQueryEnlistRequest;
import org.apache.ignite.internal.processors.cache.distributed.dht.GridDhtTxQueryEnlistResponse;
import org.apache.ignite.internal.processors.cache.distributed.dht.GridDhtTxQueryFirstEnlistRequest;
import org.apache.ignite.internal.processors.cache.distributed.dht.GridDhtUnlockRequest;
import org.apache.ignite.internal.processors.cache.distributed.dht.GridInvokeValue;
import org.apache.ignite.internal.processors.cache.distributed.dht.PartitionUpdateCountersMessage;
import org.apache.ignite.internal.processors.cache.distributed.dht.atomic.GridDhtAtomicDeferredUpdateResponse;
import org.apache.ignite.internal.processors.cache.distributed.dht.atomic.GridDhtAtomicNearResponse;
import org.apache.ignite.internal.processors.cache.distributed.dht.atomic.GridDhtAtomicSingleUpdateRequest;
import org.apache.ignite.internal.processors.cache.distributed.dht.atomic.GridDhtAtomicUpdateRequest;
import org.apache.ignite.internal.processors.cache.distributed.dht.atomic.GridDhtAtomicUpdateResponse;
import org.apache.ignite.internal.processors.cache.distributed.dht.atomic.GridNearAtomicCheckUpdateRequest;
import org.apache.ignite.internal.processors.cache.distributed.dht.atomic.GridNearAtomicFullUpdateRequest;
import org.apache.ignite.internal.processors.cache.distributed.dht.atomic.GridNearAtomicSingleUpdateFilterRequest;
import org.apache.ignite.internal.processors.cache.distributed.dht.atomic.GridNearAtomicSingleUpdateInvokeRequest;
import org.apache.ignite.internal.processors.cache.distributed.dht.atomic.GridNearAtomicSingleUpdateRequest;
import org.apache.ignite.internal.processors.cache.distributed.dht.atomic.GridNearAtomicUpdateResponse;
import org.apache.ignite.internal.processors.cache.distributed.dht.atomic.NearCacheUpdates;
import org.apache.ignite.internal.processors.cache.distributed.dht.atomic.UpdateErrors;
import org.apache.ignite.internal.processors.cache.distributed.dht.preloader.CacheGroupAffinityMessage;
import org.apache.ignite.internal.processors.cache.distributed.dht.preloader.GridDhtForceKeysRequest;
import org.apache.ignite.internal.processors.cache.distributed.dht.preloader.GridDhtForceKeysResponse;
import org.apache.ignite.internal.processors.cache.distributed.dht.preloader.GridDhtPartitionDemandLegacyMessage;
import org.apache.ignite.internal.processors.cache.distributed.dht.preloader.GridDhtPartitionDemandMessage;
import org.apache.ignite.internal.processors.cache.distributed.dht.preloader.GridDhtPartitionExchangeId;
import org.apache.ignite.internal.processors.cache.distributed.dht.preloader.GridDhtPartitionSupplyMessage;
import org.apache.ignite.internal.processors.cache.distributed.dht.preloader.GridDhtPartitionSupplyMessageV2;
import org.apache.ignite.internal.processors.cache.distributed.dht.preloader.GridDhtPartitionsFullMessage;
import org.apache.ignite.internal.processors.cache.distributed.dht.preloader.GridDhtPartitionsSingleMessage;
import org.apache.ignite.internal.processors.cache.distributed.dht.preloader.GridDhtPartitionsSingleRequest;
import org.apache.ignite.internal.processors.cache.distributed.dht.preloader.latch.LatchAckMessage;
import org.apache.ignite.internal.processors.cache.distributed.near.CacheVersionedValue;
import org.apache.ignite.internal.processors.cache.distributed.near.GridNearGetRequest;
import org.apache.ignite.internal.processors.cache.distributed.near.GridNearGetResponse;
import org.apache.ignite.internal.processors.cache.distributed.near.GridNearLockRequest;
import org.apache.ignite.internal.processors.cache.distributed.near.GridNearLockResponse;
import org.apache.ignite.internal.processors.cache.distributed.near.GridNearSingleGetRequest;
import org.apache.ignite.internal.processors.cache.distributed.near.GridNearSingleGetResponse;
import org.apache.ignite.internal.processors.cache.distributed.near.GridNearTxEnlistRequest;
import org.apache.ignite.internal.processors.cache.distributed.near.GridNearTxEnlistResponse;
import org.apache.ignite.internal.processors.cache.distributed.near.GridNearTxFinishRequest;
import org.apache.ignite.internal.processors.cache.distributed.near.GridNearTxFinishResponse;
import org.apache.ignite.internal.processors.cache.distributed.near.GridNearTxPrepareRequest;
import org.apache.ignite.internal.processors.cache.distributed.near.GridNearTxPrepareResponse;
import org.apache.ignite.internal.processors.cache.distributed.near.GridNearTxQueryEnlistRequest;
import org.apache.ignite.internal.processors.cache.distributed.near.GridNearTxQueryEnlistResponse;
import org.apache.ignite.internal.processors.cache.distributed.near.GridNearTxQueryResultsEnlistRequest;
import org.apache.ignite.internal.processors.cache.distributed.near.GridNearTxQueryResultsEnlistResponse;
import org.apache.ignite.internal.processors.cache.distributed.near.GridNearUnlockRequest;
import org.apache.ignite.internal.processors.cache.mvcc.DeadlockProbe;
import org.apache.ignite.internal.processors.cache.mvcc.MvccSnapshotWithoutTxs;
import org.apache.ignite.internal.processors.cache.mvcc.MvccVersionImpl;
import org.apache.ignite.internal.processors.cache.mvcc.ProbedTx;
import org.apache.ignite.internal.processors.cache.mvcc.msg.MvccAckRequestQueryCntr;
import org.apache.ignite.internal.processors.cache.mvcc.msg.MvccAckRequestQueryId;
import org.apache.ignite.internal.processors.cache.mvcc.msg.MvccAckRequestTx;
import org.apache.ignite.internal.processors.cache.mvcc.msg.MvccAckRequestTxAndQueryCntr;
import org.apache.ignite.internal.processors.cache.mvcc.msg.MvccAckRequestTxAndQueryId;
import org.apache.ignite.internal.processors.cache.mvcc.msg.MvccActiveQueriesMessage;
import org.apache.ignite.internal.processors.cache.mvcc.msg.MvccFutureResponse;
import org.apache.ignite.internal.processors.cache.mvcc.msg.MvccQuerySnapshotRequest;
import org.apache.ignite.internal.processors.cache.mvcc.msg.MvccRecoveryFinishedMessage;
import org.apache.ignite.internal.processors.cache.mvcc.msg.MvccSnapshotResponse;
import org.apache.ignite.internal.processors.cache.mvcc.msg.MvccTxSnapshotRequest;
import org.apache.ignite.internal.processors.cache.persistence.snapshot.SnapshotFilesFailureMessage;
import org.apache.ignite.internal.processors.cache.persistence.snapshot.SnapshotFilesRequestMessage;
import org.apache.ignite.internal.processors.cache.query.GridCacheQueryRequest;
import org.apache.ignite.internal.processors.cache.query.GridCacheQueryResponse;
import org.apache.ignite.internal.processors.cache.query.GridCacheSqlQuery;
import org.apache.ignite.internal.processors.cache.query.continuous.CacheContinuousQueryBatchAck;
import org.apache.ignite.internal.processors.cache.query.continuous.CacheContinuousQueryEntry;
import org.apache.ignite.internal.processors.cache.transactions.IgniteTxEntry;
import org.apache.ignite.internal.processors.cache.transactions.IgniteTxKey;
import org.apache.ignite.internal.processors.cache.transactions.TxEntryValueHolder;
import org.apache.ignite.internal.processors.cache.transactions.TxLock;
import org.apache.ignite.internal.processors.cache.transactions.TxLockList;
import org.apache.ignite.internal.processors.cache.transactions.TxLocksRequest;
import org.apache.ignite.internal.processors.cache.transactions.TxLocksResponse;
import org.apache.ignite.internal.processors.cache.version.GridCacheRawVersionedEntry;
import org.apache.ignite.internal.processors.cache.version.GridCacheVersion;
import org.apache.ignite.internal.processors.cache.version.GridCacheVersionEx;
import org.apache.ignite.internal.processors.cluster.ClusterMetricsUpdateMessage;
import org.apache.ignite.internal.processors.continuous.ContinuousRoutineStartResultMessage;
import org.apache.ignite.internal.processors.continuous.GridContinuousMessage;
import org.apache.ignite.internal.processors.datastreamer.DataStreamerEntry;
import org.apache.ignite.internal.processors.datastreamer.DataStreamerRequest;
import org.apache.ignite.internal.processors.datastreamer.DataStreamerResponse;
import org.apache.ignite.internal.processors.marshaller.MissingMappingRequestMessage;
import org.apache.ignite.internal.processors.marshaller.MissingMappingResponseMessage;
import org.apache.ignite.internal.processors.query.h2.twostep.messages.GridQueryCancelRequest;
import org.apache.ignite.internal.processors.query.h2.twostep.messages.GridQueryFailResponse;
import org.apache.ignite.internal.processors.query.h2.twostep.messages.GridQueryNextPageRequest;
import org.apache.ignite.internal.processors.query.h2.twostep.messages.GridQueryNextPageResponse;
import org.apache.ignite.internal.processors.query.messages.GridQueryKillRequest;
import org.apache.ignite.internal.processors.query.messages.GridQueryKillResponse;
import org.apache.ignite.internal.processors.query.schema.message.SchemaOperationStatusMessage;
import org.apache.ignite.internal.processors.query.stat.messages.StatisticsColumnData;
import org.apache.ignite.internal.processors.query.stat.messages.StatisticsDecimalMessage;
import org.apache.ignite.internal.processors.query.stat.messages.StatisticsKeyMessage;
import org.apache.ignite.internal.processors.query.stat.messages.StatisticsObjectData;
import org.apache.ignite.internal.processors.query.stat.messages.StatisticsRequest;
import org.apache.ignite.internal.processors.query.stat.messages.StatisticsResponse;
import org.apache.ignite.internal.processors.rest.handlers.task.GridTaskResultRequest;
import org.apache.ignite.internal.processors.rest.handlers.task.GridTaskResultResponse;
import org.apache.ignite.internal.processors.service.ServiceDeploymentProcessId;
import org.apache.ignite.internal.processors.service.ServiceSingleNodeDeploymentResult;
import org.apache.ignite.internal.processors.service.ServiceSingleNodeDeploymentResultBatch;
import org.apache.ignite.internal.util.GridByteArrayList;
import org.apache.ignite.internal.util.GridIntList;
import org.apache.ignite.internal.util.GridLongList;
import org.apache.ignite.internal.util.GridMessageCollection;
import org.apache.ignite.internal.util.UUIDCollectionMessage;
import org.apache.ignite.internal.util.distributed.SingleNodeMessage;
import org.apache.ignite.plugin.extensions.communication.IgniteMessageFactory;
import org.apache.ignite.plugin.extensions.communication.Message;
import org.apache.ignite.plugin.extensions.communication.MessageFactoryProvider;
import org.apache.ignite.spi.collision.jobstealing.JobStealingRequest;
import org.apache.ignite.spi.communication.tcp.TcpCommunicationSpi;
import org.apache.ignite.spi.communication.tcp.internal.TcpInverseConnectionResponseMessage;
import org.apache.ignite.spi.communication.tcp.messages.HandshakeMessage;
import org.apache.ignite.spi.communication.tcp.messages.HandshakeMessage2;
import org.apache.ignite.spi.communication.tcp.messages.HandshakeWaitMessage;
import org.apache.ignite.spi.communication.tcp.messages.NodeIdMessage;
import org.apache.ignite.spi.communication.tcp.messages.RecoveryLastReceivedMessage;

/**
 * Message factory implementation.
 */
public class GridIoMessageFactory implements MessageFactoryProvider {
    /** {@inheritDoc} */
    @Override public void registerAll(IgniteMessageFactory factory) {
        // -54 is reserved for SQL.
        // -46 ... -51 - snapshot messages.
        factory.register((short)-61, IgniteDiagnosticMessage::new);
        factory.register((short)-53, SchemaOperationStatusMessage::new);
        factory.register((short)-52, GridIntList::new);
        factory.register((short)-51, NearCacheUpdates::new);
        factory.register((short)-50, GridNearAtomicCheckUpdateRequest::new);
        factory.register((short)-49, UpdateErrors::new);
        factory.register((short)-48, GridDhtAtomicNearResponse::new);
        factory.register((short)-45, GridChangeGlobalStateMessageResponse::new);
        factory.register((short)-44, HandshakeMessage2::new);
        factory.register((short)-43, IgniteIoTestMessage::new);
        factory.register((short)-36, GridDhtAtomicSingleUpdateRequest::new);
        factory.register((short)-27, GridDhtTxOnePhaseCommitAckRequest::new);
        factory.register((short)-26, TxLockList::new);
        factory.register((short)-25, TxLock::new);
        factory.register((short)-24, TxLocksRequest::new);
        factory.register((short)-23, TxLocksResponse::new);
        factory.register(TcpCommunicationSpi.NODE_ID_MSG_TYPE, NodeIdMessage::new);
        factory.register(TcpCommunicationSpi.RECOVERY_LAST_ID_MSG_TYPE, RecoveryLastReceivedMessage::new);
        factory.register(TcpCommunicationSpi.HANDSHAKE_MSG_TYPE, HandshakeMessage::new);
        factory.register(TcpCommunicationSpi.HANDSHAKE_WAIT_MSG_TYPE, HandshakeWaitMessage::new);
        factory.register((short)0, GridJobCancelRequest::new);
        factory.register((short)1, GridJobExecuteRequest::new);
        factory.register((short)2, GridJobExecuteResponse::new);
        factory.register((short)3, GridJobSiblingsRequest::new);
        factory.register((short)4, GridJobSiblingsResponse::new);
        factory.register((short)5, GridTaskCancelRequest::new);
        factory.register((short)6, GridTaskSessionRequest::new);
        factory.register((short)7, GridCheckpointRequest::new);
        factory.register((short)8, GridIoMessage::new);
        factory.register((short)9, GridIoUserMessage::new);
        factory.register((short)10, GridDeploymentInfoBean::new);
        factory.register((short)11, GridDeploymentRequest::new);
        factory.register((short)12, GridDeploymentResponse::new);
        factory.register((short)13, GridEventStorageMessage::new);
        factory.register((short)16, GridCacheTxRecoveryRequest::new);
        factory.register((short)17, GridCacheTxRecoveryResponse::new);
        factory.register((short)20, GridCacheTtlUpdateRequest::new);
        factory.register((short)21, GridDistributedLockRequest::new);
        factory.register((short)22, GridDistributedLockResponse::new);
        factory.register((short)23, GridDistributedTxFinishRequest::new);
        factory.register((short)24, GridDistributedTxFinishResponse::new);
        factory.register((short)25, GridDistributedTxPrepareRequest::new);
        factory.register((short)26, GridDistributedTxPrepareResponse::new);
        factory.register((short)27, GridDistributedUnlockRequest::new);
        factory.register((short)28, GridDhtAffinityAssignmentRequest::new);
        factory.register((short)29, GridDhtAffinityAssignmentResponse::new);
        factory.register((short)30, GridDhtLockRequest::new);
        factory.register((short)31, GridDhtLockResponse::new);
        factory.register((short)32, GridDhtTxFinishRequest::new);
        factory.register((short)33, GridDhtTxFinishResponse::new);
        factory.register((short)34, GridDhtTxPrepareRequest::new);
        factory.register((short)35, GridDhtTxPrepareResponse::new);
        factory.register((short)36, GridDhtUnlockRequest::new);
        factory.register((short)37, GridDhtAtomicDeferredUpdateResponse::new);
        factory.register((short)38, GridDhtAtomicUpdateRequest::new);
        factory.register((short)39, GridDhtAtomicUpdateResponse::new);
        factory.register((short)40, GridNearAtomicFullUpdateRequest::new);
        factory.register((short)41, GridNearAtomicUpdateResponse::new);
        factory.register((short)42, GridDhtForceKeysRequest::new);
        factory.register((short)43, GridDhtForceKeysResponse::new);
        factory.register((short)44, GridDhtPartitionDemandLegacyMessage::new);
        factory.register((short)45, GridDhtPartitionDemandMessage::new);
        factory.register((short)46, GridDhtPartitionsFullMessage::new);
        factory.register((short)47, GridDhtPartitionsSingleMessage::new);
        factory.register((short)48, GridDhtPartitionsSingleRequest::new);
        factory.register((short)49, GridNearGetRequest::new);
        factory.register((short)50, GridNearGetResponse::new);
        factory.register((short)51, GridNearLockRequest::new);
        factory.register((short)52, GridNearLockResponse::new);
        factory.register((short)53, GridNearTxFinishRequest::new);
        factory.register((short)54, GridNearTxFinishResponse::new);
        factory.register((short)55, GridNearTxPrepareRequest::new);
        factory.register((short)56, GridNearTxPrepareResponse::new);
        factory.register((short)57, GridNearUnlockRequest::new);
        factory.register((short)58, GridCacheQueryRequest::new);
        factory.register((short)59, GridCacheQueryResponse::new);
        factory.register((short)61, GridContinuousMessage::new);
        factory.register((short)62, DataStreamerRequest::new);
        factory.register((short)63, DataStreamerResponse::new);
        factory.register((short)76, GridTaskResultRequest::new);
        factory.register((short)77, GridTaskResultResponse::new);
        factory.register((short)78, MissingMappingRequestMessage::new);
        factory.register((short)79, MissingMappingResponseMessage::new);
        factory.register((short)80, MetadataRequestMessage::new);
        factory.register((short)81, MetadataResponseMessage::new);
        factory.register((short)82, JobStealingRequest::new);
        factory.register((short)84, GridByteArrayList::new);
        factory.register((short)85, GridLongList::new);
        factory.register((short)86, GridCacheVersion::new);
        factory.register((short)87, GridDhtPartitionExchangeId::new);
        factory.register((short)88, GridCacheReturn::new);
        factory.register((short)89, CacheObjectImpl::new);
        factory.register((short)90, KeyCacheObjectImpl::new);
        factory.register((short)91, GridCacheEntryInfo::new);
        factory.register((short)92, CacheEntryInfoCollection::new);
        factory.register((short)93, CacheInvokeDirectResult::new);
        factory.register((short)94, IgniteTxKey::new);
        factory.register((short)95, DataStreamerEntry::new);
        factory.register((short)96, CacheContinuousQueryEntry::new);
        factory.register((short)97, CacheEvictionEntry::new);
        factory.register((short)98, CacheEntryPredicateContainsValue::new);
        factory.register((short)99, CacheEntrySerializablePredicate::new);
        factory.register((short)100, IgniteTxEntry::new);
        factory.register((short)101, TxEntryValueHolder::new);
        factory.register((short)102, CacheVersionedValue::new);
        factory.register((short)103, GridCacheRawVersionedEntry::new);
        factory.register((short)104, GridCacheVersionEx::new);
        factory.register((short)105, CacheObjectByteArrayImpl::new);
        factory.register((short)106, GridQueryCancelRequest::new);
        factory.register((short)107, GridQueryFailResponse::new);
        factory.register((short)108, GridQueryNextPageRequest::new);
        factory.register((short)109, GridQueryNextPageResponse::new);
        factory.register((short)111, AffinityTopologyVersion::new);
        factory.register((short)112, GridCacheSqlQuery::new);
        factory.register((short)113, BinaryObjectImpl::new);
        factory.register((short)114, GridDhtPartitionSupplyMessage::new);
        factory.register((short)115, UUIDCollectionMessage::new);
        factory.register((short)116, GridNearSingleGetRequest::new);
        factory.register((short)117, GridNearSingleGetResponse::new);
        factory.register((short)118, CacheContinuousQueryBatchAck::new);
        factory.register((short)119, BinaryEnumObjectImpl::new);

        // [120..123] - DR
        factory.register((short)124, GridMessageCollection::new);
        factory.register((short)125, GridNearAtomicSingleUpdateRequest::new);
        factory.register((short)126, GridNearAtomicSingleUpdateInvokeRequest::new);
        factory.register((short)127, GridNearAtomicSingleUpdateFilterRequest::new);
        factory.register((short)128, CacheGroupAffinityMessage::new);
        factory.register((short)129, WalStateAckMessage::new);
        factory.register((short)130, UserManagementOperationFinishedMessage::new);
        factory.register((short)131, UserAuthenticateRequestMessage::new);
        factory.register((short)132, UserAuthenticateResponseMessage::new);
        factory.register((short)133, ClusterMetricsUpdateMessage::new);
        factory.register((short)134, ContinuousRoutineStartResultMessage::new);
        factory.register((short)135, LatchAckMessage::new);
        factory.register((short)136, MvccTxSnapshotRequest::new);
        factory.register((short)137, MvccAckRequestTx::new);
        factory.register((short)138, MvccFutureResponse::new);
        factory.register((short)139, MvccQuerySnapshotRequest::new);
        factory.register((short)140, MvccAckRequestQueryCntr::new);
        factory.register((short)141, MvccSnapshotResponse::new);
        factory.register((short)143, GridCacheMvccEntryInfo::new);
        factory.register((short)144, GridDhtTxQueryEnlistResponse::new);
        factory.register((short)145, MvccAckRequestQueryId::new);
        factory.register((short)146, MvccAckRequestTxAndQueryCntr::new);
        factory.register((short)147, MvccAckRequestTxAndQueryId::new);
        factory.register((short)148, MvccVersionImpl::new);
        factory.register((short)149, MvccActiveQueriesMessage::new);
        factory.register((short)150, MvccSnapshotWithoutTxs::new);
        factory.register((short)151, GridNearTxQueryEnlistRequest::new);
        factory.register((short)152, GridNearTxQueryEnlistResponse::new);
        factory.register((short)153, GridNearTxQueryResultsEnlistRequest::new);
        factory.register((short)154, GridNearTxQueryResultsEnlistResponse::new);
        factory.register((short)155, GridDhtTxQueryEnlistRequest::new);
        factory.register((short)156, GridDhtTxQueryFirstEnlistRequest::new);
        factory.register((short)157, PartitionUpdateCountersMessage::new);
        factory.register((short)158, GridDhtPartitionSupplyMessageV2::new);
        factory.register((short)159, GridNearTxEnlistRequest::new);
        factory.register((short)160, GridNearTxEnlistResponse::new);
        factory.register((short)161, GridInvokeValue::new);
        factory.register((short)162, GenerateEncryptionKeyRequest::new);
        factory.register((short)163, GenerateEncryptionKeyResponse::new);
        factory.register((short)164, MvccRecoveryFinishedMessage::new);
        factory.register((short)167, ServiceDeploymentProcessId::new);
        factory.register((short)168, ServiceSingleNodeDeploymentResultBatch::new);
        factory.register((short)169, ServiceSingleNodeDeploymentResult::new);
        factory.register((short)170, DeadlockProbe::new);
        factory.register((short)171, ProbedTx::new);
        factory.register(GridQueryKillRequest.TYPE_CODE, GridQueryKillRequest::new);
        factory.register(GridQueryKillResponse.TYPE_CODE, GridQueryKillResponse::new);
        factory.register(GridIoSecurityAwareMessage.TYPE_CODE, GridIoSecurityAwareMessage::new);
        factory.register(SessionChannelMessage.TYPE_CODE, SessionChannelMessage::new);
        factory.register(SingleNodeMessage.TYPE_CODE, SingleNodeMessage::new);
        factory.register((short)177, TcpInverseConnectionResponseMessage::new);
        factory.register(SnapshotFilesRequestMessage.TYPE_CODE, SnapshotFilesRequestMessage::new);
        factory.register(SnapshotFilesFailureMessage.TYPE_CODE, SnapshotFilesFailureMessage::new);
        factory.register(ConsistentCutStartRequest.TYPE_CODE, ConsistentCutStartRequest::new);
        factory.register(ConsistentCutFinishResponse.TYPE_CODE, ConsistentCutFinishResponse::new);
        factory.register(ConsistentCutVersion.TYPE_CODE, ConsistentCutVersion::new);

<<<<<<< HEAD
        // [-3..119] [124..129] [-23..-28] [-36..-55] [188..190] - this
=======
        // Index statistics.
        factory.register(StatisticsKeyMessage.TYPE_CODE, StatisticsKeyMessage::new);
        factory.register(StatisticsDecimalMessage.TYPE_CODE, StatisticsDecimalMessage::new);
        factory.register(StatisticsObjectData.TYPE_CODE, StatisticsObjectData::new);
        factory.register(StatisticsColumnData.TYPE_CODE, StatisticsColumnData::new);
        factory.register(StatisticsRequest.TYPE_CODE, StatisticsRequest::new);
        factory.register(StatisticsResponse.TYPE_CODE, StatisticsResponse::new);

        // [-3..119] [124..129] [-23..-28] [-36..-55] - this
>>>>>>> 6c7ed4c8
        // [120..123] - DR
        // [-4..-22, -30..-35, -54..-57] - SQL
        // [2048..2053] - Snapshots
        // [-42..-37] - former hadoop.
        // [64..71] - former IGFS.
        // [183..187] - GridH2ValueMessageFactory
    }

    /** {@inheritDoc} */
    @Override public Message create(short type) {
        throw new UnsupportedOperationException();
    }
}<|MERGE_RESOLUTION|>--- conflicted
+++ resolved
@@ -384,13 +384,12 @@
         factory.register((short)177, TcpInverseConnectionResponseMessage::new);
         factory.register(SnapshotFilesRequestMessage.TYPE_CODE, SnapshotFilesRequestMessage::new);
         factory.register(SnapshotFilesFailureMessage.TYPE_CODE, SnapshotFilesFailureMessage::new);
+
+        // Consistent Cut.
         factory.register(ConsistentCutStartRequest.TYPE_CODE, ConsistentCutStartRequest::new);
         factory.register(ConsistentCutFinishResponse.TYPE_CODE, ConsistentCutFinishResponse::new);
         factory.register(ConsistentCutVersion.TYPE_CODE, ConsistentCutVersion::new);
 
-<<<<<<< HEAD
-        // [-3..119] [124..129] [-23..-28] [-36..-55] [188..190] - this
-=======
         // Index statistics.
         factory.register(StatisticsKeyMessage.TYPE_CODE, StatisticsKeyMessage::new);
         factory.register(StatisticsDecimalMessage.TYPE_CODE, StatisticsDecimalMessage::new);
@@ -399,9 +398,9 @@
         factory.register(StatisticsRequest.TYPE_CODE, StatisticsRequest::new);
         factory.register(StatisticsResponse.TYPE_CODE, StatisticsResponse::new);
 
-        // [-3..119] [124..129] [-23..-28] [-36..-55] - this
->>>>>>> 6c7ed4c8
+        // [-3..119] [124..129] [-23..-28] [-36..-55] [183..188] - this
         // [120..123] - DR
+        // [200..202] - Consistent Cut
         // [-4..-22, -30..-35, -54..-57] - SQL
         // [2048..2053] - Snapshots
         // [-42..-37] - former hadoop.
