--- conflicted
+++ resolved
@@ -44,11 +44,8 @@
 import org.apache.ignite.internal.codegen.GridDhtAffinityAssignmentRequestSerializer;
 import org.apache.ignite.internal.codegen.GridDhtAtomicNearResponseSerializer;
 import org.apache.ignite.internal.codegen.GridDhtForceKeysRequestSerializer;
-<<<<<<< HEAD
 import org.apache.ignite.internal.codegen.GridDhtLockRequestSerializer;
-=======
 import org.apache.ignite.internal.codegen.GridDhtPartitionDemandMessageSerializer;
->>>>>>> 6591914b
 import org.apache.ignite.internal.codegen.GridDhtPartitionExchangeIdSerializer;
 import org.apache.ignite.internal.codegen.GridDhtPartitionSupplyMessageSerializer;
 import org.apache.ignite.internal.codegen.GridDhtPartitionsSingleRequestSerializer;
@@ -399,19 +396,16 @@
         factory.register(StatisticsRequest.TYPE_CODE, StatisticsRequest::new);
         factory.register(StatisticsResponse.TYPE_CODE, StatisticsResponse::new);
 
-<<<<<<< HEAD
-        factory.register(TransactionIsolationMessage.TYPE_CODE, TransactionIsolationMessage::new,
-            new TransactionIsolationMessageSerializer());
-
-        // [-3..119] [124..129] [-23..-28] [-36..-55] [183..189] - this
-=======
         factory.register(CachePartitionPartialCountersMap.TYPE_CODE, CachePartitionPartialCountersMap::new,
             new CachePartitionPartialCountersMapSerializer());
         factory.register(IgniteDhtDemandedPartitionsMap.TYPE_CODE, IgniteDhtDemandedPartitionsMap::new,
                 new IgniteDhtDemandedPartitionsMapSerializer());
 
         // [-3..119] [124..129] [-23..-28] [-36..-55] [183..188] - this
->>>>>>> 6591914b
+        factory.register(TransactionIsolationMessage.TYPE_CODE, TransactionIsolationMessage::new,
+            new TransactionIsolationMessageSerializer());
+
+        // [-3..119] [124..129] [-23..-28] [-36..-55] [183..189] - this
         // [120..123] - DR
         // [-44, 0..2, 42, 200..204, 210, 302] - Use in tests.
         // [300..307, 350..352] - CalciteMessageFactory.
