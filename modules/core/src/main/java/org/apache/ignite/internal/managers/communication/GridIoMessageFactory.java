/*
 * Licensed to the Apache Software Foundation (ASF) under one or more
 * contributor license agreements.  See the NOTICE file distributed with
 * this work for additional information regarding copyright ownership.
 * The ASF licenses this file to You under the Apache License, Version 2.0
 * (the "License"); you may not use this file except in compliance with
 * the License.  You may obtain a copy of the License at
 *
 *      http://www.apache.org/licenses/LICENSE-2.0
 *
 * Unless required by applicable law or agreed to in writing, software
 * distributed under the License is distributed on an "AS IS" BASIS,
 * WITHOUT WARRANTIES OR CONDITIONS OF ANY KIND, either express or implied.
 * See the License for the specific language governing permissions and
 * limitations under the License.
 */

package org.apache.ignite.internal.managers.communication;

import java.util.Map;
import java.util.concurrent.ConcurrentHashMap;
import org.apache.ignite.IgniteException;
import org.apache.ignite.internal.GridJobCancelRequest;
import org.apache.ignite.internal.GridJobExecuteRequest;
import org.apache.ignite.internal.GridJobExecuteResponse;
import org.apache.ignite.internal.GridJobSiblingsRequest;
import org.apache.ignite.internal.GridJobSiblingsResponse;
import org.apache.ignite.internal.GridTaskCancelRequest;
import org.apache.ignite.internal.GridTaskSessionRequest;
import org.apache.ignite.internal.IgniteDiagnosticMessage;
import org.apache.ignite.internal.binary.BinaryEnumObjectImpl;
import org.apache.ignite.internal.binary.BinaryObjectImpl;
import org.apache.ignite.internal.managers.checkpoint.GridCheckpointRequest;
import org.apache.ignite.internal.managers.deployment.GridDeploymentInfoBean;
import org.apache.ignite.internal.managers.deployment.GridDeploymentRequest;
import org.apache.ignite.internal.managers.deployment.GridDeploymentResponse;
import org.apache.ignite.internal.managers.eventstorage.GridEventStorageMessage;
import org.apache.ignite.internal.processors.affinity.AffinityTopologyVersion;
import org.apache.ignite.internal.processors.authentication.UserAuthenticateRequestMessage;
import org.apache.ignite.internal.processors.authentication.UserAuthenticateResponseMessage;
import org.apache.ignite.internal.processors.authentication.UserManagementOperationFinishedMessage;
import org.apache.ignite.internal.processors.cache.CacheEntryInfoCollection;
import org.apache.ignite.internal.processors.cache.CacheEntryPredicateContainsValue;
import org.apache.ignite.internal.processors.cache.CacheEntrySerializablePredicate;
import org.apache.ignite.internal.processors.cache.CacheEvictionEntry;
import org.apache.ignite.internal.processors.cache.CacheInvokeDirectResult;
import org.apache.ignite.internal.processors.cache.CacheObjectByteArrayImpl;
import org.apache.ignite.internal.processors.cache.CacheObjectImpl;
import org.apache.ignite.internal.processors.cache.GridCacheEntryInfo;
import org.apache.ignite.internal.processors.cache.GridCacheReturn;
import org.apache.ignite.internal.processors.cache.GridChangeGlobalStateMessageResponse;
import org.apache.ignite.internal.processors.cache.KeyCacheObjectImpl;
import org.apache.ignite.internal.processors.cache.WalStateAckMessage;
import org.apache.ignite.internal.processors.cache.binary.MetadataRequestMessage;
import org.apache.ignite.internal.processors.cache.binary.MetadataResponseMessage;
import org.apache.ignite.internal.processors.cache.datastructures.latch.LatchAckMessage;
import org.apache.ignite.internal.processors.cache.distributed.GridCacheTtlUpdateRequest;
import org.apache.ignite.internal.processors.cache.distributed.GridCacheTxRecoveryRequest;
import org.apache.ignite.internal.processors.cache.distributed.GridCacheTxRecoveryResponse;
import org.apache.ignite.internal.processors.cache.distributed.GridDistributedLockRequest;
import org.apache.ignite.internal.processors.cache.distributed.GridDistributedLockResponse;
import org.apache.ignite.internal.processors.cache.distributed.GridDistributedTxFinishRequest;
import org.apache.ignite.internal.processors.cache.distributed.GridDistributedTxFinishResponse;
import org.apache.ignite.internal.processors.cache.distributed.GridDistributedTxPrepareRequest;
import org.apache.ignite.internal.processors.cache.distributed.GridDistributedTxPrepareResponse;
import org.apache.ignite.internal.processors.cache.distributed.GridDistributedUnlockRequest;
import org.apache.ignite.internal.processors.cache.distributed.dht.GridDhtAffinityAssignmentRequest;
import org.apache.ignite.internal.processors.cache.distributed.dht.GridDhtAffinityAssignmentResponse;
import org.apache.ignite.internal.processors.cache.distributed.dht.GridDhtLockRequest;
import org.apache.ignite.internal.processors.cache.distributed.dht.GridDhtLockResponse;
import org.apache.ignite.internal.processors.cache.distributed.dht.GridDhtTxFinishRequest;
import org.apache.ignite.internal.processors.cache.distributed.dht.GridDhtTxFinishResponse;
import org.apache.ignite.internal.processors.cache.distributed.dht.GridDhtTxOnePhaseCommitAckRequest;
import org.apache.ignite.internal.processors.cache.distributed.dht.GridDhtTxPrepareRequest;
import org.apache.ignite.internal.processors.cache.distributed.dht.GridDhtTxPrepareResponse;
import org.apache.ignite.internal.processors.cache.distributed.dht.GridDhtUnlockRequest;
import org.apache.ignite.internal.processors.cache.distributed.dht.atomic.GridDhtAtomicDeferredUpdateResponse;
import org.apache.ignite.internal.processors.cache.distributed.dht.atomic.GridDhtAtomicNearResponse;
import org.apache.ignite.internal.processors.cache.distributed.dht.atomic.GridDhtAtomicSingleUpdateRequest;
import org.apache.ignite.internal.processors.cache.distributed.dht.atomic.GridDhtAtomicUpdateRequest;
import org.apache.ignite.internal.processors.cache.distributed.dht.atomic.GridDhtAtomicUpdateResponse;
import org.apache.ignite.internal.processors.cache.distributed.dht.atomic.GridNearAtomicCheckUpdateRequest;
import org.apache.ignite.internal.processors.cache.distributed.dht.atomic.GridNearAtomicFullUpdateRequest;
import org.apache.ignite.internal.processors.cache.distributed.dht.atomic.GridNearAtomicSingleUpdateFilterRequest;
import org.apache.ignite.internal.processors.cache.distributed.dht.atomic.GridNearAtomicSingleUpdateInvokeRequest;
import org.apache.ignite.internal.processors.cache.distributed.dht.atomic.GridNearAtomicSingleUpdateRequest;
import org.apache.ignite.internal.processors.cache.distributed.dht.atomic.GridNearAtomicUpdateResponse;
import org.apache.ignite.internal.processors.cache.distributed.dht.atomic.NearCacheUpdates;
import org.apache.ignite.internal.processors.cache.distributed.dht.atomic.UpdateErrors;
import org.apache.ignite.internal.processors.cache.distributed.dht.preloader.CacheGroupAffinityMessage;
import org.apache.ignite.internal.processors.cache.distributed.dht.preloader.GridDhtForceKeysRequest;
import org.apache.ignite.internal.processors.cache.distributed.dht.preloader.GridDhtForceKeysResponse;
import org.apache.ignite.internal.processors.cache.distributed.dht.preloader.GridDhtPartitionDemandLegacyMessage;
import org.apache.ignite.internal.processors.cache.distributed.dht.preloader.GridDhtPartitionDemandMessage;
import org.apache.ignite.internal.processors.cache.distributed.dht.preloader.GridDhtPartitionExchangeId;
import org.apache.ignite.internal.processors.cache.distributed.dht.preloader.GridDhtPartitionSupplyMessage;
import org.apache.ignite.internal.processors.cache.distributed.dht.preloader.GridDhtPartitionsFullMessage;
import org.apache.ignite.internal.processors.cache.distributed.dht.preloader.GridDhtPartitionsSingleMessage;
import org.apache.ignite.internal.processors.cache.distributed.dht.preloader.GridDhtPartitionsSingleRequest;
import org.apache.ignite.internal.processors.cache.distributed.near.CacheVersionedValue;
import org.apache.ignite.internal.processors.cache.distributed.near.GridNearGetRequest;
import org.apache.ignite.internal.processors.cache.distributed.near.GridNearGetResponse;
import org.apache.ignite.internal.processors.cache.distributed.near.GridNearLockRequest;
import org.apache.ignite.internal.processors.cache.distributed.near.GridNearLockResponse;
import org.apache.ignite.internal.processors.cache.distributed.near.GridNearSingleGetRequest;
import org.apache.ignite.internal.processors.cache.distributed.near.GridNearSingleGetResponse;
import org.apache.ignite.internal.processors.cache.distributed.near.GridNearTxFinishRequest;
import org.apache.ignite.internal.processors.cache.distributed.near.GridNearTxFinishResponse;
import org.apache.ignite.internal.processors.cache.distributed.near.GridNearTxPrepareRequest;
import org.apache.ignite.internal.processors.cache.distributed.near.GridNearTxPrepareResponse;
import org.apache.ignite.internal.processors.cache.distributed.near.GridNearUnlockRequest;
import org.apache.ignite.internal.processors.cache.query.GridCacheQueryRequest;
import org.apache.ignite.internal.processors.cache.query.GridCacheQueryResponse;
import org.apache.ignite.internal.processors.cache.query.GridCacheSqlQuery;
import org.apache.ignite.internal.processors.cache.query.continuous.CacheContinuousQueryBatchAck;
import org.apache.ignite.internal.processors.cache.query.continuous.CacheContinuousQueryEntry;
import org.apache.ignite.internal.processors.cache.transactions.IgniteTxEntry;
import org.apache.ignite.internal.processors.cache.transactions.IgniteTxKey;
import org.apache.ignite.internal.processors.cache.transactions.TxEntryValueHolder;
import org.apache.ignite.internal.processors.cache.transactions.TxLock;
import org.apache.ignite.internal.processors.cache.transactions.TxLockList;
import org.apache.ignite.internal.processors.cache.transactions.TxLocksRequest;
import org.apache.ignite.internal.processors.cache.transactions.TxLocksResponse;
import org.apache.ignite.internal.processors.cache.version.GridCacheRawVersionedEntry;
import org.apache.ignite.internal.processors.cache.version.GridCacheVersion;
import org.apache.ignite.internal.processors.cache.version.GridCacheVersionEx;
import org.apache.ignite.internal.processors.continuous.GridContinuousMessage;
import org.apache.ignite.internal.processors.datastreamer.DataStreamerEntry;
import org.apache.ignite.internal.processors.datastreamer.DataStreamerRequest;
import org.apache.ignite.internal.processors.datastreamer.DataStreamerResponse;
import org.apache.ignite.internal.processors.hadoop.HadoopJobId;
import org.apache.ignite.internal.processors.hadoop.shuffle.HadoopDirectShuffleMessage;
import org.apache.ignite.internal.processors.hadoop.shuffle.HadoopShuffleAck;
import org.apache.ignite.internal.processors.hadoop.shuffle.HadoopShuffleFinishRequest;
import org.apache.ignite.internal.processors.hadoop.shuffle.HadoopShuffleFinishResponse;
import org.apache.ignite.internal.processors.hadoop.shuffle.HadoopShuffleMessage;
import org.apache.ignite.internal.processors.igfs.IgfsAckMessage;
import org.apache.ignite.internal.processors.igfs.IgfsBlockKey;
import org.apache.ignite.internal.processors.igfs.IgfsBlocksMessage;
import org.apache.ignite.internal.processors.igfs.IgfsDeleteMessage;
import org.apache.ignite.internal.processors.igfs.IgfsFileAffinityRange;
import org.apache.ignite.internal.processors.igfs.IgfsFragmentizerRequest;
import org.apache.ignite.internal.processors.igfs.IgfsFragmentizerResponse;
import org.apache.ignite.internal.processors.igfs.IgfsSyncMessage;
import org.apache.ignite.internal.processors.marshaller.MissingMappingRequestMessage;
import org.apache.ignite.internal.processors.marshaller.MissingMappingResponseMessage;
import org.apache.ignite.internal.processors.query.h2.twostep.messages.GridQueryCancelRequest;
import org.apache.ignite.internal.processors.query.h2.twostep.messages.GridQueryFailResponse;
import org.apache.ignite.internal.processors.query.h2.twostep.messages.GridQueryNextPageRequest;
import org.apache.ignite.internal.processors.query.h2.twostep.messages.GridQueryNextPageResponse;
import org.apache.ignite.internal.processors.query.schema.message.SchemaOperationStatusMessage;
import org.apache.ignite.internal.processors.rest.handlers.task.GridTaskResultRequest;
import org.apache.ignite.internal.processors.rest.handlers.task.GridTaskResultResponse;
import org.apache.ignite.internal.util.GridByteArrayList;
import org.apache.ignite.internal.util.GridIntList;
import org.apache.ignite.internal.util.GridLongList;
import org.apache.ignite.internal.util.GridMessageCollection;
import org.apache.ignite.internal.util.UUIDCollectionMessage;
import org.apache.ignite.lang.IgniteOutClosure;
import org.apache.ignite.plugin.extensions.communication.Message;
import org.apache.ignite.plugin.extensions.communication.MessageFactory;
import org.apache.ignite.spi.collision.jobstealing.JobStealingRequest;
import org.apache.ignite.spi.communication.tcp.TcpCommunicationSpi;
import org.apache.ignite.spi.communication.tcp.messages.HandshakeMessage;
import org.apache.ignite.spi.communication.tcp.messages.HandshakeMessage2;
import org.apache.ignite.spi.communication.tcp.messages.NodeIdMessage;
import org.apache.ignite.spi.communication.tcp.messages.RecoveryLastReceivedMessage;

/**
 * Message factory implementation.
 */
public class GridIoMessageFactory implements MessageFactory {
    /** Custom messages registry. Used for test purposes. */
    private static final Map<Short, IgniteOutClosure<Message>> CUSTOM = new ConcurrentHashMap<>();

    /** Extensions. */
    private final MessageFactory[] ext;

    /**
     * @param ext Extensions.
     */
    public GridIoMessageFactory(MessageFactory[] ext) {
        this.ext = ext;
    }

    /** {@inheritDoc} */
    @Override public Message create(short type) {
        Message msg = null;

        switch (type) {
            // -54 is reserved for SQL.
            // -46 ... -51 - snapshot messages.
            case -61:
                msg = new IgniteDiagnosticMessage();

                break;

            case -53:
                msg = new SchemaOperationStatusMessage();

                break;

            case -52:
                msg = new GridIntList();

                break;

            case -51:
                msg = new NearCacheUpdates();

                break;

            case -50:
                msg = new GridNearAtomicCheckUpdateRequest();

                break;

            case -49:
                msg = new UpdateErrors();

                break;

            case -48:
                msg = new GridDhtAtomicNearResponse();

                break;

            case -45:
                msg = new GridChangeGlobalStateMessageResponse();

                break;

            case -44:
                msg = new HandshakeMessage2();

                break;

            case -43:
                msg = new IgniteIoTestMessage();

                break;

            case -42:
                msg = new HadoopDirectShuffleMessage();

                break;

            case -41:
                msg = new HadoopShuffleFinishResponse();

                break;

            case -40:
                msg = new HadoopShuffleFinishRequest();

                break;

            case -39:
                msg = new HadoopJobId();

                break;

            case -38:
                msg = new HadoopShuffleAck();

                break;

            case -37:
                msg = new HadoopShuffleMessage();

                break;

            case -36:
                msg = new GridDhtAtomicSingleUpdateRequest();

                break;

            case -27:
                msg = new GridDhtTxOnePhaseCommitAckRequest();

                break;

            case -26:
                msg = new TxLockList();

                break;

            case -25:
                msg = new TxLock();

                break;

            case -24:
                msg = new TxLocksRequest();

                break;

            case -23:
                msg = new TxLocksResponse();

                break;

            case TcpCommunicationSpi.NODE_ID_MSG_TYPE:
                msg = new NodeIdMessage();

                break;

            case TcpCommunicationSpi.RECOVERY_LAST_ID_MSG_TYPE:
                msg = new RecoveryLastReceivedMessage();

                break;

            case TcpCommunicationSpi.HANDSHAKE_MSG_TYPE:
                msg = new HandshakeMessage();

                break;

            case 0:
                msg = new GridJobCancelRequest();

                break;

            case 1:
                msg = new GridJobExecuteRequest();

                break;

            case 2:
                msg = new GridJobExecuteResponse();

                break;

            case 3:
                msg = new GridJobSiblingsRequest();

                break;

            case 4:
                msg = new GridJobSiblingsResponse();

                break;

            case 5:
                msg = new GridTaskCancelRequest();

                break;

            case 6:
                msg = new GridTaskSessionRequest();

                break;

            case 7:
                msg = new GridCheckpointRequest();

                break;

            case 8:
                msg = new GridIoMessage();

                break;

            case 9:
                msg = new GridIoUserMessage();

                break;

            case 10:
                msg = new GridDeploymentInfoBean();

                break;

            case 11:
                msg = new GridDeploymentRequest();

                break;

            case 12:
                msg = new GridDeploymentResponse();

                break;

            case 13:
                msg = new GridEventStorageMessage();

                break;

            case 16:
                msg = new GridCacheTxRecoveryRequest();

                break;

            case 17:
                msg = new GridCacheTxRecoveryResponse();

                break;

            case 20:
                msg = new GridCacheTtlUpdateRequest();

                break;

            case 21:
                msg = new GridDistributedLockRequest();

                break;

            case 22:
                msg = new GridDistributedLockResponse();

                break;

            case 23:
                msg = new GridDistributedTxFinishRequest();

                break;

            case 24:
                msg = new GridDistributedTxFinishResponse();

                break;

            case 25:
                msg = new GridDistributedTxPrepareRequest();

                break;

            case 26:
                msg = new GridDistributedTxPrepareResponse();

                break;

            case 27:
                msg = new GridDistributedUnlockRequest();

                break;

            case 28:
                msg = new GridDhtAffinityAssignmentRequest();

                break;

            case 29:
                msg = new GridDhtAffinityAssignmentResponse();

                break;

            case 30:
                msg = new GridDhtLockRequest();

                break;

            case 31:
                msg = new GridDhtLockResponse();

                break;

            case 32:
                msg = new GridDhtTxFinishRequest();

                break;

            case 33:
                msg = new GridDhtTxFinishResponse();

                break;

            case 34:
                msg = new GridDhtTxPrepareRequest();

                break;

            case 35:
                msg = new GridDhtTxPrepareResponse();

                break;

            case 36:
                msg = new GridDhtUnlockRequest();

                break;

            case 37:
                msg = new GridDhtAtomicDeferredUpdateResponse();

                break;

            case 38:
                msg = new GridDhtAtomicUpdateRequest();

                break;

            case 39:
                msg = new GridDhtAtomicUpdateResponse();

                break;

            case 40:
                msg = new GridNearAtomicFullUpdateRequest();

                break;

            case 41:
                msg = new GridNearAtomicUpdateResponse();

                break;

            case 42:
                msg = new GridDhtForceKeysRequest();

                break;

            case 43:
                msg = new GridDhtForceKeysResponse();

                break;

            case 44:
                msg = new GridDhtPartitionDemandLegacyMessage();

                break;

            case 45:
                msg = new GridDhtPartitionDemandMessage();

                break;

            case 46:
                msg = new GridDhtPartitionsFullMessage();

                break;

            case 47:
                msg = new GridDhtPartitionsSingleMessage();

                break;

            case 48:
                msg = new GridDhtPartitionsSingleRequest();

                break;

            case 49:
                msg = new GridNearGetRequest();

                break;

            case 50:
                msg = new GridNearGetResponse();

                break;

            case 51:
                msg = new GridNearLockRequest();

                break;

            case 52:
                msg = new GridNearLockResponse();

                break;

            case 53:
                msg = new GridNearTxFinishRequest();

                break;

            case 54:
                msg = new GridNearTxFinishResponse();

                break;

            case 55:
                msg = new GridNearTxPrepareRequest();

                break;

            case 56:
                msg = new GridNearTxPrepareResponse();

                break;

            case 57:
                msg = new GridNearUnlockRequest();

                break;

            case 58:
                msg = new GridCacheQueryRequest();

                break;

            case 59:
                msg = new GridCacheQueryResponse();

                break;

            case 61:
                msg = new GridContinuousMessage();

                break;

            case 62:
                msg = new DataStreamerRequest();

                break;

            case 63:
                msg = new DataStreamerResponse();

                break;

            case 64:
                msg = new IgfsAckMessage();

                break;

            case 65:
                msg = new IgfsBlockKey();

                break;

            case 66:
                msg = new IgfsBlocksMessage();

                break;

            case 67:
                msg = new IgfsDeleteMessage();

                break;

            case 68:
                msg = new IgfsFileAffinityRange();

                break;

            case 69:
                msg = new IgfsFragmentizerRequest();

                break;

            case 70:
                msg = new IgfsFragmentizerResponse();

                break;

            case 71:
                msg = new IgfsSyncMessage();

                break;

            case 76:
                msg = new GridTaskResultRequest();

                break;

            case 77:
                msg = new GridTaskResultResponse();

                break;

            case 78:
                msg = new MissingMappingRequestMessage();

                break;

            case 79:
                msg = new MissingMappingResponseMessage();

                break;

            case 80:
                msg = new MetadataRequestMessage();

                break;

            case 81:
                msg = new MetadataResponseMessage();

                break;

            case 82:
                msg = new JobStealingRequest();

                break;

            case 84:
                msg = new GridByteArrayList();

                break;

            case 85:
                msg = new GridLongList();

                break;

            case 86:
                msg = new GridCacheVersion();

                break;

            case 87:
                msg = new GridDhtPartitionExchangeId();

                break;

            case 88:
                msg = new GridCacheReturn();

                break;

            case 89:
                msg = new CacheObjectImpl();

                break;

            case 90:
                msg = new KeyCacheObjectImpl();

                break;

            case 91:
                msg = new GridCacheEntryInfo();

                break;

            case 92:
                msg = new CacheEntryInfoCollection();

                break;

            case 93:
                msg = new CacheInvokeDirectResult();

                break;

            case 94:
                msg = new IgniteTxKey();

                break;

            case 95:
                msg = new DataStreamerEntry();

                break;

            case 96:
                msg = new CacheContinuousQueryEntry();

                break;

            case 97:
                msg = new CacheEvictionEntry();

                break;

            case 98:
                msg = new CacheEntryPredicateContainsValue();

                break;

            case 99:
                msg = new CacheEntrySerializablePredicate();

                break;

            case 100:
                msg = new IgniteTxEntry();

                break;

            case 101:
                msg = new TxEntryValueHolder();

                break;

            case 102:
                msg = new CacheVersionedValue();

                break;

            case 103:
                msg = new GridCacheRawVersionedEntry<>();

                break;

            case 104:
                msg = new GridCacheVersionEx();

                break;

            case 105:
                msg = new CacheObjectByteArrayImpl();

                break;

            case 106:
                msg = new GridQueryCancelRequest();

                break;

            case 107:
                msg = new GridQueryFailResponse();

                break;

            case 108:
                msg = new GridQueryNextPageRequest();

                break;

            case 109:
                msg = new GridQueryNextPageResponse();

                break;

            case 110:
                // EMPTY type
                // GridQueryRequest was removed
                break;

            case 111:
                msg = new AffinityTopologyVersion();

                break;

            case 112:
                msg = new GridCacheSqlQuery();

                break;

            case 113:
                msg = new BinaryObjectImpl();

                break;

            case 114:
                msg = new GridDhtPartitionSupplyMessage();

                break;

            case 115:
                msg = new UUIDCollectionMessage();

                break;

            case 116:
                msg = new GridNearSingleGetRequest();

                break;

            case 117:
                msg = new GridNearSingleGetResponse();

                break;

            case 118:
                msg = new CacheContinuousQueryBatchAck();

                break;

            case 119:
                msg = new BinaryEnumObjectImpl();

                break;

            case 124:
                msg = new GridMessageCollection<>();

                break;

            case 125:
                msg = new GridNearAtomicSingleUpdateRequest();

                break;

            case 126:
                msg = new GridNearAtomicSingleUpdateInvokeRequest();

                break;

            case 127:
                msg = new GridNearAtomicSingleUpdateFilterRequest();

                break;

            case 128:
                msg = new CacheGroupAffinityMessage();

                break;

            case 129:
                msg = new WalStateAckMessage();

                break;

            case 130:
<<<<<<< HEAD
                msg = new LatchAckMessage();
=======
                msg = new UserManagementOperationFinishedMessage();

                break;

            case 131:
                msg = new UserAuthenticateRequestMessage();

                break;

            case 132:
                msg = new UserAuthenticateResponseMessage();
>>>>>>> 18558fc2

                break;

            // [-3..119] [124..129] [-23..-27] [-36..-55]- this
            // [120..123] - DR
            // [-4..-22, -30..-35] - SQL
            // [2048..2053] - Snapshots
            default:
                if (ext != null) {
                    for (MessageFactory factory : ext) {
                        msg = factory.create(type);

                        if (msg != null)
                            break;
                    }
                }

                if (msg == null) {
                    IgniteOutClosure<Message> c = CUSTOM.get(type);

                    if (c != null)
                        msg = c.apply();
                }
        }

        if (msg == null)
            throw new IgniteException("Invalid message type: " + type);

        return msg;
    }

    /**
     * Registers factory for custom message. Used for test purposes.
     *
     * @param type Message type.
     * @param c Message producer.
     */
    public static void registerCustom(short type, IgniteOutClosure<Message> c) {
        assert c != null;

        CUSTOM.put(type, c);
    }
}<|MERGE_RESOLUTION|>--- conflicted
+++ resolved
@@ -896,9 +896,6 @@
                 break;
 
             case 130:
-<<<<<<< HEAD
-                msg = new LatchAckMessage();
-=======
                 msg = new UserManagementOperationFinishedMessage();
 
                 break;
@@ -910,7 +907,11 @@
 
             case 132:
                 msg = new UserAuthenticateResponseMessage();
->>>>>>> 18558fc2
+
+                break;
+
+            case 133:
+                msg = new LatchAckMessage();
 
                 break;
 
