/*
 * Licensed to the Apache Software Foundation (ASF) under one or more
 * contributor license agreements.  See the NOTICE file distributed with
 * this work for additional information regarding copyright ownership.
 * The ASF licenses this file to You under the Apache License, Version 2.0
 * (the "License"); you may not use this file except in compliance with
 * the License.  You may obtain a copy of the License at
 *
 *      http://www.apache.org/licenses/LICENSE-2.0
 *
 * Unless required by applicable law or agreed to in writing, software
 * distributed under the License is distributed on an "AS IS" BASIS,
 * WITHOUT WARRANTIES OR CONDITIONS OF ANY KIND, either express or implied.
 * See the License for the specific language governing permissions and
 * limitations under the License.
 */

package org.apache.ignite.internal.managers.communication;

import java.util.Map;
import java.util.concurrent.ConcurrentHashMap;
import org.apache.ignite.IgniteException;
import org.apache.ignite.internal.GridJobCancelRequest;
import org.apache.ignite.internal.GridJobExecuteRequest;
import org.apache.ignite.internal.GridJobExecuteResponse;
import org.apache.ignite.internal.GridJobSiblingsRequest;
import org.apache.ignite.internal.GridJobSiblingsResponse;
import org.apache.ignite.internal.GridTaskCancelRequest;
import org.apache.ignite.internal.GridTaskSessionRequest;
import org.apache.ignite.internal.IgniteDiagnosticMessage;
import org.apache.ignite.internal.binary.BinaryEnumObjectImpl;
import org.apache.ignite.internal.binary.BinaryObjectImpl;
import org.apache.ignite.internal.managers.checkpoint.GridCheckpointRequest;
import org.apache.ignite.internal.managers.deployment.GridDeploymentInfoBean;
import org.apache.ignite.internal.managers.deployment.GridDeploymentRequest;
import org.apache.ignite.internal.managers.deployment.GridDeploymentResponse;
import org.apache.ignite.internal.managers.encryption.GenerateEncryptionKeyRequest;
import org.apache.ignite.internal.managers.encryption.GenerateEncryptionKeyResponse;
import org.apache.ignite.internal.managers.encryption.MasterKeyIdRequest;
import org.apache.ignite.internal.managers.encryption.MasterKeyIdResponse;
import org.apache.ignite.internal.managers.eventstorage.GridEventStorageMessage;
import org.apache.ignite.internal.processors.affinity.AffinityTopologyVersion;
import org.apache.ignite.internal.processors.authentication.UserAuthenticateRequestMessage;
import org.apache.ignite.internal.processors.authentication.UserAuthenticateResponseMessage;
import org.apache.ignite.internal.processors.authentication.UserManagementOperationFinishedMessage;
import org.apache.ignite.internal.processors.cache.CacheEntryInfoCollection;
import org.apache.ignite.internal.processors.cache.CacheEntryPredicateContainsValue;
import org.apache.ignite.internal.processors.cache.CacheEntrySerializablePredicate;
import org.apache.ignite.internal.processors.cache.CacheEvictionEntry;
import org.apache.ignite.internal.processors.cache.CacheInvokeDirectResult;
import org.apache.ignite.internal.processors.cache.CacheObjectByteArrayImpl;
import org.apache.ignite.internal.processors.cache.CacheObjectImpl;
import org.apache.ignite.internal.processors.cache.GridCacheEntryInfo;
import org.apache.ignite.internal.processors.cache.GridCacheMvccEntryInfo;
import org.apache.ignite.internal.processors.cache.GridCacheReturn;
import org.apache.ignite.internal.processors.cache.GridChangeGlobalStateMessageResponse;
import org.apache.ignite.internal.processors.cache.KeyCacheObjectImpl;
import org.apache.ignite.internal.processors.cache.TombstoneCacheObject;
import org.apache.ignite.internal.processors.cache.WalStateAckMessage;
import org.apache.ignite.internal.processors.cache.binary.MetadataRequestMessage;
import org.apache.ignite.internal.processors.cache.binary.MetadataResponseMessage;
import org.apache.ignite.internal.processors.cache.distributed.GridCacheTtlUpdateRequest;
import org.apache.ignite.internal.processors.cache.distributed.GridCacheTxRecoveryRequest;
import org.apache.ignite.internal.processors.cache.distributed.GridCacheTxRecoveryResponse;
import org.apache.ignite.internal.processors.cache.distributed.GridDistributedLockRequest;
import org.apache.ignite.internal.processors.cache.distributed.GridDistributedLockResponse;
import org.apache.ignite.internal.processors.cache.distributed.GridDistributedTxFinishRequest;
import org.apache.ignite.internal.processors.cache.distributed.GridDistributedTxFinishResponse;
import org.apache.ignite.internal.processors.cache.distributed.GridDistributedTxPrepareRequest;
import org.apache.ignite.internal.processors.cache.distributed.GridDistributedTxPrepareResponse;
import org.apache.ignite.internal.processors.cache.distributed.GridDistributedUnlockRequest;
import org.apache.ignite.internal.processors.cache.distributed.dht.GridDhtAffinityAssignmentRequest;
import org.apache.ignite.internal.processors.cache.distributed.dht.GridDhtAffinityAssignmentResponse;
import org.apache.ignite.internal.processors.cache.distributed.dht.GridDhtLockRequest;
import org.apache.ignite.internal.processors.cache.distributed.dht.GridDhtLockResponse;
import org.apache.ignite.internal.processors.cache.distributed.dht.GridDhtTxFinishRequest;
import org.apache.ignite.internal.processors.cache.distributed.dht.GridDhtTxFinishResponse;
import org.apache.ignite.internal.processors.cache.distributed.dht.GridDhtTxOnePhaseCommitAckRequest;
import org.apache.ignite.internal.processors.cache.distributed.dht.GridDhtTxPrepareRequest;
import org.apache.ignite.internal.processors.cache.distributed.dht.GridDhtTxPrepareResponse;
import org.apache.ignite.internal.processors.cache.distributed.dht.GridDhtTxQueryEnlistRequest;
import org.apache.ignite.internal.processors.cache.distributed.dht.GridDhtTxQueryEnlistResponse;
import org.apache.ignite.internal.processors.cache.distributed.dht.GridDhtTxQueryFirstEnlistRequest;
import org.apache.ignite.internal.processors.cache.distributed.dht.GridDhtUnlockRequest;
import org.apache.ignite.internal.processors.cache.distributed.dht.GridInvokeValue;
import org.apache.ignite.internal.processors.cache.distributed.dht.PartitionUpdateCountersMessage;
import org.apache.ignite.internal.processors.cache.distributed.dht.atomic.GridDhtAtomicDeferredUpdateResponse;
import org.apache.ignite.internal.processors.cache.distributed.dht.atomic.GridDhtAtomicNearResponse;
import org.apache.ignite.internal.processors.cache.distributed.dht.atomic.GridDhtAtomicSingleUpdateRequest;
import org.apache.ignite.internal.processors.cache.distributed.dht.atomic.GridDhtAtomicUpdateRequest;
import org.apache.ignite.internal.processors.cache.distributed.dht.atomic.GridDhtAtomicUpdateResponse;
import org.apache.ignite.internal.processors.cache.distributed.dht.atomic.GridNearAtomicCheckUpdateRequest;
import org.apache.ignite.internal.processors.cache.distributed.dht.atomic.GridNearAtomicFullUpdateRequest;
import org.apache.ignite.internal.processors.cache.distributed.dht.atomic.GridNearAtomicSingleUpdateFilterRequest;
import org.apache.ignite.internal.processors.cache.distributed.dht.atomic.GridNearAtomicSingleUpdateInvokeRequest;
import org.apache.ignite.internal.processors.cache.distributed.dht.atomic.GridNearAtomicSingleUpdateRequest;
import org.apache.ignite.internal.processors.cache.distributed.dht.atomic.GridNearAtomicUpdateResponse;
import org.apache.ignite.internal.processors.cache.distributed.dht.atomic.NearCacheUpdates;
import org.apache.ignite.internal.processors.cache.distributed.dht.atomic.UpdateErrors;
import org.apache.ignite.internal.processors.cache.distributed.dht.preloader.CacheGroupAffinityMessage;
import org.apache.ignite.internal.processors.cache.distributed.dht.preloader.GridDhtForceKeysRequest;
import org.apache.ignite.internal.processors.cache.distributed.dht.preloader.GridDhtForceKeysResponse;
import org.apache.ignite.internal.processors.cache.distributed.dht.preloader.GridDhtPartitionDemandLegacyMessage;
import org.apache.ignite.internal.processors.cache.distributed.dht.preloader.GridDhtPartitionDemandMessage;
import org.apache.ignite.internal.processors.cache.distributed.dht.preloader.GridDhtPartitionExchangeId;
import org.apache.ignite.internal.processors.cache.distributed.dht.preloader.GridDhtPartitionSupplyMessage;
import org.apache.ignite.internal.processors.cache.distributed.dht.preloader.GridDhtPartitionSupplyMessageV2;
import org.apache.ignite.internal.processors.cache.distributed.dht.preloader.GridDhtPartitionsFullMessage;
import org.apache.ignite.internal.processors.cache.distributed.dht.preloader.GridDhtPartitionsSingleMessage;
import org.apache.ignite.internal.processors.cache.distributed.dht.preloader.GridDhtPartitionsSingleRequest;
import org.apache.ignite.internal.processors.cache.distributed.dht.preloader.latch.LatchAckMessage;
import org.apache.ignite.internal.processors.cache.distributed.near.CacheVersionedValue;
import org.apache.ignite.internal.processors.cache.distributed.near.GridNearGetRequest;
import org.apache.ignite.internal.processors.cache.distributed.near.GridNearGetResponse;
import org.apache.ignite.internal.processors.cache.distributed.near.GridNearLockRequest;
import org.apache.ignite.internal.processors.cache.distributed.near.GridNearLockResponse;
import org.apache.ignite.internal.processors.cache.distributed.near.GridNearSingleGetRequest;
import org.apache.ignite.internal.processors.cache.distributed.near.GridNearSingleGetResponse;
import org.apache.ignite.internal.processors.cache.distributed.near.GridNearTxEnlistRequest;
import org.apache.ignite.internal.processors.cache.distributed.near.GridNearTxEnlistResponse;
import org.apache.ignite.internal.processors.cache.distributed.near.GridNearTxFinishRequest;
import org.apache.ignite.internal.processors.cache.distributed.near.GridNearTxFinishResponse;
import org.apache.ignite.internal.processors.cache.distributed.near.GridNearTxPrepareRequest;
import org.apache.ignite.internal.processors.cache.distributed.near.GridNearTxPrepareResponse;
import org.apache.ignite.internal.processors.cache.distributed.near.GridNearTxQueryEnlistRequest;
import org.apache.ignite.internal.processors.cache.distributed.near.GridNearTxQueryEnlistResponse;
import org.apache.ignite.internal.processors.cache.distributed.near.GridNearTxQueryResultsEnlistRequest;
import org.apache.ignite.internal.processors.cache.distributed.near.GridNearTxQueryResultsEnlistResponse;
import org.apache.ignite.internal.processors.cache.distributed.near.GridNearUnlockRequest;
import org.apache.ignite.internal.processors.cache.mvcc.DeadlockProbe;
import org.apache.ignite.internal.processors.cache.mvcc.MvccSnapshotWithoutTxs;
import org.apache.ignite.internal.processors.cache.mvcc.MvccVersionImpl;
import org.apache.ignite.internal.processors.cache.mvcc.ProbedTx;
import org.apache.ignite.internal.processors.cache.mvcc.msg.MvccAckRequestQueryCntr;
import org.apache.ignite.internal.processors.cache.mvcc.msg.MvccAckRequestQueryId;
import org.apache.ignite.internal.processors.cache.mvcc.msg.MvccAckRequestTx;
import org.apache.ignite.internal.processors.cache.mvcc.msg.MvccAckRequestTxAndQueryCntr;
import org.apache.ignite.internal.processors.cache.mvcc.msg.MvccAckRequestTxAndQueryId;
import org.apache.ignite.internal.processors.cache.mvcc.msg.MvccActiveQueriesMessage;
import org.apache.ignite.internal.processors.cache.mvcc.msg.MvccFutureResponse;
import org.apache.ignite.internal.processors.cache.mvcc.msg.MvccQuerySnapshotRequest;
import org.apache.ignite.internal.processors.cache.mvcc.msg.MvccRecoveryFinishedMessage;
import org.apache.ignite.internal.processors.cache.mvcc.msg.MvccSnapshotResponse;
import org.apache.ignite.internal.processors.cache.mvcc.msg.MvccTxSnapshotRequest;
import org.apache.ignite.internal.processors.cache.mvcc.msg.PartitionCountersNeighborcastRequest;
import org.apache.ignite.internal.processors.cache.mvcc.msg.PartitionCountersNeighborcastResponse;
import org.apache.ignite.internal.processors.cache.query.GridCacheQueryRequest;
import org.apache.ignite.internal.processors.cache.query.GridCacheQueryResponse;
import org.apache.ignite.internal.processors.cache.query.GridCacheSqlQuery;
import org.apache.ignite.internal.processors.cache.query.continuous.CacheContinuousQueryBatchAck;
import org.apache.ignite.internal.processors.cache.query.continuous.CacheContinuousQueryEntry;
import org.apache.ignite.internal.processors.cache.transactions.IgniteTxEntry;
import org.apache.ignite.internal.processors.cache.transactions.IgniteTxKey;
import org.apache.ignite.internal.processors.cache.transactions.TxEntryValueHolder;
import org.apache.ignite.internal.processors.cache.transactions.TxLock;
import org.apache.ignite.internal.processors.cache.transactions.TxLockList;
import org.apache.ignite.internal.processors.cache.transactions.TxLocksRequest;
import org.apache.ignite.internal.processors.cache.transactions.TxLocksResponse;
import org.apache.ignite.internal.processors.cache.version.GridCacheRawVersionedEntry;
import org.apache.ignite.internal.processors.cache.version.GridCacheVersion;
import org.apache.ignite.internal.processors.cache.version.GridCacheVersionEx;
import org.apache.ignite.internal.processors.cluster.ClusterMetricsUpdateMessage;
import org.apache.ignite.internal.processors.continuous.ContinuousRoutineStartResultMessage;
import org.apache.ignite.internal.processors.continuous.GridContinuousMessage;
import org.apache.ignite.internal.processors.datastreamer.DataStreamerEntry;
import org.apache.ignite.internal.processors.datastreamer.DataStreamerRequest;
import org.apache.ignite.internal.processors.datastreamer.DataStreamerResponse;
import org.apache.ignite.internal.processors.hadoop.HadoopJobId;
import org.apache.ignite.internal.processors.hadoop.shuffle.HadoopDirectShuffleMessage;
import org.apache.ignite.internal.processors.hadoop.shuffle.HadoopShuffleAck;
import org.apache.ignite.internal.processors.hadoop.shuffle.HadoopShuffleFinishRequest;
import org.apache.ignite.internal.processors.hadoop.shuffle.HadoopShuffleFinishResponse;
import org.apache.ignite.internal.processors.hadoop.shuffle.HadoopShuffleMessage;
import org.apache.ignite.internal.processors.igfs.IgfsAckMessage;
import org.apache.ignite.internal.processors.igfs.IgfsBlockKey;
import org.apache.ignite.internal.processors.igfs.IgfsBlocksMessage;
import org.apache.ignite.internal.processors.igfs.IgfsDeleteMessage;
import org.apache.ignite.internal.processors.igfs.IgfsFileAffinityRange;
import org.apache.ignite.internal.processors.igfs.IgfsFragmentizerRequest;
import org.apache.ignite.internal.processors.igfs.IgfsFragmentizerResponse;
import org.apache.ignite.internal.processors.igfs.IgfsSyncMessage;
import org.apache.ignite.internal.processors.marshaller.MissingMappingRequestMessage;
import org.apache.ignite.internal.processors.marshaller.MissingMappingResponseMessage;
import org.apache.ignite.internal.processors.query.h2.twostep.messages.GridQueryCancelRequest;
import org.apache.ignite.internal.processors.query.h2.twostep.messages.GridQueryFailResponse;
import org.apache.ignite.internal.processors.query.h2.twostep.messages.GridQueryNextPageRequest;
import org.apache.ignite.internal.processors.query.h2.twostep.messages.GridQueryNextPageResponse;
import org.apache.ignite.internal.processors.query.messages.GridQueryKillRequest;
import org.apache.ignite.internal.processors.query.messages.GridQueryKillResponse;
import org.apache.ignite.internal.processors.query.schema.message.SchemaOperationStatusMessage;
import org.apache.ignite.internal.processors.rest.handlers.task.GridTaskResultRequest;
import org.apache.ignite.internal.processors.rest.handlers.task.GridTaskResultResponse;
import org.apache.ignite.internal.processors.service.ServiceDeploymentProcessId;
import org.apache.ignite.internal.processors.service.ServiceSingleNodeDeploymentResult;
import org.apache.ignite.internal.processors.service.ServiceSingleNodeDeploymentResultBatch;
import org.apache.ignite.internal.util.GridByteArrayList;
import org.apache.ignite.internal.util.GridIntList;
import org.apache.ignite.internal.util.GridLongList;
import org.apache.ignite.internal.util.GridMessageCollection;
import org.apache.ignite.internal.util.UUIDCollectionMessage;
import org.apache.ignite.lang.IgniteOutClosure;
import org.apache.ignite.plugin.extensions.communication.Message;
import org.apache.ignite.plugin.extensions.communication.MessageFactory;
import org.apache.ignite.spi.collision.jobstealing.JobStealingRequest;
import org.apache.ignite.spi.communication.tcp.TcpCommunicationSpi;
import org.apache.ignite.spi.communication.tcp.messages.HandshakeMessage;
import org.apache.ignite.spi.communication.tcp.messages.HandshakeMessage2;
import org.apache.ignite.spi.communication.tcp.messages.HandshakeWaitMessage;
import org.apache.ignite.spi.communication.tcp.messages.NodeIdMessage;
import org.apache.ignite.spi.communication.tcp.messages.RecoveryLastReceivedMessage;

/**
 * Message factory implementation.
 */
public class GridIoMessageFactory implements MessageFactory {
    /** Custom messages registry. Used for test purposes. */
    private static final Map<Short, IgniteOutClosure<Message>> CUSTOM = new ConcurrentHashMap<>();

    /** Extensions. */
    private final MessageFactory[] ext;

    /**
     * @param ext Extensions.
     */
    public GridIoMessageFactory(MessageFactory[] ext) {
        this.ext = ext;
    }

    /** {@inheritDoc} */
    @Override public Message create(short type) {
        Message msg = null;

        switch (type) {
            // -54 is reserved for SQL.
            // -46 ... -51 - snapshot messages.
            case -61:
                msg = new IgniteDiagnosticMessage();

                break;

            case -53:
                msg = new SchemaOperationStatusMessage();

                break;

            case -52:
                msg = new GridIntList();

                break;

            case -51:
                msg = new NearCacheUpdates();

                break;

            case -50:
                msg = new GridNearAtomicCheckUpdateRequest();

                break;

            case -49:
                msg = new UpdateErrors();

                break;

            case -48:
                msg = new GridDhtAtomicNearResponse();

                break;

            case -45:
                msg = new GridChangeGlobalStateMessageResponse();

                break;

            case -44:
                msg = new HandshakeMessage2();

                break;

            case -43:
                msg = new IgniteIoTestMessage();

                break;

            case -42:
                msg = new HadoopDirectShuffleMessage();

                break;

            case -41:
                msg = new HadoopShuffleFinishResponse();

                break;

            case -40:
                msg = new HadoopShuffleFinishRequest();

                break;

            case -39:
                msg = new HadoopJobId();

                break;

            case -38:
                msg = new HadoopShuffleAck();

                break;

            case -37:
                msg = new HadoopShuffleMessage();

                break;

            case -36:
                msg = new GridDhtAtomicSingleUpdateRequest();

                break;

            case -27:
                msg = new GridDhtTxOnePhaseCommitAckRequest();

                break;

            case -26:
                msg = new TxLockList();

                break;

            case -25:
                msg = new TxLock();

                break;

            case -24:
                msg = new TxLocksRequest();

                break;

            case -23:
                msg = new TxLocksResponse();

                break;

            case TcpCommunicationSpi.NODE_ID_MSG_TYPE:
                msg = new NodeIdMessage();

                break;

            case TcpCommunicationSpi.RECOVERY_LAST_ID_MSG_TYPE:
                msg = new RecoveryLastReceivedMessage();

                break;

            case TcpCommunicationSpi.HANDSHAKE_MSG_TYPE:
                msg = new HandshakeMessage();

                break;

            case TcpCommunicationSpi.HANDSHAKE_WAIT_MSG_TYPE:
                msg = new HandshakeWaitMessage();

                break;

            case 0:
                msg = new GridJobCancelRequest();

                break;

            case 1:
                msg = new GridJobExecuteRequest();

                break;

            case 2:
                msg = new GridJobExecuteResponse();

                break;

            case 3:
                msg = new GridJobSiblingsRequest();

                break;

            case 4:
                msg = new GridJobSiblingsResponse();

                break;

            case 5:
                msg = new GridTaskCancelRequest();

                break;

            case 6:
                msg = new GridTaskSessionRequest();

                break;

            case 7:
                msg = new GridCheckpointRequest();

                break;

            case 8:
                msg = new GridIoMessage();

                break;

            case 9:
                msg = new GridIoUserMessage();

                break;

            case 10:
                msg = new GridDeploymentInfoBean();

                break;

            case 11:
                msg = new GridDeploymentRequest();

                break;

            case 12:
                msg = new GridDeploymentResponse();

                break;

            case 13:
                msg = new GridEventStorageMessage();

                break;

            case 16:
                msg = new GridCacheTxRecoveryRequest();

                break;

            case 17:
                msg = new GridCacheTxRecoveryResponse();

                break;

            case 20:
                msg = new GridCacheTtlUpdateRequest();

                break;

            case 21:
                msg = new GridDistributedLockRequest();

                break;

            case 22:
                msg = new GridDistributedLockResponse();

                break;

            case 23:
                msg = new GridDistributedTxFinishRequest();

                break;

            case 24:
                msg = new GridDistributedTxFinishResponse();

                break;

            case 25:
                msg = new GridDistributedTxPrepareRequest();

                break;

            case 26:
                msg = new GridDistributedTxPrepareResponse();

                break;

            case 27:
                msg = new GridDistributedUnlockRequest();

                break;

            case 28:
                msg = new GridDhtAffinityAssignmentRequest();

                break;

            case 29:
                msg = new GridDhtAffinityAssignmentResponse();

                break;

            case 30:
                msg = new GridDhtLockRequest();

                break;

            case 31:
                msg = new GridDhtLockResponse();

                break;

            case 32:
                msg = new GridDhtTxFinishRequest();

                break;

            case 33:
                msg = new GridDhtTxFinishResponse();

                break;

            case 34:
                msg = new GridDhtTxPrepareRequest();

                break;

            case 35:
                msg = new GridDhtTxPrepareResponse();

                break;

            case 36:
                msg = new GridDhtUnlockRequest();

                break;

            case 37:
                msg = new GridDhtAtomicDeferredUpdateResponse();

                break;

            case 38:
                msg = new GridDhtAtomicUpdateRequest();

                break;

            case 39:
                msg = new GridDhtAtomicUpdateResponse();

                break;

            case 40:
                msg = new GridNearAtomicFullUpdateRequest();

                break;

            case 41:
                msg = new GridNearAtomicUpdateResponse();

                break;

            case 42:
                msg = new GridDhtForceKeysRequest();

                break;

            case 43:
                msg = new GridDhtForceKeysResponse();

                break;

            case 44:
                msg = new GridDhtPartitionDemandLegacyMessage();

                break;

            case 45:
                msg = new GridDhtPartitionDemandMessage();

                break;

            case 46:
                msg = new GridDhtPartitionsFullMessage();

                break;

            case 47:
                msg = new GridDhtPartitionsSingleMessage();

                break;

            case 48:
                msg = new GridDhtPartitionsSingleRequest();

                break;

            case 49:
                msg = new GridNearGetRequest();

                break;

            case 50:
                msg = new GridNearGetResponse();

                break;

            case 51:
                msg = new GridNearLockRequest();

                break;

            case 52:
                msg = new GridNearLockResponse();

                break;

            case 53:
                msg = new GridNearTxFinishRequest();

                break;

            case 54:
                msg = new GridNearTxFinishResponse();

                break;

            case 55:
                msg = new GridNearTxPrepareRequest();

                break;

            case 56:
                msg = new GridNearTxPrepareResponse();

                break;

            case 57:
                msg = new GridNearUnlockRequest();

                break;

            case 58:
                msg = new GridCacheQueryRequest();

                break;

            case 59:
                msg = new GridCacheQueryResponse();

                break;

            case 61:
                msg = new GridContinuousMessage();

                break;

            case 62:
                msg = new DataStreamerRequest();

                break;

            case 63:
                msg = new DataStreamerResponse();

                break;

            case 64:
                msg = new IgfsAckMessage();

                break;

            case 65:
                msg = new IgfsBlockKey();

                break;

            case 66:
                msg = new IgfsBlocksMessage();

                break;

            case 67:
                msg = new IgfsDeleteMessage();

                break;

            case 68:
                msg = new IgfsFileAffinityRange();

                break;

            case 69:
                msg = new IgfsFragmentizerRequest();

                break;

            case 70:
                msg = new IgfsFragmentizerResponse();

                break;

            case 71:
                msg = new IgfsSyncMessage();

                break;

            case 76:
                msg = new GridTaskResultRequest();

                break;

            case 77:
                msg = new GridTaskResultResponse();

                break;

            case 78:
                msg = new MissingMappingRequestMessage();

                break;

            case 79:
                msg = new MissingMappingResponseMessage();

                break;

            case 80:
                msg = new MetadataRequestMessage();

                break;

            case 81:
                msg = new MetadataResponseMessage();

                break;

            case 82:
                msg = new JobStealingRequest();

                break;

            case 84:
                msg = new GridByteArrayList();

                break;

            case 85:
                msg = new GridLongList();

                break;

            case 86:
                msg = new GridCacheVersion();

                break;

            case 87:
                msg = new GridDhtPartitionExchangeId();

                break;

            case 88:
                msg = new GridCacheReturn();

                break;

            case 89:
                msg = new CacheObjectImpl();

                break;

            case 90:
                msg = new KeyCacheObjectImpl();

                break;

            case 91:
                msg = new GridCacheEntryInfo();

                break;

            case 92:
                msg = new CacheEntryInfoCollection();

                break;

            case 93:
                msg = new CacheInvokeDirectResult();

                break;

            case 94:
                msg = new IgniteTxKey();

                break;

            case 95:
                msg = new DataStreamerEntry();

                break;

            case 96:
                msg = new CacheContinuousQueryEntry();

                break;

            case 97:
                msg = new CacheEvictionEntry();

                break;

            case 98:
                msg = new CacheEntryPredicateContainsValue();

                break;

            case 99:
                msg = new CacheEntrySerializablePredicate();

                break;

            case 100:
                msg = new IgniteTxEntry();

                break;

            case 101:
                msg = new TxEntryValueHolder();

                break;

            case 102:
                msg = new CacheVersionedValue();

                break;

            case 103:
                msg = new GridCacheRawVersionedEntry<>();

                break;

            case 104:
                msg = new GridCacheVersionEx();

                break;

            case 105:
                msg = new CacheObjectByteArrayImpl();

                break;

            case 106:
                msg = new GridQueryCancelRequest();

                break;

            case 107:
                msg = new GridQueryFailResponse();

                break;

            case 108:
                msg = new GridQueryNextPageRequest();

                break;

            case 109:
                msg = new GridQueryNextPageResponse();

                break;

            case 110:
                // EMPTY type
                // GridQueryRequest was removed
                break;

            case 111:
                msg = new AffinityTopologyVersion();

                break;

            case 112:
                msg = new GridCacheSqlQuery();

                break;

            case 113:
                msg = new BinaryObjectImpl();

                break;

            case 114:
                msg = new GridDhtPartitionSupplyMessage();

                break;

            case 115:
                msg = new UUIDCollectionMessage();

                break;

            case 116:
                msg = new GridNearSingleGetRequest();

                break;

            case 117:
                msg = new GridNearSingleGetResponse();

                break;

            case 118:
                msg = new CacheContinuousQueryBatchAck();

                break;

            case 119:
                msg = new BinaryEnumObjectImpl();

                break;

            // [120..123] - DR
            case 124:
                msg = new GridMessageCollection<>();

                break;

            case 125:
                msg = new GridNearAtomicSingleUpdateRequest();

                break;

            case 126:
                msg = new GridNearAtomicSingleUpdateInvokeRequest();

                break;

            case 127:
                msg = new GridNearAtomicSingleUpdateFilterRequest();

                break;

            case 128:
                msg = new CacheGroupAffinityMessage();

                break;

            case 129:
                msg = new WalStateAckMessage();

                break;

            case 130:
                msg = new UserManagementOperationFinishedMessage();

                break;

            case 131:
                msg = new UserAuthenticateRequestMessage();

                break;

            case 132:
                msg = new UserAuthenticateResponseMessage();

                break;

            case 133:
                msg = new ClusterMetricsUpdateMessage();

                break;

            case 134:
                msg = new ContinuousRoutineStartResultMessage();

                break;

            case 135:
                msg = new LatchAckMessage();

                break;

            case 136:
                msg = new MvccTxSnapshotRequest();

                break;

            case 137:
                msg = new MvccAckRequestTx();

                break;

            case 138:
                msg = new MvccFutureResponse();

                break;

            case 139:
                msg = new MvccQuerySnapshotRequest();

                break;

            case 140:
                msg = new MvccAckRequestQueryCntr();

                break;

            case 141:
                msg = new MvccSnapshotResponse();

                break;

            case 143:
                msg = new GridCacheMvccEntryInfo();

                break;

            case 144:
                msg = new GridDhtTxQueryEnlistResponse();

                break;

            case 145:
                msg = new MvccAckRequestQueryId();

                break;

            case 146:
                msg = new MvccAckRequestTxAndQueryCntr();

                break;

            case 147:
                msg = new MvccAckRequestTxAndQueryId();

                break;

            case 148:
                msg = new MvccVersionImpl();

                break;

            case 149:
                msg = new MvccActiveQueriesMessage();

                break;

            case 150:
                msg = new MvccSnapshotWithoutTxs();

                break;

            case 151:
                msg = new GridNearTxQueryEnlistRequest();

                break;

            case 152:
                msg = new GridNearTxQueryEnlistResponse();

                break;

            case 153:
                msg = new GridNearTxQueryResultsEnlistRequest();

                break;

            case 154:
                msg = new GridNearTxQueryResultsEnlistResponse();

                break;

            case 155:
                msg = new GridDhtTxQueryEnlistRequest();

                break;

            case 156:
                msg = new GridDhtTxQueryFirstEnlistRequest();

                break;

            case 157:
                msg = new PartitionUpdateCountersMessage();

                break;

            case 158:
                msg = new GridDhtPartitionSupplyMessageV2();

                break;

            case 159:
                msg = new GridNearTxEnlistRequest();

                break;

            case 160:
                msg = new GridNearTxEnlistResponse();

                break;

            case 161:
                msg = new GridInvokeValue();

                break;

            case 162:
                msg = new GenerateEncryptionKeyRequest();

                break;

            case 163:
                msg = new GenerateEncryptionKeyResponse();

                break;

            case 164:
                msg = new MvccRecoveryFinishedMessage();

                break;

            case 165:
                msg = new PartitionCountersNeighborcastRequest();

                break;

            case 166:
                msg = new PartitionCountersNeighborcastResponse();

                break;

            case 167:
                msg = new ServiceDeploymentProcessId();

                break;

            case 168:
                msg = new ServiceSingleNodeDeploymentResultBatch();

                break;

            case 169:
                msg = new ServiceSingleNodeDeploymentResult();

                break;

            case 170:
                msg = new DeadlockProbe();

                break;

            case 171:
                msg = new ProbedTx();

                break;

            case GridQueryKillRequest.TYPE_CODE:
                msg = new GridQueryKillRequest();

                break;

            case GridQueryKillResponse.TYPE_CODE:
                msg = new GridQueryKillResponse();

                break;

            case GridIoSecurityAwareMessage.TYPE_CODE:
                msg = new GridIoSecurityAwareMessage();

                break;

            case SessionChannelMessage.TYPE_CODE:
                msg = new SessionChannelMessage();

                break;

<<<<<<< HEAD
            case MasterKeyIdRequest.TYPE_CODE:
                msg = new MasterKeyIdRequest();

                break;

            case MasterKeyIdResponse.TYPE_CODE:
                msg = new MasterKeyIdResponse();
=======
            case 176:
                msg = TombstoneCacheObject.INSTANCE;
>>>>>>> ce9f5934

                break;

            // [-3..119] [124..129] [-23..-28] [-36..-55] - this
            // [120..123] - DR
            // [-4..-22, -30..-35] - SQL
            // [2048..2053] - Snapshots
            default:
                if (ext != null) {
                    for (MessageFactory factory : ext) {
                        msg = factory.create(type);

                        if (msg != null)
                            break;
                    }
                }

                if (msg == null) {
                    IgniteOutClosure<Message> c = CUSTOM.get(type);

                    if (c != null)
                        msg = c.apply();
                }
        }

        if (msg == null)
            throw new IgniteException("Invalid message type: " + type);

        return msg;
    }

    /**
     * Registers factory for custom message. Used for test purposes.
     *
     * @param type Message type.
     * @param c Message producer.
     */
    public static void registerCustom(short type, IgniteOutClosure<Message> c) {
        assert c != null;

        CUSTOM.put(type, c);
    }
}<|MERGE_RESOLUTION|>--- conflicted
+++ resolved
@@ -1169,7 +1169,11 @@
 
                 break;
 
-<<<<<<< HEAD
+            case 176:
+                msg = TombstoneCacheObject.INSTANCE;
+
+                break;
+
             case MasterKeyIdRequest.TYPE_CODE:
                 msg = new MasterKeyIdRequest();
 
@@ -1177,10 +1181,6 @@
 
             case MasterKeyIdResponse.TYPE_CODE:
                 msg = new MasterKeyIdResponse();
-=======
-            case 176:
-                msg = TombstoneCacheObject.INSTANCE;
->>>>>>> ce9f5934
 
                 break;
 
