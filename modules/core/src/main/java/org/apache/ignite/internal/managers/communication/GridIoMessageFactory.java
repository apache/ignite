/*
 * Licensed to the Apache Software Foundation (ASF) under one or more
 * contributor license agreements.  See the NOTICE file distributed with
 * this work for additional information regarding copyright ownership.
 * The ASF licenses this file to You under the Apache License, Version 2.0
 * (the "License"); you may not use this file except in compliance with
 * the License.  You may obtain a copy of the License at
 *
 *      http://www.apache.org/licenses/LICENSE-2.0
 *
 * Unless required by applicable law or agreed to in writing, software
 * distributed under the License is distributed on an "AS IS" BASIS,
 * WITHOUT WARRANTIES OR CONDITIONS OF ANY KIND, either express or implied.
 * See the License for the specific language governing permissions and
 * limitations under the License.
 */

package org.apache.ignite.internal.managers.communication;

import java.util.Map;
import org.apache.ignite.IgniteException;
import org.apache.ignite.internal.GridJobCancelRequest;
import org.apache.ignite.internal.GridJobExecuteRequest;
import org.apache.ignite.internal.GridJobExecuteResponse;
import org.apache.ignite.internal.GridJobSiblingsRequest;
import org.apache.ignite.internal.GridJobSiblingsResponse;
import org.apache.ignite.internal.GridTaskCancelRequest;
import org.apache.ignite.internal.GridTaskSessionRequest;
import org.apache.ignite.internal.binary.BinaryEnumObjectImpl;
import org.apache.ignite.internal.binary.BinaryObjectImpl;
import org.apache.ignite.internal.managers.checkpoint.GridCheckpointRequest;
import org.apache.ignite.internal.managers.deployment.GridDeploymentInfoBean;
import org.apache.ignite.internal.managers.deployment.GridDeploymentRequest;
import org.apache.ignite.internal.managers.deployment.GridDeploymentResponse;
import org.apache.ignite.internal.managers.eventstorage.GridEventStorageMessage;
import org.apache.ignite.internal.processors.affinity.AffinityTopologyVersion;
import org.apache.ignite.internal.processors.cache.CacheEntryInfoCollection;
import org.apache.ignite.internal.processors.cache.CacheEntryPredicateContainsValue;
import org.apache.ignite.internal.processors.cache.CacheEntrySerializablePredicate;
import org.apache.ignite.internal.processors.cache.CacheEvictionEntry;
import org.apache.ignite.internal.processors.cache.CacheInvokeDirectResult;
import org.apache.ignite.internal.processors.cache.CacheObjectByteArrayImpl;
import org.apache.ignite.internal.processors.cache.CacheObjectImpl;
import org.apache.ignite.internal.processors.cache.GridCacheEntryInfo;
import org.apache.ignite.internal.processors.cache.GridCacheEvictionRequest;
import org.apache.ignite.internal.processors.cache.GridCacheEvictionResponse;
import org.apache.ignite.internal.processors.cache.GridCacheReturn;
import org.apache.ignite.internal.processors.cache.KeyCacheObjectImpl;
import org.apache.ignite.internal.processors.cache.distributed.GridCacheTtlUpdateRequest;
import org.apache.ignite.internal.processors.cache.distributed.GridCacheTxRecoveryRequest;
import org.apache.ignite.internal.processors.cache.distributed.GridCacheTxRecoveryResponse;
import org.apache.ignite.internal.processors.cache.distributed.GridDistributedLockRequest;
import org.apache.ignite.internal.processors.cache.distributed.GridDistributedLockResponse;
import org.apache.ignite.internal.processors.cache.distributed.GridDistributedTxFinishRequest;
import org.apache.ignite.internal.processors.cache.distributed.GridDistributedTxFinishResponse;
import org.apache.ignite.internal.processors.cache.distributed.GridDistributedTxPrepareRequest;
import org.apache.ignite.internal.processors.cache.distributed.GridDistributedTxPrepareResponse;
import org.apache.ignite.internal.processors.cache.distributed.GridDistributedUnlockRequest;
import org.apache.ignite.internal.processors.cache.distributed.dht.GridDhtAffinityAssignmentRequest;
import org.apache.ignite.internal.processors.cache.distributed.dht.GridDhtAffinityAssignmentResponse;
import org.apache.ignite.internal.processors.cache.distributed.dht.GridDhtAffinityMultiAssignmentRequest;
import org.apache.ignite.internal.processors.cache.distributed.dht.GridDhtAffinityMultiAssignmentResponse;
import org.apache.ignite.internal.processors.cache.distributed.dht.GridDhtLockRequest;
import org.apache.ignite.internal.processors.cache.distributed.dht.GridDhtLockResponse;
import org.apache.ignite.internal.processors.cache.distributed.dht.GridDhtTxFinishRequest;
import org.apache.ignite.internal.processors.cache.distributed.dht.GridDhtTxFinishResponse;
import org.apache.ignite.internal.processors.cache.distributed.dht.GridDhtTxOnePhaseCommitAckRequest;
import org.apache.ignite.internal.processors.cache.distributed.dht.GridDhtTxPrepareRequest;
import org.apache.ignite.internal.processors.cache.distributed.dht.GridDhtTxPrepareResponse;
import org.apache.ignite.internal.processors.cache.distributed.dht.GridDhtUnlockRequest;
import org.apache.ignite.internal.processors.cache.distributed.dht.atomic.GridDhtAtomicDeferredUpdateResponse;
import org.apache.ignite.internal.processors.cache.distributed.dht.atomic.GridDhtAtomicSingleUpdateRequest;
import org.apache.ignite.internal.processors.cache.distributed.dht.atomic.GridDhtAtomicUpdateRequest;
import org.apache.ignite.internal.processors.cache.distributed.dht.atomic.GridDhtAtomicUpdateResponse;
import org.apache.ignite.internal.processors.cache.distributed.dht.atomic.GridNearAtomicFullUpdateRequest;
import org.apache.ignite.internal.processors.cache.distributed.dht.atomic.GridNearAtomicSingleUpdateFilterRequest;
import org.apache.ignite.internal.processors.cache.distributed.dht.atomic.GridNearAtomicSingleUpdateInvokeRequest;
import org.apache.ignite.internal.processors.cache.distributed.dht.atomic.GridNearAtomicSingleUpdateRequest;
import org.apache.ignite.internal.processors.cache.distributed.dht.atomic.GridNearAtomicUpdateResponse;
import org.apache.ignite.internal.processors.cache.distributed.dht.preloader.GridDhtForceKeysRequest;
import org.apache.ignite.internal.processors.cache.distributed.dht.preloader.GridDhtForceKeysResponse;
import org.apache.ignite.internal.processors.cache.distributed.dht.preloader.GridDhtPartitionDemandMessage;
import org.apache.ignite.internal.processors.cache.distributed.dht.preloader.GridDhtPartitionExchangeId;
import org.apache.ignite.internal.processors.cache.distributed.dht.preloader.GridDhtPartitionSupplyMessage;
import org.apache.ignite.internal.processors.cache.distributed.dht.preloader.GridDhtPartitionSupplyMessageV2;
import org.apache.ignite.internal.processors.cache.distributed.dht.preloader.GridDhtPartitionsFullMessage;
import org.apache.ignite.internal.processors.cache.distributed.dht.preloader.GridDhtPartitionsSingleMessage;
import org.apache.ignite.internal.processors.cache.distributed.dht.preloader.GridDhtPartitionsSingleRequest;
import org.apache.ignite.internal.processors.cache.distributed.near.CacheVersionedValue;
import org.apache.ignite.internal.processors.cache.distributed.near.GridNearGetRequest;
import org.apache.ignite.internal.processors.cache.distributed.near.GridNearGetResponse;
import org.apache.ignite.internal.processors.cache.distributed.near.GridNearLockRequest;
import org.apache.ignite.internal.processors.cache.distributed.near.GridNearLockResponse;
import org.apache.ignite.internal.processors.cache.distributed.near.GridNearSingleGetRequest;
import org.apache.ignite.internal.processors.cache.distributed.near.GridNearSingleGetResponse;
import org.apache.ignite.internal.processors.cache.distributed.near.GridNearTxFinishRequest;
import org.apache.ignite.internal.processors.cache.distributed.near.GridNearTxFinishResponse;
import org.apache.ignite.internal.processors.cache.distributed.near.GridNearTxPrepareRequest;
import org.apache.ignite.internal.processors.cache.distributed.near.GridNearTxPrepareResponse;
import org.apache.ignite.internal.processors.cache.distributed.near.GridNearUnlockRequest;
import org.apache.ignite.internal.processors.cache.query.GridCacheQueryRequest;
import org.apache.ignite.internal.processors.cache.query.GridCacheQueryResponse;
import org.apache.ignite.internal.processors.cache.query.GridCacheSqlQuery;
import org.apache.ignite.internal.processors.cache.query.continuous.CacheContinuousQueryBatchAck;
import org.apache.ignite.internal.processors.cache.query.continuous.CacheContinuousQueryEntry;
import org.apache.ignite.internal.processors.cache.transactions.IgniteTxEntry;
import org.apache.ignite.internal.processors.cache.transactions.IgniteTxKey;
import org.apache.ignite.internal.processors.cache.transactions.TxEntryValueHolder;
import org.apache.ignite.internal.processors.cache.transactions.TxLock;
import org.apache.ignite.internal.processors.cache.transactions.TxLockList;
import org.apache.ignite.internal.processors.cache.transactions.TxLocksRequest;
import org.apache.ignite.internal.processors.cache.transactions.TxLocksResponse;
import org.apache.ignite.internal.processors.cache.version.GridCacheRawVersionedEntry;
import org.apache.ignite.internal.processors.cache.version.GridCacheVersion;
import org.apache.ignite.internal.processors.cache.version.GridCacheVersionEx;
import org.apache.ignite.internal.processors.clock.GridClockDeltaSnapshotMessage;
import org.apache.ignite.internal.processors.clock.GridClockDeltaVersion;
import org.apache.ignite.internal.processors.continuous.GridContinuousMessage;
import org.apache.ignite.internal.processors.datastreamer.DataStreamerEntry;
import org.apache.ignite.internal.processors.datastreamer.DataStreamerRequest;
import org.apache.ignite.internal.processors.datastreamer.DataStreamerResponse;
import org.apache.ignite.internal.processors.igfs.IgfsAckMessage;
import org.apache.ignite.internal.processors.igfs.IgfsBlockKey;
import org.apache.ignite.internal.processors.igfs.IgfsBlocksMessage;
import org.apache.ignite.internal.processors.igfs.IgfsDeleteMessage;
import org.apache.ignite.internal.processors.igfs.IgfsFileAffinityRange;
import org.apache.ignite.internal.processors.igfs.IgfsFragmentizerRequest;
import org.apache.ignite.internal.processors.igfs.IgfsFragmentizerResponse;
import org.apache.ignite.internal.processors.igfs.IgfsSyncMessage;
import org.apache.ignite.internal.processors.query.h2.twostep.messages.GridQueryCancelRequest;
import org.apache.ignite.internal.processors.query.h2.twostep.messages.GridQueryFailResponse;
import org.apache.ignite.internal.processors.query.h2.twostep.messages.GridQueryNextPageRequest;
import org.apache.ignite.internal.processors.query.h2.twostep.messages.GridQueryNextPageResponse;
import org.apache.ignite.internal.processors.query.h2.twostep.messages.GridQueryRequest;
import org.apache.ignite.internal.processors.rest.handlers.task.GridTaskResultRequest;
import org.apache.ignite.internal.processors.rest.handlers.task.GridTaskResultResponse;
import org.apache.ignite.internal.util.GridByteArrayList;
import org.apache.ignite.internal.util.GridLongList;
import org.apache.ignite.internal.util.GridMessageCollection;
import org.apache.ignite.internal.util.UUIDCollectionMessage;
import org.apache.ignite.lang.IgniteOutClosure;
import org.apache.ignite.plugin.extensions.communication.Message;
import org.apache.ignite.plugin.extensions.communication.MessageFactory;
import org.apache.ignite.spi.collision.jobstealing.JobStealingRequest;
import org.apache.ignite.spi.communication.tcp.TcpCommunicationSpi;
import org.jsr166.ConcurrentHashMap8;

/**
 * Message factory implementation.
 */
public class GridIoMessageFactory implements MessageFactory {
    /** Custom messages registry. Used for test purposes. */
    private static final Map<Byte, IgniteOutClosure<Message>> CUSTOM = new ConcurrentHashMap8<>();

    /** Extensions. */
    private final MessageFactory[] ext;

    /**
     * @param ext Extensions.
     */
    public GridIoMessageFactory(MessageFactory[] ext) {
        this.ext = ext;
    }

    /** {@inheritDoc} */
    @Override public Message create(byte type) {
        Message msg = null;

        switch (type) {
            case -27:
                msg = new GridDhtTxOnePhaseCommitAckRequest();

                break;

            case -26:
                msg = new TxLockList();

                break;

            case -25:
                msg = new TxLock();

                break;

            case -24:
                msg = new TxLocksRequest();

                break;

            case -23:
                msg = new TxLocksResponse();

                break;

            case TcpCommunicationSpi.NODE_ID_MSG_TYPE:
                msg = new TcpCommunicationSpi.NodeIdMessage();

                break;

            case TcpCommunicationSpi.RECOVERY_LAST_ID_MSG_TYPE:
                msg = new TcpCommunicationSpi.RecoveryLastReceivedMessage();

                break;

            case TcpCommunicationSpi.HANDSHAKE_MSG_TYPE:
                msg = new TcpCommunicationSpi.HandshakeMessage();

                break;

            case 0:
                msg = new GridJobCancelRequest();

                break;

            case 1:
                msg = new GridJobExecuteRequest();

                break;

            case 2:
                msg = new GridJobExecuteResponse();

                break;

            case 3:
                msg = new GridJobSiblingsRequest();

                break;

            case 4:
                msg = new GridJobSiblingsResponse();

                break;

            case 5:
                msg = new GridTaskCancelRequest();

                break;

            case 6:
                msg = new GridTaskSessionRequest();

                break;

            case 7:
                msg = new GridCheckpointRequest();

                break;

            case 8:
                msg = new GridIoMessage();

                break;

            case 9:
                msg = new GridIoUserMessage();

                break;

            case 10:
                msg = new GridDeploymentInfoBean();

                break;

            case 11:
                msg = new GridDeploymentRequest();

                break;

            case 12:
                msg = new GridDeploymentResponse();

                break;

            case 13:
                msg = new GridEventStorageMessage();

                break;

            case 14:
                msg = new GridCacheEvictionRequest();

                break;

            case 15:
                msg = new GridCacheEvictionResponse();

                break;

            case 16:
                msg = new GridCacheTxRecoveryRequest();

                break;

            case 17:
                msg = new GridCacheTxRecoveryResponse();

                break;

            case 20:
                msg = new GridCacheTtlUpdateRequest();

                break;

            case 21:
                msg = new GridDistributedLockRequest();

                break;

            case 22:
                msg = new GridDistributedLockResponse();

                break;

            case 23:
                msg = new GridDistributedTxFinishRequest();

                break;

            case 24:
                msg = new GridDistributedTxFinishResponse();

                break;

            case 25:
                msg = new GridDistributedTxPrepareRequest();

                break;

            case 26:
                msg = new GridDistributedTxPrepareResponse();

                break;

            case 27:
                msg = new GridDistributedUnlockRequest();

                break;

            case 28:
                msg = new GridDhtAffinityAssignmentRequest();

                break;

            case 29:
                msg = new GridDhtAffinityAssignmentResponse();

                break;

            case 30:
                msg = new GridDhtLockRequest();

                break;

            case 31:
                msg = new GridDhtLockResponse();

                break;

            case 32:
                msg = new GridDhtTxFinishRequest();

                break;

            case 33:
                msg = new GridDhtTxFinishResponse();

                break;

            case 34:
                msg = new GridDhtTxPrepareRequest();

                break;

            case 35:
                msg = new GridDhtTxPrepareResponse();

                break;

            case 36:
                msg = new GridDhtUnlockRequest();

                break;

            case 37:
                msg = new GridDhtAtomicDeferredUpdateResponse();

                break;

            case 38:
                msg = new GridDhtAtomicUpdateRequest();

                break;

            case 39:
                msg = new GridDhtAtomicUpdateResponse();

                break;

            case 40:
                msg = new GridNearAtomicFullUpdateRequest();

                break;

            case 41:
                msg = new GridNearAtomicUpdateResponse();

                break;

            case 42:
                msg = new GridDhtForceKeysRequest();

                break;

            case 43:
                msg = new GridDhtForceKeysResponse();

                break;

            case 44:
                msg = new GridDhtPartitionDemandMessage();

                break;

            case 45:
                msg = new GridDhtPartitionSupplyMessage();

                break;

            case 46:
                msg = new GridDhtPartitionsFullMessage();

                break;

            case 47:
                msg = new GridDhtPartitionsSingleMessage();

                break;

            case 48:
                msg = new GridDhtPartitionsSingleRequest();

                break;

            case 49:
                msg = new GridNearGetRequest();

                break;

            case 50:
                msg = new GridNearGetResponse();

                break;

            case 51:
                msg = new GridNearLockRequest();

                break;

            case 52:
                msg = new GridNearLockResponse();

                break;

            case 53:
                msg = new GridNearTxFinishRequest();

                break;

            case 54:
                msg = new GridNearTxFinishResponse();

                break;

            case 55:
                msg = new GridNearTxPrepareRequest();

                break;

            case 56:
                msg = new GridNearTxPrepareResponse();

                break;

            case 57:
                msg = new GridNearUnlockRequest();

                break;

            case 58:
                msg = new GridCacheQueryRequest();

                break;

            case 59:
                msg = new GridCacheQueryResponse();

                break;

            case 60:
                msg = new GridClockDeltaSnapshotMessage();

                break;

            case 61:
                msg = new GridContinuousMessage();

                break;

            case 62:
                msg = new DataStreamerRequest();

                break;

            case 63:
                msg = new DataStreamerResponse();

                break;

            case 64:
                msg = new IgfsAckMessage();

                break;

            case 65:
                msg = new IgfsBlockKey();

                break;

            case 66:
                msg = new IgfsBlocksMessage();

                break;

            case 67:
                msg = new IgfsDeleteMessage();

                break;

            case 68:
                msg = new IgfsFileAffinityRange();

                break;

            case 69:
                msg = new IgfsFragmentizerRequest();

                break;

            case 70:
                msg = new IgfsFragmentizerResponse();

                break;

            case 71:
                msg = new IgfsSyncMessage();

                break;

            case 76:
                msg = new GridTaskResultRequest();

                break;

            case 77:
                msg = new GridTaskResultResponse();

                break;

            case 82:
                msg = new JobStealingRequest();

                break;

            case 83:
                msg = new GridClockDeltaVersion();

                break;

            case 84:
                msg = new GridByteArrayList();

                break;

            case 85:
                msg = new GridLongList();

                break;

            case 86:
                msg = new GridCacheVersion();

                break;

            case 87:
                msg = new GridDhtPartitionExchangeId();

                break;

            case 88:
                msg = new GridCacheReturn();

                break;

            case 89:
                msg = new CacheObjectImpl();

                break;

            case 90:
                msg = new KeyCacheObjectImpl();

                break;

            case 91:
                msg = new GridCacheEntryInfo();

                break;

            case 92:
                msg = new CacheEntryInfoCollection();

                break;

            case 93:
                msg = new CacheInvokeDirectResult();

                break;

            case 94:
                msg = new IgniteTxKey();

                break;

            case 95:
                msg = new DataStreamerEntry();

                break;

            case 96:
                msg = new CacheContinuousQueryEntry();

                break;

            case 97:
                msg = new CacheEvictionEntry();

                break;

            case 98:
                msg = new CacheEntryPredicateContainsValue();

                break;

            case 99:
                msg = new CacheEntrySerializablePredicate();

                break;

            case 100:
                msg = new IgniteTxEntry();

                break;

            case 101:
                msg = new TxEntryValueHolder();

                break;

            case 102:
                msg = new CacheVersionedValue();

                break;

            case 103:
                msg = new GridCacheRawVersionedEntry<>();

                break;

            case 104:
                msg = new GridCacheVersionEx();

                break;

            case 105:
                msg = new CacheObjectByteArrayImpl();

                break;

            case 106:
                msg = new GridQueryCancelRequest();

                break;

            case 107:
                msg = new GridQueryFailResponse();

                break;

            case 108:
                msg = new GridQueryNextPageRequest();

                break;

            case 109:
                msg = new GridQueryNextPageResponse();

                break;

            case 110:
                msg = new GridQueryRequest();

                break;

            case 111:
                msg = new AffinityTopologyVersion();

                break;

            case 112:
                msg = new GridCacheSqlQuery();

                break;

            case 113:
                msg = new BinaryObjectImpl();

                break;

            case 114:
                msg = new GridDhtPartitionSupplyMessageV2();

                break;

            case 115:
                msg = new UUIDCollectionMessage();

                break;

            case 116:
                msg = new GridNearSingleGetRequest();

                break;

            case 117:
                msg = new GridNearSingleGetResponse();

                break;

            case 118:
                msg = new CacheContinuousQueryBatchAck();

                break;

            case 119:
                msg = new BinaryEnumObjectImpl();

                break;

            case 124:
                msg = new GridMessageCollection<>();

                break;

<<<<<<< HEAD
            case -37:
                msg = new GridDhtAffinityMultiAssignmentRequest();

                break;

            case -38:
                msg = new GridDhtAffinityMultiAssignmentResponse();

                break;

            // [-3..119] [124] - this
=======
            case 125:
                msg = new GridNearAtomicSingleUpdateRequest();

                break;

            case 126:
                msg = new GridNearAtomicSingleUpdateInvokeRequest();

                break;

            case 127:
                msg = new GridNearAtomicSingleUpdateFilterRequest();

                break;

            case -36:
                msg = new GridDhtAtomicSingleUpdateRequest();

                break;

            // [-3..119] [124..127] [-36]- this
>>>>>>> 59c3ee8c
            // [120..123] - DR
            // [-4..-22, -30..-35] - SQL
            default:
                if (ext != null) {
                    for (MessageFactory factory : ext) {
                        msg = factory.create(type);

                        if (msg != null)
                            break;
                    }
                }

                if (msg == null) {
                    IgniteOutClosure<Message> c = CUSTOM.get(type);

                    if (c != null)
                        msg = c.apply();
                }
        }

        if (msg == null)
            throw new IgniteException("Invalid message type: " + type);

        return msg;
    }

    /**
     * Registers factory for custom message. Used for test purposes.
     *
     * @param type Message type.
     * @param c Message producer.
     */
    public static void registerCustom(byte type, IgniteOutClosure<Message> c) {
        assert c != null;

        CUSTOM.put(type, c);
    }
}<|MERGE_RESOLUTION|>--- conflicted
+++ resolved
@@ -762,7 +762,25 @@
 
                 break;
 
-<<<<<<< HEAD
+            case 125:
+                msg = new GridNearAtomicSingleUpdateRequest();
+
+                break;
+
+            case 126:
+                msg = new GridNearAtomicSingleUpdateInvokeRequest();
+
+                break;
+
+            case 127:
+                msg = new GridNearAtomicSingleUpdateFilterRequest();
+
+                break;
+
+            case -36:
+                msg = new GridDhtAtomicSingleUpdateRequest();
+
+                break;
             case -37:
                 msg = new GridDhtAffinityMultiAssignmentRequest();
 
@@ -773,30 +791,7 @@
 
                 break;
 
-            // [-3..119] [124] - this
-=======
-            case 125:
-                msg = new GridNearAtomicSingleUpdateRequest();
-
-                break;
-
-            case 126:
-                msg = new GridNearAtomicSingleUpdateInvokeRequest();
-
-                break;
-
-            case 127:
-                msg = new GridNearAtomicSingleUpdateFilterRequest();
-
-                break;
-
-            case -36:
-                msg = new GridDhtAtomicSingleUpdateRequest();
-
-                break;
-
-            // [-3..119] [124..127] [-36]- this
->>>>>>> 59c3ee8c
+            // [-3..119] [124..127] [-36..-38]- this
             // [120..123] - DR
             // [-4..-22, -30..-35] - SQL
             default:
