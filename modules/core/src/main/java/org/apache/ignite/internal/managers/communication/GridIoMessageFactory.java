--- conflicted
+++ resolved
@@ -417,14 +417,11 @@
             new IgniteDhtDemandedPartitionsMapSerializer());
         factory.register(TransactionIsolationMessage.TYPE_CODE, TransactionIsolationMessage::new,
             new TransactionIsolationMessageSerializer());
-<<<<<<< HEAD
-        factory.register(BinaryMetadataVersionInfo.TYPE_CODE, BinaryMetadataVersionInfo::new,
-            new BinaryMetadataVersionInfoSerializer());
-=======
         factory.register(CacheWriteSynchronizationModeMessage.TYPE_CODE, CacheWriteSynchronizationModeMessage::new,
             new CacheWriteSynchronizationModeMessageSerializer());
         factory.register(GridCacheOperationMessage.TYPE_CODE, GridCacheOperationMessage::new, new GridCacheOperationMessageSerializer());
->>>>>>> d4d50069
+        factory.register(BinaryMetadataVersionInfo.TYPE_CODE, BinaryMetadataVersionInfo::new,
+            new BinaryMetadataVersionInfoSerializer());
 
         // [-3..119] [124..129] [-23..-28] [-36..-55] [183..188] - this
         // [120..123] - DR
