/*
 * Licensed to the Apache Software Foundation (ASF) under one or more
 * contributor license agreements.  See the NOTICE file distributed with
 * this work for additional information regarding copyright ownership.
 * The ASF licenses this file to You under the Apache License, Version 2.0
 * (the "License"); you may not use this file except in compliance with
 * the License.  You may obtain a copy of the License at
 *
 *      http://www.apache.org/licenses/LICENSE-2.0
 *
 * Unless required by applicable law or agreed to in writing, software
 * distributed under the License is distributed on an "AS IS" BASIS,
 * WITHOUT WARRANTIES OR CONDITIONS OF ANY KIND, either express or implied.
 * See the License for the specific language governing permissions and
 * limitations under the License.
 */

package org.apache.ignite.internal.managers.communication;

import java.util.Map;
import java.util.concurrent.ConcurrentHashMap;
import org.apache.ignite.IgniteException;
import org.apache.ignite.internal.GridJobCancelRequest;
import org.apache.ignite.internal.GridJobExecuteRequest;
import org.apache.ignite.internal.GridJobExecuteResponse;
import org.apache.ignite.internal.GridJobSiblingsRequest;
import org.apache.ignite.internal.GridJobSiblingsResponse;
import org.apache.ignite.internal.GridTaskCancelRequest;
import org.apache.ignite.internal.GridTaskSessionRequest;
import org.apache.ignite.internal.IgniteDiagnosticMessage;
import org.apache.ignite.internal.binary.BinaryEnumObjectImpl;
import org.apache.ignite.internal.binary.BinaryObjectImpl;
import org.apache.ignite.internal.managers.checkpoint.GridCheckpointRequest;
import org.apache.ignite.internal.managers.deployment.GridDeploymentInfoBean;
import org.apache.ignite.internal.managers.deployment.GridDeploymentRequest;
import org.apache.ignite.internal.managers.deployment.GridDeploymentResponse;
import org.apache.ignite.internal.managers.eventstorage.GridEventStorageMessage;
import org.apache.ignite.internal.processors.affinity.AffinityTopologyVersion;
import org.apache.ignite.internal.processors.authentication.UserAuthenticateRequestMessage;
import org.apache.ignite.internal.processors.authentication.UserAuthenticateResponseMessage;
import org.apache.ignite.internal.processors.authentication.UserManagementOperationFinishedMessage;
import org.apache.ignite.internal.processors.cache.CacheEntryInfoCollection;
import org.apache.ignite.internal.processors.cache.CacheEntryPredicateContainsValue;
import org.apache.ignite.internal.processors.cache.CacheEntrySerializablePredicate;
import org.apache.ignite.internal.processors.cache.CacheEvictionEntry;
import org.apache.ignite.internal.processors.cache.CacheInvokeDirectResult;
import org.apache.ignite.internal.processors.cache.CacheObjectByteArrayImpl;
import org.apache.ignite.internal.processors.cache.CacheObjectImpl;
import org.apache.ignite.internal.processors.cache.GridCacheEntryInfo;
import org.apache.ignite.internal.processors.cache.GridCacheMvccEntryInfo;
import org.apache.ignite.internal.processors.cache.GridCacheReturn;
import org.apache.ignite.internal.processors.cache.GridChangeGlobalStateMessageResponse;
import org.apache.ignite.internal.processors.cache.KeyCacheObjectImpl;
import org.apache.ignite.internal.processors.cache.WalStateAckMessage;
import org.apache.ignite.internal.processors.cache.binary.MetadataRequestMessage;
import org.apache.ignite.internal.processors.cache.binary.MetadataResponseMessage;
import org.apache.ignite.internal.processors.cache.distributed.GridCacheTtlUpdateRequest;
import org.apache.ignite.internal.processors.cache.distributed.GridCacheTxRecoveryRequest;
import org.apache.ignite.internal.processors.cache.distributed.GridCacheTxRecoveryResponse;
import org.apache.ignite.internal.processors.cache.distributed.GridDistributedLockRequest;
import org.apache.ignite.internal.processors.cache.distributed.GridDistributedLockResponse;
import org.apache.ignite.internal.processors.cache.distributed.GridDistributedTxFinishRequest;
import org.apache.ignite.internal.processors.cache.distributed.GridDistributedTxFinishResponse;
import org.apache.ignite.internal.processors.cache.distributed.GridDistributedTxPrepareRequest;
import org.apache.ignite.internal.processors.cache.distributed.GridDistributedTxPrepareResponse;
import org.apache.ignite.internal.processors.cache.distributed.GridDistributedUnlockRequest;
import org.apache.ignite.internal.processors.cache.distributed.dht.GridDhtAffinityAssignmentRequest;
import org.apache.ignite.internal.processors.cache.distributed.dht.GridDhtAffinityAssignmentResponse;
import org.apache.ignite.internal.processors.cache.distributed.dht.GridDhtLockRequest;
import org.apache.ignite.internal.processors.cache.distributed.dht.GridDhtLockResponse;
import org.apache.ignite.internal.processors.cache.distributed.dht.GridDhtPartitionsUpdateCountersMap;
import org.apache.ignite.internal.processors.cache.distributed.dht.GridDhtTxFinishRequest;
import org.apache.ignite.internal.processors.cache.distributed.dht.GridDhtTxFinishResponse;
import org.apache.ignite.internal.processors.cache.distributed.dht.GridDhtTxOnePhaseCommitAckRequest;
import org.apache.ignite.internal.processors.cache.distributed.dht.GridDhtTxPrepareRequest;
import org.apache.ignite.internal.processors.cache.distributed.dht.GridDhtTxPrepareResponse;
import org.apache.ignite.internal.processors.cache.distributed.dht.GridDhtTxQueryEnlistRequest;
import org.apache.ignite.internal.processors.cache.distributed.dht.GridDhtTxQueryEnlistResponse;
import org.apache.ignite.internal.processors.cache.distributed.dht.GridDhtTxQueryFirstEnlistRequest;
import org.apache.ignite.internal.processors.cache.distributed.dht.GridDhtUnlockRequest;
import org.apache.ignite.internal.processors.cache.distributed.dht.atomic.GridDhtAtomicDeferredUpdateResponse;
import org.apache.ignite.internal.processors.cache.distributed.dht.atomic.GridDhtAtomicNearResponse;
import org.apache.ignite.internal.processors.cache.distributed.dht.atomic.GridDhtAtomicSingleUpdateRequest;
import org.apache.ignite.internal.processors.cache.distributed.dht.atomic.GridDhtAtomicUpdateRequest;
import org.apache.ignite.internal.processors.cache.distributed.dht.atomic.GridDhtAtomicUpdateResponse;
import org.apache.ignite.internal.processors.cache.distributed.dht.atomic.GridNearAtomicCheckUpdateRequest;
import org.apache.ignite.internal.processors.cache.distributed.dht.atomic.GridNearAtomicFullUpdateRequest;
import org.apache.ignite.internal.processors.cache.distributed.dht.atomic.GridNearAtomicSingleUpdateFilterRequest;
import org.apache.ignite.internal.processors.cache.distributed.dht.atomic.GridNearAtomicSingleUpdateInvokeRequest;
import org.apache.ignite.internal.processors.cache.distributed.dht.atomic.GridNearAtomicSingleUpdateRequest;
import org.apache.ignite.internal.processors.cache.distributed.dht.atomic.GridNearAtomicUpdateResponse;
import org.apache.ignite.internal.processors.cache.distributed.dht.atomic.NearCacheUpdates;
import org.apache.ignite.internal.processors.cache.distributed.dht.atomic.UpdateErrors;
import org.apache.ignite.internal.processors.cache.distributed.dht.preloader.CacheGroupAffinityMessage;
import org.apache.ignite.internal.processors.cache.distributed.dht.preloader.GridDhtForceKeysRequest;
import org.apache.ignite.internal.processors.cache.distributed.dht.preloader.GridDhtForceKeysResponse;
import org.apache.ignite.internal.processors.cache.distributed.dht.preloader.GridDhtPartitionDemandLegacyMessage;
import org.apache.ignite.internal.processors.cache.distributed.dht.preloader.GridDhtPartitionDemandMessage;
import org.apache.ignite.internal.processors.cache.distributed.dht.preloader.GridDhtPartitionExchangeId;
import org.apache.ignite.internal.processors.cache.distributed.dht.preloader.GridDhtPartitionSupplyMessage;
import org.apache.ignite.internal.processors.cache.distributed.dht.preloader.GridDhtPartitionsFullMessage;
import org.apache.ignite.internal.processors.cache.distributed.dht.preloader.GridDhtPartitionsSingleMessage;
import org.apache.ignite.internal.processors.cache.distributed.dht.preloader.GridDhtPartitionsSingleRequest;
import org.apache.ignite.internal.processors.cache.distributed.dht.preloader.latch.LatchAckMessage;
import org.apache.ignite.internal.processors.cache.distributed.near.CacheVersionedValue;
import org.apache.ignite.internal.processors.cache.distributed.near.GridNearGetRequest;
import org.apache.ignite.internal.processors.cache.distributed.near.GridNearGetResponse;
import org.apache.ignite.internal.processors.cache.distributed.near.GridNearLockRequest;
import org.apache.ignite.internal.processors.cache.distributed.near.GridNearLockResponse;
import org.apache.ignite.internal.processors.cache.distributed.near.GridNearSingleGetRequest;
import org.apache.ignite.internal.processors.cache.distributed.near.GridNearSingleGetResponse;
import org.apache.ignite.internal.processors.cache.distributed.near.GridNearTxFinishRequest;
import org.apache.ignite.internal.processors.cache.distributed.near.GridNearTxFinishResponse;
import org.apache.ignite.internal.processors.cache.distributed.near.GridNearTxPrepareRequest;
import org.apache.ignite.internal.processors.cache.distributed.near.GridNearTxPrepareResponse;
import org.apache.ignite.internal.processors.cache.distributed.near.GridNearTxQueryEnlistRequest;
import org.apache.ignite.internal.processors.cache.distributed.near.GridNearTxQueryEnlistResponse;
import org.apache.ignite.internal.processors.cache.distributed.near.GridNearTxQueryResultsEnlistRequest;
import org.apache.ignite.internal.processors.cache.distributed.near.GridNearTxQueryResultsEnlistResponse;
import org.apache.ignite.internal.processors.cache.distributed.near.GridNearUnlockRequest;
<<<<<<< HEAD
import org.apache.ignite.internal.processors.cache.transactions.GridRollbackToSavepointRequest;
import org.apache.ignite.internal.processors.cache.distributed.near.GridRollbackToSavepointResponse;
=======
import org.apache.ignite.internal.processors.cache.mvcc.MvccSnapshotWithoutTxs;
import org.apache.ignite.internal.processors.cache.mvcc.MvccVersionImpl;
import org.apache.ignite.internal.processors.cache.mvcc.msg.MvccAckRequestQueryCntr;
import org.apache.ignite.internal.processors.cache.mvcc.msg.MvccAckRequestQueryId;
import org.apache.ignite.internal.processors.cache.mvcc.msg.MvccAckRequestTx;
import org.apache.ignite.internal.processors.cache.mvcc.msg.MvccAckRequestTxAndQueryCntr;
import org.apache.ignite.internal.processors.cache.mvcc.msg.MvccAckRequestTxAndQueryId;
import org.apache.ignite.internal.processors.cache.mvcc.msg.MvccActiveQueriesMessage;
import org.apache.ignite.internal.processors.cache.mvcc.msg.MvccFutureResponse;
import org.apache.ignite.internal.processors.cache.mvcc.msg.MvccQuerySnapshotRequest;
import org.apache.ignite.internal.processors.cache.mvcc.msg.MvccSnapshotResponse;
import org.apache.ignite.internal.processors.cache.mvcc.msg.MvccTxSnapshotRequest;
import org.apache.ignite.internal.processors.cache.mvcc.msg.MvccWaitTxsRequest;
>>>>>>> d73e0350
import org.apache.ignite.internal.processors.cache.query.GridCacheQueryRequest;
import org.apache.ignite.internal.processors.cache.query.GridCacheQueryResponse;
import org.apache.ignite.internal.processors.cache.query.GridCacheSqlQuery;
import org.apache.ignite.internal.processors.cache.query.continuous.CacheContinuousQueryBatchAck;
import org.apache.ignite.internal.processors.cache.query.continuous.CacheContinuousQueryEntry;
import org.apache.ignite.internal.processors.cache.transactions.IgniteTxEntry;
import org.apache.ignite.internal.processors.cache.transactions.IgniteTxKey;
import org.apache.ignite.internal.processors.cache.transactions.TxEntryValueHolder;
import org.apache.ignite.internal.processors.cache.transactions.TxLock;
import org.apache.ignite.internal.processors.cache.transactions.TxLockList;
import org.apache.ignite.internal.processors.cache.transactions.TxLocksRequest;
import org.apache.ignite.internal.processors.cache.transactions.TxLocksResponse;
import org.apache.ignite.internal.processors.cache.version.GridCacheRawVersionedEntry;
import org.apache.ignite.internal.processors.cache.version.GridCacheVersion;
import org.apache.ignite.internal.processors.cache.version.GridCacheVersionEx;
import org.apache.ignite.internal.processors.cluster.ClusterMetricsUpdateMessage;
import org.apache.ignite.internal.processors.continuous.ContinuousRoutineStartResultMessage;
import org.apache.ignite.internal.processors.continuous.GridContinuousMessage;
import org.apache.ignite.internal.processors.datastreamer.DataStreamerEntry;
import org.apache.ignite.internal.processors.datastreamer.DataStreamerRequest;
import org.apache.ignite.internal.processors.datastreamer.DataStreamerResponse;
import org.apache.ignite.internal.processors.hadoop.HadoopJobId;
import org.apache.ignite.internal.processors.hadoop.shuffle.HadoopDirectShuffleMessage;
import org.apache.ignite.internal.processors.hadoop.shuffle.HadoopShuffleAck;
import org.apache.ignite.internal.processors.hadoop.shuffle.HadoopShuffleFinishRequest;
import org.apache.ignite.internal.processors.hadoop.shuffle.HadoopShuffleFinishResponse;
import org.apache.ignite.internal.processors.hadoop.shuffle.HadoopShuffleMessage;
import org.apache.ignite.internal.processors.igfs.IgfsAckMessage;
import org.apache.ignite.internal.processors.igfs.IgfsBlockKey;
import org.apache.ignite.internal.processors.igfs.IgfsBlocksMessage;
import org.apache.ignite.internal.processors.igfs.IgfsDeleteMessage;
import org.apache.ignite.internal.processors.igfs.IgfsFileAffinityRange;
import org.apache.ignite.internal.processors.igfs.IgfsFragmentizerRequest;
import org.apache.ignite.internal.processors.igfs.IgfsFragmentizerResponse;
import org.apache.ignite.internal.processors.igfs.IgfsSyncMessage;
import org.apache.ignite.internal.processors.marshaller.MissingMappingRequestMessage;
import org.apache.ignite.internal.processors.marshaller.MissingMappingResponseMessage;
import org.apache.ignite.internal.processors.query.h2.twostep.messages.GridQueryCancelRequest;
import org.apache.ignite.internal.processors.query.h2.twostep.messages.GridQueryFailResponse;
import org.apache.ignite.internal.processors.query.h2.twostep.messages.GridQueryNextPageRequest;
import org.apache.ignite.internal.processors.query.h2.twostep.messages.GridQueryNextPageResponse;
import org.apache.ignite.internal.processors.query.schema.message.SchemaOperationStatusMessage;
import org.apache.ignite.internal.processors.rest.handlers.task.GridTaskResultRequest;
import org.apache.ignite.internal.processors.rest.handlers.task.GridTaskResultResponse;
import org.apache.ignite.internal.util.GridByteArrayList;
import org.apache.ignite.internal.util.GridIntList;
import org.apache.ignite.internal.util.GridLongList;
import org.apache.ignite.internal.util.GridMessageCollection;
import org.apache.ignite.internal.util.UUIDCollectionMessage;
import org.apache.ignite.lang.IgniteOutClosure;
import org.apache.ignite.plugin.extensions.communication.Message;
import org.apache.ignite.plugin.extensions.communication.MessageFactory;
import org.apache.ignite.spi.collision.jobstealing.JobStealingRequest;
import org.apache.ignite.spi.communication.tcp.TcpCommunicationSpi;
import org.apache.ignite.spi.communication.tcp.messages.HandshakeMessage;
import org.apache.ignite.spi.communication.tcp.messages.HandshakeMessage2;
import org.apache.ignite.spi.communication.tcp.messages.NodeIdMessage;
import org.apache.ignite.spi.communication.tcp.messages.RecoveryLastReceivedMessage;

/**
 * Message factory implementation.
 */
public class GridIoMessageFactory implements MessageFactory {
    /** Custom messages registry. Used for test purposes. */
    private static final Map<Short, IgniteOutClosure<Message>> CUSTOM = new ConcurrentHashMap<>();

    /** Extensions. */
    private final MessageFactory[] ext;

    /**
     * @param ext Extensions.
     */
    public GridIoMessageFactory(MessageFactory[] ext) {
        this.ext = ext;
    }

    /** {@inheritDoc} */
    @Override public Message create(short type) {
        Message msg = null;

        switch (type) {
            // -54 is reserved for SQL.
            // -46 ... -51 - snapshot messages.
            case -61:
                msg = new IgniteDiagnosticMessage();

                break;

            case -53:
                msg = new SchemaOperationStatusMessage();

                break;

            case -52:
                msg = new GridIntList();

                break;

            case -51:
                msg = new NearCacheUpdates();

                break;

            case -50:
                msg = new GridNearAtomicCheckUpdateRequest();

                break;

            case -49:
                msg = new UpdateErrors();

                break;

            case -48:
                msg = new GridDhtAtomicNearResponse();

                break;

            case -45:
                msg = new GridChangeGlobalStateMessageResponse();

                break;

            case -44:
                msg = new HandshakeMessage2();

                break;

            case -43:
                msg = new IgniteIoTestMessage();

                break;

            case -42:
                msg = new HadoopDirectShuffleMessage();

                break;

            case -41:
                msg = new HadoopShuffleFinishResponse();

                break;

            case -40:
                msg = new HadoopShuffleFinishRequest();

                break;

            case -39:
                msg = new HadoopJobId();

                break;

            case -38:
                msg = new HadoopShuffleAck();

                break;

            case -37:
                msg = new HadoopShuffleMessage();

                break;

            case -36:
                msg = new GridDhtAtomicSingleUpdateRequest();

                break;

            case -27:
                msg = new GridDhtTxOnePhaseCommitAckRequest();

                break;

            case -26:
                msg = new TxLockList();

                break;

            case -25:
                msg = new TxLock();

                break;

            case -24:
                msg = new TxLocksRequest();

                break;

            case -23:
                msg = new TxLocksResponse();

                break;

            case TcpCommunicationSpi.NODE_ID_MSG_TYPE:
                msg = new NodeIdMessage();

                break;

            case TcpCommunicationSpi.RECOVERY_LAST_ID_MSG_TYPE:
                msg = new RecoveryLastReceivedMessage();

                break;

            case TcpCommunicationSpi.HANDSHAKE_MSG_TYPE:
                msg = new HandshakeMessage();

                break;

            case 0:
                msg = new GridJobCancelRequest();

                break;

            case 1:
                msg = new GridJobExecuteRequest();

                break;

            case 2:
                msg = new GridJobExecuteResponse();

                break;

            case 3:
                msg = new GridJobSiblingsRequest();

                break;

            case 4:
                msg = new GridJobSiblingsResponse();

                break;

            case 5:
                msg = new GridTaskCancelRequest();

                break;

            case 6:
                msg = new GridTaskSessionRequest();

                break;

            case 7:
                msg = new GridCheckpointRequest();

                break;

            case 8:
                msg = new GridIoMessage();

                break;

            case 9:
                msg = new GridIoUserMessage();

                break;

            case 10:
                msg = new GridDeploymentInfoBean();

                break;

            case 11:
                msg = new GridDeploymentRequest();

                break;

            case 12:
                msg = new GridDeploymentResponse();

                break;

            case 13:
                msg = new GridEventStorageMessage();

                break;

            case 16:
                msg = new GridCacheTxRecoveryRequest();

                break;

            case 17:
                msg = new GridCacheTxRecoveryResponse();

                break;

            case 20:
                msg = new GridCacheTtlUpdateRequest();

                break;

            case 21:
                msg = new GridDistributedLockRequest();

                break;

            case 22:
                msg = new GridDistributedLockResponse();

                break;

            case 23:
                msg = new GridDistributedTxFinishRequest();

                break;

            case 24:
                msg = new GridDistributedTxFinishResponse();

                break;

            case 25:
                msg = new GridDistributedTxPrepareRequest();

                break;

            case 26:
                msg = new GridDistributedTxPrepareResponse();

                break;

            case 27:
                msg = new GridDistributedUnlockRequest();

                break;

            case 28:
                msg = new GridDhtAffinityAssignmentRequest();

                break;

            case 29:
                msg = new GridDhtAffinityAssignmentResponse();

                break;

            case 30:
                msg = new GridDhtLockRequest();

                break;

            case 31:
                msg = new GridDhtLockResponse();

                break;

            case 32:
                msg = new GridDhtTxFinishRequest();

                break;

            case 33:
                msg = new GridDhtTxFinishResponse();

                break;

            case 34:
                msg = new GridDhtTxPrepareRequest();

                break;

            case 35:
                msg = new GridDhtTxPrepareResponse();

                break;

            case 36:
                msg = new GridDhtUnlockRequest();

                break;

            case 37:
                msg = new GridDhtAtomicDeferredUpdateResponse();

                break;

            case 38:
                msg = new GridDhtAtomicUpdateRequest();

                break;

            case 39:
                msg = new GridDhtAtomicUpdateResponse();

                break;

            case 40:
                msg = new GridNearAtomicFullUpdateRequest();

                break;

            case 41:
                msg = new GridNearAtomicUpdateResponse();

                break;

            case 42:
                msg = new GridDhtForceKeysRequest();

                break;

            case 43:
                msg = new GridDhtForceKeysResponse();

                break;

            case 44:
                msg = new GridDhtPartitionDemandLegacyMessage();

                break;

            case 45:
                msg = new GridDhtPartitionDemandMessage();

                break;

            case 46:
                msg = new GridDhtPartitionsFullMessage();

                break;

            case 47:
                msg = new GridDhtPartitionsSingleMessage();

                break;

            case 48:
                msg = new GridDhtPartitionsSingleRequest();

                break;

            case 49:
                msg = new GridNearGetRequest();

                break;

            case 50:
                msg = new GridNearGetResponse();

                break;

            case 51:
                msg = new GridNearLockRequest();

                break;

            case 52:
                msg = new GridNearLockResponse();

                break;

            case 53:
                msg = new GridNearTxFinishRequest();

                break;

            case 54:
                msg = new GridNearTxFinishResponse();

                break;

            case 55:
                msg = new GridNearTxPrepareRequest();

                break;

            case 56:
                msg = new GridNearTxPrepareResponse();

                break;

            case 57:
                msg = new GridNearUnlockRequest();

                break;

            case 58:
                msg = new GridCacheQueryRequest();

                break;

            case 59:
                msg = new GridCacheQueryResponse();

                break;

            case 61:
                msg = new GridContinuousMessage();

                break;

            case 62:
                msg = new DataStreamerRequest();

                break;

            case 63:
                msg = new DataStreamerResponse();

                break;

            case 64:
                msg = new IgfsAckMessage();

                break;

            case 65:
                msg = new IgfsBlockKey();

                break;

            case 66:
                msg = new IgfsBlocksMessage();

                break;

            case 67:
                msg = new IgfsDeleteMessage();

                break;

            case 68:
                msg = new IgfsFileAffinityRange();

                break;

            case 69:
                msg = new IgfsFragmentizerRequest();

                break;

            case 70:
                msg = new IgfsFragmentizerResponse();

                break;

            case 71:
                msg = new IgfsSyncMessage();

                break;

            case 76:
                msg = new GridTaskResultRequest();

                break;

            case 77:
                msg = new GridTaskResultResponse();

                break;

            case 78:
                msg = new MissingMappingRequestMessage();

                break;

            case 79:
                msg = new MissingMappingResponseMessage();

                break;

            case 80:
                msg = new MetadataRequestMessage();

                break;

            case 81:
                msg = new MetadataResponseMessage();

                break;

            case 82:
                msg = new JobStealingRequest();

                break;

            case 84:
                msg = new GridByteArrayList();

                break;

            case 85:
                msg = new GridLongList();

                break;

            case 86:
                msg = new GridCacheVersion();

                break;

            case 87:
                msg = new GridDhtPartitionExchangeId();

                break;

            case 88:
                msg = new GridCacheReturn();

                break;

            case 89:
                msg = new CacheObjectImpl();

                break;

            case 90:
                msg = new KeyCacheObjectImpl();

                break;

            case 91:
                msg = new GridCacheEntryInfo();

                break;

            case 92:
                msg = new CacheEntryInfoCollection();

                break;

            case 93:
                msg = new CacheInvokeDirectResult();

                break;

            case 94:
                msg = new IgniteTxKey();

                break;

            case 95:
                msg = new DataStreamerEntry();

                break;

            case 96:
                msg = new CacheContinuousQueryEntry();

                break;

            case 97:
                msg = new CacheEvictionEntry();

                break;

            case 98:
                msg = new CacheEntryPredicateContainsValue();

                break;

            case 99:
                msg = new CacheEntrySerializablePredicate();

                break;

            case 100:
                msg = new IgniteTxEntry();

                break;

            case 101:
                msg = new TxEntryValueHolder();

                break;

            case 102:
                msg = new CacheVersionedValue();

                break;

            case 103:
                msg = new GridCacheRawVersionedEntry<>();

                break;

            case 104:
                msg = new GridCacheVersionEx();

                break;

            case 105:
                msg = new CacheObjectByteArrayImpl();

                break;

            case 106:
                msg = new GridQueryCancelRequest();

                break;

            case 107:
                msg = new GridQueryFailResponse();

                break;

            case 108:
                msg = new GridQueryNextPageRequest();

                break;

            case 109:
                msg = new GridQueryNextPageResponse();

                break;

            case 110:
                // EMPTY type
                // GridQueryRequest was removed
                break;

            case 111:
                msg = new AffinityTopologyVersion();

                break;

            case 112:
                msg = new GridCacheSqlQuery();

                break;

            case 113:
                msg = new BinaryObjectImpl();

                break;

            case 114:
                msg = new GridDhtPartitionSupplyMessage();

                break;

            case 115:
                msg = new UUIDCollectionMessage();

                break;

            case 116:
                msg = new GridNearSingleGetRequest();

                break;

            case 117:
                msg = new GridNearSingleGetResponse();

                break;

            case 118:
                msg = new CacheContinuousQueryBatchAck();

                break;

            case 119:
                msg = new BinaryEnumObjectImpl();

                break;

            case 124:
                msg = new GridMessageCollection<>();

                break;

            case 125:
                msg = new GridNearAtomicSingleUpdateRequest();

                break;

            case 126:
                msg = new GridNearAtomicSingleUpdateInvokeRequest();

                break;

            case 127:
                msg = new GridNearAtomicSingleUpdateFilterRequest();

                break;

            case 128:
                msg = new CacheGroupAffinityMessage();

                break;

            case 129:
                msg = new WalStateAckMessage();

                break;

            case 130:
                msg = new UserManagementOperationFinishedMessage();

                break;

            case 131:
                msg = new UserAuthenticateRequestMessage();

                break;

            case 132:
                msg = new UserAuthenticateResponseMessage();

                break;

            case 133:
                msg = new ClusterMetricsUpdateMessage();

                break;

            case 134:
                msg = new ContinuousRoutineStartResultMessage();

                break;

            case 135:
                msg = new LatchAckMessage();

                break;

<<<<<<< HEAD
            //TODO fix numbers here and inside classes during merge
            case 2048:
                msg = new GridRollbackToSavepointRequest();

                break;

            case 2049:
                msg = new GridRollbackToSavepointResponse();
=======
            case 136:
                msg = new MvccTxSnapshotRequest();

                break;

            case 137:
                msg = new MvccAckRequestTx();

                break;

            case 138:
                msg = new MvccFutureResponse();

                break;

            case 139:
                msg = new MvccQuerySnapshotRequest();

                break;

            case 140:
                msg = new MvccAckRequestQueryCntr();

                break;

            case 141:
                msg = new MvccSnapshotResponse();

                break;

            case 142:
                msg = new MvccWaitTxsRequest();

                break;

            case 143:
                msg = new GridCacheMvccEntryInfo();

                break;

            case 144:
                msg = new GridDhtTxQueryEnlistResponse();

                break;

            case 145:
                msg = new MvccAckRequestQueryId();

                break;

            case 146:
                msg = new MvccAckRequestTxAndQueryCntr();

                break;

            case 147:
                msg = new MvccAckRequestTxAndQueryId();

                break;

            case 148:
                msg = new MvccVersionImpl();

                break;

            case 149:
                msg = new MvccActiveQueriesMessage();

                break;

            case 150:
                msg = new MvccSnapshotWithoutTxs();

                break;

            case 151:
                msg = new GridNearTxQueryEnlistRequest();

                break;

            case 152:
                msg = new GridNearTxQueryEnlistResponse();

                break;

            case 153:
                msg = new GridNearTxQueryResultsEnlistRequest();

                break;

            case 154:
                msg = new GridNearTxQueryResultsEnlistResponse();

                break;

            case 155:
                msg = new GridDhtTxQueryEnlistRequest();

                break;

            case 156:
                msg = new GridDhtTxQueryFirstEnlistRequest();

                break;

            case 157:
                msg = new GridDhtPartitionsUpdateCountersMap();
>>>>>>> d73e0350

                break;

            // [-3..119] [124..129] [-23..-27] [-36..-55]- this
            // [120..123] - DR
            // [-4..-22, -30..-35] - SQL
            // [2048..2053] - Snapshots
            default:
                if (ext != null) {
                    for (MessageFactory factory : ext) {
                        msg = factory.create(type);

                        if (msg != null)
                            break;
                    }
                }

                if (msg == null) {
                    IgniteOutClosure<Message> c = CUSTOM.get(type);

                    if (c != null)
                        msg = c.apply();
                }
        }

        if (msg == null)
            throw new IgniteException("Invalid message type: " + type);

        return msg;
    }

    /**
     * Registers factory for custom message. Used for test purposes.
     *
     * @param type Message type.
     * @param c Message producer.
     */
    public static void registerCustom(short type, IgniteOutClosure<Message> c) {
        assert c != null;

        CUSTOM.put(type, c);
    }
}<|MERGE_RESOLUTION|>--- conflicted
+++ resolved
@@ -118,10 +118,7 @@
 import org.apache.ignite.internal.processors.cache.distributed.near.GridNearTxQueryResultsEnlistRequest;
 import org.apache.ignite.internal.processors.cache.distributed.near.GridNearTxQueryResultsEnlistResponse;
 import org.apache.ignite.internal.processors.cache.distributed.near.GridNearUnlockRequest;
-<<<<<<< HEAD
-import org.apache.ignite.internal.processors.cache.transactions.GridRollbackToSavepointRequest;
 import org.apache.ignite.internal.processors.cache.distributed.near.GridRollbackToSavepointResponse;
-=======
 import org.apache.ignite.internal.processors.cache.mvcc.MvccSnapshotWithoutTxs;
 import org.apache.ignite.internal.processors.cache.mvcc.MvccVersionImpl;
 import org.apache.ignite.internal.processors.cache.mvcc.msg.MvccAckRequestQueryCntr;
@@ -135,12 +132,12 @@
 import org.apache.ignite.internal.processors.cache.mvcc.msg.MvccSnapshotResponse;
 import org.apache.ignite.internal.processors.cache.mvcc.msg.MvccTxSnapshotRequest;
 import org.apache.ignite.internal.processors.cache.mvcc.msg.MvccWaitTxsRequest;
->>>>>>> d73e0350
 import org.apache.ignite.internal.processors.cache.query.GridCacheQueryRequest;
 import org.apache.ignite.internal.processors.cache.query.GridCacheQueryResponse;
 import org.apache.ignite.internal.processors.cache.query.GridCacheSqlQuery;
 import org.apache.ignite.internal.processors.cache.query.continuous.CacheContinuousQueryBatchAck;
 import org.apache.ignite.internal.processors.cache.query.continuous.CacheContinuousQueryEntry;
+import org.apache.ignite.internal.processors.cache.transactions.GridRollbackToSavepointRequest;
 import org.apache.ignite.internal.processors.cache.transactions.IgniteTxEntry;
 import org.apache.ignite.internal.processors.cache.transactions.IgniteTxKey;
 import org.apache.ignite.internal.processors.cache.transactions.TxEntryValueHolder;
@@ -954,7 +951,116 @@
 
                 break;
 
-<<<<<<< HEAD
+            case 136:
+                msg = new MvccTxSnapshotRequest();
+
+                break;
+
+            case 137:
+                msg = new MvccAckRequestTx();
+
+                break;
+
+            case 138:
+                msg = new MvccFutureResponse();
+
+                break;
+
+            case 139:
+                msg = new MvccQuerySnapshotRequest();
+
+                break;
+
+            case 140:
+                msg = new MvccAckRequestQueryCntr();
+
+                break;
+
+            case 141:
+                msg = new MvccSnapshotResponse();
+
+                break;
+
+            case 142:
+                msg = new MvccWaitTxsRequest();
+
+                break;
+
+            case 143:
+                msg = new GridCacheMvccEntryInfo();
+
+                break;
+
+            case 144:
+                msg = new GridDhtTxQueryEnlistResponse();
+
+                break;
+
+            case 145:
+                msg = new MvccAckRequestQueryId();
+
+                break;
+
+            case 146:
+                msg = new MvccAckRequestTxAndQueryCntr();
+
+                break;
+
+            case 147:
+                msg = new MvccAckRequestTxAndQueryId();
+
+                break;
+
+            case 148:
+                msg = new MvccVersionImpl();
+
+                break;
+
+            case 149:
+                msg = new MvccActiveQueriesMessage();
+
+                break;
+
+            case 150:
+                msg = new MvccSnapshotWithoutTxs();
+
+                break;
+
+            case 151:
+                msg = new GridNearTxQueryEnlistRequest();
+
+                break;
+
+            case 152:
+                msg = new GridNearTxQueryEnlistResponse();
+
+                break;
+
+            case 153:
+                msg = new GridNearTxQueryResultsEnlistRequest();
+
+                break;
+
+            case 154:
+                msg = new GridNearTxQueryResultsEnlistResponse();
+
+                break;
+
+            case 155:
+                msg = new GridDhtTxQueryEnlistRequest();
+
+                break;
+
+            case 156:
+                msg = new GridDhtTxQueryFirstEnlistRequest();
+
+                break;
+
+            case 157:
+                msg = new GridDhtPartitionsUpdateCountersMap();
+
+                break;
+
             //TODO fix numbers here and inside classes during merge
             case 2048:
                 msg = new GridRollbackToSavepointRequest();
@@ -963,115 +1069,6 @@
 
             case 2049:
                 msg = new GridRollbackToSavepointResponse();
-=======
-            case 136:
-                msg = new MvccTxSnapshotRequest();
-
-                break;
-
-            case 137:
-                msg = new MvccAckRequestTx();
-
-                break;
-
-            case 138:
-                msg = new MvccFutureResponse();
-
-                break;
-
-            case 139:
-                msg = new MvccQuerySnapshotRequest();
-
-                break;
-
-            case 140:
-                msg = new MvccAckRequestQueryCntr();
-
-                break;
-
-            case 141:
-                msg = new MvccSnapshotResponse();
-
-                break;
-
-            case 142:
-                msg = new MvccWaitTxsRequest();
-
-                break;
-
-            case 143:
-                msg = new GridCacheMvccEntryInfo();
-
-                break;
-
-            case 144:
-                msg = new GridDhtTxQueryEnlistResponse();
-
-                break;
-
-            case 145:
-                msg = new MvccAckRequestQueryId();
-
-                break;
-
-            case 146:
-                msg = new MvccAckRequestTxAndQueryCntr();
-
-                break;
-
-            case 147:
-                msg = new MvccAckRequestTxAndQueryId();
-
-                break;
-
-            case 148:
-                msg = new MvccVersionImpl();
-
-                break;
-
-            case 149:
-                msg = new MvccActiveQueriesMessage();
-
-                break;
-
-            case 150:
-                msg = new MvccSnapshotWithoutTxs();
-
-                break;
-
-            case 151:
-                msg = new GridNearTxQueryEnlistRequest();
-
-                break;
-
-            case 152:
-                msg = new GridNearTxQueryEnlistResponse();
-
-                break;
-
-            case 153:
-                msg = new GridNearTxQueryResultsEnlistRequest();
-
-                break;
-
-            case 154:
-                msg = new GridNearTxQueryResultsEnlistResponse();
-
-                break;
-
-            case 155:
-                msg = new GridDhtTxQueryEnlistRequest();
-
-                break;
-
-            case 156:
-                msg = new GridDhtTxQueryFirstEnlistRequest();
-
-                break;
-
-            case 157:
-                msg = new GridDhtPartitionsUpdateCountersMap();
->>>>>>> d73e0350
 
                 break;
 
