/*
 * Licensed to the Apache Software Foundation (ASF) under one or more
 * contributor license agreements.  See the NOTICE file distributed with
 * this work for additional information regarding copyright ownership.
 * The ASF licenses this file to You under the Apache License, Version 2.0
 * (the "License"); you may not use this file except in compliance with
 * the License.  You may obtain a copy of the License at
 *
 *      http://www.apache.org/licenses/LICENSE-2.0
 *
 * Unless required by applicable law or agreed to in writing, software
 * distributed under the License is distributed on an "AS IS" BASIS,
 * WITHOUT WARRANTIES OR CONDITIONS OF ANY KIND, either express or implied.
 * See the License for the specific language governing permissions and
 * limitations under the License.
 */

package org.apache.ignite.internal.managers.communication;

import java.util.Map;
import java.util.concurrent.ConcurrentHashMap;
import org.apache.ignite.IgniteException;
import org.apache.ignite.internal.GridJobCancelRequest;
import org.apache.ignite.internal.GridJobExecuteRequest;
import org.apache.ignite.internal.GridJobExecuteResponse;
import org.apache.ignite.internal.GridJobSiblingsRequest;
import org.apache.ignite.internal.GridJobSiblingsResponse;
import org.apache.ignite.internal.GridTaskCancelRequest;
import org.apache.ignite.internal.GridTaskSessionRequest;
import org.apache.ignite.internal.IgniteDiagnosticMessage;
import org.apache.ignite.internal.binary.BinaryEnumObjectImpl;
import org.apache.ignite.internal.binary.BinaryObjectImpl;
import org.apache.ignite.internal.managers.checkpoint.GridCheckpointRequest;
import org.apache.ignite.internal.managers.deployment.GridDeploymentInfoBean;
import org.apache.ignite.internal.managers.deployment.GridDeploymentRequest;
import org.apache.ignite.internal.managers.deployment.GridDeploymentResponse;
import org.apache.ignite.internal.managers.eventstorage.GridEventStorageMessage;
import org.apache.ignite.internal.processors.affinity.AffinityTopologyVersion;
import org.apache.ignite.internal.processors.authentication.UserAuthenticateRequestMessage;
import org.apache.ignite.internal.processors.authentication.UserAuthenticateResponseMessage;
import org.apache.ignite.internal.processors.authentication.UserManagementOperationFinishedMessage;
import org.apache.ignite.internal.processors.cache.CacheEntryInfoCollection;
import org.apache.ignite.internal.processors.cache.CacheEntryPredicateContainsValue;
import org.apache.ignite.internal.processors.cache.CacheEntrySerializablePredicate;
import org.apache.ignite.internal.processors.cache.CacheEvictionEntry;
import org.apache.ignite.internal.processors.cache.CacheInvokeDirectResult;
import org.apache.ignite.internal.processors.cache.CacheObjectByteArrayImpl;
import org.apache.ignite.internal.processors.cache.CacheObjectImpl;
import org.apache.ignite.internal.managers.encryption.GenerateEncryptionKeyRequest;
import org.apache.ignite.internal.managers.encryption.GenerateEncryptionKeyResponse;
import org.apache.ignite.internal.processors.cache.GridCacheEntryInfo;
import org.apache.ignite.internal.processors.cache.GridCacheMvccEntryInfo;
import org.apache.ignite.internal.processors.cache.GridCacheReturn;
import org.apache.ignite.internal.processors.cache.GridChangeGlobalStateMessageResponse;
import org.apache.ignite.internal.processors.cache.KeyCacheObjectImpl;
import org.apache.ignite.internal.processors.cache.WalStateAckMessage;
import org.apache.ignite.internal.processors.cache.binary.MetadataRequestMessage;
import org.apache.ignite.internal.processors.cache.binary.MetadataResponseMessage;
import org.apache.ignite.internal.processors.cache.distributed.GridCacheTtlUpdateRequest;
import org.apache.ignite.internal.processors.cache.distributed.GridCacheTxRecoveryRequest;
import org.apache.ignite.internal.processors.cache.distributed.GridCacheTxRecoveryResponse;
import org.apache.ignite.internal.processors.cache.distributed.GridDistributedLockRequest;
import org.apache.ignite.internal.processors.cache.distributed.GridDistributedLockResponse;
import org.apache.ignite.internal.processors.cache.distributed.GridDistributedTxFinishRequest;
import org.apache.ignite.internal.processors.cache.distributed.GridDistributedTxFinishResponse;
import org.apache.ignite.internal.processors.cache.distributed.GridDistributedTxPrepareRequest;
import org.apache.ignite.internal.processors.cache.distributed.GridDistributedTxPrepareResponse;
import org.apache.ignite.internal.processors.cache.distributed.GridDistributedUnlockRequest;
import org.apache.ignite.internal.processors.cache.distributed.dht.GridDhtAffinityAssignmentRequest;
import org.apache.ignite.internal.processors.cache.distributed.dht.GridDhtAffinityAssignmentResponse;
import org.apache.ignite.internal.processors.cache.distributed.dht.GridDhtLockRequest;
import org.apache.ignite.internal.processors.cache.distributed.dht.GridDhtLockResponse;
import org.apache.ignite.internal.processors.cache.distributed.dht.GridDhtTxFinishRequest;
import org.apache.ignite.internal.processors.cache.distributed.dht.GridDhtTxFinishResponse;
import org.apache.ignite.internal.processors.cache.distributed.dht.GridDhtTxOnePhaseCommitAckRequest;
import org.apache.ignite.internal.processors.cache.distributed.dht.GridDhtTxPrepareRequest;
import org.apache.ignite.internal.processors.cache.distributed.dht.GridDhtTxPrepareResponse;
import org.apache.ignite.internal.processors.cache.distributed.dht.GridDhtTxQueryEnlistRequest;
import org.apache.ignite.internal.processors.cache.distributed.dht.GridDhtTxQueryEnlistResponse;
import org.apache.ignite.internal.processors.cache.distributed.dht.GridDhtTxQueryFirstEnlistRequest;
import org.apache.ignite.internal.processors.cache.distributed.dht.GridDhtUnlockRequest;
import org.apache.ignite.internal.processors.cache.distributed.dht.GridInvokeValue;
import org.apache.ignite.internal.processors.cache.distributed.dht.PartitionUpdateCountersMessage;
import org.apache.ignite.internal.processors.cache.distributed.dht.atomic.GridDhtAtomicDeferredUpdateResponse;
import org.apache.ignite.internal.processors.cache.distributed.dht.atomic.GridDhtAtomicNearResponse;
import org.apache.ignite.internal.processors.cache.distributed.dht.atomic.GridDhtAtomicSingleUpdateRequest;
import org.apache.ignite.internal.processors.cache.distributed.dht.atomic.GridDhtAtomicUpdateRequest;
import org.apache.ignite.internal.processors.cache.distributed.dht.atomic.GridDhtAtomicUpdateResponse;
import org.apache.ignite.internal.processors.cache.distributed.dht.atomic.GridNearAtomicCheckUpdateRequest;
import org.apache.ignite.internal.processors.cache.distributed.dht.atomic.GridNearAtomicFullUpdateRequest;
import org.apache.ignite.internal.processors.cache.distributed.dht.atomic.GridNearAtomicSingleUpdateFilterRequest;
import org.apache.ignite.internal.processors.cache.distributed.dht.atomic.GridNearAtomicSingleUpdateInvokeRequest;
import org.apache.ignite.internal.processors.cache.distributed.dht.atomic.GridNearAtomicSingleUpdateRequest;
import org.apache.ignite.internal.processors.cache.distributed.dht.atomic.GridNearAtomicUpdateResponse;
import org.apache.ignite.internal.processors.cache.distributed.dht.atomic.NearCacheUpdates;
import org.apache.ignite.internal.processors.cache.distributed.dht.atomic.UpdateErrors;
import org.apache.ignite.internal.processors.cache.distributed.dht.preloader.CacheGroupAffinityMessage;
import org.apache.ignite.internal.processors.cache.distributed.dht.preloader.GridDhtForceKeysRequest;
import org.apache.ignite.internal.processors.cache.distributed.dht.preloader.GridDhtForceKeysResponse;
import org.apache.ignite.internal.processors.cache.distributed.dht.preloader.GridDhtPartitionDemandLegacyMessage;
import org.apache.ignite.internal.processors.cache.distributed.dht.preloader.GridDhtPartitionDemandMessage;
import org.apache.ignite.internal.processors.cache.distributed.dht.preloader.GridDhtPartitionExchangeId;
import org.apache.ignite.internal.processors.cache.distributed.dht.preloader.GridDhtPartitionSupplyMessage;
import org.apache.ignite.internal.processors.cache.distributed.dht.preloader.GridDhtPartitionSupplyMessageV2;
import org.apache.ignite.internal.processors.cache.distributed.dht.preloader.GridDhtPartitionsFullMessage;
import org.apache.ignite.internal.processors.cache.distributed.dht.preloader.GridDhtPartitionsSingleMessage;
import org.apache.ignite.internal.processors.cache.distributed.dht.preloader.GridDhtPartitionsSingleRequest;
import org.apache.ignite.internal.processors.cache.distributed.dht.preloader.latch.LatchAckMessage;
import org.apache.ignite.internal.processors.cache.distributed.near.CacheVersionedValue;
import org.apache.ignite.internal.processors.cache.distributed.near.GridNearGetRequest;
import org.apache.ignite.internal.processors.cache.distributed.near.GridNearGetResponse;
import org.apache.ignite.internal.processors.cache.distributed.near.GridNearLockRequest;
import org.apache.ignite.internal.processors.cache.distributed.near.GridNearLockResponse;
import org.apache.ignite.internal.processors.cache.distributed.near.GridNearSingleGetRequest;
import org.apache.ignite.internal.processors.cache.distributed.near.GridNearSingleGetResponse;
import org.apache.ignite.internal.processors.cache.distributed.near.GridNearTxEnlistRequest;
import org.apache.ignite.internal.processors.cache.distributed.near.GridNearTxEnlistResponse;
import org.apache.ignite.internal.processors.cache.distributed.near.GridNearTxFinishRequest;
import org.apache.ignite.internal.processors.cache.distributed.near.GridNearTxFinishResponse;
import org.apache.ignite.internal.processors.cache.distributed.near.GridNearTxPrepareRequest;
import org.apache.ignite.internal.processors.cache.distributed.near.GridNearTxPrepareResponse;
import org.apache.ignite.internal.processors.cache.distributed.near.GridNearTxQueryEnlistRequest;
import org.apache.ignite.internal.processors.cache.distributed.near.GridNearTxQueryEnlistResponse;
import org.apache.ignite.internal.processors.cache.distributed.near.GridNearTxQueryResultsEnlistRequest;
import org.apache.ignite.internal.processors.cache.distributed.near.GridNearTxQueryResultsEnlistResponse;
import org.apache.ignite.internal.processors.cache.distributed.near.GridNearUnlockRequest;
import org.apache.ignite.internal.processors.cache.mvcc.MvccSnapshotWithoutTxs;
import org.apache.ignite.internal.processors.cache.mvcc.MvccVersionImpl;
import org.apache.ignite.internal.processors.cache.mvcc.msg.MvccAckRequestQueryCntr;
import org.apache.ignite.internal.processors.cache.mvcc.msg.MvccAckRequestQueryId;
import org.apache.ignite.internal.processors.cache.mvcc.msg.MvccAckRequestTx;
import org.apache.ignite.internal.processors.cache.mvcc.msg.MvccAckRequestTxAndQueryCntr;
import org.apache.ignite.internal.processors.cache.mvcc.msg.MvccAckRequestTxAndQueryId;
import org.apache.ignite.internal.processors.cache.mvcc.msg.MvccActiveQueriesMessage;
import org.apache.ignite.internal.processors.cache.mvcc.msg.MvccFutureResponse;
import org.apache.ignite.internal.processors.cache.mvcc.msg.MvccQuerySnapshotRequest;
import org.apache.ignite.internal.processors.cache.mvcc.msg.MvccRecoveryFinishedMessage;
import org.apache.ignite.internal.processors.cache.mvcc.msg.MvccSnapshotResponse;
import org.apache.ignite.internal.processors.cache.mvcc.msg.MvccTxSnapshotRequest;
import org.apache.ignite.internal.processors.cache.mvcc.msg.MvccWaitTxsRequest;
import org.apache.ignite.internal.processors.cache.mvcc.msg.PartitionCountersNeighborcastRequest;
import org.apache.ignite.internal.processors.cache.mvcc.msg.PartitionCountersNeighborcastResponse;
import org.apache.ignite.internal.processors.cache.query.GridCacheQueryRequest;
import org.apache.ignite.internal.processors.cache.query.GridCacheQueryResponse;
import org.apache.ignite.internal.processors.cache.query.GridCacheSqlQuery;
import org.apache.ignite.internal.processors.cache.query.continuous.CacheContinuousQueryBatchAck;
import org.apache.ignite.internal.processors.cache.query.continuous.CacheContinuousQueryEntry;
import org.apache.ignite.internal.processors.cache.transactions.IgniteTxEntry;
import org.apache.ignite.internal.processors.cache.transactions.IgniteTxKey;
import org.apache.ignite.internal.processors.cache.transactions.TxEntryValueHolder;
import org.apache.ignite.internal.processors.cache.transactions.TxLock;
import org.apache.ignite.internal.processors.cache.transactions.TxLockList;
import org.apache.ignite.internal.processors.cache.transactions.TxLocksRequest;
import org.apache.ignite.internal.processors.cache.transactions.TxLocksResponse;
import org.apache.ignite.internal.processors.cache.version.GridCacheRawVersionedEntry;
import org.apache.ignite.internal.processors.cache.version.GridCacheVersion;
import org.apache.ignite.internal.processors.cache.version.GridCacheVersionEx;
import org.apache.ignite.internal.processors.cluster.ClusterMetricsUpdateMessage;
import org.apache.ignite.internal.processors.continuous.ContinuousRoutineStartResultMessage;
import org.apache.ignite.internal.processors.continuous.GridContinuousMessage;
import org.apache.ignite.internal.processors.datastreamer.DataStreamerEntry;
import org.apache.ignite.internal.processors.datastreamer.DataStreamerRequest;
import org.apache.ignite.internal.processors.datastreamer.DataStreamerResponse;
import org.apache.ignite.internal.processors.hadoop.HadoopJobId;
import org.apache.ignite.internal.processors.hadoop.shuffle.HadoopDirectShuffleMessage;
import org.apache.ignite.internal.processors.hadoop.shuffle.HadoopShuffleAck;
import org.apache.ignite.internal.processors.hadoop.shuffle.HadoopShuffleFinishRequest;
import org.apache.ignite.internal.processors.hadoop.shuffle.HadoopShuffleFinishResponse;
import org.apache.ignite.internal.processors.hadoop.shuffle.HadoopShuffleMessage;
import org.apache.ignite.internal.processors.igfs.IgfsAckMessage;
import org.apache.ignite.internal.processors.igfs.IgfsBlockKey;
import org.apache.ignite.internal.processors.igfs.IgfsBlocksMessage;
import org.apache.ignite.internal.processors.igfs.IgfsDeleteMessage;
import org.apache.ignite.internal.processors.igfs.IgfsFileAffinityRange;
import org.apache.ignite.internal.processors.igfs.IgfsFragmentizerRequest;
import org.apache.ignite.internal.processors.igfs.IgfsFragmentizerResponse;
import org.apache.ignite.internal.processors.igfs.IgfsSyncMessage;
import org.apache.ignite.internal.processors.marshaller.MissingMappingRequestMessage;
import org.apache.ignite.internal.processors.marshaller.MissingMappingResponseMessage;
import org.apache.ignite.internal.processors.query.h2.twostep.messages.GridQueryCancelRequest;
import org.apache.ignite.internal.processors.query.h2.twostep.messages.GridQueryFailResponse;
import org.apache.ignite.internal.processors.query.h2.twostep.messages.GridQueryNextPageRequest;
import org.apache.ignite.internal.processors.query.h2.twostep.messages.GridQueryNextPageResponse;
import org.apache.ignite.internal.processors.query.schema.message.SchemaOperationStatusMessage;
import org.apache.ignite.internal.processors.rest.handlers.task.GridTaskResultRequest;
import org.apache.ignite.internal.processors.rest.handlers.task.GridTaskResultResponse;
import org.apache.ignite.internal.processors.service.ServiceSingleDeploymentsResults;
import org.apache.ignite.internal.processors.service.ServicesDeploymentProcessId;
import org.apache.ignite.internal.processors.service.ServicesSingleDeploymentsMessage;
import org.apache.ignite.internal.util.GridByteArrayList;
import org.apache.ignite.internal.util.GridIntList;
import org.apache.ignite.internal.util.GridLongList;
import org.apache.ignite.internal.util.GridMessageCollection;
import org.apache.ignite.internal.util.UUIDCollectionMessage;
import org.apache.ignite.lang.IgniteOutClosure;
import org.apache.ignite.plugin.extensions.communication.Message;
import org.apache.ignite.plugin.extensions.communication.MessageFactory;
import org.apache.ignite.spi.collision.jobstealing.JobStealingRequest;
import org.apache.ignite.spi.communication.tcp.TcpCommunicationSpi;
import org.apache.ignite.spi.communication.tcp.messages.HandshakeMessage;
import org.apache.ignite.spi.communication.tcp.messages.HandshakeMessage2;
import org.apache.ignite.spi.communication.tcp.messages.HandshakeWaitMessage;
import org.apache.ignite.spi.communication.tcp.messages.NodeIdMessage;
import org.apache.ignite.spi.communication.tcp.messages.RecoveryLastReceivedMessage;

/**
 * Message factory implementation.
 */
public class GridIoMessageFactory implements MessageFactory {
    /** Custom messages registry. Used for test purposes. */
    private static final Map<Short, IgniteOutClosure<Message>> CUSTOM = new ConcurrentHashMap<>();

    /** Extensions. */
    private final MessageFactory[] ext;

    /**
     * @param ext Extensions.
     */
    public GridIoMessageFactory(MessageFactory[] ext) {
        this.ext = ext;
    }

    /** {@inheritDoc} */
    @Override public Message create(short type) {
        Message msg = null;

        switch (type) {
            // -54 is reserved for SQL.
            // -46 ... -51 - snapshot messages.
            case -61:
                msg = new IgniteDiagnosticMessage();

                break;

            case -53:
                msg = new SchemaOperationStatusMessage();

                break;

            case -52:
                msg = new GridIntList();

                break;

            case -51:
                msg = new NearCacheUpdates();

                break;

            case -50:
                msg = new GridNearAtomicCheckUpdateRequest();

                break;

            case -49:
                msg = new UpdateErrors();

                break;

            case -48:
                msg = new GridDhtAtomicNearResponse();

                break;

            case -45:
                msg = new GridChangeGlobalStateMessageResponse();

                break;

            case -44:
                msg = new HandshakeMessage2();

                break;

            case -43:
                msg = new IgniteIoTestMessage();

                break;

            case -42:
                msg = new HadoopDirectShuffleMessage();

                break;

            case -41:
                msg = new HadoopShuffleFinishResponse();

                break;

            case -40:
                msg = new HadoopShuffleFinishRequest();

                break;

            case -39:
                msg = new HadoopJobId();

                break;

            case -38:
                msg = new HadoopShuffleAck();

                break;

            case -37:
                msg = new HadoopShuffleMessage();

                break;

            case -36:
                msg = new GridDhtAtomicSingleUpdateRequest();

                break;

            case -27:
                msg = new GridDhtTxOnePhaseCommitAckRequest();

                break;

            case -26:
                msg = new TxLockList();

                break;

            case -25:
                msg = new TxLock();

                break;

            case -24:
                msg = new TxLocksRequest();

                break;

            case -23:
                msg = new TxLocksResponse();

                break;

            case TcpCommunicationSpi.NODE_ID_MSG_TYPE:
                msg = new NodeIdMessage();

                break;

            case TcpCommunicationSpi.RECOVERY_LAST_ID_MSG_TYPE:
                msg = new RecoveryLastReceivedMessage();

                break;

            case TcpCommunicationSpi.HANDSHAKE_MSG_TYPE:
                msg = new HandshakeMessage();

                break;

            case TcpCommunicationSpi.HANDSHAKE_WAIT_MSG_TYPE:
                msg = new HandshakeWaitMessage();

                break;

            case 0:
                msg = new GridJobCancelRequest();

                break;

            case 1:
                msg = new GridJobExecuteRequest();

                break;

            case 2:
                msg = new GridJobExecuteResponse();

                break;

            case 3:
                msg = new GridJobSiblingsRequest();

                break;

            case 4:
                msg = new GridJobSiblingsResponse();

                break;

            case 5:
                msg = new GridTaskCancelRequest();

                break;

            case 6:
                msg = new GridTaskSessionRequest();

                break;

            case 7:
                msg = new GridCheckpointRequest();

                break;

            case 8:
                msg = new GridIoMessage();

                break;

            case 9:
                msg = new GridIoUserMessage();

                break;

            case 10:
                msg = new GridDeploymentInfoBean();

                break;

            case 11:
                msg = new GridDeploymentRequest();

                break;

            case 12:
                msg = new GridDeploymentResponse();

                break;

            case 13:
                msg = new GridEventStorageMessage();

                break;

            case 16:
                msg = new GridCacheTxRecoveryRequest();

                break;

            case 17:
                msg = new GridCacheTxRecoveryResponse();

                break;

            case 20:
                msg = new GridCacheTtlUpdateRequest();

                break;

            case 21:
                msg = new GridDistributedLockRequest();

                break;

            case 22:
                msg = new GridDistributedLockResponse();

                break;

            case 23:
                msg = new GridDistributedTxFinishRequest();

                break;

            case 24:
                msg = new GridDistributedTxFinishResponse();

                break;

            case 25:
                msg = new GridDistributedTxPrepareRequest();

                break;

            case 26:
                msg = new GridDistributedTxPrepareResponse();

                break;

            case 27:
                msg = new GridDistributedUnlockRequest();

                break;

            case 28:
                msg = new GridDhtAffinityAssignmentRequest();

                break;

            case 29:
                msg = new GridDhtAffinityAssignmentResponse();

                break;

            case 30:
                msg = new GridDhtLockRequest();

                break;

            case 31:
                msg = new GridDhtLockResponse();

                break;

            case 32:
                msg = new GridDhtTxFinishRequest();

                break;

            case 33:
                msg = new GridDhtTxFinishResponse();

                break;

            case 34:
                msg = new GridDhtTxPrepareRequest();

                break;

            case 35:
                msg = new GridDhtTxPrepareResponse();

                break;

            case 36:
                msg = new GridDhtUnlockRequest();

                break;

            case 37:
                msg = new GridDhtAtomicDeferredUpdateResponse();

                break;

            case 38:
                msg = new GridDhtAtomicUpdateRequest();

                break;

            case 39:
                msg = new GridDhtAtomicUpdateResponse();

                break;

            case 40:
                msg = new GridNearAtomicFullUpdateRequest();

                break;

            case 41:
                msg = new GridNearAtomicUpdateResponse();

                break;

            case 42:
                msg = new GridDhtForceKeysRequest();

                break;

            case 43:
                msg = new GridDhtForceKeysResponse();

                break;

            case 44:
                msg = new GridDhtPartitionDemandLegacyMessage();

                break;

            case 45:
                msg = new GridDhtPartitionDemandMessage();

                break;

            case 46:
                msg = new GridDhtPartitionsFullMessage();

                break;

            case 47:
                msg = new GridDhtPartitionsSingleMessage();

                break;

            case 48:
                msg = new GridDhtPartitionsSingleRequest();

                break;

            case 49:
                msg = new GridNearGetRequest();

                break;

            case 50:
                msg = new GridNearGetResponse();

                break;

            case 51:
                msg = new GridNearLockRequest();

                break;

            case 52:
                msg = new GridNearLockResponse();

                break;

            case 53:
                msg = new GridNearTxFinishRequest();

                break;

            case 54:
                msg = new GridNearTxFinishResponse();

                break;

            case 55:
                msg = new GridNearTxPrepareRequest();

                break;

            case 56:
                msg = new GridNearTxPrepareResponse();

                break;

            case 57:
                msg = new GridNearUnlockRequest();

                break;

            case 58:
                msg = new GridCacheQueryRequest();

                break;

            case 59:
                msg = new GridCacheQueryResponse();

                break;

            case 61:
                msg = new GridContinuousMessage();

                break;

            case 62:
                msg = new DataStreamerRequest();

                break;

            case 63:
                msg = new DataStreamerResponse();

                break;

            case 64:
                msg = new IgfsAckMessage();

                break;

            case 65:
                msg = new IgfsBlockKey();

                break;

            case 66:
                msg = new IgfsBlocksMessage();

                break;

            case 67:
                msg = new IgfsDeleteMessage();

                break;

            case 68:
                msg = new IgfsFileAffinityRange();

                break;

            case 69:
                msg = new IgfsFragmentizerRequest();

                break;

            case 70:
                msg = new IgfsFragmentizerResponse();

                break;

            case 71:
                msg = new IgfsSyncMessage();

                break;

            case 76:
                msg = new GridTaskResultRequest();

                break;

            case 77:
                msg = new GridTaskResultResponse();

                break;

            case 78:
                msg = new MissingMappingRequestMessage();

                break;

            case 79:
                msg = new MissingMappingResponseMessage();

                break;

            case 80:
                msg = new MetadataRequestMessage();

                break;

            case 81:
                msg = new MetadataResponseMessage();

                break;

            case 82:
                msg = new JobStealingRequest();

                break;

            case 84:
                msg = new GridByteArrayList();

                break;

            case 85:
                msg = new GridLongList();

                break;

            case 86:
                msg = new GridCacheVersion();

                break;

            case 87:
                msg = new GridDhtPartitionExchangeId();

                break;

            case 88:
                msg = new GridCacheReturn();

                break;

            case 89:
                msg = new CacheObjectImpl();

                break;

            case 90:
                msg = new KeyCacheObjectImpl();

                break;

            case 91:
                msg = new GridCacheEntryInfo();

                break;

            case 92:
                msg = new CacheEntryInfoCollection();

                break;

            case 93:
                msg = new CacheInvokeDirectResult();

                break;

            case 94:
                msg = new IgniteTxKey();

                break;

            case 95:
                msg = new DataStreamerEntry();

                break;

            case 96:
                msg = new CacheContinuousQueryEntry();

                break;

            case 97:
                msg = new CacheEvictionEntry();

                break;

            case 98:
                msg = new CacheEntryPredicateContainsValue();

                break;

            case 99:
                msg = new CacheEntrySerializablePredicate();

                break;

            case 100:
                msg = new IgniteTxEntry();

                break;

            case 101:
                msg = new TxEntryValueHolder();

                break;

            case 102:
                msg = new CacheVersionedValue();

                break;

            case 103:
                msg = new GridCacheRawVersionedEntry<>();

                break;

            case 104:
                msg = new GridCacheVersionEx();

                break;

            case 105:
                msg = new CacheObjectByteArrayImpl();

                break;

            case 106:
                msg = new GridQueryCancelRequest();

                break;

            case 107:
                msg = new GridQueryFailResponse();

                break;

            case 108:
                msg = new GridQueryNextPageRequest();

                break;

            case 109:
                msg = new GridQueryNextPageResponse();

                break;

            case 110:
                // EMPTY type
                // GridQueryRequest was removed
                break;

            case 111:
                msg = new AffinityTopologyVersion();

                break;

            case 112:
                msg = new GridCacheSqlQuery();

                break;

            case 113:
                msg = new BinaryObjectImpl();

                break;

            case 114:
                msg = new GridDhtPartitionSupplyMessage();

                break;

            case 115:
                msg = new UUIDCollectionMessage();

                break;

            case 116:
                msg = new GridNearSingleGetRequest();

                break;

            case 117:
                msg = new GridNearSingleGetResponse();

                break;

            case 118:
                msg = new CacheContinuousQueryBatchAck();

                break;

            case 119:
                msg = new BinaryEnumObjectImpl();

                break;

            // [120..123] - DR
            case 124:
                msg = new GridMessageCollection<>();

                break;

            case 125:
                msg = new GridNearAtomicSingleUpdateRequest();

                break;

            case 126:
                msg = new GridNearAtomicSingleUpdateInvokeRequest();

                break;

            case 127:
                msg = new GridNearAtomicSingleUpdateFilterRequest();

                break;

            case 128:
                msg = new CacheGroupAffinityMessage();

                break;

            case 129:
                msg = new WalStateAckMessage();

                break;

            case 130:
                msg = new UserManagementOperationFinishedMessage();

                break;

            case 131:
                msg = new UserAuthenticateRequestMessage();

                break;

            case 132:
                msg = new UserAuthenticateResponseMessage();

                break;

            case 133:
                msg = new ClusterMetricsUpdateMessage();

                break;

            case 134:
                msg = new ContinuousRoutineStartResultMessage();

                break;

            case 135:
                msg = new LatchAckMessage();

                break;

            case 136:
                msg = new MvccTxSnapshotRequest();

                break;

            case 137:
                msg = new MvccAckRequestTx();

                break;

            case 138:
                msg = new MvccFutureResponse();

                break;

            case 139:
                msg = new MvccQuerySnapshotRequest();

                break;

            case 140:
                msg = new MvccAckRequestQueryCntr();

                break;

            case 141:
                msg = new MvccSnapshotResponse();

                break;

            case 142:
                msg = new MvccWaitTxsRequest();

                break;

            case 143:
                msg = new GridCacheMvccEntryInfo();

                break;

            case 144:
                msg = new GridDhtTxQueryEnlistResponse();

                break;

            case 145:
                msg = new MvccAckRequestQueryId();

                break;

            case 146:
                msg = new MvccAckRequestTxAndQueryCntr();

                break;

            case 147:
                msg = new MvccAckRequestTxAndQueryId();

                break;

            case 148:
                msg = new MvccVersionImpl();

                break;

            case 149:
                msg = new MvccActiveQueriesMessage();

                break;

            case 150:
                msg = new MvccSnapshotWithoutTxs();

                break;

            case 151:
                msg = new GridNearTxQueryEnlistRequest();

                break;

            case 152:
                msg = new GridNearTxQueryEnlistResponse();

                break;

            case 153:
                msg = new GridNearTxQueryResultsEnlistRequest();

                break;

            case 154:
                msg = new GridNearTxQueryResultsEnlistResponse();

                break;

            case 155:
                msg = new GridDhtTxQueryEnlistRequest();

                break;

            case 156:
                msg = new GridDhtTxQueryFirstEnlistRequest();

                break;

            case 157:
                msg = new PartitionUpdateCountersMessage();

                break;

            case 158:
                msg = new GridDhtPartitionSupplyMessageV2();

                break;

            case 159:
                msg = new GridNearTxEnlistRequest();

                break;

            case 160:
                msg = new GridNearTxEnlistResponse();

                break;

            case 161:
                msg = new GridInvokeValue();

                break;

            case 162:
                msg = new GenerateEncryptionKeyRequest();

                break;

            case 163:
                msg = new GenerateEncryptionKeyResponse();

                break;

            case 164:
                msg = new MvccRecoveryFinishedMessage();

                break;

            case 165:
                msg = new PartitionCountersNeighborcastRequest();

                break;

            case 166:
                msg = new PartitionCountersNeighborcastResponse();

                break;

<<<<<<< HEAD
            case 167:
                msg = new ServicesDeploymentProcessId();

                break;

            case 168:
                msg = new ServicesSingleDeploymentsMessage();

                break;

            case 169:
                msg = new ServiceSingleDeploymentsResults();

                break;

                // [-3..119] [124..129] [-23..-27] [-36..-55]- this
=======
            // [-3..119] [124..129] [-23..-28] [-36..-55] - this
>>>>>>> a4a66d6e
            // [120..123] - DR
            // [-4..-22, -30..-35] - SQL
            // [2048..2053] - Snapshots
            default:
                if (ext != null) {
                    for (MessageFactory factory : ext) {
                        msg = factory.create(type);

                        if (msg != null)
                            break;
                    }
                }

                if (msg == null) {
                    IgniteOutClosure<Message> c = CUSTOM.get(type);

                    if (c != null)
                        msg = c.apply();
                }
        }

        if (msg == null)
            throw new IgniteException("Invalid message type: " + type);

        return msg;
    }

    /**
     * Registers factory for custom message. Used for test purposes.
     *
     * @param type Message type.
     * @param c Message producer.
     */
    public static void registerCustom(short type, IgniteOutClosure<Message> c) {
        assert c != null;

        CUSTOM.put(type, c);
    }
}<|MERGE_RESOLUTION|>--- conflicted
+++ resolved
@@ -1123,7 +1123,6 @@
 
                 break;
 
-<<<<<<< HEAD
             case 167:
                 msg = new ServicesDeploymentProcessId();
 
@@ -1139,10 +1138,7 @@
 
                 break;
 
-                // [-3..119] [124..129] [-23..-27] [-36..-55]- this
-=======
             // [-3..119] [124..129] [-23..-28] [-36..-55] - this
->>>>>>> a4a66d6e
             // [120..123] - DR
             // [-4..-22, -30..-35] - SQL
             // [2048..2053] - Snapshots
