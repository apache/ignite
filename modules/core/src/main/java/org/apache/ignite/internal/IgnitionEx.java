/*
 * Licensed to the Apache Software Foundation (ASF) under one or more
 * contributor license agreements.  See the NOTICE file distributed with
 * this work for additional information regarding copyright ownership.
 * The ASF licenses this file to You under the Apache License, Version 2.0
 * (the "License"); you may not use this file except in compliance with
 * the License.  You may obtain a copy of the License at
 *
 *      http://www.apache.org/licenses/LICENSE-2.0
 *
 * Unless required by applicable law or agreed to in writing, software
 * distributed under the License is distributed on an "AS IS" BASIS,
 * WITHOUT WARRANTIES OR CONDITIONS OF ANY KIND, either express or implied.
 * See the License for the specific language governing permissions and
 * limitations under the License.
 */

package org.apache.ignite.internal;

import java.io.File;
import java.io.IOException;
import java.io.InputStream;
import java.lang.Thread.UncaughtExceptionHandler;
import java.lang.management.ManagementFactory;
import java.lang.reflect.Constructor;
import java.net.MalformedURLException;
import java.net.URL;
import java.util.ArrayList;
import java.util.Collection;
import java.util.Collections;
import java.util.HashMap;
import java.util.HashSet;
import java.util.Iterator;
import java.util.List;
import java.util.Map;
import java.util.Map.Entry;
import java.util.Set;
import java.util.UUID;
import java.util.concurrent.ConcurrentHashMap;
import java.util.concurrent.ConcurrentMap;
import java.util.concurrent.CountDownLatch;
import java.util.concurrent.Executors;
import java.util.concurrent.LinkedBlockingQueue;
import java.util.concurrent.ScheduledExecutorService;
import java.util.concurrent.ThreadPoolExecutor;
import java.util.concurrent.TimeUnit;
import java.util.concurrent.atomic.AtomicBoolean;
import java.util.logging.Handler;
import javax.management.JMException;
import javax.management.MBeanServer;
import javax.management.ObjectName;
import org.apache.ignite.Ignite;
import org.apache.ignite.IgniteCheckedException;
import org.apache.ignite.IgniteException;
import org.apache.ignite.IgniteIllegalStateException;
import org.apache.ignite.IgniteLogger;
import org.apache.ignite.IgniteState;
import org.apache.ignite.IgniteSystemProperties;
import org.apache.ignite.Ignition;
import org.apache.ignite.IgnitionListener;
import org.apache.ignite.cache.affinity.rendezvous.RendezvousAffinityFunction;
import org.apache.ignite.compute.ComputeJob;
import org.apache.ignite.configuration.CacheConfiguration;
import org.apache.ignite.configuration.ConnectorConfiguration;
import org.apache.ignite.configuration.DataRegionConfiguration;
import org.apache.ignite.configuration.DataStorageConfiguration;
import org.apache.ignite.configuration.DeploymentMode;
import org.apache.ignite.configuration.ExecutorConfiguration;
import org.apache.ignite.configuration.FileSystemConfiguration;
import org.apache.ignite.configuration.IgniteConfiguration;
import org.apache.ignite.configuration.MemoryConfiguration;
import org.apache.ignite.configuration.MemoryPolicyConfiguration;
import org.apache.ignite.configuration.PersistentStoreConfiguration;
import org.apache.ignite.configuration.TransactionConfiguration;
import org.apache.ignite.failure.FailureContext;
import org.apache.ignite.failure.FailureType;
import org.apache.ignite.internal.binary.BinaryMarshaller;
import org.apache.ignite.internal.managers.communication.GridIoPolicy;
import org.apache.ignite.internal.managers.discovery.GridDiscoveryManager;
import org.apache.ignite.internal.processors.datastructures.DataStructuresProcessor;
import org.apache.ignite.internal.processors.igfs.IgfsThreadFactory;
import org.apache.ignite.internal.processors.igfs.IgfsUtils;
import org.apache.ignite.internal.processors.resource.GridSpringResourceContext;
import org.apache.ignite.internal.util.GridConcurrentHashSet;
import org.apache.ignite.internal.util.IgniteUtils;
import org.apache.ignite.internal.util.StripedExecutor;
import org.apache.ignite.internal.util.TimeBag;
import org.apache.ignite.internal.util.spring.IgniteSpringHelper;
import org.apache.ignite.internal.util.typedef.CA;
import org.apache.ignite.internal.util.typedef.F;
import org.apache.ignite.internal.util.typedef.G;
import org.apache.ignite.internal.util.typedef.T2;
import org.apache.ignite.internal.util.typedef.X;
import org.apache.ignite.internal.util.typedef.internal.A;
import org.apache.ignite.internal.util.typedef.internal.CU;
import org.apache.ignite.internal.util.typedef.internal.S;
import org.apache.ignite.internal.util.typedef.internal.U;
import org.apache.ignite.internal.util.worker.GridWorker;
import org.apache.ignite.internal.worker.WorkersRegistry;
import org.apache.ignite.lang.IgniteBiInClosure;
import org.apache.ignite.lang.IgniteBiTuple;
import org.apache.ignite.lang.IgniteInClosure;
import org.apache.ignite.logger.LoggerNodeIdAware;
import org.apache.ignite.logger.java.JavaLogger;
import org.apache.ignite.marshaller.Marshaller;
import org.apache.ignite.marshaller.MarshallerUtils;
import org.apache.ignite.marshaller.jdk.JdkMarshaller;
import org.apache.ignite.mxbean.IgnitionMXBean;
import org.apache.ignite.plugin.segmentation.SegmentationPolicy;
import org.apache.ignite.resources.SpringApplicationContextResource;
import org.apache.ignite.spi.IgniteSpi;
import org.apache.ignite.spi.IgniteSpiMultipleInstancesSupport;
import org.apache.ignite.spi.checkpoint.noop.NoopCheckpointSpi;
import org.apache.ignite.spi.collision.noop.NoopCollisionSpi;
import org.apache.ignite.spi.communication.tcp.TcpCommunicationSpi;
import org.apache.ignite.spi.deployment.local.LocalDeploymentSpi;
import org.apache.ignite.spi.discovery.tcp.TcpDiscoverySpi;
import org.apache.ignite.spi.discovery.tcp.ipfinder.multicast.TcpDiscoveryMulticastIpFinder;
import org.apache.ignite.spi.encryption.noop.NoopEncryptionSpi;
import org.apache.ignite.spi.eventstorage.NoopEventStorageSpi;
import org.apache.ignite.spi.failover.always.AlwaysFailoverSpi;
import org.apache.ignite.spi.indexing.noop.NoopIndexingSpi;
import org.apache.ignite.spi.loadbalancing.LoadBalancingSpi;
import org.apache.ignite.spi.loadbalancing.roundrobin.RoundRobinLoadBalancingSpi;
import org.apache.ignite.spi.metric.noop.NoopMetricExporterSpi;
import org.apache.ignite.spi.systemview.jmx.JmxSystemViewExporterSpi;
import org.apache.ignite.thread.IgniteStripedThreadPoolExecutor;
import org.apache.ignite.thread.IgniteThread;
import org.apache.ignite.thread.IgniteThreadPoolExecutor;
import org.jetbrains.annotations.Nullable;

import static java.util.stream.Collectors.joining;
import static org.apache.ignite.IgniteState.STARTED;
import static org.apache.ignite.IgniteState.STOPPED;
import static org.apache.ignite.IgniteState.STOPPED_ON_FAILURE;
import static org.apache.ignite.IgniteState.STOPPED_ON_SEGMENTATION;
import static org.apache.ignite.IgniteSystemProperties.IGNITE_CACHE_CLIENT;
import static org.apache.ignite.IgniteSystemProperties.IGNITE_CONFIG_URL;
import static org.apache.ignite.IgniteSystemProperties.IGNITE_DEP_MODE_OVERRIDE;
import static org.apache.ignite.IgniteSystemProperties.IGNITE_LOCAL_HOST;
import static org.apache.ignite.IgniteSystemProperties.IGNITE_NO_SHUTDOWN_HOOK;
import static org.apache.ignite.IgniteSystemProperties.IGNITE_OVERRIDE_CONSISTENT_ID;
import static org.apache.ignite.IgniteSystemProperties.IGNITE_RESTART_CODE;
import static org.apache.ignite.IgniteSystemProperties.IGNITE_SUCCESS_FILE;
import static org.apache.ignite.IgniteSystemProperties.IGNITE_SYSTEM_WORKER_BLOCKED_TIMEOUT;
import static org.apache.ignite.cache.CacheAtomicityMode.TRANSACTIONAL;
import static org.apache.ignite.cache.CacheMode.REPLICATED;
import static org.apache.ignite.cache.CacheRebalanceMode.SYNC;
import static org.apache.ignite.cache.CacheWriteSynchronizationMode.FULL_SYNC;
import static org.apache.ignite.configuration.IgniteConfiguration.DFLT_THREAD_KEEP_ALIVE_TIME;
import static org.apache.ignite.configuration.MemoryConfiguration.DFLT_MEMORY_POLICY_MAX_SIZE;
import static org.apache.ignite.configuration.MemoryConfiguration.DFLT_MEM_PLC_DEFAULT_NAME;
import static org.apache.ignite.failure.FailureType.SYSTEM_WORKER_TERMINATION;
import static org.apache.ignite.internal.IgniteComponentType.SPRING;
import static org.apache.ignite.plugin.segmentation.SegmentationPolicy.RESTART_JVM;

/**
 * This class is part of an internal API and can be modified at any time without backward compatibility.
 *
 * This class defines a factory for the main Ignite API. It controls Grid life cycle
 * and allows listening for grid events.
 * <h1 class="header">Grid Loaders</h1>
 * Although user can apply grid factory directly to start and stop grid, grid is
 * often started and stopped by grid loaders. Grid loaders can be found in
 * {@link org.apache.ignite.startup} package, for example:
 * <ul>
 * <li>{@code CommandLineStartup}</li>
 * <li>{@code ServletStartup}</li>
 * </ul>
 * <h1 class="header">Examples</h1>
 * Use {@link #start()} method to start grid with default configuration. You can also use
 * {@link IgniteConfiguration} to override some default configuration. Below is an
 * example on how to start grid with <strong>URI deployment</strong>.
 * <pre name="code" class="java">
 * GridConfiguration cfg = new GridConfiguration();
 */
public class IgnitionEx {
    /** Default configuration path relative to Ignite home. */
    public static final String DFLT_CFG = "config/default-config.xml";

    /** Class name for a SQL view exporter of system views. */
    public static final String SYSTEM_VIEW_SQL_SPI = "org.apache.ignite.spi.systemview.SqlViewExporterSpi";

    /** Map of named Ignite instances. */
    private static final ConcurrentMap<Object, IgniteNamedInstance> grids = new ConcurrentHashMap<>();

    /** Map of grid states ever started in this JVM. */
    private static final Map<Object, IgniteState> gridStates = new ConcurrentHashMap<>();

    /** Mutex to synchronize updates of default grid reference. */
    private static final Object dfltGridMux = new Object();

    /** Default grid. */
    private static volatile IgniteNamedInstance dfltGrid;

    /** Default grid state. */
    private static volatile IgniteState dfltGridState;

    /** List of state listeners. */
    private static final Collection<IgnitionListener> lsnrs = new GridConcurrentHashSet<>(4);

    /** */
    private static ThreadLocal<Boolean> daemon = new ThreadLocal<Boolean>() {
        @Override protected Boolean initialValue() {
            return false;
        }
    };

    /** */
    private static ThreadLocal<Boolean> clientMode = new ThreadLocal<>();

    /**
     * Enforces singleton.
     */
    private IgnitionEx() {
        // No-op.
    }

    /**
     * Sets daemon flag.
     * <p>
     * If daemon flag is set then all grid instances created by the factory will be
     * daemon, i.e. the local node for these instances will be a daemon node. Note that
     * if daemon flag is set - it will override the same settings in {@link IgniteConfiguration#isDaemon()}.
     * Note that you can set on and off daemon flag at will.
     *
     * @param daemon Daemon flag to set.
     */
    public static void setDaemon(boolean daemon) {
        IgnitionEx.daemon.set(daemon);
    }

    /**
     * Gets daemon flag.
     * <p>
     * If daemon flag it set then all grid instances created by the factory will be
     * daemon, i.e. the local node for these instances will be a daemon node. Note that
     * if daemon flag is set - it will override the same settings in {@link IgniteConfiguration#isDaemon()}.
     * Note that you can set on and off daemon flag at will.
     *
     * @return Daemon flag.
     */
    public static boolean isDaemon() {
        return daemon.get();
    }

    /**
     * Sets client mode flag.
     *
     * @param clientMode Client mode flag.
     */
    public static void setClientMode(boolean clientMode) {
        IgnitionEx.clientMode.set(clientMode);
    }

    /**
     * Gets client mode flag.
     *
     * @return Client mode flag.
     */
    public static boolean isClientMode() {
        return clientMode.get() == null ? false : clientMode.get();
    }

    /**
     * Gets state of grid default grid.
     *
     * @return Default grid state.
     */
    public static IgniteState state() {
        return state(null);
    }

    /**
     * Gets states of named Ignite instance. If name is {@code null}, then state of
     * default no-name Ignite instance is returned.
     *
     * @param name Ignite instance name. If name is {@code null}, then state of
     *      default no-name Ignite instance is returned.
     * @return Grid state.
     */
    public static IgniteState state(@Nullable String name) {
        IgniteNamedInstance grid = name != null ? grids.get(name) : dfltGrid;

        if (grid == null) {
            IgniteState state = name != null ? gridStates.get(name) : dfltGridState;

            return state != null ? state : STOPPED;
        }

        return grid.state();
    }

    /**
     * Stops default grid. This method is identical to {@code G.stop(null, cancel)} apply.
     * Note that method does not wait for all tasks to be completed.
     *
     * @param cancel If {@code true} then all jobs currently executing on
     *      default grid will be cancelled by calling {@link ComputeJob#cancel()}
     *      method. Note that just like with {@link Thread#interrupt()}, it is
     *      up to the actual job to exit from execution
     * @return {@code true} if default grid instance was indeed stopped,
     *      {@code false} otherwise (if it was not started).
     */
    public static boolean stop(boolean cancel) {
        return stop(null, cancel, false);
    }

    /**
     * Stops named Ignite instance. If {@code cancel} flag is set to {@code true} then
     * all jobs currently executing on local node will be interrupted. If
     * Ignite instance name is {@code null}, then default no-name Ignite instance will be stopped.
     * If wait parameter is set to {@code true} then Ignite instance will wait for all
     * tasks to be finished.
     *
     * @param name Ignite instance name. If {@code null}, then default no-name
     *      Ignite instance will be stopped.
     * @param cancel If {@code true} then all jobs currently will be cancelled
     *      by calling {@link ComputeJob#cancel()} method. Note that just like with
     *      {@link Thread#interrupt()}, it is up to the actual job to exit from
     *      execution. If {@code false}, then jobs currently running will not be
     *      canceled. In either case, grid node will wait for completion of all
     *      jobs running on it before stopping.
     * @param stopNotStarted If {@code true} and node start did not finish then interrupts starting thread.
     * @return {@code true} if named Ignite instance was indeed found and stopped,
     *      {@code false} otherwise (the instance with given {@code name} was
     *      not found).
     */
    public static boolean stop(@Nullable String name, boolean cancel, boolean stopNotStarted) {
        IgniteNamedInstance grid = name != null ? grids.get(name) : dfltGrid;

        if (grid != null && stopNotStarted && grid.startLatch.getCount() != 0) {
            grid.starterThreadInterrupted = true;

            grid.starterThread.interrupt();
        }

        if (grid != null && grid.state() == STARTED) {
            grid.stop(cancel);

            boolean fireEvt;

            if (name != null)
                fireEvt = grids.remove(name, grid);
            else {
                synchronized (dfltGridMux) {
                    fireEvt = dfltGrid == grid;

                    if (fireEvt)
                        dfltGrid = null;
                }
            }

            if (fireEvt)
                notifyStateChange(grid.getName(), grid.state());

            return true;
        }

        // We don't have log at this point...
        U.warn(null, "Ignoring stopping Ignite instance that was already stopped or never started: " + name);

        return false;
    }

    /**
     * Behavior of the method is the almost same as {@link IgnitionEx#stop(String, boolean, boolean)}.
     * If node stopping process will not be finished within {@code timeoutMs} whole JVM will be killed.
     *
     * @param timeoutMs Timeout to wait graceful stopping.
     */
    public static boolean stop(@Nullable String name, boolean cancel, boolean stopNotStarted, long timeoutMs) {
        final ScheduledExecutorService executor = Executors.newSingleThreadScheduledExecutor();

        // Schedule delayed node killing if graceful stopping will be not finished within timeout.
        executor.schedule(new Runnable() {
            @Override public void run() {
                if (state(name) == IgniteState.STARTED) {
                    U.error(null, "Unable to gracefully stop node within timeout " + timeoutMs +
                            " milliseconds. Killing node...");

                    // We are not able to kill only one grid so whole JVM will be stopped.
                    Runtime.getRuntime().halt(Ignition.KILL_EXIT_CODE);
                }
            }
        }, timeoutMs, TimeUnit.MILLISECONDS);

        boolean success = stop(name, cancel, stopNotStarted);

        executor.shutdownNow();

        return success;
    }

    /**
     * Stops <b>all</b> started grids. If {@code cancel} flag is set to {@code true} then
     * all jobs currently executing on local node will be interrupted.
     * If wait parameter is set to {@code true} then grid will wait for all
     * tasks to be finished.
     * <p>
     * <b>Note:</b> it is usually safer and more appropriate to stop grid instances individually
     * instead of blanket operation. In most cases, the party that started the grid instance
     * should be responsible for stopping it.
     *
     * @param cancel If {@code true} then all jobs currently executing on
     *      all grids will be cancelled by calling {@link ComputeJob#cancel()}
     *      method. Note that just like with {@link Thread#interrupt()}, it is
     *      up to the actual job to exit from execution
     */
    public static void stopAll(boolean cancel) {
        IgniteNamedInstance dfltGrid0 = dfltGrid;

        if (dfltGrid0 != null) {
            dfltGrid0.stop(cancel);

            boolean fireEvt;

            synchronized (dfltGridMux) {
                fireEvt = dfltGrid == dfltGrid0;

                if (fireEvt)
                    dfltGrid = null;
            }

            if (fireEvt)
                notifyStateChange(dfltGrid0.getName(), dfltGrid0.state());
        }

        // Stop the rest and clear grids map.
        for (IgniteNamedInstance grid : grids.values()) {
            grid.stop(cancel);

            boolean fireEvt = grids.remove(grid.getName(), grid);

            if (fireEvt)
                notifyStateChange(grid.getName(), grid.state());
        }
    }

    /**
     * Restarts <b>all</b> started grids. If {@code cancel} flag is set to {@code true} then
     * all jobs currently executing on the local node will be interrupted.
     * If {@code wait} parameter is set to {@code true} then grid will wait for all
     * tasks to be finished.
     * <p>
     * <b>Note:</b> it is usually safer and more appropriate to stop grid instances individually
     * instead of blanket operation. In most cases, the party that started the grid instance
     * should be responsible for stopping it.
     * <p>
     * Note also that restarting functionality only works with the tools that specifically
     * support Ignite's protocol for restarting. Currently only standard <tt>ignite.{sh|bat}</tt>
     * scripts support restarting of JVM Ignite's process.
     *
     * @param cancel If {@code true} then all jobs currently executing on
     *      all grids will be cancelled by calling {@link ComputeJob#cancel()}
     *      method. Note that just like with {@link Thread#interrupt()}, it is
     *      up to the actual job to exit from execution.
     * @see Ignition#RESTART_EXIT_CODE
     */
    public static void restart(boolean cancel) {
        String file = System.getProperty(IGNITE_SUCCESS_FILE);

        if (file == null)
            U.warn(null, "Cannot restart node when restart not enabled.");
        else {
            try {
                new File(file).createNewFile();
            }
            catch (IOException e) {
                U.error(null, "Failed to create restart marker file (restart aborted): " + e.getMessage());

                return;
            }

            U.log(null, "Restarting node. Will exit (" + Ignition.RESTART_EXIT_CODE + ").");

            // Set the exit code so that shell process can recognize it and loop
            // the start up sequence again.
            System.setProperty(IGNITE_RESTART_CODE, Integer.toString(Ignition.RESTART_EXIT_CODE));

            stopAll(cancel);

            // This basically leaves loaders hang - we accept it.
            System.exit(Ignition.RESTART_EXIT_CODE);
        }
    }

    /**
     * Stops <b>all</b> started grids. If {@code cancel} flag is set to {@code true} then
     * all jobs currently executing on the local node will be interrupted.
     * If {@code wait} parameter is set to {@code true} then grid will wait for all
     * tasks to be finished.
     * <p>
     * <b>Note:</b> it is usually safer and more appropriate to stop grid instances individually
     * instead of blanket operation. In most cases, the party that started the grid instance
     * should be responsible for stopping it.
     * <p>
     * Note that upon completion of this method, the JVM with forcefully exist with
     * exit code {@link Ignition#KILL_EXIT_CODE}.
     *
     * @param cancel If {@code true} then all jobs currently executing on
     *      all grids will be cancelled by calling {@link ComputeJob#cancel()}
     *      method. Note that just like with {@link Thread#interrupt()}, it is
     *      up to the actual job to exit from execution.
     * @see Ignition#KILL_EXIT_CODE
     */
    public static void kill(boolean cancel) {
        stopAll(cancel);

        // This basically leaves loaders hang - we accept it.
        System.exit(Ignition.KILL_EXIT_CODE);
    }

    /**
     * Starts grid with default configuration. By default this method will
     * use grid configuration defined in {@code IGNITE_HOME/config/default-config.xml}
     * configuration file. If such file is not found, then all system defaults will be used.
     *
     * @return Started grid.
     * @throws IgniteCheckedException If default grid could not be started. This exception will be thrown
     *      also if default grid has already been started.
     */
    public static Ignite start() throws IgniteCheckedException {
        return start((GridSpringResourceContext)null);
    }

    /**
     * Starts grid with default configuration. By default this method will
     * use grid configuration defined in {@code IGNITE_HOME/config/default-config.xml}
     * configuration file. If such file is not found, then all system defaults will be used.
     *
     * @param springCtx Optional Spring application context, possibly {@code null}.
     *      Spring bean definitions for bean injection are taken from this context.
     *      If provided, this context can be injected into grid tasks and grid jobs using
     *      {@link SpringApplicationContextResource @SpringApplicationContextResource} annotation.
     * @return Started grid.
     * @throws IgniteCheckedException If default grid could not be started. This exception will be thrown
     *      also if default grid has already been started.
     */
    public static Ignite start(@Nullable GridSpringResourceContext springCtx) throws IgniteCheckedException {
        URL url = U.resolveIgniteUrl(DFLT_CFG);

        if (url != null)
            return start(DFLT_CFG, null, springCtx, null);

        U.warn(null, "Default Spring XML file not found (is IGNITE_HOME set?): " + DFLT_CFG);

        return start0(new GridStartContext(new IgniteConfiguration(), null, springCtx), true)
            .get1().grid();
    }

    /**
     * Starts grid with given configuration. Note that this method is no-op if grid with the name
     * provided in given configuration is already started.
     *
     * @param cfg Grid configuration. This cannot be {@code null}.
     * @return Started grid.
     * @throws IgniteCheckedException If grid could not be started. This exception will be thrown
     *      also if named grid has already been started.
     */
    public static Ignite start(IgniteConfiguration cfg) throws IgniteCheckedException {
        return start(cfg, null, true).get1();
    }

    /**
     * Starts a grid with given configuration. If the grid is already started and failIfStarted set to TRUE
     * an exception will be thrown.
     *
     * @param cfg Grid configuration. This cannot be {@code null}.
     * @param failIfStarted When flag is {@code true} and grid with specified name has been already started
     *      the exception is thrown. Otherwise the existing instance of the grid is returned.
     * @return Started grid or existing grid.
     * @throws IgniteCheckedException If grid could not be started. This exception will be thrown
     *      also if named grid has already been started.
     */
    public static Ignite start(IgniteConfiguration cfg, boolean failIfStarted) throws IgniteCheckedException {
        return start(cfg, null, failIfStarted).get1();
    }

    /**
     * Gets or starts new grid instance if it hasn't been started yet.
     *
     * @param cfg Grid configuration. This cannot be {@code null}.
     * @return Tuple with: grid instance and flag to indicate the instance is started by this call.
     *      So, when the new ignite instance is started the flag is {@code true}. If an existing instance is returned
     *      the flag is {@code false}.
     * @throws IgniteException If grid could not be started.
     */
    public static T2<Ignite, Boolean> getOrStart(IgniteConfiguration cfg) throws IgniteException {
        try {
            return start(cfg, null, false);
        }
        catch (IgniteCheckedException e) {
            throw U.convertException(e);
        }
    }

    /**
     * Starts grid with given configuration. Note that this method will throw and exception if grid with the name
     * provided in given configuration is already started.
     *
     * @param cfg Grid configuration. This cannot be {@code null}.
     * @param springCtx Optional Spring application context, possibly {@code null}.
     *      Spring bean definitions for bean injection are taken from this context.
     *      If provided, this context can be injected into grid tasks and grid jobs using
     *      {@link SpringApplicationContextResource @SpringApplicationContextResource} annotation.
     * @return Started grid.
     * @throws IgniteCheckedException If grid could not be started. This exception will be thrown
     *      also if named grid has already been started.
     */
    public static Ignite start(IgniteConfiguration cfg, @Nullable GridSpringResourceContext springCtx) throws IgniteCheckedException {
        A.notNull(cfg, "cfg");

        return start0(new GridStartContext(cfg, null, springCtx), true).get1().grid();
    }

    /**
     * Starts grid with given configuration. If the grid is already started and failIfStarted set to TRUE
     * an exception will be thrown.
     *
     * @param cfg Grid configuration. This cannot be {@code null}.
     * @param springCtx Optional Spring application context, possibly {@code null}.
     *      Spring bean definitions for bean injection are taken from this context.
     *      If provided, this context can be injected into grid tasks and grid jobs using
     *      {@link SpringApplicationContextResource @SpringApplicationContextResource} annotation.
     * @param failIfStarted Throw or not an exception if grid is already started.
     * @return Tuple with: grid instance and flag to indicate the instance is started by this call.
     *      So, when the new ignite instance is started the flag is {@code true}. If an existing instance is returned
     *      the flag is {@code false}.
     * @throws IgniteCheckedException If grid could not be started. This exception will be thrown
     *      also if named grid has already been started.
     */
    public static T2<Ignite, Boolean> start(IgniteConfiguration cfg, @Nullable GridSpringResourceContext springCtx, boolean failIfStarted) throws IgniteCheckedException {
        A.notNull(cfg, "cfg");

        T2<IgniteNamedInstance, Boolean> res = start0(new GridStartContext(cfg, null, springCtx), failIfStarted);

        return new T2<>((Ignite)res.get1().grid(), res.get2());
    }

    /**
     * Starts all grids specified within given Spring XML configuration file. If grid with given name
     * is already started, then exception is thrown. In this case all instances that may
     * have been started so far will be stopped too.
     * <p>
     * Usually Spring XML configuration file will contain only one Grid definition. Note that
     * Grid configuration bean(s) is retrieved form configuration file by type, so the name of
     * the Grid configuration bean is ignored.
     *
     * @param springCfgPath Spring XML configuration file path or URL.
     * @return Started grid. If Spring configuration contains multiple grid instances,
     *      then the 1st found instance is returned.
     * @throws IgniteCheckedException If grid could not be started or configuration
     *      read. This exception will be thrown also if grid with given name has already
     *      been started or Spring XML configuration file is invalid.
     */
    public static Ignite start(@Nullable String springCfgPath) throws IgniteCheckedException {
        return springCfgPath == null ? start() : start(springCfgPath, null);
    }

    /**
     * Starts all grids specified within given Spring XML configuration file. If grid with given name
     * is already started, then exception is thrown. In this case all instances that may
     * have been started so far will be stopped too.
     * <p>
     * Usually Spring XML configuration file will contain only one Grid definition. Note that
     * Grid configuration bean(s) is retrieved form configuration file by type, so the name of
     * the Grid configuration bean is ignored.
     *
     * @param springCfgPath Spring XML configuration file path or URL.
     * @param igniteInstanceName Ignite instance name that will override default.
     * @return Started grid. If Spring configuration contains multiple grid instances,
     *      then the 1st found instance is returned.
     * @throws IgniteCheckedException If grid could not be started or configuration
     *      read. This exception will be thrown also if grid with given name has already
     *      been started or Spring XML configuration file is invalid.
     */
    public static Ignite start(@Nullable String springCfgPath, @Nullable String igniteInstanceName)
        throws IgniteCheckedException {
        if (springCfgPath == null) {
            IgniteConfiguration cfg = new IgniteConfiguration();

            if (cfg.getIgniteInstanceName() == null && !F.isEmpty(igniteInstanceName))
                cfg.setIgniteInstanceName(igniteInstanceName);

            return start(cfg);
        }
        else
            return start(springCfgPath, igniteInstanceName, null, null);
    }

    /**
     * Loads all grid configurations specified within given Spring XML configuration file.
     * <p>
     * Usually Spring XML configuration file will contain only one Grid definition. Note that
     * Grid configuration bean(s) is retrieved form configuration file by type, so the name of
     * the Grid configuration bean is ignored.
     *
     * @param springCfgUrl Spring XML configuration file path or URL. This cannot be {@code null}.
     * @return Tuple containing all loaded configurations and Spring context used to load them.
     * @throws IgniteCheckedException If grid could not be started or configuration
     *      read. This exception will be thrown also if grid with given name has already
     *      been started or Spring XML configuration file is invalid.
     */
    public static IgniteBiTuple<Collection<IgniteConfiguration>, ? extends GridSpringResourceContext>
    loadConfigurations(URL springCfgUrl) throws IgniteCheckedException {
        IgniteSpringHelper spring = SPRING.create(false);

        return spring.loadConfigurations(springCfgUrl);
    }

    /**
     * Loads all grid configurations specified within given input stream.
     * <p>
     * Usually Spring XML input stream will contain only one Grid definition. Note that
     * Grid configuration bean(s) is retrieved form configuration input stream by type, so the name of
     * the Grid configuration bean is ignored.
     *
     * @param springCfgStream Input stream contained Spring XML configuration. This cannot be {@code null}.
     * @return Tuple containing all loaded configurations and Spring context used to load them.
     * @throws IgniteCheckedException If grid could not be started or configuration
     *      read. This exception will be thrown also if grid with given name has already
     *      been started or Spring XML configuration file is invalid.
     */
    public static IgniteBiTuple<Collection<IgniteConfiguration>, ? extends GridSpringResourceContext>
    loadConfigurations(InputStream springCfgStream) throws IgniteCheckedException {
        IgniteSpringHelper spring = SPRING.create(false);

        return spring.loadConfigurations(springCfgStream);
    }

    /**
     * Loads all grid configurations specified within given Spring XML configuration file.
     * <p>
     * Usually Spring XML configuration file will contain only one Grid definition. Note that
     * Grid configuration bean(s) is retrieved form configuration file by type, so the name of
     * the Grid configuration bean is ignored.
     *
     * @param springCfgPath Spring XML configuration file path. This cannot be {@code null}.
     * @return Tuple containing all loaded configurations and Spring context used to load them.
     * @throws IgniteCheckedException If grid could not be started or configuration
     *      read. This exception will be thrown also if grid with given name has already
     *      been started or Spring XML configuration file is invalid.
     */
    public static IgniteBiTuple<Collection<IgniteConfiguration>, ? extends GridSpringResourceContext>
    loadConfigurations(String springCfgPath) throws IgniteCheckedException {
        A.notNull(springCfgPath, "springCfgPath");
        return loadConfigurations(IgniteUtils.resolveSpringUrl(springCfgPath));
    }

    /**
     * Loads first found grid configuration specified within given Spring XML configuration file.
     * <p>
     * Usually Spring XML configuration file will contain only one Grid definition. Note that
     * Grid configuration bean(s) is retrieved form configuration file by type, so the name of
     * the Grid configuration bean is ignored.
     *
     * @param springCfgUrl Spring XML configuration file path or URL. This cannot be {@code null}.
     * @return First found configuration and Spring context used to load it.
     * @throws IgniteCheckedException If grid could not be started or configuration
     *      read. This exception will be thrown also if grid with given name has already
     *      been started or Spring XML configuration file is invalid.
     */
    public static IgniteBiTuple<IgniteConfiguration, GridSpringResourceContext> loadConfiguration(URL springCfgUrl)
        throws IgniteCheckedException {
        IgniteBiTuple<Collection<IgniteConfiguration>, ? extends GridSpringResourceContext> t =
            loadConfigurations(springCfgUrl);

        return F.t(F.first(t.get1()), t.get2());
    }

    /**
     * Loads first found grid configuration specified within given Spring XML configuration file.
     * <p>
     * Usually Spring XML configuration file will contain only one Grid definition. Note that
     * Grid configuration bean(s) is retrieved form configuration file by type, so the name of
     * the Grid configuration bean is ignored.
     *
     * @param springCfgPath Spring XML configuration file path. This cannot be {@code null}.
     * @return First found configuration and Spring context used to load it.
     * @throws IgniteCheckedException If grid could not be started or configuration
     *      read. This exception will be thrown also if grid with given name has already
     *      been started or Spring XML configuration file is invalid.
     */
    public static IgniteBiTuple<IgniteConfiguration, GridSpringResourceContext> loadConfiguration(String springCfgPath)
        throws IgniteCheckedException {
        IgniteBiTuple<Collection<IgniteConfiguration>, ? extends GridSpringResourceContext> t =
            loadConfigurations(springCfgPath);

        return F.t(F.first(t.get1()), t.get2());
    }

    /**
     * Starts all grids specified within given Spring XML configuration file. If grid with given name
     * is already started, then exception is thrown. In this case all instances that may
     * have been started so far will be stopped too.
     * <p>
     * Usually Spring XML configuration file will contain only one Grid definition. Note that
     * Grid configuration bean(s) is retrieved form configuration file by type, so the name of
     * the Grid configuration bean is ignored.
     *
     * @param springCfgPath Spring XML configuration file path or URL. This cannot be {@code null}.
     * @param igniteInstanceName Ignite instance name that will override default.
     * @param springCtx Optional Spring application context, possibly {@code null}.
     * @param ldr Optional class loader that will be used by default.
     *      Spring bean definitions for bean injection are taken from this context.
     *      If provided, this context can be injected into grid tasks and grid jobs using
     *      {@link SpringApplicationContextResource @SpringApplicationContextResource} annotation.
     * @return Started grid. If Spring configuration contains multiple grid instances,
     *      then the 1st found instance is returned.
     * @throws IgniteCheckedException If grid could not be started or configuration
     *      read. This exception will be thrown also if grid with given name has already
     *      been started or Spring XML configuration file is invalid.
     */
    public static Ignite start(String springCfgPath, @Nullable String igniteInstanceName,
        @Nullable GridSpringResourceContext springCtx, @Nullable ClassLoader ldr) throws IgniteCheckedException {
        URL url = U.resolveSpringUrl(springCfgPath);

        return start(url, igniteInstanceName, springCtx, ldr);
    }

    /**
     * Starts all grids specified within given Spring XML configuration file URL. If grid with given name
     * is already started, then exception is thrown. In this case all instances that may
     * have been started so far will be stopped too.
     * <p>
     * Usually Spring XML configuration file will contain only one Grid definition. Note that
     * Grid configuration bean(s) is retrieved form configuration file by type, so the name of
     * the Grid configuration bean is ignored.
     *
     * @param springCfgUrl Spring XML configuration file URL. This cannot be {@code null}.
     * @return Started grid. If Spring configuration contains multiple grid instances,
     *      then the 1st found instance is returned.
     * @throws IgniteCheckedException If grid could not be started or configuration
     *      read. This exception will be thrown also if grid with given name has already
     *      been started or Spring XML configuration file is invalid.
     */
    public static Ignite start(URL springCfgUrl) throws IgniteCheckedException {
        return start(springCfgUrl, null, null, null);
    }

    /**
     * Starts all grids specified within given Spring XML configuration file URL. If grid with given name
     * is already started, then exception is thrown. In this case all instances that may
     * have been started so far will be stopped too.
     * <p>
     * Usually Spring XML configuration file will contain only one Grid definition. Note that
     * Grid configuration bean(s) is retrieved form configuration file by type, so the name of
     * the Grid configuration bean is ignored.
     *
     * @param springCfgUrl Spring XML configuration file URL. This cannot be {@code null}.
     * @param ldr Optional class loader that will be used by default.
     * @return Started grid. If Spring configuration contains multiple grid instances,
     *      then the 1st found instance is returned.
     * @throws IgniteCheckedException If grid could not be started or configuration
     *      read. This exception will be thrown also if grid with given name has already
     *      been started or Spring XML configuration file is invalid.
     */
    public static Ignite start(URL springCfgUrl, @Nullable ClassLoader ldr) throws IgniteCheckedException {
        return start(springCfgUrl, null, null, ldr);
    }

    /**
     * Starts all grids specified within given Spring XML configuration file URL. If grid with given name
     * is already started, then exception is thrown. In this case all instances that may
     * have been started so far will be stopped too.
     * <p>
     * Usually Spring XML configuration file will contain only one Grid definition. Note that
     * Grid configuration bean(s) is retrieved form configuration file by type, so the name of
     * the Grid configuration bean is ignored.
     *
     * @param springCfgUrl Spring XML configuration file URL. This cannot be {@code null}.
     * @param igniteInstanceName Ignite instance name that will override default.
     * @param springCtx Optional Spring application context, possibly {@code null}.
     * @param ldr Optional class loader that will be used by default.
     *      Spring bean definitions for bean injection are taken from this context.
     *      If provided, this context can be injected into grid tasks and grid jobs using
     *      {@link SpringApplicationContextResource @SpringApplicationContextResource} annotation.
     * @return Started grid. If Spring configuration contains multiple grid instances,
     *      then the 1st found instance is returned.
     * @throws IgniteCheckedException If grid could not be started or configuration
     *      read. This exception will be thrown also if grid with given name has already
     *      been started or Spring XML configuration file is invalid.
     */
    public static Ignite start(URL springCfgUrl, @Nullable String igniteInstanceName,
        @Nullable GridSpringResourceContext springCtx, @Nullable ClassLoader ldr) throws IgniteCheckedException {
        A.notNull(springCfgUrl, "springCfgUrl");

        boolean isLog4jUsed = U.gridClassLoader().getResource("org/apache/log4j/Appender.class") != null;

        IgniteBiTuple<Object, Object> t = null;

        if (isLog4jUsed) {
            try {
                t = U.addLog4jNoOpLogger();
            }
            catch (IgniteCheckedException ignore) {
                isLog4jUsed = false;
            }
        }

        Collection<Handler> savedHnds = null;

        if (!isLog4jUsed)
            savedHnds = U.addJavaNoOpLogger();

        IgniteBiTuple<Collection<IgniteConfiguration>, ? extends GridSpringResourceContext> cfgMap;

        try {
            cfgMap = loadConfigurations(springCfgUrl);
        }
        finally {
            if (isLog4jUsed && t != null)
                U.removeLog4jNoOpLogger(t);

            if (!isLog4jUsed)
                U.removeJavaNoOpLogger(savedHnds);
        }

        return startConfigurations(cfgMap, springCfgUrl, igniteInstanceName, springCtx, ldr);
    }

    /**
     * Starts all grids specified within given Spring XML configuration input stream. If grid with given name
     * is already started, then exception is thrown. In this case all instances that may
     * have been started so far will be stopped too.
     * <p>
     * Usually Spring XML configuration input stream will contain only one Grid definition. Note that
     * Grid configuration bean(s) is retrieved form configuration input stream by type, so the name of
     * the Grid configuration bean is ignored.
     *
     * @param springCfgStream Input stream containing Spring XML configuration. This cannot be {@code null}.
     * @return Started grid. If Spring configuration contains multiple grid instances,
     *      then the 1st found instance is returned.
     * @throws IgniteCheckedException If grid could not be started or configuration
     *      read. This exception will be thrown also if grid with given name has already
     *      been started or Spring XML configuration file is invalid.
     */
    public static Ignite start(InputStream springCfgStream) throws IgniteCheckedException {
        return start(springCfgStream, null, null, null);
    }

    /**
     * Starts all grids specified within given Spring XML configuration input stream. If grid with given name
     * is already started, then exception is thrown. In this case all instances that may
     * have been started so far will be stopped too.
     * <p>
     * Usually Spring XML configuration input stream will contain only one Grid definition. Note that
     * Grid configuration bean(s) is retrieved form configuration input stream by type, so the name of
     * the Grid configuration bean is ignored.
     *
     * @param springCfgStream Input stream containing Spring XML configuration. This cannot be {@code null}.
     * @param igniteInstanceName Ignite instance name that will override default.
     * @param springCtx Optional Spring application context, possibly {@code null}.
     * @param ldr Optional class loader that will be used by default.
     *      Spring bean definitions for bean injection are taken from this context.
     *      If provided, this context can be injected into grid tasks and grid jobs using
     *      {@link SpringApplicationContextResource @SpringApplicationContextResource} annotation.
     * @return Started grid. If Spring configuration contains multiple grid instances,
     *      then the 1st found instance is returned.
     * @throws IgniteCheckedException If grid could not be started or configuration
     *      read. This exception will be thrown also if grid with given name has already
     *      been started or Spring XML configuration file is invalid.
     */
    public static Ignite start(InputStream springCfgStream, @Nullable String igniteInstanceName,
        @Nullable GridSpringResourceContext springCtx, @Nullable ClassLoader ldr) throws IgniteCheckedException {
        A.notNull(springCfgStream, "springCfgUrl");

        boolean isLog4jUsed = U.gridClassLoader().getResource("org/apache/log4j/Appender.class") != null;

        IgniteBiTuple<Object, Object> t = null;

        if (isLog4jUsed) {
            try {
                t = U.addLog4jNoOpLogger();
            }
            catch (IgniteCheckedException ignore) {
                isLog4jUsed = false;
            }
        }

        Collection<Handler> savedHnds = null;

        if (!isLog4jUsed)
            savedHnds = U.addJavaNoOpLogger();

        IgniteBiTuple<Collection<IgniteConfiguration>, ? extends GridSpringResourceContext> cfgMap;

        try {
            cfgMap = loadConfigurations(springCfgStream);
        }
        finally {
            if (isLog4jUsed && t != null)
                U.removeLog4jNoOpLogger(t);

            if (!isLog4jUsed)
                U.removeJavaNoOpLogger(savedHnds);
        }

        return startConfigurations(cfgMap, null, igniteInstanceName, springCtx, ldr);
    }

    /**
     * Internal Spring-based start routine. Starts loaded configurations.
     *
     * @param cfgMap Configuration map.
     * @param springCfgUrl Spring XML configuration file URL.
     * @param igniteInstanceName Ignite instance name that will override default.
     * @param springCtx Optional Spring application context.
     * @param ldr Optional class loader that will be used by default.
     * @return Started grid.
     * @throws IgniteCheckedException If failed.
     */
    private static Ignite startConfigurations(
        IgniteBiTuple<Collection<IgniteConfiguration>, ? extends GridSpringResourceContext> cfgMap,
        URL springCfgUrl,
        @Nullable String igniteInstanceName,
        @Nullable GridSpringResourceContext springCtx,
        @Nullable ClassLoader ldr)
        throws IgniteCheckedException {
        List<IgniteNamedInstance> grids = new ArrayList<>(cfgMap.size());

        try {
            for (IgniteConfiguration cfg : cfgMap.get1()) {
                assert cfg != null;

                if (cfg.getIgniteInstanceName() == null && !F.isEmpty(igniteInstanceName))
                    cfg.setIgniteInstanceName(igniteInstanceName);

                if (ldr != null && cfg.getClassLoader() == null)
                    cfg.setClassLoader(ldr);

                // Use either user defined context or our one.
                IgniteNamedInstance grid = start0(
                    new GridStartContext(cfg, springCfgUrl, springCtx == null
                        ? cfgMap.get2() : springCtx), true).get1();

                // Add it if it was not stopped during startup.
                if (grid != null)
                    grids.add(grid);
            }
        }
        catch (IgniteCheckedException e) {
            // Stop all instances started so far.
            for (IgniteNamedInstance grid : grids) {
                try {
                    grid.stop(true);
                }
                catch (Exception e1) {
                    U.error(grid.log, "Error when stopping grid: " + grid, e1);
                }
            }

            throw e;
        }

        // Return the first grid started.
        IgniteNamedInstance res = !grids.isEmpty() ? grids.get(0) : null;

        return res != null ? res.grid() : null;
    }

    /**
     * Starts grid with given configuration.
     *
     * @param startCtx Start context.
     * @param failIfStarted Throw or not an exception if grid is already started.
     * @return Tuple with: grid instance and flag to indicate the instance is started by this call.
     *      So, when the new ignite instance is started the flag is {@code true}. If an existing instance is returned
     *      the flag is {@code false}.
     * @throws IgniteCheckedException If grid could not be started.
     */
    private static T2<IgniteNamedInstance, Boolean> start0(GridStartContext startCtx, boolean failIfStarted ) throws IgniteCheckedException {
        assert startCtx != null;

        String name = startCtx.config().getIgniteInstanceName();

        if (name != null && name.isEmpty())
            throw new IgniteCheckedException("Non default Ignite instances cannot have empty string name.");

        IgniteNamedInstance grid = new IgniteNamedInstance(name);

        IgniteNamedInstance old;

        if (name != null)
            old = grids.putIfAbsent(name, grid);
        else {
            synchronized (dfltGridMux) {
                old = dfltGrid;

                if (old == null)
                    dfltGrid = grid;
            }
        }

        if (old != null)
            if (failIfStarted) {
                if (name == null)
                    throw new IgniteCheckedException("Default Ignite instance has already been started.");
                else
                    throw new IgniteCheckedException("Ignite instance with this name has already been started: " +
                        name);
            }
            else
                return new T2<>(old, false);

        if (startCtx.config().getWarmupClosure() != null)
            startCtx.config().getWarmupClosure().apply(startCtx.config());

        startCtx.single(grids.size() == 1);

        boolean success = false;

        try {
            try {
                grid.start(startCtx);
            }
            catch (Exception e) {
                if (X.hasCause(e, IgniteInterruptedCheckedException.class, InterruptedException.class)) {
                    if (grid.starterThreadInterrupted)
                        Thread.interrupted();
                }

                throw e;
            }

            notifyStateChange(name, STARTED);

            success = true;
        }
        finally {
            if (!success) {
                if (name != null)
                    grids.remove(name, grid);
                else {
                    synchronized (dfltGridMux) {
                        if (dfltGrid == grid)
                            dfltGrid = null;
                    }
                }

                grid = null;
            }
        }

        if (grid == null)
            throw new IgniteCheckedException("Failed to start grid with provided configuration.");

        return new T2<>(grid, true);
    }

    /**
     * Loads spring bean by name.
     *
     * @param springXmlPath Spring XML file path.
     * @param beanName Bean name.
     * @return Bean instance.
     * @throws IgniteCheckedException In case of error.
     */
    public static <T> T loadSpringBean(String springXmlPath, String beanName) throws IgniteCheckedException {
        A.notNull(springXmlPath, "springXmlPath");
        A.notNull(beanName, "beanName");

        URL url = U.resolveSpringUrl(springXmlPath);

        assert url != null;

        return loadSpringBean(url, beanName);
    }

    /**
     * Loads spring bean by name.
     *
     * @param springXmlUrl Spring XML file URL.
     * @param beanName Bean name.
     * @return Bean instance.
     * @throws IgniteCheckedException In case of error.
     */
    public static <T> T loadSpringBean(URL springXmlUrl, String beanName) throws IgniteCheckedException {
        A.notNull(springXmlUrl, "springXmlUrl");
        A.notNull(beanName, "beanName");

        IgniteSpringHelper spring = SPRING.create(false);

        return spring.loadBean(springXmlUrl, beanName);
    }

    /**
     * Loads spring bean by name.
     *
     * @param springXmlStream Input stream containing Spring XML configuration.
     * @param beanName Bean name.
     * @return Bean instance.
     * @throws IgniteCheckedException In case of error.
     */
    public static <T> T loadSpringBean(InputStream springXmlStream, String beanName) throws IgniteCheckedException {
        A.notNull(springXmlStream, "springXmlPath");
        A.notNull(beanName, "beanName");

        IgniteSpringHelper spring = SPRING.create(false);

        return spring.loadBean(springXmlStream, beanName);
    }

    /**
     * Gets an instance of default no-name grid. Note that
     * caller of this method should not assume that it will return the same
     * instance every time.
     *
     * @return An instance of default no-name grid. This method never returns
     *      {@code null}.
     * @throws IgniteIllegalStateException Thrown if default grid was not properly
     *      initialized or grid instance was stopped or was not started.
     */
    public static Ignite grid() throws IgniteIllegalStateException {
        return grid((String)null);
    }

    /**
     * Gets a list of all grids started so far.
     *
     * @return List of all grids started so far.
     */
    public static List<Ignite> allGrids() {
        return allGrids(true);
    }

    /**
     * Gets a list of all grids started so far.
     *
     * @return List of all grids started so far.
     */
    public static List<Ignite> allGridsx() {
        return allGrids(false);
    }

    /**
     * Gets a list of all grids started so far.
     *
     * @param wait If {@code true} wait for node start finish.
     * @return List of all grids started so far.
     */
    private static List<Ignite> allGrids(boolean wait) {
        List<Ignite> allIgnites = new ArrayList<>(grids.size() + 1);

        for (IgniteNamedInstance grid : grids.values()) {
            Ignite g = wait ? grid.grid() : grid.gridx();

            if (g != null)
                allIgnites.add(g);
        }

        IgniteNamedInstance dfltGrid0 = dfltGrid;

        if (dfltGrid0 != null) {
            IgniteKernal g = wait ? dfltGrid0.grid() : dfltGrid0.gridx();

            if (g != null)
                allIgnites.add(g);
        }

        return allIgnites;
    }

    /**
     * Gets a grid instance for given local node ID. Note that grid instance and local node have
     * one-to-one relationship where node has ID and instance has name of the grid to which
     * both grid instance and its node belong. Note also that caller of this method
     * should not assume that it will return the same instance every time.
     *
     * @param locNodeId ID of local node the requested grid instance is managing.
     * @return An instance of named grid. This method never returns
     *      {@code null}.
     * @throws IgniteIllegalStateException Thrown if grid was not properly
     *      initialized or grid instance was stopped or was not started.
     */
    public static Ignite grid(UUID locNodeId) throws IgniteIllegalStateException {
        A.notNull(locNodeId, "locNodeId");

        IgniteNamedInstance dfltGrid0 = dfltGrid;

        if (dfltGrid0 != null) {
            IgniteKernal g = dfltGrid0.grid();

            if (g != null && g.getLocalNodeId().equals(locNodeId))
                return g;
        }

        for (IgniteNamedInstance grid : grids.values()) {
            IgniteKernal g = grid.grid();

            if (g != null && g.getLocalNodeId().equals(locNodeId))
                return g;
        }

        throw new IgniteIllegalStateException("Grid instance with given local node ID was not properly " +
            "started or was stopped: " + locNodeId);
    }

    /**
     * Gets grid instance without waiting its initialization and not throwing any exception.
     *
     * @param locNodeId ID of local node the requested grid instance is managing.
     * @return Grid instance or {@code null}.
     */
    public static IgniteKernal gridxx(UUID locNodeId) {
        IgniteNamedInstance dfltGrid0 = dfltGrid;

        if (dfltGrid0 != null) {
            IgniteKernal g = dfltGrid0.grid();

            if (g != null && g.getLocalNodeId().equals(locNodeId))
                return g;
        }

        for (IgniteNamedInstance grid : grids.values()) {
            IgniteKernal g = grid.grid();

            if (g != null && g.getLocalNodeId().equals(locNodeId))
                return g;
        }

        return null;
    }

    /**
     * Gets an named grid instance. If grid name is {@code null} or empty string,
     * then default no-name grid will be returned. Note that caller of this method
     * should not assume that it will return the same instance every time.
     * <p>
     * Note that Java VM can run multiple grid instances and every grid instance (and its
     * node) can belong to a different grid. Grid name defines what grid a particular grid
     * instance (and correspondingly its node) belongs to.
     *
     * @param name Grid name to which requested grid instance belongs to. If {@code null},
     *      then grid instance belonging to a default no-name grid will be returned.
     * @return An instance of named grid. This method never returns
     *      {@code null}.
     * @throws IgniteIllegalStateException Thrown if default grid was not properly
     *      initialized or grid instance was stopped or was not started.
     */
    public static Ignite grid(@Nullable String name) throws IgniteIllegalStateException {
        IgniteNamedInstance grid = name != null ? grids.get(name) : dfltGrid;

        Ignite res;

        if (grid == null || (res = grid.grid()) == null)
            throw new IgniteIllegalStateException("Ignite instance with provided name doesn't exist. " +
                "Did you call Ignition.start(..) to start an Ignite instance? [name=" + name + ']');

        return res;
    }

    /**
     * Gets a name of the grid from thread local config, which is owner of current thread.
     *
     * @return Grid instance related to current thread
     * @throws IllegalArgumentException Thrown to indicate, that current thread is not an {@link IgniteThread}.
     */
    public static IgniteKernal localIgnite() throws IllegalArgumentException {
        String name = U.getCurrentIgniteName();

        if (U.isCurrentIgniteNameSet(name))
            return gridx(name);
        else if (Thread.currentThread() instanceof IgniteThread)
            return gridx(((IgniteThread)Thread.currentThread()).getIgniteInstanceName());
        else
            throw new IllegalArgumentException("Ignite instance name thread local must be set or" +
                " this method should be accessed under " + IgniteThread.class.getName());
    }

    /**
     * Gets grid instance without waiting its initialization.
     *
     * @param name Grid name.
     * @return Grid instance.
     */
    public static IgniteKernal gridx(@Nullable String name) {
        IgniteNamedInstance grid = name != null ? grids.get(name) : dfltGrid;

        IgniteKernal res;

        if (grid == null || (res = grid.gridx()) == null)
            throw new IgniteIllegalStateException("Ignite instance with provided name doesn't exist. " +
                "Did you call Ignition.start(..) to start an Ignite instance? [name=" + name + ']');

        return res;
    }

    /**
     * Adds a lsnr for grid life cycle events.
     * <p>
     * Note that unlike other listeners in Ignite this listener will be
     * notified from the same thread that triggers the state change. Because of
     * that it is the responsibility of the user to make sure that listener logic
     * is light-weight and properly handles (catches) any runtime exceptions, if any
     * are expected.
     *
     * @param lsnr Listener for grid life cycle events. If this listener was already added
     *      this method is no-op.
     */
    public static void addListener(IgnitionListener lsnr) {
        A.notNull(lsnr, "lsnr");

        lsnrs.add(lsnr);
    }

    /**
     * Removes lsnr added by {@link #addListener(IgnitionListener)} method.
     *
     * @param lsnr Listener to remove.
     * @return {@code true} if lsnr was added before, {@code false} otherwise.
     */
    public static boolean removeListener(IgnitionListener lsnr) {
        A.notNull(lsnr, "lsnr");

        return lsnrs.remove(lsnr);
    }

    /**
     * @param igniteInstanceName Ignite instance name.
     * @param state Factory state.
     */
    private static void notifyStateChange(@Nullable String igniteInstanceName, IgniteState state) {
        if (igniteInstanceName != null)
            gridStates.put(igniteInstanceName, state);
        else
            dfltGridState = state;

        for (IgnitionListener lsnr : lsnrs)
            lsnr.onStateChange(igniteInstanceName, state);
    }

    /**
     * Start context encapsulates all starting parameters.
     */
    private static final class GridStartContext {
        /** User-defined configuration. */
        private IgniteConfiguration cfg;

        /** Optional configuration path. */
        private URL cfgUrl;

        /** Optional Spring application context. */
        private GridSpringResourceContext springCtx;

        /** Whether or not this is a single grid instance in current VM. */
        private boolean single;

        /**
         *
         * @param cfg User-defined configuration.
         * @param cfgUrl Optional configuration path.
         * @param springCtx Optional Spring application context.
         */
        GridStartContext(IgniteConfiguration cfg, @Nullable URL cfgUrl, @Nullable GridSpringResourceContext springCtx) {
            assert (cfg != null);

            this.cfg = cfg;
            this.cfgUrl = cfgUrl;
            this.springCtx = springCtx;
        }

        /**
         * @return Whether or not this is a single grid instance in current VM.
         */
        public boolean single() {
            return single;
        }

        /**
         * @param single Whether or not this is a single grid instance in current VM.
         */
        public void single(boolean single) {
            this.single = single;
        }

        /**
         * @return User-defined configuration.
         */
        IgniteConfiguration config() {
            return cfg;
        }

        /**
         * @param cfg User-defined configuration.
         */
        void config(IgniteConfiguration cfg) {
            this.cfg = cfg;
        }

        /**
         * @return Optional configuration path.
         */
        URL configUrl() {
            return cfgUrl;
        }

        /**
         * @param cfgUrl Optional configuration path.
         */
        void configUrl(URL cfgUrl) {
            this.cfgUrl = cfgUrl;
        }

        /**
         * @return Optional Spring application context.
         */
        public GridSpringResourceContext springContext() {
            return springCtx;
        }
    }

    /**
     * Grid data container.
     */
    private static final class IgniteNamedInstance {
        /** Map of registered MBeans. */
        private static final Map<MBeanServer, GridMBeanServerData> mbeans =
            new HashMap<>();

        /** */
        private static final String[] EMPTY_STR_ARR = new String[0];

        /** Grid name. */
        private final String name;

        /** Grid instance. */
        private volatile IgniteKernal grid;

        /** Executor service. */
        private ThreadPoolExecutor execSvc;

        /** Executor service for services. */
        private ThreadPoolExecutor svcExecSvc;

        /** System executor service. */
        private ThreadPoolExecutor sysExecSvc;

        /** */
        private StripedExecutor stripedExecSvc;

        /** Management executor service. */
        private ThreadPoolExecutor mgmtExecSvc;

        /** P2P executor service. */
        private ThreadPoolExecutor p2pExecSvc;

        /** IGFS executor service. */
        private ThreadPoolExecutor igfsExecSvc;

        /** Data streamer executor service. */
        private StripedExecutor dataStreamerExecSvc;

        /** REST requests executor service. */
        private ThreadPoolExecutor restExecSvc;

        /** Utility cache executor service. */
        private ThreadPoolExecutor utilityCacheExecSvc;

        /** Affinity executor service. */
        private ThreadPoolExecutor affExecSvc;

        /** Indexing pool. */
        private ThreadPoolExecutor idxExecSvc;

        /** Thread pool for create/rebuild indexes. */
        private ThreadPoolExecutor buildIdxExecSvc;

        /** Continuous query executor service. */
        private IgniteStripedThreadPoolExecutor callbackExecSvc;

        /** Query executor service. */
        private ThreadPoolExecutor qryExecSvc;

        /** Query executor service. */
        private ThreadPoolExecutor schemaExecSvc;

        /** Rebalance executor service. */
        private ThreadPoolExecutor rebalanceExecSvc;

        /** Rebalance striped executor service. */
        private IgniteStripedThreadPoolExecutor rebalanceStripedExecSvc;

        /** Executor service. */
        private Map<String, ThreadPoolExecutor> customExecSvcs;

        /** Grid state. */
        private volatile IgniteState state = STOPPED;

        /** Shutdown hook. */
        private Thread shutdownHook;

        /** Grid log. */
        private IgniteLogger log;

        /** Start guard. */
        private final AtomicBoolean startGuard = new AtomicBoolean();

        /** Start latch. */
        private final CountDownLatch startLatch = new CountDownLatch(1);

        /**
         * Thread that starts this named instance. This field can be non-volatile since
         * it makes sense only for thread where it was originally initialized.
         */
        @SuppressWarnings("FieldAccessedSynchronizedAndUnsynchronized")
        private Thread starterThread;

        /** */
        private boolean starterThreadInterrupted;

        /**
         * Creates un-started named instance.
         *
         * @param name Grid name (possibly {@code null} for default grid).
         */
        IgniteNamedInstance(@Nullable String name) {
            this.name = name;
        }

        /**
         * Gets grid name.
         *
         * @return Grid name.
         */
        String getName() {
            return name;
        }

        /**
         * Gets grid instance.
         *
         * @return Grid instance.
         */
        IgniteKernal grid() {
            if (starterThread != Thread.currentThread())
                U.awaitQuiet(startLatch);

            return grid;
        }

        /**
         * Gets grid instance without waiting for its initialization.
         *
         * @return Grid instance.
         */
        public IgniteKernal gridx() {
            return grid;
        }

        /**
         * Gets grid state.
         *
         * @return Grid state.
         */
        IgniteState state() {
            if (starterThread != Thread.currentThread())
                U.awaitQuiet(startLatch);

            return state;
        }

        /**
         * @param spi SPI implementation.
         * @throws IgniteCheckedException Thrown in case if multi-instance is not supported.
         */
        private void ensureMultiInstanceSupport(IgniteSpi spi) throws IgniteCheckedException {
            IgniteSpiMultipleInstancesSupport ann = U.getAnnotation(spi.getClass(),
                IgniteSpiMultipleInstancesSupport.class);

            if (ann == null || !ann.value())
                throw new IgniteCheckedException("SPI implementation doesn't support multiple grid instances in " +
                    "the same VM: " + spi);
        }

        /**
         * @param spis SPI implementations.
         * @throws IgniteCheckedException Thrown in case if multi-instance is not supported.
         */
        private void ensureMultiInstanceSupport(IgniteSpi[] spis) throws IgniteCheckedException {
            for (IgniteSpi spi : spis)
                ensureMultiInstanceSupport(spi);
        }

        /**
         * Starts grid with given configuration.
         *
         * @param startCtx Starting context.
         * @throws IgniteCheckedException If start failed.
         */
        synchronized void start(GridStartContext startCtx) throws IgniteCheckedException {
            if (startGuard.compareAndSet(false, true)) {
                try {
                    starterThread = Thread.currentThread();

                    IgniteConfiguration myCfg = initializeConfiguration(
                        startCtx.config() != null ? startCtx.config() : new IgniteConfiguration()
                    );

<<<<<<< HEAD
                    TimeBag startNodeTimer = new TimeBag(TimeUnit.MILLISECONDS);

                    start0(startCtx, myCfg, startNodeTimer);

                    log.info("Node started : "
                        + startNodeTimer.stagesTimings().stream().collect(joining(",", "[", "]")));
=======
                    TimeBag startNodeTimer = new TimeBag(TimeUnit.MILLISECONDS, log.isInfoEnabled());

                    start0(startCtx, myCfg, startNodeTimer);

                    if (log.isInfoEnabled())
                        log.info("Node started : "
                            + startNodeTimer.stagesTimings().stream().collect(joining(",", "[", "]")));
>>>>>>> 1e84d448
                }
                catch (Exception e) {
                    if (log != null)
                        stopExecutors(log);

                    throw e;
                }
                finally {
                    startLatch.countDown();
                }
            }
            else
                U.awaitQuiet(startLatch);
        }

        /**
         * @param startCtx Starting context.
         * @throws IgniteCheckedException If start failed.
         */
        private void start0(GridStartContext startCtx, IgniteConfiguration cfg, TimeBag startTimer)
            throws IgniteCheckedException {
            assert grid == null : "Grid is already started: " + name;

            // Set configuration URL, if any, into system property.
            if (startCtx.configUrl() != null)
                System.setProperty(IGNITE_CONFIG_URL, startCtx.configUrl().toString());

            // Ensure that SPIs support multiple grid instances, if required.
            if (!startCtx.single()) {
                ensureMultiInstanceSupport(cfg.getDeploymentSpi());
                ensureMultiInstanceSupport(cfg.getCommunicationSpi());
                ensureMultiInstanceSupport(cfg.getDiscoverySpi());
                ensureMultiInstanceSupport(cfg.getCheckpointSpi());
                ensureMultiInstanceSupport(cfg.getEventStorageSpi());
                ensureMultiInstanceSupport(cfg.getCollisionSpi());
                ensureMultiInstanceSupport(cfg.getFailoverSpi());
                ensureMultiInstanceSupport(cfg.getLoadBalancingSpi());
            }

            validateThreadPoolSize(cfg.getPublicThreadPoolSize(), "public");

            UncaughtExceptionHandler oomeHnd = new UncaughtExceptionHandler() {
                @Override public void uncaughtException(Thread t, Throwable e) {
                    if (grid != null && X.hasCause(e, OutOfMemoryError.class))
                        grid.context().failure().process(new FailureContext(FailureType.CRITICAL_ERROR, e));
                }
            };

            UncaughtExceptionHandler excHnd = new UncaughtExceptionHandler() {
                @Override public void uncaughtException(Thread t, Throwable e) {
                    if (grid != null)
                        grid.context().failure().process(new FailureContext(FailureType.CRITICAL_ERROR, e));
                }
            };

            execSvc = new IgniteThreadPoolExecutor(
                "pub",
                cfg.getIgniteInstanceName(),
                cfg.getPublicThreadPoolSize(),
                cfg.getPublicThreadPoolSize(),
                DFLT_THREAD_KEEP_ALIVE_TIME,
                new LinkedBlockingQueue<Runnable>(),
                GridIoPolicy.PUBLIC_POOL,
                oomeHnd);

            execSvc.allowCoreThreadTimeOut(true);

            validateThreadPoolSize(cfg.getServiceThreadPoolSize(), "service");

            svcExecSvc = new IgniteThreadPoolExecutor(
                "svc",
                cfg.getGridName(),
                cfg.getServiceThreadPoolSize(),
                cfg.getServiceThreadPoolSize(),
                DFLT_THREAD_KEEP_ALIVE_TIME,
                new LinkedBlockingQueue<Runnable>(),
                GridIoPolicy.SERVICE_POOL,
                oomeHnd);

            svcExecSvc.allowCoreThreadTimeOut(true);

            validateThreadPoolSize(cfg.getSystemThreadPoolSize(), "system");

            sysExecSvc = new IgniteThreadPoolExecutor(
                "sys",
                cfg.getIgniteInstanceName(),
                cfg.getSystemThreadPoolSize(),
                cfg.getSystemThreadPoolSize(),
                DFLT_THREAD_KEEP_ALIVE_TIME,
                new LinkedBlockingQueue<Runnable>(),
                GridIoPolicy.SYSTEM_POOL,
                oomeHnd);

            sysExecSvc.allowCoreThreadTimeOut(true);

            validateThreadPoolSize(cfg.getStripedPoolSize(), "stripedPool");

            WorkersRegistry workerRegistry = new WorkersRegistry(
                new IgniteBiInClosure<GridWorker, FailureType>() {
                    @Override public void apply(GridWorker deadWorker, FailureType failureType) {
                        if (grid != null)
                            grid.context().failure().process(new FailureContext(
                                failureType,
                                new IgniteException(S.toString(GridWorker.class, deadWorker))));
                    }
                },
                IgniteSystemProperties.getLong(IGNITE_SYSTEM_WORKER_BLOCKED_TIMEOUT,
                    cfg.getSystemWorkerBlockedTimeout() != null
                    ? cfg.getSystemWorkerBlockedTimeout()
                    : cfg.getFailureDetectionTimeout()),
                log);

            stripedExecSvc = new StripedExecutor(
                cfg.getStripedPoolSize(),
                cfg.getIgniteInstanceName(),
                "sys",
                log,
                new IgniteInClosure<Throwable>() {
                    @Override public void apply(Throwable t) {
                        if (grid != null)
                            grid.context().failure().process(new FailureContext(SYSTEM_WORKER_TERMINATION, t));
                    }
                },
                workerRegistry,
                cfg.getFailureDetectionTimeout());

            // Note that since we use 'LinkedBlockingQueue', number of
            // maximum threads has no effect.
            // Note, that we do not pre-start threads here as management pool may
            // not be needed.
            validateThreadPoolSize(cfg.getManagementThreadPoolSize(), "management");

            mgmtExecSvc = new IgniteThreadPoolExecutor(
                "mgmt",
                cfg.getIgniteInstanceName(),
                cfg.getManagementThreadPoolSize(),
                cfg.getManagementThreadPoolSize(),
                DFLT_THREAD_KEEP_ALIVE_TIME,
                new LinkedBlockingQueue<Runnable>(),
                GridIoPolicy.MANAGEMENT_POOL,
                oomeHnd);

            mgmtExecSvc.allowCoreThreadTimeOut(true);

            // Note that since we use 'LinkedBlockingQueue', number of
            // maximum threads has no effect.
            // Note, that we do not pre-start threads here as class loading pool may
            // not be needed.
            validateThreadPoolSize(cfg.getPeerClassLoadingThreadPoolSize(), "peer class loading");
            p2pExecSvc = new IgniteThreadPoolExecutor(
                "p2p",
                cfg.getIgniteInstanceName(),
                cfg.getPeerClassLoadingThreadPoolSize(),
                cfg.getPeerClassLoadingThreadPoolSize(),
                DFLT_THREAD_KEEP_ALIVE_TIME,
                new LinkedBlockingQueue<Runnable>(),
                GridIoPolicy.P2P_POOL,
                oomeHnd);

            p2pExecSvc.allowCoreThreadTimeOut(true);

            dataStreamerExecSvc = new StripedExecutor(
                cfg.getDataStreamerThreadPoolSize(),
                cfg.getIgniteInstanceName(),
                "data-streamer",
                log,
                new IgniteInClosure<Throwable>() {
                    @Override public void apply(Throwable t) {
                        if (grid != null)
                            grid.context().failure().process(new FailureContext(SYSTEM_WORKER_TERMINATION, t));
                    }
                },
                true,
                workerRegistry,
                cfg.getFailureDetectionTimeout());

            // Note that we do not pre-start threads here as igfs pool may not be needed.
            validateThreadPoolSize(cfg.getIgfsThreadPoolSize(), "IGFS");

            igfsExecSvc = new IgniteThreadPoolExecutor(
                cfg.getIgfsThreadPoolSize(),
                cfg.getIgfsThreadPoolSize(),
                DFLT_THREAD_KEEP_ALIVE_TIME,
                new LinkedBlockingQueue<>(),
                new IgfsThreadFactory(cfg.getIgniteInstanceName(), "igfs"));

            igfsExecSvc.allowCoreThreadTimeOut(true);

            // Note that we do not pre-start threads here as this pool may not be needed.
            validateThreadPoolSize(cfg.getAsyncCallbackPoolSize(), "async callback");

            callbackExecSvc = new IgniteStripedThreadPoolExecutor(
                cfg.getAsyncCallbackPoolSize(),
                cfg.getIgniteInstanceName(),
                "callback",
                oomeHnd,
                false,
                0);

            if (cfg.getConnectorConfiguration() != null) {
                validateThreadPoolSize(cfg.getConnectorConfiguration().getThreadPoolSize(), "connector");

                restExecSvc = new IgniteThreadPoolExecutor(
                    "rest",
                    cfg.getIgniteInstanceName(),
                    cfg.getConnectorConfiguration().getThreadPoolSize(),
                    cfg.getConnectorConfiguration().getThreadPoolSize(),
                    DFLT_THREAD_KEEP_ALIVE_TIME,
                    new LinkedBlockingQueue<>(),
                    GridIoPolicy.UNDEFINED,
                    oomeHnd
                );

                restExecSvc.allowCoreThreadTimeOut(true);
            }

            validateThreadPoolSize(cfg.getUtilityCacheThreadPoolSize(), "utility cache");

            utilityCacheExecSvc = new IgniteThreadPoolExecutor(
                "utility",
                cfg.getIgniteInstanceName(),
                cfg.getUtilityCacheThreadPoolSize(),
                cfg.getUtilityCacheThreadPoolSize(),
                cfg.getUtilityCacheKeepAliveTime(),
                new LinkedBlockingQueue<>(),
                GridIoPolicy.UTILITY_CACHE_POOL,
                oomeHnd);

            utilityCacheExecSvc.allowCoreThreadTimeOut(true);

            affExecSvc = new IgniteThreadPoolExecutor(
                "aff",
                cfg.getIgniteInstanceName(),
                1,
                1,
                DFLT_THREAD_KEEP_ALIVE_TIME,
                new LinkedBlockingQueue<>(),
                GridIoPolicy.AFFINITY_POOL,
                oomeHnd);

            affExecSvc.allowCoreThreadTimeOut(true);

            if (IgniteComponentType.INDEXING.inClassPath()) {
                int cpus = Runtime.getRuntime().availableProcessors();

                idxExecSvc = new IgniteThreadPoolExecutor(
                    "idx",
                    cfg.getIgniteInstanceName(),
                    cpus,
                    cpus * 2,
                    3000L,
                    new LinkedBlockingQueue<>(1000),
                    GridIoPolicy.IDX_POOL,
                    oomeHnd
                );

                int buildIdxThreadPoolSize = cfg.getBuildIndexThreadPoolSize();

                validateThreadPoolSize(buildIdxThreadPoolSize, "build-idx");

                buildIdxExecSvc = new IgniteThreadPoolExecutor(
                    "build-idx-runner",
                    cfg.getIgniteInstanceName(),
                    buildIdxThreadPoolSize,
                    buildIdxThreadPoolSize,
                    DFLT_THREAD_KEEP_ALIVE_TIME,
                    new LinkedBlockingQueue<>(),
                    GridIoPolicy.UNDEFINED,
                    oomeHnd
                );

                buildIdxExecSvc.allowCoreThreadTimeOut(true);
            }

            validateThreadPoolSize(cfg.getQueryThreadPoolSize(), "query");

            qryExecSvc = new IgniteThreadPoolExecutor(
                "query",
                cfg.getIgniteInstanceName(),
                cfg.getQueryThreadPoolSize(),
                cfg.getQueryThreadPoolSize(),
                DFLT_THREAD_KEEP_ALIVE_TIME,
                new LinkedBlockingQueue<>(),
                GridIoPolicy.QUERY_POOL,
                oomeHnd);

            qryExecSvc.allowCoreThreadTimeOut(true);

            schemaExecSvc = new IgniteThreadPoolExecutor(
                "schema",
                cfg.getIgniteInstanceName(),
                2,
                2,
                DFLT_THREAD_KEEP_ALIVE_TIME,
                new LinkedBlockingQueue<>(),
                GridIoPolicy.SCHEMA_POOL,
                oomeHnd);

            schemaExecSvc.allowCoreThreadTimeOut(true);

            validateThreadPoolSize(cfg.getRebalanceThreadPoolSize(), "rebalance");

            rebalanceExecSvc = new IgniteThreadPoolExecutor(
                "rebalance",
                cfg.getIgniteInstanceName(),
                cfg.getRebalanceThreadPoolSize(),
                cfg.getRebalanceThreadPoolSize(),
                DFLT_THREAD_KEEP_ALIVE_TIME,
                new LinkedBlockingQueue<>(),
                GridIoPolicy.UNDEFINED,
<<<<<<< HEAD
                oomeHnd);
=======
                excHnd);
>>>>>>> 1e84d448

            rebalanceExecSvc.allowCoreThreadTimeOut(true);

            rebalanceStripedExecSvc = new IgniteStripedThreadPoolExecutor(
                cfg.getRebalanceThreadPoolSize(),
                cfg.getIgniteInstanceName(),
                "rebalance-striped",
<<<<<<< HEAD
                oomeHnd,
=======
                excHnd,
>>>>>>> 1e84d448
                true,
                DFLT_THREAD_KEEP_ALIVE_TIME);

            if (!F.isEmpty(cfg.getExecutorConfiguration())) {
                validateCustomExecutorsConfiguration(cfg.getExecutorConfiguration());

                customExecSvcs = new HashMap<>();

                for (ExecutorConfiguration execCfg : cfg.getExecutorConfiguration()) {
                    ThreadPoolExecutor exec = new IgniteThreadPoolExecutor(
                        execCfg.getName(),
                        cfg.getIgniteInstanceName(),
                        execCfg.getSize(),
                        execCfg.getSize(),
                        DFLT_THREAD_KEEP_ALIVE_TIME,
                        new LinkedBlockingQueue<>(),
                        GridIoPolicy.UNDEFINED,
                        oomeHnd);

                    customExecSvcs.put(execCfg.getName(), exec);
                }
            }

            // Register Ignite MBean for current grid instance.
            registerFactoryMbean(cfg.getMBeanServer());

            boolean started = false;

            try {
                IgniteKernal grid0 = new IgniteKernal(startCtx.springContext());

                // Init here to make grid available to lifecycle listeners.
                grid = grid0;

                startTimer.finishGlobalStage("Configure system pool");

                grid0.start(
                    cfg,
                    utilityCacheExecSvc,
                    execSvc,
                    svcExecSvc,
                    sysExecSvc,
                    stripedExecSvc,
                    p2pExecSvc,
                    mgmtExecSvc,
                    igfsExecSvc,
                    dataStreamerExecSvc,
                    restExecSvc,
                    affExecSvc,
                    idxExecSvc,
                    buildIdxExecSvc,
                    callbackExecSvc,
                    qryExecSvc,
                    schemaExecSvc,
                    rebalanceExecSvc,
                    rebalanceStripedExecSvc,
                    customExecSvcs,
                    new CA() {
                        @Override public void apply() {
                            startLatch.countDown();
                        }
                    },
                    workerRegistry,
                    oomeHnd,
                    startTimer
                );

                state = STARTED;

                if (log.isDebugEnabled())
                    log.debug("Grid factory started ok: " + name);

                started = true;
            }
            catch (IgniteCheckedException e) {
                unregisterFactoryMBean();

                throw e;
            }
            // Catch Throwable to protect against any possible failure.
            catch (Throwable e) {
                unregisterFactoryMBean();

                if (e instanceof Error)
                    throw e;

                throw new IgniteCheckedException("Unexpected exception when starting grid.", e);
            }
            finally {
                if (!started)
                    // Grid was not started.
                    grid = null;
            }

            // Do NOT set it up only if IGNITE_NO_SHUTDOWN_HOOK=TRUE is provided.
            if (!IgniteSystemProperties.getBoolean(IGNITE_NO_SHUTDOWN_HOOK, false)) {
                try {
                    Runtime.getRuntime().addShutdownHook(shutdownHook = new Thread() {
                        @Override public void run() {
                            if (log.isInfoEnabled())
                                log.info("Invoking shutdown hook...");

                            IgniteNamedInstance.this.stop(true);
                        }
                    });

                    if (log.isDebugEnabled())
                        log.debug("Shutdown hook is installed.");
                }
                catch (IllegalStateException e) {
                    stop(true);

                    throw new IgniteCheckedException("Failed to install shutdown hook.", e);
                }
            }
            else {
                if (log.isDebugEnabled())
                    log.debug("Shutdown hook has not been installed because environment " +
                        "or system property " + IGNITE_NO_SHUTDOWN_HOOK + " is set.");
            }
        }

        /**
         * @param poolSize an actual value in the configuration.
         * @param poolName a name of the pool like 'management'.
         * @throws IgniteCheckedException If the poolSize is wrong.
         */
        private static void validateThreadPoolSize(int poolSize, String poolName)
            throws IgniteCheckedException {
            if (poolSize <= 0) {
                throw new IgniteCheckedException("Invalid " + poolName + " thread pool size" +
                    " (must be greater than 0), actual value: " + poolSize);
            }
        }

        /**
         * @param cfgs Array of the executors configurations.
         * @throws IgniteCheckedException If configuration is wrong.
         */
        private static void validateCustomExecutorsConfiguration(ExecutorConfiguration[] cfgs)
            throws IgniteCheckedException {
            if (cfgs == null)
                return;

            Set<String> names = new HashSet<>(cfgs.length);

            for (ExecutorConfiguration cfg : cfgs) {
                if (F.isEmpty(cfg.getName()))
                    throw new IgniteCheckedException("Custom executor name cannot be null or empty.");

                if (!names.add(cfg.getName()))
                    throw new IgniteCheckedException("Duplicate custom executor name: " + cfg.getName());

                if (cfg.getSize() <= 0)
                    throw new IgniteCheckedException("Custom executor size must be positive [name=" + cfg.getName() +
                        ", size=" + cfg.getSize() + ']');
            }
        }

        /**
         * @param cfg Ignite configuration copy to.
         * @return New ignite configuration.
         * @throws IgniteCheckedException If failed.
         */
        private IgniteConfiguration initializeConfiguration(IgniteConfiguration cfg)
            throws IgniteCheckedException {
            IgniteConfiguration myCfg = new IgniteConfiguration(cfg);

            String ggHome = cfg.getIgniteHome();

            // Set Ignite home.
            if (ggHome == null)
                ggHome = U.getIgniteHome();
            else
                // If user provided IGNITE_HOME - set it as a system property.
                U.setIgniteHome(ggHome);

            String userProvidedWorkDir = cfg.getWorkDirectory();

            // Correctly resolve work directory and set it back to configuration.
            String workDir = U.workDirectory(userProvidedWorkDir, ggHome);

            myCfg.setWorkDirectory(workDir);

            // Ensure invariant.
            // It's a bit dirty - but this is a result of late refactoring
            // and I don't want to reshuffle a lot of code.
            assert F.eq(name, cfg.getIgniteInstanceName());

            UUID nodeId = cfg.getNodeId() != null ? cfg.getNodeId() : UUID.randomUUID();

            myCfg.setNodeId(nodeId);

            String predefineConsistentId = IgniteSystemProperties.getString(IGNITE_OVERRIDE_CONSISTENT_ID);

            if (!F.isEmpty(predefineConsistentId))
                myCfg.setConsistentId(predefineConsistentId);

            IgniteLogger cfgLog = initLogger(cfg.getGridLogger(), nodeId, workDir);

            assert cfgLog != null;

            cfgLog = new GridLoggerProxy(cfgLog, null, name, U.id8(nodeId));

            // Initialize factory's log.
            log = cfgLog.getLogger(G.class);

            myCfg.setGridLogger(cfgLog);

<<<<<<< HEAD
            if(F.isEmpty(userProvidedWorkDir) && F.isEmpty(U.IGNITE_WORK_DIR))
=======
            if (F.isEmpty(userProvidedWorkDir) && F.isEmpty(U.IGNITE_WORK_DIR))
>>>>>>> 1e84d448
                log.warning("Ignite work directory is not provided, automatically resolved to: " + workDir);

            // Check Ignite home folder (after log is available).
            if (ggHome != null) {
                File ggHomeFile = new File(ggHome);

                if (!ggHomeFile.exists() || !ggHomeFile.isDirectory())
                    throw new IgniteCheckedException("Invalid Ignite installation home folder: " + ggHome);
            }

            myCfg.setIgniteHome(ggHome);

            // Validate segmentation configuration.
            SegmentationPolicy segPlc = cfg.getSegmentationPolicy();

            // 1. Warn on potential configuration problem: grid is not configured to wait
            // for correct segment after segmentation happens.
            if (!F.isEmpty(cfg.getSegmentationResolvers()) && segPlc == RESTART_JVM && !cfg.isWaitForSegmentOnStart()) {
                U.warn(log, "Found potential configuration problem (forgot to enable waiting for segment" +
                    "on start?) [segPlc=" + segPlc + ", wait=false]");
            }

            if (CU.isPersistenceEnabled(cfg) && myCfg.getConsistentId() == null)
                U.warn(log, "Consistent ID is not set, it is recommended to set consistent ID for production " +
                    "clusters (use IgniteConfiguration.setConsistentId property)");

            myCfg.setTransactionConfiguration(myCfg.getTransactionConfiguration() != null ?
                new TransactionConfiguration(myCfg.getTransactionConfiguration()) : null);

            myCfg.setConnectorConfiguration(myCfg.getConnectorConfiguration() != null ?
                new ConnectorConfiguration(myCfg.getConnectorConfiguration()) : null);

            // Local host.
            String locHost = IgniteSystemProperties.getString(IGNITE_LOCAL_HOST);

            myCfg.setLocalHost(F.isEmpty(locHost) ? myCfg.getLocalHost() : locHost);

            // Override daemon flag if it was set on the factory.
            if (daemon.get())
                myCfg.setDaemon(true);

            if (myCfg.isClientMode() == null) {
                Boolean threadClient = clientMode.get();

                if (threadClient == null)
                    myCfg.setClientMode(IgniteSystemProperties.getBoolean(IGNITE_CACHE_CLIENT, false));
                else
                    myCfg.setClientMode(threadClient);
            }

            // Check for deployment mode override.
            String depModeName = IgniteSystemProperties.getString(IGNITE_DEP_MODE_OVERRIDE);

            if (!F.isEmpty(depModeName)) {
                if (!F.isEmpty(myCfg.getCacheConfiguration())) {
                    U.quietAndInfo(log, "Skipping deployment mode override for caches (custom closure " +
                        "execution may not work for console Visor)");
                }
                else {
                    try {
                        DeploymentMode depMode = DeploymentMode.valueOf(depModeName);

                        if (myCfg.getDeploymentMode() != depMode)
                            myCfg.setDeploymentMode(depMode);
                    }
                    catch (IllegalArgumentException e) {
                        throw new IgniteCheckedException("Failed to override deployment mode using system property " +
                            "(are there any misspellings?)" +
                            "[name=" + IGNITE_DEP_MODE_OVERRIDE + ", value=" + depModeName + ']', e);
                    }
                }
            }

            if (myCfg.getUserAttributes() == null)
                myCfg.setUserAttributes(Collections.<String, Object>emptyMap());

            if (myCfg.getMBeanServer() == null && !U.IGNITE_MBEANS_DISABLED)
                myCfg.setMBeanServer(ManagementFactory.getPlatformMBeanServer());

            Marshaller marsh = myCfg.getMarshaller();

            if (marsh == null) {
                if (!BinaryMarshaller.available()) {
                    U.warn(log, "Standard BinaryMarshaller can't be used on this JVM. " +
                        "Switch to HotSpot JVM or reach out Apache Ignite community for recommendations.");

                    marsh = new JdkMarshaller();
                }
                else
                    marsh = new BinaryMarshaller();
            }

            MarshallerUtils.setNodeName(marsh, cfg.getIgniteInstanceName());

            myCfg.setMarshaller(marsh);

            if (myCfg.getPeerClassLoadingLocalClassPathExclude() == null)
                myCfg.setPeerClassLoadingLocalClassPathExclude(EMPTY_STR_ARR);

            FileSystemConfiguration[] igfsCfgs = myCfg.getFileSystemConfiguration();

            if (igfsCfgs != null) {
                FileSystemConfiguration[] clone = igfsCfgs.clone();

                for (int i = 0; i < igfsCfgs.length; i++)
                    clone[i] = new FileSystemConfiguration(igfsCfgs[i]);

                myCfg.setFileSystemConfiguration(clone);
            }

            initializeDefaultSpi(myCfg);

            GridDiscoveryManager.initCommunicationErrorResolveConfiguration(myCfg);

            initializeDefaultCacheConfiguration(myCfg);

            ExecutorConfiguration[] execCfgs = myCfg.getExecutorConfiguration();

            if (execCfgs != null) {
                ExecutorConfiguration[] clone = execCfgs.clone();

                for (int i = 0; i < execCfgs.length; i++)
                    clone[i] = new ExecutorConfiguration(execCfgs[i]);

                myCfg.setExecutorConfiguration(clone);
            }

            initializeDataStorageConfiguration(myCfg);

            return myCfg;
        }

        /**
         * @param cfg Ignite configuration.
         */
        private void initializeDataStorageConfiguration(IgniteConfiguration cfg) throws IgniteCheckedException {
            if (cfg.getDataStorageConfiguration() != null &&
                (cfg.getMemoryConfiguration() != null || cfg.getPersistentStoreConfiguration() != null)) {
                throw new IgniteCheckedException("Data storage can be configured with either legacy " +
                    "(MemoryConfiguration, PersistentStoreConfiguration) or new (DataStorageConfiguration) classes, " +
                    "but not both.");
            }

            if (cfg.getMemoryConfiguration() != null || cfg.getPersistentStoreConfiguration() != null)
                convertLegacyDataStorageConfigurationToNew(cfg);

            if (!cfg.isClientMode() && cfg.getDataStorageConfiguration() == null)
                cfg.setDataStorageConfiguration(new DataStorageConfiguration());
        }

        /**
         * Initialize default cache configuration.
         *
         * @param cfg Ignite configuration.
         * @throws IgniteCheckedException If failed.
         */
        public void initializeDefaultCacheConfiguration(IgniteConfiguration cfg) throws IgniteCheckedException {
            List<CacheConfiguration> cacheCfgs = new ArrayList<>();

            cacheCfgs.add(utilitySystemCache());

            CacheConfiguration[] userCaches = cfg.getCacheConfiguration();

            if (userCaches != null && userCaches.length > 0) {
                if (!U.discoOrdered(cfg.getDiscoverySpi()) && !U.relaxDiscoveryOrdered())
                    throw new IgniteCheckedException("Discovery SPI implementation does not support node ordering and " +
                        "cannot be used with cache (use SPI with @DiscoverySpiOrderSupport annotation, " +
                        "like TcpDiscoverySpi)");

                for (CacheConfiguration ccfg : userCaches) {
                    if (CU.isReservedCacheName(ccfg.getName()))
                        throw new IgniteCheckedException("Cache name cannot be \"" + ccfg.getName() +
                            "\" because it is reserved for internal purposes.");

                    if (IgfsUtils.matchIgfsCacheName(ccfg.getName()))
                        throw new IgniteCheckedException(
                            "Cache name cannot start with \"" + IgfsUtils.IGFS_CACHE_PREFIX
                                + "\" because it is reserved for IGFS internal purposes.");

                    if (DataStructuresProcessor.isDataStructureCache(ccfg.getName()))
                        throw new IgniteCheckedException("Cache name cannot be \"" + ccfg.getName() +
                            "\" because it is reserved for data structures.");

                    cacheCfgs.add(ccfg);
                }
            }

            cfg.setCacheConfiguration(cacheCfgs.toArray(new CacheConfiguration[cacheCfgs.size()]));

            assert cfg.getCacheConfiguration() != null;

            IgfsUtils.prepareCacheConfigurations(cfg);
        }

        /**
         * Initialize default SPI implementations.
         *
         * @param cfg Ignite configuration.
         */
        private void initializeDefaultSpi(IgniteConfiguration cfg) {
            if (cfg.getDiscoverySpi() == null)
                cfg.setDiscoverySpi(new TcpDiscoverySpi());

            if (cfg.getDiscoverySpi() instanceof TcpDiscoverySpi) {
                TcpDiscoverySpi tcpDisco = (TcpDiscoverySpi)cfg.getDiscoverySpi();

                if (tcpDisco.getIpFinder() == null)
                    tcpDisco.setIpFinder(new TcpDiscoveryMulticastIpFinder());
            }

            if (cfg.getCommunicationSpi() == null)
                cfg.setCommunicationSpi(new TcpCommunicationSpi());

            if (cfg.getDeploymentSpi() == null)
                cfg.setDeploymentSpi(new LocalDeploymentSpi());

            if (cfg.getEventStorageSpi() == null)
                cfg.setEventStorageSpi(new NoopEventStorageSpi());

            if (cfg.getCheckpointSpi() == null)
                cfg.setCheckpointSpi(new NoopCheckpointSpi());

            if (cfg.getCollisionSpi() == null)
                cfg.setCollisionSpi(new NoopCollisionSpi());

            if (cfg.getFailoverSpi() == null)
                cfg.setFailoverSpi(new AlwaysFailoverSpi());

            if (cfg.getLoadBalancingSpi() == null)
                cfg.setLoadBalancingSpi(new RoundRobinLoadBalancingSpi());
            else {
                Collection<LoadBalancingSpi> spis = new ArrayList<>();

                boolean dfltLoadBalancingSpi = false;

                for (LoadBalancingSpi spi : cfg.getLoadBalancingSpi()) {
                    spis.add(spi);

                    if (!dfltLoadBalancingSpi && spi instanceof RoundRobinLoadBalancingSpi)
                        dfltLoadBalancingSpi = true;
                }

                // Add default load balancing SPI for internal tasks.
                if (!dfltLoadBalancingSpi)
                    spis.add(new RoundRobinLoadBalancingSpi());

                cfg.setLoadBalancingSpi(spis.toArray(new LoadBalancingSpi[spis.size()]));
            }

            if (cfg.getIndexingSpi() == null)
                cfg.setIndexingSpi(new NoopIndexingSpi());

            if (cfg.getEncryptionSpi() == null)
                cfg.setEncryptionSpi(new NoopEncryptionSpi());

            if (F.isEmpty(cfg.getMetricExporterSpi()))
                cfg.setMetricExporterSpi(new NoopMetricExporterSpi());

            if (F.isEmpty(cfg.getSystemViewExporterSpi())) {
<<<<<<< HEAD
                if (IgniteUtils.inClassPath(SYSTEM_VIEW_SQL_SPI)) {
=======
                if (IgniteComponentType.INDEXING.inClassPath()) {
>>>>>>> 1e84d448
                    try {
                        cfg.setSystemViewExporterSpi(new JmxSystemViewExporterSpi(),
                            U.newInstance(SYSTEM_VIEW_SQL_SPI));
                    }
                    catch (IgniteCheckedException e) {
                        throw new IgniteException(e);
                    }

                }
                else
                    cfg.setSystemViewExporterSpi(new JmxSystemViewExporterSpi());
            }
        }

        /**
         * @param cfgLog Configured logger.
         * @param nodeId Local node ID.
         * @param workDir Work directory.
         * @return Initialized logger.
         * @throws IgniteCheckedException If failed.
         */
        @SuppressWarnings("ErrorNotRethrown")
        private IgniteLogger initLogger(@Nullable IgniteLogger cfgLog, UUID nodeId, String workDir)
            throws IgniteCheckedException {
            try {
                Exception log4jInitErr = null;

                if (cfgLog == null) {
                    Class<?> log4jCls;

                    try {
                        log4jCls = Class.forName("org.apache.ignite.logger.log4j.Log4JLogger");
                    }
                    catch (ClassNotFoundException | NoClassDefFoundError ignored) {
                        log4jCls = null;
                    }

                    if (log4jCls != null) {
                        try {
                            URL url = U.resolveIgniteUrl("config/ignite-log4j.xml");

                            if (url == null) {
                                File cfgFile = new File("config/ignite-log4j.xml");

                                if (!cfgFile.exists())
                                    cfgFile = new File("../config/ignite-log4j.xml");

                                if (cfgFile.exists()) {
                                    try {
                                        url = cfgFile.toURI().toURL();
                                    }
                                    catch (MalformedURLException ignore) {
                                        // No-op.
                                    }
                                }
                            }

                            if (url != null) {
                                boolean configured = (Boolean)log4jCls.getMethod("isConfigured").invoke(null);

                                if (configured)
                                    url = null;
                            }

                            if (url != null) {
                                Constructor<?> ctor = log4jCls.getConstructor(URL.class);

                                cfgLog = (IgniteLogger)ctor.newInstance(url);
                            }
                            else
                                cfgLog = (IgniteLogger)log4jCls.newInstance();
                        }
                        catch (Exception e) {
                            log4jInitErr = e;
                        }
                    }

                    if (log4jCls == null || log4jInitErr != null)
                        cfgLog = new JavaLogger();
                }

                // Special handling for Java logger which requires work directory.
                if (cfgLog instanceof JavaLogger)
                    ((JavaLogger)cfgLog).setWorkDirectory(workDir);

                // Set node IDs for all file appenders.
                if (cfgLog instanceof LoggerNodeIdAware)
                    ((LoggerNodeIdAware)cfgLog).setNodeId(nodeId);

                if (log4jInitErr != null)
                    U.warn(cfgLog, "Failed to initialize Log4JLogger (falling back to standard java logging): "
                        + log4jInitErr.getCause());

                return cfgLog;
            }
            catch (Exception e) {
                throw new IgniteCheckedException("Failed to create logger.", e);
            }
        }

        /**
         * Creates utility system cache configuration.
         *
         * @return Utility system cache configuration.
         */
        private static CacheConfiguration utilitySystemCache() {
            CacheConfiguration cache = new CacheConfiguration();

            cache.setName(CU.UTILITY_CACHE_NAME);
            cache.setCacheMode(REPLICATED);
            cache.setAtomicityMode(TRANSACTIONAL);
            cache.setRebalanceMode(SYNC);
            cache.setWriteSynchronizationMode(FULL_SYNC);
            cache.setAffinity(new RendezvousAffinityFunction(false, 100));
            cache.setNodeFilter(CacheConfiguration.ALL_NODES);
            cache.setRebalanceOrder(-2); //Prior to user caches.
            cache.setCopyOnRead(false);

            return cache;
        }

        /**
         * Stops grid.
         *
         * @param cancel Flag indicating whether all currently running jobs
         *      should be cancelled.
         */
        void stop(boolean cancel) {
            // Stop cannot be called prior to start from public API,
            // since it checks for STARTED state. So, we can assert here.
            assert startGuard.get();

            stop0(cancel);
        }

        /**
         * @param cancel Flag indicating whether all currently running jobs
         *      should be cancelled.
         */
        private synchronized void stop0(boolean cancel) {
            IgniteKernal grid0 = grid;

            // Double check.
            if (grid0 == null) {
                if (log != null)
                    U.warn(log, "Attempting to stop an already stopped Ignite instance (ignore): " + name);

                return;
            }

            if (shutdownHook != null)
                try {
                    Runtime.getRuntime().removeShutdownHook(shutdownHook);

                    shutdownHook = null;

                    if (log != null && log.isDebugEnabled())
                        log.debug("Shutdown hook is removed.");
                }
                catch (IllegalStateException e) {
                    // Shutdown is in progress...
                    if (log != null && log.isDebugEnabled())
                        log.debug("Shutdown is in progress (ignoring): " + e.getMessage());
                }

            // Unregister Ignite MBean.
            unregisterFactoryMBean();

            try {
                grid0.stop(cancel);

                if (log != null && log.isDebugEnabled())
                    log.debug("Ignite instance stopped ok: " + name);
            }
            catch (Throwable e) {
                U.error(log, "Failed to properly stop grid instance due to undeclared exception.", e);

                if (e instanceof Error)
                    throw e;
            }
            finally {
                if (grid0.context().segmented())
                    state = STOPPED_ON_SEGMENTATION;
                else if (grid0.context().invalid())
                    state = STOPPED_ON_FAILURE;
                else
                    state = STOPPED;

                grid = null;

                if (log != null)
                    stopExecutors(log);

                log = null;
            }
        }

        /**
         * Stops executor services if they has been started.
         *
         * @param log Grid logger.
         */
        private void stopExecutors(IgniteLogger log) {
            boolean interrupted = Thread.interrupted();

            try {
                stopExecutors0(log);
            }
            finally {
                if (interrupted)
                    Thread.currentThread().interrupt();
            }
        }

        /**
         * Stops executor services if they has been started.
         *
         * @param log Grid logger.
         */
        private void stopExecutors0(IgniteLogger log) {
            assert log != null;

            U.shutdownNow(getClass(), execSvc, log);

            execSvc = null;

            U.shutdownNow(getClass(), svcExecSvc, log);

            svcExecSvc = null;

            U.shutdownNow(getClass(), sysExecSvc, log);

            sysExecSvc = null;

            U.shutdownNow(getClass(), qryExecSvc, log);

            qryExecSvc = null;

            U.shutdownNow(getClass(), schemaExecSvc, log);

            schemaExecSvc = null;

            U.shutdownNow(getClass(), rebalanceExecSvc, log);

            rebalanceExecSvc = null;

            U.shutdownNow(getClass(), rebalanceStripedExecSvc, log);

            rebalanceStripedExecSvc = null;

            U.shutdownNow(getClass(), stripedExecSvc, log);

            stripedExecSvc = null;

            U.shutdownNow(getClass(), mgmtExecSvc, log);

            mgmtExecSvc = null;

            U.shutdownNow(getClass(), p2pExecSvc, log);

            p2pExecSvc = null;

            U.shutdownNow(getClass(), dataStreamerExecSvc, log);

            dataStreamerExecSvc = null;

            U.shutdownNow(getClass(), igfsExecSvc, log);

            igfsExecSvc = null;

            if (restExecSvc != null)
                U.shutdownNow(getClass(), restExecSvc, log);

            restExecSvc = null;

            U.shutdownNow(getClass(), utilityCacheExecSvc, log);

            utilityCacheExecSvc = null;

            U.shutdownNow(getClass(), affExecSvc, log);

            affExecSvc = null;

            U.shutdownNow(getClass(), idxExecSvc, log);

            idxExecSvc = null;

            U.shutdownNow(getClass(), buildIdxExecSvc, log);

            buildIdxExecSvc = null;

            U.shutdownNow(getClass(), callbackExecSvc, log);

            callbackExecSvc = null;

            if (!F.isEmpty(customExecSvcs)) {
                for (ThreadPoolExecutor exec : customExecSvcs.values())
                    U.shutdownNow(getClass(), exec, log);

                customExecSvcs = null;
            }
        }

        /**
         * Registers delegate Mbean instance for {@link Ignition}.
         *
         * @param srv MBeanServer where mbean should be registered.
         * @throws IgniteCheckedException If registration failed.
         */
        private void registerFactoryMbean(MBeanServer srv) throws IgniteCheckedException {
            if (U.IGNITE_MBEANS_DISABLED)
                return;

            assert srv != null;

            synchronized (mbeans) {
                GridMBeanServerData data = mbeans.get(srv);

                if (data == null) {
                    try {
                        IgnitionMXBean mbean = new IgnitionMXBeanAdapter();

                        ObjectName objName = U.makeMBeanName(
                            null,
                            "Kernal",
                            Ignition.class.getSimpleName()
                        );

                        // Make check if MBean was already registered.
                        if (!srv.queryMBeans(objName, null).isEmpty())
                            throw new IgniteCheckedException("MBean was already registered: " + objName);
                        else {
                            objName = U.registerMBean(
                                srv,
                                null,
                                "Kernal",
                                Ignition.class.getSimpleName(),
                                mbean,
                                IgnitionMXBean.class
                            );

                            data = new GridMBeanServerData(objName);

                            mbeans.put(srv, data);

                            if (log.isDebugEnabled())
                                log.debug("Registered MBean: " + objName);
                        }
                    }
                    catch (JMException e) {
                        throw new IgniteCheckedException("Failed to register MBean.", e);
                    }
                }

                assert data != null;

                data.addIgniteInstance(name);
                data.setCounter(data.getCounter() + 1);
            }
        }

        /**
         * Unregister delegate Mbean instance for {@link Ignition}.
         */
        private void unregisterFactoryMBean() {
            if (U.IGNITE_MBEANS_DISABLED)
                return;

            synchronized (mbeans) {
                Iterator<Entry<MBeanServer, GridMBeanServerData>> iter = mbeans.entrySet().iterator();

                while (iter.hasNext()) {
                    Entry<MBeanServer, GridMBeanServerData> entry = iter.next();

                    if (entry.getValue().containsIgniteInstance(name)) {
                        GridMBeanServerData data = entry.getValue();

                        assert data != null;

                        // Unregister MBean if no grid instances started for current MBeanServer.
                        if (data.getCounter() == 1) {
                            try {
                                entry.getKey().unregisterMBean(data.getMbean());

                                if (log.isDebugEnabled())
                                    log.debug("Unregistered MBean: " + data.getMbean());
                            }
                            catch (JMException e) {
                                U.error(log, "Failed to unregister MBean.", e);
                            }

                            iter.remove();
                        }
                        else {
                            // Decrement counter.
                            data.setCounter(data.getCounter() - 1);
                            data.removeIgniteInstance(name);
                        }
                    }
                }
            }
        }

        /**
         * Grid factory MBean data container.
         * Contains necessary data for selected MBeanServer.
         */
        private static class GridMBeanServerData {
            /** Set of grid names for selected MBeanServer. */
            private Collection<String> igniteInstanceNames = new HashSet<>();

            /** */
            private ObjectName mbean;

            /** Count of grid instances. */
            private int cnt;

            /**
             * Create data container.
             *
             * @param mbean Object name of MBean.
             */
            GridMBeanServerData(ObjectName mbean) {
                assert mbean != null;

                this.mbean = mbean;
            }

            /**
             * Add Ignite instance name.
             *
             * @param igniteInstanceName Ignite instance name.
             */
            public void addIgniteInstance(String igniteInstanceName) {
                igniteInstanceNames.add(igniteInstanceName);
            }

            /**
             * Remove Ignite instance name.
             *
             * @param igniteInstanceName Ignite instance name.
             */
            public void removeIgniteInstance(String igniteInstanceName) {
                igniteInstanceNames.remove(igniteInstanceName);
            }

            /**
             * Returns {@code true} if data contains the specified
             * Ignite instance name.
             *
             * @param igniteInstanceName Ignite instance name.
             * @return {@code true} if data contains the specified Ignite instance name.
             */
            public boolean containsIgniteInstance(String igniteInstanceName) {
                return igniteInstanceNames.contains(igniteInstanceName);
            }

            /**
             * Gets name used in MBean server.
             *
             * @return Object name of MBean.
             */
            public ObjectName getMbean() {
                return mbean;
            }

            /**
             * Gets number of grid instances working with MBeanServer.
             *
             * @return Number of grid instances.
             */
            public int getCounter() {
                return cnt;
            }

            /**
             * Sets number of grid instances working with MBeanServer.
             *
             * @param cnt Number of grid instances.
             */
            public void setCounter(int cnt) {
                this.cnt = cnt;
            }
        }
    }

    /**
     * @param cfg Ignite Configuration with legacy data storage configuration.
     */
    private static void convertLegacyDataStorageConfigurationToNew(
        IgniteConfiguration cfg) throws IgniteCheckedException {
        PersistentStoreConfiguration psCfg = cfg.getPersistentStoreConfiguration();

        boolean persistenceEnabled = psCfg != null;

        DataStorageConfiguration dsCfg = new DataStorageConfiguration();

        MemoryConfiguration memCfg = cfg.getMemoryConfiguration() != null ?
            cfg.getMemoryConfiguration() : new MemoryConfiguration();

        dsCfg.setConcurrencyLevel(memCfg.getConcurrencyLevel());
        dsCfg.setPageSize(memCfg.getPageSize());
        dsCfg.setSystemRegionInitialSize(memCfg.getSystemCacheInitialSize());
        dsCfg.setSystemRegionMaxSize(memCfg.getSystemCacheMaxSize());

        List<DataRegionConfiguration> optionalDataRegions = new ArrayList<>();

        boolean customDfltPlc = false;

        if (memCfg.getMemoryPolicies() != null) {
            for (MemoryPolicyConfiguration mpc : memCfg.getMemoryPolicies()) {
                DataRegionConfiguration region = new DataRegionConfiguration();

                region.setPersistenceEnabled(persistenceEnabled);

                if (mpc.getInitialSize() != 0L)
                    region.setInitialSize(mpc.getInitialSize());

                region.setEmptyPagesPoolSize(mpc.getEmptyPagesPoolSize());
                region.setEvictionThreshold(mpc.getEvictionThreshold());
                region.setMaxSize(mpc.getMaxSize());
                region.setName(mpc.getName());
                region.setPageEvictionMode(mpc.getPageEvictionMode());
                region.setMetricsRateTimeInterval(mpc.getRateTimeInterval());
                region.setMetricsSubIntervalCount(mpc.getSubIntervals());
                region.setSwapPath(mpc.getSwapFilePath());
                region.setMetricsEnabled(mpc.isMetricsEnabled());

                if (persistenceEnabled)
                    region.setCheckpointPageBufferSize(psCfg.getCheckpointingPageBufferSize());

                if (mpc.getName() == null) {
                    throw new IgniteCheckedException(new IllegalArgumentException(
                        "User-defined MemoryPolicyConfiguration must have non-null and non-empty name."));
                }

                if (mpc.getName().equals(memCfg.getDefaultMemoryPolicyName())) {
                    customDfltPlc = true;

                    dsCfg.setDefaultDataRegionConfiguration(region);
                } else
                    optionalDataRegions.add(region);
            }
        }

        if (!optionalDataRegions.isEmpty())
            dsCfg.setDataRegionConfigurations(optionalDataRegions.toArray(
                new DataRegionConfiguration[optionalDataRegions.size()]));

        if (!customDfltPlc) {
            if (!DFLT_MEM_PLC_DEFAULT_NAME.equals(memCfg.getDefaultMemoryPolicyName())) {
                throw new IgniteCheckedException(new IllegalArgumentException("User-defined default MemoryPolicy " +
                    "name must be presented among configured MemoryPolices: " + memCfg.getDefaultMemoryPolicyName()));
            }

            dsCfg.setDefaultDataRegionConfiguration(new DataRegionConfiguration()
                .setMaxSize(memCfg.getDefaultMemoryPolicySize())
                .setName(memCfg.getDefaultMemoryPolicyName())
                .setPersistenceEnabled(persistenceEnabled));
        } else {
            if (memCfg.getDefaultMemoryPolicySize() != DFLT_MEMORY_POLICY_MAX_SIZE)
                throw new IgniteCheckedException(new IllegalArgumentException("User-defined MemoryPolicy " +
                    "configuration and defaultMemoryPolicySize properties are set at the same time."));
        }

        if (persistenceEnabled) {
            dsCfg.setCheckpointFrequency(psCfg.getCheckpointingFrequency());
            dsCfg.setCheckpointThreads(psCfg.getCheckpointingThreads());
            dsCfg.setCheckpointWriteOrder(psCfg.getCheckpointWriteOrder());
            dsCfg.setFileIOFactory(psCfg.getFileIOFactory());
            dsCfg.setLockWaitTime(psCfg.getLockWaitTime());
            dsCfg.setStoragePath(psCfg.getPersistentStorePath());
            dsCfg.setMetricsRateTimeInterval(psCfg.getRateTimeInterval());
            dsCfg.setMetricsSubIntervalCount(psCfg.getSubIntervals());
            dsCfg.setWalThreadLocalBufferSize(psCfg.getTlbSize());
            dsCfg.setWalArchivePath(psCfg.getWalArchivePath());
            dsCfg.setWalAutoArchiveAfterInactivity(psCfg.getWalAutoArchiveAfterInactivity());
            dsCfg.setWalFlushFrequency(psCfg.getWalFlushFrequency());
            dsCfg.setWalFsyncDelayNanos(psCfg.getWalFsyncDelayNanos());
            dsCfg.setWalHistorySize(psCfg.getWalHistorySize());
            dsCfg.setWalMode(psCfg.getWalMode());
            dsCfg.setWalRecordIteratorBufferSize(psCfg.getWalRecordIteratorBufferSize());
            dsCfg.setWalSegments(psCfg.getWalSegments());
            dsCfg.setWalSegmentSize(psCfg.getWalSegmentSize());
            dsCfg.setWalPath(psCfg.getWalStorePath());
            dsCfg.setAlwaysWriteFullPages(psCfg.isAlwaysWriteFullPages());
            dsCfg.setMetricsEnabled(psCfg.isMetricsEnabled());
            dsCfg.setWriteThrottlingEnabled(psCfg.isWriteThrottlingEnabled());
        }

        cfg.setDataStorageConfiguration(dsCfg);
    }
}<|MERGE_RESOLUTION|>--- conflicted
+++ resolved
@@ -1694,26 +1694,7 @@
                 try {
                     starterThread = Thread.currentThread();
 
-                    IgniteConfiguration myCfg = initializeConfiguration(
-                        startCtx.config() != null ? startCtx.config() : new IgniteConfiguration()
-                    );
-
-<<<<<<< HEAD
-                    TimeBag startNodeTimer = new TimeBag(TimeUnit.MILLISECONDS);
-
-                    start0(startCtx, myCfg, startNodeTimer);
-
-                    log.info("Node started : "
-                        + startNodeTimer.stagesTimings().stream().collect(joining(",", "[", "]")));
-=======
-                    TimeBag startNodeTimer = new TimeBag(TimeUnit.MILLISECONDS, log.isInfoEnabled());
-
-                    start0(startCtx, myCfg, startNodeTimer);
-
-                    if (log.isInfoEnabled())
-                        log.info("Node started : "
-                            + startNodeTimer.stagesTimings().stream().collect(joining(",", "[", "]")));
->>>>>>> 1e84d448
+                    start0(startCtx);
                 }
                 catch (Exception e) {
                     if (log != null)
@@ -2013,36 +1994,6 @@
                 oomeHnd);
 
             schemaExecSvc.allowCoreThreadTimeOut(true);
-
-            validateThreadPoolSize(cfg.getRebalanceThreadPoolSize(), "rebalance");
-
-            rebalanceExecSvc = new IgniteThreadPoolExecutor(
-                "rebalance",
-                cfg.getIgniteInstanceName(),
-                cfg.getRebalanceThreadPoolSize(),
-                cfg.getRebalanceThreadPoolSize(),
-                DFLT_THREAD_KEEP_ALIVE_TIME,
-                new LinkedBlockingQueue<>(),
-                GridIoPolicy.UNDEFINED,
-<<<<<<< HEAD
-                oomeHnd);
-=======
-                excHnd);
->>>>>>> 1e84d448
-
-            rebalanceExecSvc.allowCoreThreadTimeOut(true);
-
-            rebalanceStripedExecSvc = new IgniteStripedThreadPoolExecutor(
-                cfg.getRebalanceThreadPoolSize(),
-                cfg.getIgniteInstanceName(),
-                "rebalance-striped",
-<<<<<<< HEAD
-                oomeHnd,
-=======
-                excHnd,
->>>>>>> 1e84d448
-                true,
-                DFLT_THREAD_KEEP_ALIVE_TIME);
 
             if (!F.isEmpty(cfg.getExecutorConfiguration())) {
                 validateCustomExecutorsConfiguration(cfg.getExecutorConfiguration());
@@ -2250,13 +2201,6 @@
 
             myCfg.setGridLogger(cfgLog);
 
-<<<<<<< HEAD
-            if(F.isEmpty(userProvidedWorkDir) && F.isEmpty(U.IGNITE_WORK_DIR))
-=======
-            if (F.isEmpty(userProvidedWorkDir) && F.isEmpty(U.IGNITE_WORK_DIR))
->>>>>>> 1e84d448
-                log.warning("Ignite work directory is not provided, automatically resolved to: " + workDir);
-
             // Check Ignite home folder (after log is available).
             if (ggHome != null) {
                 File ggHomeFile = new File(ggHome);
@@ -2509,28 +2453,6 @@
 
             if (cfg.getEncryptionSpi() == null)
                 cfg.setEncryptionSpi(new NoopEncryptionSpi());
-
-            if (F.isEmpty(cfg.getMetricExporterSpi()))
-                cfg.setMetricExporterSpi(new NoopMetricExporterSpi());
-
-            if (F.isEmpty(cfg.getSystemViewExporterSpi())) {
-<<<<<<< HEAD
-                if (IgniteUtils.inClassPath(SYSTEM_VIEW_SQL_SPI)) {
-=======
-                if (IgniteComponentType.INDEXING.inClassPath()) {
->>>>>>> 1e84d448
-                    try {
-                        cfg.setSystemViewExporterSpi(new JmxSystemViewExporterSpi(),
-                            U.newInstance(SYSTEM_VIEW_SQL_SPI));
-                    }
-                    catch (IgniteCheckedException e) {
-                        throw new IgniteException(e);
-                    }
-
-                }
-                else
-                    cfg.setSystemViewExporterSpi(new JmxSystemViewExporterSpi());
-            }
         }
 
         /**
