/*
 * Licensed to the Apache Software Foundation (ASF) under one or more
 * contributor license agreements.  See the NOTICE file distributed with
 * this work for additional information regarding copyright ownership.
 * The ASF licenses this file to You under the Apache License, Version 2.0
 * (the "License"); you may not use this file except in compliance with
 * the License.  You may obtain a copy of the License at
 *
 *      http://www.apache.org/licenses/LICENSE-2.0
 *
 * Unless required by applicable law or agreed to in writing, software
 * distributed under the License is distributed on an "AS IS" BASIS,
 * WITHOUT WARRANTIES OR CONDITIONS OF ANY KIND, either express or implied.
 * See the License for the specific language governing permissions and
 * limitations under the License.
 */

package org.apache.ignite.internal;

import java.io.File;
import java.io.IOException;
import java.io.InputStream;
import java.lang.management.ManagementFactory;
import java.lang.reflect.Constructor;
import java.net.MalformedURLException;
import java.net.URL;
import java.util.ArrayList;
import java.util.Collection;
import java.util.Collections;
import java.util.HashMap;
import java.util.HashSet;
import java.util.Iterator;
import java.util.List;
import java.util.Map;
import java.util.Map.Entry;
import java.util.UUID;
import java.util.concurrent.ConcurrentMap;
import java.util.concurrent.CountDownLatch;
import java.util.concurrent.LinkedBlockingQueue;
import java.util.concurrent.ThreadPoolExecutor;
import java.util.concurrent.atomic.AtomicBoolean;
import java.util.logging.Handler;
import javax.management.JMException;
import javax.management.MBeanServer;
import javax.management.ObjectName;
import org.apache.ignite.Ignite;
import org.apache.ignite.IgniteCheckedException;
import org.apache.ignite.IgniteIllegalStateException;
import org.apache.ignite.IgniteLogger;
import org.apache.ignite.IgniteState;
import org.apache.ignite.IgniteSystemProperties;
import org.apache.ignite.Ignition;
import org.apache.ignite.IgnitionListener;
import org.apache.ignite.cache.affinity.rendezvous.RendezvousAffinityFunction;
import org.apache.ignite.compute.ComputeJob;
import org.apache.ignite.configuration.AtomicConfiguration;
import org.apache.ignite.configuration.CacheConfiguration;
import org.apache.ignite.configuration.ConnectorConfiguration;
import org.apache.ignite.configuration.DeploymentMode;
import org.apache.ignite.configuration.FileSystemConfiguration;
import org.apache.ignite.configuration.IgniteConfiguration;
import org.apache.ignite.configuration.TransactionConfiguration;
import org.apache.ignite.internal.binary.BinaryMarshaller;
import org.apache.ignite.internal.processors.igfs.IgfsThreadFactory;
import org.apache.ignite.internal.processors.igfs.IgfsUtils;
import org.apache.ignite.internal.processors.resource.GridSpringResourceContext;
import org.apache.ignite.internal.util.GridConcurrentHashSet;
import org.apache.ignite.internal.util.IgniteUtils;
import org.apache.ignite.internal.util.spring.IgniteSpringHelper;
import org.apache.ignite.internal.util.typedef.CA;
import org.apache.ignite.internal.util.typedef.F;
import org.apache.ignite.internal.util.typedef.G;
import org.apache.ignite.internal.util.typedef.internal.A;
import org.apache.ignite.internal.util.typedef.internal.CU;
import org.apache.ignite.internal.util.typedef.internal.U;
import org.apache.ignite.lang.IgniteBiTuple;
import org.apache.ignite.logger.LoggerNodeIdAware;
import org.apache.ignite.logger.java.JavaLogger;
import org.apache.ignite.marshaller.Marshaller;
import org.apache.ignite.marshaller.MarshallerUtils;
import org.apache.ignite.marshaller.jdk.JdkMarshaller;
import org.apache.ignite.mxbean.IgnitionMXBean;
import org.apache.ignite.plugin.segmentation.SegmentationPolicy;
import org.apache.ignite.resources.SpringApplicationContextResource;
import org.apache.ignite.spi.IgniteSpi;
import org.apache.ignite.spi.IgniteSpiMultipleInstancesSupport;
import org.apache.ignite.spi.checkpoint.noop.NoopCheckpointSpi;
import org.apache.ignite.spi.collision.noop.NoopCollisionSpi;
import org.apache.ignite.spi.communication.tcp.TcpCommunicationSpi;
import org.apache.ignite.spi.deployment.local.LocalDeploymentSpi;
import org.apache.ignite.spi.discovery.tcp.TcpDiscoverySpi;
import org.apache.ignite.spi.discovery.tcp.ipfinder.multicast.TcpDiscoveryMulticastIpFinder;
import org.apache.ignite.spi.eventstorage.memory.MemoryEventStorageSpi;
import org.apache.ignite.spi.failover.always.AlwaysFailoverSpi;
import org.apache.ignite.spi.indexing.noop.NoopIndexingSpi;
import org.apache.ignite.spi.loadbalancing.LoadBalancingSpi;
import org.apache.ignite.spi.loadbalancing.roundrobin.RoundRobinLoadBalancingSpi;
import org.apache.ignite.spi.swapspace.file.FileSwapSpaceSpi;
import org.apache.ignite.spi.swapspace.noop.NoopSwapSpaceSpi;
import org.apache.ignite.thread.IgniteStripedThreadPoolExecutor;
import org.apache.ignite.thread.IgniteThread;
import org.apache.ignite.thread.IgniteThreadPoolExecutor;
import org.jetbrains.annotations.Nullable;
import org.jsr166.ConcurrentHashMap8;

import static org.apache.ignite.IgniteState.STARTED;
import static org.apache.ignite.IgniteState.STOPPED;
import static org.apache.ignite.IgniteState.STOPPED_ON_SEGMENTATION;
import static org.apache.ignite.IgniteSystemProperties.IGNITE_CACHE_CLIENT;
import static org.apache.ignite.IgniteSystemProperties.IGNITE_CONFIG_URL;
import static org.apache.ignite.IgniteSystemProperties.IGNITE_DEP_MODE_OVERRIDE;
import static org.apache.ignite.IgniteSystemProperties.IGNITE_LOCAL_HOST;
import static org.apache.ignite.IgniteSystemProperties.IGNITE_NO_SHUTDOWN_HOOK;
import static org.apache.ignite.IgniteSystemProperties.IGNITE_RESTART_CODE;
import static org.apache.ignite.IgniteSystemProperties.IGNITE_SUCCESS_FILE;
import static org.apache.ignite.cache.CacheAtomicityMode.ATOMIC;
import static org.apache.ignite.cache.CacheAtomicityMode.TRANSACTIONAL;
import static org.apache.ignite.cache.CacheMode.PARTITIONED;
import static org.apache.ignite.cache.CacheMode.REPLICATED;
import static org.apache.ignite.cache.CacheRebalanceMode.SYNC;
import static org.apache.ignite.cache.CacheWriteSynchronizationMode.FULL_SYNC;
import static org.apache.ignite.configuration.IgniteConfiguration.DFLT_THREAD_KEEP_ALIVE_TIME;
import static org.apache.ignite.internal.IgniteComponentType.SPRING;
import static org.apache.ignite.plugin.segmentation.SegmentationPolicy.RESTART_JVM;

/**
 * This class defines a factory for the main Ignite API. It controls Grid life cycle
 * and allows listening for grid events.
 * <h1 class="header">Grid Loaders</h1>
 * Although user can apply grid factory directly to start and stop grid, grid is
 * often started and stopped by grid loaders. Grid loaders can be found in
 * {@link org.apache.ignite.startup} package, for example:
 * <ul>
 * <li>{@code CommandLineStartup}</li>
 * <li>{@code ServletStartup}</li>
 * </ul>
 * <h1 class="header">Examples</h1>
 * Use {@link #start()} method to start grid with default configuration. You can also use
 * {@link IgniteConfiguration} to override some default configuration. Below is an
 * example on how to start grid with <strong>URI deployment</strong>.
 * <pre name="code" class="java">
 * GridConfiguration cfg = new GridConfiguration();
 */
public class IgnitionEx {
    /** Default configuration path relative to Ignite home. */
    public static final String DFLT_CFG = "config/default-config.xml";

    /** Map of named grids. */
    private static final ConcurrentMap<Object, IgniteNamedInstance> grids = new ConcurrentHashMap8<>();

    /** Map of grid states ever started in this JVM. */
    private static final Map<Object, IgniteState> gridStates = new ConcurrentHashMap8<>();

    /** Mutex to synchronize updates of default grid reference. */
    private static final Object dfltGridMux = new Object();

    /** Default grid. */
    private static volatile IgniteNamedInstance dfltGrid;

    /** Default grid state. */
    private static volatile IgniteState dfltGridState;

    /** List of state listeners. */
    private static final Collection<IgnitionListener> lsnrs = new GridConcurrentHashSet<>(4);

    /** */
    private static ThreadLocal<Boolean> daemon = new ThreadLocal<Boolean>() {
        @Override protected Boolean initialValue() {
            return false;
        }
    };

    /** */
    private static ThreadLocal<Boolean> clientMode = new ThreadLocal<>();

    /**
     * Checks runtime version to be 1.7.x or 1.8.x.
     * This will load pretty much first so we must do these checks here.
     */
    static {
        // Check 1.8 just in case for forward compatibility.
        if (!U.jdkVersion().contains("1.7") &&
            !U.jdkVersion().contains("1.8"))
            throw new IllegalStateException("Ignite requires Java 7 or above. Current Java version " +
                "is not supported: " + U.jdkVersion());

        // To avoid nasty race condition in UUID.randomUUID() in JDK prior to 6u34.
        // For details please see:
        // http://bugs.sun.com/bugdatabase/view_bug.do?bug_id=7071826
        // http://www.oracle.com/technetwork/java/javase/2col/6u34-bugfixes-1733379.html
        // http://hg.openjdk.java.net/jdk6/jdk6/jdk/rev/563d392b3e5c
        UUID.randomUUID();
    }

    /**
     * Enforces singleton.
     */
    private IgnitionEx() {
        // No-op.
    }

    /**
     * Sets daemon flag.
     * <p>
     * If daemon flag is set then all grid instances created by the factory will be
     * daemon, i.e. the local node for these instances will be a daemon node. Note that
     * if daemon flag is set - it will override the same settings in {@link IgniteConfiguration#isDaemon()}.
     * Note that you can set on and off daemon flag at will.
     *
     * @param daemon Daemon flag to set.
     */
    public static void setDaemon(boolean daemon) {
        IgnitionEx.daemon.set(daemon);
    }

    /**
     * Gets daemon flag.
     * <p>
     * If daemon flag it set then all grid instances created by the factory will be
     * daemon, i.e. the local node for these instances will be a daemon node. Note that
     * if daemon flag is set - it will override the same settings in {@link IgniteConfiguration#isDaemon()}.
     * Note that you can set on and off daemon flag at will.
     *
     * @return Daemon flag.
     */
    public static boolean isDaemon() {
        return daemon.get();
    }

    /**
     * Sets client mode flag.
     *
     * @param clientMode Client mode flag.
     */
    public static void setClientMode(boolean clientMode) {
        IgnitionEx.clientMode.set(clientMode);
    }

    /**
     * Gets client mode flag.
     *
     * @return Client mode flag.
     */
    public static boolean isClientMode() {
        return clientMode.get() == null ? false : clientMode.get();
    }

    /**
     * Gets state of grid default grid.
     *
     * @return Default grid state.
     */
    public static IgniteState state() {
        return state(null);
    }

    /**
     * Gets states of named grid. If name is {@code null}, then state of
     * default no-name grid is returned.
     *
     * @param name Grid name. If name is {@code null}, then state of
     *      default no-name grid is returned.
     * @return Grid state.
     */
    public static IgniteState state(@Nullable String name) {
        IgniteNamedInstance grid = name != null ? grids.get(name) : dfltGrid;

        if (grid == null) {
            IgniteState state = name != null ? gridStates.get(name) : dfltGridState;

            return state != null ? state : STOPPED;
        }

        return grid.state();
    }

    /**
     * Stops default grid. This method is identical to {@code G.stop(null, cancel)} apply.
     * Note that method does not wait for all tasks to be completed.
     *
     * @param cancel If {@code true} then all jobs currently executing on
     *      default grid will be cancelled by calling {@link ComputeJob#cancel()}
     *      method. Note that just like with {@link Thread#interrupt()}, it is
     *      up to the actual job to exit from execution
     * @return {@code true} if default grid instance was indeed stopped,
     *      {@code false} otherwise (if it was not started).
     */
    public static boolean stop(boolean cancel) {
        return stop(null, cancel, false);
    }

    /**
     * Stops named grid. If {@code cancel} flag is set to {@code true} then
     * all jobs currently executing on local node will be interrupted. If
     * grid name is {@code null}, then default no-name grid will be stopped.
     * If wait parameter is set to {@code true} then grid will wait for all
     * tasks to be finished.
     *
     * @param name Grid name. If {@code null}, then default no-name grid will
     *      be stopped.
     * @param cancel If {@code true} then all jobs currently will be cancelled
     *      by calling {@link ComputeJob#cancel()} method. Note that just like with
     *      {@link Thread#interrupt()}, it is up to the actual job to exit from
     *      execution. If {@code false}, then jobs currently running will not be
     *      canceled. In either case, grid node will wait for completion of all
     *      jobs running on it before stopping.
     * @param stopNotStarted If {@code true} and node start did not finish then interrupts starting thread.
     * @return {@code true} if named grid instance was indeed found and stopped,
     *      {@code false} otherwise (the instance with given {@code name} was
     *      not found).
     */
    public static boolean stop(@Nullable String name, boolean cancel, boolean stopNotStarted) {
        IgniteNamedInstance grid = name != null ? grids.get(name) : dfltGrid;

        if (grid != null && stopNotStarted && grid.startLatch.getCount() != 0) {
            grid.starterThreadInterrupted = true;

            grid.starterThread.interrupt();
        }

        if (grid != null && grid.state() == STARTED) {
            grid.stop(cancel);

            boolean fireEvt;

            if (name != null)
                fireEvt = grids.remove(name, grid);
            else {
                synchronized (dfltGridMux) {
                    fireEvt = dfltGrid == grid;

                    if (fireEvt)
                        dfltGrid = null;
                }
            }

            if (fireEvt)
                notifyStateChange(grid.getName(), grid.state());

            return true;
        }

        // We don't have log at this point...
        U.warn(null, "Ignoring stopping grid instance that was already stopped or never started: " + name);

        return false;
    }

    /**
     * Stops <b>all</b> started grids. If {@code cancel} flag is set to {@code true} then
     * all jobs currently executing on local node will be interrupted.
     * If wait parameter is set to {@code true} then grid will wait for all
     * tasks to be finished.
     * <p>
     * <b>Note:</b> it is usually safer and more appropriate to stop grid instances individually
     * instead of blanket operation. In most cases, the party that started the grid instance
     * should be responsible for stopping it.
     *
     * @param cancel If {@code true} then all jobs currently executing on
     *      all grids will be cancelled by calling {@link ComputeJob#cancel()}
     *      method. Note that just like with {@link Thread#interrupt()}, it is
     *      up to the actual job to exit from execution
     */
    public static void stopAll(boolean cancel) {
        IgniteNamedInstance dfltGrid0 = dfltGrid;

        if (dfltGrid0 != null) {
            dfltGrid0.stop(cancel);

            boolean fireEvt;

            synchronized (dfltGridMux) {
                fireEvt = dfltGrid == dfltGrid0;

                if (fireEvt)
                    dfltGrid = null;
            }

            if (fireEvt)
                notifyStateChange(dfltGrid0.getName(), dfltGrid0.state());
        }

        // Stop the rest and clear grids map.
        for (IgniteNamedInstance grid : grids.values()) {
            grid.stop(cancel);

            boolean fireEvt = grids.remove(grid.getName(), grid);

            if (fireEvt)
                notifyStateChange(grid.getName(), grid.state());
        }
    }

    /**
     * Restarts <b>all</b> started grids. If {@code cancel} flag is set to {@code true} then
     * all jobs currently executing on the local node will be interrupted.
     * If {@code wait} parameter is set to {@code true} then grid will wait for all
     * tasks to be finished.
     * <p>
     * <b>Note:</b> it is usually safer and more appropriate to stop grid instances individually
     * instead of blanket operation. In most cases, the party that started the grid instance
     * should be responsible for stopping it.
     * <p>
     * Note also that restarting functionality only works with the tools that specifically
     * support Ignite's protocol for restarting. Currently only standard <tt>ignite.{sh|bat}</tt>
     * scripts support restarting of JVM Ignite's process.
     *
     * @param cancel If {@code true} then all jobs currently executing on
     *      all grids will be cancelled by calling {@link ComputeJob#cancel()}
     *      method. Note that just like with {@link Thread#interrupt()}, it is
     *      up to the actual job to exit from execution.
     * @see Ignition#RESTART_EXIT_CODE
     */
    public static void restart(boolean cancel) {
        String file = System.getProperty(IGNITE_SUCCESS_FILE);

        if (file == null)
            U.warn(null, "Cannot restart node when restart not enabled.");
        else {
            try {
                new File(file).createNewFile();
            }
            catch (IOException e) {
                U.error(null, "Failed to create restart marker file (restart aborted): " + e.getMessage());

                return;
            }

            U.log(null, "Restarting node. Will exit (" + Ignition.RESTART_EXIT_CODE + ").");

            // Set the exit code so that shell process can recognize it and loop
            // the start up sequence again.
            System.setProperty(IGNITE_RESTART_CODE, Integer.toString(Ignition.RESTART_EXIT_CODE));

            stopAll(cancel);

            // This basically leaves loaders hang - we accept it.
            System.exit(Ignition.RESTART_EXIT_CODE);
        }
    }

    /**
     * Stops <b>all</b> started grids. If {@code cancel} flag is set to {@code true} then
     * all jobs currently executing on the local node will be interrupted.
     * If {@code wait} parameter is set to {@code true} then grid will wait for all
     * tasks to be finished.
     * <p>
     * <b>Note:</b> it is usually safer and more appropriate to stop grid instances individually
     * instead of blanket operation. In most cases, the party that started the grid instance
     * should be responsible for stopping it.
     * <p>
     * Note that upon completion of this method, the JVM with forcefully exist with
     * exit code {@link Ignition#KILL_EXIT_CODE}.
     *
     * @param cancel If {@code true} then all jobs currently executing on
     *      all grids will be cancelled by calling {@link ComputeJob#cancel()}
     *      method. Note that just like with {@link Thread#interrupt()}, it is
     *      up to the actual job to exit from execution.
     * @see Ignition#KILL_EXIT_CODE
     */
    public static void kill(boolean cancel) {
        stopAll(cancel);

        // This basically leaves loaders hang - we accept it.
        System.exit(Ignition.KILL_EXIT_CODE);
    }

    /**
     * Starts grid with default configuration. By default this method will
     * use grid configuration defined in {@code IGNITE_HOME/config/default-config.xml}
     * configuration file. If such file is not found, then all system defaults will be used.
     *
     * @return Started grid.
     * @throws IgniteCheckedException If default grid could not be started. This exception will be thrown
     *      also if default grid has already been started.
     */
    public static Ignite start() throws IgniteCheckedException {
        return start((GridSpringResourceContext)null);
    }

    /**
     * Starts grid with default configuration. By default this method will
     * use grid configuration defined in {@code IGNITE_HOME/config/default-config.xml}
     * configuration file. If such file is not found, then all system defaults will be used.
     *
     * @param springCtx Optional Spring application context, possibly {@code null}.
     *      Spring bean definitions for bean injection are taken from this context.
     *      If provided, this context can be injected into grid tasks and grid jobs using
     *      {@link SpringApplicationContextResource @SpringApplicationContextResource} annotation.
     * @return Started grid.
     * @throws IgniteCheckedException If default grid could not be started. This exception will be thrown
     *      also if default grid has already been started.
     */
    public static Ignite start(@Nullable GridSpringResourceContext springCtx) throws IgniteCheckedException {
        URL url = U.resolveIgniteUrl(DFLT_CFG);

        if (url != null)
            return start(DFLT_CFG, null, springCtx, null);

        U.warn(null, "Default Spring XML file not found (is IGNITE_HOME set?): " + DFLT_CFG);

        return start0(new GridStartContext(new IgniteConfiguration(), null, springCtx), true).grid();
    }

    /**
     * Starts grid with given configuration. Note that this method is no-op if grid with the name
     * provided in given configuration is already started.
     *
     * @param cfg Grid configuration. This cannot be {@code null}.
     * @return Started grid.
     * @throws IgniteCheckedException If grid could not be started. This exception will be thrown
     *      also if named grid has already been started.
     */
    public static Ignite start(IgniteConfiguration cfg) throws IgniteCheckedException {
        return start(cfg, null, true);
    }

    /**
     * Starts a grid with given configuration. If the grid is already started and failIfStarted set to TRUE
     * an exception will be thrown.
     *
     * @param cfg Grid configuration. This cannot be {@code null}.
     * failIfStarted Throw or not an exception if grid is already started.
     * @return Started grid.
     * @throws IgniteCheckedException If grid could not be started. This exception will be thrown
     *      also if named grid has already been started.
     */
    public static Ignite start(IgniteConfiguration cfg, boolean failIfStarted) throws IgniteCheckedException {
        return start(cfg, null, failIfStarted);
    }

    /**
     * Starts grid with given configuration. Note that this method will throw and exception if grid with the name
     * provided in given configuration is already started.
     *
     * @param cfg Grid configuration. This cannot be {@code null}.
     * @param springCtx Optional Spring application context, possibly {@code null}.
     *      Spring bean definitions for bean injection are taken from this context.
     *      If provided, this context can be injected into grid tasks and grid jobs using
     *      {@link SpringApplicationContextResource @SpringApplicationContextResource} annotation.
     * @return Started grid.
     * @throws IgniteCheckedException If grid could not be started. This exception will be thrown
     *      also if named grid has already been started.
     */
    public static Ignite start(IgniteConfiguration cfg, @Nullable GridSpringResourceContext springCtx) throws IgniteCheckedException {
        A.notNull(cfg, "cfg");

        return start0(new GridStartContext(cfg, null, springCtx), true).grid();
    }

    /**
     * Starts grid with given configuration. If the grid is already started and failIfStarted set to TRUE
     * an exception will be thrown.
     *
     * @param cfg Grid configuration. This cannot be {@code null}.
     * @param springCtx Optional Spring application context, possibly {@code null}.
     *      Spring bean definitions for bean injection are taken from this context.
     *      If provided, this context can be injected into grid tasks and grid jobs using
     *      {@link SpringApplicationContextResource @SpringApplicationContextResource} annotation.
     * @param failIfStarted Throw or not an exception if grid is already started.
     * @return Started grid.
     * @throws IgniteCheckedException If grid could not be started. This exception will be thrown
     *      also if named grid has already been started.
     */
    public static Ignite start(IgniteConfiguration cfg, @Nullable GridSpringResourceContext springCtx, boolean failIfStarted) throws IgniteCheckedException {
        A.notNull(cfg, "cfg");

        return start0(new GridStartContext(cfg, null, springCtx), failIfStarted).grid();
    }

    /**
     * Starts all grids specified within given Spring XML configuration file. If grid with given name
     * is already started, then exception is thrown. In this case all instances that may
     * have been started so far will be stopped too.
     * <p>
     * Usually Spring XML configuration file will contain only one Grid definition. Note that
     * Grid configuration bean(s) is retrieved form configuration file by type, so the name of
     * the Grid configuration bean is ignored.
     *
     * @param springCfgPath Spring XML configuration file path or URL.
     * @return Started grid. If Spring configuration contains multiple grid instances,
     *      then the 1st found instance is returned.
     * @throws IgniteCheckedException If grid could not be started or configuration
     *      read. This exception will be thrown also if grid with given name has already
     *      been started or Spring XML configuration file is invalid.
     */
    public static Ignite start(@Nullable String springCfgPath) throws IgniteCheckedException {
        return springCfgPath == null ? start() : start(springCfgPath, null);
    }

    /**
     * Starts all grids specified within given Spring XML configuration file. If grid with given name
     * is already started, then exception is thrown. In this case all instances that may
     * have been started so far will be stopped too.
     * <p>
     * Usually Spring XML configuration file will contain only one Grid definition. Note that
     * Grid configuration bean(s) is retrieved form configuration file by type, so the name of
     * the Grid configuration bean is ignored.
     *
     * @param springCfgPath Spring XML configuration file path or URL.
     * @param gridName Grid name that will override default.
     * @return Started grid. If Spring configuration contains multiple grid instances,
     *      then the 1st found instance is returned.
     * @throws IgniteCheckedException If grid could not be started or configuration
     *      read. This exception will be thrown also if grid with given name has already
     *      been started or Spring XML configuration file is invalid.
     */
    public static Ignite start(@Nullable String springCfgPath, @Nullable String gridName) throws IgniteCheckedException {
        if (springCfgPath == null) {
            IgniteConfiguration cfg = new IgniteConfiguration();

            if (cfg.getGridName() == null && !F.isEmpty(gridName))
                cfg.setGridName(gridName);

            return start(cfg);
        }
        else
            return start(springCfgPath, gridName, null, null);
    }

    /**
     * Loads all grid configurations specified within given Spring XML configuration file.
     * <p>
     * Usually Spring XML configuration file will contain only one Grid definition. Note that
     * Grid configuration bean(s) is retrieved form configuration file by type, so the name of
     * the Grid configuration bean is ignored.
     *
     * @param springCfgUrl Spring XML configuration file path or URL. This cannot be {@code null}.
     * @return Tuple containing all loaded configurations and Spring context used to load them.
     * @throws IgniteCheckedException If grid could not be started or configuration
     *      read. This exception will be thrown also if grid with given name has already
     *      been started or Spring XML configuration file is invalid.
     */
    public static IgniteBiTuple<Collection<IgniteConfiguration>, ? extends GridSpringResourceContext>
    loadConfigurations(URL springCfgUrl) throws IgniteCheckedException {
        IgniteSpringHelper spring = SPRING.create(false);

        return spring.loadConfigurations(springCfgUrl);
    }

    /**
     * Loads all grid configurations specified within given input stream.
     * <p>
     * Usually Spring XML input stream will contain only one Grid definition. Note that
     * Grid configuration bean(s) is retrieved form configuration input stream by type, so the name of
     * the Grid configuration bean is ignored.
     *
     * @param springCfgStream Input stream contained Spring XML configuration. This cannot be {@code null}.
     * @return Tuple containing all loaded configurations and Spring context used to load them.
     * @throws IgniteCheckedException If grid could not be started or configuration
     *      read. This exception will be thrown also if grid with given name has already
     *      been started or Spring XML configuration file is invalid.
     */
    public static IgniteBiTuple<Collection<IgniteConfiguration>, ? extends GridSpringResourceContext>
    loadConfigurations(InputStream springCfgStream) throws IgniteCheckedException {
        IgniteSpringHelper spring = SPRING.create(false);

        return spring.loadConfigurations(springCfgStream);
    }

    /**
     * Loads all grid configurations specified within given Spring XML configuration file.
     * <p>
     * Usually Spring XML configuration file will contain only one Grid definition. Note that
     * Grid configuration bean(s) is retrieved form configuration file by type, so the name of
     * the Grid configuration bean is ignored.
     *
     * @param springCfgPath Spring XML configuration file path. This cannot be {@code null}.
     * @return Tuple containing all loaded configurations and Spring context used to load them.
     * @throws IgniteCheckedException If grid could not be started or configuration
     *      read. This exception will be thrown also if grid with given name has already
     *      been started or Spring XML configuration file is invalid.
     */
    public static IgniteBiTuple<Collection<IgniteConfiguration>, ? extends GridSpringResourceContext>
    loadConfigurations(String springCfgPath) throws IgniteCheckedException {
        A.notNull(springCfgPath, "springCfgPath");
        return loadConfigurations(IgniteUtils.resolveSpringUrl(springCfgPath));
    }

    /**
     * Loads first found grid configuration specified within given Spring XML configuration file.
     * <p>
     * Usually Spring XML configuration file will contain only one Grid definition. Note that
     * Grid configuration bean(s) is retrieved form configuration file by type, so the name of
     * the Grid configuration bean is ignored.
     *
     * @param springCfgUrl Spring XML configuration file path or URL. This cannot be {@code null}.
     * @return First found configuration and Spring context used to load it.
     * @throws IgniteCheckedException If grid could not be started or configuration
     *      read. This exception will be thrown also if grid with given name has already
     *      been started or Spring XML configuration file is invalid.
     */
    public static IgniteBiTuple<IgniteConfiguration, GridSpringResourceContext> loadConfiguration(URL springCfgUrl)
        throws IgniteCheckedException {
        IgniteBiTuple<Collection<IgniteConfiguration>, ? extends GridSpringResourceContext> t =
            loadConfigurations(springCfgUrl);

        return F.t(F.first(t.get1()), t.get2());
    }

    /**
     * Loads first found grid configuration specified within given Spring XML configuration file.
     * <p>
     * Usually Spring XML configuration file will contain only one Grid definition. Note that
     * Grid configuration bean(s) is retrieved form configuration file by type, so the name of
     * the Grid configuration bean is ignored.
     *
     * @param springCfgPath Spring XML configuration file path. This cannot be {@code null}.
     * @return First found configuration and Spring context used to load it.
     * @throws IgniteCheckedException If grid could not be started or configuration
     *      read. This exception will be thrown also if grid with given name has already
     *      been started or Spring XML configuration file is invalid.
     */
    public static IgniteBiTuple<IgniteConfiguration, GridSpringResourceContext> loadConfiguration(String springCfgPath)
        throws IgniteCheckedException {
        IgniteBiTuple<Collection<IgniteConfiguration>, ? extends GridSpringResourceContext> t =
            loadConfigurations(springCfgPath);

        return F.t(F.first(t.get1()), t.get2());
    }

    /**
     * Starts all grids specified within given Spring XML configuration file. If grid with given name
     * is already started, then exception is thrown. In this case all instances that may
     * have been started so far will be stopped too.
     * <p>
     * Usually Spring XML configuration file will contain only one Grid definition. Note that
     * Grid configuration bean(s) is retrieved form configuration file by type, so the name of
     * the Grid configuration bean is ignored.
     *
     * @param springCfgPath Spring XML configuration file path or URL. This cannot be {@code null}.
     * @param gridName Grid name that will override default.
     * @param springCtx Optional Spring application context, possibly {@code null}.
     * @param ldr Optional class loader that will be used by default.
     *      Spring bean definitions for bean injection are taken from this context.
     *      If provided, this context can be injected into grid tasks and grid jobs using
     *      {@link SpringApplicationContextResource @SpringApplicationContextResource} annotation.
     * @return Started grid. If Spring configuration contains multiple grid instances,
     *      then the 1st found instance is returned.
     * @throws IgniteCheckedException If grid could not be started or configuration
     *      read. This exception will be thrown also if grid with given name has already
     *      been started or Spring XML configuration file is invalid.
     */
    public static Ignite start(String springCfgPath, @Nullable String gridName,
        @Nullable GridSpringResourceContext springCtx, @Nullable ClassLoader ldr) throws IgniteCheckedException {
        URL url = U.resolveSpringUrl(springCfgPath);

        return start(url, gridName, springCtx, ldr);
    }

    /**
     * Starts all grids specified within given Spring XML configuration file URL. If grid with given name
     * is already started, then exception is thrown. In this case all instances that may
     * have been started so far will be stopped too.
     * <p>
     * Usually Spring XML configuration file will contain only one Grid definition. Note that
     * Grid configuration bean(s) is retrieved form configuration file by type, so the name of
     * the Grid configuration bean is ignored.
     *
     * @param springCfgUrl Spring XML configuration file URL. This cannot be {@code null}.
     * @return Started grid. If Spring configuration contains multiple grid instances,
     *      then the 1st found instance is returned.
     * @throws IgniteCheckedException If grid could not be started or configuration
     *      read. This exception will be thrown also if grid with given name has already
     *      been started or Spring XML configuration file is invalid.
     */
    public static Ignite start(URL springCfgUrl) throws IgniteCheckedException {
        return start(springCfgUrl, null, null, null);
    }

    /**
     * Starts all grids specified within given Spring XML configuration file URL. If grid with given name
     * is already started, then exception is thrown. In this case all instances that may
     * have been started so far will be stopped too.
     * <p>
     * Usually Spring XML configuration file will contain only one Grid definition. Note that
     * Grid configuration bean(s) is retrieved form configuration file by type, so the name of
     * the Grid configuration bean is ignored.
     *
     * @param springCfgUrl Spring XML configuration file URL. This cannot be {@code null}.
     * @param ldr Optional class loader that will be used by default.
     * @return Started grid. If Spring configuration contains multiple grid instances,
     *      then the 1st found instance is returned.
     * @throws IgniteCheckedException If grid could not be started or configuration
     *      read. This exception will be thrown also if grid with given name has already
     *      been started or Spring XML configuration file is invalid.
     */
    public static Ignite start(URL springCfgUrl, @Nullable ClassLoader ldr) throws IgniteCheckedException {
        return start(springCfgUrl, null, null, ldr);
    }

    /**
     * Starts all grids specified within given Spring XML configuration file URL. If grid with given name
     * is already started, then exception is thrown. In this case all instances that may
     * have been started so far will be stopped too.
     * <p>
     * Usually Spring XML configuration file will contain only one Grid definition. Note that
     * Grid configuration bean(s) is retrieved form configuration file by type, so the name of
     * the Grid configuration bean is ignored.
     *
     * @param springCfgUrl Spring XML configuration file URL. This cannot be {@code null}.
     * @param gridName Grid name that will override default.
     * @param springCtx Optional Spring application context, possibly {@code null}.
     * @param ldr Optional class loader that will be used by default.
     *      Spring bean definitions for bean injection are taken from this context.
     *      If provided, this context can be injected into grid tasks and grid jobs using
     *      {@link SpringApplicationContextResource @SpringApplicationContextResource} annotation.
     * @return Started grid. If Spring configuration contains multiple grid instances,
     *      then the 1st found instance is returned.
     * @throws IgniteCheckedException If grid could not be started or configuration
     *      read. This exception will be thrown also if grid with given name has already
     *      been started or Spring XML configuration file is invalid.
     */
    public static Ignite start(URL springCfgUrl, @Nullable String gridName,
        @Nullable GridSpringResourceContext springCtx, @Nullable ClassLoader ldr) throws IgniteCheckedException {
        A.notNull(springCfgUrl, "springCfgUrl");

        boolean isLog4jUsed = U.gridClassLoader().getResource("org/apache/log4j/Appender.class") != null;

        IgniteBiTuple<Object, Object> t = null;

        if (isLog4jUsed) {
            try {
                t = U.addLog4jNoOpLogger();
            }
            catch (IgniteCheckedException ignore) {
                isLog4jUsed = false;
            }
        }

        Collection<Handler> savedHnds = null;

        if (!isLog4jUsed)
            savedHnds = U.addJavaNoOpLogger();

        IgniteBiTuple<Collection<IgniteConfiguration>, ? extends GridSpringResourceContext> cfgMap;

        try {
            cfgMap = loadConfigurations(springCfgUrl);
        }
        finally {
            if (isLog4jUsed && t != null)
                U.removeLog4jNoOpLogger(t);

            if (!isLog4jUsed)
                U.removeJavaNoOpLogger(savedHnds);
        }

        return startConfigurations(cfgMap, springCfgUrl, gridName, springCtx, ldr);
    }

    /**
     * Starts all grids specified within given Spring XML configuration input stream. If grid with given name
     * is already started, then exception is thrown. In this case all instances that may
     * have been started so far will be stopped too.
     * <p>
     * Usually Spring XML configuration input stream will contain only one Grid definition. Note that
     * Grid configuration bean(s) is retrieved form configuration input stream by type, so the name of
     * the Grid configuration bean is ignored.
     *
     * @param springCfgStream Input stream containing Spring XML configuration. This cannot be {@code null}.
     * @return Started grid. If Spring configuration contains multiple grid instances,
     *      then the 1st found instance is returned.
     * @throws IgniteCheckedException If grid could not be started or configuration
     *      read. This exception will be thrown also if grid with given name has already
     *      been started or Spring XML configuration file is invalid.
     */
    public static Ignite start(InputStream springCfgStream) throws IgniteCheckedException {
        return start(springCfgStream, null, null, null);
    }

    /**
     * Starts all grids specified within given Spring XML configuration input stream. If grid with given name
     * is already started, then exception is thrown. In this case all instances that may
     * have been started so far will be stopped too.
     * <p>
     * Usually Spring XML configuration input stream will contain only one Grid definition. Note that
     * Grid configuration bean(s) is retrieved form configuration input stream by type, so the name of
     * the Grid configuration bean is ignored.
     *
     * @param springCfgStream Input stream containing Spring XML configuration. This cannot be {@code null}.
     * @param gridName Grid name that will override default.
     * @param springCtx Optional Spring application context, possibly {@code null}.
     * @param ldr Optional class loader that will be used by default.
     *      Spring bean definitions for bean injection are taken from this context.
     *      If provided, this context can be injected into grid tasks and grid jobs using
     *      {@link SpringApplicationContextResource @SpringApplicationContextResource} annotation.
     * @return Started grid. If Spring configuration contains multiple grid instances,
     *      then the 1st found instance is returned.
     * @throws IgniteCheckedException If grid could not be started or configuration
     *      read. This exception will be thrown also if grid with given name has already
     *      been started or Spring XML configuration file is invalid.
     */
    public static Ignite start(InputStream springCfgStream, @Nullable String gridName,
        @Nullable GridSpringResourceContext springCtx, @Nullable ClassLoader ldr) throws IgniteCheckedException {
        A.notNull(springCfgStream, "springCfgUrl");

        boolean isLog4jUsed = U.gridClassLoader().getResource("org/apache/log4j/Appender.class") != null;

        IgniteBiTuple<Object, Object> t = null;

        if (isLog4jUsed) {
            try {
                t = U.addLog4jNoOpLogger();
            }
            catch (IgniteCheckedException ignore) {
                isLog4jUsed = false;
            }
        }

        Collection<Handler> savedHnds = null;

        if (!isLog4jUsed)
            savedHnds = U.addJavaNoOpLogger();

        IgniteBiTuple<Collection<IgniteConfiguration>, ? extends GridSpringResourceContext> cfgMap;

        try {
            cfgMap = loadConfigurations(springCfgStream);
        }
        finally {
            if (isLog4jUsed && t != null)
                U.removeLog4jNoOpLogger(t);

            if (!isLog4jUsed)
                U.removeJavaNoOpLogger(savedHnds);
        }

        return startConfigurations(cfgMap, null, gridName, springCtx, ldr);
    }

    /**
     * Internal Spring-based start routine. Starts loaded configurations.
     *
     * @param cfgMap Configuration map.
     * @param springCfgUrl Spring XML configuration file URL.
     * @param gridName Grid name that will override default.
     * @param springCtx Optional Spring application context.
     * @param ldr Optional class loader that will be used by default.
     * @return Started grid.
     * @throws IgniteCheckedException If failed.
     */
    private static Ignite startConfigurations(
        IgniteBiTuple<Collection<IgniteConfiguration>, ? extends GridSpringResourceContext> cfgMap,
        URL springCfgUrl,
        @Nullable String gridName,
        @Nullable GridSpringResourceContext springCtx,
        @Nullable ClassLoader ldr)
        throws IgniteCheckedException {
        List<IgniteNamedInstance> grids = new ArrayList<>(cfgMap.size());

        try {
            for (IgniteConfiguration cfg : cfgMap.get1()) {
                assert cfg != null;

                if (cfg.getGridName() == null && !F.isEmpty(gridName))
                    cfg.setGridName(gridName);

                if (ldr != null && cfg.getClassLoader() == null)
                    cfg.setClassLoader(ldr);

                // Use either user defined context or our one.
                IgniteNamedInstance grid = start0(
                    new GridStartContext(cfg, springCfgUrl, springCtx == null ? cfgMap.get2() : springCtx), true);

                // Add it if it was not stopped during startup.
                if (grid != null)
                    grids.add(grid);
            }
        }
        catch (IgniteCheckedException e) {
            // Stop all instances started so far.
            for (IgniteNamedInstance grid : grids) {
                try {
                    grid.stop(true);
                }
                catch (Exception e1) {
                    U.error(grid.log, "Error when stopping grid: " + grid, e1);
                }
            }

            throw e;
        }

        // Return the first grid started.
        IgniteNamedInstance res = !grids.isEmpty() ? grids.get(0) : null;

        return res != null ? res.grid() : null;
    }

    /**
     * Starts grid with given configuration.
     *
     * @param startCtx Start context.
     * @param failIfStarted Throw or not an exception if grid is already started.
     * @return Started grid.
     * @throws IgniteCheckedException If grid could not be started.
     */
    private static IgniteNamedInstance start0(GridStartContext startCtx, boolean failIfStarted ) throws IgniteCheckedException {
        assert startCtx != null;

        String name = startCtx.config().getGridName();

        if (name != null && name.isEmpty())
            throw new IgniteCheckedException("Non default grid instances cannot have empty string name.");

        IgniteNamedInstance grid = new IgniteNamedInstance(name);

        IgniteNamedInstance old;

        if (name != null)
            old = grids.putIfAbsent(name, grid);
        else {
            synchronized (dfltGridMux) {
                old = dfltGrid;

                if (old == null)
                    dfltGrid = grid;
            }
        }

        if (old != null)
            if (failIfStarted) {
                if (name == null)
                    throw new IgniteCheckedException("Default Ignite instance has already been started.");
                else
                    throw new IgniteCheckedException("Ignite instance with this name has already been started: " + name);
            }
            else
                return old;

        if (startCtx.config().getWarmupClosure() != null)
            startCtx.config().getWarmupClosure().apply(startCtx.config());

        startCtx.single(grids.size() == 1);

        boolean success = false;

        try {
            try {
                grid.start(startCtx);
            }
            catch (IgniteInterruptedCheckedException e) {
                if (grid.starterThreadInterrupted)
                    Thread.interrupted();

                throw e;
            }

            notifyStateChange(name, STARTED);

            success = true;
        }
        finally {
            if (!success) {
                if (name != null)
                    grids.remove(name, grid);
                else {
                    synchronized (dfltGridMux) {
                        if (dfltGrid == grid)
                            dfltGrid = null;
                    }
                }

                grid = null;
            }
        }

        if (grid == null)
            throw new IgniteCheckedException("Failed to start grid with provided configuration.");

        return grid;
    }

    /**
     * Loads spring bean by name.
     *
     * @param springXmlPath Spring XML file path.
     * @param beanName Bean name.
     * @return Bean instance.
     * @throws IgniteCheckedException In case of error.
     */
    public static <T> T loadSpringBean(String springXmlPath, String beanName) throws IgniteCheckedException {
        A.notNull(springXmlPath, "springXmlPath");
        A.notNull(beanName, "beanName");

        URL url = U.resolveSpringUrl(springXmlPath);

        assert url != null;

        return loadSpringBean(url, beanName);
    }

    /**
     * Loads spring bean by name.
     *
     * @param springXmlUrl Spring XML file URL.
     * @param beanName Bean name.
     * @return Bean instance.
     * @throws IgniteCheckedException In case of error.
     */
    public static <T> T loadSpringBean(URL springXmlUrl, String beanName) throws IgniteCheckedException {
        A.notNull(springXmlUrl, "springXmlUrl");
        A.notNull(beanName, "beanName");

        IgniteSpringHelper spring = SPRING.create(false);

        return spring.loadBean(springXmlUrl, beanName);
    }

    /**
     * Loads spring bean by name.
     *
     * @param springXmlStream Input stream containing Spring XML configuration.
     * @param beanName Bean name.
     * @return Bean instance.
     * @throws IgniteCheckedException In case of error.
     */
    public static <T> T loadSpringBean(InputStream springXmlStream, String beanName) throws IgniteCheckedException {
        A.notNull(springXmlStream, "springXmlPath");
        A.notNull(beanName, "beanName");

        IgniteSpringHelper spring = SPRING.create(false);

        return spring.loadBean(springXmlStream, beanName);
    }

    /**
     * Gets an instance of default no-name grid. Note that
     * caller of this method should not assume that it will return the same
     * instance every time.
     * <p>
     * This method is identical to {@code G.grid(null)} apply.
     *
     * @return An instance of default no-name grid. This method never returns
     *      {@code null}.
     * @throws IgniteIllegalStateException Thrown if default grid was not properly
     *      initialized or grid instance was stopped or was not started.
     */
    public static Ignite grid() throws IgniteIllegalStateException {
        return grid((String)null);
    }

    /**
     * Gets a list of all grids started so far.
     *
     * @return List of all grids started so far.
     */
    public static List<Ignite> allGrids() {
        return allGrids(true);
    }

    /**
     * Gets a list of all grids started so far.
     *
     * @return List of all grids started so far.
     */
    public static List<Ignite> allGridsx() {
        return allGrids(false);
    }

    /**
     * Gets a list of all grids started so far.
     *
     * @param wait If {@code true} wait for node start finish.
     * @return List of all grids started so far.
     */
    private static List<Ignite> allGrids(boolean wait) {
        List<Ignite> allIgnites = new ArrayList<>(grids.size() + 1);

        for (IgniteNamedInstance grid : grids.values()) {
            Ignite g = wait ? grid.grid() : grid.gridx();

            if (g != null)
                allIgnites.add(g);
        }

        IgniteNamedInstance dfltGrid0 = dfltGrid;

        if (dfltGrid0 != null) {
            IgniteKernal g = wait ? dfltGrid0.grid() : dfltGrid0.gridx();

            if (g != null)
                allIgnites.add(g);
        }

        return allIgnites;
    }

    /**
     * Gets a grid instance for given local node ID. Note that grid instance and local node have
     * one-to-one relationship where node has ID and instance has name of the grid to which
     * both grid instance and its node belong. Note also that caller of this method
     * should not assume that it will return the same instance every time.
     *
     * @param locNodeId ID of local node the requested grid instance is managing.
     * @return An instance of named grid. This method never returns
     *      {@code null}.
     * @throws IgniteIllegalStateException Thrown if grid was not properly
     *      initialized or grid instance was stopped or was not started.
     */
    public static Ignite grid(UUID locNodeId) throws IgniteIllegalStateException {
        A.notNull(locNodeId, "locNodeId");

        IgniteNamedInstance dfltGrid0 = dfltGrid;

        if (dfltGrid0 != null) {
            IgniteKernal g = dfltGrid0.grid();

            if (g != null && g.getLocalNodeId().equals(locNodeId))
                return g;
        }

        for (IgniteNamedInstance grid : grids.values()) {
            IgniteKernal g = grid.grid();

            if (g != null && g.getLocalNodeId().equals(locNodeId))
                return g;
        }

        throw new IgniteIllegalStateException("Grid instance with given local node ID was not properly " +
            "started or was stopped: " + locNodeId);
    }

    /**
     * Gets grid instance without waiting its initialization and not throwing any exception.
     *
     * @param locNodeId ID of local node the requested grid instance is managing.
     * @return Grid instance or {@code null}.
     */
    public static IgniteKernal gridxx(UUID locNodeId) {
        IgniteNamedInstance dfltGrid0 = dfltGrid;

        if (dfltGrid0 != null) {
            IgniteKernal g = dfltGrid0.grid();

            if (g != null && g.getLocalNodeId().equals(locNodeId))
                return g;
        }

        for (IgniteNamedInstance grid : grids.values()) {
            IgniteKernal g = grid.grid();

            if (g != null && g.getLocalNodeId().equals(locNodeId))
                return g;
        }

        return null;
    }

    /**
     * Gets an named grid instance. If grid name is {@code null} or empty string,
     * then default no-name grid will be returned. Note that caller of this method
     * should not assume that it will return the same instance every time.
     * <p>
     * Note that Java VM can run multiple grid instances and every grid instance (and its
     * node) can belong to a different grid. Grid name defines what grid a particular grid
     * instance (and correspondingly its node) belongs to.
     *
     * @param name Grid name to which requested grid instance belongs to. If {@code null},
     *      then grid instance belonging to a default no-name grid will be returned.
     * @return An instance of named grid. This method never returns
     *      {@code null}.
     * @throws IgniteIllegalStateException Thrown if default grid was not properly
     *      initialized or grid instance was stopped or was not started.
     */
    public static Ignite grid(@Nullable String name) throws IgniteIllegalStateException {
        IgniteNamedInstance grid = name != null ? grids.get(name) : dfltGrid;

        Ignite res;

        if (grid == null || (res = grid.grid()) == null)
            throw new IgniteIllegalStateException("Ignite instance with provided name doesn't exist. " +
                "Did you call Ignition.start(..) to start an Ignite instance? [name=" + name + ']');

        return res;
    }

    /**
     * Gets a name of the grid from thread local config, which is owner of current thread.
     *
     * @return Grid instance related to current thread
     * @throws IllegalArgumentException Thrown to indicate, that current thread is not an {@link IgniteThread}.
     */
    public static IgniteKernal localIgnite() throws IllegalArgumentException {
        String name = U.getCurrentIgniteName();

        if (U.isCurrentIgniteNameSet(name))
            return gridx(name);
        else if (Thread.currentThread() instanceof IgniteThread)
            return gridx(((IgniteThread)Thread.currentThread()).getGridName());
        else
            throw new IllegalArgumentException("Ignite grid name thread local must be set or" +
                " this method should be accessed under " + IgniteThread.class.getName());
    }

    /**
     * Gets grid instance without waiting its initialization.
     *
     * @param name Grid name.
     * @return Grid instance.
     */
    private static IgniteKernal gridx(@Nullable String name) {
        IgniteNamedInstance grid = name != null ? grids.get(name) : dfltGrid;

        IgniteKernal res;

        if (grid == null || (res = grid.gridx()) == null)
            throw new IgniteIllegalStateException("Ignite instance with provided name doesn't exist. " +
                "Did you call Ignition.start(..) to start an Ignite instance? [name=" + name + ']');

        return res;
    }

    /**
     * Adds a lsnr for grid life cycle events.
     * <p>
     * Note that unlike other listeners in Ignite this listener will be
     * notified from the same thread that triggers the state change. Because of
     * that it is the responsibility of the user to make sure that listener logic
     * is light-weight and properly handles (catches) any runtime exceptions, if any
     * are expected.
     *
     * @param lsnr Listener for grid life cycle events. If this listener was already added
     *      this method is no-op.
     */
    public static void addListener(IgnitionListener lsnr) {
        A.notNull(lsnr, "lsnr");

        lsnrs.add(lsnr);
    }

    /**
     * Removes lsnr added by {@link #addListener(IgnitionListener)} method.
     *
     * @param lsnr Listener to remove.
     * @return {@code true} if lsnr was added before, {@code false} otherwise.
     */
    public static boolean removeListener(IgnitionListener lsnr) {
        A.notNull(lsnr, "lsnr");

        return lsnrs.remove(lsnr);
    }

    /**
     * @param gridName Grid instance name.
     * @param state Factory state.
     */
    private static void notifyStateChange(@Nullable String gridName, IgniteState state) {
        if (gridName != null)
            gridStates.put(gridName, state);
        else
            dfltGridState = state;

        for (IgnitionListener lsnr : lsnrs)
            lsnr.onStateChange(gridName, state);
    }

    /**
     * Start context encapsulates all starting parameters.
     */
    private static final class GridStartContext {
        /** User-defined configuration. */
        private IgniteConfiguration cfg;

        /** Optional configuration path. */
        private URL cfgUrl;

        /** Optional Spring application context. */
        private GridSpringResourceContext springCtx;

        /** Whether or not this is a single grid instance in current VM. */
        private boolean single;

        /**
         *
         * @param cfg User-defined configuration.
         * @param cfgUrl Optional configuration path.
         * @param springCtx Optional Spring application context.
         */
        GridStartContext(IgniteConfiguration cfg, @Nullable URL cfgUrl, @Nullable GridSpringResourceContext springCtx) {
            assert(cfg != null);

            this.cfg = cfg;
            this.cfgUrl = cfgUrl;
            this.springCtx = springCtx;
        }

        /**
         * @return Whether or not this is a single grid instance in current VM.
         */
        public boolean single() {
            return single;
        }

        /**
         * @param single Whether or not this is a single grid instance in current VM.
         */
        public void single(boolean single) {
            this.single = single;
        }

        /**
         * @return User-defined configuration.
         */
        IgniteConfiguration config() {
            return cfg;
        }

        /**
         * @param cfg User-defined configuration.
         */
        void config(IgniteConfiguration cfg) {
            this.cfg = cfg;
        }

        /**
         * @return Optional configuration path.
         */
        URL configUrl() {
            return cfgUrl;
        }

        /**
         * @param cfgUrl Optional configuration path.
         */
        void configUrl(URL cfgUrl) {
            this.cfgUrl = cfgUrl;
        }

        /**
         * @return Optional Spring application context.
         */
        public GridSpringResourceContext springContext() {
            return springCtx;
        }
    }

    /**
     * Grid data container.
     */
    private static final class IgniteNamedInstance {
        /** Map of registered MBeans. */
        private static final Map<MBeanServer, GridMBeanServerData> mbeans =
            new HashMap<>();

        /** */
        private static final String[] EMPTY_STR_ARR = new String[0];

        /** Grid name. */
        private final String name;

        /** Grid instance. */
        private volatile IgniteKernal grid;

        /** Executor service. */
        private ThreadPoolExecutor execSvc;

        /** System executor service. */
        private ThreadPoolExecutor sysExecSvc;

        /** Management executor service. */
        private ThreadPoolExecutor mgmtExecSvc;

        /** P2P executor service. */
        private ThreadPoolExecutor p2pExecSvc;

        /** IGFS executor service. */
        private ThreadPoolExecutor igfsExecSvc;

<<<<<<< HEAD
        /** Data sream executor service. */
        private ExecutorService dataStreamerExecSvc;
=======
        /** Data streamer executor service. */
        private ThreadPoolExecutor dataStreamerExecSvc;
>>>>>>> 4d0ddbfe

        /** REST requests executor service. */
        private ThreadPoolExecutor restExecSvc;

        /** Utility cache executor service. */
        private ThreadPoolExecutor utilityCacheExecSvc;

        /** Marshaller cache executor service. */
        private ThreadPoolExecutor marshCacheExecSvc;

        /** Affinity executor service. */
        private ThreadPoolExecutor affExecSvc;

        /** Continuous query executor service. */
        private IgniteStripedThreadPoolExecutor callbackExecSvc;

        /** Grid state. */
        private volatile IgniteState state = STOPPED;

        /** Shutdown hook. */
        private Thread shutdownHook;

        /** Grid log. */
        private IgniteLogger log;

        /** Start guard. */
        private final AtomicBoolean startGuard = new AtomicBoolean();

        /** Start latch. */
        private final CountDownLatch startLatch = new CountDownLatch(1);

        /**
         * Thread that starts this named instance. This field can be non-volatile since
         * it makes sense only for thread where it was originally initialized.
         */
        @SuppressWarnings("FieldAccessedSynchronizedAndUnsynchronized")
        private Thread starterThread;

        /** */
        private boolean starterThreadInterrupted;

        /**
         * Creates un-started named instance.
         *
         * @param name Grid name (possibly {@code null} for default grid).
         */
        IgniteNamedInstance(@Nullable String name) {
            this.name = name;
        }

        /**
         * Gets grid name.
         *
         * @return Grid name.
         */
        String getName() {
            return name;
        }

        /**
         * Gets grid instance.
         *
         * @return Grid instance.
         */
        IgniteKernal grid() {
            if (starterThread != Thread.currentThread())
                U.awaitQuiet(startLatch);

            return grid;
        }

        /**
         * Gets grid instance without waiting for its initialization.
         *
         * @return Grid instance.
         */
        public IgniteKernal gridx() {
            return grid;
        }

        /**
         * Gets grid state.
         *
         * @return Grid state.
         */
        IgniteState state() {
            if (starterThread != Thread.currentThread())
                U.awaitQuiet(startLatch);

            return state;
        }

        /**
         * @param spi SPI implementation.
         * @throws IgniteCheckedException Thrown in case if multi-instance is not supported.
         */
        private void ensureMultiInstanceSupport(IgniteSpi spi) throws IgniteCheckedException {
            IgniteSpiMultipleInstancesSupport ann = U.getAnnotation(spi.getClass(),
                IgniteSpiMultipleInstancesSupport.class);

            if (ann == null || !ann.value())
                throw new IgniteCheckedException("SPI implementation doesn't support multiple grid instances in " +
                    "the same VM: " + spi);
        }

        /**
         * @param spis SPI implementations.
         * @throws IgniteCheckedException Thrown in case if multi-instance is not supported.
         */
        private void ensureMultiInstanceSupport(IgniteSpi[] spis) throws IgniteCheckedException {
            for (IgniteSpi spi : spis)
                ensureMultiInstanceSupport(spi);
        }

        /**
         * Starts grid with given configuration.
         *
         * @param startCtx Starting context.
         * @throws IgniteCheckedException If start failed.
         */
        synchronized void start(GridStartContext startCtx) throws IgniteCheckedException {
            if (startGuard.compareAndSet(false, true)) {
                try {
                    starterThread = Thread.currentThread();

                    start0(startCtx);
                }
                catch (Exception e) {
                    if (log != null)
                        stopExecutors(log);

                    throw e;
                }
                finally {
                    startLatch.countDown();
                }
            }
            else
                U.awaitQuiet(startLatch);
        }

        /**
         * @param startCtx Starting context.
         * @throws IgniteCheckedException If start failed.
         */
        @SuppressWarnings({"unchecked", "TooBroadScope"})
        private void start0(GridStartContext startCtx) throws IgniteCheckedException {
            assert grid == null : "Grid is already started: " + name;

            IgniteConfiguration cfg = startCtx.config() != null ? startCtx.config() : new IgniteConfiguration();

            IgniteConfiguration myCfg = initializeConfiguration(cfg);

            // Set configuration URL, if any, into system property.
            if (startCtx.configUrl() != null)
                System.setProperty(IGNITE_CONFIG_URL, startCtx.configUrl().toString());

            // Ensure that SPIs support multiple grid instances, if required.
            if (!startCtx.single()) {
                ensureMultiInstanceSupport(myCfg.getDeploymentSpi());
                ensureMultiInstanceSupport(myCfg.getCommunicationSpi());
                ensureMultiInstanceSupport(myCfg.getDiscoverySpi());
                ensureMultiInstanceSupport(myCfg.getCheckpointSpi());
                ensureMultiInstanceSupport(myCfg.getEventStorageSpi());
                ensureMultiInstanceSupport(myCfg.getCollisionSpi());
                ensureMultiInstanceSupport(myCfg.getFailoverSpi());
                ensureMultiInstanceSupport(myCfg.getLoadBalancingSpi());
                ensureMultiInstanceSupport(myCfg.getSwapSpaceSpi());
            }

            execSvc = new IgniteThreadPoolExecutor(
                "pub",
                cfg.getGridName(),
                cfg.getPublicThreadPoolSize(),
                cfg.getPublicThreadPoolSize(),
                DFLT_THREAD_KEEP_ALIVE_TIME,
                new LinkedBlockingQueue<Runnable>());

            execSvc.allowCoreThreadTimeOut(true);

            // Note that since we use 'LinkedBlockingQueue', number of
            // maximum threads has no effect.
            sysExecSvc = new IgniteThreadPoolExecutor(
                "sys",
                cfg.getGridName(),
                cfg.getSystemThreadPoolSize(),
                cfg.getSystemThreadPoolSize(),
                DFLT_THREAD_KEEP_ALIVE_TIME,
                new LinkedBlockingQueue<Runnable>());

            sysExecSvc.allowCoreThreadTimeOut(true);

            // Note that since we use 'LinkedBlockingQueue', number of
            // maximum threads has no effect.
            // Note, that we do not pre-start threads here as management pool may
            // not be needed.
            mgmtExecSvc = new IgniteThreadPoolExecutor(
                "mgmt",
                cfg.getGridName(),
                cfg.getManagementThreadPoolSize(),
                cfg.getManagementThreadPoolSize(),
                DFLT_THREAD_KEEP_ALIVE_TIME,
                new LinkedBlockingQueue<Runnable>());

            mgmtExecSvc.allowCoreThreadTimeOut(true);

            // Note that since we use 'LinkedBlockingQueue', number of
            // maximum threads has no effect.
            // Note, that we do not pre-start threads here as class loading pool may
            // not be needed.
            p2pExecSvc = new IgniteThreadPoolExecutor(
                "p2p",
                cfg.getGridName(),
                cfg.getPeerClassLoadingThreadPoolSize(),
                cfg.getPeerClassLoadingThreadPoolSize(),
                DFLT_THREAD_KEEP_ALIVE_TIME,
                new LinkedBlockingQueue<Runnable>());

            p2pExecSvc.allowCoreThreadTimeOut(true);

            // Note that we do not pre-start threads here as this pool may not be needed.
            dataStreamerExecSvc = new IgniteThreadPoolExecutor(
                "data-streamer",
                cfg.getGridName(),
                cfg.getDataStreamerThreadPoolSize(),
                cfg.getDataStreamerThreadPoolSize(),
                DFLT_THREAD_KEEP_ALIVE_TIME,
                new LinkedBlockingQueue<Runnable>());

            dataStreamerExecSvc.allowCoreThreadTimeOut(true);

            // Note that we do not pre-start threads here as igfs pool may not be needed.
            igfsExecSvc = new IgniteThreadPoolExecutor(
                cfg.getIgfsThreadPoolSize(),
                cfg.getIgfsThreadPoolSize(),
                DFLT_THREAD_KEEP_ALIVE_TIME,
                new LinkedBlockingQueue<Runnable>(),
                new IgfsThreadFactory(cfg.getGridName(), "igfs"),
                null /* Abort policy will be used. */);

            igfsExecSvc.allowCoreThreadTimeOut(true);

            // Note that we do not pre-start threads here as this pool may not be needed.
            callbackExecSvc = new IgniteStripedThreadPoolExecutor(
                cfg.getAsyncCallbackPoolSize(),
                cfg.getGridName(),
                "callback");

            if (myCfg.getConnectorConfiguration() != null) {
                restExecSvc = new IgniteThreadPoolExecutor(
                    "rest",
                    myCfg.getGridName(),
                    myCfg.getConnectorConfiguration().getThreadPoolSize(),
                    myCfg.getConnectorConfiguration().getThreadPoolSize(),
                    DFLT_THREAD_KEEP_ALIVE_TIME,
                    new LinkedBlockingQueue<Runnable>()
                );

                restExecSvc.allowCoreThreadTimeOut(true);
            }

            utilityCacheExecSvc = new IgniteThreadPoolExecutor(
                "utility",
                cfg.getGridName(),
                myCfg.getUtilityCacheThreadPoolSize(),
                myCfg.getUtilityCacheThreadPoolSize(),
                myCfg.getUtilityCacheKeepAliveTime(),
                new LinkedBlockingQueue<Runnable>());

            utilityCacheExecSvc.allowCoreThreadTimeOut(true);

            marshCacheExecSvc = new IgniteThreadPoolExecutor(
                "marshaller-cache",
                cfg.getGridName(),
                myCfg.getMarshallerCacheThreadPoolSize(),
                myCfg.getMarshallerCacheThreadPoolSize(),
                myCfg.getMarshallerCacheKeepAliveTime(),
                new LinkedBlockingQueue<Runnable>());

            marshCacheExecSvc.allowCoreThreadTimeOut(true);

            affExecSvc = new IgniteThreadPoolExecutor(
                "aff",
                cfg.getGridName(),
                1,
                1,
                DFLT_THREAD_KEEP_ALIVE_TIME,
                new LinkedBlockingQueue<Runnable>());

            affExecSvc.allowCoreThreadTimeOut(true);

            // Register Ignite MBean for current grid instance.
            registerFactoryMbean(myCfg.getMBeanServer());

            boolean started = false;

            try {
                IgniteKernal grid0 = new IgniteKernal(startCtx.springContext());

                // Init here to make grid available to lifecycle listeners.
                grid = grid0;

                grid0.start(myCfg, utilityCacheExecSvc, marshCacheExecSvc, execSvc, sysExecSvc, p2pExecSvc, mgmtExecSvc,
<<<<<<< HEAD
                    igfsExecSvc, dataStreamerExecSvc, restExecSvc, callbackExecSvc,
=======
                    igfsExecSvc, dataStreamerExecSvc, restExecSvc, affExecSvc, callbackExecSvc,
>>>>>>> 4d0ddbfe
                    new CA() {
                        @Override public void apply() {
                            startLatch.countDown();
                        }
                    });

                state = STARTED;

                if (log.isDebugEnabled())
                    log.debug("Grid factory started ok: " + name);

                started = true;
            }
            catch (IgniteCheckedException e) {
                unregisterFactoryMBean();

                throw e;
            }
            // Catch Throwable to protect against any possible failure.
            catch (Throwable e) {
                unregisterFactoryMBean();

                if (e instanceof Error)
                    throw e;

                throw new IgniteCheckedException("Unexpected exception when starting grid.", e);
            }
            finally {
                if (!started)
                    // Grid was not started.
                    grid = null;
            }

            // Do NOT set it up only if IGNITE_NO_SHUTDOWN_HOOK=TRUE is provided.
            if (!IgniteSystemProperties.getBoolean(IGNITE_NO_SHUTDOWN_HOOK, false)) {
                try {
                    Runtime.getRuntime().addShutdownHook(shutdownHook = new Thread() {
                        @Override public void run() {
                            if (log.isInfoEnabled())
                                log.info("Invoking shutdown hook...");

                            IgniteNamedInstance.this.stop(true);
                        }
                    });

                    if (log.isDebugEnabled())
                        log.debug("Shutdown hook is installed.");
                }
                catch (IllegalStateException e) {
                    stop(true);

                    throw new IgniteCheckedException("Failed to install shutdown hook.", e);
                }
            }
            else {
                if (log.isDebugEnabled())
                    log.debug("Shutdown hook has not been installed because environment " +
                        "or system property " + IGNITE_NO_SHUTDOWN_HOOK + " is set.");
            }
        }

        /**
         * @param cfg Ignite configuration copy to.
         * @return New ignite configuration.
         * @throws IgniteCheckedException If failed.
         */
        private IgniteConfiguration initializeConfiguration(IgniteConfiguration cfg)
            throws IgniteCheckedException {
            IgniteConfiguration myCfg = new IgniteConfiguration(cfg);

            String ggHome = cfg.getIgniteHome();

            // Set Ignite home.
            if (ggHome == null)
                ggHome = U.getIgniteHome();
            else
                // If user provided IGNITE_HOME - set it as a system property.
                U.setIgniteHome(ggHome);

            // Correctly resolve work directory and set it back to configuration.
            String workDir = U.workDirectory(cfg.getWorkDirectory(), ggHome);

            myCfg.setWorkDirectory(workDir);

            // Ensure invariant.
            // It's a bit dirty - but this is a result of late refactoring
            // and I don't want to reshuffle a lot of code.
            assert F.eq(name, cfg.getGridName());

            UUID nodeId = cfg.getNodeId() != null ? cfg.getNodeId() : UUID.randomUUID();

            myCfg.setNodeId(nodeId);

            IgniteLogger cfgLog = initLogger(cfg.getGridLogger(), nodeId, workDir);

            assert cfgLog != null;

            cfgLog = new GridLoggerProxy(cfgLog, null, name, U.id8(nodeId));

            // Initialize factory's log.
            log = cfgLog.getLogger(G.class);

            myCfg.setGridLogger(cfgLog);

            // Check Ignite home folder (after log is available).
            if (ggHome != null) {
                File ggHomeFile = new File(ggHome);

                if (!ggHomeFile.exists() || !ggHomeFile.isDirectory())
                    throw new IgniteCheckedException("Invalid Ignite installation home folder: " + ggHome);
            }

            myCfg.setIgniteHome(ggHome);

            // Validate segmentation configuration.
            SegmentationPolicy segPlc = cfg.getSegmentationPolicy();

            // 1. Warn on potential configuration problem: grid is not configured to wait
            // for correct segment after segmentation happens.
            if (!F.isEmpty(cfg.getSegmentationResolvers()) && segPlc == RESTART_JVM && !cfg.isWaitForSegmentOnStart()) {
                U.warn(log, "Found potential configuration problem (forgot to enable waiting for segment" +
                    "on start?) [segPlc=" + segPlc + ", wait=false]");
            }

            myCfg.setTransactionConfiguration(myCfg.getTransactionConfiguration() != null ?
                new TransactionConfiguration(myCfg.getTransactionConfiguration()) : null);

            myCfg.setConnectorConfiguration(myCfg.getConnectorConfiguration() != null ?
                new ConnectorConfiguration(myCfg.getConnectorConfiguration()) : null);

            // Local host.
            String locHost = IgniteSystemProperties.getString(IGNITE_LOCAL_HOST);

            myCfg.setLocalHost(F.isEmpty(locHost) ? myCfg.getLocalHost() : locHost);

            // Override daemon flag if it was set on the factory.
            if (daemon.get())
                myCfg.setDaemon(true);

            if (myCfg.isClientMode() == null) {
                Boolean threadClient = clientMode.get();

                if (threadClient == null)
                    myCfg.setClientMode(IgniteSystemProperties.getBoolean(IGNITE_CACHE_CLIENT, false));
                else
                    myCfg.setClientMode(threadClient);
            }

            // Check for deployment mode override.
            String depModeName = IgniteSystemProperties.getString(IGNITE_DEP_MODE_OVERRIDE);

            if (!F.isEmpty(depModeName)) {
                if (!F.isEmpty(myCfg.getCacheConfiguration())) {
                    U.quietAndInfo(log, "Skipping deployment mode override for caches (custom closure " +
                        "execution may not work for console Visor)");
                }
                else {
                    try {
                        DeploymentMode depMode = DeploymentMode.valueOf(depModeName);

                        if (myCfg.getDeploymentMode() != depMode)
                            myCfg.setDeploymentMode(depMode);
                    }
                    catch (IllegalArgumentException e) {
                        throw new IgniteCheckedException("Failed to override deployment mode using system property " +
                            "(are there any misspellings?)" +
                            "[name=" + IGNITE_DEP_MODE_OVERRIDE + ", value=" + depModeName + ']', e);
                    }
                }
            }

            if (myCfg.getUserAttributes() == null)
                myCfg.setUserAttributes(Collections.<String, Object>emptyMap());

            if (myCfg.getMBeanServer() == null)
                myCfg.setMBeanServer(ManagementFactory.getPlatformMBeanServer());

            Marshaller marsh = myCfg.getMarshaller();

            if (marsh == null) {
                if (!BinaryMarshaller.available()) {
                    U.warn(log, "OptimizedMarshaller is not supported on this JVM " +
                        "(only recent 1.6 and 1.7 versions HotSpot VMs are supported). " +
                        "To enable fast marshalling upgrade to recent 1.6 or 1.7 HotSpot VM release. " +
                        "Switching to standard JDK marshalling - " +
                        "object serialization performance will be significantly slower.",
                        "To enable fast marshalling upgrade to recent 1.6 or 1.7 HotSpot VM release.");

                    marsh = new JdkMarshaller();
                }
                else
                    marsh = new BinaryMarshaller();
            }

            MarshallerUtils.setNodeName(marsh, cfg.getGridName());

            myCfg.setMarshaller(marsh);

            if (myCfg.getPeerClassLoadingLocalClassPathExclude() == null)
                myCfg.setPeerClassLoadingLocalClassPathExclude(EMPTY_STR_ARR);

            FileSystemConfiguration[] igfsCfgs = myCfg.getFileSystemConfiguration();

            if (igfsCfgs != null) {
                FileSystemConfiguration[] clone = igfsCfgs.clone();

                for (int i = 0; i < igfsCfgs.length; i++)
                    clone[i] = new FileSystemConfiguration(igfsCfgs[i]);

                myCfg.setFileSystemConfiguration(clone);
            }

            initializeDefaultSpi(myCfg);

            initializeDefaultCacheConfiguration(myCfg);

            return myCfg;
        }

        /**
         * Initialize default cache configuration.
         *
         * @param cfg Ignite configuration.
         * @throws IgniteCheckedException If failed.
         */
        @SuppressWarnings("unchecked")
        public void initializeDefaultCacheConfiguration(IgniteConfiguration cfg) throws IgniteCheckedException {
            List<CacheConfiguration> cacheCfgs = new ArrayList<>();

            cacheCfgs.add(marshallerSystemCache());

            cacheCfgs.add(utilitySystemCache());

            if (IgniteComponentType.HADOOP.inClassPath())
                cacheCfgs.add(CU.hadoopSystemCache());

            cacheCfgs.add(atomicsSystemCache(cfg.getAtomicConfiguration()));

            CacheConfiguration[] userCaches = cfg.getCacheConfiguration();

            if (userCaches != null && userCaches.length > 0) {
                if (!U.discoOrdered(cfg.getDiscoverySpi()) && !U.relaxDiscoveryOrdered())
                    throw new IgniteCheckedException("Discovery SPI implementation does not support node ordering and " +
                        "cannot be used with cache (use SPI with @GridDiscoverySpiOrderSupport annotation, " +
                        "like TcpDiscoverySpi)");

                for (CacheConfiguration ccfg : userCaches) {
                    if (CU.isHadoopSystemCache(ccfg.getName()))
                        throw new IgniteCheckedException("Cache name cannot be \"" + CU.SYS_CACHE_HADOOP_MR +
                            "\" because it is reserved for internal purposes.");

                    if (CU.isAtomicsCache(ccfg.getName()))
                        throw new IgniteCheckedException("Cache name cannot be \"" + CU.ATOMICS_CACHE_NAME +
                            "\" because it is reserved for internal purposes.");

                    if (CU.isUtilityCache(ccfg.getName()))
                        throw new IgniteCheckedException("Cache name cannot be \"" + CU.UTILITY_CACHE_NAME +
                            "\" because it is reserved for internal purposes.");

                    if (CU.isMarshallerCache(ccfg.getName()))
                        throw new IgniteCheckedException("Cache name cannot be \"" + CU.MARSH_CACHE_NAME +
                            "\" because it is reserved for internal purposes.");

                    cacheCfgs.add(ccfg);
                }
            }

            cfg.setCacheConfiguration(cacheCfgs.toArray(new CacheConfiguration[cacheCfgs.size()]));

            // Iterate over IGFS caches and prepare their configurations if needed.
            assert cfg.getCacheConfiguration() != null;

            for (CacheConfiguration ccfg : cfg.getCacheConfiguration())
                IgfsUtils.prepareCacheConfiguration(cfg, ccfg);
        }

        /**
         * Initialize default SPI implementations.
         *
         * @param cfg Ignite configuration.
         */
        private void initializeDefaultSpi(IgniteConfiguration cfg) {
            if (cfg.getDiscoverySpi() == null)
                cfg.setDiscoverySpi(new TcpDiscoverySpi());

            if (cfg.getDiscoverySpi() instanceof TcpDiscoverySpi) {
                TcpDiscoverySpi tcpDisco = (TcpDiscoverySpi)cfg.getDiscoverySpi();

                if (tcpDisco.getIpFinder() == null)
                    tcpDisco.setIpFinder(new TcpDiscoveryMulticastIpFinder());
            }

            if (cfg.getCommunicationSpi() == null)
                cfg.setCommunicationSpi(new TcpCommunicationSpi());

            if (cfg.getDeploymentSpi() == null)
                cfg.setDeploymentSpi(new LocalDeploymentSpi());

            if (cfg.getEventStorageSpi() == null)
                cfg.setEventStorageSpi(new MemoryEventStorageSpi());

            if (cfg.getCheckpointSpi() == null)
                cfg.setCheckpointSpi(new NoopCheckpointSpi());

            if (cfg.getCollisionSpi() == null)
                cfg.setCollisionSpi(new NoopCollisionSpi());

            if (cfg.getFailoverSpi() == null)
                cfg.setFailoverSpi(new AlwaysFailoverSpi());

            if (cfg.getLoadBalancingSpi() == null)
                cfg.setLoadBalancingSpi(new RoundRobinLoadBalancingSpi());
            else {
                Collection<LoadBalancingSpi> spis = new ArrayList<>();

                boolean dfltLoadBalancingSpi = false;

                for (LoadBalancingSpi spi : cfg.getLoadBalancingSpi()) {
                    spis.add(spi);

                    if (!dfltLoadBalancingSpi && spi instanceof RoundRobinLoadBalancingSpi)
                        dfltLoadBalancingSpi = true;
                }

                // Add default load balancing SPI for internal tasks.
                if (!dfltLoadBalancingSpi)
                    spis.add(new RoundRobinLoadBalancingSpi());

                cfg.setLoadBalancingSpi(spis.toArray(new LoadBalancingSpi[spis.size()]));
            }

            if (cfg.getIndexingSpi() == null)
                cfg.setIndexingSpi(new NoopIndexingSpi());

            if (cfg.getSwapSpaceSpi() == null) {
                boolean needSwap = false;

                if (cfg.getCacheConfiguration() != null && !Boolean.TRUE.equals(cfg.isClientMode())) {
                    for (CacheConfiguration c : cfg.getCacheConfiguration()) {
                        if (c.isSwapEnabled()) {
                            needSwap = true;

                            break;
                        }
                    }
                }

                cfg.setSwapSpaceSpi(needSwap ? new FileSwapSpaceSpi() : new NoopSwapSpaceSpi());
            }
        }

        /**
         * @param cfgLog Configured logger.
         * @param nodeId Local node ID.
         * @param workDir Work directory.
         * @return Initialized logger.
         * @throws IgniteCheckedException If failed.
         */
        @SuppressWarnings("ErrorNotRethrown")
        private IgniteLogger initLogger(@Nullable IgniteLogger cfgLog, UUID nodeId, String workDir)
            throws IgniteCheckedException {
            try {
                Exception log4jInitErr = null;

                if (cfgLog == null) {
                    Class<?> log4jCls;

                    try {
                        log4jCls = Class.forName("org.apache.ignite.logger.log4j.Log4JLogger");
                    }
                    catch (ClassNotFoundException | NoClassDefFoundError ignored) {
                        log4jCls = null;
                    }

                    if (log4jCls != null) {
                        try {
                            URL url = U.resolveIgniteUrl("config/ignite-log4j.xml");

                            if (url == null) {
                                File cfgFile = new File("config/ignite-log4j.xml");

                                if (!cfgFile.exists())
                                    cfgFile = new File("../config/ignite-log4j.xml");

                                if (cfgFile.exists()) {
                                    try {
                                        url = cfgFile.toURI().toURL();
                                    }
                                    catch (MalformedURLException ignore) {
                                        // No-op.
                                    }
                                }
                            }

                            if (url != null) {
                                boolean configured = (Boolean)log4jCls.getMethod("isConfigured").invoke(null);

                                if (configured)
                                    url = null;
                            }

                            if (url != null) {
                                Constructor<?> ctor = log4jCls.getConstructor(URL.class);

                                cfgLog = (IgniteLogger)ctor.newInstance(url);
                            }
                            else
                                cfgLog = (IgniteLogger)log4jCls.newInstance();
                        }
                        catch (Exception e) {
                            log4jInitErr = e;
                        }
                    }

                    if (log4jCls == null || log4jInitErr != null)
                        cfgLog = new JavaLogger();
                }

                // Special handling for Java logger which requires work directory.
                if (cfgLog instanceof JavaLogger)
                    ((JavaLogger)cfgLog).setWorkDirectory(workDir);

                // Set node IDs for all file appenders.
                if (cfgLog instanceof LoggerNodeIdAware)
                    ((LoggerNodeIdAware)cfgLog).setNodeId(nodeId);

                if (log4jInitErr != null)
                    U.warn(cfgLog, "Failed to initialize Log4JLogger (falling back to standard java logging): "
                        + log4jInitErr.getCause());

                return cfgLog;
            }
            catch (Exception e) {
                throw new IgniteCheckedException("Failed to create logger.", e);
            }
        }

        /**
         * Creates marshaller system cache configuration.
         *
         * @return Marshaller system cache configuration.
         */
        private static CacheConfiguration marshallerSystemCache() {
            CacheConfiguration cache = new CacheConfiguration();

            cache.setName(CU.MARSH_CACHE_NAME);
            cache.setCacheMode(REPLICATED);
            cache.setAtomicityMode(ATOMIC);
            cache.setSwapEnabled(false);
            cache.setRebalanceMode(SYNC);
            cache.setWriteSynchronizationMode(FULL_SYNC);
            cache.setAffinity(new RendezvousAffinityFunction(false, 20));
            cache.setNodeFilter(CacheConfiguration.ALL_NODES);
            cache.setStartSize(300);
            cache.setRebalanceOrder(-2);//Prior to other system caches.
            cache.setCopyOnRead(false);

            return cache;
        }

        /**
         * Creates utility system cache configuration.
         *
         * @return Utility system cache configuration.
         */
        private static CacheConfiguration utilitySystemCache() {
            CacheConfiguration cache = new CacheConfiguration();

            cache.setName(CU.UTILITY_CACHE_NAME);
            cache.setCacheMode(REPLICATED);
            cache.setAtomicityMode(TRANSACTIONAL);
            cache.setSwapEnabled(false);
            cache.setRebalanceMode(SYNC);
            cache.setWriteSynchronizationMode(FULL_SYNC);
            cache.setAffinity(new RendezvousAffinityFunction(false, 100));
            cache.setNodeFilter(CacheConfiguration.ALL_NODES);
            cache.setRebalanceOrder(-2); //Prior to user caches.
            cache.setCopyOnRead(false);

            return cache;
        }

        /**
         * Creates cache configuration for atomic data structures.
         *
         * @param cfg Atomic configuration.
         * @return Cache configuration for atomic data structures.
         */
        private static CacheConfiguration atomicsSystemCache(AtomicConfiguration cfg) {
            CacheConfiguration ccfg = new CacheConfiguration();

            ccfg.setName(CU.ATOMICS_CACHE_NAME);
            ccfg.setAtomicityMode(TRANSACTIONAL);
            ccfg.setSwapEnabled(false);
            ccfg.setRebalanceMode(SYNC);
            ccfg.setWriteSynchronizationMode(FULL_SYNC);
            ccfg.setCacheMode(cfg.getCacheMode());
            ccfg.setNodeFilter(CacheConfiguration.ALL_NODES);
            ccfg.setRebalanceOrder(-1); //Prior to user caches.

            if (cfg.getCacheMode() == PARTITIONED)
                ccfg.setBackups(cfg.getBackups());

            return ccfg;
        }

        /**
         * Stops grid.
         *
         * @param cancel Flag indicating whether all currently running jobs
         *      should be cancelled.
         */
        void stop(boolean cancel) {
            // Stop cannot be called prior to start from public API,
            // since it checks for STARTED state. So, we can assert here.
            assert startGuard.get();

            stop0(cancel);
        }

        /**
         * @param cancel Flag indicating whether all currently running jobs
         *      should be cancelled.
         */
        private synchronized void stop0(boolean cancel) {
            IgniteKernal grid0 = grid;

            // Double check.
            if (grid0 == null) {
                if (log != null)
                    U.warn(log, "Attempting to stop an already stopped grid instance (ignore): " + name);

                return;
            }

            if (shutdownHook != null)
                try {
                    Runtime.getRuntime().removeShutdownHook(shutdownHook);

                    shutdownHook = null;

                    if (log.isDebugEnabled())
                        log.debug("Shutdown hook is removed.");
                }
                catch (IllegalStateException e) {
                    // Shutdown is in progress...
                    if (log.isDebugEnabled())
                        log.debug("Shutdown is in progress (ignoring): " + e.getMessage());
                }

            // Unregister Ignite MBean.
            unregisterFactoryMBean();

            try {
                grid0.stop(cancel);

                if (log.isDebugEnabled())
                    log.debug("Grid instance stopped ok: " + name);
            }
            catch (Throwable e) {
                U.error(log, "Failed to properly stop grid instance due to undeclared exception.", e);

                if (e instanceof Error)
                    throw e;
            }
            finally {
                state = grid0.context().segmented() ? STOPPED_ON_SEGMENTATION : STOPPED;

                grid = null;

                stopExecutors(log);

                log = null;
            }
        }

        /**
         * Stops executor services if they has been started.
         *
         * @param log Grid logger.
         */
        private void stopExecutors(IgniteLogger log) {
            boolean interrupted = Thread.interrupted();

            try {
                stopExecutors0(log);
            }
            finally {
                if (interrupted)
                    Thread.currentThread().interrupt();
            }
        }

        /**
         * Stops executor services if they has been started.
         *
         * @param log Grid logger.
         */
        private void stopExecutors0(IgniteLogger log) {
            assert log != null;

            U.shutdownNow(getClass(), execSvc, log);

            execSvc = null;

            U.shutdownNow(getClass(), sysExecSvc, log);

            sysExecSvc = null;

            U.shutdownNow(getClass(), mgmtExecSvc, log);

            mgmtExecSvc = null;

            U.shutdownNow(getClass(), p2pExecSvc, log);

            p2pExecSvc = null;

            U.shutdownNow(getClass(), dataStreamerExecSvc, log);

            dataStreamerExecSvc = null;

            U.shutdownNow(getClass(), igfsExecSvc, log);

            igfsExecSvc = null;

            if (restExecSvc != null)
                U.shutdownNow(getClass(), restExecSvc, log);

            restExecSvc = null;

            U.shutdownNow(getClass(), utilityCacheExecSvc, log);

            utilityCacheExecSvc = null;

            U.shutdownNow(getClass(), marshCacheExecSvc, log);

            marshCacheExecSvc = null;

            U.shutdownNow(getClass(), affExecSvc, log);

            affExecSvc = null;

            U.shutdownNow(getClass(), callbackExecSvc, log);

            callbackExecSvc = null;
        }

        /**
         * Registers delegate Mbean instance for {@link Ignition}.
         *
         * @param srv MBeanServer where mbean should be registered.
         * @throws IgniteCheckedException If registration failed.
         */
        private void registerFactoryMbean(MBeanServer srv) throws IgniteCheckedException {
            synchronized (mbeans) {
                GridMBeanServerData data = mbeans.get(srv);

                if (data == null) {
                    try {
                        IgnitionMXBean mbean = new IgnitionMXBeanAdapter();

                        ObjectName objName = U.makeMBeanName(
                            null,
                            "Kernal",
                            Ignition.class.getSimpleName()
                        );

                        // Make check if MBean was already registered.
                        if (!srv.queryMBeans(objName, null).isEmpty())
                            throw new IgniteCheckedException("MBean was already registered: " + objName);
                        else {
                            objName = U.registerMBean(
                                srv,
                                null,
                                "Kernal",
                                Ignition.class.getSimpleName(),
                                mbean,
                                IgnitionMXBean.class
                            );

                            data = new GridMBeanServerData(objName);

                            mbeans.put(srv, data);

                            if (log.isDebugEnabled())
                                log.debug("Registered MBean: " + objName);
                        }
                    }
                    catch (JMException e) {
                        throw new IgniteCheckedException("Failed to register MBean.", e);
                    }
                }

                assert data != null;

                data.addGrid(name);
                data.setCounter(data.getCounter() + 1);
            }
        }

        /**
         * Unregister delegate Mbean instance for {@link Ignition}.
         */
        private void unregisterFactoryMBean() {
            synchronized (mbeans) {
                Iterator<Entry<MBeanServer, GridMBeanServerData>> iter = mbeans.entrySet().iterator();

                while (iter.hasNext()) {
                    Entry<MBeanServer, GridMBeanServerData> entry = iter.next();

                    if (entry.getValue().containsGrid(name)) {
                        GridMBeanServerData data = entry.getValue();

                        assert data != null;

                        // Unregister MBean if no grid instances started for current MBeanServer.
                        if (data.getCounter() == 1) {
                            try {
                                entry.getKey().unregisterMBean(data.getMbean());

                                if (log.isDebugEnabled())
                                    log.debug("Unregistered MBean: " + data.getMbean());
                            }
                            catch (JMException e) {
                                U.error(log, "Failed to unregister MBean.", e);
                            }

                            iter.remove();
                        }
                        else {
                            // Decrement counter.
                            data.setCounter(data.getCounter() - 1);
                            data.removeGrid(name);
                        }
                    }
                }
            }
        }

        /**
         * Grid factory MBean data container.
         * Contains necessary data for selected MBeanServer.
         */
        private static class GridMBeanServerData {
            /** Set of grid names for selected MBeanServer. */
            private Collection<String> gridNames = new HashSet<>();

            /** */
            private ObjectName mbean;

            /** Count of grid instances. */
            private int cnt;

            /**
             * Create data container.
             *
             * @param mbean Object name of MBean.
             */
            GridMBeanServerData(ObjectName mbean) {
                assert mbean != null;

                this.mbean = mbean;
            }

            /**
             * Add grid name.
             *
             * @param gridName Grid name.
             */
            public void addGrid(String gridName) {
                gridNames.add(gridName);
            }

            /**
             * Remove grid name.
             *
             * @param gridName Grid name.
             */
            public void removeGrid(String gridName) {
                gridNames.remove(gridName);
            }

            /**
             * Returns {@code true} if data contains the specified
             * grid name.
             *
             * @param gridName Grid name.
             * @return {@code true} if data contains the specified grid name.
             */
            public boolean containsGrid(String gridName) {
                return gridNames.contains(gridName);
            }

            /**
             * Gets name used in MBean server.
             *
             * @return Object name of MBean.
             */
            public ObjectName getMbean() {
                return mbean;
            }

            /**
             * Gets number of grid instances working with MBeanServer.
             *
             * @return Number of grid instances.
             */
            public int getCounter() {
                return cnt;
            }

            /**
             * Sets number of grid instances working with MBeanServer.
             *
             * @param cnt Number of grid instances.
             */
            public void setCounter(int cnt) {
                this.cnt = cnt;
            }
        }
    }
}<|MERGE_RESOLUTION|>--- conflicted
+++ resolved
@@ -1468,13 +1468,8 @@
         /** IGFS executor service. */
         private ThreadPoolExecutor igfsExecSvc;
 
-<<<<<<< HEAD
-        /** Data sream executor service. */
-        private ExecutorService dataStreamerExecSvc;
-=======
         /** Data streamer executor service. */
         private ThreadPoolExecutor dataStreamerExecSvc;
->>>>>>> 4d0ddbfe
 
         /** REST requests executor service. */
         private ThreadPoolExecutor restExecSvc;
@@ -1778,11 +1773,7 @@
                 grid = grid0;
 
                 grid0.start(myCfg, utilityCacheExecSvc, marshCacheExecSvc, execSvc, sysExecSvc, p2pExecSvc, mgmtExecSvc,
-<<<<<<< HEAD
-                    igfsExecSvc, dataStreamerExecSvc, restExecSvc, callbackExecSvc,
-=======
                     igfsExecSvc, dataStreamerExecSvc, restExecSvc, affExecSvc, callbackExecSvc,
->>>>>>> 4d0ddbfe
                     new CA() {
                         @Override public void apply() {
                             startLatch.countDown();
