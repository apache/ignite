--- conflicted
+++ resolved
@@ -1468,8 +1468,8 @@
         /** IGFS executor service. */
         private ThreadPoolExecutor igfsExecSvc;
 
-        /** Data sream executor service. */
-        private ExecutorService dataStreamerExecSvc;
+        /** Data streamer executor service. */
+        private ThreadPoolExecutor dataStreamerExecSvc;
 
         /** REST requests executor service. */
         private ThreadPoolExecutor restExecSvc;
@@ -1688,18 +1688,18 @@
                 DFLT_THREAD_KEEP_ALIVE_TIME,
                 new LinkedBlockingQueue<Runnable>());
 
-<<<<<<< HEAD
+            p2pExecSvc.allowCoreThreadTimeOut(true);
+
             // Note that we do not pre-start threads here as this pool may not be needed.
             dataStreamerExecSvc = new IgniteThreadPoolExecutor(
                 "data-streamer",
                 cfg.getGridName(),
                 cfg.getDataStreamerThreadPoolSize(),
                 cfg.getDataStreamerThreadPoolSize(),
-                0,
+                DFLT_THREAD_KEEP_ALIVE_TIME,
                 new LinkedBlockingQueue<Runnable>());
-=======
-            p2pExecSvc.allowCoreThreadTimeOut(true);
->>>>>>> 60d27547
+
+            dataStreamerExecSvc.allowCoreThreadTimeOut(true);
 
             // Note that we do not pre-start threads here as igfs pool may not be needed.
             igfsExecSvc = new IgniteThreadPoolExecutor(
@@ -1773,11 +1773,7 @@
                 grid = grid0;
 
                 grid0.start(myCfg, utilityCacheExecSvc, marshCacheExecSvc, execSvc, sysExecSvc, p2pExecSvc, mgmtExecSvc,
-<<<<<<< HEAD
-                    igfsExecSvc, dataStreamerExecSvc, restExecSvc, callbackExecSvc,
-=======
-                    igfsExecSvc, restExecSvc, affExecSvc, callbackExecSvc,
->>>>>>> 60d27547
+                    igfsExecSvc, dataStreamerExecSvc, restExecSvc, affExecSvc, callbackExecSvc,
                     new CA() {
                         @Override public void apply() {
                             startLatch.countDown();
