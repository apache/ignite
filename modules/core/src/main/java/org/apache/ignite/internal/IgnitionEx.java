/*
 * Licensed to the Apache Software Foundation (ASF) under one or more
 * contributor license agreements.  See the NOTICE file distributed with
 * this work for additional information regarding copyright ownership.
 * The ASF licenses this file to You under the Apache License, Version 2.0
 * (the "License"); you may not use this file except in compliance with
 * the License.  You may obtain a copy of the License at
 *
 *      http://www.apache.org/licenses/LICENSE-2.0
 *
 * Unless required by applicable law or agreed to in writing, software
 * distributed under the License is distributed on an "AS IS" BASIS,
 * WITHOUT WARRANTIES OR CONDITIONS OF ANY KIND, either express or implied.
 * See the License for the specific language governing permissions and
 * limitations under the License.
 */

package org.apache.ignite.internal;

import java.io.File;
import java.io.IOException;
import java.io.InputStream;
import java.lang.Thread.UncaughtExceptionHandler;
import java.lang.management.ManagementFactory;
import java.net.URL;
import java.util.ArrayList;
import java.util.Collection;
import java.util.Collections;
import java.util.HashMap;
import java.util.HashSet;
import java.util.Iterator;
import java.util.List;
import java.util.Map;
import java.util.Map.Entry;
import java.util.Set;
import java.util.UUID;
import java.util.concurrent.ConcurrentHashMap;
import java.util.concurrent.ConcurrentMap;
import java.util.concurrent.CountDownLatch;
import java.util.concurrent.Executors;
import java.util.concurrent.ScheduledExecutorService;
import java.util.concurrent.TimeUnit;
import java.util.concurrent.atomic.AtomicBoolean;
import java.util.logging.Handler;
import java.util.stream.Collectors;
import javax.management.JMException;
import javax.management.MBeanServer;
import javax.management.ObjectName;
import org.apache.ignite.Ignite;
import org.apache.ignite.IgniteCheckedException;
import org.apache.ignite.IgniteException;
import org.apache.ignite.IgniteIllegalStateException;
import org.apache.ignite.IgniteLogger;
import org.apache.ignite.IgniteState;
import org.apache.ignite.IgniteSystemProperties;
import org.apache.ignite.Ignition;
import org.apache.ignite.IgnitionListener;
import org.apache.ignite.ShutdownPolicy;
import org.apache.ignite.cache.affinity.rendezvous.RendezvousAffinityFunction;
import org.apache.ignite.cluster.ClusterNode;
import org.apache.ignite.compute.ComputeJob;
import org.apache.ignite.configuration.CacheConfiguration;
import org.apache.ignite.configuration.ConnectorConfiguration;
import org.apache.ignite.configuration.DataRegionConfiguration;
import org.apache.ignite.configuration.DataStorageConfiguration;
import org.apache.ignite.configuration.DeploymentMode;
import org.apache.ignite.configuration.ExecutorConfiguration;
import org.apache.ignite.configuration.IgniteConfiguration;
import org.apache.ignite.configuration.MemoryConfiguration;
import org.apache.ignite.configuration.MemoryPolicyConfiguration;
import org.apache.ignite.configuration.PersistentStoreConfiguration;
import org.apache.ignite.configuration.TransactionConfiguration;
import org.apache.ignite.failure.FailureContext;
import org.apache.ignite.failure.FailureType;
import org.apache.ignite.internal.binary.BinaryArray;
import org.apache.ignite.internal.binary.BinaryMarshaller;
import org.apache.ignite.internal.managers.discovery.GridDiscoveryManager;
import org.apache.ignite.internal.processors.cache.CacheGroupContext;
import org.apache.ignite.internal.processors.cache.distributed.dht.preloader.GridDhtPartitionFullMap;
import org.apache.ignite.internal.processors.cache.distributed.dht.preloader.GridDhtPartitionMap;
import org.apache.ignite.internal.processors.cache.distributed.dht.preloader.GridDhtPreloader;
import org.apache.ignite.internal.processors.cache.distributed.dht.topology.GridDhtPartitionState;
import org.apache.ignite.internal.processors.datastructures.DataStructuresProcessor;
import org.apache.ignite.internal.processors.metastorage.DistributedMetaStorage;
import org.apache.ignite.internal.processors.metastorage.persistence.DistributedMetaStorageImpl;
import org.apache.ignite.internal.processors.resource.DependencyResolver;
import org.apache.ignite.internal.processors.resource.GridSpringResourceContext;
import org.apache.ignite.internal.util.GridConcurrentHashSet;
import org.apache.ignite.internal.util.IgniteUtils;
import org.apache.ignite.internal.util.TimeBag;
import org.apache.ignite.internal.util.spring.IgniteSpringHelper;
import org.apache.ignite.internal.util.typedef.CA;
import org.apache.ignite.internal.util.typedef.F;
import org.apache.ignite.internal.util.typedef.G;
import org.apache.ignite.internal.util.typedef.T2;
import org.apache.ignite.internal.util.typedef.X;
import org.apache.ignite.internal.util.typedef.internal.A;
import org.apache.ignite.internal.util.typedef.internal.CU;
import org.apache.ignite.internal.util.typedef.internal.LT;
import org.apache.ignite.internal.util.typedef.internal.S;
import org.apache.ignite.internal.util.typedef.internal.U;
import org.apache.ignite.internal.util.worker.GridWorker;
import org.apache.ignite.internal.worker.WorkersRegistry;
import org.apache.ignite.lang.IgniteBiInClosure;
import org.apache.ignite.lang.IgniteBiTuple;
import org.apache.ignite.marshaller.Marshaller;
import org.apache.ignite.marshaller.MarshallerUtils;
import org.apache.ignite.marshaller.jdk.JdkMarshaller;
import org.apache.ignite.mxbean.IgnitionMXBean;
import org.apache.ignite.plugin.segmentation.SegmentationPolicy;
import org.apache.ignite.resources.SpringApplicationContextResource;
import org.apache.ignite.spi.IgniteSpi;
import org.apache.ignite.spi.IgniteSpiMultipleInstancesSupport;
import org.apache.ignite.spi.checkpoint.noop.NoopCheckpointSpi;
import org.apache.ignite.spi.collision.noop.NoopCollisionSpi;
import org.apache.ignite.spi.communication.tcp.TcpCommunicationSpi;
import org.apache.ignite.spi.deployment.local.LocalDeploymentSpi;
import org.apache.ignite.spi.discovery.tcp.TcpDiscoverySpi;
import org.apache.ignite.spi.discovery.tcp.ipfinder.multicast.TcpDiscoveryMulticastIpFinder;
import org.apache.ignite.spi.encryption.noop.NoopEncryptionSpi;
import org.apache.ignite.spi.eventstorage.NoopEventStorageSpi;
import org.apache.ignite.spi.failover.always.AlwaysFailoverSpi;
import org.apache.ignite.spi.indexing.noop.NoopIndexingSpi;
import org.apache.ignite.spi.loadbalancing.LoadBalancingSpi;
import org.apache.ignite.spi.loadbalancing.roundrobin.RoundRobinLoadBalancingSpi;
import org.apache.ignite.spi.metric.noop.NoopMetricExporterSpi;
import org.apache.ignite.spi.tracing.NoopTracingSpi;
import org.apache.ignite.thread.IgniteThread;
import org.jetbrains.annotations.Nullable;

import static java.util.stream.Collectors.joining;
import static org.apache.ignite.IgniteState.STARTED;
import static org.apache.ignite.IgniteState.STOPPED;
import static org.apache.ignite.IgniteState.STOPPED_ON_FAILURE;
import static org.apache.ignite.IgniteState.STOPPED_ON_SEGMENTATION;
import static org.apache.ignite.IgniteSystemProperties.IGNITE_CACHE_CLIENT;
import static org.apache.ignite.IgniteSystemProperties.IGNITE_CONFIG_URL;
import static org.apache.ignite.IgniteSystemProperties.IGNITE_DEP_MODE_OVERRIDE;
import static org.apache.ignite.IgniteSystemProperties.IGNITE_LOCAL_HOST;
import static org.apache.ignite.IgniteSystemProperties.IGNITE_NO_SHUTDOWN_HOOK;
import static org.apache.ignite.IgniteSystemProperties.IGNITE_OVERRIDE_CONSISTENT_ID;
import static org.apache.ignite.IgniteSystemProperties.IGNITE_RESTART_CODE;
import static org.apache.ignite.IgniteSystemProperties.IGNITE_SUCCESS_FILE;
import static org.apache.ignite.IgniteSystemProperties.IGNITE_SYSTEM_WORKER_BLOCKED_TIMEOUT;
import static org.apache.ignite.cache.CacheAtomicityMode.TRANSACTIONAL;
import static org.apache.ignite.cache.CacheMode.PARTITIONED;
import static org.apache.ignite.cache.CacheMode.REPLICATED;
import static org.apache.ignite.cache.CacheRebalanceMode.SYNC;
import static org.apache.ignite.cache.CacheWriteSynchronizationMode.FULL_SYNC;
import static org.apache.ignite.configuration.MemoryConfiguration.DFLT_MEMORY_POLICY_MAX_SIZE;
import static org.apache.ignite.configuration.MemoryConfiguration.DFLT_MEM_PLC_DEFAULT_NAME;
import static org.apache.ignite.internal.IgniteComponentType.SPRING;
import static org.apache.ignite.plugin.segmentation.SegmentationPolicy.RESTART_JVM;

/**
 * This class is part of an internal API and can be modified at any time without backward compatibility.
 *
 * This class defines a factory for the main Ignite API. It controls Grid life cycle
 * and allows listening for grid events.
 * <h1 class="header">Grid Loaders</h1>
 * Although user can apply grid factory directly to start and stop grid, grid is
 * often started and stopped by grid loaders. Grid loaders can be found in
 * {@link org.apache.ignite.startup} package, for example:
 * <ul>
 * <li>{@code CommandLineStartup}</li>
 * <li>{@code ServletStartup}</li>
 * </ul>
 * <h1 class="header">Examples</h1>
 * Use {@link #start()} method to start grid with default configuration. You can also use
 * {@link IgniteConfiguration} to override some default configuration. Below is an
 * example on how to start grid with <strong>URI deployment</strong>.
 * <pre name="code" class="java">
 * GridConfiguration cfg = new GridConfiguration();
 */
public class IgnitionEx {
    /** Default configuration path relative to Ignite home. */
    public static final String DFLT_CFG = "config/default-config.xml";

    /** */
    private static final int WAIT_FOR_BACKUPS_CHECK_INTERVAL = 1000;

    /** Key to store list of gracefully stopping nodes within metastore. */
    private static final String GRACEFUL_SHUTDOWN_METASTORE_KEY =
        DistributedMetaStorageImpl.IGNITE_INTERNAL_KEY_PREFIX + "graceful.shutdown";

    /** Map of named Ignite instances. */
    private static final ConcurrentMap<Object, IgniteNamedInstance> grids = new ConcurrentHashMap<>();

    /** Map of grid states ever started in this JVM. */
    private static final Map<Object, IgniteState> gridStates = new ConcurrentHashMap<>();

    /** Mutex to synchronize updates of default grid reference. */
    private static final Object dfltGridMux = new Object();

    /** Default grid. */
    private static volatile IgniteNamedInstance dfltGrid;

    /** Default grid state. */
    private static volatile IgniteState dfltGridState;

    /** List of state listeners. */
    private static final Collection<IgnitionListener> lsnrs = new GridConcurrentHashSet<>(4);

    /** */
    private static ThreadLocal<Boolean> daemon = new ThreadLocal<Boolean>() {
        @Override protected Boolean initialValue() {
            return false;
        }
    };

    /** */
    private static ThreadLocal<Boolean> clientMode = new ThreadLocal<>();

    /** Dependency container. */
    private static ThreadLocal<DependencyResolver> dependencyResolver = new ThreadLocal<>();

    /**
     * Enforces singleton.
     */
    private IgnitionEx() {
        // No-op.
    }

    /**
     * Sets daemon flag.
     * <p>
     * If daemon flag is set then all grid instances created by the factory will be
     * daemon, i.e. the local node for these instances will be a daemon node. Note that
     * if daemon flag is set - it will override the same settings in {@link IgniteConfiguration#isDaemon()}.
     * Note that you can set on and off daemon flag at will.
     *
     * @param daemon Daemon flag to set.
     */
    public static void setDaemon(boolean daemon) {
        IgnitionEx.daemon.set(daemon);
    }

    /**
     * Gets daemon flag.
     * <p>
     * If daemon flag it set then all grid instances created by the factory will be
     * daemon, i.e. the local node for these instances will be a daemon node. Note that
     * if daemon flag is set - it will override the same settings in {@link IgniteConfiguration#isDaemon()}.
     * Note that you can set on and off daemon flag at will.
     *
     * @return Daemon flag.
     */
    public static boolean isDaemon() {
        return daemon.get();
    }

    /**
     * Sets client mode flag.
     *
     * @param clientMode Client mode flag.
     */
    public static void setClientMode(boolean clientMode) {
        IgnitionEx.clientMode.set(clientMode);
    }

    /**
     * Gets client mode flag.
     *
     * @return Client mode flag.
     */
    public static boolean isClientMode() {
        return clientMode.get() == null ? false : clientMode.get();
    }

    /**
     * Gets state of grid default grid.
     *
     * @return Default grid state.
     */
    public static IgniteState state() {
        return state(null);
    }

    /**
     * Gets states of named Ignite instance. If name is {@code null}, then state of
     * default no-name Ignite instance is returned.
     *
     * @param name Ignite instance name. If name is {@code null}, then state of
     *      default no-name Ignite instance is returned.
     * @return Grid state.
     */
    public static IgniteState state(@Nullable String name) {
        IgniteNamedInstance grid = name != null ? grids.get(name) : dfltGrid;

        if (grid == null) {
            IgniteState state = name != null ? gridStates.get(name) : dfltGridState;

            return state != null ? state : STOPPED;
        }

        return grid.state();
    }

    /**
     * Stops default grid. This method is identical to {@code G.stop(null, cancel)} apply.
     * Note that method does not wait for all tasks to be completed.
     *
     * @param cancel If {@code true} then all jobs currently executing on
     *      default grid will be cancelled by calling {@link ComputeJob#cancel()}
     *      method. Note that just like with {@link Thread#interrupt()}, it is
     *      up to the actual job to exit from execution
     * @param shutdown If this parameter is set explicitly this policy will use for stopping node.
     *       If this parameter is {@code null} common cluster policy will be use.
     * @return {@code true} if default grid instance was indeed stopped,
     *      {@code false} otherwise (if it was not started).
     */
    public static boolean stop(boolean cancel, @Nullable ShutdownPolicy shutdown) {
        return stop(null, cancel, shutdown, false);
    }

    /**
     * Stops named Ignite instance. If {@code cancel} flag is set to {@code true} then
     * all jobs currently executing on local node will be interrupted. If
     * Ignite instance name is {@code null}, then default no-name Ignite instance will be stopped.
     * If wait parameter is set to {@code true} then Ignite instance will wait for all
     * tasks to be finished.
     *
     * @param name Ignite instance name. If {@code null}, then default no-name
     *      Ignite instance will be stopped.
     * @param cancel If {@code true} then all jobs currently will be cancelled
     *      by calling {@link ComputeJob#cancel()} method. Note that just like with
     *      {@link Thread#interrupt()}, it is up to the actual job to exit from
     *      execution. If {@code false}, then jobs currently running will not be
     *      canceled. In either case, grid node will wait for completion of all
     *      jobs running on it before stopping.
     * @param shutdown If this parameter is set explicitly this policy will use for stopping node.
     *      If this parameter is {@code null} common cluster policy will be use.
     * @param stopNotStarted If {@code true} and node start did not finish then interrupts starting thread.
     * @return {@code true} if named Ignite instance was indeed found and stopped,
     *      {@code false} otherwise (the instance with given {@code name} was
     *      not found).
     */
    public static boolean stop(@Nullable String name, boolean cancel,
        @Nullable ShutdownPolicy shutdown, boolean stopNotStarted) {
        IgniteNamedInstance grid = name != null ? grids.get(name) : dfltGrid;

        if (grid != null && stopNotStarted && grid.startLatch.getCount() != 0) {
            grid.starterThreadInterrupted = true;

            grid.starterThread.interrupt();
        }

        if (grid != null) {
            if (grid.state() == STARTED)
                grid.stop(cancel, shutdown);

            boolean fireEvt;

            if (name != null)
                fireEvt = grids.remove(name, grid);
            else {
                synchronized (dfltGridMux) {
                    fireEvt = dfltGrid == grid;

                    if (fireEvt)
                        dfltGrid = null;
                }
            }

            if (fireEvt)
                notifyStateChange(grid.getName(), grid.state());

            return true;
        }

        // We don't have log at this point...
        U.warn(null, "Ignoring stopping Ignite instance that was already stopped or never started: " + name);

        return false;
    }

    /**
     * @deprecated
     *
     * Behavior of the method is the almost same as {@link IgnitionEx#stop(boolean, ShutdownPolicy)}.
     * If node stopping process will not be finished within {@code timeoutMs} whole JVM will be killed.
     *
     * @param timeoutMs Timeout to wait graceful stopping.
     */
    @Deprecated
    public static boolean stop(@Nullable String name, boolean cancel, boolean stopNotStarted, long timeoutMs) {
        final ScheduledExecutorService executor = Executors.newSingleThreadScheduledExecutor();

        // Schedule delayed node killing if graceful stopping will be not finished within timeout.
        executor.schedule(new Runnable() {
            @Override public void run() {
                if (state(name) == IgniteState.STARTED) {
                    U.error(null, "Unable to gracefully stop node within timeout " + timeoutMs +
                        " milliseconds. Killing node...");

                    // We are not able to kill only one grid so whole JVM will be stopped.
                    Runtime.getRuntime().halt(Ignition.KILL_EXIT_CODE);
                }
            }
        }, timeoutMs, TimeUnit.MILLISECONDS);

        boolean success = stop(name, cancel, null, stopNotStarted);

        executor.shutdownNow();

        return success;
    }

    /**
     * Stops <b>all</b> started grids. If {@code cancel} flag is set to {@code true} then
     * all jobs currently executing on local node will be interrupted.
     * If wait parameter is set to {@code true} then grid will wait for all
     * tasks to be finished.
     * <p>
     * <b>Note:</b> it is usually safer and more appropriate to stop grid instances individually
     * instead of blanket operation. In most cases, the party that started the grid instance
     * should be responsible for stopping it.
     *
     * @param cancel If {@code true} then all jobs currently executing on
     *      all grids will be cancelled by calling {@link ComputeJob#cancel()}
     *      method. Note that just like with {@link Thread#interrupt()}, it is
     *      up to the actual job to exit from execution
     * @param shutdown If this parameter is set explicitly this policy will use for stopping node.
     *      If this parameter is {@code null} common cluster policy will be use.
     */
    public static void stopAll(boolean cancel, @Nullable ShutdownPolicy shutdown) {
        IgniteNamedInstance dfltGrid0 = dfltGrid;

        if (dfltGrid0 != null) {
            dfltGrid0.stop(cancel, shutdown);

            boolean fireEvt;

            synchronized (dfltGridMux) {
                fireEvt = dfltGrid == dfltGrid0;

                if (fireEvt)
                    dfltGrid = null;
            }

            if (fireEvt)
                notifyStateChange(dfltGrid0.getName(), dfltGrid0.state());
        }

        // Stop the rest and clear grids map.
        for (IgniteNamedInstance grid : grids.values()) {
            grid.stop(cancel, shutdown);

            boolean fireEvt = grids.remove(grid.getName(), grid);

            if (fireEvt)
                notifyStateChange(grid.getName(), grid.state());
        }
    }

    /**
     * Restarts <b>all</b> started grids. If {@code cancel} flag is set to {@code true} then
     * all jobs currently executing on the local node will be interrupted.
     * If {@code wait} parameter is set to {@code true} then grid will wait for all
     * tasks to be finished.
     * <p>
     * <b>Note:</b> it is usually safer and more appropriate to stop grid instances individually
     * instead of blanket operation. In most cases, the party that started the grid instance
     * should be responsible for stopping it.
     * <p>
     * Note also that restarting functionality only works with the tools that specifically
     * support Ignite's protocol for restarting. Currently only standard <tt>ignite.{sh|bat}</tt>
     * scripts support restarting of JVM Ignite's process.
     *
     * @param cancel If {@code true} then all jobs currently executing on
     *      all grids will be cancelled by calling {@link ComputeJob#cancel()}
     *      method. Note that just like with {@link Thread#interrupt()}, it is
     *      up to the actual job to exit from execution.
     * @see Ignition#RESTART_EXIT_CODE
     */
    public static void restart(boolean cancel) {
        String file = System.getProperty(IGNITE_SUCCESS_FILE);

        if (file == null)
            U.warn(null, "Cannot restart node when restart not enabled.");
        else {
            try {
                new File(file).createNewFile();
            }
            catch (IOException e) {
                U.error(null, "Failed to create restart marker file (restart aborted): " + e.getMessage());

                return;
            }

            U.log(null, "Restarting node. Will exit (" + Ignition.RESTART_EXIT_CODE + ").");

            // Set the exit code so that shell process can recognize it and loop
            // the start up sequence again.
            System.setProperty(IGNITE_RESTART_CODE, Integer.toString(Ignition.RESTART_EXIT_CODE));

            stopAll(cancel, null);

            // This basically leaves loaders hang - we accept it.
            System.exit(Ignition.RESTART_EXIT_CODE);
        }
    }

    /**
     * Stops <b>all</b> started grids. If {@code cancel} flag is set to {@code true} then
     * all jobs currently executing on the local node will be interrupted.
     * If {@code wait} parameter is set to {@code true} then grid will wait for all
     * tasks to be finished.
     * <p>
     * <b>Note:</b> it is usually safer and more appropriate to stop grid instances individually
     * instead of blanket operation. In most cases, the party that started the grid instance
     * should be responsible for stopping it.
     * <p>
     * Note that upon completion of this method, the JVM with forcefully exist with
     * exit code {@link Ignition#KILL_EXIT_CODE}.
     *
     * @param cancel If {@code true} then all jobs currently executing on
     *      all grids will be cancelled by calling {@link ComputeJob#cancel()}
     *      method. Note that just like with {@link Thread#interrupt()}, it is
     *      up to the actual job to exit from execution.
     * @see Ignition#KILL_EXIT_CODE
     */
    public static void kill(boolean cancel) {
        stopAll(cancel, null);

        // This basically leaves loaders hang - we accept it.
        System.exit(Ignition.KILL_EXIT_CODE);
    }

    /**
     * Starts grid with default configuration. By default this method will
     * use grid configuration defined in {@code IGNITE_HOME/config/default-config.xml}
     * configuration file. If such file is not found, then all system defaults will be used.
     *
     * @return Started grid.
     * @throws IgniteCheckedException If default grid could not be started. This exception will be thrown
     *      also if default grid has already been started.
     */
    public static Ignite start() throws IgniteCheckedException {
        return start((GridSpringResourceContext)null);
    }

    /**
     * Starts grid with default configuration. By default this method will
     * use grid configuration defined in {@code IGNITE_HOME/config/default-config.xml}
     * configuration file. If such file is not found, then all system defaults will be used.
     *
     * @param springCtx Optional Spring application context, possibly {@code null}.
     *      Spring bean definitions for bean injection are taken from this context.
     *      If provided, this context can be injected into grid tasks and grid jobs using
     *      {@link SpringApplicationContextResource @SpringApplicationContextResource} annotation.
     * @return Started grid.
     * @throws IgniteCheckedException If default grid could not be started. This exception will be thrown
     *      also if default grid has already been started.
     */
    public static Ignite start(@Nullable GridSpringResourceContext springCtx) throws IgniteCheckedException {
        URL url = U.resolveIgniteUrl(DFLT_CFG);

        if (url != null)
            return start(DFLT_CFG, null, springCtx, null);

        U.warn(null, "Default Spring XML file not found (is IGNITE_HOME set?): " + DFLT_CFG);

        return start0(new GridStartContext(new IgniteConfiguration(), null, springCtx), true)
            .get1().grid();
    }

    /**
     * Starts grid with given configuration. Note that this method is no-op if grid with the name
     * provided in given configuration is already started.
     *
     * @param cfg Grid configuration. This cannot be {@code null}.
     * @return Started grid.
     * @throws IgniteCheckedException If grid could not be started. This exception will be thrown
     *      also if named grid has already been started.
     */
    public static Ignite start(IgniteConfiguration cfg) throws IgniteCheckedException {
        return start(cfg, null, true).get1();
    }

    /**
     * Starts a grid with given configuration. If the grid is already started and failIfStarted set to TRUE
     * an exception will be thrown.
     *
     * @param cfg Grid configuration. This cannot be {@code null}.
     * @param failIfStarted When flag is {@code true} and grid with specified name has been already started
     *      the exception is thrown. Otherwise the existing instance of the grid is returned.
     * @return Started grid or existing grid.
     * @throws IgniteCheckedException If grid could not be started. This exception will be thrown
     *      also if named grid has already been started.
     */
    public static Ignite start(IgniteConfiguration cfg, boolean failIfStarted) throws IgniteCheckedException {
        return start(cfg, null, failIfStarted).get1();
    }

    /**
     * Gets or starts new grid instance if it hasn't been started yet.
     *
     * @param cfg Grid configuration. This cannot be {@code null}.
     * @return Tuple with: grid instance and flag to indicate the instance is started by this call.
     *      So, when the new ignite instance is started the flag is {@code true}. If an existing instance is returned
     *      the flag is {@code false}.
     * @throws IgniteException If grid could not be started.
     */
    public static T2<Ignite, Boolean> getOrStart(IgniteConfiguration cfg) throws IgniteException {
        try {
            return start(cfg, null, false);
        }
        catch (IgniteCheckedException e) {
            throw U.convertException(e);
        }
    }

    /**
     * Starts grid with given configuration. Note that this method will throw and exception if grid with the name
     * provided in given configuration is already started.
     *
     * @param cfg Grid configuration. This cannot be {@code null}.
     * @param springCtx Optional Spring application context, possibly {@code null}.
     *      Spring bean definitions for bean injection are taken from this context.
     *      If provided, this context can be injected into grid tasks and grid jobs using
     *      {@link SpringApplicationContextResource @SpringApplicationContextResource} annotation.
     * @return Started grid.
     * @throws IgniteCheckedException If grid could not be started. This exception will be thrown
     *      also if named grid has already been started.
     */
    public static Ignite start(IgniteConfiguration cfg, @Nullable GridSpringResourceContext springCtx) throws IgniteCheckedException {
        A.notNull(cfg, "cfg");

        return start0(new GridStartContext(cfg, null, springCtx), true).get1().grid();
    }

    /**
     * Starts grid with given configuration. If the grid is already started and failIfStarted set to TRUE
     * an exception will be thrown.
     *
     * @param cfg Grid configuration. This cannot be {@code null}.
     * @param springCtx Optional Spring application context, possibly {@code null}.
     *      Spring bean definitions for bean injection are taken from this context.
     *      If provided, this context can be injected into grid tasks and grid jobs using
     *      {@link SpringApplicationContextResource @SpringApplicationContextResource} annotation.
     * @param failIfStarted Throw or not an exception if grid is already started.
     * @return Tuple with: grid instance and flag to indicate the instance is started by this call.
     *      So, when the new ignite instance is started the flag is {@code true}. If an existing instance is returned
     *      the flag is {@code false}.
     * @throws IgniteCheckedException If grid could not be started. This exception will be thrown
     *      also if named grid has already been started.
     */
    public static T2<Ignite, Boolean> start(
        IgniteConfiguration cfg,
        @Nullable GridSpringResourceContext springCtx,
        boolean failIfStarted
    ) throws IgniteCheckedException {
        A.notNull(cfg, "cfg");

        T2<IgniteNamedInstance, Boolean> res = start0(new GridStartContext(cfg, null, springCtx), failIfStarted);

        return new T2<>((Ignite)res.get1().grid(), res.get2());
    }

    /**
     * Starts all grids specified within given Spring XML configuration file. If grid with given name
     * is already started, then exception is thrown. In this case all instances that may
     * have been started so far will be stopped too.
     * <p>
     * Usually Spring XML configuration file will contain only one Grid definition. Note that
     * Grid configuration bean(s) is retrieved form configuration file by type, so the name of
     * the Grid configuration bean is ignored.
     *
     * @param springCfgPath Spring XML configuration file path or URL.
     * @return Started grid. If Spring configuration contains multiple grid instances,
     *      then the 1st found instance is returned.
     * @throws IgniteCheckedException If grid could not be started or configuration
     *      read. This exception will be thrown also if grid with given name has already
     *      been started or Spring XML configuration file is invalid.
     */
    public static Ignite start(@Nullable String springCfgPath) throws IgniteCheckedException {
        return springCfgPath == null ? start() : start(springCfgPath, null);
    }

    /**
     * Starts all grids specified within given Spring XML configuration file. If grid with given name
     * is already started, then exception is thrown. In this case all instances that may
     * have been started so far will be stopped too.
     * <p>
     * Usually Spring XML configuration file will contain only one Grid definition. Note that
     * Grid configuration bean(s) is retrieved form configuration file by type, so the name of
     * the Grid configuration bean is ignored.
     *
     * @param springCfgPath Spring XML configuration file path or URL.
     * @param igniteInstanceName Ignite instance name that will override default.
     * @return Started grid. If Spring configuration contains multiple grid instances,
     *      then the 1st found instance is returned.
     * @throws IgniteCheckedException If grid could not be started or configuration
     *      read. This exception will be thrown also if grid with given name has already
     *      been started or Spring XML configuration file is invalid.
     */
    public static Ignite start(@Nullable String springCfgPath, @Nullable String igniteInstanceName)
        throws IgniteCheckedException {
        if (springCfgPath == null) {
            IgniteConfiguration cfg = new IgniteConfiguration();

            if (cfg.getIgniteInstanceName() == null && !F.isEmpty(igniteInstanceName))
                cfg.setIgniteInstanceName(igniteInstanceName);

            return start(cfg);
        }
        else
            return start(springCfgPath, igniteInstanceName, null, null);
    }

    /**
     * Loads all grid configurations specified within given Spring XML configuration file.
     * <p>
     * Usually Spring XML configuration file will contain only one Grid definition. Note that
     * Grid configuration bean(s) is retrieved form configuration file by type, so the name of
     * the Grid configuration bean is ignored.
     *
     * @param springCfgUrl Spring XML configuration file path or URL. This cannot be {@code null}.
     * @return Tuple containing all loaded configurations and Spring context used to load them.
     * @throws IgniteCheckedException If grid could not be started or configuration
     *      read. This exception will be thrown also if grid with given name has already
     *      been started or Spring XML configuration file is invalid.
     */
    public static IgniteBiTuple<Collection<IgniteConfiguration>, ? extends GridSpringResourceContext>
    loadConfigurations(URL springCfgUrl) throws IgniteCheckedException {
        IgniteSpringHelper spring = SPRING.create(false);

        return spring.loadConfigurations(springCfgUrl);
    }

    /**
     * Loads all grid configurations specified within given input stream.
     * <p>
     * Usually Spring XML input stream will contain only one Grid definition. Note that
     * Grid configuration bean(s) is retrieved form configuration input stream by type, so the name of
     * the Grid configuration bean is ignored.
     *
     * @param springCfgStream Input stream contained Spring XML configuration. This cannot be {@code null}.
     * @return Tuple containing all loaded configurations and Spring context used to load them.
     * @throws IgniteCheckedException If grid could not be started or configuration
     *      read. This exception will be thrown also if grid with given name has already
     *      been started or Spring XML configuration file is invalid.
     */
    public static IgniteBiTuple<Collection<IgniteConfiguration>, ? extends GridSpringResourceContext>
    loadConfigurations(InputStream springCfgStream) throws IgniteCheckedException {
        IgniteSpringHelper spring = SPRING.create(false);

        return spring.loadConfigurations(springCfgStream);
    }

    /**
     * Loads all grid configurations specified within given Spring XML configuration file.
     * <p>
     * Usually Spring XML configuration file will contain only one Grid definition. Note that
     * Grid configuration bean(s) is retrieved form configuration file by type, so the name of
     * the Grid configuration bean is ignored.
     *
     * @param springCfgPath Spring XML configuration file path. This cannot be {@code null}.
     * @return Tuple containing all loaded configurations and Spring context used to load them.
     * @throws IgniteCheckedException If grid could not be started or configuration
     *      read. This exception will be thrown also if grid with given name has already
     *      been started or Spring XML configuration file is invalid.
     */
    public static IgniteBiTuple<Collection<IgniteConfiguration>, ? extends GridSpringResourceContext>
    loadConfigurations(String springCfgPath) throws IgniteCheckedException {
        A.notNull(springCfgPath, "springCfgPath");
        return loadConfigurations(IgniteUtils.resolveSpringUrl(springCfgPath));
    }

    /**
     * Loads first found grid configuration specified within given Spring XML configuration file.
     * <p>
     * Usually Spring XML configuration file will contain only one Grid definition. Note that
     * Grid configuration bean(s) is retrieved form configuration file by type, so the name of
     * the Grid configuration bean is ignored.
     *
     * @param springCfgUrl Spring XML configuration file path or URL. This cannot be {@code null}.
     * @return First found configuration and Spring context used to load it.
     * @throws IgniteCheckedException If grid could not be started or configuration
     *      read. This exception will be thrown also if grid with given name has already
     *      been started or Spring XML configuration file is invalid.
     */
    public static IgniteBiTuple<IgniteConfiguration, GridSpringResourceContext> loadConfiguration(URL springCfgUrl)
        throws IgniteCheckedException {
        IgniteBiTuple<Collection<IgniteConfiguration>, ? extends GridSpringResourceContext> t =
            loadConfigurations(springCfgUrl);

        return F.t(F.first(t.get1()), t.get2());
    }

    /**
     * Loads first found grid configuration specified within given Spring XML configuration file.
     * <p>
     * Usually Spring XML configuration file will contain only one Grid definition. Note that
     * Grid configuration bean(s) is retrieved form configuration file by type, so the name of
     * the Grid configuration bean is ignored.
     *
     * @param springCfgPath Spring XML configuration file path. This cannot be {@code null}.
     * @return First found configuration and Spring context used to load it.
     * @throws IgniteCheckedException If grid could not be started or configuration
     *      read. This exception will be thrown also if grid with given name has already
     *      been started or Spring XML configuration file is invalid.
     */
    public static IgniteBiTuple<IgniteConfiguration, GridSpringResourceContext> loadConfiguration(String springCfgPath)
        throws IgniteCheckedException {
        IgniteBiTuple<Collection<IgniteConfiguration>, ? extends GridSpringResourceContext> t =
            loadConfigurations(springCfgPath);

        return F.t(F.first(t.get1()), t.get2());
    }

    /**
     * Starts all grids specified within given Spring XML configuration file. If grid with given name
     * is already started, then exception is thrown. In this case all instances that may
     * have been started so far will be stopped too.
     * <p>
     * Usually Spring XML configuration file will contain only one Grid definition. Note that
     * Grid configuration bean(s) is retrieved form configuration file by type, so the name of
     * the Grid configuration bean is ignored.
     *
     * @param springCfgPath Spring XML configuration file path or URL. This cannot be {@code null}.
     * @param igniteInstanceName Ignite instance name that will override default.
     * @param springCtx Optional Spring application context, possibly {@code null}.
     * @param ldr Optional class loader that will be used by default.
     *      Spring bean definitions for bean injection are taken from this context.
     *      If provided, this context can be injected into grid tasks and grid jobs using
     *      {@link SpringApplicationContextResource @SpringApplicationContextResource} annotation.
     * @return Started grid. If Spring configuration contains multiple grid instances,
     *      then the 1st found instance is returned.
     * @throws IgniteCheckedException If grid could not be started or configuration
     *      read. This exception will be thrown also if grid with given name has already
     *      been started or Spring XML configuration file is invalid.
     */
    public static Ignite start(String springCfgPath, @Nullable String igniteInstanceName,
        @Nullable GridSpringResourceContext springCtx, @Nullable ClassLoader ldr) throws IgniteCheckedException {
        URL url = U.resolveSpringUrl(springCfgPath);

        return start(url, igniteInstanceName, springCtx, ldr);
    }

    /**
     * Starts all grids specified within given Spring XML configuration file URL. If grid with given name
     * is already started, then exception is thrown. In this case all instances that may
     * have been started so far will be stopped too.
     * <p>
     * Usually Spring XML configuration file will contain only one Grid definition. Note that
     * Grid configuration bean(s) is retrieved form configuration file by type, so the name of
     * the Grid configuration bean is ignored.
     *
     * @param springCfgUrl Spring XML configuration file URL. This cannot be {@code null}.
     * @return Started grid. If Spring configuration contains multiple grid instances,
     *      then the 1st found instance is returned.
     * @throws IgniteCheckedException If grid could not be started or configuration
     *      read. This exception will be thrown also if grid with given name has already
     *      been started or Spring XML configuration file is invalid.
     */
    public static Ignite start(URL springCfgUrl) throws IgniteCheckedException {
        return start(springCfgUrl, null, null, null);
    }

    /**
     * Starts all grids specified within given Spring XML configuration file URL. If grid with given name
     * is already started, then exception is thrown. In this case all instances that may
     * have been started so far will be stopped too.
     * <p>
     * Usually Spring XML configuration file will contain only one Grid definition. Note that
     * Grid configuration bean(s) is retrieved form configuration file by type, so the name of
     * the Grid configuration bean is ignored.
     *
     * @param springCfgUrl Spring XML configuration file URL. This cannot be {@code null}.
     * @param ldr Optional class loader that will be used by default.
     * @return Started grid. If Spring configuration contains multiple grid instances,
     *      then the 1st found instance is returned.
     * @throws IgniteCheckedException If grid could not be started or configuration
     *      read. This exception will be thrown also if grid with given name has already
     *      been started or Spring XML configuration file is invalid.
     */
    public static Ignite start(URL springCfgUrl, @Nullable ClassLoader ldr) throws IgniteCheckedException {
        return start(springCfgUrl, null, null, ldr);
    }

    /**
     * Starts all grids specified within given Spring XML configuration file URL. If grid with given name
     * is already started, then exception is thrown. In this case all instances that may
     * have been started so far will be stopped too.
     * <p>
     * Usually Spring XML configuration file will contain only one Grid definition. Note that
     * Grid configuration bean(s) is retrieved form configuration file by type, so the name of
     * the Grid configuration bean is ignored.
     *
     * @param springCfgUrl Spring XML configuration file URL. This cannot be {@code null}.
     * @param igniteInstanceName Ignite instance name that will override default.
     * @param springCtx Optional Spring application context, possibly {@code null}.
     * @param ldr Optional class loader that will be used by default.
     *      Spring bean definitions for bean injection are taken from this context.
     *      If provided, this context can be injected into grid tasks and grid jobs using
     *      {@link SpringApplicationContextResource @SpringApplicationContextResource} annotation.
     * @return Started grid. If Spring configuration contains multiple grid instances,
     *      then the 1st found instance is returned.
     * @throws IgniteCheckedException If grid could not be started or configuration
     *      read. This exception will be thrown also if grid with given name has already
     *      been started or Spring XML configuration file is invalid.
     */
    public static Ignite start(URL springCfgUrl, @Nullable String igniteInstanceName,
        @Nullable GridSpringResourceContext springCtx, @Nullable ClassLoader ldr) throws IgniteCheckedException {
        A.notNull(springCfgUrl, "springCfgUrl");

        boolean isLog4jUsed = U.gridClassLoader().getResource("org/apache/log4j/Appender.class") != null;

        IgniteBiTuple<Object, Object> t = null;

        if (isLog4jUsed) {
            try {
                t = U.addLog4jNoOpLogger();
            }
            catch (IgniteCheckedException ignore) {
                isLog4jUsed = false;
            }
        }

        Collection<Handler> savedHnds = null;

        if (!isLog4jUsed)
            savedHnds = U.addJavaNoOpLogger();

        IgniteBiTuple<Collection<IgniteConfiguration>, ? extends GridSpringResourceContext> cfgMap;

        try {
            cfgMap = loadConfigurations(springCfgUrl);
        }
        finally {
            if (isLog4jUsed && t != null)
                U.removeLog4jNoOpLogger(t);

            if (!isLog4jUsed)
                U.removeJavaNoOpLogger(savedHnds);
        }

        return startConfigurations(cfgMap, springCfgUrl, igniteInstanceName, springCtx, ldr);
    }

    /**
     * Starts all grids specified within given Spring XML configuration input stream. If grid with given name
     * is already started, then exception is thrown. In this case all instances that may
     * have been started so far will be stopped too.
     * <p>
     * Usually Spring XML configuration input stream will contain only one Grid definition. Note that
     * Grid configuration bean(s) is retrieved form configuration input stream by type, so the name of
     * the Grid configuration bean is ignored.
     *
     * @param springCfgStream Input stream containing Spring XML configuration. This cannot be {@code null}.
     * @return Started grid. If Spring configuration contains multiple grid instances,
     *      then the 1st found instance is returned.
     * @throws IgniteCheckedException If grid could not be started or configuration
     *      read. This exception will be thrown also if grid with given name has already
     *      been started or Spring XML configuration file is invalid.
     */
    public static Ignite start(InputStream springCfgStream) throws IgniteCheckedException {
        return start(springCfgStream, null, null, null);
    }

    /**
     * Starts all grids specified within given Spring XML configuration input stream. If grid with given name
     * is already started, then exception is thrown. In this case all instances that may
     * have been started so far will be stopped too.
     * <p>
     * Usually Spring XML configuration input stream will contain only one Grid definition. Note that
     * Grid configuration bean(s) is retrieved form configuration input stream by type, so the name of
     * the Grid configuration bean is ignored.
     *
     * @param springCfgStream Input stream containing Spring XML configuration. This cannot be {@code null}.
     * @param igniteInstanceName Ignite instance name that will override default.
     * @param springCtx Optional Spring application context, possibly {@code null}.
     * @param ldr Optional class loader that will be used by default.
     *      Spring bean definitions for bean injection are taken from this context.
     *      If provided, this context can be injected into grid tasks and grid jobs using
     *      {@link SpringApplicationContextResource @SpringApplicationContextResource} annotation.
     * @return Started grid. If Spring configuration contains multiple grid instances,
     *      then the 1st found instance is returned.
     * @throws IgniteCheckedException If grid could not be started or configuration
     *      read. This exception will be thrown also if grid with given name has already
     *      been started or Spring XML configuration file is invalid.
     */
    public static Ignite start(InputStream springCfgStream, @Nullable String igniteInstanceName,
        @Nullable GridSpringResourceContext springCtx, @Nullable ClassLoader ldr) throws IgniteCheckedException {
        A.notNull(springCfgStream, "springCfgUrl");

        boolean isLog4jUsed = U.gridClassLoader().getResource("org/apache/log4j/Appender.class") != null;

        IgniteBiTuple<Object, Object> t = null;

        if (isLog4jUsed) {
            try {
                t = U.addLog4jNoOpLogger();
            }
            catch (IgniteCheckedException ignore) {
                isLog4jUsed = false;
            }
        }

        Collection<Handler> savedHnds = null;

        if (!isLog4jUsed)
            savedHnds = U.addJavaNoOpLogger();

        IgniteBiTuple<Collection<IgniteConfiguration>, ? extends GridSpringResourceContext> cfgMap;

        try {
            cfgMap = loadConfigurations(springCfgStream);
        }
        finally {
            if (isLog4jUsed && t != null)
                U.removeLog4jNoOpLogger(t);

            if (!isLog4jUsed)
                U.removeJavaNoOpLogger(savedHnds);
        }

        return startConfigurations(cfgMap, null, igniteInstanceName, springCtx, ldr);
    }

    /**
     * Internal Spring-based start routine. Starts loaded configurations.
     *
     * @param cfgMap Configuration map.
     * @param springCfgUrl Spring XML configuration file URL.
     * @param igniteInstanceName Ignite instance name that will override default.
     * @param springCtx Optional Spring application context.
     * @param ldr Optional class loader that will be used by default.
     * @return Started grid.
     * @throws IgniteCheckedException If failed.
     */
    private static Ignite startConfigurations(
        IgniteBiTuple<Collection<IgniteConfiguration>, ? extends GridSpringResourceContext> cfgMap,
        URL springCfgUrl,
        @Nullable String igniteInstanceName,
        @Nullable GridSpringResourceContext springCtx,
        @Nullable ClassLoader ldr)
        throws IgniteCheckedException {
        List<IgniteNamedInstance> grids = new ArrayList<>(cfgMap.size());

        try {
            for (IgniteConfiguration cfg : cfgMap.get1()) {
                assert cfg != null;

                if (cfg.getIgniteInstanceName() == null && !F.isEmpty(igniteInstanceName))
                    cfg.setIgniteInstanceName(igniteInstanceName);

                if (ldr != null && cfg.getClassLoader() == null)
                    cfg.setClassLoader(ldr);

                // Use either user defined context or our one.
                IgniteNamedInstance grid = start0(
                    new GridStartContext(cfg, springCfgUrl, springCtx == null
                        ? cfgMap.get2() : springCtx), true).get1();

                // Add it if it was not stopped during startup.
                if (grid != null)
                    grids.add(grid);
            }
        }
        catch (IgniteCheckedException e) {
            // Stop all instances started so far.
            for (IgniteNamedInstance grid : grids) {
                try {
                    grid.stop(true, ShutdownPolicy.IMMEDIATE);
                }
                catch (Exception e1) {
                    U.error(grid.log, "Error when stopping grid: " + grid, e1);
                }
            }

            throw e;
        }

        // Return the first grid started.
        IgniteNamedInstance res = !grids.isEmpty() ? grids.get(0) : null;

        return res != null ? res.grid() : null;
    }

    /**
     * Starts grid with given configuration.
     *
     * @param startCtx Start context.
     * @param failIfStarted Throw or not an exception if grid is already started.
     * @return Tuple with: grid instance and flag to indicate the instance is started by this call.
     *      So, when the new ignite instance is started the flag is {@code true}. If an existing instance is returned
     *      the flag is {@code false}.
     * @throws IgniteCheckedException If grid could not be started.
     */
    private static T2<IgniteNamedInstance, Boolean> start0(
        GridStartContext startCtx,
        boolean failIfStarted
    ) throws IgniteCheckedException {
        assert startCtx != null;

        String name = startCtx.config().getIgniteInstanceName();

        if (name != null && name.isEmpty())
            throw new IgniteCheckedException("Non default Ignite instances cannot have empty string name.");

        IgniteNamedInstance grid = new IgniteNamedInstance(name);

        IgniteNamedInstance old;

        if (name != null)
            old = grids.putIfAbsent(name, grid);
        else {
            synchronized (dfltGridMux) {
                old = dfltGrid;

                if (old == null)
                    dfltGrid = grid;
            }
        }

        if (old != null)
            if (old.grid() == null) { // Stopped but not removed from map yet.
                boolean replaced;

                if (name != null)
                    replaced = grids.replace(name, old, grid);
                else {
                    synchronized (dfltGridMux) {
                        replaced = old == dfltGrid;

                        if (replaced)
                            dfltGrid = grid;
                    }
                }

                if (!replaced) {
                    throw new IgniteCheckedException("Ignite instance with this name has been concurrently started: " +
                        name);
                }
                else
                    notifyStateChange(old.getName(), old.state());
            }
            else if (failIfStarted) {
                if (name == null)
                    throw new IgniteCheckedException("Default Ignite instance has already been started.");
                else
                    throw new IgniteCheckedException("Ignite instance with this name has already been started: " +
                        name);
            }
            else
                return new T2<>(old, false);

        if (startCtx.config().getWarmupClosure() != null)
            startCtx.config().getWarmupClosure().apply(startCtx.config());

        startCtx.single(grids.size() == 1);

        boolean success = false;

        try {
            try {
                grid.start(startCtx);
            }
            catch (Exception e) {
                if (X.hasCause(e, IgniteInterruptedCheckedException.class, InterruptedException.class)) {
                    if (grid.starterThreadInterrupted)
                        Thread.interrupted();
                }

                throw e;
            }

            notifyStateChange(name, STARTED);

            success = true;
        }
        finally {
            if (!success) {
                if (name != null)
                    grids.remove(name, grid);
                else {
                    synchronized (dfltGridMux) {
                        if (dfltGrid == grid)
                            dfltGrid = null;
                    }
                }

                grid = null;
            }
        }

        if (grid == null)
            throw new IgniteCheckedException("Failed to start grid with provided configuration.");

        return new T2<>(grid, true);
    }

    /**
     * Loads spring bean by name.
     *
     * @param springXmlPath Spring XML file path.
     * @param beanName Bean name.
     * @return Bean instance.
     * @throws IgniteCheckedException In case of error.
     */
    public static <T> T loadSpringBean(String springXmlPath, String beanName) throws IgniteCheckedException {
        A.notNull(springXmlPath, "springXmlPath");
        A.notNull(beanName, "beanName");

        URL url = U.resolveSpringUrl(springXmlPath);

        assert url != null;

        return loadSpringBean(url, beanName);
    }

    /**
     * Loads spring bean by name.
     *
     * @param springXmlUrl Spring XML file URL.
     * @param beanName Bean name.
     * @return Bean instance.
     * @throws IgniteCheckedException In case of error.
     */
    public static <T> T loadSpringBean(URL springXmlUrl, String beanName) throws IgniteCheckedException {
        A.notNull(springXmlUrl, "springXmlUrl");
        A.notNull(beanName, "beanName");

        IgniteSpringHelper spring = SPRING.create(false);

        return spring.loadBean(springXmlUrl, beanName);
    }

    /**
     * Loads spring bean by name.
     *
     * @param springXmlStream Input stream containing Spring XML configuration.
     * @param beanName Bean name.
     * @return Bean instance.
     * @throws IgniteCheckedException In case of error.
     */
    public static <T> T loadSpringBean(InputStream springXmlStream, String beanName) throws IgniteCheckedException {
        A.notNull(springXmlStream, "springXmlPath");
        A.notNull(beanName, "beanName");

        IgniteSpringHelper spring = SPRING.create(false);

        return spring.loadBean(springXmlStream, beanName);
    }

    /**
     * Gets an instance of default no-name grid. Note that
     * caller of this method should not assume that it will return the same
     * instance every time.
     *
     * @return An instance of default no-name grid. This method never returns
     *      {@code null}.
     * @throws IgniteIllegalStateException Thrown if default grid was not properly
     *      initialized or grid instance was stopped or was not started.
     */
    public static Ignite grid() throws IgniteIllegalStateException {
        return grid((String)null);
    }

    /**
     * Gets a list of all grids started so far.
     *
     * @return List of all grids started so far.
     */
    public static List<Ignite> allGrids() {
        return allGrids(true);
    }

    /**
     * Gets a list of all grids started so far.
     *
     * @return List of all grids started so far.
     */
    public static List<Ignite> allGridsx() {
        return allGrids(false);
    }

    /**
     * Gets a list of all grids started so far.
     *
     * @param wait If {@code true} wait for node start finish.
     * @return List of all grids started so far.
     */
    private static List<Ignite> allGrids(boolean wait) {
        List<Ignite> allIgnites = new ArrayList<>(grids.size() + 1);

        for (IgniteNamedInstance grid : grids.values()) {
            Ignite g = wait ? grid.grid() : grid.gridx();

            if (g != null)
                allIgnites.add(g);
        }

        IgniteNamedInstance dfltGrid0 = dfltGrid;

        if (dfltGrid0 != null) {
            IgniteKernal g = wait ? dfltGrid0.grid() : dfltGrid0.gridx();

            if (g != null)
                allIgnites.add(g);
        }

        return allIgnites;
    }

    /**
     * Gets a grid instance for given local node ID. Note that grid instance and local node have
     * one-to-one relationship where node has ID and instance has name of the grid to which
     * both grid instance and its node belong. Note also that caller of this method
     * should not assume that it will return the same instance every time.
     *
     * @param locNodeId ID of local node the requested grid instance is managing.
     * @return An instance of named grid. This method never returns
     *      {@code null}.
     * @throws IgniteIllegalStateException Thrown if grid was not properly
     *      initialized or grid instance was stopped or was not started.
     */
    public static Ignite grid(UUID locNodeId) throws IgniteIllegalStateException {
        A.notNull(locNodeId, "locNodeId");

        IgniteNamedInstance dfltGrid0 = dfltGrid;

        if (dfltGrid0 != null) {
            IgniteKernal g = dfltGrid0.grid();

            if (g != null && g.localNodeId().equals(locNodeId))
                return g;
        }

        for (IgniteNamedInstance grid : grids.values()) {
            IgniteKernal g = grid.grid();

            if (g != null && g.localNodeId().equals(locNodeId))
                return g;
        }

        throw new IgniteIllegalStateException("Grid instance with given local node ID was not properly " +
            "started or was stopped: " + locNodeId);
    }

    /**
     * Gets grid instance without waiting its initialization and not throwing any exception.
     *
     * @param locNodeId ID of local node the requested grid instance is managing.
     * @return Grid instance or {@code null}.
     */
    public static IgniteKernal gridxx(UUID locNodeId) {
        IgniteNamedInstance dfltGrid0 = dfltGrid;

        if (dfltGrid0 != null) {
            IgniteKernal g = dfltGrid0.grid();

            if (g != null && g.localNodeId().equals(locNodeId))
                return g;
        }

        for (IgniteNamedInstance grid : grids.values()) {
            IgniteKernal g = grid.grid();

            if (g != null && g.localNodeId().equals(locNodeId))
                return g;
        }

        return null;
    }

    /**
     * Gets an named grid instance. If grid name is {@code null} or empty string,
     * then default no-name grid will be returned. Note that caller of this method
     * should not assume that it will return the same instance every time.
     * <p>
     * Note that Java VM can run multiple grid instances and every grid instance (and its
     * node) can belong to a different grid. Grid name defines what grid a particular grid
     * instance (and correspondingly its node) belongs to.
     *
     * @param name Grid name to which requested grid instance belongs to. If {@code null},
     *      then grid instance belonging to a default no-name grid will be returned.
     * @return An instance of named grid. This method never returns
     *      {@code null}.
     * @throws IgniteIllegalStateException Thrown if default grid was not properly
     *      initialized or grid instance was stopped or was not started.
     */
    public static Ignite grid(@Nullable String name) throws IgniteIllegalStateException {
        IgniteNamedInstance grid = name != null ? grids.get(name) : dfltGrid;

        Ignite res;

        if (grid == null || (res = grid.grid()) == null)
            throw new IgniteIllegalStateException("Ignite instance with provided name doesn't exist. " +
                "Did you call Ignition.start(..) to start an Ignite instance? [name=" + name + ']');

        return res;
    }

    /**
     * Gets a name of the grid from thread local config, which is owner of current thread.
     *
     * @return Grid instance related to current thread
     * @throws IllegalArgumentException Thrown to indicate, that current thread is not an {@link IgniteThread}.
     */
    public static IgniteKernal localIgnite() throws IllegalArgumentException {
        String name = U.getCurrentIgniteName();

        if (U.isCurrentIgniteNameSet(name))
            return gridx(name);
        else if (Thread.currentThread() instanceof IgniteThread)
            return gridx(((IgniteThread)Thread.currentThread()).getIgniteInstanceName());
        else
            throw new IllegalArgumentException("Ignite instance name thread local must be set or" +
                " this method should be accessed under " + IgniteThread.class.getName());
    }

    /**
     * Gets grid instance without waiting its initialization.
     *
     * @param name Grid name.
     * @return Grid instance.
     */
    public static IgniteKernal gridx(@Nullable String name) {
        IgniteNamedInstance grid = name != null ? grids.get(name) : dfltGrid;

        IgniteKernal res;

        if (grid == null || (res = grid.gridx()) == null)
            throw new IgniteIllegalStateException("Ignite instance with provided name doesn't exist. " +
                "Did you call Ignition.start(..) to start an Ignite instance? [name=" + name + ']');

        return res;
    }

    /**
     * Adds a lsnr for grid life cycle events.
     * <p>
     * Note that unlike other listeners in Ignite this listener will be
     * notified from the same thread that triggers the state change. Because of
     * that it is the responsibility of the user to make sure that listener logic
     * is light-weight and properly handles (catches) any runtime exceptions, if any
     * are expected.
     *
     * @param lsnr Listener for grid life cycle events. If this listener was already added
     *      this method is no-op.
     */
    public static void addListener(IgnitionListener lsnr) {
        A.notNull(lsnr, "lsnr");

        lsnrs.add(lsnr);
    }

    /**
     * Removes lsnr added by {@link #addListener(IgnitionListener)} method.
     *
     * @param lsnr Listener to remove.
     * @return {@code true} if lsnr was added before, {@code false} otherwise.
     */
    public static boolean removeListener(IgnitionListener lsnr) {
        A.notNull(lsnr, "lsnr");

        return lsnrs.remove(lsnr);
    }

    /**
     * @param igniteInstanceName Ignite instance name.
     * @param state Factory state.
     */
    private static void notifyStateChange(@Nullable String igniteInstanceName, IgniteState state) {
        if (igniteInstanceName != null)
            gridStates.put(igniteInstanceName, state);
        else
            dfltGridState = state;

        for (IgnitionListener lsnr : lsnrs)
            lsnr.onStateChange(igniteInstanceName, state);
    }

    /**
     * Sets custom dependency resolver which provides overridden dependencies
     *
     * @param rslvr Dependency resolver.
     */
    public static void dependencyResolver(DependencyResolver rslvr) {
        dependencyResolver.set(rslvr);
    }

    /**
     * Custom dependency resolver.
     *
     * @return Returns {@code null} if resolver wasn't added.
     */
    public static DependencyResolver dependencyResolver() {
        return dependencyResolver.get();
    }

    /**
     * @param name Grid name (possibly {@code null} for default grid).
     * @return true when all managers, processors, and plugins have started and ignite kernal start method has fully
     * completed.
     */
    public static boolean hasKernalStarted(String name) {
        IgniteNamedInstance grid = name != null ? grids.get(name) : dfltGrid;
        return grid != null && grid.hasStartLatchCompleted();
    }

    /**
     * Start context encapsulates all starting parameters.
     */
    private static final class GridStartContext {
        /** User-defined configuration. */
        private IgniteConfiguration cfg;

        /** Optional configuration path. */
        private URL cfgUrl;

        /** Optional Spring application context. */
        private GridSpringResourceContext springCtx;

        /** Whether or not this is a single grid instance in current VM. */
        private boolean single;

        /**
         *
         * @param cfg User-defined configuration.
         * @param cfgUrl Optional configuration path.
         * @param springCtx Optional Spring application context.
         */
        GridStartContext(IgniteConfiguration cfg, @Nullable URL cfgUrl, @Nullable GridSpringResourceContext springCtx) {
            assert (cfg != null);

            this.cfg = cfg;
            this.cfgUrl = cfgUrl;
            this.springCtx = springCtx;
        }

        /**
         * @return Whether or not this is a single grid instance in current VM.
         */
        public boolean single() {
            return single;
        }

        /**
         * @param single Whether or not this is a single grid instance in current VM.
         */
        public void single(boolean single) {
            this.single = single;
        }

        /**
         * @return User-defined configuration.
         */
        IgniteConfiguration config() {
            return cfg;
        }

        /**
         * @param cfg User-defined configuration.
         */
        void config(IgniteConfiguration cfg) {
            this.cfg = cfg;
        }

        /**
         * @return Optional configuration path.
         */
        URL configUrl() {
            return cfgUrl;
        }

        /**
         * @param cfgUrl Optional configuration path.
         */
        void configUrl(URL cfgUrl) {
            this.cfgUrl = cfgUrl;
        }

        /**
         * @return Optional Spring application context.
         */
        public GridSpringResourceContext springContext() {
            return springCtx;
        }
    }

    /**
     * Grid data container.
     */
    private static final class IgniteNamedInstance {
        /** Map of registered MBeans. */
        private static final Map<MBeanServer, GridMBeanServerData> mbeans =
            new HashMap<>();

        /** */
        private static final String[] EMPTY_STR_ARR = new String[0];

        /** Grid name. */
        private final String name;

        /** Grid instance. */
        private volatile IgniteKernal grid;

        /** Grid state. */
        private volatile IgniteState state = STOPPED;

        /** Shutdown hook. */
        private Thread shutdownHook;

        /** Grid log. */
        private IgniteLogger log;

        /** Start guard. */
        private final AtomicBoolean startGuard = new AtomicBoolean();

        /** Start latch. */
        private final CountDownLatch startLatch = new CountDownLatch(1);

        /** Raised if node is waiting graceful shutdown. Set to false to end wait. */
        private volatile boolean delayedShutdown = false;

        /**
         * Thread that starts this named instance. This field can be non-volatile since
         * it makes sense only for thread where it was originally initialized.
         */
        @SuppressWarnings("FieldAccessedSynchronizedAndUnsynchronized")
        private Thread starterThread;

        /** */
        private boolean starterThreadInterrupted;

        /**
         * Creates un-started named instance.
         *
         * @param name Grid name (possibly {@code null} for default grid).
         */
        IgniteNamedInstance(@Nullable String name) {
            this.name = name;
        }

        /**
         * Gets grid name.
         *
         * @return Grid name.
         */
        String getName() {
            return name;
        }

        /**
         * Gets grid instance.
         *
         * @return Grid instance.
         */
        IgniteKernal grid() {
            if (starterThread != Thread.currentThread())
                U.awaitQuiet(startLatch);

            return grid;
        }

        /**
         * Gets grid instance without waiting for its initialization.
         *
         * @return Grid instance.
         */
        public IgniteKernal gridx() {
            return grid;
        }

        /**
         * Gets grid state.
         *
         * @return Grid state.
         */
        IgniteState state() {
            if (starterThread != Thread.currentThread())
                U.awaitQuiet(startLatch);

            return state;
        }

        /**
         * @param spi SPI implementation.
         * @throws IgniteCheckedException Thrown in case if multi-instance is not supported.
         */
        private void ensureMultiInstanceSupport(IgniteSpi spi) throws IgniteCheckedException {
            IgniteSpiMultipleInstancesSupport ann = U.getAnnotation(spi.getClass(),
                IgniteSpiMultipleInstancesSupport.class);

            if (ann == null || !ann.value())
                throw new IgniteCheckedException("SPI implementation doesn't support multiple grid instances in " +
                    "the same VM: " + spi);
        }

        /**
         * @param spis SPI implementations.
         * @throws IgniteCheckedException Thrown in case if multi-instance is not supported.
         */
        private void ensureMultiInstanceSupport(IgniteSpi[] spis) throws IgniteCheckedException {
            for (IgniteSpi spi : spis)
                ensureMultiInstanceSupport(spi);
        }

        /**
         * Starts grid with given configuration.
         *
         * @param startCtx Starting context.
         * @throws IgniteCheckedException If start failed.
         */
        synchronized void start(GridStartContext startCtx) throws IgniteCheckedException {
            if (startGuard.compareAndSet(false, true)) {
                try {
                    starterThread = Thread.currentThread();

                    IgniteConfiguration myCfg = initializeConfiguration(
                        startCtx.config() != null ? startCtx.config() : new IgniteConfiguration()
                    );

                    TimeBag startNodeTimer = new TimeBag(TimeUnit.MILLISECONDS, log.isInfoEnabled());

                    start0(startCtx, myCfg, startNodeTimer);

                    if (log.isInfoEnabled())
                        log.info("Node started : "
                            + startNodeTimer.stagesTimings().stream().collect(joining(",", "[", "]")));
                }
                finally {
                    startLatch.countDown();
                }
            }
            else
                U.awaitQuiet(startLatch);
        }

        /**
         * @param startCtx Starting context.
         * @throws IgniteCheckedException If start failed.
         */
        private void start0(GridStartContext startCtx, IgniteConfiguration cfg, TimeBag startTimer)
            throws IgniteCheckedException {
            assert grid == null : "Grid is already started: " + name;

            // Set configuration URL, if any, into system property.
            if (startCtx.configUrl() != null)
                System.setProperty(IGNITE_CONFIG_URL, startCtx.configUrl().toString());

            // Ensure that SPIs support multiple grid instances, if required.
            if (!startCtx.single()) {
                ensureMultiInstanceSupport(cfg.getDeploymentSpi());
                ensureMultiInstanceSupport(cfg.getCommunicationSpi());
                ensureMultiInstanceSupport(cfg.getDiscoverySpi());
                ensureMultiInstanceSupport(cfg.getCheckpointSpi());
                ensureMultiInstanceSupport(cfg.getEventStorageSpi());
                ensureMultiInstanceSupport(cfg.getCollisionSpi());
                ensureMultiInstanceSupport(cfg.getFailoverSpi());
                ensureMultiInstanceSupport(cfg.getLoadBalancingSpi());
            }

            UncaughtExceptionHandler oomeHnd = new UncaughtExceptionHandler() {
                @Override public void uncaughtException(Thread t, Throwable e) {
                    if (grid != null && X.hasCause(e, OutOfMemoryError.class))
                        grid.context().failure().process(new FailureContext(FailureType.CRITICAL_ERROR, e));
                }
            };

            WorkersRegistry workerRegistry = new WorkersRegistry(
                new IgniteBiInClosure<GridWorker, FailureType>() {
                    @Override public void apply(GridWorker worker, FailureType failureType) {
                        IgniteException ex = new IgniteException(S.toString(GridWorker.class, worker));

                        Thread runner = worker.runner();

                        if (runner != null && runner != Thread.currentThread())
                            ex.setStackTrace(runner.getStackTrace());

                        if (grid != null)
                            grid.context().failure().process(new FailureContext(failureType, ex));
                    }
                },
                IgniteSystemProperties.getLong(IGNITE_SYSTEM_WORKER_BLOCKED_TIMEOUT,
                    cfg.getSystemWorkerBlockedTimeout() != null
                    ? cfg.getSystemWorkerBlockedTimeout()
                    : cfg.getFailureDetectionTimeout()),
                log);

            // Register Ignite MBean for current grid instance.
            registerFactoryMbean(cfg.getMBeanServer());

            boolean started = false;

            try {
                IgniteKernal grid0 = new IgniteKernal(startCtx.springContext());

                // Init here to make grid available to lifecycle listeners.
                grid = grid0;

                startTimer.finishGlobalStage("Configure system pool");

                grid0.start(
                    cfg,
                    new CA() {
                        @Override public void apply() {
                            startLatch.countDown();
                        }
                    },
                    workerRegistry,
                    oomeHnd,
                    startTimer
                );

                state = STARTED;

                if (log.isDebugEnabled())
                    log.debug("Grid factory started ok: " + name);

                started = true;
            }
            catch (IgniteCheckedException e) {
                unregisterFactoryMBean();

                throw e;
            }
            // Catch Throwable to protect against any possible failure.
            catch (Throwable e) {
                unregisterFactoryMBean();

                if (e instanceof Error)
                    throw e;

                throw new IgniteCheckedException("Unexpected exception when starting grid.", e);
            }
            finally {
                if (!started)
                    // Grid was not started.
                    grid = null;
            }

            // Do NOT set it up only if IGNITE_NO_SHUTDOWN_HOOK=TRUE is provided.
            if (!IgniteSystemProperties.getBoolean(IGNITE_NO_SHUTDOWN_HOOK, false)) {
                try {
                    Runtime.getRuntime().addShutdownHook(shutdownHook = new Thread("shutdown-hook") {
                        @Override public void run() {
                            if (log.isInfoEnabled())
                                log.info("Invoking shutdown hook...");

                            IgniteNamedInstance ignite = IgniteNamedInstance.this;

                            ignite.stop(true, null);
                        }
                    });

                    if (log.isDebugEnabled())
                        log.debug("Shutdown hook is installed.");
                }
                catch (IllegalStateException e) {
                    stop(true, ShutdownPolicy.IMMEDIATE);

                    throw new IgniteCheckedException("Failed to install shutdown hook.", e);
                }
            }
            else {
                if (log.isDebugEnabled())
                    log.debug("Shutdown hook has not been installed because environment " +
                        "or system property " + IGNITE_NO_SHUTDOWN_HOOK + " is set.");
            }
        }

        /**
         * @param cfg Ignite configuration copy to.
         * @return New ignite configuration.
         * @throws IgniteCheckedException If failed.
         */
        private IgniteConfiguration initializeConfiguration(IgniteConfiguration cfg)
            throws IgniteCheckedException {
<<<<<<< HEAD
            BinaryArray.initUseTypedArrays();
=======
            BinaryArray.initUseBinaryArrays();
>>>>>>> 914c5dd1

            IgniteConfiguration myCfg = new IgniteConfiguration(cfg);

            String ggHome = cfg.getIgniteHome();

            // Set Ignite home.
            if (ggHome == null)
                ggHome = U.getIgniteHome();
            else
                // If user provided IGNITE_HOME - set it as a system property.
                U.setIgniteHome(ggHome);

            String userProvidedWorkDir = cfg.getWorkDirectory();

            // Correctly resolve work directory and set it back to configuration.
            String workDir = U.workDirectory(userProvidedWorkDir, ggHome);

            myCfg.setWorkDirectory(workDir);

            // Ensure invariant.
            // It's a bit dirty - but this is a result of late refactoring
            // and I don't want to reshuffle a lot of code.
            assert F.eq(name, cfg.getIgniteInstanceName());

            UUID nodeId = cfg.getNodeId() != null ? cfg.getNodeId() : UUID.randomUUID();

            myCfg.setNodeId(nodeId);

            String predefineConsistentId = IgniteSystemProperties.getString(IGNITE_OVERRIDE_CONSISTENT_ID);

            if (!F.isEmpty(predefineConsistentId))
                myCfg.setConsistentId(predefineConsistentId);

            IgniteLogger cfgLog = U.initLogger(cfg.getGridLogger(), null, nodeId, workDir);

            assert cfgLog != null;

            cfgLog = new GridLoggerProxy(cfgLog, null, name, U.id8(nodeId));

            // Initialize factory's log.
            log = cfgLog.getLogger(G.class);

            myCfg.setGridLogger(cfgLog);

            if (F.isEmpty(userProvidedWorkDir) && F.isEmpty(U.IGNITE_WORK_DIR))
                log.warning("Ignite work directory is not provided, automatically resolved to: " + workDir);

            // Check Ignite home folder (after log is available).
            if (ggHome != null) {
                File ggHomeFile = new File(ggHome);

                if (!ggHomeFile.exists() || !ggHomeFile.isDirectory())
                    throw new IgniteCheckedException("Invalid Ignite installation home folder: " + ggHome);
            }

            myCfg.setIgniteHome(ggHome);

            // Validate segmentation configuration.
            SegmentationPolicy segPlc = cfg.getSegmentationPolicy();

            // 1. Warn on potential configuration problem: grid is not configured to wait
            // for correct segment after segmentation happens.
            if (!F.isEmpty(cfg.getSegmentationResolvers()) && segPlc == RESTART_JVM && !cfg.isWaitForSegmentOnStart()) {
                U.warn(log, "Found potential configuration problem (forgot to enable waiting for segment" +
                    "on start?) [segPlc=" + segPlc + ", wait=false]");
            }

            if (CU.isPersistenceEnabled(cfg) && myCfg.getConsistentId() == null)
                U.warn(log, "Consistent ID is not set, it is recommended to set consistent ID for production " +
                    "clusters (use IgniteConfiguration.setConsistentId property)");

            myCfg.setTransactionConfiguration(myCfg.getTransactionConfiguration() != null ?
                new TransactionConfiguration(myCfg.getTransactionConfiguration()) : null);

            myCfg.setConnectorConfiguration(myCfg.getConnectorConfiguration() != null ?
                new ConnectorConfiguration(myCfg.getConnectorConfiguration()) : null);

            // Local host.
            String locHost = IgniteSystemProperties.getString(IGNITE_LOCAL_HOST);

            myCfg.setLocalHost(F.isEmpty(locHost) ? myCfg.getLocalHost() : locHost);

            // Override daemon flag if it was set on the factory.
            if (daemon.get())
                myCfg.setDaemon(true);

            if (myCfg.isClientMode() == null) {
                Boolean threadClient = clientMode.get();

                if (threadClient == null)
                    myCfg.setClientMode(IgniteSystemProperties.getBoolean(IGNITE_CACHE_CLIENT, false));
                else
                    myCfg.setClientMode(threadClient);
            }

            // Check for deployment mode override.
            String depModeName = IgniteSystemProperties.getString(IGNITE_DEP_MODE_OVERRIDE);

            if (!F.isEmpty(depModeName)) {
                if (!F.isEmpty(myCfg.getCacheConfiguration())) {
                    U.quietAndInfo(log, "Skipping deployment mode override for caches (custom closure " +
                        "execution may not work for console Visor)");
                }
                else {
                    try {
                        DeploymentMode depMode = DeploymentMode.valueOf(depModeName);

                        if (myCfg.getDeploymentMode() != depMode)
                            myCfg.setDeploymentMode(depMode);
                    }
                    catch (IllegalArgumentException e) {
                        throw new IgniteCheckedException("Failed to override deployment mode using system property " +
                            "(are there any misspellings?)" +
                            "[name=" + IGNITE_DEP_MODE_OVERRIDE + ", value=" + depModeName + ']', e);
                    }
                }
            }

            if (myCfg.getUserAttributes() == null)
                myCfg.setUserAttributes(Collections.<String, Object>emptyMap());

            initializeDefaultMBeanServer(myCfg);

            Marshaller marsh = myCfg.getMarshaller();

            if (marsh == null) {
                if (!BinaryMarshaller.available()) {
                    U.warn(log, "Standard BinaryMarshaller can't be used on this JVM. " +
                        "Switch to HotSpot JVM or reach out Apache Ignite community for recommendations.");

                    marsh = new JdkMarshaller();
                }
                else
                    marsh = new BinaryMarshaller();
            }

            MarshallerUtils.setNodeName(marsh, cfg.getIgniteInstanceName());

            myCfg.setMarshaller(marsh);

            if (myCfg.getPeerClassLoadingLocalClassPathExclude() == null)
                myCfg.setPeerClassLoadingLocalClassPathExclude(EMPTY_STR_ARR);

            initializeDefaultSpi(myCfg);

            GridDiscoveryManager.initCommunicationErrorResolveConfiguration(myCfg);

            initializeDefaultCacheConfiguration(myCfg);

            ExecutorConfiguration[] execCfgs = myCfg.getExecutorConfiguration();

            if (execCfgs != null) {
                ExecutorConfiguration[] clone = execCfgs.clone();

                for (int i = 0; i < execCfgs.length; i++)
                    clone[i] = new ExecutorConfiguration(execCfgs[i]);

                myCfg.setExecutorConfiguration(clone);
            }

            initializeDataStorageConfiguration(myCfg);

            return myCfg;
        }

        /**
         * @param cfg Ignite configuration.
         */
        private void initializeDataStorageConfiguration(IgniteConfiguration cfg) throws IgniteCheckedException {
            if (cfg.getDataStorageConfiguration() != null &&
                (cfg.getMemoryConfiguration() != null || cfg.getPersistentStoreConfiguration() != null)) {
                throw new IgniteCheckedException("Data storage can be configured with either legacy " +
                    "(MemoryConfiguration, PersistentStoreConfiguration) or new (DataStorageConfiguration) classes, " +
                    "but not both.");
            }

            if (cfg.getMemoryConfiguration() != null || cfg.getPersistentStoreConfiguration() != null)
                convertLegacyDataStorageConfigurationToNew(cfg);

            if (!cfg.isClientMode() && cfg.getDataStorageConfiguration() == null)
                cfg.setDataStorageConfiguration(new DataStorageConfiguration());
        }

        /**
         * Initialize default cache configuration.
         *
         * @param cfg Ignite configuration.
         * @throws IgniteCheckedException If failed.
         */
        public void initializeDefaultCacheConfiguration(IgniteConfiguration cfg) throws IgniteCheckedException {
            List<CacheConfiguration> cacheCfgs = new ArrayList<>();

            cacheCfgs.add(utilitySystemCache());

            CacheConfiguration[] userCaches = cfg.getCacheConfiguration();

            if (userCaches != null && userCaches.length > 0) {
                if (!U.discoOrdered(cfg.getDiscoverySpi()) && !U.relaxDiscoveryOrdered())
                    throw new IgniteCheckedException("Discovery SPI implementation does not support node ordering and " +
                        "cannot be used with cache (use SPI with @DiscoverySpiOrderSupport annotation, " +
                        "like TcpDiscoverySpi)");

                for (CacheConfiguration ccfg : userCaches) {
                    if (CU.isReservedCacheName(ccfg.getName()))
                        throw new IgniteCheckedException("Cache name cannot be \"" + ccfg.getName() +
                            "\" because it is reserved for internal purposes.");

                    if (DataStructuresProcessor.isDataStructureCache(ccfg.getName()))
                        throw new IgniteCheckedException("Cache name cannot be \"" + ccfg.getName() +
                            "\" because it is reserved for data structures.");

                    cacheCfgs.add(ccfg);
                }
            }

            cfg.setCacheConfiguration(cacheCfgs.toArray(new CacheConfiguration[cacheCfgs.size()]));

            assert cfg.getCacheConfiguration() != null;
        }

        /**
         * Initialize default SPI implementations.
         *
         * @param cfg Ignite configuration.
         */
        private void initializeDefaultSpi(IgniteConfiguration cfg) {
            if (cfg.getDiscoverySpi() == null)
                cfg.setDiscoverySpi(new TcpDiscoverySpi());

            if (cfg.getDiscoverySpi() instanceof TcpDiscoverySpi) {
                TcpDiscoverySpi tcpDisco = (TcpDiscoverySpi)cfg.getDiscoverySpi();

                if (tcpDisco.getIpFinder() == null)
                    tcpDisco.setIpFinder(new TcpDiscoveryMulticastIpFinder());
            }

            if (cfg.getCommunicationSpi() == null)
                cfg.setCommunicationSpi(new TcpCommunicationSpi());

            if (cfg.getDeploymentSpi() == null)
                cfg.setDeploymentSpi(new LocalDeploymentSpi());

            if (cfg.getEventStorageSpi() == null)
                cfg.setEventStorageSpi(new NoopEventStorageSpi());

            if (cfg.getCheckpointSpi() == null)
                cfg.setCheckpointSpi(new NoopCheckpointSpi());

            if (cfg.getCollisionSpi() == null)
                cfg.setCollisionSpi(new NoopCollisionSpi());

            if (cfg.getFailoverSpi() == null)
                cfg.setFailoverSpi(new AlwaysFailoverSpi());

            if (cfg.getLoadBalancingSpi() == null)
                cfg.setLoadBalancingSpi(new RoundRobinLoadBalancingSpi());
            else {
                Collection<LoadBalancingSpi> spis = new ArrayList<>();

                boolean dfltLoadBalancingSpi = false;

                for (LoadBalancingSpi spi : cfg.getLoadBalancingSpi()) {
                    spis.add(spi);

                    if (!dfltLoadBalancingSpi && spi instanceof RoundRobinLoadBalancingSpi)
                        dfltLoadBalancingSpi = true;
                }

                // Add default load balancing SPI for internal tasks.
                if (!dfltLoadBalancingSpi)
                    spis.add(new RoundRobinLoadBalancingSpi());

                cfg.setLoadBalancingSpi(spis.toArray(new LoadBalancingSpi[spis.size()]));
            }

            if (cfg.getIndexingSpi() == null)
                cfg.setIndexingSpi(new NoopIndexingSpi());

            if (cfg.getEncryptionSpi() == null)
                cfg.setEncryptionSpi(new NoopEncryptionSpi());

            if (F.isEmpty(cfg.getMetricExporterSpi()))
                cfg.setMetricExporterSpi(new NoopMetricExporterSpi());

            if (cfg.getTracingSpi() == null)
                cfg.setTracingSpi(new NoopTracingSpi());
        }

        /**
         * Creates utility system cache configuration.
         *
         * @return Utility system cache configuration.
         */
        private static CacheConfiguration utilitySystemCache() {
            CacheConfiguration cache = new CacheConfiguration();

            cache.setName(CU.UTILITY_CACHE_NAME);
            cache.setCacheMode(REPLICATED);
            cache.setAtomicityMode(TRANSACTIONAL);
            cache.setRebalanceMode(SYNC);
            cache.setWriteSynchronizationMode(FULL_SYNC);
            cache.setAffinity(new RendezvousAffinityFunction(false, 100));
            cache.setNodeFilter(CacheConfiguration.ALL_NODES);
            cache.setRebalanceOrder(-2); //Prior to user caches.
            cache.setCopyOnRead(false);

            return cache;
        }

        /**
         * Stops grid.
         *
         * @param cancel Flag indicating whether all currently running jobs
         *      should be cancelled.
         * @param shutdown This is a policy of shutdown which is applied forcibly.
         * If this property is {@code null}, present policy of the cluster will be used.
         */
        void stop(boolean cancel, ShutdownPolicy shutdown) {
            // Stop cannot be called prior to start from public API,
            // since it checks for STARTED state. So, we can assert here.
            assert startGuard.get();

            if (shutdown == null)
                shutdown = determineShutdownPolicy();

            // If waiting for backups due to earlier invocation of stop(), stop wait and proceed shutting down.
            if (shutdown == ShutdownPolicy.IMMEDIATE)
                delayedShutdown = false;

            stop0(cancel, shutdown);
        }

        /**
         * Reads a policy from distributed meta storage or returns a default value if it isn't present.
         *
         * @return Shutdown policy.
         */
        private ShutdownPolicy determineShutdownPolicy() {
            if (IgniteSystemProperties.getBoolean(IgniteSystemProperties.IGNITE_WAIT_FOR_BACKUPS_ON_SHUTDOWN))
                return ShutdownPolicy.GRACEFUL;

            return grid.cluster().shutdownPolicy();
        }

        /**
         * Stops instance synchronously according to parameters.
         *
         * @param cancel Flag indicating whether all currently running job
         *      should be cancelled.
         * @param shutdown Policy according to which shutdown will be performed.
         */
        private synchronized void stop0(boolean cancel, ShutdownPolicy shutdown) {
            IgniteKernal grid0 = grid;

            // Double check.
            if (grid0 == null) {
                if (log != null)
                    U.warn(log, "Attempting to stop an already stopped Ignite instance (ignore): " + name);

                return;
            }

            if (shutdownHook != null) {
                try {
                    Runtime.getRuntime().removeShutdownHook(shutdownHook);

                    shutdownHook = null;

                    if (log != null && log.isDebugEnabled())
                        log.debug("Shutdown hook is removed.");
                }
                catch (IllegalStateException e) {
                    // Shutdown is in progress...
                    if (log != null && log.isDebugEnabled())
                        log.debug("Shutdown is in progress (ignoring): " + e.getMessage());
                }
            }

            if (shutdown == ShutdownPolicy.GRACEFUL && !grid.context().clientNode() && grid.cluster().active()) {
                delayedShutdown = true;

                if (log.isInfoEnabled())
                    log.info("Ensuring that caches have sufficient backups and local rebalance completion...");

                DistributedMetaStorage metaStorage = grid.context().distributedMetastorage();

                while (delayedShutdown) {
                    boolean safeToStop = true;

                    long topVer = grid.cluster().topologyVersion();

                    HashSet<UUID> originalNodesToExclude;

                    HashSet<UUID> nodesToExclude;

                    try {
                        originalNodesToExclude = metaStorage.read(GRACEFUL_SHUTDOWN_METASTORE_KEY);

                        nodesToExclude = originalNodesToExclude != null ? new HashSet<>(originalNodesToExclude) :
                            new HashSet<>();
                    }
                    catch (IgniteCheckedException e) {
                        U.error(log, "Unable to read " + GRACEFUL_SHUTDOWN_METASTORE_KEY +
                            " value from metastore.", e);

                        continue;
                    }

                    Map<UUID, Map<Integer, Set<Integer>>> proposedSuppliers = new HashMap<>();

                    for (CacheGroupContext grpCtx : grid.context().cache().cacheGroups()) {
                        if (grpCtx.isLocal() || grpCtx.systemCache())
                            continue;

                        if (grpCtx.config().getCacheMode() == PARTITIONED && grpCtx.config().getBackups() == 0) {
                            LT.warn(log, "Ignoring potential data loss on cache without backups [name="
                                + grpCtx.cacheOrGroupName() + "]");

                            continue;
                        }

                        if (topVer != grpCtx.topology().readyTopologyVersion().topologyVersion()) {
                            // At the moment, there is an exchange.
                            safeToStop = false;

                            break;
                        }

                        GridDhtPartitionFullMap fullMap = grpCtx.topology().partitionMap(false);

                        if (fullMap == null) {
                            safeToStop = false;

                            break;
                        }

                        nodesToExclude.retainAll(fullMap.keySet());

                        if (!haveCopyLocalPartitions(grpCtx, nodesToExclude, proposedSuppliers)) {
                            safeToStop = false;

                            if (log.isInfoEnabled()) {
                                LT.info(log, "This node is waiting for backups of local partitions for group [id="
                                    + grpCtx.groupId() + ", name=" + grpCtx.cacheOrGroupName() + "]");
                            }

                            break;
                        }

                        if (!isRebalanceCompleted(grpCtx)) {
                            safeToStop = false;

                            if (log.isInfoEnabled()) {
                                LT.info(log, "This node is waiting for completion of rebalance for group [id="
                                    + grpCtx.groupId() + ", name=" + grpCtx.cacheOrGroupName() + "]");
                            }

                            break;
                        }
                    }

                    if (topVer != grid.cluster().topologyVersion())
                        safeToStop = false;

                    if (safeToStop && !proposedSuppliers.isEmpty()) {
                        Set<UUID> supportedPolicyNodes = proposedSuppliers.keySet().stream()
                            .filter(nodeId ->
                                IgniteFeatures.nodeSupports(grid0.cluster().node(nodeId), IgniteFeatures.SHUTDOWN_POLICY))
                            .collect(Collectors.toSet());

                        if (!supportedPolicyNodes.isEmpty()) {
                            safeToStop = grid0.compute(grid0.cluster().forNodeIds(supportedPolicyNodes))
                                .execute(CheckCpHistTask.class, proposedSuppliers);
                        }
                    }

                    if (safeToStop) {
                        try {
                            HashSet<UUID> newNodesToExclude = new HashSet<>(nodesToExclude);
                            newNodesToExclude.add(grid.localNodeId());

                            if (metaStorage.compareAndSet(GRACEFUL_SHUTDOWN_METASTORE_KEY, originalNodesToExclude,
                                newNodesToExclude))
                                break;
                        }
                        catch (IgniteCheckedException e) {
                            U.error(log, "Unable to write " + GRACEFUL_SHUTDOWN_METASTORE_KEY +
                                " value from metastore.", e);

                            continue;
                        }
                    }

                    try {
                        IgniteUtils.sleep(WAIT_FOR_BACKUPS_CHECK_INTERVAL);
                    }
                    catch (IgniteInterruptedCheckedException e) {
                        Thread.currentThread().interrupt();
                    }
                }
            }

            // Unregister Ignite MBean.
            unregisterFactoryMBean();

            try {
                grid0.stop(cancel);

                if (log != null && log.isDebugEnabled())
                    log.debug("Ignite instance stopped ok: " + name);
            }
            catch (Throwable e) {
                U.error(log, "Failed to properly stop grid instance due to undeclared exception.", e);

                if (e instanceof Error)
                    throw e;
            }
            finally {
                if (grid0.context().segmented())
                    state = STOPPED_ON_SEGMENTATION;
                else if (grid0.context().invalid())
                    state = STOPPED_ON_FAILURE;
                else
                    state = STOPPED;

                grid = null;

                log = null;
            }
        }

        /**
         * Checks, does the cluster have another copy of each local partition for specific group.
         * Also, the method collects all nodes with can supply a local partition into {@code proposedSuppliers}.
         *
         * @param grpCtx Cahce group.
         * @param nodesToExclude Nodes to exclude from check.
         * @param proposedSuppliers Map of proposed suppliers for groups.
         * @return True if all local partition of group specified have a copy in cluster, false otherwise.
         */
        private boolean haveCopyLocalPartitions(
            CacheGroupContext grpCtx,
            Set<UUID> nodesToExclude,
            Map<UUID, Map<Integer, Set<Integer>>> proposedSuppliers
        ) {
            GridDhtPartitionFullMap fullMap = grpCtx.topology().partitionMap(false);

            if (fullMap == null)
                return false;

            UUID localNodeId = grid.localNodeId();

            GridDhtPartitionMap localPartMap = fullMap.get(localNodeId);

            int parts = grpCtx.topology().partitions();

            List<List<ClusterNode>> idealAssignment = grpCtx.affinity().idealAssignmentRaw();

            for (int p = 0; p < parts; p++) {
                if (localPartMap.get(p) != GridDhtPartitionState.OWNING)
                    continue;

                boolean foundCopy = false;

                for (Map.Entry<UUID, GridDhtPartitionMap> entry : fullMap.entrySet()) {
                    if (localNodeId.equals(entry.getKey()) || nodesToExclude.contains(entry.getKey()))
                        continue;

                    //This remote node does not present in ideal assignment.
                    if (!idealAssignment.get(p).stream().anyMatch(node -> node.id().equals(entry.getKey())))
                        continue;

                    //Rebalance in this cache.
                    if (entry.getValue().hasMovingPartitions())
                        continue;

                    if (entry.getValue().get(p) == GridDhtPartitionState.OWNING) {
                        proposedSuppliers.computeIfAbsent(entry.getKey(), (nodeId) -> new HashMap<>())
                            .computeIfAbsent(grpCtx.groupId(), grpId -> new HashSet<>())
                            .add(p);

                        foundCopy = true;
                    }
                }

                if (!foundCopy)
                    return false;
            }

            return true;
        }

        /**
         * Check is rebalance completed for specific group on this node or not.
         * It checks Demander and Supplier contexts.
         *
         * @param grpCtx Group context.
         * @return True if rebalance completed, false otherwise.
         */
        private boolean isRebalanceCompleted(CacheGroupContext grpCtx) {
            if (!grpCtx.preloader().rebalanceFuture().isDone())
                return false;

            grpCtx.preloader().pause();

            try {
                return !((GridDhtPreloader)grpCtx.preloader()).supplier().isSupply();
            }
            finally {
                grpCtx.preloader().resume();
            }
        }

        /**
         * Registers delegate Mbean instance for {@link Ignition}.
         *
         * @param srv MBeanServer where mbean should be registered.
         * @throws IgniteCheckedException If registration failed.
         */
        private void registerFactoryMbean(MBeanServer srv) throws IgniteCheckedException {
            if (U.IGNITE_MBEANS_DISABLED)
                return;

            assert srv != null;

            synchronized (mbeans) {
                GridMBeanServerData data = mbeans.get(srv);

                if (data == null) {
                    try {
                        IgnitionMXBean mbean = new IgnitionMXBeanAdapter();

                        ObjectName objName = U.makeMBeanName(
                            null,
                            "Kernal",
                            Ignition.class.getSimpleName()
                        );

                        // Make check if MBean was already registered.
                        if (!srv.queryMBeans(objName, null).isEmpty())
                            throw new IgniteCheckedException("MBean was already registered: " + objName);
                        else {
                            objName = U.registerMBean(
                                srv,
                                null,
                                "Kernal",
                                Ignition.class.getSimpleName(),
                                mbean,
                                IgnitionMXBean.class
                            );

                            data = new GridMBeanServerData(objName);

                            mbeans.put(srv, data);

                            if (log.isDebugEnabled())
                                log.debug("Registered MBean: " + objName);
                        }
                    }
                    catch (JMException e) {
                        throw new IgniteCheckedException("Failed to register MBean.", e);
                    }
                }

                assert data != null;

                data.addIgniteInstance(name);
                data.setCounter(data.getCounter() + 1);
            }
        }

        /**
         * Unregister delegate Mbean instance for {@link Ignition}.
         */
        private void unregisterFactoryMBean() {
            if (U.IGNITE_MBEANS_DISABLED)
                return;

            synchronized (mbeans) {
                Iterator<Entry<MBeanServer, GridMBeanServerData>> iter = mbeans.entrySet().iterator();

                while (iter.hasNext()) {
                    Entry<MBeanServer, GridMBeanServerData> entry = iter.next();

                    if (entry.getValue().containsIgniteInstance(name)) {
                        GridMBeanServerData data = entry.getValue();

                        assert data != null;

                        // Unregister MBean if no grid instances started for current MBeanServer.
                        if (data.getCounter() == 1) {
                            try {
                                entry.getKey().unregisterMBean(data.getMbean());

                                if (log.isDebugEnabled())
                                    log.debug("Unregistered MBean: " + data.getMbean());
                            }
                            catch (JMException e) {
                                U.error(log, "Failed to unregister MBean.", e);
                            }

                            iter.remove();
                        }
                        else {
                            // Decrement counter.
                            data.setCounter(data.getCounter() - 1);
                            data.removeIgniteInstance(name);
                        }
                    }
                }
            }
        }

        /**
         * Grid factory MBean data container.
         * Contains necessary data for selected MBeanServer.
         */
        private static class GridMBeanServerData {
            /** Set of grid names for selected MBeanServer. */
            private Collection<String> igniteInstanceNames = new HashSet<>();

            /** */
            private ObjectName mbean;

            /** Count of grid instances. */
            private int cnt;

            /**
             * Create data container.
             *
             * @param mbean Object name of MBean.
             */
            GridMBeanServerData(ObjectName mbean) {
                assert mbean != null;

                this.mbean = mbean;
            }

            /**
             * Add Ignite instance name.
             *
             * @param igniteInstanceName Ignite instance name.
             */
            public void addIgniteInstance(String igniteInstanceName) {
                igniteInstanceNames.add(igniteInstanceName);
            }

            /**
             * Remove Ignite instance name.
             *
             * @param igniteInstanceName Ignite instance name.
             */
            public void removeIgniteInstance(String igniteInstanceName) {
                igniteInstanceNames.remove(igniteInstanceName);
            }

            /**
             * Returns {@code true} if data contains the specified
             * Ignite instance name.
             *
             * @param igniteInstanceName Ignite instance name.
             * @return {@code true} if data contains the specified Ignite instance name.
             */
            public boolean containsIgniteInstance(String igniteInstanceName) {
                return igniteInstanceNames.contains(igniteInstanceName);
            }

            /**
             * Gets name used in MBean server.
             *
             * @return Object name of MBean.
             */
            public ObjectName getMbean() {
                return mbean;
            }

            /**
             * Gets number of grid instances working with MBeanServer.
             *
             * @return Number of grid instances.
             */
            public int getCounter() {
                return cnt;
            }

            /**
             * Sets number of grid instances working with MBeanServer.
             *
             * @param cnt Number of grid instances.
             */
            public void setCounter(int cnt) {
                this.cnt = cnt;
            }
        }

        /**
         * @return whether the startLatch has been counted down, thereby indicating that the kernal has full started.
         */
        public boolean hasStartLatchCompleted() {
            return startLatch.getCount() == 0;
        }
    }

    /** Initialize default mbean server. */
    public static void initializeDefaultMBeanServer(IgniteConfiguration myCfg) {
        if (myCfg.getMBeanServer() == null && !U.IGNITE_MBEANS_DISABLED)
            myCfg.setMBeanServer(ManagementFactory.getPlatformMBeanServer());
    }

    /**
     * @param cfg Ignite Configuration with legacy data storage configuration.
     */
    private static void convertLegacyDataStorageConfigurationToNew(
        IgniteConfiguration cfg) throws IgniteCheckedException {
        PersistentStoreConfiguration psCfg = cfg.getPersistentStoreConfiguration();

        boolean persistenceEnabled = psCfg != null;

        DataStorageConfiguration dsCfg = new DataStorageConfiguration();

        MemoryConfiguration memCfg = cfg.getMemoryConfiguration() != null ?
            cfg.getMemoryConfiguration() : new MemoryConfiguration();

        dsCfg.setConcurrencyLevel(memCfg.getConcurrencyLevel());
        dsCfg.setPageSize(memCfg.getPageSize());
        dsCfg.setSystemRegionInitialSize(memCfg.getSystemCacheInitialSize());
        dsCfg.setSystemRegionMaxSize(memCfg.getSystemCacheMaxSize());

        List<DataRegionConfiguration> optionalDataRegions = new ArrayList<>();

        boolean customDfltPlc = false;

        if (memCfg.getMemoryPolicies() != null) {
            for (MemoryPolicyConfiguration mpc : memCfg.getMemoryPolicies()) {
                DataRegionConfiguration region = new DataRegionConfiguration();

                region.setPersistenceEnabled(persistenceEnabled);

                if (mpc.getInitialSize() != 0L)
                    region.setInitialSize(mpc.getInitialSize());

                region.setEmptyPagesPoolSize(mpc.getEmptyPagesPoolSize());
                region.setEvictionThreshold(mpc.getEvictionThreshold());
                region.setMaxSize(mpc.getMaxSize());
                region.setName(mpc.getName());
                region.setPageEvictionMode(mpc.getPageEvictionMode());
                region.setMetricsRateTimeInterval(mpc.getRateTimeInterval());
                region.setMetricsSubIntervalCount(mpc.getSubIntervals());
                region.setSwapPath(mpc.getSwapFilePath());
                region.setMetricsEnabled(mpc.isMetricsEnabled());

                if (persistenceEnabled)
                    region.setCheckpointPageBufferSize(psCfg.getCheckpointingPageBufferSize());

                if (mpc.getName() == null) {
                    throw new IgniteCheckedException(new IllegalArgumentException(
                        "User-defined MemoryPolicyConfiguration must have non-null and non-empty name."));
                }

                if (mpc.getName().equals(memCfg.getDefaultMemoryPolicyName())) {
                    customDfltPlc = true;

                    dsCfg.setDefaultDataRegionConfiguration(region);
                } else
                    optionalDataRegions.add(region);
            }
        }

        if (!optionalDataRegions.isEmpty())
            dsCfg.setDataRegionConfigurations(optionalDataRegions.toArray(
                new DataRegionConfiguration[optionalDataRegions.size()]));

        if (!customDfltPlc) {
            if (!DFLT_MEM_PLC_DEFAULT_NAME.equals(memCfg.getDefaultMemoryPolicyName())) {
                throw new IgniteCheckedException(new IllegalArgumentException("User-defined default MemoryPolicy " +
                    "name must be presented among configured MemoryPolices: " + memCfg.getDefaultMemoryPolicyName()));
            }

            dsCfg.setDefaultDataRegionConfiguration(new DataRegionConfiguration()
                .setMaxSize(memCfg.getDefaultMemoryPolicySize())
                .setName(memCfg.getDefaultMemoryPolicyName())
                .setPersistenceEnabled(persistenceEnabled));
        } else {
            if (memCfg.getDefaultMemoryPolicySize() != DFLT_MEMORY_POLICY_MAX_SIZE)
                throw new IgniteCheckedException(new IllegalArgumentException("User-defined MemoryPolicy " +
                    "configuration and defaultMemoryPolicySize properties are set at the same time."));
        }

        if (persistenceEnabled) {
            dsCfg.setCheckpointFrequency(psCfg.getCheckpointingFrequency());
            dsCfg.setCheckpointThreads(psCfg.getCheckpointingThreads());
            dsCfg.setCheckpointWriteOrder(psCfg.getCheckpointWriteOrder());
            dsCfg.setFileIOFactory(psCfg.getFileIOFactory());
            dsCfg.setLockWaitTime(psCfg.getLockWaitTime());
            dsCfg.setStoragePath(psCfg.getPersistentStorePath());
            dsCfg.setMetricsRateTimeInterval(psCfg.getRateTimeInterval());
            dsCfg.setMetricsSubIntervalCount(psCfg.getSubIntervals());
            dsCfg.setWalThreadLocalBufferSize(psCfg.getTlbSize());
            dsCfg.setWalArchivePath(psCfg.getWalArchivePath());
            dsCfg.setWalAutoArchiveAfterInactivity(psCfg.getWalAutoArchiveAfterInactivity());
            dsCfg.setWalFlushFrequency(psCfg.getWalFlushFrequency());
            dsCfg.setWalFsyncDelayNanos(psCfg.getWalFsyncDelayNanos());
            dsCfg.setWalHistorySize(psCfg.getWalHistorySize());
            dsCfg.setWalMode(psCfg.getWalMode());
            dsCfg.setWalRecordIteratorBufferSize(psCfg.getWalRecordIteratorBufferSize());
            dsCfg.setWalSegments(psCfg.getWalSegments());
            dsCfg.setWalSegmentSize(psCfg.getWalSegmentSize());
            dsCfg.setWalPath(psCfg.getWalStorePath());
            dsCfg.setAlwaysWriteFullPages(psCfg.isAlwaysWriteFullPages());
            dsCfg.setMetricsEnabled(psCfg.isMetricsEnabled());
            dsCfg.setWriteThrottlingEnabled(psCfg.isWriteThrottlingEnabled());
        }

        cfg.setDataStorageConfiguration(dsCfg);
    }
}<|MERGE_RESOLUTION|>--- conflicted
+++ resolved
@@ -1872,11 +1872,7 @@
          */
         private IgniteConfiguration initializeConfiguration(IgniteConfiguration cfg)
             throws IgniteCheckedException {
-<<<<<<< HEAD
-            BinaryArray.initUseTypedArrays();
-=======
             BinaryArray.initUseBinaryArrays();
->>>>>>> 914c5dd1
 
             IgniteConfiguration myCfg = new IgniteConfiguration(cfg);
 
