--- conflicted
+++ resolved
@@ -93,13 +93,7 @@
 import org.apache.ignite.internal.util.typedef.internal.A;
 import org.apache.ignite.internal.util.typedef.internal.CU;
 import org.apache.ignite.internal.util.typedef.internal.U;
-<<<<<<< HEAD
-import org.apache.ignite.internal.util.worker.GridWorker;
-import org.apache.ignite.internal.util.worker.GridWorkerIdlenessHandler;
-import org.apache.ignite.internal.util.worker.GridWorkerListener;
-=======
 import org.apache.ignite.internal.worker.WorkersRegistry;
->>>>>>> 1d8b7ce7
 import org.apache.ignite.lang.IgniteBiTuple;
 import org.apache.ignite.lang.IgniteInClosure;
 import org.apache.ignite.logger.LoggerNodeIdAware;
@@ -1823,58 +1817,21 @@
 
             validateThreadPoolSize(cfg.getStripedPoolSize(), "stripedPool");
 
-<<<<<<< HEAD
-            class WorkerRegistryWrapper implements GridWorkerListener, GridWorkerIdlenessHandler {
-                @Override public void onStarted(GridWorker w) {
-                    Thread t = new Thread(() -> {
-                        U.awaitQuiet(startLatch);
-
-                        if (grid != null && grid.context() != null && grid.context().workersRegistry() != null)
-                            grid.context().workersRegistry().onStarted(w);
-                    });
-
-                    t.setDaemon(true);
-
-                    t.start();
-                }
-
-                @Override public void onStopped(GridWorker w) {
-                    if (grid != null && grid.context() != null && grid.context().workersRegistry() != null)
-                        grid.context().workersRegistry().onStopped(w);
-                }
-
-                @Override public void onIdle(GridWorker w) {
-                    if (grid != null && grid.context() != null && grid.context().workersRegistry() != null)
-                        grid.context().workersRegistry().onIdle(w);
-                }
-            }
-
-            WorkerRegistryWrapper workerRegistryWrapper = new WorkerRegistryWrapper();
-=======
             WorkersRegistry workerRegistry = new WorkersRegistry();
->>>>>>> 1d8b7ce7
 
             stripedExecSvc = new StripedExecutor(
                 cfg.getStripedPoolSize(),
                 cfg.getIgniteInstanceName(),
                 "sys",
                 log,
-<<<<<<< HEAD
-                t -> {
-                    if (grid != null)
-                        grid.context().failure().process(new FailureContext(SYSTEM_WORKER_TERMINATION, t));
-                },
-                workerRegistryWrapper,
-                workerRegistryWrapper);
-=======
                 new IgniteInClosure<Throwable>() {
                     @Override public void apply(Throwable t) {
                         if (grid != null)
                             grid.context().failure().process(new FailureContext(SYSTEM_WORKER_TERMINATION, t));
                     }
                 },
+                workerRegistry,
                 workerRegistry);
->>>>>>> 1d8b7ce7
 
             // Note that since we use 'LinkedBlockingQueue', number of
             // maximum threads has no effect.
@@ -1916,15 +1873,6 @@
                 cfg.getIgniteInstanceName(),
                 "data-streamer",
                 log,
-<<<<<<< HEAD
-                t -> {
-                    if (grid != null)
-                        grid.context().failure().process(new FailureContext(SYSTEM_WORKER_TERMINATION, t));
-                },
-                true,
-                workerRegistryWrapper,
-                workerRegistryWrapper);
-=======
                 new IgniteInClosure<Throwable>() {
                     @Override public void apply(Throwable t) {
                         if (grid != null)
@@ -1932,8 +1880,8 @@
                     }
                 },
                 true,
+                workerRegistry,
                 workerRegistry);
->>>>>>> 1d8b7ce7
 
             // Note that we do not pre-start threads here as igfs pool may not be needed.
             validateThreadPoolSize(cfg.getIgfsThreadPoolSize(), "IGFS");
