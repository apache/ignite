/*
 * Licensed to the Apache Software Foundation (ASF) under one or more
 * contributor license agreements.  See the NOTICE file distributed with
 * this work for additional information regarding copyright ownership.
 * The ASF licenses this file to You under the Apache License, Version 2.0
 * (the "License"); you may not use this file except in compliance with
 * the License.  You may obtain a copy of the License at
 *
 *      http://www.apache.org/licenses/LICENSE-2.0
 *
 * Unless required by applicable law or agreed to in writing, software
 * distributed under the License is distributed on an "AS IS" BASIS,
 * WITHOUT WARRANTIES OR CONDITIONS OF ANY KIND, either express or implied.
 * See the License for the specific language governing permissions and
 * limitations under the License.
 */

package org.apache.ignite.internal;

import java.io.File;
import java.io.IOException;
import java.io.InputStream;
import java.lang.management.ManagementFactory;
import java.lang.reflect.Constructor;
import java.net.MalformedURLException;
import java.net.URL;
import java.util.ArrayList;
import java.util.Collection;
import java.util.Collections;
import java.util.HashMap;
import java.util.HashSet;
import java.util.Iterator;
import java.util.List;
import java.util.Map;
import java.util.Map.Entry;
import java.util.Set;
import java.util.UUID;
import java.util.concurrent.ConcurrentMap;
import java.util.concurrent.CountDownLatch;
import java.util.concurrent.LinkedBlockingQueue;
import java.util.concurrent.ThreadPoolExecutor;
import java.util.concurrent.atomic.AtomicBoolean;
import java.util.logging.Handler;
import javax.management.JMException;
import javax.management.MBeanServer;
import javax.management.ObjectName;
import org.apache.ignite.Ignite;
import org.apache.ignite.IgniteCheckedException;
import org.apache.ignite.IgniteException;
import org.apache.ignite.IgniteIllegalStateException;
import org.apache.ignite.IgniteLogger;
import org.apache.ignite.IgniteState;
import org.apache.ignite.IgniteSystemProperties;
import org.apache.ignite.Ignition;
import org.apache.ignite.IgnitionListener;
import org.apache.ignite.cache.affinity.rendezvous.RendezvousAffinityFunction;
import org.apache.ignite.compute.ComputeJob;
import org.apache.ignite.configuration.AtomicConfiguration;
import org.apache.ignite.configuration.CacheConfiguration;
import org.apache.ignite.configuration.ConnectorConfiguration;
import org.apache.ignite.configuration.MemoryConfiguration;
import org.apache.ignite.configuration.DeploymentMode;
import org.apache.ignite.configuration.ExecutorConfiguration;
import org.apache.ignite.configuration.FileSystemConfiguration;
import org.apache.ignite.configuration.IgniteConfiguration;
import org.apache.ignite.configuration.TransactionConfiguration;
import org.apache.ignite.internal.binary.BinaryMarshaller;
import org.apache.ignite.internal.processors.igfs.IgfsThreadFactory;
import org.apache.ignite.internal.processors.igfs.IgfsUtils;
import org.apache.ignite.internal.processors.resource.GridSpringResourceContext;
import org.apache.ignite.internal.util.GridConcurrentHashSet;
import org.apache.ignite.internal.util.IgniteUtils;
import org.apache.ignite.internal.util.StripedExecutor;
import org.apache.ignite.internal.util.spring.IgniteSpringHelper;
import org.apache.ignite.internal.util.typedef.CA;
import org.apache.ignite.internal.util.typedef.F;
import org.apache.ignite.internal.util.typedef.G;
import org.apache.ignite.internal.util.typedef.T2;
import org.apache.ignite.internal.util.typedef.internal.A;
import org.apache.ignite.internal.util.typedef.internal.CU;
import org.apache.ignite.internal.util.typedef.internal.U;
import org.apache.ignite.lang.IgniteBiTuple;
import org.apache.ignite.logger.LoggerNodeIdAware;
import org.apache.ignite.logger.java.JavaLogger;
import org.apache.ignite.marshaller.Marshaller;
import org.apache.ignite.marshaller.MarshallerUtils;
import org.apache.ignite.marshaller.jdk.JdkMarshaller;
import org.apache.ignite.mxbean.IgnitionMXBean;
import org.apache.ignite.plugin.segmentation.SegmentationPolicy;
import org.apache.ignite.resources.SpringApplicationContextResource;
import org.apache.ignite.spi.IgniteSpi;
import org.apache.ignite.spi.IgniteSpiMultipleInstancesSupport;
import org.apache.ignite.spi.checkpoint.noop.NoopCheckpointSpi;
import org.apache.ignite.spi.collision.noop.NoopCollisionSpi;
import org.apache.ignite.spi.communication.tcp.TcpCommunicationSpi;
import org.apache.ignite.spi.deployment.local.LocalDeploymentSpi;
import org.apache.ignite.spi.discovery.tcp.TcpDiscoverySpi;
import org.apache.ignite.spi.discovery.tcp.ipfinder.multicast.TcpDiscoveryMulticastIpFinder;
import org.apache.ignite.spi.eventstorage.NoopEventStorageSpi;
import org.apache.ignite.spi.failover.always.AlwaysFailoverSpi;
import org.apache.ignite.spi.indexing.noop.NoopIndexingSpi;
import org.apache.ignite.spi.loadbalancing.LoadBalancingSpi;
import org.apache.ignite.spi.loadbalancing.roundrobin.RoundRobinLoadBalancingSpi;
import org.apache.ignite.thread.IgniteStripedThreadPoolExecutor;
import org.apache.ignite.thread.IgniteThread;
import org.apache.ignite.thread.IgniteThreadPoolExecutor;
import org.jetbrains.annotations.Nullable;
import org.jsr166.ConcurrentHashMap8;

import static org.apache.ignite.IgniteState.STARTED;
import static org.apache.ignite.IgniteState.STOPPED;
import static org.apache.ignite.IgniteState.STOPPED_ON_SEGMENTATION;
import static org.apache.ignite.IgniteSystemProperties.IGNITE_CACHE_CLIENT;
import static org.apache.ignite.IgniteSystemProperties.IGNITE_CONFIG_URL;
import static org.apache.ignite.IgniteSystemProperties.IGNITE_DEP_MODE_OVERRIDE;
import static org.apache.ignite.IgniteSystemProperties.IGNITE_LOCAL_HOST;
import static org.apache.ignite.IgniteSystemProperties.IGNITE_NO_SHUTDOWN_HOOK;
import static org.apache.ignite.IgniteSystemProperties.IGNITE_RESTART_CODE;
import static org.apache.ignite.IgniteSystemProperties.IGNITE_SUCCESS_FILE;
import static org.apache.ignite.cache.CacheAtomicityMode.TRANSACTIONAL;
import static org.apache.ignite.cache.CacheMode.PARTITIONED;
import static org.apache.ignite.cache.CacheMode.REPLICATED;
import static org.apache.ignite.cache.CacheRebalanceMode.SYNC;
import static org.apache.ignite.cache.CacheWriteSynchronizationMode.FULL_SYNC;
import static org.apache.ignite.configuration.IgniteConfiguration.DFLT_THREAD_KEEP_ALIVE_TIME;
import static org.apache.ignite.internal.IgniteComponentType.SPRING;
import static org.apache.ignite.plugin.segmentation.SegmentationPolicy.RESTART_JVM;

/**
 * This class defines a factory for the main Ignite API. It controls Grid life cycle
 * and allows listening for grid events.
 * <h1 class="header">Grid Loaders</h1>
 * Although user can apply grid factory directly to start and stop grid, grid is
 * often started and stopped by grid loaders. Grid loaders can be found in
 * {@link org.apache.ignite.startup} package, for example:
 * <ul>
 * <li>{@code CommandLineStartup}</li>
 * <li>{@code ServletStartup}</li>
 * </ul>
 * <h1 class="header">Examples</h1>
 * Use {@link #start()} method to start grid with default configuration. You can also use
 * {@link IgniteConfiguration} to override some default configuration. Below is an
 * example on how to start grid with <strong>URI deployment</strong>.
 * <pre name="code" class="java">
 * GridConfiguration cfg = new GridConfiguration();
 */
public class IgnitionEx {
    /** Default configuration path relative to Ignite home. */
    public static final String DFLT_CFG = "config/default-config.xml";

    /** Map of named Ignite instances. */
    private static final ConcurrentMap<Object, IgniteNamedInstance> grids = new ConcurrentHashMap8<>();

    /** Map of grid states ever started in this JVM. */
    private static final Map<Object, IgniteState> gridStates = new ConcurrentHashMap8<>();

    /** Mutex to synchronize updates of default grid reference. */
    private static final Object dfltGridMux = new Object();

    /** Default grid. */
    private static volatile IgniteNamedInstance dfltGrid;

    /** Default grid state. */
    private static volatile IgniteState dfltGridState;

    /** List of state listeners. */
    private static final Collection<IgnitionListener> lsnrs = new GridConcurrentHashSet<>(4);

    /** */
    private static ThreadLocal<Boolean> daemon = new ThreadLocal<Boolean>() {
        @Override protected Boolean initialValue() {
            return false;
        }
    };

    /** */
    private static ThreadLocal<Boolean> clientMode = new ThreadLocal<>();

    /*
     * Checks runtime version to be 1.7.x or 1.8.x.
     * This will load pretty much first so we must do these checks here.
     */
    static {
        // Check 1.8 just in case for forward compatibility.
        if (!U.jdkVersion().contains("1.7") &&
            !U.jdkVersion().contains("1.8"))
            throw new IllegalStateException("Ignite requires Java 7 or above. Current Java version " +
                "is not supported: " + U.jdkVersion());

        // To avoid nasty race condition in UUID.randomUUID() in JDK prior to 6u34.
        // For details please see:
        // http://bugs.sun.com/bugdatabase/view_bug.do?bug_id=7071826
        // http://www.oracle.com/technetwork/java/javase/2col/6u34-bugfixes-1733379.html
        // http://hg.openjdk.java.net/jdk6/jdk6/jdk/rev/563d392b3e5c
        UUID.randomUUID();
    }

    /**
     * Enforces singleton.
     */
    private IgnitionEx() {
        // No-op.
    }

    /**
     * Sets daemon flag.
     * <p>
     * If daemon flag is set then all grid instances created by the factory will be
     * daemon, i.e. the local node for these instances will be a daemon node. Note that
     * if daemon flag is set - it will override the same settings in {@link IgniteConfiguration#isDaemon()}.
     * Note that you can set on and off daemon flag at will.
     *
     * @param daemon Daemon flag to set.
     */
    public static void setDaemon(boolean daemon) {
        IgnitionEx.daemon.set(daemon);
    }

    /**
     * Gets daemon flag.
     * <p>
     * If daemon flag it set then all grid instances created by the factory will be
     * daemon, i.e. the local node for these instances will be a daemon node. Note that
     * if daemon flag is set - it will override the same settings in {@link IgniteConfiguration#isDaemon()}.
     * Note that you can set on and off daemon flag at will.
     *
     * @return Daemon flag.
     */
    public static boolean isDaemon() {
        return daemon.get();
    }

    /**
     * Sets client mode flag.
     *
     * @param clientMode Client mode flag.
     */
    public static void setClientMode(boolean clientMode) {
        IgnitionEx.clientMode.set(clientMode);
    }

    /**
     * Gets client mode flag.
     *
     * @return Client mode flag.
     */
    public static boolean isClientMode() {
        return clientMode.get() == null ? false : clientMode.get();
    }

    /**
     * Gets state of grid default grid.
     *
     * @return Default grid state.
     */
    public static IgniteState state() {
        return state(null);
    }

    /**
     * Gets states of named Ignite instance. If name is {@code null}, then state of
     * default no-name Ignite instance is returned.
     *
     * @param name Ignite instance name. If name is {@code null}, then state of
     *      default no-name Ignite instance is returned.
     * @return Grid state.
     */
    public static IgniteState state(@Nullable String name) {
        IgniteNamedInstance grid = name != null ? grids.get(name) : dfltGrid;

        if (grid == null) {
            IgniteState state = name != null ? gridStates.get(name) : dfltGridState;

            return state != null ? state : STOPPED;
        }

        return grid.state();
    }

    /**
     * Stops default grid. This method is identical to {@code G.stop(null, cancel)} apply.
     * Note that method does not wait for all tasks to be completed.
     *
     * @param cancel If {@code true} then all jobs currently executing on
     *      default grid will be cancelled by calling {@link ComputeJob#cancel()}
     *      method. Note that just like with {@link Thread#interrupt()}, it is
     *      up to the actual job to exit from execution
     * @return {@code true} if default grid instance was indeed stopped,
     *      {@code false} otherwise (if it was not started).
     */
    public static boolean stop(boolean cancel) {
        return stop(null, cancel, false);
    }

    /**
     * Stops named Ignite instance. If {@code cancel} flag is set to {@code true} then
     * all jobs currently executing on local node will be interrupted. If
     * Ignite instance name is {@code null}, then default no-name Ignite instance will be stopped.
     * If wait parameter is set to {@code true} then Ignite instance will wait for all
     * tasks to be finished.
     *
     * @param name Ignite instance name. If {@code null}, then default no-name
     *      Ignite instance will be stopped.
     * @param cancel If {@code true} then all jobs currently will be cancelled
     *      by calling {@link ComputeJob#cancel()} method. Note that just like with
     *      {@link Thread#interrupt()}, it is up to the actual job to exit from
     *      execution. If {@code false}, then jobs currently running will not be
     *      canceled. In either case, grid node will wait for completion of all
     *      jobs running on it before stopping.
     * @param stopNotStarted If {@code true} and node start did not finish then interrupts starting thread.
     * @return {@code true} if named Ignite instance was indeed found and stopped,
     *      {@code false} otherwise (the instance with given {@code name} was
     *      not found).
     */
    public static boolean stop(@Nullable String name, boolean cancel, boolean stopNotStarted) {
        IgniteNamedInstance grid = name != null ? grids.get(name) : dfltGrid;

        if (grid != null && stopNotStarted && grid.startLatch.getCount() != 0) {
            grid.starterThreadInterrupted = true;

            grid.starterThread.interrupt();
        }

        if (grid != null && grid.state() == STARTED) {
            grid.stop(cancel);

            boolean fireEvt;

            if (name != null)
                fireEvt = grids.remove(name, grid);
            else {
                synchronized (dfltGridMux) {
                    fireEvt = dfltGrid == grid;

                    if (fireEvt)
                        dfltGrid = null;
                }
            }

            if (fireEvt)
                notifyStateChange(grid.getName(), grid.state());

            return true;
        }

        // We don't have log at this point...
        U.warn(null, "Ignoring stopping Ignite instance that was already stopped or never started: " + name);

        return false;
    }

    /**
     * Stops <b>all</b> started grids. If {@code cancel} flag is set to {@code true} then
     * all jobs currently executing on local node will be interrupted.
     * If wait parameter is set to {@code true} then grid will wait for all
     * tasks to be finished.
     * <p>
     * <b>Note:</b> it is usually safer and more appropriate to stop grid instances individually
     * instead of blanket operation. In most cases, the party that started the grid instance
     * should be responsible for stopping it.
     *
     * @param cancel If {@code true} then all jobs currently executing on
     *      all grids will be cancelled by calling {@link ComputeJob#cancel()}
     *      method. Note that just like with {@link Thread#interrupt()}, it is
     *      up to the actual job to exit from execution
     */
    public static void stopAll(boolean cancel) {
        IgniteNamedInstance dfltGrid0 = dfltGrid;

        if (dfltGrid0 != null) {
            dfltGrid0.stop(cancel);

            boolean fireEvt;

            synchronized (dfltGridMux) {
                fireEvt = dfltGrid == dfltGrid0;

                if (fireEvt)
                    dfltGrid = null;
            }

            if (fireEvt)
                notifyStateChange(dfltGrid0.getName(), dfltGrid0.state());
        }

        // Stop the rest and clear grids map.
        for (IgniteNamedInstance grid : grids.values()) {
            grid.stop(cancel);

            boolean fireEvt = grids.remove(grid.getName(), grid);

            if (fireEvt)
                notifyStateChange(grid.getName(), grid.state());
        }
    }

    /**
     * Restarts <b>all</b> started grids. If {@code cancel} flag is set to {@code true} then
     * all jobs currently executing on the local node will be interrupted.
     * If {@code wait} parameter is set to {@code true} then grid will wait for all
     * tasks to be finished.
     * <p>
     * <b>Note:</b> it is usually safer and more appropriate to stop grid instances individually
     * instead of blanket operation. In most cases, the party that started the grid instance
     * should be responsible for stopping it.
     * <p>
     * Note also that restarting functionality only works with the tools that specifically
     * support Ignite's protocol for restarting. Currently only standard <tt>ignite.{sh|bat}</tt>
     * scripts support restarting of JVM Ignite's process.
     *
     * @param cancel If {@code true} then all jobs currently executing on
     *      all grids will be cancelled by calling {@link ComputeJob#cancel()}
     *      method. Note that just like with {@link Thread#interrupt()}, it is
     *      up to the actual job to exit from execution.
     * @see Ignition#RESTART_EXIT_CODE
     */
    public static void restart(boolean cancel) {
        String file = System.getProperty(IGNITE_SUCCESS_FILE);

        if (file == null)
            U.warn(null, "Cannot restart node when restart not enabled.");
        else {
            try {
                new File(file).createNewFile();
            }
            catch (IOException e) {
                U.error(null, "Failed to create restart marker file (restart aborted): " + e.getMessage());

                return;
            }

            U.log(null, "Restarting node. Will exit (" + Ignition.RESTART_EXIT_CODE + ").");

            // Set the exit code so that shell process can recognize it and loop
            // the start up sequence again.
            System.setProperty(IGNITE_RESTART_CODE, Integer.toString(Ignition.RESTART_EXIT_CODE));

            stopAll(cancel);

            // This basically leaves loaders hang - we accept it.
            System.exit(Ignition.RESTART_EXIT_CODE);
        }
    }

    /**
     * Stops <b>all</b> started grids. If {@code cancel} flag is set to {@code true} then
     * all jobs currently executing on the local node will be interrupted.
     * If {@code wait} parameter is set to {@code true} then grid will wait for all
     * tasks to be finished.
     * <p>
     * <b>Note:</b> it is usually safer and more appropriate to stop grid instances individually
     * instead of blanket operation. In most cases, the party that started the grid instance
     * should be responsible for stopping it.
     * <p>
     * Note that upon completion of this method, the JVM with forcefully exist with
     * exit code {@link Ignition#KILL_EXIT_CODE}.
     *
     * @param cancel If {@code true} then all jobs currently executing on
     *      all grids will be cancelled by calling {@link ComputeJob#cancel()}
     *      method. Note that just like with {@link Thread#interrupt()}, it is
     *      up to the actual job to exit from execution.
     * @see Ignition#KILL_EXIT_CODE
     */
    public static void kill(boolean cancel) {
        stopAll(cancel);

        // This basically leaves loaders hang - we accept it.
        System.exit(Ignition.KILL_EXIT_CODE);
    }

    /**
     * Starts grid with default configuration. By default this method will
     * use grid configuration defined in {@code IGNITE_HOME/config/default-config.xml}
     * configuration file. If such file is not found, then all system defaults will be used.
     *
     * @return Started grid.
     * @throws IgniteCheckedException If default grid could not be started. This exception will be thrown
     *      also if default grid has already been started.
     */
    public static Ignite start() throws IgniteCheckedException {
        return start((GridSpringResourceContext)null);
    }

    /**
     * Starts grid with default configuration. By default this method will
     * use grid configuration defined in {@code IGNITE_HOME/config/default-config.xml}
     * configuration file. If such file is not found, then all system defaults will be used.
     *
     * @param springCtx Optional Spring application context, possibly {@code null}.
     *      Spring bean definitions for bean injection are taken from this context.
     *      If provided, this context can be injected into grid tasks and grid jobs using
     *      {@link SpringApplicationContextResource @SpringApplicationContextResource} annotation.
     * @return Started grid.
     * @throws IgniteCheckedException If default grid could not be started. This exception will be thrown
     *      also if default grid has already been started.
     */
    public static Ignite start(@Nullable GridSpringResourceContext springCtx) throws IgniteCheckedException {
        URL url = U.resolveIgniteUrl(DFLT_CFG);

        if (url != null)
            return start(DFLT_CFG, null, springCtx, null);

        U.warn(null, "Default Spring XML file not found (is IGNITE_HOME set?): " + DFLT_CFG);

        return start0(new GridStartContext(new IgniteConfiguration(), null, springCtx), true)
            .get1().grid();
    }

    /**
     * Starts grid with given configuration. Note that this method is no-op if grid with the name
     * provided in given configuration is already started.
     *
     * @param cfg Grid configuration. This cannot be {@code null}.
     * @return Started grid.
     * @throws IgniteCheckedException If grid could not be started. This exception will be thrown
     *      also if named grid has already been started.
     */
    public static Ignite start(IgniteConfiguration cfg) throws IgniteCheckedException {
        return start(cfg, null, true).get1();
    }

    /**
     * Starts a grid with given configuration. If the grid is already started and failIfStarted set to TRUE
     * an exception will be thrown.
     *
     * @param cfg Grid configuration. This cannot be {@code null}.
     * failIfStarted Throw or not an exception if grid is already started.
     * @param failIfStarted When flag is {@code true} and grid with specified name has been already started
     *      the exception is thrown. Otherwise the existing instance of the grid is returned.
     * @return Started grid or existing grid.
     * @throws IgniteCheckedException If grid could not be started. This exception will be thrown
     *      also if named grid has already been started.
     */
    public static Ignite start(IgniteConfiguration cfg, boolean failIfStarted) throws IgniteCheckedException {
        return start(cfg, null, failIfStarted).get1();
    }

    /**
     * Gets or starts new grid instance if it hasn't been started yet.
     *
     * @param cfg Grid configuration. This cannot be {@code null}.
     * @return Tuple with: grid instance and flag to indicate the instance is started by this call.
     *      So, when the new ignite instance is started the flag is {@code true}. If an existing instance is returned
     *      the flag is {@code false}.
     * @throws IgniteException If grid could not be started.
     */
    public static T2<Ignite, Boolean> getOrStart(IgniteConfiguration cfg) throws IgniteException {
        try {
            return start(cfg, null, false);
        }
        catch (IgniteCheckedException e) {
            throw U.convertException(e);
        }
    }


    /**
     * Starts grid with given configuration. Note that this method will throw and exception if grid with the name
     * provided in given configuration is already started.
     *
     * @param cfg Grid configuration. This cannot be {@code null}.
     * @param springCtx Optional Spring application context, possibly {@code null}.
     *      Spring bean definitions for bean injection are taken from this context.
     *      If provided, this context can be injected into grid tasks and grid jobs using
     *      {@link SpringApplicationContextResource @SpringApplicationContextResource} annotation.
     * @return Started grid.
     * @throws IgniteCheckedException If grid could not be started. This exception will be thrown
     *      also if named grid has already been started.
     */
    public static Ignite start(IgniteConfiguration cfg, @Nullable GridSpringResourceContext springCtx) throws IgniteCheckedException {
        A.notNull(cfg, "cfg");

        return start0(new GridStartContext(cfg, null, springCtx), true).get1().grid();
    }

    /**
     * Starts grid with given configuration. If the grid is already started and failIfStarted set to TRUE
     * an exception will be thrown.
     *
     * @param cfg Grid configuration. This cannot be {@code null}.
     * @param springCtx Optional Spring application context, possibly {@code null}.
     *      Spring bean definitions for bean injection are taken from this context.
     *      If provided, this context can be injected into grid tasks and grid jobs using
     *      {@link SpringApplicationContextResource @SpringApplicationContextResource} annotation.
     * @param failIfStarted Throw or not an exception if grid is already started.
     * @return Tuple with: grid instance and flag to indicate the instance is started by this call.
     *      So, when the new ignite instance is started the flag is {@code true}. If an existing instance is returned
     *      the flag is {@code false}.
     * @throws IgniteCheckedException If grid could not be started. This exception will be thrown
     *      also if named grid has already been started.
     */
    public static T2<Ignite, Boolean> start(IgniteConfiguration cfg, @Nullable GridSpringResourceContext springCtx, boolean failIfStarted) throws IgniteCheckedException {
        A.notNull(cfg, "cfg");

        T2<IgniteNamedInstance, Boolean> res = start0(new GridStartContext(cfg, null, springCtx), failIfStarted);

        return new T2<>((Ignite)res.get1().grid(), res.get2());
    }

    /**
     * Starts all grids specified within given Spring XML configuration file. If grid with given name
     * is already started, then exception is thrown. In this case all instances that may
     * have been started so far will be stopped too.
     * <p>
     * Usually Spring XML configuration file will contain only one Grid definition. Note that
     * Grid configuration bean(s) is retrieved form configuration file by type, so the name of
     * the Grid configuration bean is ignored.
     *
     * @param springCfgPath Spring XML configuration file path or URL.
     * @return Started grid. If Spring configuration contains multiple grid instances,
     *      then the 1st found instance is returned.
     * @throws IgniteCheckedException If grid could not be started or configuration
     *      read. This exception will be thrown also if grid with given name has already
     *      been started or Spring XML configuration file is invalid.
     */
    public static Ignite start(@Nullable String springCfgPath) throws IgniteCheckedException {
        return springCfgPath == null ? start() : start(springCfgPath, null);
    }

    /**
     * Starts all grids specified within given Spring XML configuration file. If grid with given name
     * is already started, then exception is thrown. In this case all instances that may
     * have been started so far will be stopped too.
     * <p>
     * Usually Spring XML configuration file will contain only one Grid definition. Note that
     * Grid configuration bean(s) is retrieved form configuration file by type, so the name of
     * the Grid configuration bean is ignored.
     *
     * @param springCfgPath Spring XML configuration file path or URL.
     * @param igniteInstanceName Ignite instance name that will override default.
     * @return Started grid. If Spring configuration contains multiple grid instances,
     *      then the 1st found instance is returned.
     * @throws IgniteCheckedException If grid could not be started or configuration
     *      read. This exception will be thrown also if grid with given name has already
     *      been started or Spring XML configuration file is invalid.
     */
    public static Ignite start(@Nullable String springCfgPath, @Nullable String igniteInstanceName)
        throws IgniteCheckedException {
        if (springCfgPath == null) {
            IgniteConfiguration cfg = new IgniteConfiguration();

            if (cfg.getIgniteInstanceName() == null && !F.isEmpty(igniteInstanceName))
                cfg.setIgniteInstanceName(igniteInstanceName);

            return start(cfg);
        }
        else
            return start(springCfgPath, igniteInstanceName, null, null);
    }

    /**
     * Loads all grid configurations specified within given Spring XML configuration file.
     * <p>
     * Usually Spring XML configuration file will contain only one Grid definition. Note that
     * Grid configuration bean(s) is retrieved form configuration file by type, so the name of
     * the Grid configuration bean is ignored.
     *
     * @param springCfgUrl Spring XML configuration file path or URL. This cannot be {@code null}.
     * @return Tuple containing all loaded configurations and Spring context used to load them.
     * @throws IgniteCheckedException If grid could not be started or configuration
     *      read. This exception will be thrown also if grid with given name has already
     *      been started or Spring XML configuration file is invalid.
     */
    public static IgniteBiTuple<Collection<IgniteConfiguration>, ? extends GridSpringResourceContext>
    loadConfigurations(URL springCfgUrl) throws IgniteCheckedException {
        IgniteSpringHelper spring = SPRING.create(false);

        return spring.loadConfigurations(springCfgUrl);
    }

    /**
     * Loads all grid configurations specified within given input stream.
     * <p>
     * Usually Spring XML input stream will contain only one Grid definition. Note that
     * Grid configuration bean(s) is retrieved form configuration input stream by type, so the name of
     * the Grid configuration bean is ignored.
     *
     * @param springCfgStream Input stream contained Spring XML configuration. This cannot be {@code null}.
     * @return Tuple containing all loaded configurations and Spring context used to load them.
     * @throws IgniteCheckedException If grid could not be started or configuration
     *      read. This exception will be thrown also if grid with given name has already
     *      been started or Spring XML configuration file is invalid.
     */
    public static IgniteBiTuple<Collection<IgniteConfiguration>, ? extends GridSpringResourceContext>
    loadConfigurations(InputStream springCfgStream) throws IgniteCheckedException {
        IgniteSpringHelper spring = SPRING.create(false);

        return spring.loadConfigurations(springCfgStream);
    }

    /**
     * Loads all grid configurations specified within given Spring XML configuration file.
     * <p>
     * Usually Spring XML configuration file will contain only one Grid definition. Note that
     * Grid configuration bean(s) is retrieved form configuration file by type, so the name of
     * the Grid configuration bean is ignored.
     *
     * @param springCfgPath Spring XML configuration file path. This cannot be {@code null}.
     * @return Tuple containing all loaded configurations and Spring context used to load them.
     * @throws IgniteCheckedException If grid could not be started or configuration
     *      read. This exception will be thrown also if grid with given name has already
     *      been started or Spring XML configuration file is invalid.
     */
    public static IgniteBiTuple<Collection<IgniteConfiguration>, ? extends GridSpringResourceContext>
    loadConfigurations(String springCfgPath) throws IgniteCheckedException {
        A.notNull(springCfgPath, "springCfgPath");
        return loadConfigurations(IgniteUtils.resolveSpringUrl(springCfgPath));
    }

    /**
     * Loads first found grid configuration specified within given Spring XML configuration file.
     * <p>
     * Usually Spring XML configuration file will contain only one Grid definition. Note that
     * Grid configuration bean(s) is retrieved form configuration file by type, so the name of
     * the Grid configuration bean is ignored.
     *
     * @param springCfgUrl Spring XML configuration file path or URL. This cannot be {@code null}.
     * @return First found configuration and Spring context used to load it.
     * @throws IgniteCheckedException If grid could not be started or configuration
     *      read. This exception will be thrown also if grid with given name has already
     *      been started or Spring XML configuration file is invalid.
     */
    public static IgniteBiTuple<IgniteConfiguration, GridSpringResourceContext> loadConfiguration(URL springCfgUrl)
        throws IgniteCheckedException {
        IgniteBiTuple<Collection<IgniteConfiguration>, ? extends GridSpringResourceContext> t =
            loadConfigurations(springCfgUrl);

        return F.t(F.first(t.get1()), t.get2());
    }

    /**
     * Loads first found grid configuration specified within given Spring XML configuration file.
     * <p>
     * Usually Spring XML configuration file will contain only one Grid definition. Note that
     * Grid configuration bean(s) is retrieved form configuration file by type, so the name of
     * the Grid configuration bean is ignored.
     *
     * @param springCfgPath Spring XML configuration file path. This cannot be {@code null}.
     * @return First found configuration and Spring context used to load it.
     * @throws IgniteCheckedException If grid could not be started or configuration
     *      read. This exception will be thrown also if grid with given name has already
     *      been started or Spring XML configuration file is invalid.
     */
    public static IgniteBiTuple<IgniteConfiguration, GridSpringResourceContext> loadConfiguration(String springCfgPath)
        throws IgniteCheckedException {
        IgniteBiTuple<Collection<IgniteConfiguration>, ? extends GridSpringResourceContext> t =
            loadConfigurations(springCfgPath);

        return F.t(F.first(t.get1()), t.get2());
    }

    /**
     * Starts all grids specified within given Spring XML configuration file. If grid with given name
     * is already started, then exception is thrown. In this case all instances that may
     * have been started so far will be stopped too.
     * <p>
     * Usually Spring XML configuration file will contain only one Grid definition. Note that
     * Grid configuration bean(s) is retrieved form configuration file by type, so the name of
     * the Grid configuration bean is ignored.
     *
     * @param springCfgPath Spring XML configuration file path or URL. This cannot be {@code null}.
     * @param igniteInstanceName Ignite instance name that will override default.
     * @param springCtx Optional Spring application context, possibly {@code null}.
     * @param ldr Optional class loader that will be used by default.
     *      Spring bean definitions for bean injection are taken from this context.
     *      If provided, this context can be injected into grid tasks and grid jobs using
     *      {@link SpringApplicationContextResource @SpringApplicationContextResource} annotation.
     * @return Started grid. If Spring configuration contains multiple grid instances,
     *      then the 1st found instance is returned.
     * @throws IgniteCheckedException If grid could not be started or configuration
     *      read. This exception will be thrown also if grid with given name has already
     *      been started or Spring XML configuration file is invalid.
     */
    public static Ignite start(String springCfgPath, @Nullable String igniteInstanceName,
        @Nullable GridSpringResourceContext springCtx, @Nullable ClassLoader ldr) throws IgniteCheckedException {
        URL url = U.resolveSpringUrl(springCfgPath);

        return start(url, igniteInstanceName, springCtx, ldr);
    }

    /**
     * Starts all grids specified within given Spring XML configuration file URL. If grid with given name
     * is already started, then exception is thrown. In this case all instances that may
     * have been started so far will be stopped too.
     * <p>
     * Usually Spring XML configuration file will contain only one Grid definition. Note that
     * Grid configuration bean(s) is retrieved form configuration file by type, so the name of
     * the Grid configuration bean is ignored.
     *
     * @param springCfgUrl Spring XML configuration file URL. This cannot be {@code null}.
     * @return Started grid. If Spring configuration contains multiple grid instances,
     *      then the 1st found instance is returned.
     * @throws IgniteCheckedException If grid could not be started or configuration
     *      read. This exception will be thrown also if grid with given name has already
     *      been started or Spring XML configuration file is invalid.
     */
    public static Ignite start(URL springCfgUrl) throws IgniteCheckedException {
        return start(springCfgUrl, null, null, null);
    }

    /**
     * Starts all grids specified within given Spring XML configuration file URL. If grid with given name
     * is already started, then exception is thrown. In this case all instances that may
     * have been started so far will be stopped too.
     * <p>
     * Usually Spring XML configuration file will contain only one Grid definition. Note that
     * Grid configuration bean(s) is retrieved form configuration file by type, so the name of
     * the Grid configuration bean is ignored.
     *
     * @param springCfgUrl Spring XML configuration file URL. This cannot be {@code null}.
     * @param ldr Optional class loader that will be used by default.
     * @return Started grid. If Spring configuration contains multiple grid instances,
     *      then the 1st found instance is returned.
     * @throws IgniteCheckedException If grid could not be started or configuration
     *      read. This exception will be thrown also if grid with given name has already
     *      been started or Spring XML configuration file is invalid.
     */
    public static Ignite start(URL springCfgUrl, @Nullable ClassLoader ldr) throws IgniteCheckedException {
        return start(springCfgUrl, null, null, ldr);
    }

    /**
     * Starts all grids specified within given Spring XML configuration file URL. If grid with given name
     * is already started, then exception is thrown. In this case all instances that may
     * have been started so far will be stopped too.
     * <p>
     * Usually Spring XML configuration file will contain only one Grid definition. Note that
     * Grid configuration bean(s) is retrieved form configuration file by type, so the name of
     * the Grid configuration bean is ignored.
     *
     * @param springCfgUrl Spring XML configuration file URL. This cannot be {@code null}.
     * @param igniteInstanceName Ignite instance name that will override default.
     * @param springCtx Optional Spring application context, possibly {@code null}.
     * @param ldr Optional class loader that will be used by default.
     *      Spring bean definitions for bean injection are taken from this context.
     *      If provided, this context can be injected into grid tasks and grid jobs using
     *      {@link SpringApplicationContextResource @SpringApplicationContextResource} annotation.
     * @return Started grid. If Spring configuration contains multiple grid instances,
     *      then the 1st found instance is returned.
     * @throws IgniteCheckedException If grid could not be started or configuration
     *      read. This exception will be thrown also if grid with given name has already
     *      been started or Spring XML configuration file is invalid.
     */
    public static Ignite start(URL springCfgUrl, @Nullable String igniteInstanceName,
        @Nullable GridSpringResourceContext springCtx, @Nullable ClassLoader ldr) throws IgniteCheckedException {
        A.notNull(springCfgUrl, "springCfgUrl");

        boolean isLog4jUsed = U.gridClassLoader().getResource("org/apache/log4j/Appender.class") != null;

        IgniteBiTuple<Object, Object> t = null;

        if (isLog4jUsed) {
            try {
                t = U.addLog4jNoOpLogger();
            }
            catch (IgniteCheckedException ignore) {
                isLog4jUsed = false;
            }
        }

        Collection<Handler> savedHnds = null;

        if (!isLog4jUsed)
            savedHnds = U.addJavaNoOpLogger();

        IgniteBiTuple<Collection<IgniteConfiguration>, ? extends GridSpringResourceContext> cfgMap;

        try {
            cfgMap = loadConfigurations(springCfgUrl);
        }
        finally {
            if (isLog4jUsed && t != null)
                U.removeLog4jNoOpLogger(t);

            if (!isLog4jUsed)
                U.removeJavaNoOpLogger(savedHnds);
        }

        return startConfigurations(cfgMap, springCfgUrl, igniteInstanceName, springCtx, ldr);
    }

    /**
     * Starts all grids specified within given Spring XML configuration input stream. If grid with given name
     * is already started, then exception is thrown. In this case all instances that may
     * have been started so far will be stopped too.
     * <p>
     * Usually Spring XML configuration input stream will contain only one Grid definition. Note that
     * Grid configuration bean(s) is retrieved form configuration input stream by type, so the name of
     * the Grid configuration bean is ignored.
     *
     * @param springCfgStream Input stream containing Spring XML configuration. This cannot be {@code null}.
     * @return Started grid. If Spring configuration contains multiple grid instances,
     *      then the 1st found instance is returned.
     * @throws IgniteCheckedException If grid could not be started or configuration
     *      read. This exception will be thrown also if grid with given name has already
     *      been started or Spring XML configuration file is invalid.
     */
    public static Ignite start(InputStream springCfgStream) throws IgniteCheckedException {
        return start(springCfgStream, null, null, null);
    }

    /**
     * Starts all grids specified within given Spring XML configuration input stream. If grid with given name
     * is already started, then exception is thrown. In this case all instances that may
     * have been started so far will be stopped too.
     * <p>
     * Usually Spring XML configuration input stream will contain only one Grid definition. Note that
     * Grid configuration bean(s) is retrieved form configuration input stream by type, so the name of
     * the Grid configuration bean is ignored.
     *
     * @param springCfgStream Input stream containing Spring XML configuration. This cannot be {@code null}.
     * @param igniteInstanceName Ignite instance name that will override default.
     * @param springCtx Optional Spring application context, possibly {@code null}.
     * @param ldr Optional class loader that will be used by default.
     *      Spring bean definitions for bean injection are taken from this context.
     *      If provided, this context can be injected into grid tasks and grid jobs using
     *      {@link SpringApplicationContextResource @SpringApplicationContextResource} annotation.
     * @return Started grid. If Spring configuration contains multiple grid instances,
     *      then the 1st found instance is returned.
     * @throws IgniteCheckedException If grid could not be started or configuration
     *      read. This exception will be thrown also if grid with given name has already
     *      been started or Spring XML configuration file is invalid.
     */
    public static Ignite start(InputStream springCfgStream, @Nullable String igniteInstanceName,
        @Nullable GridSpringResourceContext springCtx, @Nullable ClassLoader ldr) throws IgniteCheckedException {
        A.notNull(springCfgStream, "springCfgUrl");

        boolean isLog4jUsed = U.gridClassLoader().getResource("org/apache/log4j/Appender.class") != null;

        IgniteBiTuple<Object, Object> t = null;

        if (isLog4jUsed) {
            try {
                t = U.addLog4jNoOpLogger();
            }
            catch (IgniteCheckedException ignore) {
                isLog4jUsed = false;
            }
        }

        Collection<Handler> savedHnds = null;

        if (!isLog4jUsed)
            savedHnds = U.addJavaNoOpLogger();

        IgniteBiTuple<Collection<IgniteConfiguration>, ? extends GridSpringResourceContext> cfgMap;

        try {
            cfgMap = loadConfigurations(springCfgStream);
        }
        finally {
            if (isLog4jUsed && t != null)
                U.removeLog4jNoOpLogger(t);

            if (!isLog4jUsed)
                U.removeJavaNoOpLogger(savedHnds);
        }

        return startConfigurations(cfgMap, null, igniteInstanceName, springCtx, ldr);
    }

    /**
     * Internal Spring-based start routine. Starts loaded configurations.
     *
     * @param cfgMap Configuration map.
     * @param springCfgUrl Spring XML configuration file URL.
     * @param igniteInstanceName Ignite instance name that will override default.
     * @param springCtx Optional Spring application context.
     * @param ldr Optional class loader that will be used by default.
     * @return Started grid.
     * @throws IgniteCheckedException If failed.
     */
    private static Ignite startConfigurations(
        IgniteBiTuple<Collection<IgniteConfiguration>, ? extends GridSpringResourceContext> cfgMap,
        URL springCfgUrl,
        @Nullable String igniteInstanceName,
        @Nullable GridSpringResourceContext springCtx,
        @Nullable ClassLoader ldr)
        throws IgniteCheckedException {
        List<IgniteNamedInstance> grids = new ArrayList<>(cfgMap.size());

        try {
            for (IgniteConfiguration cfg : cfgMap.get1()) {
                assert cfg != null;

                if (cfg.getIgniteInstanceName() == null && !F.isEmpty(igniteInstanceName))
                    cfg.setIgniteInstanceName(igniteInstanceName);

                if (ldr != null && cfg.getClassLoader() == null)
                    cfg.setClassLoader(ldr);

                // Use either user defined context or our one.
                IgniteNamedInstance grid = start0(
                    new GridStartContext(cfg, springCfgUrl, springCtx == null
                        ? cfgMap.get2() : springCtx), true).get1();

                // Add it if it was not stopped during startup.
                if (grid != null)
                    grids.add(grid);
            }
        }
        catch (IgniteCheckedException e) {
            // Stop all instances started so far.
            for (IgniteNamedInstance grid : grids) {
                try {
                    grid.stop(true);
                }
                catch (Exception e1) {
                    U.error(grid.log, "Error when stopping grid: " + grid, e1);
                }
            }

            throw e;
        }

        // Return the first grid started.
        IgniteNamedInstance res = !grids.isEmpty() ? grids.get(0) : null;

        return res != null ? res.grid() : null;
    }

    /**
     * Starts grid with given configuration.
     *
     * @param startCtx Start context.
     * @param failIfStarted Throw or not an exception if grid is already started.
     * @return Tuple with: grid instance and flag to indicate the instance is started by this call.
     *      So, when the new ignite instance is started the flag is {@code true}. If an existing instance is returned
     *      the flag is {@code false}.
     * @throws IgniteCheckedException If grid could not be started.
     */
    private static T2<IgniteNamedInstance, Boolean> start0(GridStartContext startCtx, boolean failIfStarted ) throws IgniteCheckedException {
        assert startCtx != null;

        String name = startCtx.config().getIgniteInstanceName();

        if (name != null && name.isEmpty())
            throw new IgniteCheckedException("Non default Ignite instances cannot have empty string name.");

        IgniteNamedInstance grid = new IgniteNamedInstance(name);

        IgniteNamedInstance old;

        if (name != null)
            old = grids.putIfAbsent(name, grid);
        else {
            synchronized (dfltGridMux) {
                old = dfltGrid;

                if (old == null)
                    dfltGrid = grid;
            }
        }

        if (old != null)
            if (failIfStarted) {
                if (name == null)
                    throw new IgniteCheckedException("Default Ignite instance has already been started.");
                else
                    throw new IgniteCheckedException("Ignite instance with this name has already been started: " +
                        name);
            }
            else
                return new T2<>(old, false);

        if (startCtx.config().getWarmupClosure() != null)
            startCtx.config().getWarmupClosure().apply(startCtx.config());

        startCtx.single(grids.size() == 1);

        boolean success = false;

        try {
            try {
                grid.start(startCtx);
            }
            catch (IgniteInterruptedCheckedException e) {
                if (grid.starterThreadInterrupted)
                    Thread.interrupted();

                throw e;
            }

            notifyStateChange(name, STARTED);

            success = true;
        }
        finally {
            if (!success) {
                if (name != null)
                    grids.remove(name, grid);
                else {
                    synchronized (dfltGridMux) {
                        if (dfltGrid == grid)
                            dfltGrid = null;
                    }
                }

                grid = null;
            }
        }

        if (grid == null)
            throw new IgniteCheckedException("Failed to start grid with provided configuration.");

        return new T2<>(grid, true);
    }

    /**
     * Loads spring bean by name.
     *
     * @param springXmlPath Spring XML file path.
     * @param beanName Bean name.
     * @return Bean instance.
     * @throws IgniteCheckedException In case of error.
     */
    public static <T> T loadSpringBean(String springXmlPath, String beanName) throws IgniteCheckedException {
        A.notNull(springXmlPath, "springXmlPath");
        A.notNull(beanName, "beanName");

        URL url = U.resolveSpringUrl(springXmlPath);

        assert url != null;

        return loadSpringBean(url, beanName);
    }

    /**
     * Loads spring bean by name.
     *
     * @param springXmlUrl Spring XML file URL.
     * @param beanName Bean name.
     * @return Bean instance.
     * @throws IgniteCheckedException In case of error.
     */
    public static <T> T loadSpringBean(URL springXmlUrl, String beanName) throws IgniteCheckedException {
        A.notNull(springXmlUrl, "springXmlUrl");
        A.notNull(beanName, "beanName");

        IgniteSpringHelper spring = SPRING.create(false);

        return spring.loadBean(springXmlUrl, beanName);
    }

    /**
     * Loads spring bean by name.
     *
     * @param springXmlStream Input stream containing Spring XML configuration.
     * @param beanName Bean name.
     * @return Bean instance.
     * @throws IgniteCheckedException In case of error.
     */
    public static <T> T loadSpringBean(InputStream springXmlStream, String beanName) throws IgniteCheckedException {
        A.notNull(springXmlStream, "springXmlPath");
        A.notNull(beanName, "beanName");

        IgniteSpringHelper spring = SPRING.create(false);

        return spring.loadBean(springXmlStream, beanName);
    }

    /**
     * Gets an instance of default no-name grid. Note that
     * caller of this method should not assume that it will return the same
     * instance every time.
     * <p>
     * This method is identical to {@code G.grid(null)} apply.
     *
     * @return An instance of default no-name grid. This method never returns
     *      {@code null}.
     * @throws IgniteIllegalStateException Thrown if default grid was not properly
     *      initialized or grid instance was stopped or was not started.
     */
    public static Ignite grid() throws IgniteIllegalStateException {
        return grid((String)null);
    }

    /**
     * Gets a list of all grids started so far.
     *
     * @return List of all grids started so far.
     */
    public static List<Ignite> allGrids() {
        return allGrids(true);
    }

    /**
     * Gets a list of all grids started so far.
     *
     * @return List of all grids started so far.
     */
    public static List<Ignite> allGridsx() {
        return allGrids(false);
    }

    /**
     * Gets a list of all grids started so far.
     *
     * @param wait If {@code true} wait for node start finish.
     * @return List of all grids started so far.
     */
    private static List<Ignite> allGrids(boolean wait) {
        List<Ignite> allIgnites = new ArrayList<>(grids.size() + 1);

        for (IgniteNamedInstance grid : grids.values()) {
            Ignite g = wait ? grid.grid() : grid.gridx();

            if (g != null)
                allIgnites.add(g);
        }

        IgniteNamedInstance dfltGrid0 = dfltGrid;

        if (dfltGrid0 != null) {
            IgniteKernal g = wait ? dfltGrid0.grid() : dfltGrid0.gridx();

            if (g != null)
                allIgnites.add(g);
        }

        return allIgnites;
    }

    /**
     * Gets a grid instance for given local node ID. Note that grid instance and local node have
     * one-to-one relationship where node has ID and instance has name of the grid to which
     * both grid instance and its node belong. Note also that caller of this method
     * should not assume that it will return the same instance every time.
     *
     * @param locNodeId ID of local node the requested grid instance is managing.
     * @return An instance of named grid. This method never returns
     *      {@code null}.
     * @throws IgniteIllegalStateException Thrown if grid was not properly
     *      initialized or grid instance was stopped or was not started.
     */
    public static Ignite grid(UUID locNodeId) throws IgniteIllegalStateException {
        A.notNull(locNodeId, "locNodeId");

        IgniteNamedInstance dfltGrid0 = dfltGrid;

        if (dfltGrid0 != null) {
            IgniteKernal g = dfltGrid0.grid();

            if (g != null && g.getLocalNodeId().equals(locNodeId))
                return g;
        }

        for (IgniteNamedInstance grid : grids.values()) {
            IgniteKernal g = grid.grid();

            if (g != null && g.getLocalNodeId().equals(locNodeId))
                return g;
        }

        throw new IgniteIllegalStateException("Grid instance with given local node ID was not properly " +
            "started or was stopped: " + locNodeId);
    }

    /**
     * Gets grid instance without waiting its initialization and not throwing any exception.
     *
     * @param locNodeId ID of local node the requested grid instance is managing.
     * @return Grid instance or {@code null}.
     */
    public static IgniteKernal gridxx(UUID locNodeId) {
        IgniteNamedInstance dfltGrid0 = dfltGrid;

        if (dfltGrid0 != null) {
            IgniteKernal g = dfltGrid0.grid();

            if (g != null && g.getLocalNodeId().equals(locNodeId))
                return g;
        }

        for (IgniteNamedInstance grid : grids.values()) {
            IgniteKernal g = grid.grid();

            if (g != null && g.getLocalNodeId().equals(locNodeId))
                return g;
        }

        return null;
    }

    /**
     * Gets an named grid instance. If grid name is {@code null} or empty string,
     * then default no-name grid will be returned. Note that caller of this method
     * should not assume that it will return the same instance every time.
     * <p>
     * Note that Java VM can run multiple grid instances and every grid instance (and its
     * node) can belong to a different grid. Grid name defines what grid a particular grid
     * instance (and correspondingly its node) belongs to.
     *
     * @param name Grid name to which requested grid instance belongs to. If {@code null},
     *      then grid instance belonging to a default no-name grid will be returned.
     * @return An instance of named grid. This method never returns
     *      {@code null}.
     * @throws IgniteIllegalStateException Thrown if default grid was not properly
     *      initialized or grid instance was stopped or was not started.
     */
    public static Ignite grid(@Nullable String name) throws IgniteIllegalStateException {
        IgniteNamedInstance grid = name != null ? grids.get(name) : dfltGrid;

        Ignite res;

        if (grid == null || (res = grid.grid()) == null)
            throw new IgniteIllegalStateException("Ignite instance with provided name doesn't exist. " +
                "Did you call Ignition.start(..) to start an Ignite instance? [name=" + name + ']');

        return res;
    }

    /**
     * Gets a name of the grid from thread local config, which is owner of current thread.
     *
     * @return Grid instance related to current thread
     * @throws IllegalArgumentException Thrown to indicate, that current thread is not an {@link IgniteThread}.
     */
    public static IgniteKernal localIgnite() throws IllegalArgumentException {
        String name = U.getCurrentIgniteName();

        if (U.isCurrentIgniteNameSet(name))
            return gridx(name);
        else if (Thread.currentThread() instanceof IgniteThread)
            return gridx(((IgniteThread)Thread.currentThread()).getIgniteInstanceName());
        else
            throw new IllegalArgumentException("Ignite instance name thread local must be set or" +
                " this method should be accessed under " + IgniteThread.class.getName());
    }

    /**
     * Gets grid instance without waiting its initialization.
     *
     * @param name Grid name.
     * @return Grid instance.
     */
    public  static IgniteKernal gridx(@Nullable String name) {
        IgniteNamedInstance grid = name != null ? grids.get(name) : dfltGrid;

        IgniteKernal res;

        if (grid == null || (res = grid.gridx()) == null)
            throw new IgniteIllegalStateException("Ignite instance with provided name doesn't exist. " +
                "Did you call Ignition.start(..) to start an Ignite instance? [name=" + name + ']');

        return res;
    }

    /**
     * Adds a lsnr for grid life cycle events.
     * <p>
     * Note that unlike other listeners in Ignite this listener will be
     * notified from the same thread that triggers the state change. Because of
     * that it is the responsibility of the user to make sure that listener logic
     * is light-weight and properly handles (catches) any runtime exceptions, if any
     * are expected.
     *
     * @param lsnr Listener for grid life cycle events. If this listener was already added
     *      this method is no-op.
     */
    public static void addListener(IgnitionListener lsnr) {
        A.notNull(lsnr, "lsnr");

        lsnrs.add(lsnr);
    }

    /**
     * Removes lsnr added by {@link #addListener(IgnitionListener)} method.
     *
     * @param lsnr Listener to remove.
     * @return {@code true} if lsnr was added before, {@code false} otherwise.
     */
    public static boolean removeListener(IgnitionListener lsnr) {
        A.notNull(lsnr, "lsnr");

        return lsnrs.remove(lsnr);
    }

    /**
     * @param igniteInstanceName Ignite instance name.
     * @param state Factory state.
     */
    private static void notifyStateChange(@Nullable String igniteInstanceName, IgniteState state) {
        if (igniteInstanceName != null)
            gridStates.put(igniteInstanceName, state);
        else
            dfltGridState = state;

        for (IgnitionListener lsnr : lsnrs)
            lsnr.onStateChange(igniteInstanceName, state);
    }

    /**
     * Start context encapsulates all starting parameters.
     */
    private static final class GridStartContext {
        /** User-defined configuration. */
        private IgniteConfiguration cfg;

        /** Optional configuration path. */
        private URL cfgUrl;

        /** Optional Spring application context. */
        private GridSpringResourceContext springCtx;

        /** Whether or not this is a single grid instance in current VM. */
        private boolean single;

        /**
         *
         * @param cfg User-defined configuration.
         * @param cfgUrl Optional configuration path.
         * @param springCtx Optional Spring application context.
         */
        GridStartContext(IgniteConfiguration cfg, @Nullable URL cfgUrl, @Nullable GridSpringResourceContext springCtx) {
            assert(cfg != null);

            this.cfg = cfg;
            this.cfgUrl = cfgUrl;
            this.springCtx = springCtx;
        }

        /**
         * @return Whether or not this is a single grid instance in current VM.
         */
        public boolean single() {
            return single;
        }

        /**
         * @param single Whether or not this is a single grid instance in current VM.
         */
        public void single(boolean single) {
            this.single = single;
        }

        /**
         * @return User-defined configuration.
         */
        IgniteConfiguration config() {
            return cfg;
        }

        /**
         * @param cfg User-defined configuration.
         */
        void config(IgniteConfiguration cfg) {
            this.cfg = cfg;
        }

        /**
         * @return Optional configuration path.
         */
        URL configUrl() {
            return cfgUrl;
        }

        /**
         * @param cfgUrl Optional configuration path.
         */
        void configUrl(URL cfgUrl) {
            this.cfgUrl = cfgUrl;
        }

        /**
         * @return Optional Spring application context.
         */
        public GridSpringResourceContext springContext() {
            return springCtx;
        }
    }

    /**
     * Grid data container.
     */
    private static final class IgniteNamedInstance {
        /** Map of registered MBeans. */
        private static final Map<MBeanServer, GridMBeanServerData> mbeans =
            new HashMap<>();

        /** */
        private static final String[] EMPTY_STR_ARR = new String[0];

        /** Grid name. */
        private final String name;

        /** Grid instance. */
        private volatile IgniteKernal grid;

        /** Executor service. */
        private ThreadPoolExecutor execSvc;

        /** Executor service for services. */
        private ThreadPoolExecutor svcExecSvc;

        /** System executor service. */
        private ThreadPoolExecutor sysExecSvc;

        /** */
        private StripedExecutor stripedExecSvc;

        /** Management executor service. */
        private ThreadPoolExecutor mgmtExecSvc;

        /** P2P executor service. */
        private ThreadPoolExecutor p2pExecSvc;

        /** IGFS executor service. */
        private ThreadPoolExecutor igfsExecSvc;

        /** Data streamer executor service. */
        private ThreadPoolExecutor dataStreamerExecSvc;

        /** REST requests executor service. */
        private ThreadPoolExecutor restExecSvc;

        /** Utility cache executor service. */
        private ThreadPoolExecutor utilityCacheExecSvc;

        /** Affinity executor service. */
        private ThreadPoolExecutor affExecSvc;

        /** Indexing pool. */
        private ThreadPoolExecutor idxExecSvc;

        /** Continuous query executor service. */
        private IgniteStripedThreadPoolExecutor callbackExecSvc;

        /** Query executor service. */
        private ThreadPoolExecutor qryExecSvc;

        /** Executor service. */
        private Map<String, ThreadPoolExecutor> customNamedExecSvcs;

        /** Grid state. */
        private volatile IgniteState state = STOPPED;

        /** Shutdown hook. */
        private Thread shutdownHook;

        /** Grid log. */
        private IgniteLogger log;

        /** Start guard. */
        private final AtomicBoolean startGuard = new AtomicBoolean();

        /** Start latch. */
        private final CountDownLatch startLatch = new CountDownLatch(1);

        /**
         * Thread that starts this named instance. This field can be non-volatile since
         * it makes sense only for thread where it was originally initialized.
         */
        @SuppressWarnings("FieldAccessedSynchronizedAndUnsynchronized")
        private Thread starterThread;

        /** */
        private boolean starterThreadInterrupted;

        /**
         * Creates un-started named instance.
         *
         * @param name Grid name (possibly {@code null} for default grid).
         */
        IgniteNamedInstance(@Nullable String name) {
            this.name = name;
        }

        /**
         * Gets grid name.
         *
         * @return Grid name.
         */
        String getName() {
            return name;
        }

        /**
         * Gets grid instance.
         *
         * @return Grid instance.
         */
        IgniteKernal grid() {
            if (starterThread != Thread.currentThread())
                U.awaitQuiet(startLatch);

            return grid;
        }

        /**
         * Gets grid instance without waiting for its initialization.
         *
         * @return Grid instance.
         */
        public IgniteKernal gridx() {
            return grid;
        }

        /**
         * Gets grid state.
         *
         * @return Grid state.
         */
        IgniteState state() {
            if (starterThread != Thread.currentThread())
                U.awaitQuiet(startLatch);

            return state;
        }

        /**
         * @param spi SPI implementation.
         * @throws IgniteCheckedException Thrown in case if multi-instance is not supported.
         */
        private void ensureMultiInstanceSupport(IgniteSpi spi) throws IgniteCheckedException {
            IgniteSpiMultipleInstancesSupport ann = U.getAnnotation(spi.getClass(),
                IgniteSpiMultipleInstancesSupport.class);

            if (ann == null || !ann.value())
                throw new IgniteCheckedException("SPI implementation doesn't support multiple grid instances in " +
                    "the same VM: " + spi);
        }

        /**
         * @param spis SPI implementations.
         * @throws IgniteCheckedException Thrown in case if multi-instance is not supported.
         */
        private void ensureMultiInstanceSupport(IgniteSpi[] spis) throws IgniteCheckedException {
            for (IgniteSpi spi : spis)
                ensureMultiInstanceSupport(spi);
        }

        /**
         * Starts grid with given configuration.
         *
         * @param startCtx Starting context.
         * @throws IgniteCheckedException If start failed.
         */
        synchronized void start(GridStartContext startCtx) throws IgniteCheckedException {
            if (startGuard.compareAndSet(false, true)) {
                try {
                    starterThread = Thread.currentThread();

                    start0(startCtx);
                }
                catch (Exception e) {
                    if (log != null)
                        stopExecutors(log);

                    throw e;
                }
                finally {
                    startLatch.countDown();
                }
            }
            else
                U.awaitQuiet(startLatch);
        }

        /**
         * @param startCtx Starting context.
         * @throws IgniteCheckedException If start failed.
         */
        @SuppressWarnings({"unchecked", "TooBroadScope"})
        private void start0(GridStartContext startCtx) throws IgniteCheckedException {
            assert grid == null : "Grid is already started: " + name;

            IgniteConfiguration cfg = startCtx.config() != null ? startCtx.config() : new IgniteConfiguration();

            IgniteConfiguration myCfg = initializeConfiguration(cfg);

            // Set configuration URL, if any, into system property.
            if (startCtx.configUrl() != null)
                System.setProperty(IGNITE_CONFIG_URL, startCtx.configUrl().toString());

            // Ensure that SPIs support multiple grid instances, if required.
            if (!startCtx.single()) {
                ensureMultiInstanceSupport(myCfg.getDeploymentSpi());
                ensureMultiInstanceSupport(myCfg.getCommunicationSpi());
                ensureMultiInstanceSupport(myCfg.getDiscoverySpi());
                ensureMultiInstanceSupport(myCfg.getCheckpointSpi());
                ensureMultiInstanceSupport(myCfg.getEventStorageSpi());
                ensureMultiInstanceSupport(myCfg.getCollisionSpi());
                ensureMultiInstanceSupport(myCfg.getFailoverSpi());
                ensureMultiInstanceSupport(myCfg.getLoadBalancingSpi());
            }

            validateThreadPoolSize(cfg.getPublicThreadPoolSize(), "public");

            execSvc = new IgniteThreadPoolExecutor(
                "pub",
                cfg.getIgniteInstanceName(),
                cfg.getPublicThreadPoolSize(),
                cfg.getPublicThreadPoolSize(),
                DFLT_THREAD_KEEP_ALIVE_TIME,
                new LinkedBlockingQueue<Runnable>());

            execSvc.allowCoreThreadTimeOut(true);

            validateThreadPoolSize(cfg.getServiceThreadPoolSize(), "service");

            svcExecSvc = new IgniteThreadPoolExecutor(
                "svc",
                cfg.getGridName(),
                cfg.getServiceThreadPoolSize(),
                cfg.getServiceThreadPoolSize(),
                DFLT_THREAD_KEEP_ALIVE_TIME,
                new LinkedBlockingQueue<Runnable>());

            svcExecSvc.allowCoreThreadTimeOut(true);

            validateThreadPoolSize(cfg.getSystemThreadPoolSize(), "system");

            sysExecSvc = new IgniteThreadPoolExecutor(
                "sys",
                cfg.getIgniteInstanceName(),
                cfg.getSystemThreadPoolSize(),
                cfg.getSystemThreadPoolSize(),
                DFLT_THREAD_KEEP_ALIVE_TIME,
                new LinkedBlockingQueue<Runnable>());

            sysExecSvc.allowCoreThreadTimeOut(true);

            validateThreadPoolSize(cfg.getStripedPoolSize(), "stripedPool");

            stripedExecSvc = new StripedExecutor(cfg.getStripedPoolSize(), cfg.getIgniteInstanceName(), "sys", log);

            // Note that since we use 'LinkedBlockingQueue', number of
            // maximum threads has no effect.
            // Note, that we do not pre-start threads here as management pool may
            // not be needed.
            validateThreadPoolSize(cfg.getManagementThreadPoolSize(), "management");

            mgmtExecSvc = new IgniteThreadPoolExecutor(
                "mgmt",
                cfg.getIgniteInstanceName(),
                cfg.getManagementThreadPoolSize(),
                cfg.getManagementThreadPoolSize(),
                DFLT_THREAD_KEEP_ALIVE_TIME,
                new LinkedBlockingQueue<Runnable>());

            mgmtExecSvc.allowCoreThreadTimeOut(true);

            // Note that since we use 'LinkedBlockingQueue', number of
            // maximum threads has no effect.
            // Note, that we do not pre-start threads here as class loading pool may
            // not be needed.
            validateThreadPoolSize(cfg.getPeerClassLoadingThreadPoolSize(), "peer class loading");
            p2pExecSvc = new IgniteThreadPoolExecutor(
                "p2p",
                cfg.getIgniteInstanceName(),
                cfg.getPeerClassLoadingThreadPoolSize(),
                cfg.getPeerClassLoadingThreadPoolSize(),
                DFLT_THREAD_KEEP_ALIVE_TIME,
                new LinkedBlockingQueue<Runnable>());

            p2pExecSvc.allowCoreThreadTimeOut(true);

            // Note that we do not pre-start threads here as this pool may not be needed.
            dataStreamerExecSvc = new IgniteThreadPoolExecutor(
                "data-streamer",
                cfg.getIgniteInstanceName(),
                cfg.getDataStreamerThreadPoolSize(),
                cfg.getDataStreamerThreadPoolSize(),
                DFLT_THREAD_KEEP_ALIVE_TIME,
                new LinkedBlockingQueue<Runnable>());

            dataStreamerExecSvc.allowCoreThreadTimeOut(true);

            // Note that we do not pre-start threads here as igfs pool may not be needed.
            validateThreadPoolSize(cfg.getIgfsThreadPoolSize(), "IGFS");

            igfsExecSvc = new IgniteThreadPoolExecutor(
                cfg.getIgfsThreadPoolSize(),
                cfg.getIgfsThreadPoolSize(),
                DFLT_THREAD_KEEP_ALIVE_TIME,
                new LinkedBlockingQueue<Runnable>(),
                new IgfsThreadFactory(cfg.getIgniteInstanceName(), "igfs"),
                null /* Abort policy will be used. */);

            igfsExecSvc.allowCoreThreadTimeOut(true);

            // Note that we do not pre-start threads here as this pool may not be needed.
            validateThreadPoolSize(cfg.getAsyncCallbackPoolSize(), "async callback");

            callbackExecSvc = new IgniteStripedThreadPoolExecutor(
                cfg.getAsyncCallbackPoolSize(),
                cfg.getIgniteInstanceName(),
                "callback");

            if (myCfg.getConnectorConfiguration() != null) {
                validateThreadPoolSize(myCfg.getConnectorConfiguration().getThreadPoolSize(), "connector");

                restExecSvc = new IgniteThreadPoolExecutor(
                    "rest",
                    myCfg.getIgniteInstanceName(),
                    myCfg.getConnectorConfiguration().getThreadPoolSize(),
                    myCfg.getConnectorConfiguration().getThreadPoolSize(),
                    DFLT_THREAD_KEEP_ALIVE_TIME,
                    new LinkedBlockingQueue<Runnable>()
                );

                restExecSvc.allowCoreThreadTimeOut(true);
            }

            validateThreadPoolSize(myCfg.getUtilityCacheThreadPoolSize(), "utility cache");

            utilityCacheExecSvc = new IgniteThreadPoolExecutor(
                "utility",
                cfg.getIgniteInstanceName(),
                myCfg.getUtilityCacheThreadPoolSize(),
                myCfg.getUtilityCacheThreadPoolSize(),
                myCfg.getUtilityCacheKeepAliveTime(),
                new LinkedBlockingQueue<Runnable>());

            utilityCacheExecSvc.allowCoreThreadTimeOut(true);

            affExecSvc = new IgniteThreadPoolExecutor(
                "aff",
                cfg.getIgniteInstanceName(),
                1,
                1,
                DFLT_THREAD_KEEP_ALIVE_TIME,
                new LinkedBlockingQueue<Runnable>());

            affExecSvc.allowCoreThreadTimeOut(true);

            if (IgniteComponentType.INDEXING.inClassPath()) {
                int cpus = Runtime.getRuntime().availableProcessors();

                idxExecSvc = new IgniteThreadPoolExecutor(
                    "idx",
                    cfg.getIgniteInstanceName(),
                    cpus,
                    cpus * 2,
                    3000L,
                    new LinkedBlockingQueue<Runnable>(1000)
                );
            }

            validateThreadPoolSize(cfg.getQueryThreadPoolSize(), "query");

            qryExecSvc = new IgniteThreadPoolExecutor(
                "query",
                cfg.getIgniteInstanceName(),
                cfg.getQueryThreadPoolSize(),
                cfg.getQueryThreadPoolSize(),
                DFLT_THREAD_KEEP_ALIVE_TIME,
                new LinkedBlockingQueue<Runnable>());

            qryExecSvc.allowCoreThreadTimeOut(true);

            if (!F.isEmpty(cfg.getExecutorConfiguration())) {
                validateCustomExecutorsConfiguration(cfg.getExecutorConfiguration());

                customNamedExecSvcs = new HashMap<>();

                for(ExecutorConfiguration execCfg : cfg.getExecutorConfiguration()) {
                    ThreadPoolExecutor exec = new IgniteThreadPoolExecutor(
                        execCfg.getName(),
                        cfg.getIgniteInstanceName(),
                        execCfg.getSize(),
                        execCfg.getSize(),
                        DFLT_THREAD_KEEP_ALIVE_TIME,
                        new LinkedBlockingQueue<Runnable>());

                    customNamedExecSvcs.put(execCfg.getName(), exec);
                }
            }

            // Register Ignite MBean for current grid instance.
            registerFactoryMbean(myCfg.getMBeanServer());

            boolean started = false;

            try {
                IgniteKernal grid0 = new IgniteKernal(startCtx.springContext());

                // Init here to make grid available to lifecycle listeners.
                grid = grid0;

                grid0.start(
                    myCfg,
                    utilityCacheExecSvc,
                    execSvc,
                    svcExecSvc,
                    sysExecSvc,
                    stripedExecSvc,
                    p2pExecSvc,
                    mgmtExecSvc,
                    igfsExecSvc,
                    dataStreamerExecSvc,
                    restExecSvc,
                    affExecSvc,
                    idxExecSvc,
                    callbackExecSvc,
                    qryExecSvc,
                    customNamedExecSvcs,
                    new CA() {
                        @Override public void apply() {
                            startLatch.countDown();
                        }
                    }
                );

                state = STARTED;

                if (log.isDebugEnabled())
                    log.debug("Grid factory started ok: " + name);

                started = true;
            }
            catch (IgniteCheckedException e) {
                unregisterFactoryMBean();

                throw e;
            }
            // Catch Throwable to protect against any possible failure.
            catch (Throwable e) {
                unregisterFactoryMBean();

                if (e instanceof Error)
                    throw e;

                throw new IgniteCheckedException("Unexpected exception when starting grid.", e);
            }
            finally {
                if (!started)
                    // Grid was not started.
                    grid = null;
            }

            // Do NOT set it up only if IGNITE_NO_SHUTDOWN_HOOK=TRUE is provided.
            if (!IgniteSystemProperties.getBoolean(IGNITE_NO_SHUTDOWN_HOOK, false)) {
                try {
                    Runtime.getRuntime().addShutdownHook(shutdownHook = new Thread() {
                        @Override public void run() {
                            if (log.isInfoEnabled())
                                log.info("Invoking shutdown hook...");

                            IgniteNamedInstance.this.stop(true);
                        }
                    });

                    if (log.isDebugEnabled())
                        log.debug("Shutdown hook is installed.");
                }
                catch (IllegalStateException e) {
                    stop(true);

                    throw new IgniteCheckedException("Failed to install shutdown hook.", e);
                }
            }
            else {
                if (log.isDebugEnabled())
                    log.debug("Shutdown hook has not been installed because environment " +
                        "or system property " + IGNITE_NO_SHUTDOWN_HOOK + " is set.");
            }
        }

        /**
         * @param poolSize an actual value in the configuration.
         * @param poolName a name of the pool like 'management'.
         * @throws IgniteCheckedException If the poolSize is wrong.
         */
        private static void validateThreadPoolSize(int poolSize, String poolName)
            throws IgniteCheckedException {
            if (poolSize <= 0) {
                throw new IgniteCheckedException("Invalid " + poolName + " thread pool size" +
                    " (must be greater than 0), actual value: " + poolSize);
            }
        }

        /**
         * @param cfgs Array of the executors configurations.
         * @throws IgniteCheckedException If configuration is wrong.
         */
        private static void validateCustomExecutorsConfiguration(ExecutorConfiguration[] cfgs)
            throws IgniteCheckedException {
            if (cfgs == null)
                return;

            Set<String> names = new HashSet<>(cfgs.length);

            for (ExecutorConfiguration cfg : cfgs) {
                if (F.isEmpty(cfg.getName()))
                    throw new IgniteCheckedException("Executor name must not be empty");

                if (!names.add(cfg.getName()))
                    throw new IgniteCheckedException("Executor name '" + cfg.getName() + "' is duplicated");

                validateThreadPoolSize(cfg.getSize(), cfg.getName());
            }
        }

        /**
         * @param cfg Ignite configuration copy to.
         * @return New ignite configuration.
         * @throws IgniteCheckedException If failed.
         */
        private IgniteConfiguration initializeConfiguration(IgniteConfiguration cfg)
            throws IgniteCheckedException {
            IgniteConfiguration myCfg = new IgniteConfiguration(cfg);

            String ggHome = cfg.getIgniteHome();

            // Set Ignite home.
            if (ggHome == null)
                ggHome = U.getIgniteHome();
            else
                // If user provided IGNITE_HOME - set it as a system property.
                U.setIgniteHome(ggHome);

            // Correctly resolve work directory and set it back to configuration.
            String workDir = U.workDirectory(cfg.getWorkDirectory(), ggHome);

            myCfg.setWorkDirectory(workDir);

            // Ensure invariant.
            // It's a bit dirty - but this is a result of late refactoring
            // and I don't want to reshuffle a lot of code.
            assert F.eq(name, cfg.getIgniteInstanceName());

            UUID nodeId = cfg.getNodeId() != null ? cfg.getNodeId() : UUID.randomUUID();

            myCfg.setNodeId(nodeId);

            IgniteLogger cfgLog = initLogger(cfg.getGridLogger(), nodeId, workDir);

            assert cfgLog != null;

            cfgLog = new GridLoggerProxy(cfgLog, null, name, U.id8(nodeId));

            // Initialize factory's log.
            log = cfgLog.getLogger(G.class);

            myCfg.setGridLogger(cfgLog);

            // Check Ignite home folder (after log is available).
            if (ggHome != null) {
                File ggHomeFile = new File(ggHome);

                if (!ggHomeFile.exists() || !ggHomeFile.isDirectory())
                    throw new IgniteCheckedException("Invalid Ignite installation home folder: " + ggHome);
            }

            myCfg.setIgniteHome(ggHome);

            // Validate segmentation configuration.
            SegmentationPolicy segPlc = cfg.getSegmentationPolicy();

            // 1. Warn on potential configuration problem: grid is not configured to wait
            // for correct segment after segmentation happens.
            if (!F.isEmpty(cfg.getSegmentationResolvers()) && segPlc == RESTART_JVM && !cfg.isWaitForSegmentOnStart()) {
                U.warn(log, "Found potential configuration problem (forgot to enable waiting for segment" +
                    "on start?) [segPlc=" + segPlc + ", wait=false]");
            }

            myCfg.setTransactionConfiguration(myCfg.getTransactionConfiguration() != null ?
                new TransactionConfiguration(myCfg.getTransactionConfiguration()) : null);

            myCfg.setConnectorConfiguration(myCfg.getConnectorConfiguration() != null ?
                new ConnectorConfiguration(myCfg.getConnectorConfiguration()) : null);

            // Local host.
            String locHost = IgniteSystemProperties.getString(IGNITE_LOCAL_HOST);

            myCfg.setLocalHost(F.isEmpty(locHost) ? myCfg.getLocalHost() : locHost);

            // Override daemon flag if it was set on the factory.
            if (daemon.get())
                myCfg.setDaemon(true);

            if (myCfg.isClientMode() == null) {
                Boolean threadClient = clientMode.get();

                if (threadClient == null)
                    myCfg.setClientMode(IgniteSystemProperties.getBoolean(IGNITE_CACHE_CLIENT, false));
                else
                    myCfg.setClientMode(threadClient);
            }

            // Check for deployment mode override.
            String depModeName = IgniteSystemProperties.getString(IGNITE_DEP_MODE_OVERRIDE);

            if (!F.isEmpty(depModeName)) {
                if (!F.isEmpty(myCfg.getCacheConfiguration())) {
                    U.quietAndInfo(log, "Skipping deployment mode override for caches (custom closure " +
                        "execution may not work for console Visor)");
                }
                else {
                    try {
                        DeploymentMode depMode = DeploymentMode.valueOf(depModeName);

                        if (myCfg.getDeploymentMode() != depMode)
                            myCfg.setDeploymentMode(depMode);
                    }
                    catch (IllegalArgumentException e) {
                        throw new IgniteCheckedException("Failed to override deployment mode using system property " +
                            "(are there any misspellings?)" +
                            "[name=" + IGNITE_DEP_MODE_OVERRIDE + ", value=" + depModeName + ']', e);
                    }
                }
            }

            if (myCfg.getUserAttributes() == null)
                myCfg.setUserAttributes(Collections.<String, Object>emptyMap());

            if (myCfg.getMBeanServer() == null)
                myCfg.setMBeanServer(ManagementFactory.getPlatformMBeanServer());

            Marshaller marsh = myCfg.getMarshaller();

            if (marsh == null) {
                if (!BinaryMarshaller.available()) {
                    U.warn(log, "OptimizedMarshaller is not supported on this JVM " +
                        "(only recent 1.6 and 1.7 versions HotSpot VMs are supported). " +
                        "To enable fast marshalling upgrade to recent 1.6 or 1.7 HotSpot VM release. " +
                        "Switching to standard JDK marshalling - " +
                        "object serialization performance will be significantly slower.",
                        "To enable fast marshalling upgrade to recent 1.6 or 1.7 HotSpot VM release.");

                    marsh = new JdkMarshaller();
                }
                else
                    marsh = new BinaryMarshaller();
            }

            MarshallerUtils.setNodeName(marsh, cfg.getIgniteInstanceName());

            myCfg.setMarshaller(marsh);

            if (myCfg.getPeerClassLoadingLocalClassPathExclude() == null)
                myCfg.setPeerClassLoadingLocalClassPathExclude(EMPTY_STR_ARR);

            FileSystemConfiguration[] igfsCfgs = myCfg.getFileSystemConfiguration();

            if (igfsCfgs != null) {
                FileSystemConfiguration[] clone = igfsCfgs.clone();

                for (int i = 0; i < igfsCfgs.length; i++)
                    clone[i] = new FileSystemConfiguration(igfsCfgs[i]);

                myCfg.setFileSystemConfiguration(clone);
            }

            initializeDefaultSpi(myCfg);

            initializeDefaultCacheConfiguration(myCfg);

<<<<<<< HEAD
            ExecutorConfiguration[] execCfgs = myCfg.getExecutorConfiguration();

            if (execCfgs != null) {
                ExecutorConfiguration[] clone = execCfgs.clone();

                for (int i = 0; i < execCfgs.length; i++)
                    clone[i] = new ExecutorConfiguration(execCfgs[i]);

                myCfg.setExecutorConfiguration(clone);
=======
            if (!myCfg.isClientMode() && myCfg.getMemoryConfiguration() == null) {
                MemoryConfiguration dbCfg = new MemoryConfiguration();

                dbCfg.setConcurrencyLevel(Runtime.getRuntime().availableProcessors() * 4);

                myCfg.setMemoryConfiguration(dbCfg);
>>>>>>> 1676ff65
            }

            return myCfg;
        }

        /**
         * Initialize default cache configuration.
         *
         * @param cfg Ignite configuration.
         * @throws IgniteCheckedException If failed.
         */
        @SuppressWarnings("unchecked")
        public void initializeDefaultCacheConfiguration(IgniteConfiguration cfg) throws IgniteCheckedException {
            List<CacheConfiguration> cacheCfgs = new ArrayList<>();

            cacheCfgs.add(utilitySystemCache());

            if (IgniteComponentType.HADOOP.inClassPath())
                cacheCfgs.add(CU.hadoopSystemCache());

            cacheCfgs.add(atomicsSystemCache(cfg.getAtomicConfiguration()));

            CacheConfiguration[] userCaches = cfg.getCacheConfiguration();

            if (userCaches != null && userCaches.length > 0) {
                if (!U.discoOrdered(cfg.getDiscoverySpi()) && !U.relaxDiscoveryOrdered())
                    throw new IgniteCheckedException("Discovery SPI implementation does not support node ordering and " +
                        "cannot be used with cache (use SPI with @DiscoverySpiOrderSupport annotation, " +
                        "like TcpDiscoverySpi)");

                for (CacheConfiguration ccfg : userCaches) {
                    if (CU.isHadoopSystemCache(ccfg.getName()))
                        throw new IgniteCheckedException("Cache name cannot be \"" + CU.SYS_CACHE_HADOOP_MR +
                            "\" because it is reserved for internal purposes.");

                    if (CU.isAtomicsCache(ccfg.getName()))
                        throw new IgniteCheckedException("Cache name cannot be \"" + CU.ATOMICS_CACHE_NAME +
                            "\" because it is reserved for internal purposes.");

                    if (CU.isUtilityCache(ccfg.getName()))
                        throw new IgniteCheckedException("Cache name cannot be \"" + CU.UTILITY_CACHE_NAME +
                            "\" because it is reserved for internal purposes.");

                    if (IgfsUtils.matchIgfsCacheName(ccfg.getName()))
                        throw new IgniteCheckedException(
                            "Cache name cannot start with \""+ IgfsUtils.IGFS_CACHE_PREFIX
                                + "\" because it is reserved for IGFS internal purposes.");

                    cacheCfgs.add(ccfg);
                }
            }

            cfg.setCacheConfiguration(cacheCfgs.toArray(new CacheConfiguration[cacheCfgs.size()]));

            assert cfg.getCacheConfiguration() != null;

            IgfsUtils.prepareCacheConfigurations(cfg);
        }

        /**
         * Initialize default SPI implementations.
         *
         * @param cfg Ignite configuration.
         */
        private void initializeDefaultSpi(IgniteConfiguration cfg) {
            if (cfg.getDiscoverySpi() == null)
                cfg.setDiscoverySpi(new TcpDiscoverySpi());

            if (cfg.getDiscoverySpi() instanceof TcpDiscoverySpi) {
                TcpDiscoverySpi tcpDisco = (TcpDiscoverySpi)cfg.getDiscoverySpi();

                if (tcpDisco.getIpFinder() == null)
                    tcpDisco.setIpFinder(new TcpDiscoveryMulticastIpFinder());
            }

            if (cfg.getCommunicationSpi() == null)
                cfg.setCommunicationSpi(new TcpCommunicationSpi());

            if (cfg.getDeploymentSpi() == null)
                cfg.setDeploymentSpi(new LocalDeploymentSpi());

            if (cfg.getEventStorageSpi() == null)
                cfg.setEventStorageSpi(new NoopEventStorageSpi());

            if (cfg.getCheckpointSpi() == null)
                cfg.setCheckpointSpi(new NoopCheckpointSpi());

            if (cfg.getCollisionSpi() == null)
                cfg.setCollisionSpi(new NoopCollisionSpi());

            if (cfg.getFailoverSpi() == null)
                cfg.setFailoverSpi(new AlwaysFailoverSpi());

            if (cfg.getLoadBalancingSpi() == null)
                cfg.setLoadBalancingSpi(new RoundRobinLoadBalancingSpi());
            else {
                Collection<LoadBalancingSpi> spis = new ArrayList<>();

                boolean dfltLoadBalancingSpi = false;

                for (LoadBalancingSpi spi : cfg.getLoadBalancingSpi()) {
                    spis.add(spi);

                    if (!dfltLoadBalancingSpi && spi instanceof RoundRobinLoadBalancingSpi)
                        dfltLoadBalancingSpi = true;
                }

                // Add default load balancing SPI for internal tasks.
                if (!dfltLoadBalancingSpi)
                    spis.add(new RoundRobinLoadBalancingSpi());

                cfg.setLoadBalancingSpi(spis.toArray(new LoadBalancingSpi[spis.size()]));
            }

            if (cfg.getIndexingSpi() == null)
                cfg.setIndexingSpi(new NoopIndexingSpi());
        }

        /**
         * @param cfgLog Configured logger.
         * @param nodeId Local node ID.
         * @param workDir Work directory.
         * @return Initialized logger.
         * @throws IgniteCheckedException If failed.
         */
        @SuppressWarnings("ErrorNotRethrown")
        private IgniteLogger initLogger(@Nullable IgniteLogger cfgLog, UUID nodeId, String workDir)
            throws IgniteCheckedException {
            try {
                Exception log4jInitErr = null;

                if (cfgLog == null) {
                    Class<?> log4jCls;

                    try {
                        log4jCls = Class.forName("org.apache.ignite.logger.log4j.Log4JLogger");
                    }
                    catch (ClassNotFoundException | NoClassDefFoundError ignored) {
                        log4jCls = null;
                    }

                    if (log4jCls != null) {
                        try {
                            URL url = U.resolveIgniteUrl("config/ignite-log4j.xml");

                            if (url == null) {
                                File cfgFile = new File("config/ignite-log4j.xml");

                                if (!cfgFile.exists())
                                    cfgFile = new File("../config/ignite-log4j.xml");

                                if (cfgFile.exists()) {
                                    try {
                                        url = cfgFile.toURI().toURL();
                                    }
                                    catch (MalformedURLException ignore) {
                                        // No-op.
                                    }
                                }
                            }

                            if (url != null) {
                                boolean configured = (Boolean)log4jCls.getMethod("isConfigured").invoke(null);

                                if (configured)
                                    url = null;
                            }

                            if (url != null) {
                                Constructor<?> ctor = log4jCls.getConstructor(URL.class);

                                cfgLog = (IgniteLogger)ctor.newInstance(url);
                            }
                            else
                                cfgLog = (IgniteLogger)log4jCls.newInstance();
                        }
                        catch (Exception e) {
                            log4jInitErr = e;
                        }
                    }

                    if (log4jCls == null || log4jInitErr != null)
                        cfgLog = new JavaLogger();
                }

                // Special handling for Java logger which requires work directory.
                if (cfgLog instanceof JavaLogger)
                    ((JavaLogger)cfgLog).setWorkDirectory(workDir);

                // Set node IDs for all file appenders.
                if (cfgLog instanceof LoggerNodeIdAware)
                    ((LoggerNodeIdAware)cfgLog).setNodeId(nodeId);

                if (log4jInitErr != null)
                    U.warn(cfgLog, "Failed to initialize Log4JLogger (falling back to standard java logging): "
                        + log4jInitErr.getCause());

                return cfgLog;
            }
            catch (Exception e) {
                throw new IgniteCheckedException("Failed to create logger.", e);
            }
        }

        /**
         * Creates utility system cache configuration.
         *
         * @return Utility system cache configuration.
         */
        private static CacheConfiguration utilitySystemCache() {
            CacheConfiguration cache = new CacheConfiguration();

            cache.setName(CU.UTILITY_CACHE_NAME);
            cache.setCacheMode(REPLICATED);
            cache.setAtomicityMode(TRANSACTIONAL);
            cache.setRebalanceMode(SYNC);
            cache.setWriteSynchronizationMode(FULL_SYNC);
            cache.setAffinity(new RendezvousAffinityFunction(false, 100));
            cache.setNodeFilter(CacheConfiguration.ALL_NODES);
            cache.setRebalanceOrder(-2); //Prior to user caches.
            cache.setCopyOnRead(false);

            return cache;
        }

        /**
         * Creates cache configuration for atomic data structures.
         *
         * @param cfg Atomic configuration.
         * @return Cache configuration for atomic data structures.
         */
        private static CacheConfiguration atomicsSystemCache(AtomicConfiguration cfg) {
            CacheConfiguration ccfg = new CacheConfiguration();

            ccfg.setName(CU.ATOMICS_CACHE_NAME);
            ccfg.setAtomicityMode(TRANSACTIONAL);
            ccfg.setRebalanceMode(SYNC);
            ccfg.setWriteSynchronizationMode(FULL_SYNC);
            ccfg.setCacheMode(cfg.getCacheMode());
            ccfg.setNodeFilter(CacheConfiguration.ALL_NODES);
            ccfg.setRebalanceOrder(-1); //Prior to user caches.

            if (cfg.getCacheMode() == PARTITIONED)
                ccfg.setBackups(cfg.getBackups());

            return ccfg;
        }

        /**
         * Stops grid.
         *
         * @param cancel Flag indicating whether all currently running jobs
         *      should be cancelled.
         */
        void stop(boolean cancel) {
            // Stop cannot be called prior to start from public API,
            // since it checks for STARTED state. So, we can assert here.
            assert startGuard.get();

            stop0(cancel);
        }

        /**
         * @param cancel Flag indicating whether all currently running jobs
         *      should be cancelled.
         */
        private synchronized void stop0(boolean cancel) {
            IgniteKernal grid0 = grid;

            // Double check.
            if (grid0 == null) {
                if (log != null)
                    U.warn(log, "Attempting to stop an already stopped Ignite instance (ignore): " + name);

                return;
            }

            if (shutdownHook != null)
                try {
                    Runtime.getRuntime().removeShutdownHook(shutdownHook);

                    shutdownHook = null;

                    if (log != null && log.isDebugEnabled())
                        log.debug("Shutdown hook is removed.");
                }
                catch (IllegalStateException e) {
                    // Shutdown is in progress...
                    if (log != null && log.isDebugEnabled())
                        log.debug("Shutdown is in progress (ignoring): " + e.getMessage());
                }

            // Unregister Ignite MBean.
            unregisterFactoryMBean();

            try {
                grid0.stop(cancel);

                if (log != null && log.isDebugEnabled())
                    log.debug("Ignite instance stopped ok: " + name);
            }
            catch (Throwable e) {
                U.error(log, "Failed to properly stop grid instance due to undeclared exception.", e);

                if (e instanceof Error)
                    throw e;
            }
            finally {
                state = grid0.context().segmented() ? STOPPED_ON_SEGMENTATION : STOPPED;

                grid = null;

                if (log != null)
                    stopExecutors(log);

                log = null;
            }
        }

        /**
         * Stops executor services if they has been started.
         *
         * @param log Grid logger.
         */
        private void stopExecutors(IgniteLogger log) {
            boolean interrupted = Thread.interrupted();

            try {
                stopExecutors0(log);
            }
            finally {
                if (interrupted)
                    Thread.currentThread().interrupt();
            }
        }

        /**
         * Stops executor services if they has been started.
         *
         * @param log Grid logger.
         */
        private void stopExecutors0(IgniteLogger log) {
            assert log != null;

            U.shutdownNow(getClass(), execSvc, log);

            execSvc = null;

            U.shutdownNow(getClass(), sysExecSvc, log);

            sysExecSvc = null;

            U.shutdownNow(getClass(), qryExecSvc, log);

            qryExecSvc = null;

            U.shutdownNow(getClass(), stripedExecSvc, log);

            stripedExecSvc = null;

            U.shutdownNow(getClass(), mgmtExecSvc, log);

            mgmtExecSvc = null;

            U.shutdownNow(getClass(), p2pExecSvc, log);

            p2pExecSvc = null;

            U.shutdownNow(getClass(), dataStreamerExecSvc, log);

            dataStreamerExecSvc = null;

            U.shutdownNow(getClass(), igfsExecSvc, log);

            igfsExecSvc = null;

            if (restExecSvc != null)
                U.shutdownNow(getClass(), restExecSvc, log);

            restExecSvc = null;

            U.shutdownNow(getClass(), utilityCacheExecSvc, log);

            utilityCacheExecSvc = null;

            U.shutdownNow(getClass(), affExecSvc, log);

            affExecSvc = null;

            U.shutdownNow(getClass(), idxExecSvc, log);

            idxExecSvc = null;

            U.shutdownNow(getClass(), callbackExecSvc, log);

            callbackExecSvc = null;
        }

        /**
         * Registers delegate Mbean instance for {@link Ignition}.
         *
         * @param srv MBeanServer where mbean should be registered.
         * @throws IgniteCheckedException If registration failed.
         */
        private void registerFactoryMbean(MBeanServer srv) throws IgniteCheckedException {
            synchronized (mbeans) {
                GridMBeanServerData data = mbeans.get(srv);

                if (data == null) {
                    try {
                        IgnitionMXBean mbean = new IgnitionMXBeanAdapter();

                        ObjectName objName = U.makeMBeanName(
                            null,
                            "Kernal",
                            Ignition.class.getSimpleName()
                        );

                        // Make check if MBean was already registered.
                        if (!srv.queryMBeans(objName, null).isEmpty())
                            throw new IgniteCheckedException("MBean was already registered: " + objName);
                        else {
                            objName = U.registerMBean(
                                srv,
                                null,
                                "Kernal",
                                Ignition.class.getSimpleName(),
                                mbean,
                                IgnitionMXBean.class
                            );

                            data = new GridMBeanServerData(objName);

                            mbeans.put(srv, data);

                            if (log.isDebugEnabled())
                                log.debug("Registered MBean: " + objName);
                        }
                    }
                    catch (JMException e) {
                        throw new IgniteCheckedException("Failed to register MBean.", e);
                    }
                }

                assert data != null;

                data.addIgniteInstance(name);
                data.setCounter(data.getCounter() + 1);
            }
        }

        /**
         * Unregister delegate Mbean instance for {@link Ignition}.
         */
        private void unregisterFactoryMBean() {
            synchronized (mbeans) {
                Iterator<Entry<MBeanServer, GridMBeanServerData>> iter = mbeans.entrySet().iterator();

                while (iter.hasNext()) {
                    Entry<MBeanServer, GridMBeanServerData> entry = iter.next();

                    if (entry.getValue().containsIgniteInstance(name)) {
                        GridMBeanServerData data = entry.getValue();

                        assert data != null;

                        // Unregister MBean if no grid instances started for current MBeanServer.
                        if (data.getCounter() == 1) {
                            try {
                                entry.getKey().unregisterMBean(data.getMbean());

                                if (log.isDebugEnabled())
                                    log.debug("Unregistered MBean: " + data.getMbean());
                            }
                            catch (JMException e) {
                                U.error(log, "Failed to unregister MBean.", e);
                            }

                            iter.remove();
                        }
                        else {
                            // Decrement counter.
                            data.setCounter(data.getCounter() - 1);
                            data.removeIgniteInstance(name);
                        }
                    }
                }
            }
        }

        /**
         * Grid factory MBean data container.
         * Contains necessary data for selected MBeanServer.
         */
        private static class GridMBeanServerData {
            /** Set of grid names for selected MBeanServer. */
            private Collection<String> igniteInstanceNames = new HashSet<>();

            /** */
            private ObjectName mbean;

            /** Count of grid instances. */
            private int cnt;

            /**
             * Create data container.
             *
             * @param mbean Object name of MBean.
             */
            GridMBeanServerData(ObjectName mbean) {
                assert mbean != null;

                this.mbean = mbean;
            }

            /**
             * Add Ignite instance name.
             *
             * @param igniteInstanceName Ignite instance name.
             */
            public void addIgniteInstance(String igniteInstanceName) {
                igniteInstanceNames.add(igniteInstanceName);
            }

            /**
             * Remove Ignite instance name.
             *
             * @param igniteInstanceName Ignite instance name.
             */
            public void removeIgniteInstance(String igniteInstanceName) {
                igniteInstanceNames.remove(igniteInstanceName);
            }

            /**
             * Returns {@code true} if data contains the specified
             * Ignite instance name.
             *
             * @param igniteInstanceName Ignite instance name.
             * @return {@code true} if data contains the specified Ignite instance name.
             */
            public boolean containsIgniteInstance(String igniteInstanceName) {
                return igniteInstanceNames.contains(igniteInstanceName);
            }

            /**
             * Gets name used in MBean server.
             *
             * @return Object name of MBean.
             */
            public ObjectName getMbean() {
                return mbean;
            }

            /**
             * Gets number of grid instances working with MBeanServer.
             *
             * @return Number of grid instances.
             */
            public int getCounter() {
                return cnt;
            }

            /**
             * Sets number of grid instances working with MBeanServer.
             *
             * @param cnt Number of grid instances.
             */
            public void setCounter(int cnt) {
                this.cnt = cnt;
            }
        }
    }
}<|MERGE_RESOLUTION|>--- conflicted
+++ resolved
@@ -2148,7 +2148,6 @@
 
             initializeDefaultCacheConfiguration(myCfg);
 
-<<<<<<< HEAD
             ExecutorConfiguration[] execCfgs = myCfg.getExecutorConfiguration();
 
             if (execCfgs != null) {
@@ -2158,14 +2157,14 @@
                     clone[i] = new ExecutorConfiguration(execCfgs[i]);
 
                 myCfg.setExecutorConfiguration(clone);
-=======
+            }
+
             if (!myCfg.isClientMode() && myCfg.getMemoryConfiguration() == null) {
                 MemoryConfiguration dbCfg = new MemoryConfiguration();
 
                 dbCfg.setConcurrencyLevel(Runtime.getRuntime().availableProcessors() * 4);
 
                 myCfg.setMemoryConfiguration(dbCfg);
->>>>>>> 1676ff65
             }
 
             return myCfg;
