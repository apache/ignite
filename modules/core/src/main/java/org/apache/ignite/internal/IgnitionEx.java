--- conflicted
+++ resolved
@@ -2536,12 +2536,7 @@
          * @return Initialized logger.
          * @throws IgniteCheckedException If failed.
          */
-<<<<<<< HEAD
-        @SuppressWarnings("ErrorNotRethrown")
-        public static IgniteLogger initLogger(@Nullable IgniteLogger cfgLog, UUID nodeId, String workDir)
-=======
         private IgniteLogger initLogger(@Nullable IgniteLogger cfgLog, UUID nodeId, String workDir)
->>>>>>> 0e50b61e
             throws IgniteCheckedException {
             return initLogger(cfgLog, nodeId, null, workDir);
         }
