--- conflicted
+++ resolved
@@ -148,6 +148,9 @@
 import static org.apache.ignite.cache.CacheWriteSynchronizationMode.FULL_SYNC;
 
 import static org.apache.ignite.internal.IgniteComponentType.SPRING;
+import static org.apache.ignite.internal.processors.task.TaskExecutionOptions.options;
+import static org.apache.ignite.internal.util.IgniteUtils.EMPTY_STRS;
+import static org.apache.ignite.internal.util.IgniteUtils.IGNITE_MBEANS_DISABLED;
 import static org.apache.ignite.plugin.segmentation.SegmentationPolicy.RESTART_JVM;
 
 /**
@@ -181,8 +184,6 @@
     private static final String GRACEFUL_SHUTDOWN_METASTORE_KEY =
         DistributedMetaStorageImpl.IGNITE_INTERNAL_KEY_PREFIX + "graceful.shutdown";
     
-    
-
     /** Map of named Ignite instances. */
     private static final ConcurrentMap<Object, IgniteNamedInstance> grids = new ConcurrentHashMap<>();
 
@@ -1516,9 +1517,6 @@
         private static final Map<MBeanServer, GridMBeanServerData> mbeans =
             new HashMap<>();
 
-        /** */
-        private static final String[] EMPTY_STR_ARR = new String[0];
-
         /** Grid name. */
         private final String name;
 
@@ -1935,7 +1933,7 @@
             myCfg.setMarshaller(marsh);
 
             if (myCfg.getPeerClassLoadingLocalClassPathExclude() == null)
-                myCfg.setPeerClassLoadingLocalClassPathExclude(EMPTY_STR_ARR);
+                myCfg.setPeerClassLoadingLocalClassPathExclude(EMPTY_STRS);
 
             initializeDefaultSpi(myCfg);
 
@@ -2263,11 +2261,7 @@
                                 safeToStop = grid0.context().task().execute(
                                     CheckCpHistTask.class,
                                     proposedSuppliers,
-<<<<<<< HEAD
-                                    TaskExecutionOptions.options(grid0.cluster().forNodeIds(supportedPolicyNodes).nodes())
-=======
                                     options(grid0.cluster().forNodeIds(supportedPlcNodes).nodes())
->>>>>>> 123127a3
                                 ).get();
                             }
                             catch (IgniteCheckedException e) {
