/*
 * Licensed to the Apache Software Foundation (ASF) under one or more
 * contributor license agreements.  See the NOTICE file distributed with
 * this work for additional information regarding copyright ownership.
 * The ASF licenses this file to You under the Apache License, Version 2.0
 * (the "License"); you may not use this file except in compliance with
 * the License.  You may obtain a copy of the License at
 *
 *      http://www.apache.org/licenses/LICENSE-2.0
 *
 * Unless required by applicable law or agreed to in writing, software
 * distributed under the License is distributed on an "AS IS" BASIS,
 * WITHOUT WARRANTIES OR CONDITIONS OF ANY KIND, either express or implied.
 * See the License for the specific language governing permissions and
 * limitations under the License.
 */

package org.apache.ignite.internal;

import java.io.File;
import java.io.IOException;
import java.io.InputStream;
import java.lang.Thread.UncaughtExceptionHandler;
import java.lang.management.ManagementFactory;
import java.lang.reflect.Constructor;
import java.net.MalformedURLException;
import java.net.URL;
import java.util.ArrayList;
import java.util.Collection;
import java.util.Collections;
import java.util.HashMap;
import java.util.HashSet;
import java.util.Iterator;
import java.util.List;
import java.util.Map;
import java.util.Map.Entry;
import java.util.Set;
import java.util.UUID;
import java.util.concurrent.ConcurrentHashMap;
import java.util.concurrent.ConcurrentMap;
import java.util.concurrent.CountDownLatch;
import java.util.concurrent.Executors;
import java.util.concurrent.LinkedBlockingQueue;
import java.util.concurrent.ScheduledExecutorService;
import java.util.concurrent.ThreadPoolExecutor;
import java.util.concurrent.TimeUnit;
import java.util.concurrent.atomic.AtomicBoolean;
import java.util.logging.Handler;
import java.util.stream.Collectors;
import javax.management.JMException;
import javax.management.MBeanServer;
import javax.management.ObjectName;
import org.apache.ignite.Ignite;
import org.apache.ignite.IgniteCheckedException;
import org.apache.ignite.IgniteException;
import org.apache.ignite.IgniteIllegalStateException;
import org.apache.ignite.IgniteLogger;
import org.apache.ignite.IgniteState;
import org.apache.ignite.IgniteSystemProperties;
import org.apache.ignite.Ignition;
import org.apache.ignite.IgnitionListener;
import org.apache.ignite.ShutdownPolicy;
import org.apache.ignite.cache.affinity.rendezvous.RendezvousAffinityFunction;
import org.apache.ignite.cluster.ClusterNode;
import org.apache.ignite.compute.ComputeJob;
import org.apache.ignite.configuration.CacheConfiguration;
import org.apache.ignite.configuration.ConnectorConfiguration;
import org.apache.ignite.configuration.DataRegionConfiguration;
import org.apache.ignite.configuration.DataStorageConfiguration;
import org.apache.ignite.configuration.DeploymentMode;
import org.apache.ignite.configuration.ExecutorConfiguration;
import org.apache.ignite.configuration.IgniteConfiguration;
import org.apache.ignite.configuration.MemoryConfiguration;
import org.apache.ignite.configuration.MemoryPolicyConfiguration;
import org.apache.ignite.configuration.PersistentStoreConfiguration;
import org.apache.ignite.configuration.TransactionConfiguration;
import org.apache.ignite.failure.FailureContext;
import org.apache.ignite.failure.FailureType;
import org.apache.ignite.internal.binary.BinaryMarshaller;
import org.apache.ignite.internal.managers.communication.GridIoPolicy;
import org.apache.ignite.internal.managers.discovery.GridDiscoveryManager;
import org.apache.ignite.internal.processors.cache.CacheGroupContext;
import org.apache.ignite.internal.processors.cache.distributed.dht.preloader.GridDhtPartitionFullMap;
import org.apache.ignite.internal.processors.cache.distributed.dht.preloader.GridDhtPartitionMap;
import org.apache.ignite.internal.processors.cache.distributed.dht.preloader.GridDhtPreloader;
import org.apache.ignite.internal.processors.cache.distributed.dht.topology.GridDhtPartitionState;
import org.apache.ignite.internal.processors.datastructures.DataStructuresProcessor;
import org.apache.ignite.internal.processors.metastorage.DistributedMetaStorage;
import org.apache.ignite.internal.processors.metastorage.persistence.DistributedMetaStorageImpl;
import org.apache.ignite.internal.processors.resource.DependencyResolver;
import org.apache.ignite.internal.processors.resource.GridSpringResourceContext;
import org.apache.ignite.internal.util.GridConcurrentHashSet;
import org.apache.ignite.internal.util.IgniteUtils;
import org.apache.ignite.internal.util.StripedExecutor;
import org.apache.ignite.internal.util.TimeBag;
import org.apache.ignite.internal.util.spring.IgniteSpringHelper;
import org.apache.ignite.internal.util.typedef.CA;
import org.apache.ignite.internal.util.typedef.F;
import org.apache.ignite.internal.util.typedef.G;
import org.apache.ignite.internal.util.typedef.T2;
import org.apache.ignite.internal.util.typedef.X;
import org.apache.ignite.internal.util.typedef.internal.A;
import org.apache.ignite.internal.util.typedef.internal.CU;
import org.apache.ignite.internal.util.typedef.internal.LT;
import org.apache.ignite.internal.util.typedef.internal.S;
import org.apache.ignite.internal.util.typedef.internal.U;
import org.apache.ignite.internal.util.worker.GridWorker;
import org.apache.ignite.internal.worker.WorkersRegistry;
import org.apache.ignite.lang.IgniteBiInClosure;
import org.apache.ignite.lang.IgniteBiTuple;
import org.apache.ignite.lang.IgniteInClosure;
import org.apache.ignite.logger.LoggerNodeIdAndApplicationAware;
import org.apache.ignite.logger.LoggerNodeIdAware;
import org.apache.ignite.logger.java.JavaLogger;
import org.apache.ignite.marshaller.Marshaller;
import org.apache.ignite.marshaller.MarshallerUtils;
import org.apache.ignite.marshaller.jdk.JdkMarshaller;
import org.apache.ignite.mxbean.IgnitionMXBean;
import org.apache.ignite.plugin.segmentation.SegmentationPolicy;
import org.apache.ignite.resources.SpringApplicationContextResource;
import org.apache.ignite.spi.IgniteSpi;
import org.apache.ignite.spi.IgniteSpiMultipleInstancesSupport;
import org.apache.ignite.spi.checkpoint.noop.NoopCheckpointSpi;
import org.apache.ignite.spi.collision.noop.NoopCollisionSpi;
import org.apache.ignite.spi.communication.tcp.TcpCommunicationSpi;
import org.apache.ignite.spi.deployment.local.LocalDeploymentSpi;
import org.apache.ignite.spi.discovery.tcp.TcpDiscoverySpi;
import org.apache.ignite.spi.discovery.tcp.ipfinder.multicast.TcpDiscoveryMulticastIpFinder;
import org.apache.ignite.spi.encryption.noop.NoopEncryptionSpi;
import org.apache.ignite.spi.eventstorage.NoopEventStorageSpi;
import org.apache.ignite.spi.failover.always.AlwaysFailoverSpi;
import org.apache.ignite.spi.indexing.noop.NoopIndexingSpi;
import org.apache.ignite.spi.loadbalancing.LoadBalancingSpi;
import org.apache.ignite.spi.loadbalancing.roundrobin.RoundRobinLoadBalancingSpi;
import org.apache.ignite.spi.metric.noop.NoopMetricExporterSpi;
import org.apache.ignite.spi.tracing.NoopTracingSpi;
import org.apache.ignite.thread.IgniteStripedThreadPoolExecutor;
import org.apache.ignite.thread.IgniteThread;
import org.apache.ignite.thread.IgniteThreadPoolExecutor;
import org.jetbrains.annotations.Nullable;

import static java.util.stream.Collectors.joining;
import static org.apache.ignite.IgniteState.STARTED;
import static org.apache.ignite.IgniteState.STOPPED;
import static org.apache.ignite.IgniteState.STOPPED_ON_FAILURE;
import static org.apache.ignite.IgniteState.STOPPED_ON_SEGMENTATION;
import static org.apache.ignite.IgniteSystemProperties.IGNITE_CACHE_CLIENT;
import static org.apache.ignite.IgniteSystemProperties.IGNITE_CONFIG_URL;
import static org.apache.ignite.IgniteSystemProperties.IGNITE_DEP_MODE_OVERRIDE;
import static org.apache.ignite.IgniteSystemProperties.IGNITE_LOCAL_HOST;
import static org.apache.ignite.IgniteSystemProperties.IGNITE_NO_SHUTDOWN_HOOK;
import static org.apache.ignite.IgniteSystemProperties.IGNITE_OVERRIDE_CONSISTENT_ID;
import static org.apache.ignite.IgniteSystemProperties.IGNITE_RESTART_CODE;
import static org.apache.ignite.IgniteSystemProperties.IGNITE_SUCCESS_FILE;
import static org.apache.ignite.IgniteSystemProperties.IGNITE_SYSTEM_WORKER_BLOCKED_TIMEOUT;
import static org.apache.ignite.cache.CacheAtomicityMode.TRANSACTIONAL;
import static org.apache.ignite.cache.CacheMode.PARTITIONED;
import static org.apache.ignite.cache.CacheMode.REPLICATED;
import static org.apache.ignite.cache.CacheRebalanceMode.SYNC;
import static org.apache.ignite.cache.CacheWriteSynchronizationMode.FULL_SYNC;
import static org.apache.ignite.configuration.IgniteConfiguration.DFLT_THREAD_KEEP_ALIVE_TIME;
import static org.apache.ignite.configuration.MemoryConfiguration.DFLT_MEMORY_POLICY_MAX_SIZE;
import static org.apache.ignite.configuration.MemoryConfiguration.DFLT_MEM_PLC_DEFAULT_NAME;
import static org.apache.ignite.failure.FailureType.SYSTEM_WORKER_TERMINATION;
import static org.apache.ignite.internal.IgniteComponentType.SPRING;
import static org.apache.ignite.plugin.segmentation.SegmentationPolicy.RESTART_JVM;

/**
 * This class is part of an internal API and can be modified at any time without backward compatibility.
 *
 * This class defines a factory for the main Ignite API. It controls Grid life cycle
 * and allows listening for grid events.
 * <h1 class="header">Grid Loaders</h1>
 * Although user can apply grid factory directly to start and stop grid, grid is
 * often started and stopped by grid loaders. Grid loaders can be found in
 * {@link org.apache.ignite.startup} package, for example:
 * <ul>
 * <li>{@code CommandLineStartup}</li>
 * <li>{@code ServletStartup}</li>
 * </ul>
 * <h1 class="header">Examples</h1>
 * Use {@link #start()} method to start grid with default configuration. You can also use
 * {@link IgniteConfiguration} to override some default configuration. Below is an
 * example on how to start grid with <strong>URI deployment</strong>.
 * <pre name="code" class="java">
 * GridConfiguration cfg = new GridConfiguration();
 */
public class IgnitionEx {
    /** Default configuration path relative to Ignite home. */
    public static final String DFLT_CFG = "config/default-config.xml";

    /** */
    private static final int WAIT_FOR_BACKUPS_CHECK_INTERVAL = 1000;

    /** Key to store list of gracefully stopping nodes within metastore. */
    private static final String GRACEFUL_SHUTDOWN_METASTORE_KEY =
        DistributedMetaStorageImpl.IGNITE_INTERNAL_KEY_PREFIX + "graceful.shutdown";

    /** Map of named Ignite instances. */
    private static final ConcurrentMap<Object, IgniteNamedInstance> grids = new ConcurrentHashMap<>();

    /** Map of grid states ever started in this JVM. */
    private static final Map<Object, IgniteState> gridStates = new ConcurrentHashMap<>();

    /** Mutex to synchronize updates of default grid reference. */
    private static final Object dfltGridMux = new Object();

    /** Default grid. */
    private static volatile IgniteNamedInstance dfltGrid;

    /** Default grid state. */
    private static volatile IgniteState dfltGridState;

    /** List of state listeners. */
    private static final Collection<IgnitionListener> lsnrs = new GridConcurrentHashSet<>(4);

    /** */
    private static ThreadLocal<Boolean> daemon = new ThreadLocal<Boolean>() {
        @Override protected Boolean initialValue() {
            return false;
        }
    };

    /** */
    private static ThreadLocal<Boolean> clientMode = new ThreadLocal<>();

    /** Dependency container. */
    private static ThreadLocal<DependencyResolver> dependencyResolver = new ThreadLocal<>();

    /**
     * Enforces singleton.
     */
    private IgnitionEx() {
        // No-op.
    }

    /**
     * Sets daemon flag.
     * <p>
     * If daemon flag is set then all grid instances created by the factory will be
     * daemon, i.e. the local node for these instances will be a daemon node. Note that
     * if daemon flag is set - it will override the same settings in {@link IgniteConfiguration#isDaemon()}.
     * Note that you can set on and off daemon flag at will.
     *
     * @param daemon Daemon flag to set.
     */
    public static void setDaemon(boolean daemon) {
        IgnitionEx.daemon.set(daemon);
    }

    /**
     * Gets daemon flag.
     * <p>
     * If daemon flag it set then all grid instances created by the factory will be
     * daemon, i.e. the local node for these instances will be a daemon node. Note that
     * if daemon flag is set - it will override the same settings in {@link IgniteConfiguration#isDaemon()}.
     * Note that you can set on and off daemon flag at will.
     *
     * @return Daemon flag.
     */
    public static boolean isDaemon() {
        return daemon.get();
    }

    /**
     * Sets client mode flag.
     *
     * @param clientMode Client mode flag.
     */
    public static void setClientMode(boolean clientMode) {
        IgnitionEx.clientMode.set(clientMode);
    }

    /**
     * Gets client mode flag.
     *
     * @return Client mode flag.
     */
    public static boolean isClientMode() {
        return clientMode.get() == null ? false : clientMode.get();
    }

    /**
     * Gets state of grid default grid.
     *
     * @return Default grid state.
     */
    public static IgniteState state() {
        return state(null);
    }

    /**
     * Gets states of named Ignite instance. If name is {@code null}, then state of
     * default no-name Ignite instance is returned.
     *
     * @param name Ignite instance name. If name is {@code null}, then state of
     *      default no-name Ignite instance is returned.
     * @return Grid state.
     */
    public static IgniteState state(@Nullable String name) {
        IgniteNamedInstance grid = name != null ? grids.get(name) : dfltGrid;

        if (grid == null) {
            IgniteState state = name != null ? gridStates.get(name) : dfltGridState;

            return state != null ? state : STOPPED;
        }

        return grid.state();
    }

    /**
     * Stops default grid. This method is identical to {@code G.stop(null, cancel)} apply.
     * Note that method does not wait for all tasks to be completed.
     *
     * @param cancel If {@code true} then all jobs currently executing on
     *      default grid will be cancelled by calling {@link ComputeJob#cancel()}
     *      method. Note that just like with {@link Thread#interrupt()}, it is
     *      up to the actual job to exit from execution
     * @param shutdown If this parameter is set explicitly this policy will use for stopping node.
     *       If this parameter is {@code null} common cluster policy will be use.
     * @return {@code true} if default grid instance was indeed stopped,
     *      {@code false} otherwise (if it was not started).
     */
    public static boolean stop(boolean cancel, @Nullable ShutdownPolicy shutdown) {
        return stop(null, cancel, shutdown, false);
    }

    /**
     * Stops named Ignite instance. If {@code cancel} flag is set to {@code true} then
     * all jobs currently executing on local node will be interrupted. If
     * Ignite instance name is {@code null}, then default no-name Ignite instance will be stopped.
     * If wait parameter is set to {@code true} then Ignite instance will wait for all
     * tasks to be finished.
     *
     * @param name Ignite instance name. If {@code null}, then default no-name
     *      Ignite instance will be stopped.
     * @param cancel If {@code true} then all jobs currently will be cancelled
     *      by calling {@link ComputeJob#cancel()} method. Note that just like with
     *      {@link Thread#interrupt()}, it is up to the actual job to exit from
     *      execution. If {@code false}, then jobs currently running will not be
     *      canceled. In either case, grid node will wait for completion of all
     *      jobs running on it before stopping.
     * @param shutdown If this parameter is set explicitly this policy will use for stopping node.
     *      If this parameter is {@code null} common cluster policy will be use.
     * @param stopNotStarted If {@code true} and node start did not finish then interrupts starting thread.
     * @return {@code true} if named Ignite instance was indeed found and stopped,
     *      {@code false} otherwise (the instance with given {@code name} was
     *      not found).
     */
    public static boolean stop(@Nullable String name, boolean cancel,
        @Nullable ShutdownPolicy shutdown, boolean stopNotStarted) {
        IgniteNamedInstance grid = name != null ? grids.get(name) : dfltGrid;

        if (grid != null && stopNotStarted && grid.startLatch.getCount() != 0) {
            grid.starterThreadInterrupted = true;

            grid.starterThread.interrupt();
        }

        if (grid != null) {
            if (grid.state() == STARTED)
                grid.stop(cancel, shutdown);

            boolean fireEvt;

            if (name != null)
                fireEvt = grids.remove(name, grid);
            else {
                synchronized (dfltGridMux) {
                    fireEvt = dfltGrid == grid;

                    if (fireEvt)
                        dfltGrid = null;
                }
            }

            if (fireEvt)
                notifyStateChange(grid.getName(), grid.state());

            return true;
        }

        // We don't have log at this point...
        U.warn(null, "Ignoring stopping Ignite instance that was already stopped or never started: " + name);

        return false;
    }

    /**
     * @deprecated
     *
     * Behavior of the method is the almost same as {@link IgnitionEx#stop(boolean, ShutdownPolicy)}.
     * If node stopping process will not be finished within {@code timeoutMs} whole JVM will be killed.
     *
     * @param timeoutMs Timeout to wait graceful stopping.
     */
    @Deprecated
    public static boolean stop(@Nullable String name, boolean cancel, boolean stopNotStarted, long timeoutMs) {
        final ScheduledExecutorService executor = Executors.newSingleThreadScheduledExecutor();

        // Schedule delayed node killing if graceful stopping will be not finished within timeout.
        executor.schedule(new Runnable() {
            @Override public void run() {
                if (state(name) == IgniteState.STARTED) {
                    U.error(null, "Unable to gracefully stop node within timeout " + timeoutMs +
                        " milliseconds. Killing node...");

                    // We are not able to kill only one grid so whole JVM will be stopped.
                    Runtime.getRuntime().halt(Ignition.KILL_EXIT_CODE);
                }
            }
        }, timeoutMs, TimeUnit.MILLISECONDS);

        boolean success = stop(name, cancel, null, stopNotStarted);

        executor.shutdownNow();

        return success;
    }

    /**
     * Stops <b>all</b> started grids. If {@code cancel} flag is set to {@code true} then
     * all jobs currently executing on local node will be interrupted.
     * If wait parameter is set to {@code true} then grid will wait for all
     * tasks to be finished.
     * <p>
     * <b>Note:</b> it is usually safer and more appropriate to stop grid instances individually
     * instead of blanket operation. In most cases, the party that started the grid instance
     * should be responsible for stopping it.
     *
     * @param cancel If {@code true} then all jobs currently executing on
     *      all grids will be cancelled by calling {@link ComputeJob#cancel()}
     *      method. Note that just like with {@link Thread#interrupt()}, it is
     *      up to the actual job to exit from execution
     * @param shutdown If this parameter is set explicitly this policy will use for stopping node.
     *      If this parameter is {@code null} common cluster policy will be use.
     */
    public static void stopAll(boolean cancel, @Nullable ShutdownPolicy shutdown) {
        IgniteNamedInstance dfltGrid0 = dfltGrid;

        if (dfltGrid0 != null) {
            dfltGrid0.stop(cancel, shutdown);

            boolean fireEvt;

            synchronized (dfltGridMux) {
                fireEvt = dfltGrid == dfltGrid0;

                if (fireEvt)
                    dfltGrid = null;
            }

            if (fireEvt)
                notifyStateChange(dfltGrid0.getName(), dfltGrid0.state());
        }

        // Stop the rest and clear grids map.
        for (IgniteNamedInstance grid : grids.values()) {
            grid.stop(cancel, shutdown);

            boolean fireEvt = grids.remove(grid.getName(), grid);

            if (fireEvt)
                notifyStateChange(grid.getName(), grid.state());
        }
    }

    /**
     * Restarts <b>all</b> started grids. If {@code cancel} flag is set to {@code true} then
     * all jobs currently executing on the local node will be interrupted.
     * If {@code wait} parameter is set to {@code true} then grid will wait for all
     * tasks to be finished.
     * <p>
     * <b>Note:</b> it is usually safer and more appropriate to stop grid instances individually
     * instead of blanket operation. In most cases, the party that started the grid instance
     * should be responsible for stopping it.
     * <p>
     * Note also that restarting functionality only works with the tools that specifically
     * support Ignite's protocol for restarting. Currently only standard <tt>ignite.{sh|bat}</tt>
     * scripts support restarting of JVM Ignite's process.
     *
     * @param cancel If {@code true} then all jobs currently executing on
     *      all grids will be cancelled by calling {@link ComputeJob#cancel()}
     *      method. Note that just like with {@link Thread#interrupt()}, it is
     *      up to the actual job to exit from execution.
     * @see Ignition#RESTART_EXIT_CODE
     */
    public static void restart(boolean cancel) {
        String file = System.getProperty(IGNITE_SUCCESS_FILE);

        if (file == null)
            U.warn(null, "Cannot restart node when restart not enabled.");
        else {
            try {
                new File(file).createNewFile();
            }
            catch (IOException e) {
                U.error(null, "Failed to create restart marker file (restart aborted): " + e.getMessage());

                return;
            }

            U.log(null, "Restarting node. Will exit (" + Ignition.RESTART_EXIT_CODE + ").");

            // Set the exit code so that shell process can recognize it and loop
            // the start up sequence again.
            System.setProperty(IGNITE_RESTART_CODE, Integer.toString(Ignition.RESTART_EXIT_CODE));

            stopAll(cancel, null);

            // This basically leaves loaders hang - we accept it.
            System.exit(Ignition.RESTART_EXIT_CODE);
        }
    }

    /**
     * Stops <b>all</b> started grids. If {@code cancel} flag is set to {@code true} then
     * all jobs currently executing on the local node will be interrupted.
     * If {@code wait} parameter is set to {@code true} then grid will wait for all
     * tasks to be finished.
     * <p>
     * <b>Note:</b> it is usually safer and more appropriate to stop grid instances individually
     * instead of blanket operation. In most cases, the party that started the grid instance
     * should be responsible for stopping it.
     * <p>
     * Note that upon completion of this method, the JVM with forcefully exist with
     * exit code {@link Ignition#KILL_EXIT_CODE}.
     *
     * @param cancel If {@code true} then all jobs currently executing on
     *      all grids will be cancelled by calling {@link ComputeJob#cancel()}
     *      method. Note that just like with {@link Thread#interrupt()}, it is
     *      up to the actual job to exit from execution.
     * @see Ignition#KILL_EXIT_CODE
     */
    public static void kill(boolean cancel) {
        stopAll(cancel, null);

        // This basically leaves loaders hang - we accept it.
        System.exit(Ignition.KILL_EXIT_CODE);
    }

    /**
     * Starts grid with default configuration. By default this method will
     * use grid configuration defined in {@code IGNITE_HOME/config/default-config.xml}
     * configuration file. If such file is not found, then all system defaults will be used.
     *
     * @return Started grid.
     * @throws IgniteCheckedException If default grid could not be started. This exception will be thrown
     *      also if default grid has already been started.
     */
    public static Ignite start() throws IgniteCheckedException {
        return start((GridSpringResourceContext)null);
    }

    /**
     * Starts grid with default configuration. By default this method will
     * use grid configuration defined in {@code IGNITE_HOME/config/default-config.xml}
     * configuration file. If such file is not found, then all system defaults will be used.
     *
     * @param springCtx Optional Spring application context, possibly {@code null}.
     *      Spring bean definitions for bean injection are taken from this context.
     *      If provided, this context can be injected into grid tasks and grid jobs using
     *      {@link SpringApplicationContextResource @SpringApplicationContextResource} annotation.
     * @return Started grid.
     * @throws IgniteCheckedException If default grid could not be started. This exception will be thrown
     *      also if default grid has already been started.
     */
    public static Ignite start(@Nullable GridSpringResourceContext springCtx) throws IgniteCheckedException {
        URL url = U.resolveIgniteUrl(DFLT_CFG);

        if (url != null)
            return start(DFLT_CFG, null, springCtx, null);

        U.warn(null, "Default Spring XML file not found (is IGNITE_HOME set?): " + DFLT_CFG);

        return start0(new GridStartContext(new IgniteConfiguration(), null, springCtx), true)
            .get1().grid();
    }

    /**
     * Starts grid with given configuration. Note that this method is no-op if grid with the name
     * provided in given configuration is already started.
     *
     * @param cfg Grid configuration. This cannot be {@code null}.
     * @return Started grid.
     * @throws IgniteCheckedException If grid could not be started. This exception will be thrown
     *      also if named grid has already been started.
     */
    public static Ignite start(IgniteConfiguration cfg) throws IgniteCheckedException {
        return start(cfg, null, true).get1();
    }

    /**
     * Starts a grid with given configuration. If the grid is already started and failIfStarted set to TRUE
     * an exception will be thrown.
     *
     * @param cfg Grid configuration. This cannot be {@code null}.
     * @param failIfStarted When flag is {@code true} and grid with specified name has been already started
     *      the exception is thrown. Otherwise the existing instance of the grid is returned.
     * @return Started grid or existing grid.
     * @throws IgniteCheckedException If grid could not be started. This exception will be thrown
     *      also if named grid has already been started.
     */
    public static Ignite start(IgniteConfiguration cfg, boolean failIfStarted) throws IgniteCheckedException {
        return start(cfg, null, failIfStarted).get1();
    }

    /**
     * Gets or starts new grid instance if it hasn't been started yet.
     *
     * @param cfg Grid configuration. This cannot be {@code null}.
     * @return Tuple with: grid instance and flag to indicate the instance is started by this call.
     *      So, when the new ignite instance is started the flag is {@code true}. If an existing instance is returned
     *      the flag is {@code false}.
     * @throws IgniteException If grid could not be started.
     */
    public static T2<Ignite, Boolean> getOrStart(IgniteConfiguration cfg) throws IgniteException {
        try {
            return start(cfg, null, false);
        }
        catch (IgniteCheckedException e) {
            throw U.convertException(e);
        }
    }

    /**
     * Starts grid with given configuration. Note that this method will throw and exception if grid with the name
     * provided in given configuration is already started.
     *
     * @param cfg Grid configuration. This cannot be {@code null}.
     * @param springCtx Optional Spring application context, possibly {@code null}.
     *      Spring bean definitions for bean injection are taken from this context.
     *      If provided, this context can be injected into grid tasks and grid jobs using
     *      {@link SpringApplicationContextResource @SpringApplicationContextResource} annotation.
     * @return Started grid.
     * @throws IgniteCheckedException If grid could not be started. This exception will be thrown
     *      also if named grid has already been started.
     */
    public static Ignite start(IgniteConfiguration cfg, @Nullable GridSpringResourceContext springCtx) throws IgniteCheckedException {
        A.notNull(cfg, "cfg");

        return start0(new GridStartContext(cfg, null, springCtx), true).get1().grid();
    }

    /**
     * Starts grid with given configuration. If the grid is already started and failIfStarted set to TRUE
     * an exception will be thrown.
     *
     * @param cfg Grid configuration. This cannot be {@code null}.
     * @param springCtx Optional Spring application context, possibly {@code null}.
     *      Spring bean definitions for bean injection are taken from this context.
     *      If provided, this context can be injected into grid tasks and grid jobs using
     *      {@link SpringApplicationContextResource @SpringApplicationContextResource} annotation.
     * @param failIfStarted Throw or not an exception if grid is already started.
     * @return Tuple with: grid instance and flag to indicate the instance is started by this call.
     *      So, when the new ignite instance is started the flag is {@code true}. If an existing instance is returned
     *      the flag is {@code false}.
     * @throws IgniteCheckedException If grid could not be started. This exception will be thrown
     *      also if named grid has already been started.
     */
    public static T2<Ignite, Boolean> start(
        IgniteConfiguration cfg,
        @Nullable GridSpringResourceContext springCtx,
        boolean failIfStarted
    ) throws IgniteCheckedException {
        A.notNull(cfg, "cfg");

        T2<IgniteNamedInstance, Boolean> res = start0(new GridStartContext(cfg, null, springCtx), failIfStarted);

        return new T2<>((Ignite)res.get1().grid(), res.get2());
    }

    /**
     * Starts all grids specified within given Spring XML configuration file. If grid with given name
     * is already started, then exception is thrown. In this case all instances that may
     * have been started so far will be stopped too.
     * <p>
     * Usually Spring XML configuration file will contain only one Grid definition. Note that
     * Grid configuration bean(s) is retrieved form configuration file by type, so the name of
     * the Grid configuration bean is ignored.
     *
     * @param springCfgPath Spring XML configuration file path or URL.
     * @return Started grid. If Spring configuration contains multiple grid instances,
     *      then the 1st found instance is returned.
     * @throws IgniteCheckedException If grid could not be started or configuration
     *      read. This exception will be thrown also if grid with given name has already
     *      been started or Spring XML configuration file is invalid.
     */
    public static Ignite start(@Nullable String springCfgPath) throws IgniteCheckedException {
        return springCfgPath == null ? start() : start(springCfgPath, null);
    }

    /**
     * Starts all grids specified within given Spring XML configuration file. If grid with given name
     * is already started, then exception is thrown. In this case all instances that may
     * have been started so far will be stopped too.
     * <p>
     * Usually Spring XML configuration file will contain only one Grid definition. Note that
     * Grid configuration bean(s) is retrieved form configuration file by type, so the name of
     * the Grid configuration bean is ignored.
     *
     * @param springCfgPath Spring XML configuration file path or URL.
     * @param igniteInstanceName Ignite instance name that will override default.
     * @return Started grid. If Spring configuration contains multiple grid instances,
     *      then the 1st found instance is returned.
     * @throws IgniteCheckedException If grid could not be started or configuration
     *      read. This exception will be thrown also if grid with given name has already
     *      been started or Spring XML configuration file is invalid.
     */
    public static Ignite start(@Nullable String springCfgPath, @Nullable String igniteInstanceName)
        throws IgniteCheckedException {
        if (springCfgPath == null) {
            IgniteConfiguration cfg = new IgniteConfiguration();

            if (cfg.getIgniteInstanceName() == null && !F.isEmpty(igniteInstanceName))
                cfg.setIgniteInstanceName(igniteInstanceName);

            return start(cfg);
        }
        else
            return start(springCfgPath, igniteInstanceName, null, null);
    }

    /**
     * Loads all grid configurations specified within given Spring XML configuration file.
     * <p>
     * Usually Spring XML configuration file will contain only one Grid definition. Note that
     * Grid configuration bean(s) is retrieved form configuration file by type, so the name of
     * the Grid configuration bean is ignored.
     *
     * @param springCfgUrl Spring XML configuration file path or URL. This cannot be {@code null}.
     * @return Tuple containing all loaded configurations and Spring context used to load them.
     * @throws IgniteCheckedException If grid could not be started or configuration
     *      read. This exception will be thrown also if grid with given name has already
     *      been started or Spring XML configuration file is invalid.
     */
    public static IgniteBiTuple<Collection<IgniteConfiguration>, ? extends GridSpringResourceContext>
    loadConfigurations(URL springCfgUrl) throws IgniteCheckedException {
        IgniteSpringHelper spring = SPRING.create(false);

        return spring.loadConfigurations(springCfgUrl);
    }

    /**
     * Loads all grid configurations specified within given input stream.
     * <p>
     * Usually Spring XML input stream will contain only one Grid definition. Note that
     * Grid configuration bean(s) is retrieved form configuration input stream by type, so the name of
     * the Grid configuration bean is ignored.
     *
     * @param springCfgStream Input stream contained Spring XML configuration. This cannot be {@code null}.
     * @return Tuple containing all loaded configurations and Spring context used to load them.
     * @throws IgniteCheckedException If grid could not be started or configuration
     *      read. This exception will be thrown also if grid with given name has already
     *      been started or Spring XML configuration file is invalid.
     */
    public static IgniteBiTuple<Collection<IgniteConfiguration>, ? extends GridSpringResourceContext>
    loadConfigurations(InputStream springCfgStream) throws IgniteCheckedException {
        IgniteSpringHelper spring = SPRING.create(false);

        return spring.loadConfigurations(springCfgStream);
    }

    /**
     * Loads all grid configurations specified within given Spring XML configuration file.
     * <p>
     * Usually Spring XML configuration file will contain only one Grid definition. Note that
     * Grid configuration bean(s) is retrieved form configuration file by type, so the name of
     * the Grid configuration bean is ignored.
     *
     * @param springCfgPath Spring XML configuration file path. This cannot be {@code null}.
     * @return Tuple containing all loaded configurations and Spring context used to load them.
     * @throws IgniteCheckedException If grid could not be started or configuration
     *      read. This exception will be thrown also if grid with given name has already
     *      been started or Spring XML configuration file is invalid.
     */
    public static IgniteBiTuple<Collection<IgniteConfiguration>, ? extends GridSpringResourceContext>
    loadConfigurations(String springCfgPath) throws IgniteCheckedException {
        A.notNull(springCfgPath, "springCfgPath");
        return loadConfigurations(IgniteUtils.resolveSpringUrl(springCfgPath));
    }

    /**
     * Loads first found grid configuration specified within given Spring XML configuration file.
     * <p>
     * Usually Spring XML configuration file will contain only one Grid definition. Note that
     * Grid configuration bean(s) is retrieved form configuration file by type, so the name of
     * the Grid configuration bean is ignored.
     *
     * @param springCfgUrl Spring XML configuration file path or URL. This cannot be {@code null}.
     * @return First found configuration and Spring context used to load it.
     * @throws IgniteCheckedException If grid could not be started or configuration
     *      read. This exception will be thrown also if grid with given name has already
     *      been started or Spring XML configuration file is invalid.
     */
    public static IgniteBiTuple<IgniteConfiguration, GridSpringResourceContext> loadConfiguration(URL springCfgUrl)
        throws IgniteCheckedException {
        IgniteBiTuple<Collection<IgniteConfiguration>, ? extends GridSpringResourceContext> t =
            loadConfigurations(springCfgUrl);

        return F.t(F.first(t.get1()), t.get2());
    }

    /**
     * Loads first found grid configuration specified within given Spring XML configuration file.
     * <p>
     * Usually Spring XML configuration file will contain only one Grid definition. Note that
     * Grid configuration bean(s) is retrieved form configuration file by type, so the name of
     * the Grid configuration bean is ignored.
     *
     * @param springCfgPath Spring XML configuration file path. This cannot be {@code null}.
     * @return First found configuration and Spring context used to load it.
     * @throws IgniteCheckedException If grid could not be started or configuration
     *      read. This exception will be thrown also if grid with given name has already
     *      been started or Spring XML configuration file is invalid.
     */
    public static IgniteBiTuple<IgniteConfiguration, GridSpringResourceContext> loadConfiguration(String springCfgPath)
        throws IgniteCheckedException {
        IgniteBiTuple<Collection<IgniteConfiguration>, ? extends GridSpringResourceContext> t =
            loadConfigurations(springCfgPath);

        return F.t(F.first(t.get1()), t.get2());
    }

    /**
     * Starts all grids specified within given Spring XML configuration file. If grid with given name
     * is already started, then exception is thrown. In this case all instances that may
     * have been started so far will be stopped too.
     * <p>
     * Usually Spring XML configuration file will contain only one Grid definition. Note that
     * Grid configuration bean(s) is retrieved form configuration file by type, so the name of
     * the Grid configuration bean is ignored.
     *
     * @param springCfgPath Spring XML configuration file path or URL. This cannot be {@code null}.
     * @param igniteInstanceName Ignite instance name that will override default.
     * @param springCtx Optional Spring application context, possibly {@code null}.
     * @param ldr Optional class loader that will be used by default.
     *      Spring bean definitions for bean injection are taken from this context.
     *      If provided, this context can be injected into grid tasks and grid jobs using
     *      {@link SpringApplicationContextResource @SpringApplicationContextResource} annotation.
     * @return Started grid. If Spring configuration contains multiple grid instances,
     *      then the 1st found instance is returned.
     * @throws IgniteCheckedException If grid could not be started or configuration
     *      read. This exception will be thrown also if grid with given name has already
     *      been started or Spring XML configuration file is invalid.
     */
    public static Ignite start(String springCfgPath, @Nullable String igniteInstanceName,
        @Nullable GridSpringResourceContext springCtx, @Nullable ClassLoader ldr) throws IgniteCheckedException {
        URL url = U.resolveSpringUrl(springCfgPath);

        return start(url, igniteInstanceName, springCtx, ldr);
    }

    /**
     * Starts all grids specified within given Spring XML configuration file URL. If grid with given name
     * is already started, then exception is thrown. In this case all instances that may
     * have been started so far will be stopped too.
     * <p>
     * Usually Spring XML configuration file will contain only one Grid definition. Note that
     * Grid configuration bean(s) is retrieved form configuration file by type, so the name of
     * the Grid configuration bean is ignored.
     *
     * @param springCfgUrl Spring XML configuration file URL. This cannot be {@code null}.
     * @return Started grid. If Spring configuration contains multiple grid instances,
     *      then the 1st found instance is returned.
     * @throws IgniteCheckedException If grid could not be started or configuration
     *      read. This exception will be thrown also if grid with given name has already
     *      been started or Spring XML configuration file is invalid.
     */
    public static Ignite start(URL springCfgUrl) throws IgniteCheckedException {
        return start(springCfgUrl, null, null, null);
    }

    /**
     * Starts all grids specified within given Spring XML configuration file URL. If grid with given name
     * is already started, then exception is thrown. In this case all instances that may
     * have been started so far will be stopped too.
     * <p>
     * Usually Spring XML configuration file will contain only one Grid definition. Note that
     * Grid configuration bean(s) is retrieved form configuration file by type, so the name of
     * the Grid configuration bean is ignored.
     *
     * @param springCfgUrl Spring XML configuration file URL. This cannot be {@code null}.
     * @param ldr Optional class loader that will be used by default.
     * @return Started grid. If Spring configuration contains multiple grid instances,
     *      then the 1st found instance is returned.
     * @throws IgniteCheckedException If grid could not be started or configuration
     *      read. This exception will be thrown also if grid with given name has already
     *      been started or Spring XML configuration file is invalid.
     */
    public static Ignite start(URL springCfgUrl, @Nullable ClassLoader ldr) throws IgniteCheckedException {
        return start(springCfgUrl, null, null, ldr);
    }

    /**
     * Starts all grids specified within given Spring XML configuration file URL. If grid with given name
     * is already started, then exception is thrown. In this case all instances that may
     * have been started so far will be stopped too.
     * <p>
     * Usually Spring XML configuration file will contain only one Grid definition. Note that
     * Grid configuration bean(s) is retrieved form configuration file by type, so the name of
     * the Grid configuration bean is ignored.
     *
     * @param springCfgUrl Spring XML configuration file URL. This cannot be {@code null}.
     * @param igniteInstanceName Ignite instance name that will override default.
     * @param springCtx Optional Spring application context, possibly {@code null}.
     * @param ldr Optional class loader that will be used by default.
     *      Spring bean definitions for bean injection are taken from this context.
     *      If provided, this context can be injected into grid tasks and grid jobs using
     *      {@link SpringApplicationContextResource @SpringApplicationContextResource} annotation.
     * @return Started grid. If Spring configuration contains multiple grid instances,
     *      then the 1st found instance is returned.
     * @throws IgniteCheckedException If grid could not be started or configuration
     *      read. This exception will be thrown also if grid with given name has already
     *      been started or Spring XML configuration file is invalid.
     */
    public static Ignite start(URL springCfgUrl, @Nullable String igniteInstanceName,
        @Nullable GridSpringResourceContext springCtx, @Nullable ClassLoader ldr) throws IgniteCheckedException {
        A.notNull(springCfgUrl, "springCfgUrl");

        boolean isLog4jUsed = U.gridClassLoader().getResource("org/apache/log4j/Appender.class") != null;

        IgniteBiTuple<Object, Object> t = null;

        if (isLog4jUsed) {
            try {
                t = U.addLog4jNoOpLogger();
            }
            catch (IgniteCheckedException ignore) {
                isLog4jUsed = false;
            }
        }

        Collection<Handler> savedHnds = null;

        if (!isLog4jUsed)
            savedHnds = U.addJavaNoOpLogger();

        IgniteBiTuple<Collection<IgniteConfiguration>, ? extends GridSpringResourceContext> cfgMap;

        try {
            cfgMap = loadConfigurations(springCfgUrl);
        }
        finally {
            if (isLog4jUsed && t != null)
                U.removeLog4jNoOpLogger(t);

            if (!isLog4jUsed)
                U.removeJavaNoOpLogger(savedHnds);
        }

        return startConfigurations(cfgMap, springCfgUrl, igniteInstanceName, springCtx, ldr);
    }

    /**
     * Starts all grids specified within given Spring XML configuration input stream. If grid with given name
     * is already started, then exception is thrown. In this case all instances that may
     * have been started so far will be stopped too.
     * <p>
     * Usually Spring XML configuration input stream will contain only one Grid definition. Note that
     * Grid configuration bean(s) is retrieved form configuration input stream by type, so the name of
     * the Grid configuration bean is ignored.
     *
     * @param springCfgStream Input stream containing Spring XML configuration. This cannot be {@code null}.
     * @return Started grid. If Spring configuration contains multiple grid instances,
     *      then the 1st found instance is returned.
     * @throws IgniteCheckedException If grid could not be started or configuration
     *      read. This exception will be thrown also if grid with given name has already
     *      been started or Spring XML configuration file is invalid.
     */
    public static Ignite start(InputStream springCfgStream) throws IgniteCheckedException {
        return start(springCfgStream, null, null, null);
    }

    /**
     * Starts all grids specified within given Spring XML configuration input stream. If grid with given name
     * is already started, then exception is thrown. In this case all instances that may
     * have been started so far will be stopped too.
     * <p>
     * Usually Spring XML configuration input stream will contain only one Grid definition. Note that
     * Grid configuration bean(s) is retrieved form configuration input stream by type, so the name of
     * the Grid configuration bean is ignored.
     *
     * @param springCfgStream Input stream containing Spring XML configuration. This cannot be {@code null}.
     * @param igniteInstanceName Ignite instance name that will override default.
     * @param springCtx Optional Spring application context, possibly {@code null}.
     * @param ldr Optional class loader that will be used by default.
     *      Spring bean definitions for bean injection are taken from this context.
     *      If provided, this context can be injected into grid tasks and grid jobs using
     *      {@link SpringApplicationContextResource @SpringApplicationContextResource} annotation.
     * @return Started grid. If Spring configuration contains multiple grid instances,
     *      then the 1st found instance is returned.
     * @throws IgniteCheckedException If grid could not be started or configuration
     *      read. This exception will be thrown also if grid with given name has already
     *      been started or Spring XML configuration file is invalid.
     */
    public static Ignite start(InputStream springCfgStream, @Nullable String igniteInstanceName,
        @Nullable GridSpringResourceContext springCtx, @Nullable ClassLoader ldr) throws IgniteCheckedException {
        A.notNull(springCfgStream, "springCfgUrl");

        boolean isLog4jUsed = U.gridClassLoader().getResource("org/apache/log4j/Appender.class") != null;

        IgniteBiTuple<Object, Object> t = null;

        if (isLog4jUsed) {
            try {
                t = U.addLog4jNoOpLogger();
            }
            catch (IgniteCheckedException ignore) {
                isLog4jUsed = false;
            }
        }

        Collection<Handler> savedHnds = null;

        if (!isLog4jUsed)
            savedHnds = U.addJavaNoOpLogger();

        IgniteBiTuple<Collection<IgniteConfiguration>, ? extends GridSpringResourceContext> cfgMap;

        try {
            cfgMap = loadConfigurations(springCfgStream);
        }
        finally {
            if (isLog4jUsed && t != null)
                U.removeLog4jNoOpLogger(t);

            if (!isLog4jUsed)
                U.removeJavaNoOpLogger(savedHnds);
        }

        return startConfigurations(cfgMap, null, igniteInstanceName, springCtx, ldr);
    }

    /**
     * Internal Spring-based start routine. Starts loaded configurations.
     *
     * @param cfgMap Configuration map.
     * @param springCfgUrl Spring XML configuration file URL.
     * @param igniteInstanceName Ignite instance name that will override default.
     * @param springCtx Optional Spring application context.
     * @param ldr Optional class loader that will be used by default.
     * @return Started grid.
     * @throws IgniteCheckedException If failed.
     */
    private static Ignite startConfigurations(
        IgniteBiTuple<Collection<IgniteConfiguration>, ? extends GridSpringResourceContext> cfgMap,
        URL springCfgUrl,
        @Nullable String igniteInstanceName,
        @Nullable GridSpringResourceContext springCtx,
        @Nullable ClassLoader ldr)
        throws IgniteCheckedException {
        List<IgniteNamedInstance> grids = new ArrayList<>(cfgMap.size());

        try {
            for (IgniteConfiguration cfg : cfgMap.get1()) {
                assert cfg != null;

                if (cfg.getIgniteInstanceName() == null && !F.isEmpty(igniteInstanceName))
                    cfg.setIgniteInstanceName(igniteInstanceName);

                if (ldr != null && cfg.getClassLoader() == null)
                    cfg.setClassLoader(ldr);

                // Use either user defined context or our one.
                IgniteNamedInstance grid = start0(
                    new GridStartContext(cfg, springCfgUrl, springCtx == null
                        ? cfgMap.get2() : springCtx), true).get1();

                // Add it if it was not stopped during startup.
                if (grid != null)
                    grids.add(grid);
            }
        }
        catch (IgniteCheckedException e) {
            // Stop all instances started so far.
            for (IgniteNamedInstance grid : grids) {
                try {
                    grid.stop(true, ShutdownPolicy.IMMEDIATE);
                }
                catch (Exception e1) {
                    U.error(grid.log, "Error when stopping grid: " + grid, e1);
                }
            }

            throw e;
        }

        // Return the first grid started.
        IgniteNamedInstance res = !grids.isEmpty() ? grids.get(0) : null;

        return res != null ? res.grid() : null;
    }

    /**
     * Starts grid with given configuration.
     *
     * @param startCtx Start context.
     * @param failIfStarted Throw or not an exception if grid is already started.
     * @return Tuple with: grid instance and flag to indicate the instance is started by this call.
     *      So, when the new ignite instance is started the flag is {@code true}. If an existing instance is returned
     *      the flag is {@code false}.
     * @throws IgniteCheckedException If grid could not be started.
     */
    private static T2<IgniteNamedInstance, Boolean> start0(
        GridStartContext startCtx,
        boolean failIfStarted
    ) throws IgniteCheckedException {
        assert startCtx != null;

        String name = startCtx.config().getIgniteInstanceName();

        if (name != null && name.isEmpty())
            throw new IgniteCheckedException("Non default Ignite instances cannot have empty string name.");

        IgniteNamedInstance grid = new IgniteNamedInstance(name);

        IgniteNamedInstance old;

        if (name != null)
            old = grids.putIfAbsent(name, grid);
        else {
            synchronized (dfltGridMux) {
                old = dfltGrid;

                if (old == null)
                    dfltGrid = grid;
            }
        }

        if (old != null)
            if (old.grid() == null) { // Stopped but not removed from map yet.
                boolean replaced;

                if (name != null)
                    replaced = grids.replace(name, old, grid);
                else {
                    synchronized (dfltGridMux) {
                        replaced = old == dfltGrid;

                        if (replaced)
                            dfltGrid = grid;
                    }
                }

                if (!replaced) {
                    throw new IgniteCheckedException("Ignite instance with this name has been concurrently started: " +
                        name);
                }
                else
                    notifyStateChange(old.getName(), old.state());
            }
            else if (failIfStarted) {
                if (name == null)
                    throw new IgniteCheckedException("Default Ignite instance has already been started.");
                else
                    throw new IgniteCheckedException("Ignite instance with this name has already been started: " +
                        name);
            }
            else
                return new T2<>(old, false);

        if (startCtx.config().getWarmupClosure() != null)
            startCtx.config().getWarmupClosure().apply(startCtx.config());

        startCtx.single(grids.size() == 1);

        boolean success = false;

        try {
            try {
                grid.start(startCtx);
            }
            catch (Exception e) {
                if (X.hasCause(e, IgniteInterruptedCheckedException.class, InterruptedException.class)) {
                    if (grid.starterThreadInterrupted)
                        Thread.interrupted();
                }

                throw e;
            }

            notifyStateChange(name, STARTED);

            success = true;
        }
        finally {
            if (!success) {
                if (name != null)
                    grids.remove(name, grid);
                else {
                    synchronized (dfltGridMux) {
                        if (dfltGrid == grid)
                            dfltGrid = null;
                    }
                }

                grid = null;
            }
        }

        if (grid == null)
            throw new IgniteCheckedException("Failed to start grid with provided configuration.");

        return new T2<>(grid, true);
    }

    /**
     * Loads spring bean by name.
     *
     * @param springXmlPath Spring XML file path.
     * @param beanName Bean name.
     * @return Bean instance.
     * @throws IgniteCheckedException In case of error.
     */
    public static <T> T loadSpringBean(String springXmlPath, String beanName) throws IgniteCheckedException {
        A.notNull(springXmlPath, "springXmlPath");
        A.notNull(beanName, "beanName");

        URL url = U.resolveSpringUrl(springXmlPath);

        assert url != null;

        return loadSpringBean(url, beanName);
    }

    /**
     * Loads spring bean by name.
     *
     * @param springXmlUrl Spring XML file URL.
     * @param beanName Bean name.
     * @return Bean instance.
     * @throws IgniteCheckedException In case of error.
     */
    public static <T> T loadSpringBean(URL springXmlUrl, String beanName) throws IgniteCheckedException {
        A.notNull(springXmlUrl, "springXmlUrl");
        A.notNull(beanName, "beanName");

        IgniteSpringHelper spring = SPRING.create(false);

        return spring.loadBean(springXmlUrl, beanName);
    }

    /**
     * Loads spring bean by name.
     *
     * @param springXmlStream Input stream containing Spring XML configuration.
     * @param beanName Bean name.
     * @return Bean instance.
     * @throws IgniteCheckedException In case of error.
     */
    public static <T> T loadSpringBean(InputStream springXmlStream, String beanName) throws IgniteCheckedException {
        A.notNull(springXmlStream, "springXmlPath");
        A.notNull(beanName, "beanName");

        IgniteSpringHelper spring = SPRING.create(false);

        return spring.loadBean(springXmlStream, beanName);
    }

    /**
     * Gets an instance of default no-name grid. Note that
     * caller of this method should not assume that it will return the same
     * instance every time.
     *
     * @return An instance of default no-name grid. This method never returns
     *      {@code null}.
     * @throws IgniteIllegalStateException Thrown if default grid was not properly
     *      initialized or grid instance was stopped or was not started.
     */
    public static Ignite grid() throws IgniteIllegalStateException {
        return grid((String)null);
    }

    /**
     * Gets a list of all grids started so far.
     *
     * @return List of all grids started so far.
     */
    public static List<Ignite> allGrids() {
        return allGrids(true);
    }

    /**
     * Gets a list of all grids started so far.
     *
     * @return List of all grids started so far.
     */
    public static List<Ignite> allGridsx() {
        return allGrids(false);
    }

    /**
     * Gets a list of all grids started so far.
     *
     * @param wait If {@code true} wait for node start finish.
     * @return List of all grids started so far.
     */
    private static List<Ignite> allGrids(boolean wait) {
        List<Ignite> allIgnites = new ArrayList<>(grids.size() + 1);

        for (IgniteNamedInstance grid : grids.values()) {
            Ignite g = wait ? grid.grid() : grid.gridx();

            if (g != null)
                allIgnites.add(g);
        }

        IgniteNamedInstance dfltGrid0 = dfltGrid;

        if (dfltGrid0 != null) {
            IgniteKernal g = wait ? dfltGrid0.grid() : dfltGrid0.gridx();

            if (g != null)
                allIgnites.add(g);
        }

        return allIgnites;
    }

    /**
     * Gets a grid instance for given local node ID. Note that grid instance and local node have
     * one-to-one relationship where node has ID and instance has name of the grid to which
     * both grid instance and its node belong. Note also that caller of this method
     * should not assume that it will return the same instance every time.
     *
     * @param locNodeId ID of local node the requested grid instance is managing.
     * @return An instance of named grid. This method never returns
     *      {@code null}.
     * @throws IgniteIllegalStateException Thrown if grid was not properly
     *      initialized or grid instance was stopped or was not started.
     */
    public static Ignite grid(UUID locNodeId) throws IgniteIllegalStateException {
        A.notNull(locNodeId, "locNodeId");

        IgniteNamedInstance dfltGrid0 = dfltGrid;

        if (dfltGrid0 != null) {
            IgniteKernal g = dfltGrid0.grid();

            if (g != null && g.getLocalNodeId().equals(locNodeId))
                return g;
        }

        for (IgniteNamedInstance grid : grids.values()) {
            IgniteKernal g = grid.grid();

            if (g != null && g.getLocalNodeId().equals(locNodeId))
                return g;
        }

        throw new IgniteIllegalStateException("Grid instance with given local node ID was not properly " +
            "started or was stopped: " + locNodeId);
    }

    /**
     * Gets grid instance without waiting its initialization and not throwing any exception.
     *
     * @param locNodeId ID of local node the requested grid instance is managing.
     * @return Grid instance or {@code null}.
     */
    public static IgniteKernal gridxx(UUID locNodeId) {
        IgniteNamedInstance dfltGrid0 = dfltGrid;

        if (dfltGrid0 != null) {
            IgniteKernal g = dfltGrid0.grid();

            if (g != null && g.getLocalNodeId().equals(locNodeId))
                return g;
        }

        for (IgniteNamedInstance grid : grids.values()) {
            IgniteKernal g = grid.grid();

            if (g != null && g.getLocalNodeId().equals(locNodeId))
                return g;
        }

        return null;
    }

    /**
     * Gets an named grid instance. If grid name is {@code null} or empty string,
     * then default no-name grid will be returned. Note that caller of this method
     * should not assume that it will return the same instance every time.
     * <p>
     * Note that Java VM can run multiple grid instances and every grid instance (and its
     * node) can belong to a different grid. Grid name defines what grid a particular grid
     * instance (and correspondingly its node) belongs to.
     *
     * @param name Grid name to which requested grid instance belongs to. If {@code null},
     *      then grid instance belonging to a default no-name grid will be returned.
     * @return An instance of named grid. This method never returns
     *      {@code null}.
     * @throws IgniteIllegalStateException Thrown if default grid was not properly
     *      initialized or grid instance was stopped or was not started.
     */
    public static Ignite grid(@Nullable String name) throws IgniteIllegalStateException {
        IgniteNamedInstance grid = name != null ? grids.get(name) : dfltGrid;

        Ignite res;

        if (grid == null || (res = grid.grid()) == null)
            throw new IgniteIllegalStateException("Ignite instance with provided name doesn't exist. " +
                "Did you call Ignition.start(..) to start an Ignite instance? [name=" + name + ']');

        return res;
    }

    /**
     * Gets a name of the grid from thread local config, which is owner of current thread.
     *
     * @return Grid instance related to current thread
     * @throws IllegalArgumentException Thrown to indicate, that current thread is not an {@link IgniteThread}.
     */
    public static IgniteKernal localIgnite() throws IllegalArgumentException {
        String name = U.getCurrentIgniteName();

        if (U.isCurrentIgniteNameSet(name))
            return gridx(name);
        else if (Thread.currentThread() instanceof IgniteThread)
            return gridx(((IgniteThread)Thread.currentThread()).getIgniteInstanceName());
        else
            throw new IllegalArgumentException("Ignite instance name thread local must be set or" +
                " this method should be accessed under " + IgniteThread.class.getName());
    }

    /**
     * Gets grid instance without waiting its initialization.
     *
     * @param name Grid name.
     * @return Grid instance.
     */
    public static IgniteKernal gridx(@Nullable String name) {
        IgniteNamedInstance grid = name != null ? grids.get(name) : dfltGrid;

        IgniteKernal res;

        if (grid == null || (res = grid.gridx()) == null)
            throw new IgniteIllegalStateException("Ignite instance with provided name doesn't exist. " +
                "Did you call Ignition.start(..) to start an Ignite instance? [name=" + name + ']');

        return res;
    }

    /**
     * Adds a lsnr for grid life cycle events.
     * <p>
     * Note that unlike other listeners in Ignite this listener will be
     * notified from the same thread that triggers the state change. Because of
     * that it is the responsibility of the user to make sure that listener logic
     * is light-weight and properly handles (catches) any runtime exceptions, if any
     * are expected.
     *
     * @param lsnr Listener for grid life cycle events. If this listener was already added
     *      this method is no-op.
     */
    public static void addListener(IgnitionListener lsnr) {
        A.notNull(lsnr, "lsnr");

        lsnrs.add(lsnr);
    }

    /**
     * Removes lsnr added by {@link #addListener(IgnitionListener)} method.
     *
     * @param lsnr Listener to remove.
     * @return {@code true} if lsnr was added before, {@code false} otherwise.
     */
    public static boolean removeListener(IgnitionListener lsnr) {
        A.notNull(lsnr, "lsnr");

        return lsnrs.remove(lsnr);
    }

    /**
     * @param igniteInstanceName Ignite instance name.
     * @param state Factory state.
     */
    private static void notifyStateChange(@Nullable String igniteInstanceName, IgniteState state) {
        if (igniteInstanceName != null)
            gridStates.put(igniteInstanceName, state);
        else
            dfltGridState = state;

        for (IgnitionListener lsnr : lsnrs)
            lsnr.onStateChange(igniteInstanceName, state);
    }

    /**
     * Sets custom dependency resolver which provides overridden dependencies
     *
     * @param rslvr Dependency resolver.
     */
    public static void dependencyResolver(DependencyResolver rslvr) {
        dependencyResolver.set(rslvr);
    }

    /**
     * Custom dependency resolver.
     *
     * @return Returns {@code null} if resolver wasn't added.
     */
    public static DependencyResolver dependencyResolver() {
        return dependencyResolver.get();
    }

    /**
     * @param name Grid name (possibly {@code null} for default grid).
     * @return true when all managers, processors, and plugins have started and ignite kernal start method has fully
     * completed.
     */
    public static boolean hasKernalStarted(String name) {
        IgniteNamedInstance grid = name != null ? grids.get(name) : dfltGrid;
        return grid != null && grid.hasStartLatchCompleted();
    }

    /**
     * Start context encapsulates all starting parameters.
     */
    private static final class GridStartContext {
        /** User-defined configuration. */
        private IgniteConfiguration cfg;

        /** Optional configuration path. */
        private URL cfgUrl;

        /** Optional Spring application context. */
        private GridSpringResourceContext springCtx;

        /** Whether or not this is a single grid instance in current VM. */
        private boolean single;

        /**
         *
         * @param cfg User-defined configuration.
         * @param cfgUrl Optional configuration path.
         * @param springCtx Optional Spring application context.
         */
        GridStartContext(IgniteConfiguration cfg, @Nullable URL cfgUrl, @Nullable GridSpringResourceContext springCtx) {
            assert (cfg != null);

            this.cfg = cfg;
            this.cfgUrl = cfgUrl;
            this.springCtx = springCtx;
        }

        /**
         * @return Whether or not this is a single grid instance in current VM.
         */
        public boolean single() {
            return single;
        }

        /**
         * @param single Whether or not this is a single grid instance in current VM.
         */
        public void single(boolean single) {
            this.single = single;
        }

        /**
         * @return User-defined configuration.
         */
        IgniteConfiguration config() {
            return cfg;
        }

        /**
         * @param cfg User-defined configuration.
         */
        void config(IgniteConfiguration cfg) {
            this.cfg = cfg;
        }

        /**
         * @return Optional configuration path.
         */
        URL configUrl() {
            return cfgUrl;
        }

        /**
         * @param cfgUrl Optional configuration path.
         */
        void configUrl(URL cfgUrl) {
            this.cfgUrl = cfgUrl;
        }

        /**
         * @return Optional Spring application context.
         */
        public GridSpringResourceContext springContext() {
            return springCtx;
        }
    }

    /**
     * Grid data container.
     */
    public static final class IgniteNamedInstance {
        /** Map of registered MBeans. */
        private static final Map<MBeanServer, GridMBeanServerData> mbeans =
            new HashMap<>();

        /** */
        private static final String[] EMPTY_STR_ARR = new String[0];

        /** Grid name. */
        private final String name;

        /** Grid instance. */
        private volatile IgniteKernal grid;

        /** Executor service. */
        private ThreadPoolExecutor execSvc;

        /** Executor service for services. */
        private ThreadPoolExecutor svcExecSvc;

        /** System executor service. */
        private ThreadPoolExecutor sysExecSvc;

        /** */
        private StripedExecutor stripedExecSvc;

        /** Management executor service. */
        private ThreadPoolExecutor mgmtExecSvc;

        /** P2P executor service. */
        private ThreadPoolExecutor p2pExecSvc;

        /** Data streamer executor service. */
        private StripedExecutor dataStreamerExecSvc;

        /** REST requests executor service. */
        private ThreadPoolExecutor restExecSvc;

        /** Utility cache executor service. */
        private ThreadPoolExecutor utilityCacheExecSvc;

        /** Affinity executor service. */
        private ThreadPoolExecutor affExecSvc;

        /** Indexing pool. */
        private ThreadPoolExecutor idxExecSvc;

        /** Thread pool for create/rebuild indexes. */
        private ThreadPoolExecutor buildIdxExecSvc;

        /** Continuous query executor service. */
        private IgniteStripedThreadPoolExecutor callbackExecSvc;

        /** Query executor service. */
        private ThreadPoolExecutor qryExecSvc;

        /** Query executor service. */
        private ThreadPoolExecutor schemaExecSvc;

        /** Rebalance executor service. */
        private ThreadPoolExecutor rebalanceExecSvc;

        /** Rebalance striped executor service. */
        private IgniteStripedThreadPoolExecutor rebalanceStripedExecSvc;

        /** Executor service. */
        private Map<String, ThreadPoolExecutor> customExecSvcs;

        /** Grid state. */
        private volatile IgniteState state = STOPPED;

        /** Shutdown hook. */
        private Thread shutdownHook;

        /** Grid log. */
        private IgniteLogger log;

        /** Start guard. */
        private final AtomicBoolean startGuard = new AtomicBoolean();

        /** Start latch. */
        private final CountDownLatch startLatch = new CountDownLatch(1);

        /** Raised if node is waiting graceful shutdown. Set to false to end wait. */
        private volatile boolean delayedShutdown = false;

        /**
         * Thread that starts this named instance. This field can be non-volatile since
         * it makes sense only for thread where it was originally initialized.
         */
        @SuppressWarnings("FieldAccessedSynchronizedAndUnsynchronized")
        private Thread starterThread;

        /** */
        private boolean starterThreadInterrupted;

        /**
         * Creates un-started named instance.
         *
         * @param name Grid name (possibly {@code null} for default grid).
         */
        IgniteNamedInstance(@Nullable String name) {
            this.name = name;
        }

        /**
         * Gets grid name.
         *
         * @return Grid name.
         */
        String getName() {
            return name;
        }

        /**
         * Gets grid instance.
         *
         * @return Grid instance.
         */
        IgniteKernal grid() {
            if (starterThread != Thread.currentThread())
                U.awaitQuiet(startLatch);

            return grid;
        }

        /**
         * Gets grid instance without waiting for its initialization.
         *
         * @return Grid instance.
         */
        public IgniteKernal gridx() {
            return grid;
        }

        /**
         * Gets grid state.
         *
         * @return Grid state.
         */
        IgniteState state() {
            if (starterThread != Thread.currentThread())
                U.awaitQuiet(startLatch);

            return state;
        }

        /**
         * @param spi SPI implementation.
         * @throws IgniteCheckedException Thrown in case if multi-instance is not supported.
         */
        private void ensureMultiInstanceSupport(IgniteSpi spi) throws IgniteCheckedException {
            IgniteSpiMultipleInstancesSupport ann = U.getAnnotation(spi.getClass(),
                IgniteSpiMultipleInstancesSupport.class);

            if (ann == null || !ann.value())
                throw new IgniteCheckedException("SPI implementation doesn't support multiple grid instances in " +
                    "the same VM: " + spi);
        }

        /**
         * @param spis SPI implementations.
         * @throws IgniteCheckedException Thrown in case if multi-instance is not supported.
         */
        private void ensureMultiInstanceSupport(IgniteSpi[] spis) throws IgniteCheckedException {
            for (IgniteSpi spi : spis)
                ensureMultiInstanceSupport(spi);
        }

        /**
         * Starts grid with given configuration.
         *
         * @param startCtx Starting context.
         * @throws IgniteCheckedException If start failed.
         */
        synchronized void start(GridStartContext startCtx) throws IgniteCheckedException {
            if (startGuard.compareAndSet(false, true)) {
                try {
                    starterThread = Thread.currentThread();

                    IgniteConfiguration myCfg = initializeConfiguration(
                        startCtx.config() != null ? startCtx.config() : new IgniteConfiguration()
                    );

                    TimeBag startNodeTimer = new TimeBag(TimeUnit.MILLISECONDS, log.isInfoEnabled());

                    start0(startCtx, myCfg, startNodeTimer);

                    if (log.isInfoEnabled())
                        log.info("Node started : "
                            + startNodeTimer.stagesTimings().stream().collect(joining(",", "[", "]")));
                }
                catch (Exception e) {
                    if (log != null)
                        stopExecutors(log);

                    throw e;
                }
                finally {
                    startLatch.countDown();
                }
            }
            else
                U.awaitQuiet(startLatch);
        }

        /**
         * @param startCtx Starting context.
         * @throws IgniteCheckedException If start failed.
         */
        private void start0(GridStartContext startCtx, IgniteConfiguration cfg, TimeBag startTimer)
            throws IgniteCheckedException {
            assert grid == null : "Grid is already started: " + name;

            // Set configuration URL, if any, into system property.
            if (startCtx.configUrl() != null)
                System.setProperty(IGNITE_CONFIG_URL, startCtx.configUrl().toString());

            // Ensure that SPIs support multiple grid instances, if required.
            if (!startCtx.single()) {
                ensureMultiInstanceSupport(cfg.getDeploymentSpi());
                ensureMultiInstanceSupport(cfg.getCommunicationSpi());
                ensureMultiInstanceSupport(cfg.getDiscoverySpi());
                ensureMultiInstanceSupport(cfg.getCheckpointSpi());
                ensureMultiInstanceSupport(cfg.getEventStorageSpi());
                ensureMultiInstanceSupport(cfg.getCollisionSpi());
                ensureMultiInstanceSupport(cfg.getFailoverSpi());
                ensureMultiInstanceSupport(cfg.getLoadBalancingSpi());
            }

            validateThreadPoolSize(cfg.getPublicThreadPoolSize(), "public");

            UncaughtExceptionHandler oomeHnd = new UncaughtExceptionHandler() {
                @Override public void uncaughtException(Thread t, Throwable e) {
                    if (grid != null && X.hasCause(e, OutOfMemoryError.class))
                        grid.context().failure().process(new FailureContext(FailureType.CRITICAL_ERROR, e));
                }
            };

            UncaughtExceptionHandler excHnd = new UncaughtExceptionHandler() {
                @Override public void uncaughtException(Thread t, Throwable e) {
                    if (grid != null)
                        grid.context().failure().process(new FailureContext(FailureType.CRITICAL_ERROR, e));
                }
            };

            execSvc = new IgniteThreadPoolExecutor(
                "pub",
                cfg.getIgniteInstanceName(),
                cfg.getPublicThreadPoolSize(),
                cfg.getPublicThreadPoolSize(),
                DFLT_THREAD_KEEP_ALIVE_TIME,
                new LinkedBlockingQueue<Runnable>(),
                GridIoPolicy.PUBLIC_POOL,
                oomeHnd);

            execSvc.allowCoreThreadTimeOut(true);

            validateThreadPoolSize(cfg.getServiceThreadPoolSize(), "service");

            svcExecSvc = new IgniteThreadPoolExecutor(
                "svc",
                cfg.getGridName(),
                cfg.getServiceThreadPoolSize(),
                cfg.getServiceThreadPoolSize(),
                DFLT_THREAD_KEEP_ALIVE_TIME,
                new LinkedBlockingQueue<Runnable>(),
                GridIoPolicy.SERVICE_POOL,
                oomeHnd);

            svcExecSvc.allowCoreThreadTimeOut(true);

            validateThreadPoolSize(cfg.getSystemThreadPoolSize(), "system");

            sysExecSvc = new IgniteThreadPoolExecutor(
                "sys",
                cfg.getIgniteInstanceName(),
                cfg.getSystemThreadPoolSize(),
                cfg.getSystemThreadPoolSize(),
                DFLT_THREAD_KEEP_ALIVE_TIME,
                new LinkedBlockingQueue<Runnable>(),
                GridIoPolicy.SYSTEM_POOL,
                oomeHnd);

            sysExecSvc.allowCoreThreadTimeOut(true);

            validateThreadPoolSize(cfg.getStripedPoolSize(), "stripedPool");

            WorkersRegistry workerRegistry = new WorkersRegistry(
                new IgniteBiInClosure<GridWorker, FailureType>() {
                    @Override public void apply(GridWorker worker, FailureType failureType) {
                        IgniteException ex = new IgniteException(S.toString(GridWorker.class, worker));

                        Thread runner = worker.runner();

                        if (runner != null && runner != Thread.currentThread())
                            ex.setStackTrace(runner.getStackTrace());

                        if (grid != null)
                            grid.context().failure().process(new FailureContext(failureType, ex));
                    }
                },
                IgniteSystemProperties.getLong(IGNITE_SYSTEM_WORKER_BLOCKED_TIMEOUT,
                    cfg.getSystemWorkerBlockedTimeout() != null
                    ? cfg.getSystemWorkerBlockedTimeout()
                    : cfg.getFailureDetectionTimeout()),
                log);

            stripedExecSvc = new StripedExecutor(
                cfg.getStripedPoolSize(),
                cfg.getIgniteInstanceName(),
                "sys",
                log,
                new IgniteInClosure<Throwable>() {
                    @Override public void apply(Throwable t) {
                        if (grid != null)
                            grid.context().failure().process(new FailureContext(SYSTEM_WORKER_TERMINATION, t));
                    }
                },
                workerRegistry,
                cfg.getFailureDetectionTimeout());

            // Note that since we use 'LinkedBlockingQueue', number of
            // maximum threads has no effect.
            // Note, that we do not pre-start threads here as management pool may
            // not be needed.
            validateThreadPoolSize(cfg.getManagementThreadPoolSize(), "management");

            mgmtExecSvc = new IgniteThreadPoolExecutor(
                "mgmt",
                cfg.getIgniteInstanceName(),
                cfg.getManagementThreadPoolSize(),
                cfg.getManagementThreadPoolSize(),
                DFLT_THREAD_KEEP_ALIVE_TIME,
                new LinkedBlockingQueue<Runnable>(),
                GridIoPolicy.MANAGEMENT_POOL,
                oomeHnd);

            mgmtExecSvc.allowCoreThreadTimeOut(true);

            // Note that since we use 'LinkedBlockingQueue', number of
            // maximum threads has no effect.
            // Note, that we do not pre-start threads here as class loading pool may
            // not be needed.
            validateThreadPoolSize(cfg.getPeerClassLoadingThreadPoolSize(), "peer class loading");

            p2pExecSvc = new IgniteThreadPoolExecutor(
                "p2p",
                cfg.getIgniteInstanceName(),
                cfg.getPeerClassLoadingThreadPoolSize(),
                cfg.getPeerClassLoadingThreadPoolSize(),
                DFLT_THREAD_KEEP_ALIVE_TIME,
                new LinkedBlockingQueue<Runnable>(),
                GridIoPolicy.P2P_POOL,
                oomeHnd);

            p2pExecSvc.allowCoreThreadTimeOut(true);

            dataStreamerExecSvc = new StripedExecutor(
                cfg.getDataStreamerThreadPoolSize(),
                cfg.getIgniteInstanceName(),
                "data-streamer",
                log,
                new IgniteInClosure<Throwable>() {
                    @Override public void apply(Throwable t) {
                        if (grid != null)
                            grid.context().failure().process(new FailureContext(SYSTEM_WORKER_TERMINATION, t));
                    }
                },
                true,
                workerRegistry,
                cfg.getFailureDetectionTimeout());

            // Note that we do not pre-start threads here as this pool may not be needed.
            validateThreadPoolSize(cfg.getAsyncCallbackPoolSize(), "async callback");

            callbackExecSvc = new IgniteStripedThreadPoolExecutor(
                cfg.getAsyncCallbackPoolSize(),
                cfg.getIgniteInstanceName(),
                "callback",
                oomeHnd,
                false,
                0);

            if (cfg.getConnectorConfiguration() != null) {
                validateThreadPoolSize(cfg.getConnectorConfiguration().getThreadPoolSize(), "connector");

                restExecSvc = new IgniteThreadPoolExecutor(
                    "rest",
                    cfg.getIgniteInstanceName(),
                    cfg.getConnectorConfiguration().getThreadPoolSize(),
                    cfg.getConnectorConfiguration().getThreadPoolSize(),
                    DFLT_THREAD_KEEP_ALIVE_TIME,
                    new LinkedBlockingQueue<>(),
                    GridIoPolicy.UNDEFINED,
                    oomeHnd
                );

                restExecSvc.allowCoreThreadTimeOut(true);
            }

            validateThreadPoolSize(cfg.getUtilityCacheThreadPoolSize(), "utility cache");

            utilityCacheExecSvc = new IgniteThreadPoolExecutor(
                "utility",
                cfg.getIgniteInstanceName(),
                cfg.getUtilityCacheThreadPoolSize(),
                cfg.getUtilityCacheThreadPoolSize(),
                cfg.getUtilityCacheKeepAliveTime(),
                new LinkedBlockingQueue<>(),
                GridIoPolicy.UTILITY_CACHE_POOL,
                oomeHnd);

            utilityCacheExecSvc.allowCoreThreadTimeOut(true);

            affExecSvc = new IgniteThreadPoolExecutor(
                "aff",
                cfg.getIgniteInstanceName(),
                1,
                1,
                DFLT_THREAD_KEEP_ALIVE_TIME,
                new LinkedBlockingQueue<>(),
                GridIoPolicy.AFFINITY_POOL,
                oomeHnd);

            affExecSvc.allowCoreThreadTimeOut(true);

            if (IgniteComponentType.INDEXING.inClassPath()) {
                int cpus = Runtime.getRuntime().availableProcessors();

                idxExecSvc = new IgniteThreadPoolExecutor(
                    "idx",
                    cfg.getIgniteInstanceName(),
                    cpus,
                    cpus * 2,
                    3000L,
                    new LinkedBlockingQueue<>(1000),
                    GridIoPolicy.IDX_POOL,
                    oomeHnd
                );

                int buildIdxThreadPoolSize = cfg.getBuildIndexThreadPoolSize();

                validateThreadPoolSize(buildIdxThreadPoolSize, "build-idx");

                buildIdxExecSvc = new IgniteThreadPoolExecutor(
                    "build-idx-runner",
                    cfg.getIgniteInstanceName(),
                    buildIdxThreadPoolSize,
                    buildIdxThreadPoolSize,
                    DFLT_THREAD_KEEP_ALIVE_TIME,
                    new LinkedBlockingQueue<>(),
                    GridIoPolicy.UNDEFINED,
                    oomeHnd
                );

                buildIdxExecSvc.allowCoreThreadTimeOut(true);
            }

            validateThreadPoolSize(cfg.getQueryThreadPoolSize(), "query");

            qryExecSvc = new IgniteThreadPoolExecutor(
                "query",
                cfg.getIgniteInstanceName(),
                cfg.getQueryThreadPoolSize(),
                cfg.getQueryThreadPoolSize(),
                DFLT_THREAD_KEEP_ALIVE_TIME,
                new LinkedBlockingQueue<>(),
                GridIoPolicy.QUERY_POOL,
                oomeHnd);

            qryExecSvc.allowCoreThreadTimeOut(true);

            schemaExecSvc = new IgniteThreadPoolExecutor(
                "schema",
                cfg.getIgniteInstanceName(),
                2,
                2,
                DFLT_THREAD_KEEP_ALIVE_TIME,
                new LinkedBlockingQueue<>(),
                GridIoPolicy.SCHEMA_POOL,
                oomeHnd);

            schemaExecSvc.allowCoreThreadTimeOut(true);

            validateThreadPoolSize(cfg.getRebalanceThreadPoolSize(), "rebalance");

            rebalanceExecSvc = new IgniteThreadPoolExecutor(
                "rebalance",
                cfg.getIgniteInstanceName(),
                cfg.getRebalanceThreadPoolSize(),
                cfg.getRebalanceThreadPoolSize(),
                DFLT_THREAD_KEEP_ALIVE_TIME,
                new LinkedBlockingQueue<>(),
                GridIoPolicy.UNDEFINED,
                excHnd);

            rebalanceExecSvc.allowCoreThreadTimeOut(true);

            rebalanceStripedExecSvc = new IgniteStripedThreadPoolExecutor(
                cfg.getRebalanceThreadPoolSize(),
                cfg.getIgniteInstanceName(),
                "rebalance-striped",
                excHnd,
                true,
                DFLT_THREAD_KEEP_ALIVE_TIME);

            if (!F.isEmpty(cfg.getExecutorConfiguration())) {
                validateCustomExecutorsConfiguration(cfg.getExecutorConfiguration());

                customExecSvcs = new HashMap<>();

                for (ExecutorConfiguration execCfg : cfg.getExecutorConfiguration()) {
                    ThreadPoolExecutor exec = new IgniteThreadPoolExecutor(
                        execCfg.getName(),
                        cfg.getIgniteInstanceName(),
                        execCfg.getSize(),
                        execCfg.getSize(),
                        DFLT_THREAD_KEEP_ALIVE_TIME,
                        new LinkedBlockingQueue<>(),
                        GridIoPolicy.UNDEFINED,
                        oomeHnd);

                    customExecSvcs.put(execCfg.getName(), exec);
                }
            }

            // Register Ignite MBean for current grid instance.
            registerFactoryMbean(cfg.getMBeanServer());

            boolean started = false;

            try {
                IgniteKernal grid0 = new IgniteKernal(startCtx.springContext());

                // Init here to make grid available to lifecycle listeners.
                grid = grid0;

                startTimer.finishGlobalStage("Configure system pool");

                grid0.start(
                    cfg,
                    utilityCacheExecSvc,
                    execSvc,
                    svcExecSvc,
                    sysExecSvc,
                    stripedExecSvc,
                    p2pExecSvc,
                    mgmtExecSvc,
                    dataStreamerExecSvc,
                    restExecSvc,
                    affExecSvc,
                    idxExecSvc,
                    buildIdxExecSvc,
                    callbackExecSvc,
                    qryExecSvc,
                    schemaExecSvc,
                    rebalanceExecSvc,
                    rebalanceStripedExecSvc,
                    customExecSvcs,
                    new CA() {
                        @Override public void apply() {
                            startLatch.countDown();
                        }
                    },
                    workerRegistry,
                    oomeHnd,
                    startTimer
                );

                state = STARTED;

                if (log.isDebugEnabled())
                    log.debug("Grid factory started ok: " + name);

                started = true;
            }
            catch (IgniteCheckedException e) {
                unregisterFactoryMBean();

                throw e;
            }
            // Catch Throwable to protect against any possible failure.
            catch (Throwable e) {
                unregisterFactoryMBean();

                if (e instanceof Error)
                    throw e;

                throw new IgniteCheckedException("Unexpected exception when starting grid.", e);
            }
            finally {
                if (!started)
                    // Grid was not started.
                    grid = null;
            }

            // Do NOT set it up only if IGNITE_NO_SHUTDOWN_HOOK=TRUE is provided.
            if (!IgniteSystemProperties.getBoolean(IGNITE_NO_SHUTDOWN_HOOK, false)) {
                try {
                    Runtime.getRuntime().addShutdownHook(shutdownHook = new Thread("shutdown-hook") {
                        @Override public void run() {
                            if (log.isInfoEnabled())
                                log.info("Invoking shutdown hook...");

                            IgniteNamedInstance ignite = IgniteNamedInstance.this;

                            ignite.stop(true, null);
                        }
                    });

                    if (log.isDebugEnabled())
                        log.debug("Shutdown hook is installed.");
                }
                catch (IllegalStateException e) {
                    stop(true, ShutdownPolicy.IMMEDIATE);

                    throw new IgniteCheckedException("Failed to install shutdown hook.", e);
                }
            }
            else {
                if (log.isDebugEnabled())
                    log.debug("Shutdown hook has not been installed because environment " +
                        "or system property " + IGNITE_NO_SHUTDOWN_HOOK + " is set.");
            }
        }

        /**
         * @param poolSize an actual value in the configuration.
         * @param poolName a name of the pool like 'management'.
         * @throws IgniteCheckedException If the poolSize is wrong.
         */
        private static void validateThreadPoolSize(int poolSize, String poolName)
            throws IgniteCheckedException {
            if (poolSize <= 0) {
                throw new IgniteCheckedException("Invalid " + poolName + " thread pool size" +
                    " (must be greater than 0), actual value: " + poolSize);
            }
        }

        /**
         * @param cfgs Array of the executors configurations.
         * @throws IgniteCheckedException If configuration is wrong.
         */
        private static void validateCustomExecutorsConfiguration(ExecutorConfiguration[] cfgs)
            throws IgniteCheckedException {
            if (cfgs == null)
                return;

            Set<String> names = new HashSet<>(cfgs.length);

            for (ExecutorConfiguration cfg : cfgs) {
                if (F.isEmpty(cfg.getName()))
                    throw new IgniteCheckedException("Custom executor name cannot be null or empty.");

                if (!names.add(cfg.getName()))
                    throw new IgniteCheckedException("Duplicate custom executor name: " + cfg.getName());

                if (cfg.getSize() <= 0)
                    throw new IgniteCheckedException("Custom executor size must be positive [name=" + cfg.getName() +
                        ", size=" + cfg.getSize() + ']');
            }
        }

        /**
         * @param cfg Ignite configuration copy to.
         * @return New ignite configuration.
         * @throws IgniteCheckedException If failed.
         */
        private IgniteConfiguration initializeConfiguration(IgniteConfiguration cfg)
            throws IgniteCheckedException {
            IgniteConfiguration myCfg = new IgniteConfiguration(cfg);

            String ggHome = cfg.getIgniteHome();

            // Set Ignite home.
            if (ggHome == null)
                ggHome = U.getIgniteHome();
            else
                // If user provided IGNITE_HOME - set it as a system property.
                U.setIgniteHome(ggHome);

            String userProvidedWorkDir = cfg.getWorkDirectory();

            // Correctly resolve work directory and set it back to configuration.
            String workDir = U.workDirectory(userProvidedWorkDir, ggHome);

            myCfg.setWorkDirectory(workDir);

            // Ensure invariant.
            // It's a bit dirty - but this is a result of late refactoring
            // and I don't want to reshuffle a lot of code.
            assert F.eq(name, cfg.getIgniteInstanceName());

            UUID nodeId = cfg.getNodeId() != null ? cfg.getNodeId() : UUID.randomUUID();

            myCfg.setNodeId(nodeId);

            String predefineConsistentId = IgniteSystemProperties.getString(IGNITE_OVERRIDE_CONSISTENT_ID);

            if (!F.isEmpty(predefineConsistentId))
                myCfg.setConsistentId(predefineConsistentId);

            IgniteLogger cfgLog = initLogger(cfg.getGridLogger(), null, nodeId, workDir);

            assert cfgLog != null;

            cfgLog = new GridLoggerProxy(cfgLog, null, name, U.id8(nodeId));

            // Initialize factory's log.
            log = cfgLog.getLogger(G.class);

            myCfg.setGridLogger(cfgLog);

            if (F.isEmpty(userProvidedWorkDir) && F.isEmpty(U.IGNITE_WORK_DIR))
                log.warning("Ignite work directory is not provided, automatically resolved to: " + workDir);

            // Check Ignite home folder (after log is available).
            if (ggHome != null) {
                File ggHomeFile = new File(ggHome);

                if (!ggHomeFile.exists() || !ggHomeFile.isDirectory())
                    throw new IgniteCheckedException("Invalid Ignite installation home folder: " + ggHome);
            }

            myCfg.setIgniteHome(ggHome);

            // Validate segmentation configuration.
            SegmentationPolicy segPlc = cfg.getSegmentationPolicy();

            // 1. Warn on potential configuration problem: grid is not configured to wait
            // for correct segment after segmentation happens.
            if (!F.isEmpty(cfg.getSegmentationResolvers()) && segPlc == RESTART_JVM && !cfg.isWaitForSegmentOnStart()) {
                U.warn(log, "Found potential configuration problem (forgot to enable waiting for segment" +
                    "on start?) [segPlc=" + segPlc + ", wait=false]");
            }

            if (CU.isPersistenceEnabled(cfg) && myCfg.getConsistentId() == null)
                U.warn(log, "Consistent ID is not set, it is recommended to set consistent ID for production " +
                    "clusters (use IgniteConfiguration.setConsistentId property)");

            myCfg.setTransactionConfiguration(myCfg.getTransactionConfiguration() != null ?
                new TransactionConfiguration(myCfg.getTransactionConfiguration()) : null);

            myCfg.setConnectorConfiguration(myCfg.getConnectorConfiguration() != null ?
                new ConnectorConfiguration(myCfg.getConnectorConfiguration()) : null);

            // Local host.
            String locHost = IgniteSystemProperties.getString(IGNITE_LOCAL_HOST);

            myCfg.setLocalHost(F.isEmpty(locHost) ? myCfg.getLocalHost() : locHost);

            // Override daemon flag if it was set on the factory.
            if (daemon.get())
                myCfg.setDaemon(true);

            if (myCfg.isClientMode() == null) {
                Boolean threadClient = clientMode.get();

                if (threadClient == null)
                    myCfg.setClientMode(IgniteSystemProperties.getBoolean(IGNITE_CACHE_CLIENT, false));
                else
                    myCfg.setClientMode(threadClient);
            }

            // Check for deployment mode override.
            String depModeName = IgniteSystemProperties.getString(IGNITE_DEP_MODE_OVERRIDE);

            if (!F.isEmpty(depModeName)) {
                if (!F.isEmpty(myCfg.getCacheConfiguration())) {
                    U.quietAndInfo(log, "Skipping deployment mode override for caches (custom closure " +
                        "execution may not work for console Visor)");
                }
                else {
                    try {
                        DeploymentMode depMode = DeploymentMode.valueOf(depModeName);

                        if (myCfg.getDeploymentMode() != depMode)
                            myCfg.setDeploymentMode(depMode);
                    }
                    catch (IllegalArgumentException e) {
                        throw new IgniteCheckedException("Failed to override deployment mode using system property " +
                            "(are there any misspellings?)" +
                            "[name=" + IGNITE_DEP_MODE_OVERRIDE + ", value=" + depModeName + ']', e);
                    }
                }
            }

            if (myCfg.getUserAttributes() == null)
                myCfg.setUserAttributes(Collections.<String, Object>emptyMap());

            if (myCfg.getMBeanServer() == null && !U.IGNITE_MBEANS_DISABLED)
                myCfg.setMBeanServer(ManagementFactory.getPlatformMBeanServer());

            Marshaller marsh = myCfg.getMarshaller();

            if (marsh == null) {
                if (!BinaryMarshaller.available()) {
                    U.warn(log, "Standard BinaryMarshaller can't be used on this JVM. " +
                        "Switch to HotSpot JVM or reach out Apache Ignite community for recommendations.");

                    marsh = new JdkMarshaller();
                }
                else
                    marsh = new BinaryMarshaller();
            }

            MarshallerUtils.setNodeName(marsh, cfg.getIgniteInstanceName());

            myCfg.setMarshaller(marsh);

            if (myCfg.getPeerClassLoadingLocalClassPathExclude() == null)
                myCfg.setPeerClassLoadingLocalClassPathExclude(EMPTY_STR_ARR);

            initializeDefaultSpi(myCfg);

            GridDiscoveryManager.initCommunicationErrorResolveConfiguration(myCfg);

            initializeDefaultCacheConfiguration(myCfg);

            ExecutorConfiguration[] execCfgs = myCfg.getExecutorConfiguration();

            if (execCfgs != null) {
                ExecutorConfiguration[] clone = execCfgs.clone();

                for (int i = 0; i < execCfgs.length; i++)
                    clone[i] = new ExecutorConfiguration(execCfgs[i]);

                myCfg.setExecutorConfiguration(clone);
            }

            initializeDataStorageConfiguration(myCfg);

            return myCfg;
        }

        /**
         * @param cfg Ignite configuration.
         */
        private void initializeDataStorageConfiguration(IgniteConfiguration cfg) throws IgniteCheckedException {
            if (cfg.getDataStorageConfiguration() != null &&
                (cfg.getMemoryConfiguration() != null || cfg.getPersistentStoreConfiguration() != null)) {
                throw new IgniteCheckedException("Data storage can be configured with either legacy " +
                    "(MemoryConfiguration, PersistentStoreConfiguration) or new (DataStorageConfiguration) classes, " +
                    "but not both.");
            }

            if (cfg.getMemoryConfiguration() != null || cfg.getPersistentStoreConfiguration() != null)
                convertLegacyDataStorageConfigurationToNew(cfg);

            if (!cfg.isClientMode() && cfg.getDataStorageConfiguration() == null)
                cfg.setDataStorageConfiguration(new DataStorageConfiguration());
        }

        /**
         * Initialize default cache configuration.
         *
         * @param cfg Ignite configuration.
         * @throws IgniteCheckedException If failed.
         */
        public void initializeDefaultCacheConfiguration(IgniteConfiguration cfg) throws IgniteCheckedException {
            List<CacheConfiguration> cacheCfgs = new ArrayList<>();

            cacheCfgs.add(utilitySystemCache());

            CacheConfiguration[] userCaches = cfg.getCacheConfiguration();

            if (userCaches != null && userCaches.length > 0) {
                if (!U.discoOrdered(cfg.getDiscoverySpi()) && !U.relaxDiscoveryOrdered())
                    throw new IgniteCheckedException("Discovery SPI implementation does not support node ordering and " +
                        "cannot be used with cache (use SPI with @DiscoverySpiOrderSupport annotation, " +
                        "like TcpDiscoverySpi)");

                for (CacheConfiguration ccfg : userCaches) {
                    if (CU.isReservedCacheName(ccfg.getName()))
                        throw new IgniteCheckedException("Cache name cannot be \"" + ccfg.getName() +
                            "\" because it is reserved for internal purposes.");

                    if (DataStructuresProcessor.isDataStructureCache(ccfg.getName()))
                        throw new IgniteCheckedException("Cache name cannot be \"" + ccfg.getName() +
                            "\" because it is reserved for data structures.");

                    cacheCfgs.add(ccfg);
                }
            }

            cfg.setCacheConfiguration(cacheCfgs.toArray(new CacheConfiguration[cacheCfgs.size()]));

            assert cfg.getCacheConfiguration() != null;
        }

        /**
         * Initialize default SPI implementations.
         *
         * @param cfg Ignite configuration.
         */
        private void initializeDefaultSpi(IgniteConfiguration cfg) {
            if (cfg.getDiscoverySpi() == null)
                cfg.setDiscoverySpi(new TcpDiscoverySpi());

            if (cfg.getDiscoverySpi() instanceof TcpDiscoverySpi) {
                TcpDiscoverySpi tcpDisco = (TcpDiscoverySpi)cfg.getDiscoverySpi();

                if (tcpDisco.getIpFinder() == null)
                    tcpDisco.setIpFinder(new TcpDiscoveryMulticastIpFinder());
            }

            if (cfg.getCommunicationSpi() == null)
                cfg.setCommunicationSpi(new TcpCommunicationSpi());

            if (cfg.getDeploymentSpi() == null)
                cfg.setDeploymentSpi(new LocalDeploymentSpi());

            if (cfg.getEventStorageSpi() == null)
                cfg.setEventStorageSpi(new NoopEventStorageSpi());

            if (cfg.getCheckpointSpi() == null)
                cfg.setCheckpointSpi(new NoopCheckpointSpi());

            if (cfg.getCollisionSpi() == null)
                cfg.setCollisionSpi(new NoopCollisionSpi());

            if (cfg.getFailoverSpi() == null)
                cfg.setFailoverSpi(new AlwaysFailoverSpi());

            if (cfg.getLoadBalancingSpi() == null)
                cfg.setLoadBalancingSpi(new RoundRobinLoadBalancingSpi());
            else {
                Collection<LoadBalancingSpi> spis = new ArrayList<>();

                boolean dfltLoadBalancingSpi = false;

                for (LoadBalancingSpi spi : cfg.getLoadBalancingSpi()) {
                    spis.add(spi);

                    if (!dfltLoadBalancingSpi && spi instanceof RoundRobinLoadBalancingSpi)
                        dfltLoadBalancingSpi = true;
                }

                // Add default load balancing SPI for internal tasks.
                if (!dfltLoadBalancingSpi)
                    spis.add(new RoundRobinLoadBalancingSpi());

                cfg.setLoadBalancingSpi(spis.toArray(new LoadBalancingSpi[spis.size()]));
            }

            if (cfg.getIndexingSpi() == null)
                cfg.setIndexingSpi(new NoopIndexingSpi());

            if (cfg.getEncryptionSpi() == null)
                cfg.setEncryptionSpi(new NoopEncryptionSpi());

            if (F.isEmpty(cfg.getMetricExporterSpi()))
                cfg.setMetricExporterSpi(new NoopMetricExporterSpi());

            if (cfg.getTracingSpi() == null)
                cfg.setTracingSpi(new NoopTracingSpi());
        }

        /**
         * @param cfgLog Configured logger.
         * @param nodeId Local node ID.
         * @param workDir Work directory.
         * @return Initialized logger.
         * @throws IgniteCheckedException If failed.
         */
        @SuppressWarnings("ErrorNotRethrown")
<<<<<<< HEAD
        public static IgniteLogger initLogger(@Nullable IgniteLogger cfgLog, @Nullable String app, UUID nodeId, String workDir)
=======
        private IgniteLogger initLogger(@Nullable IgniteLogger cfgLog, @Nullable String app, UUID nodeId, String workDir)
>>>>>>> 4204deb4
            throws IgniteCheckedException {
            try {
                Exception log4jInitErr = null;

                if (cfgLog == null) {
                    Class<?> log4jCls;

                    try {
                        log4jCls = Class.forName("org.apache.ignite.logger.log4j.Log4JLogger");
                    }
                    catch (ClassNotFoundException | NoClassDefFoundError ignored) {
                        log4jCls = null;
                    }

                    if (log4jCls != null) {
                        try {
                            URL url = U.resolveIgniteUrl("config/ignite-log4j.xml");

                            if (url == null) {
                                File cfgFile = new File("config/ignite-log4j.xml");

                                if (!cfgFile.exists())
                                    cfgFile = new File("../config/ignite-log4j.xml");

                                if (cfgFile.exists()) {
                                    try {
                                        url = cfgFile.toURI().toURL();
                                    }
                                    catch (MalformedURLException ignore) {
                                        // No-op.
                                    }
                                }
                            }

                            if (url != null) {
                                boolean configured = (Boolean)log4jCls.getMethod("isConfigured").invoke(null);

                                if (configured)
                                    url = null;
                            }

                            if (url != null) {
                                Constructor<?> ctor = log4jCls.getConstructor(URL.class);

                                cfgLog = (IgniteLogger)ctor.newInstance(url);
                            }
                            else
                                cfgLog = (IgniteLogger)log4jCls.newInstance();
                        }
                        catch (Exception e) {
                            log4jInitErr = e;
                        }
                    }

                    if (log4jCls == null || log4jInitErr != null)
                        cfgLog = new JavaLogger();
                }

                // Special handling for Java logger which requires work directory.
                if (cfgLog instanceof JavaLogger)
                    ((JavaLogger)cfgLog).setWorkDirectory(workDir);

                // Set node IDs for all file appenders.
                if (cfgLog instanceof LoggerNodeIdAndApplicationAware)
                    ((LoggerNodeIdAndApplicationAware)cfgLog).setApplicationAndNode(app, nodeId);
                else if (cfgLog instanceof LoggerNodeIdAware)
                    ((LoggerNodeIdAware)cfgLog).setNodeId(nodeId);

                if (log4jInitErr != null)
                    U.warn(cfgLog, "Failed to initialize Log4JLogger (falling back to standard java logging): "
                        + log4jInitErr.getCause());

                return cfgLog;
            }
            catch (Exception e) {
                throw new IgniteCheckedException("Failed to create logger.", e);
            }
        }

        /**
         * Creates utility system cache configuration.
         *
         * @return Utility system cache configuration.
         */
        private static CacheConfiguration utilitySystemCache() {
            CacheConfiguration cache = new CacheConfiguration();

            cache.setName(CU.UTILITY_CACHE_NAME);
            cache.setCacheMode(REPLICATED);
            cache.setAtomicityMode(TRANSACTIONAL);
            cache.setRebalanceMode(SYNC);
            cache.setWriteSynchronizationMode(FULL_SYNC);
            cache.setAffinity(new RendezvousAffinityFunction(false, 100));
            cache.setNodeFilter(CacheConfiguration.ALL_NODES);
            cache.setRebalanceOrder(-2); //Prior to user caches.
            cache.setCopyOnRead(false);

            return cache;
        }

        /**
         * Stops grid.
         *
         * @param cancel Flag indicating whether all currently running jobs
         *      should be cancelled.
         * @param shutdown This is a policy of shutdown which is applied forcibly.
         * If this property is {@code null}, present policy of the cluster will be used.
         */
        void stop(boolean cancel, ShutdownPolicy shutdown) {
            // Stop cannot be called prior to start from public API,
            // since it checks for STARTED state. So, we can assert here.
            assert startGuard.get();

            if (shutdown == null)
                shutdown = determineShutdownPolicy();

            // If waiting for backups due to earlier invocation of stop(), stop wait and proceed shutting down.
            if (shutdown == ShutdownPolicy.IMMEDIATE)
                delayedShutdown = false;

            stop0(cancel, shutdown);
        }

        /**
         * Reads a policy from distributed meta storage or returns a default value if it isn't present.
         *
         * @return Shutdown policy.
         */
        private ShutdownPolicy determineShutdownPolicy() {
            if (IgniteSystemProperties.getBoolean(IgniteSystemProperties.IGNITE_WAIT_FOR_BACKUPS_ON_SHUTDOWN))
                return ShutdownPolicy.GRACEFUL;

            return grid.cluster().shutdownPolicy();
        }

        /**
         * Stops instance synchronously according to parameters.
         *
         * @param cancel Flag indicating whether all currently running job
         *      should be cancelled.
         * @param shutdown Policy according to which shutdown will be performed.
         */
        private synchronized void stop0(boolean cancel, ShutdownPolicy shutdown) {
            IgniteKernal grid0 = grid;

            // Double check.
            if (grid0 == null) {
                if (log != null)
                    U.warn(log, "Attempting to stop an already stopped Ignite instance (ignore): " + name);

                return;
            }

            if (shutdownHook != null) {
                try {
                    Runtime.getRuntime().removeShutdownHook(shutdownHook);

                    shutdownHook = null;

                    if (log != null && log.isDebugEnabled())
                        log.debug("Shutdown hook is removed.");
                }
                catch (IllegalStateException e) {
                    // Shutdown is in progress...
                    if (log != null && log.isDebugEnabled())
                        log.debug("Shutdown is in progress (ignoring): " + e.getMessage());
                }
            }

            if (shutdown == ShutdownPolicy.GRACEFUL && !grid.context().clientNode() && grid.cluster().active()) {
                delayedShutdown = true;

                if (log.isInfoEnabled())
                    log.info("Ensuring that caches have sufficient backups and local rebalance completion...");

                DistributedMetaStorage metaStorage = grid.context().distributedMetastorage();

                while (delayedShutdown) {
                    boolean safeToStop = true;

                    long topVer = grid.cluster().topologyVersion();

                    HashSet<UUID> originalNodesToExclude;

                    HashSet<UUID> nodesToExclude;

                    try {
                        originalNodesToExclude = metaStorage.read(GRACEFUL_SHUTDOWN_METASTORE_KEY);

                        nodesToExclude = originalNodesToExclude != null ? new HashSet<>(originalNodesToExclude) :
                            new HashSet<>();
                    }
                    catch (IgniteCheckedException e) {
                        U.error(log, "Unable to read " + GRACEFUL_SHUTDOWN_METASTORE_KEY +
                            " value from metastore.", e);

                        continue;
                    }

                    Map<UUID, Map<Integer, Set<Integer>>> proposedSuppliers = new HashMap<>();

                    for (CacheGroupContext grpCtx : grid.context().cache().cacheGroups()) {
                        if (grpCtx.isLocal() || grpCtx.systemCache())
                            continue;

                        if (grpCtx.config().getCacheMode() == PARTITIONED && grpCtx.config().getBackups() == 0) {
                            LT.warn(log, "Ignoring potential data loss on cache without backups [name="
                                + grpCtx.cacheOrGroupName() + "]");

                            continue;
                        }

                        if (topVer != grpCtx.topology().readyTopologyVersion().topologyVersion()) {
                            // At the moment, there is an exchange.
                            safeToStop = false;

                            break;
                        }

                        GridDhtPartitionFullMap fullMap = grpCtx.topology().partitionMap(false);

                        if (fullMap == null) {
                            safeToStop = false;

                            break;
                        }

                        nodesToExclude.retainAll(fullMap.keySet());

                        if (!haveCopyLocalPartitions(grpCtx, nodesToExclude, proposedSuppliers)) {
                            safeToStop = false;

                            if (log.isInfoEnabled()) {
                                LT.info(log, "This node is waiting for backups of local partitions for group [id="
                                    + grpCtx.groupId() + ", name=" + grpCtx.cacheOrGroupName() + "]");
                            }

                            break;
                        }

                        if (!isRebalanceCompleted(grpCtx)) {
                            safeToStop = false;

                            if (log.isInfoEnabled()) {
                                LT.info(log, "This node is waiting for completion of rebalance for group [id="
                                    + grpCtx.groupId() + ", name=" + grpCtx.cacheOrGroupName() + "]");
                            }

                            break;
                        }
                    }

                    if (topVer != grid.cluster().topologyVersion())
                        safeToStop = false;

                    if (safeToStop && !proposedSuppliers.isEmpty()) {
                        Set<UUID> supportedPolicyNodes = proposedSuppliers.keySet().stream()
                            .filter(nodeId ->
                                IgniteFeatures.nodeSupports(grid0.cluster().node(nodeId), IgniteFeatures.SHUTDOWN_POLICY))
                            .collect(Collectors.toSet());

                        if (!supportedPolicyNodes.isEmpty()) {
                            safeToStop = grid0.compute(grid0.cluster().forNodeIds(supportedPolicyNodes))
                                .execute(CheckCpHistTask.class, proposedSuppliers);
                        }
                    }

                    if (safeToStop) {
                        try {
                            HashSet<UUID> newNodesToExclude = new HashSet<>(nodesToExclude);
                            newNodesToExclude.add(grid.getLocalNodeId());

                            if (metaStorage.compareAndSet(GRACEFUL_SHUTDOWN_METASTORE_KEY, originalNodesToExclude,
                                newNodesToExclude))
                                break;
                        }
                        catch (IgniteCheckedException e) {
                            U.error(log, "Unable to write " + GRACEFUL_SHUTDOWN_METASTORE_KEY +
                                " value from metastore.", e);

                            continue;
                        }
                    }

                    try {
                        IgniteUtils.sleep(WAIT_FOR_BACKUPS_CHECK_INTERVAL);
                    }
                    catch (IgniteInterruptedCheckedException e) {
                        Thread.currentThread().interrupt();
                    }
                }
            }

            // Unregister Ignite MBean.
            unregisterFactoryMBean();

            try {
                grid0.stop(cancel);

                if (log != null && log.isDebugEnabled())
                    log.debug("Ignite instance stopped ok: " + name);
            }
            catch (Throwable e) {
                U.error(log, "Failed to properly stop grid instance due to undeclared exception.", e);

                if (e instanceof Error)
                    throw e;
            }
            finally {
                if (grid0.context().segmented())
                    state = STOPPED_ON_SEGMENTATION;
                else if (grid0.context().invalid())
                    state = STOPPED_ON_FAILURE;
                else
                    state = STOPPED;

                grid = null;

                if (log != null)
                    stopExecutors(log);

                log = null;
            }
        }

        /**
         * Checks, does the cluster have another copy of each local partition for specific group.
         * Also, the method collects all nodes with can supply a local partition into {@code proposedSuppliers}.
         *
         * @param grpCtx Cahce group.
         * @param nodesToExclude Nodes to exclude from check.
         * @param proposedSuppliers Map of proposed suppliers for groups.
         * @return True if all local partition of group specified have a copy in cluster, false otherwise.
         */
        private boolean haveCopyLocalPartitions(
            CacheGroupContext grpCtx,
            Set<UUID> nodesToExclude,
            Map<UUID, Map<Integer, Set<Integer>>> proposedSuppliers
        ) {
            GridDhtPartitionFullMap fullMap = grpCtx.topology().partitionMap(false);

            if (fullMap == null)
                return false;

            UUID localNodeId = grid.getLocalNodeId();

            GridDhtPartitionMap localPartMap = fullMap.get(localNodeId);

            int parts = grpCtx.topology().partitions();

            List<List<ClusterNode>> idealAssignment = grpCtx.affinity().idealAssignmentRaw();

            for (int p = 0; p < parts; p++) {
                if (localPartMap.get(p) != GridDhtPartitionState.OWNING)
                    continue;

                boolean foundCopy = false;

                for (Map.Entry<UUID, GridDhtPartitionMap> entry : fullMap.entrySet()) {
                    if (localNodeId.equals(entry.getKey()) || nodesToExclude.contains(entry.getKey()))
                        continue;

                    //This remote node does not present in ideal assignment.
                    if (!idealAssignment.get(p).stream().anyMatch(node -> node.id().equals(entry.getKey())))
                        continue;

                    //Rebalance in this cache.
                    if (entry.getValue().hasMovingPartitions())
                        continue;

                    if (entry.getValue().get(p) == GridDhtPartitionState.OWNING) {
                        proposedSuppliers.computeIfAbsent(entry.getKey(), (nodeId) -> new HashMap<>())
                            .computeIfAbsent(grpCtx.groupId(), grpId -> new HashSet<>())
                            .add(p);

                        foundCopy = true;
                    }
                }

                if (!foundCopy)
                    return false;
            }

            return true;
        }

        /**
         * Check is rebalance completed for specific group on this node or not.
         * It checks Demander and Supplier contexts.
         *
         * @param grpCtx Group context.
         * @return True if rebalance completed, false otherwise.
         */
        private boolean isRebalanceCompleted(CacheGroupContext grpCtx) {
            if (!grpCtx.preloader().rebalanceFuture().isDone())
                return false;

            grpCtx.preloader().pause();

            try {
                return !((GridDhtPreloader)grpCtx.preloader()).supplier().isSupply();
            }
            finally {
                grpCtx.preloader().resume();
            }
        }

        /**
         * Stops executor services if they has been started.
         *
         * @param log Grid logger.
         */
        private void stopExecutors(IgniteLogger log) {
            boolean interrupted = Thread.interrupted();

            try {
                stopExecutors0(log);
            }
            finally {
                if (interrupted)
                    Thread.currentThread().interrupt();
            }
        }

        /**
         * Stops executor services if they has been started.
         *
         * @param log Grid logger.
         */
        private void stopExecutors0(IgniteLogger log) {
            assert log != null;

            U.shutdownNow(getClass(), execSvc, log);

            execSvc = null;

            U.shutdownNow(getClass(), svcExecSvc, log);

            svcExecSvc = null;

            U.shutdownNow(getClass(), sysExecSvc, log);

            sysExecSvc = null;

            U.shutdownNow(getClass(), qryExecSvc, log);

            qryExecSvc = null;

            U.shutdownNow(getClass(), schemaExecSvc, log);

            schemaExecSvc = null;

            U.shutdownNow(getClass(), rebalanceExecSvc, log);

            rebalanceExecSvc = null;

            U.shutdownNow(getClass(), rebalanceStripedExecSvc, log);

            rebalanceStripedExecSvc = null;

            U.shutdownNow(getClass(), stripedExecSvc, log);

            stripedExecSvc = null;

            U.shutdownNow(getClass(), mgmtExecSvc, log);

            mgmtExecSvc = null;

            U.shutdownNow(getClass(), p2pExecSvc, log);

            p2pExecSvc = null;

            U.shutdownNow(getClass(), dataStreamerExecSvc, log);

            dataStreamerExecSvc = null;

            if (restExecSvc != null)
                U.shutdownNow(getClass(), restExecSvc, log);

            restExecSvc = null;

            U.shutdownNow(getClass(), utilityCacheExecSvc, log);

            utilityCacheExecSvc = null;

            U.shutdownNow(getClass(), affExecSvc, log);

            affExecSvc = null;

            U.shutdownNow(getClass(), idxExecSvc, log);

            idxExecSvc = null;

            U.shutdownNow(getClass(), buildIdxExecSvc, log);

            buildIdxExecSvc = null;

            U.shutdownNow(getClass(), callbackExecSvc, log);

            callbackExecSvc = null;

            if (!F.isEmpty(customExecSvcs)) {
                for (ThreadPoolExecutor exec : customExecSvcs.values())
                    U.shutdownNow(getClass(), exec, log);

                customExecSvcs = null;
            }
        }

        /**
         * Registers delegate Mbean instance for {@link Ignition}.
         *
         * @param srv MBeanServer where mbean should be registered.
         * @throws IgniteCheckedException If registration failed.
         */
        private void registerFactoryMbean(MBeanServer srv) throws IgniteCheckedException {
            if (U.IGNITE_MBEANS_DISABLED)
                return;

            assert srv != null;

            synchronized (mbeans) {
                GridMBeanServerData data = mbeans.get(srv);

                if (data == null) {
                    try {
                        IgnitionMXBean mbean = new IgnitionMXBeanAdapter();

                        ObjectName objName = U.makeMBeanName(
                            null,
                            "Kernal",
                            Ignition.class.getSimpleName()
                        );

                        // Make check if MBean was already registered.
                        if (!srv.queryMBeans(objName, null).isEmpty())
                            throw new IgniteCheckedException("MBean was already registered: " + objName);
                        else {
                            objName = U.registerMBean(
                                srv,
                                null,
                                "Kernal",
                                Ignition.class.getSimpleName(),
                                mbean,
                                IgnitionMXBean.class
                            );

                            data = new GridMBeanServerData(objName);

                            mbeans.put(srv, data);

                            if (log.isDebugEnabled())
                                log.debug("Registered MBean: " + objName);
                        }
                    }
                    catch (JMException e) {
                        throw new IgniteCheckedException("Failed to register MBean.", e);
                    }
                }

                assert data != null;

                data.addIgniteInstance(name);
                data.setCounter(data.getCounter() + 1);
            }
        }

        /**
         * Unregister delegate Mbean instance for {@link Ignition}.
         */
        private void unregisterFactoryMBean() {
            if (U.IGNITE_MBEANS_DISABLED)
                return;

            synchronized (mbeans) {
                Iterator<Entry<MBeanServer, GridMBeanServerData>> iter = mbeans.entrySet().iterator();

                while (iter.hasNext()) {
                    Entry<MBeanServer, GridMBeanServerData> entry = iter.next();

                    if (entry.getValue().containsIgniteInstance(name)) {
                        GridMBeanServerData data = entry.getValue();

                        assert data != null;

                        // Unregister MBean if no grid instances started for current MBeanServer.
                        if (data.getCounter() == 1) {
                            try {
                                entry.getKey().unregisterMBean(data.getMbean());

                                if (log.isDebugEnabled())
                                    log.debug("Unregistered MBean: " + data.getMbean());
                            }
                            catch (JMException e) {
                                U.error(log, "Failed to unregister MBean.", e);
                            }

                            iter.remove();
                        }
                        else {
                            // Decrement counter.
                            data.setCounter(data.getCounter() - 1);
                            data.removeIgniteInstance(name);
                        }
                    }
                }
            }
        }

        /**
         * Grid factory MBean data container.
         * Contains necessary data for selected MBeanServer.
         */
        private static class GridMBeanServerData {
            /** Set of grid names for selected MBeanServer. */
            private Collection<String> igniteInstanceNames = new HashSet<>();

            /** */
            private ObjectName mbean;

            /** Count of grid instances. */
            private int cnt;

            /**
             * Create data container.
             *
             * @param mbean Object name of MBean.
             */
            GridMBeanServerData(ObjectName mbean) {
                assert mbean != null;

                this.mbean = mbean;
            }

            /**
             * Add Ignite instance name.
             *
             * @param igniteInstanceName Ignite instance name.
             */
            public void addIgniteInstance(String igniteInstanceName) {
                igniteInstanceNames.add(igniteInstanceName);
            }

            /**
             * Remove Ignite instance name.
             *
             * @param igniteInstanceName Ignite instance name.
             */
            public void removeIgniteInstance(String igniteInstanceName) {
                igniteInstanceNames.remove(igniteInstanceName);
            }

            /**
             * Returns {@code true} if data contains the specified
             * Ignite instance name.
             *
             * @param igniteInstanceName Ignite instance name.
             * @return {@code true} if data contains the specified Ignite instance name.
             */
            public boolean containsIgniteInstance(String igniteInstanceName) {
                return igniteInstanceNames.contains(igniteInstanceName);
            }

            /**
             * Gets name used in MBean server.
             *
             * @return Object name of MBean.
             */
            public ObjectName getMbean() {
                return mbean;
            }

            /**
             * Gets number of grid instances working with MBeanServer.
             *
             * @return Number of grid instances.
             */
            public int getCounter() {
                return cnt;
            }

            /**
             * Sets number of grid instances working with MBeanServer.
             *
             * @param cnt Number of grid instances.
             */
            public void setCounter(int cnt) {
                this.cnt = cnt;
            }
        }

        /**
         * @return whether the startLatch has been counted down, thereby indicating that the kernal has full started.
         */
        public boolean hasStartLatchCompleted() {
            return startLatch.getCount() == 0;
        }
    }

    /**
     * @param cfg Ignite Configuration with legacy data storage configuration.
     */
    private static void convertLegacyDataStorageConfigurationToNew(
        IgniteConfiguration cfg) throws IgniteCheckedException {
        PersistentStoreConfiguration psCfg = cfg.getPersistentStoreConfiguration();

        boolean persistenceEnabled = psCfg != null;

        DataStorageConfiguration dsCfg = new DataStorageConfiguration();

        MemoryConfiguration memCfg = cfg.getMemoryConfiguration() != null ?
            cfg.getMemoryConfiguration() : new MemoryConfiguration();

        dsCfg.setConcurrencyLevel(memCfg.getConcurrencyLevel());
        dsCfg.setPageSize(memCfg.getPageSize());
        dsCfg.setSystemRegionInitialSize(memCfg.getSystemCacheInitialSize());
        dsCfg.setSystemRegionMaxSize(memCfg.getSystemCacheMaxSize());

        List<DataRegionConfiguration> optionalDataRegions = new ArrayList<>();

        boolean customDfltPlc = false;

        if (memCfg.getMemoryPolicies() != null) {
            for (MemoryPolicyConfiguration mpc : memCfg.getMemoryPolicies()) {
                DataRegionConfiguration region = new DataRegionConfiguration();

                region.setPersistenceEnabled(persistenceEnabled);

                if (mpc.getInitialSize() != 0L)
                    region.setInitialSize(mpc.getInitialSize());

                region.setEmptyPagesPoolSize(mpc.getEmptyPagesPoolSize());
                region.setEvictionThreshold(mpc.getEvictionThreshold());
                region.setMaxSize(mpc.getMaxSize());
                region.setName(mpc.getName());
                region.setPageEvictionMode(mpc.getPageEvictionMode());
                region.setMetricsRateTimeInterval(mpc.getRateTimeInterval());
                region.setMetricsSubIntervalCount(mpc.getSubIntervals());
                region.setSwapPath(mpc.getSwapFilePath());
                region.setMetricsEnabled(mpc.isMetricsEnabled());

                if (persistenceEnabled)
                    region.setCheckpointPageBufferSize(psCfg.getCheckpointingPageBufferSize());

                if (mpc.getName() == null) {
                    throw new IgniteCheckedException(new IllegalArgumentException(
                        "User-defined MemoryPolicyConfiguration must have non-null and non-empty name."));
                }

                if (mpc.getName().equals(memCfg.getDefaultMemoryPolicyName())) {
                    customDfltPlc = true;

                    dsCfg.setDefaultDataRegionConfiguration(region);
                } else
                    optionalDataRegions.add(region);
            }
        }

        if (!optionalDataRegions.isEmpty())
            dsCfg.setDataRegionConfigurations(optionalDataRegions.toArray(
                new DataRegionConfiguration[optionalDataRegions.size()]));

        if (!customDfltPlc) {
            if (!DFLT_MEM_PLC_DEFAULT_NAME.equals(memCfg.getDefaultMemoryPolicyName())) {
                throw new IgniteCheckedException(new IllegalArgumentException("User-defined default MemoryPolicy " +
                    "name must be presented among configured MemoryPolices: " + memCfg.getDefaultMemoryPolicyName()));
            }

            dsCfg.setDefaultDataRegionConfiguration(new DataRegionConfiguration()
                .setMaxSize(memCfg.getDefaultMemoryPolicySize())
                .setName(memCfg.getDefaultMemoryPolicyName())
                .setPersistenceEnabled(persistenceEnabled));
        } else {
            if (memCfg.getDefaultMemoryPolicySize() != DFLT_MEMORY_POLICY_MAX_SIZE)
                throw new IgniteCheckedException(new IllegalArgumentException("User-defined MemoryPolicy " +
                    "configuration and defaultMemoryPolicySize properties are set at the same time."));
        }

        if (persistenceEnabled) {
            dsCfg.setCheckpointFrequency(psCfg.getCheckpointingFrequency());
            dsCfg.setCheckpointThreads(psCfg.getCheckpointingThreads());
            dsCfg.setCheckpointWriteOrder(psCfg.getCheckpointWriteOrder());
            dsCfg.setFileIOFactory(psCfg.getFileIOFactory());
            dsCfg.setLockWaitTime(psCfg.getLockWaitTime());
            dsCfg.setStoragePath(psCfg.getPersistentStorePath());
            dsCfg.setMetricsRateTimeInterval(psCfg.getRateTimeInterval());
            dsCfg.setMetricsSubIntervalCount(psCfg.getSubIntervals());
            dsCfg.setWalThreadLocalBufferSize(psCfg.getTlbSize());
            dsCfg.setWalArchivePath(psCfg.getWalArchivePath());
            dsCfg.setWalAutoArchiveAfterInactivity(psCfg.getWalAutoArchiveAfterInactivity());
            dsCfg.setWalFlushFrequency(psCfg.getWalFlushFrequency());
            dsCfg.setWalFsyncDelayNanos(psCfg.getWalFsyncDelayNanos());
            dsCfg.setWalHistorySize(psCfg.getWalHistorySize());
            dsCfg.setWalMode(psCfg.getWalMode());
            dsCfg.setWalRecordIteratorBufferSize(psCfg.getWalRecordIteratorBufferSize());
            dsCfg.setWalSegments(psCfg.getWalSegments());
            dsCfg.setWalSegmentSize(psCfg.getWalSegmentSize());
            dsCfg.setWalPath(psCfg.getWalStorePath());
            dsCfg.setAlwaysWriteFullPages(psCfg.isAlwaysWriteFullPages());
            dsCfg.setMetricsEnabled(psCfg.isMetricsEnabled());
            dsCfg.setWriteThrottlingEnabled(psCfg.isWriteThrottlingEnabled());
        }

        cfg.setDataStorageConfiguration(dsCfg);
    }
}<|MERGE_RESOLUTION|>--- conflicted
+++ resolved
@@ -2566,11 +2566,7 @@
          * @throws IgniteCheckedException If failed.
          */
         @SuppressWarnings("ErrorNotRethrown")
-<<<<<<< HEAD
         public static IgniteLogger initLogger(@Nullable IgniteLogger cfgLog, @Nullable String app, UUID nodeId, String workDir)
-=======
-        private IgniteLogger initLogger(@Nullable IgniteLogger cfgLog, @Nullable String app, UUID nodeId, String workDir)
->>>>>>> 4204deb4
             throws IgniteCheckedException {
             try {
                 Exception log4jInitErr = null;
