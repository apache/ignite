--- conflicted
+++ resolved
@@ -525,14 +525,9 @@
      *
      * @param cfg Grid configuration. This cannot be {@code null}.
      * failIfStarted Throw or not an exception if grid is already started.
-<<<<<<< HEAD
-     * @param failIfStarted Throw or not an exception if grid is already started.
-     * @return Started grid.
-=======
      * @param failIfStarted When flag is {@code true} and grid with specified name has been already started
      *      the exception is thrown. Otherwise the existing instance of the grid is returned.
      * @return Started grid or existing grid.
->>>>>>> f52ba0f5
      * @throws IgniteCheckedException If grid could not be started. This exception will be thrown
      *      also if named grid has already been started.
      */
@@ -595,12 +590,8 @@
      * @throws IgniteCheckedException If grid could not be started. This exception will be thrown
      *      also if named grid has already been started.
      */
-<<<<<<< HEAD
-    public static Ignite start(IgniteConfiguration cfg, @Nullable GridSpringResourceContext springCtx,
+    public static T2<Ignite, Boolean> start(IgniteConfiguration cfg, @Nullable GridSpringResourceContext springCtx,
         boolean failIfStarted) throws IgniteCheckedException {
-=======
-    public static T2<Ignite, Boolean> start(IgniteConfiguration cfg, @Nullable GridSpringResourceContext springCtx, boolean failIfStarted) throws IgniteCheckedException {
->>>>>>> f52ba0f5
         A.notNull(cfg, "cfg");
 
         T2<IgniteNamedInstance, Boolean> res = start0(new GridStartContext(cfg, null, springCtx), failIfStarted);
@@ -1040,12 +1031,8 @@
      *      the flag is {@code false}.
      * @throws IgniteCheckedException If grid could not be started.
      */
-<<<<<<< HEAD
-    private static IgniteNamedInstance start0(GridStartContext startCtx, boolean failIfStarted )
+    private static T2<IgniteNamedInstance, Boolean> start0(GridStartContext startCtx, boolean failIfStarted )
         throws IgniteCheckedException {
-=======
-    private static T2<IgniteNamedInstance, Boolean> start0(GridStartContext startCtx, boolean failIfStarted ) throws IgniteCheckedException {
->>>>>>> f52ba0f5
         assert startCtx != null;
 
         String name = startCtx.config().getGridName();
