--- conflicted
+++ resolved
@@ -83,6 +83,7 @@
 import org.apache.ignite.internal.processors.metastorage.persistence.DistributedMetaStorageImpl;
 import org.apache.ignite.internal.processors.resource.DependencyResolver;
 import org.apache.ignite.internal.processors.resource.GridSpringResourceContext;
+import org.apache.ignite.internal.processors.task.TaskExecutionOptions;
 import org.apache.ignite.internal.util.GridConcurrentHashSet;
 import org.apache.ignite.internal.util.IgniteUtils;
 import org.apache.ignite.internal.util.TimeBag;
@@ -147,12 +148,6 @@
 import static org.apache.ignite.cache.CacheWriteSynchronizationMode.FULL_SYNC;
 
 import static org.apache.ignite.internal.IgniteComponentType.SPRING;
-<<<<<<< HEAD
-=======
-import static org.apache.ignite.internal.processors.task.TaskExecutionOptions.options;
-import static org.apache.ignite.internal.util.IgniteUtils.EMPTY_STRS;
-import static org.apache.ignite.internal.util.IgniteUtils.IGNITE_MBEANS_DISABLED;
->>>>>>> a0320dcd
 import static org.apache.ignite.plugin.segmentation.SegmentationPolicy.RESTART_JVM;
 
 /**
@@ -185,6 +180,8 @@
     /** Key to store list of gracefully stopping nodes within metastore. */
     private static final String GRACEFUL_SHUTDOWN_METASTORE_KEY =
         DistributedMetaStorageImpl.IGNITE_INTERNAL_KEY_PREFIX + "graceful.shutdown";
+    
+    private static final boolean IGNITE_MBEANS_DISABLED = true;
 
     /** Map of named Ignite instances. */
     private static final ConcurrentMap<Object, IgniteNamedInstance> grids = new ConcurrentHashMap<>();
@@ -2266,7 +2263,7 @@
                                 safeToStop = grid0.context().task().execute(
                                     CheckCpHistTask.class,
                                     proposedSuppliers,
-                                    options(grid0.cluster().forNodeIds(supportedPolicyNodes).nodes())
+                                    TaskExecutionOptions.options(grid0.cluster().forNodeIds(supportedPolicyNodes).nodes())
                                 ).get();
                             }
                             catch (IgniteCheckedException e) {
