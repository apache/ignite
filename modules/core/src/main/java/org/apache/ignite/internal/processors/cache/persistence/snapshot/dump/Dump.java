--- conflicted
+++ resolved
@@ -62,10 +62,6 @@
 
 import static java.nio.file.StandardOpenOption.READ;
 import static org.apache.ignite.internal.processors.cache.GridLocalConfigManager.readCacheData;
-<<<<<<< HEAD
-=======
-import static org.apache.ignite.internal.processors.cache.persistence.file.FilePageStoreManager.DFLT_STORE_DIR;
->>>>>>> 32f8ab00
 import static org.apache.ignite.internal.processors.cache.persistence.filename.SnapshotFileTree.dumpPartFileName;
 import static org.apache.ignite.internal.processors.cache.persistence.filename.SnapshotFileTree.snapshotMetaFile;
 import static org.apache.ignite.internal.processors.cache.persistence.filename.SnapshotFileTree.snapshotMetaFileName;
@@ -196,30 +192,14 @@
 
         ClassLoader clsLdr = U.resolveClassLoader(new IgniteConfiguration());
 
-<<<<<<< HEAD
-        File[] files = dumpDir.listFiles(SnapshotFileTree::snapshotMetaFile);
-=======
         // First filter only specific file to exclude overlapping with other nodes making dump on the local host.
         File[] files = dumpDir.listFiles(
             f -> snapshotMetaFile(f) && (consistentId == null || f.getName().equals(snapshotMetaFileName(consistentId)))
         );
->>>>>>> 32f8ab00
 
         if (files == null)
             return Collections.emptyList();
 
-<<<<<<< HEAD
-        return Arrays.stream(files).map(meta -> {
-            try (InputStream in = new BufferedInputStream(Files.newInputStream(meta.toPath()))) {
-                return marsh.<SnapshotMetadata>unmarshal(in, clsLdr);
-            }
-            catch (IOException | IgniteCheckedException e) {
-                throw new IgniteException(e);
-            }
-        })
-            .filter(SnapshotMetadata::dump)
-            .filter(meta -> consistentId == null || U.maskForFileName(meta.consistentId()).equals(consistentId))
-=======
         return Arrays.stream(files)
             .map(meta -> {
                 try (InputStream in = new BufferedInputStream(Files.newInputStream(meta.toPath()))) {
@@ -230,7 +210,6 @@
                 }
             })
             .filter(SnapshotMetadata::dump)
->>>>>>> 32f8ab00
             .collect(Collectors.toList());
     }
 
