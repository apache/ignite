/*
 * Licensed to the Apache Software Foundation (ASF) under one or more
 * contributor license agreements.  See the NOTICE file distributed with
 * this work for additional information regarding copyright ownership.
 * The ASF licenses this file to You under the Apache License, Version 2.0
 * (the "License"); you may not use this file except in compliance with
 * the License.  You may obtain a copy of the License at
 *
 *      http://www.apache.org/licenses/LICENSE-2.0
 *
 * Unless required by applicable law or agreed to in writing, software
 * distributed under the License is distributed on an "AS IS" BASIS,
 * WITHOUT WARRANTIES OR CONDITIONS OF ANY KIND, either express or implied.
 * See the License for the specific language governing permissions and
 * limitations under the License.
 */

package org.apache.ignite.internal.processors.cache.persistence.snapshot.dump;

import java.io.BufferedInputStream;
import java.io.File;
import java.io.IOException;
import java.io.InputStream;
import java.nio.ByteBuffer;
import java.nio.file.Files;
import java.nio.file.Paths;
import java.util.Arrays;
import java.util.Collections;
import java.util.Iterator;
import java.util.List;
import java.util.NoSuchElementException;
import java.util.Objects;
import java.util.concurrent.ConcurrentHashMap;
import java.util.concurrent.ConcurrentMap;
import java.util.stream.Collectors;
import java.util.zip.ZipInputStream;
import org.apache.ignite.IgniteCheckedException;
import org.apache.ignite.IgniteException;
import org.apache.ignite.IgniteLogger;
import org.apache.ignite.binary.BinaryObject;
import org.apache.ignite.binary.BinaryType;
import org.apache.ignite.cache.affinity.rendezvous.RendezvousAffinityFunction;
import org.apache.ignite.configuration.IgniteConfiguration;
import org.apache.ignite.dump.DumpEntry;
import org.apache.ignite.internal.GridKernalContext;
import org.apache.ignite.internal.processors.cache.CacheObject;
import org.apache.ignite.internal.processors.cache.KeyCacheObject;
import org.apache.ignite.internal.processors.cache.StoredCacheData;
import org.apache.ignite.internal.processors.cache.persistence.file.FileIO;
import org.apache.ignite.internal.processors.cache.persistence.file.FileIODecorator;
import org.apache.ignite.internal.processors.cache.persistence.file.FileIOFactory;
import org.apache.ignite.internal.processors.cache.persistence.file.FilePageStoreManager;
import org.apache.ignite.internal.processors.cache.persistence.file.RandomAccessFileIO;
import org.apache.ignite.internal.processors.cache.persistence.filename.NodeFileTree;
import org.apache.ignite.internal.processors.cache.persistence.filename.SnapshotFileTree;
import org.apache.ignite.internal.processors.cache.persistence.snapshot.SnapshotMetadata;
import org.apache.ignite.internal.processors.cache.persistence.wal.reader.StandaloneGridKernalContext;
import org.apache.ignite.internal.util.typedef.F;
import org.apache.ignite.internal.util.typedef.internal.A;
import org.apache.ignite.internal.util.typedef.internal.CU;
import org.apache.ignite.internal.util.typedef.internal.U;
import org.apache.ignite.marshaller.jdk.JdkMarshaller;
import org.apache.ignite.spi.encryption.EncryptionSpi;
import org.jetbrains.annotations.Nullable;

import static java.nio.file.StandardOpenOption.READ;
import static org.apache.ignite.internal.processors.cache.GridLocalConfigManager.readCacheData;
import static org.apache.ignite.internal.processors.cache.persistence.file.FilePageStoreManager.DFLT_STORE_DIR;
import static org.apache.ignite.internal.processors.cache.persistence.filename.SnapshotFileTree.SNAPSHOT_METAFILE_EXT;
import static org.apache.ignite.internal.processors.cache.persistence.filename.SnapshotFileTree.dumpPartFileName;
import static org.apache.ignite.internal.processors.cache.persistence.wal.reader.StandaloneGridKernalContext.closeAllComponents;
import static org.apache.ignite.internal.processors.cache.persistence.wal.reader.StandaloneGridKernalContext.startAllComponents;

/**
 * This class provides the ability to work with saved cache dump.
 */
public class Dump implements AutoCloseable {
    /** Snapshot meta. */
    private final List<SnapshotMetadata> metadata;

    /** Dump directory. */
    private final File dumpDir;

    /** Dump directories. */
    private final List<NodeFileTree> fts;

    /** Specific consistent id. */
    private final @Nullable String consistentId;

    /** Kernal context for each node in dump. */
    private final GridKernalContext cctx;

    /** If {@code true} then return data in form of {@link BinaryObject}. */
    private final boolean keepBinary;

    /** If {@code true} then don't deserialize {@link KeyCacheObject} and {@link CacheObject}. */
    private final boolean raw;

    /** Encryption SPI. */
    private final @Nullable EncryptionSpi encSpi;

    /**
     * Map shared across all instances of {@link DumpEntrySerializer}.
     * We use per thread buffer because number of threads is fewer then number of partitions.
     * Regular count of partitions is {@link RendezvousAffinityFunction#DFLT_PARTITION_COUNT}
     * and thread is {@link IgniteConfiguration#DFLT_PUBLIC_THREAD_CNT} whic is significantly less.
     */
    private final ConcurrentMap<Long, ByteBuffer> thLocBufs = new ConcurrentHashMap<>();

    /** If {@code true} then compress partition files. */
    private final boolean comprParts;

    /**
     * @param dumpDir Dump directory.
     * @param keepBinary If {@code true} then keep read entries in binary form.
     * @param raw If {@code true} then keep read entries in form of {@link KeyCacheObject} and {@link CacheObject}.
     * @param log Logger.
     */
    public Dump(File dumpDir, boolean keepBinary, boolean raw, IgniteLogger log) {
        this(dumpDir, null, keepBinary, raw, null, log);
    }

    /**
     * @param dumpDir Dump directory.
     * @param consistentId If specified, read dump data only for specific node.
     * @param keepBinary If {@code true} then keep read entries in binary form.
     * @param raw If {@code true} then keep read entries in form of {@link KeyCacheObject} and {@link CacheObject}.
     * @param encSpi Encryption SPI instance.
     * @param log Logger.
     */
    public Dump(
        File dumpDir,
        @Nullable String consistentId,
        boolean keepBinary,
        boolean raw,
        @Nullable EncryptionSpi encSpi,
        IgniteLogger log
    ) {
        A.ensure(dumpDir != null, "dump directory is null");
        A.ensure(dumpDir.exists(), "dump directory not exists");

        this.dumpDir = dumpDir;
        this.consistentId = consistentId == null ? null : U.maskForFileName(consistentId);
        this.metadata = metadata(dumpDir, this.consistentId);
        this.fts = metadata.stream()
            .map(m -> new NodeFileTree(dumpDir, m.folderName()))
            .collect(Collectors.toList());
        this.keepBinary = keepBinary;
        this.cctx = standaloneKernalContext(log);
        this.raw = raw;
        this.encSpi = encSpi;
        this.comprParts = metadata.get(0).compressPartitions();

        for (SnapshotMetadata meta : metadata) {
            if (meta.encryptionKey() != null && encSpi == null)
                throw new IllegalArgumentException("Encryption SPI required to read encrypted dump");
        }
    }

    /**
     * @param log Logger.
     * @return Standalone kernal context.
     */
    private GridKernalContext standaloneKernalContext(IgniteLogger log) {
        A.ensure(F.first(fts).binaryMeta().exists(), "binary metadata directory not exists");
        A.ensure(F.first(fts).marshaller().exists(), "marshaller directory not exists");

        try {
            GridKernalContext kctx = new StandaloneGridKernalContext(log, F.first(fts).binaryMeta(), F.first(fts).marshaller());

            startAllComponents(kctx);

            return kctx;
        }
        catch (IgniteCheckedException e) {
            throw new IgniteException(e);
        }
    }

    /** @return Binary types iterator. */
    public Iterator<BinaryType> types() {
        return cctx.cacheObjects().metadata().iterator();
    }

    /** @return List of node directories. */
    public List<String> nodesDirectories() {
        File[] dirs = new File(dumpDir, DFLT_STORE_DIR).listFiles(f -> f.isDirectory()
            && !(NodeFileTree.binaryMetaRoot(f) || NodeFileTree.marshaller(f))
            && (consistentId == null || U.maskForFileName(f.getName()).contains(consistentId)));

        if (dirs == null)
            return Collections.emptyList();

        return Arrays.stream(dirs).map(File::getName).collect(Collectors.toList());
    }

    /** @return List of snapshot metadata saved in {@link #dumpDir}. */
    public List<SnapshotMetadata> metadata() {
        return Collections.unmodifiableList(metadata);
    }

    /** @return List of snapshot metadata saved in {@link #dumpDir}. */
    private static List<SnapshotMetadata> metadata(File dumpDir, @Nullable String consistentId) {
        JdkMarshaller marsh = new JdkMarshaller();

        ClassLoader clsLdr = U.resolveClassLoader(new IgniteConfiguration());

        File[] files = dumpDir.listFiles(f ->
            f.getName().endsWith(SNAPSHOT_METAFILE_EXT) && (consistentId == null || f.getName().startsWith(consistentId))
        );

        if (files == null)
            return Collections.emptyList();

        return Arrays.stream(files).map(meta -> {
            try (InputStream in = new BufferedInputStream(Files.newInputStream(meta.toPath()))) {
                return marsh.<SnapshotMetadata>unmarshal(in, clsLdr);
            }
            catch (IOException | IgniteCheckedException e) {
                throw new IgniteException(e);
            }
        }).filter(SnapshotMetadata::dump).collect(Collectors.toList());
    }

    /**
     * @param node Node directory name.
     * @param grp Group id.
     * @return List of cache configs saved in dump for group.
     */
    public List<StoredCacheData> configs(String node, int grp) {
        JdkMarshaller marsh = cctx.marshallerContext().jdkMarshaller();

        return Arrays.stream(FilePageStoreManager.cacheDataFiles(dumpGroupDirectory(node, grp))).map(f -> {
            try {
                return readCacheData(f, marsh, cctx.config());
            }
            catch (IgniteCheckedException e) {
                throw new IgniteException(e);
            }
        }).collect(Collectors.toList());
    }

    /**
     * @param node Node directory name.
     * @param grp Group id.
     * @return Dump iterator.
     */
    public List<Integer> partitions(String node, int grp) {
<<<<<<< HEAD

=======
>>>>>>> 44f09a58
        File[] parts = dumpGroupDirectory(node, grp)
            .listFiles(f -> NodeFileTree.partitionFile(f) && f.getName().endsWith(SnapshotFileTree.partExtension(true, comprParts)));

        if (parts == null)
            return Collections.emptyList();

        return Arrays.stream(parts)
            .map(NodeFileTree::partId)
            .collect(Collectors.toList());
    }

    /**
     * @param node Node directory name.
     * @param grp Group id.
     * @return Dump iterator.
     */
    public DumpedPartitionIterator iterator(String node, int grp, int part) {
        FileIOFactory ioFactory = comprParts
            ? (file, modes) -> new ReadOnlyUnzipFileIO(file)
            : (file, modes) -> new ReadOnlyBufferedFileIO(file);

        FileIO dumpFile;

        try {
            dumpFile = ioFactory.create(new File(dumpGroupDirectory(node, grp), dumpPartFileName(part, comprParts)));
        }
        catch (IOException e) {
            throw new RuntimeException(e);
        }

        SnapshotMetadata meta = metadata.stream().filter(m -> Objects.equals(m.folderName(), node)).findFirst().orElseGet(null);

        boolean encrypted = meta.encryptionKey() != null;

        if (encrypted && !Arrays.equals(meta.masterKeyDigest(), encSpi.masterKeyDigest())) {
            throw new IllegalStateException("Dump '" +
                meta.snapshotName() + "' has different master key digest. To restore this " +
                "dump, provide the same master key.");
        }

        DumpEntrySerializer serializer = new DumpEntrySerializer(
            thLocBufs,
            encrypted ? new ConcurrentHashMap<>() : null,
            encrypted ? encSpi.decryptKey(meta.encryptionKey()) : null,
            encSpi
        );

        serializer.kernalContext(cctx);
        serializer.keepBinary(keepBinary);
        serializer.raw(raw);

        return new DumpedPartitionIterator() {
            DumpEntry next;

            /** {@inheritDoc} */
            @Override public boolean hasNext() {
                advance();

                return next != null;
            }

            /** {@inheritDoc} */
            @Override public DumpEntry next() {
                advance();

                if (next == null)
                    throw new NoSuchElementException();

                DumpEntry next0 = next;

                next = null;

                return next0;
            }

            /** */
            private void advance() {
                if (next != null)
                    return;

                try {
                    next = serializer.read(dumpFile, grp, part);
                }
                catch (IOException | IgniteCheckedException e) {
                    throw new IgniteException(e);
                }
            }

            /** {@inheritDoc} */
            @Override public void close() {
                U.closeQuiet(dumpFile);
            }
        };
    }

    /** @return Root dump directory. */
    public File dumpDirectory() {
        return dumpDir;
    }

    /** @return Dump directories. */
    public List<NodeFileTree> fileTrees() {
        return fts;
    }

    /** */
    private File dumpGroupDirectory(String node, int grpId) {
        File nodeDir = Paths.get(dumpDir.getAbsolutePath(), DFLT_STORE_DIR, node).toFile();

        assert nodeDir.exists() && nodeDir.isDirectory();

        File[] grpDirs = nodeDir.listFiles(f -> f.isDirectory()
            && NodeFileTree.CACHE_DIR_FILTER.test(f)
            && grpId == CU.cacheId(NodeFileTree.cacheName(f)));

        if (grpDirs.length != 1)
            throw new IgniteException("Wrong number of group directories: " + grpDirs.length);

        return grpDirs[0];
    }

    /** @return Kernal context. */
    public GridKernalContext context() {
        return cctx;
    }

    /** {@inheritDoc} */
    @Override public void close() throws Exception {
        closeAllComponents(cctx);

        if (encSpi != null)
            encSpi.spiStop();
    }

    /**
     * Closeable dump iterator.
     */
    public interface DumpedPartitionIterator extends Iterator<DumpEntry>, AutoCloseable {
        // No-op.
    }

    /** */
    private static class ReadOnlyBufferedFileIO extends FileIODecorator {
        /** */
        private static final int DEFAULT_BLOCK_SIZE = 4096;

        /** */
        private final ByteBuffer buf;

        /** */
        private long pos;

        /** */
        ReadOnlyBufferedFileIO(File file) throws IOException {
            super(new RandomAccessFileIO(file, READ));

            int blockSize = getFileSystemBlockSize();

            if (blockSize <= 0)
                blockSize = DEFAULT_BLOCK_SIZE;

            buf = ByteBuffer.allocateDirect(blockSize);

            buf.position(buf.limit());
        }

        /** {@inheritDoc} */
        @Override public int readFully(ByteBuffer dst) throws IOException {
            int totalRead = 0;

            while (dst.hasRemaining()) {
                if (!buf.hasRemaining()) {
                    // Buf limit will be at its capacity unless partial fill has happened at the end of file.
                    if (buf.limit() < buf.capacity())
                        break;

                    buf.clear();

                    pos += delegate.readFully(buf, pos);

                    buf.flip();
                }

                int len = Math.min(buf.remaining(), dst.remaining());

                int limit = buf.limit();

                buf.limit(buf.position() + len);

                dst.put(buf);

                buf.limit(limit);

                totalRead += len;
            }

            return totalRead;
        }

    }

    /** */
    private static class ReadOnlyUnzipFileIO extends ReadOnlyBufferedFileIO {
        /** */
        private final ZipInputStream zis;

        /** */
        ReadOnlyUnzipFileIO(File file) throws IOException {
            super(file);

            zis = new ZipInputStream(new InputStream() {
                /** {@inheritDoc} */
                @Override public int read(byte[] arr, int off, int len) throws IOException {
                    return ReadOnlyUnzipFileIO.super.readFully(ByteBuffer.wrap(arr, off, len));
                }

                /** {@inheritDoc} */
                @Override public int read() throws IOException {
                    throw new IOException();
                }
            });

            zis.getNextEntry();
        }

        /** {@inheritDoc} */
        @Override public int readFully(ByteBuffer dst) throws IOException {
            int totalRead = 0;

            while (dst.hasRemaining()) {
                int bytesRead = zis.read(dst.array(), dst.arrayOffset() + dst.position(), dst.remaining());

                if (bytesRead == -1)
                    break;

                dst.position(dst.position() + bytesRead);

                totalRead += bytesRead;
            }

            return totalRead;
        }

        /** {@inheritDoc} */
        @Override public void close() throws IOException {
            zis.close();
        }
    }
}<|MERGE_RESOLUTION|>--- conflicted
+++ resolved
@@ -246,10 +246,6 @@
      * @return Dump iterator.
      */
     public List<Integer> partitions(String node, int grp) {
-<<<<<<< HEAD
-
-=======
->>>>>>> 44f09a58
         File[] parts = dumpGroupDirectory(node, grp)
             .listFiles(f -> NodeFileTree.partitionFile(f) && f.getName().endsWith(SnapshotFileTree.partExtension(true, comprParts)));
 
