/*
 * Licensed to the Apache Software Foundation (ASF) under one or more
 * contributor license agreements.  See the NOTICE file distributed with
 * this work for additional information regarding copyright ownership.
 * The ASF licenses this file to You under the Apache License, Version 2.0
 * (the "License"); you may not use this file except in compliance with
 * the License.  You may obtain a copy of the License at
 *
 *      http://www.apache.org/licenses/LICENSE-2.0
 *
 * Unless required by applicable law or agreed to in writing, software
 * distributed under the License is distributed on an "AS IS" BASIS,
 * WITHOUT WARRANTIES OR CONDITIONS OF ANY KIND, either express or implied.
 * See the License for the specific language governing permissions and
 * limitations under the License.
 */

package org.apache.ignite.internal.cdc;

import java.io.File;
import java.io.IOException;
import java.io.Serializable;
import java.nio.file.Files;
import java.nio.file.Path;
import java.nio.file.Paths;
import java.util.Comparator;
import java.util.HashMap;
import java.util.HashSet;
import java.util.Iterator;
import java.util.Map;
import java.util.Set;
import java.util.concurrent.atomic.AtomicLong;
import java.util.function.Consumer;
import java.util.function.Function;
import java.util.function.Predicate;
import java.util.stream.Stream;
import org.apache.ignite.IgniteCheckedException;
import org.apache.ignite.IgniteException;
import org.apache.ignite.IgniteLogger;
import org.apache.ignite.binary.BinaryType;
import org.apache.ignite.cdc.CdcConfiguration;
import org.apache.ignite.cdc.CdcConsumer;
import org.apache.ignite.cdc.CdcEvent;
import org.apache.ignite.configuration.DataStorageConfiguration;
import org.apache.ignite.configuration.IgniteConfiguration;
import org.apache.ignite.internal.GridComponent;
import org.apache.ignite.internal.GridLoggerProxy;
import org.apache.ignite.internal.IgniteInterruptedCheckedException;
import org.apache.ignite.internal.MarshallerContextImpl;
import org.apache.ignite.internal.pagemem.wal.WALIterator;
import org.apache.ignite.internal.pagemem.wal.record.DataRecord;
import org.apache.ignite.internal.processors.cache.GridCacheSharedContext;
import org.apache.ignite.internal.processors.cache.binary.CacheObjectBinaryProcessorImpl;
import org.apache.ignite.internal.processors.cache.persistence.filename.PdsFolderResolver;
import org.apache.ignite.internal.processors.cache.persistence.filename.PdsFolderSettings;
import org.apache.ignite.internal.processors.cache.persistence.wal.WALPointer;
import org.apache.ignite.internal.processors.cache.persistence.wal.reader.IgniteWalIteratorFactory;
import org.apache.ignite.internal.processors.cache.persistence.wal.reader.StandaloneGridKernalContext;
import org.apache.ignite.internal.processors.metric.MetricRegistry;
import org.apache.ignite.internal.processors.metric.impl.AtomicLongMetric;
import org.apache.ignite.internal.processors.resource.GridSpringResourceContext;
import org.apache.ignite.internal.util.typedef.F;
import org.apache.ignite.internal.util.typedef.internal.CU;
import org.apache.ignite.internal.util.typedef.internal.U;
<<<<<<< HEAD
import org.apache.ignite.lang.IgniteBiTuple;
import org.apache.ignite.resources.LoggerResource;
import org.apache.ignite.resources.SpringApplicationContextResource;
import org.apache.ignite.resources.SpringResource;
=======
>>>>>>> 04011e04
import org.apache.ignite.startup.cmdline.CdcCommandLineStartup;

import static org.apache.ignite.internal.IgniteKernal.NL;
import static org.apache.ignite.internal.IgniteKernal.SITE;
import static org.apache.ignite.internal.IgniteVersionUtils.ACK_VER_STR;
import static org.apache.ignite.internal.IgniteVersionUtils.COPYRIGHT;
<<<<<<< HEAD
import static org.apache.ignite.internal.binary.BinaryUtils.METADATA_FILE_SUFFIX;
=======
import static org.apache.ignite.internal.IgnitionEx.initializeDefaultMBeanServer;
>>>>>>> 04011e04
import static org.apache.ignite.internal.pagemem.wal.record.WALRecord.RecordType.DATA_RECORD_V2;
import static org.apache.ignite.internal.processors.cache.persistence.wal.FileWriteAheadLogManager.WAL_SEGMENT_FILE_FILTER;
import static org.apache.ignite.internal.processors.metric.impl.MetricUtils.metricName;

/**
 * Change Data Capture (CDC) application.
 * The application runs independently of Ignite node process and provides the ability
 * for the {@link CdcConsumer} to consume events({@link CdcEvent}) from WAL segments.
 * The user should provide {@link CdcConsumer} implementation with custom consumption logic.
 *
 * Ignite node should be explicitly configured for using {@link CdcMain}.
 * <ol>
 *     <li>Set {@link DataStorageConfiguration#setCdcEnabled(boolean)} to true.</li>
 *     <li>Optional: Set {@link DataStorageConfiguration#setCdcWalPath(String)} to path to the directory
 *     to store WAL segments for CDC.</li>
 *     <li>Optional: Set {@link DataStorageConfiguration#setWalForceArchiveTimeout(long)} to configure timeout for
 *     force WAL rollover, so new events will be available for consumptions with the predicted time.</li>
 * </ol>
 *
 * When {@link DataStorageConfiguration#getCdcWalPath()} is true then Ignite node on each WAL segment
 * rollover creates hard link to archive WAL segment in
 * {@link DataStorageConfiguration#getCdcWalPath()} directory. {@link CdcMain} application takes
 * segment file and consumes events from it.
 * After successful consumption (see {@link CdcConsumer#onEvents(Iterator)}) WAL segment will be deleted
 * from directory.
 *
 * Several Ignite nodes can be started on the same host.
 * If your deployment done with custom consistent id then you should specify it via
 * {@link IgniteConfiguration#setConsistentId(Serializable)} in provided {@link IgniteConfiguration}.
 *
 * Application works as follows:
 * <ol>
 *     <li>Searches node work directory based on provided {@link IgniteConfiguration}.</li>
 *     <li>Awaits for the creation of CDC directory if it not exists.</li>
 *     <li>Acquires file lock to ensure exclusive consumption.</li>
 *     <li>Loads state of consumption if it exists.</li>
 *     <li>Infinitely waits for new available segment and processes it.</li>
 * </ol>
 *
 * @see DataStorageConfiguration#setCdcEnabled(boolean)
 * @see DataStorageConfiguration#setCdcWalPath(String)
 * @see DataStorageConfiguration#setWalForceArchiveTimeout(long)
 * @see CdcCommandLineStartup
 * @see CdcConsumer
 * @see DataStorageConfiguration#DFLT_WAL_CDC_PATH
 */
public class CdcMain implements Runnable {
    /** */
    public static final String ERR_MSG = "Persistence disabled. Capture Data Change can't run!";

    /** State dir. */
    public static final String STATE_DIR = "state";

    /** Current segment index metric name. */
    public static final String CUR_SEG_IDX = "CurrentSegmentIndex";

    /** Committed segment index metric name. */
    public static final String COMMITTED_SEG_IDX = "CommittedSegmentIndex";

    /** Committed segment offset metric name. */
    public static final String COMMITTED_SEG_OFFSET = "CommittedSegmentOffset";

    /** Last segment consumption time. */
    public static final String LAST_SEG_CONSUMPTION_TIME = "LastSegmentConsumptionTime";

    /** Binary metadata metric name. */
    public static final String BINARY_META_DIR = "BinaryMetaDir";

    /** Marshaller metric name. */
    public static final String MARSHALLER_DIR = "MarshallerDir";

    /** Cdc directory metric name. */
    public static final String CDC_DIR = "CdcDir";

    /** Ignite configuration. */
    private final IgniteConfiguration igniteCfg;

    /** Spring resource context. */
    private final GridSpringResourceContext ctx;

    /** CDC metrics registry. */
    private MetricRegistry mreg;

    /** Current segment index metric. */
    private AtomicLongMetric curSegmentIdx;

    /** Committed state segment index metric. */
    private AtomicLongMetric committedSegmentIdx;

    /** Committed state segment offset metric. */
    private AtomicLongMetric committedSegmentOffset;

    /** Time of last segment consumption. */
    private AtomicLongMetric lastSegmentConsumptionTs;

    /** Change Data Capture configuration. */
    protected final CdcConfiguration cdcCfg;

    /** WAL iterator factory. */
    private final IgniteWalIteratorFactory factory;

    /** Events consumer. */
    private final WalRecordsConsumer<?, ?> consumer;

    /** Logger. */
    private final IgniteLogger log;

    /** Change Data Capture directory. */
    private Path cdcDir;

    /** Binary meta directory. */
    private File binaryMeta;

    /** Marshaller directory. */
    private File marshaller;

    /** Change Data Capture state. */
    private CdcConsumerState state;

    /** Save state to start from. */
    private WALPointer initState;

    /** Stopped flag. */
    private volatile boolean stopped;

    /** Already processed segments. */
    private final Set<Path> processedSegments = new HashSet<>();

    /** Max binary meta files change timestamp. */
    private Map<Integer, Long> processedTypes = new HashMap<>();

    /** Binary metadata files filter. */
    private static final Predicate<Path> METADATA_FILES_ONLY =
        p -> p.getFileName().toString().endsWith(METADATA_FILE_SUFFIX);

    /** */
    private static final Function<Path, IgniteBiTuple<Integer, Long>> TO_TYPE_ID_AND_LAST_MODIFIED = p -> F.t(
        Integer.parseInt(p.getFileName().toString().replace(METADATA_FILE_SUFFIX, "")),
        p.toFile().lastModified()
    );

    /** Comparator by last modified timestamp. */
    private static final Comparator<IgniteBiTuple<Integer, Long>> BY_LAST_MODIFIED =
        Comparator.comparingLong(IgniteBiTuple::get2);

    /** Filters out all processed types. */
    private final Predicate<IgniteBiTuple<Integer, Long>> unprocessed = t -> !processedTypes.containsKey(t.get1());

    /** Adds type to processed. */
    private final Consumer<IgniteBiTuple<Integer, Long>> addToProcessed = t -> processedTypes.put(t.get1(), t.get2());

    /**
     * @param cfg Ignite configuration.
     * @param ctx Spring resource context.
     * @param cdcCfg Change Data Capture configuration.
     */
    public CdcMain(
        IgniteConfiguration cfg,
        GridSpringResourceContext ctx,
        CdcConfiguration cdcCfg
    ) {
        igniteCfg = new IgniteConfiguration(cfg);
        this.ctx = ctx;
        this.cdcCfg = cdcCfg;

        try {
            U.initWorkDir(igniteCfg);

            log = U.initLogger(igniteCfg, "ignite-cdc");
        }
        catch (IgniteCheckedException e) {
            throw new IgniteException(e);
        }

        consumer = new WalRecordsConsumer<>(cdcCfg.getConsumer(), log);

        factory = new IgniteWalIteratorFactory(log);
    }

    /** Runs Change Data Capture. */
    @Override public void run() {
        synchronized (this) {
            if (stopped)
                return;
        }

        try {
            runX();
        }
        catch (Throwable e) {
            log.error("Cdc error", e);

            throw new IgniteException(e);
        }
    }

    /** Runs Change Data Capture application with possible exception. */
    public void runX() throws Exception {
        ackAsciiLogo();

        if (!CU.isPersistenceEnabled(igniteCfg)) {
            log.error(ERR_MSG);

            throw new IllegalArgumentException(ERR_MSG);
        }

        try (CdcFileLockHolder lock = lockPds()) {
            String consIdDir = cdcDir.getName(cdcDir.getNameCount() - 1).toString();

            Files.createDirectories(cdcDir.resolve(STATE_DIR));

            binaryMeta = CacheObjectBinaryProcessorImpl.binaryWorkDir(igniteCfg.getWorkDirectory(), consIdDir);

            marshaller = MarshallerContextImpl.mappingFileStoreWorkDir(igniteCfg.getWorkDirectory());

            if (log.isInfoEnabled()) {
                log.info("Change Data Capture [dir=" + cdcDir + ']');
                log.info("Ignite node Binary meta [dir=" + binaryMeta + ']');
                log.info("Ignite node Marshaller [dir=" + marshaller + ']');
            }

            StandaloneGridKernalContext kctx = startStandaloneKernal();

            initMetrics();

<<<<<<< HEAD
            IgniteBiTuple<WALPointer, Map<Integer, Long>> savedState = state.load();

            initState = savedState.get1();
            processedTypes = savedState.get2() == null ? new HashMap<>() : savedState.get2();

            if (savedState != null && log.isInfoEnabled())
                log.info("Initial state loaded [state=" + savedState + ']');
=======
            try {
                kctx.resource().injectGeneric(consumer.consumer());

                state = createState(cdcDir.resolve(STATE_DIR));
>>>>>>> 04011e04

                initState = state.load();

                if (initState != null) {
                    committedSegmentIdx.value(initState.index());
                    committedSegmentOffset.value(initState.fileOffset());

                    if (log.isInfoEnabled())
                        log.info("Initial state loaded [state=" + initState + ']');
                }

                consumer.start(mreg, kctx.metric().registry(metricName("cdc", "consumer")));

                try {
                    consumeWalSegmentsUntilStopped();
                }
                finally {
                    consumer.stop();

                    if (log.isInfoEnabled())
                        log.info("Ignite Change Data Capture Application stopped.");
                }
            }
            finally {
                for (GridComponent comp : kctx)
                    comp.stop(false);
            }
        }
    }

    /** Creates consumer state. */
    protected CdcConsumerState createState(Path stateDir) {
        return new CdcConsumerState(stateDir);
    }

    /**
     * @return Kernal instance.
     * @throws IgniteCheckedException If failed.
     */
    private StandaloneGridKernalContext startStandaloneKernal() throws IgniteCheckedException {
        StandaloneGridKernalContext kctx = new StandaloneGridKernalContext(log, binaryMeta, marshaller) {
            @Override protected IgniteConfiguration prepareIgniteConfiguration() {
                IgniteConfiguration cfg = super.prepareIgniteConfiguration();

                cfg.setIgniteInstanceName(cdcInstanceName(igniteCfg.getIgniteInstanceName()));

                if (!F.isEmpty(cdcCfg.getMetricExporterSpi()))
                    cfg.setMetricExporterSpi(cdcCfg.getMetricExporterSpi());

                initializeDefaultMBeanServer(cfg);

                return cfg;
            }
        };

        kctx.resource().setSpringContext(ctx);

        for (GridComponent comp : kctx)
            comp.start();

        mreg = kctx.metric().registry("cdc");

        return kctx;
    }

    /** Initialize metrics. */
    private void initMetrics() {
        mreg.objectMetric(BINARY_META_DIR, String.class, "Binary meta directory").value(binaryMeta.getAbsolutePath());
        mreg.objectMetric(MARSHALLER_DIR, String.class, "Marshaller directory").value(marshaller.getAbsolutePath());
        mreg.objectMetric(CDC_DIR, String.class, "CDC directory").value(cdcDir.toFile().getAbsolutePath());

        curSegmentIdx = mreg.longMetric(CUR_SEG_IDX, "Current segment index");
        committedSegmentIdx = mreg.longMetric(COMMITTED_SEG_IDX, "Committed segment index");
        committedSegmentOffset = mreg.longMetric(COMMITTED_SEG_OFFSET, "Committed segment offset");
        lastSegmentConsumptionTs =
            mreg.longMetric(LAST_SEG_CONSUMPTION_TIME, "Last time of consumption of WAL segment");
    }

    /**
     * @return CDC lock holder for specifi folder.
     * @throws IgniteCheckedException If failed.
     */
    private CdcFileLockHolder lockPds() throws IgniteCheckedException {
        PdsFolderSettings<CdcFileLockHolder> settings =
            new PdsFolderResolver<>(igniteCfg, log, igniteCfg.getConsistentId(), this::tryLock).resolve();

        if (settings == null) {
            throw new IgniteException("Can't find folder to read WAL segments from based on provided configuration! " +
                "[workDir=" + igniteCfg.getWorkDirectory() + ", consistentId=" + igniteCfg.getConsistentId() + ']');
        }

        CdcFileLockHolder lock = settings.getLockedFileLockHolder();

        if (lock == null) {
            File consIdDir = settings.persistentStoreNodePath();

            lock = tryLock(consIdDir);

            if (lock == null) {
                throw new IgniteException(
                    "Can't acquire lock for Change Data Capture folder [dir=" + consIdDir.getAbsolutePath() + ']'
                );
            }
        }

        return lock;
    }

    /** Waits and consumes new WAL segments until stopped. */
    public void consumeWalSegmentsUntilStopped() {
        try {
            Set<Path> seen = new HashSet<>();

            AtomicLong lastSgmnt = new AtomicLong(-1);

            while (!stopped) {
                try (Stream<Path> cdcFiles = Files.walk(cdcDir, 1)) {
                    Set<Path> exists = new HashSet<>();

                    cdcFiles
                        .peek(exists::add) // Store files that exists in cdc dir.
                        // Need unseen WAL segments only.
                        .filter(p -> WAL_SEGMENT_FILE_FILTER.accept(p.toFile()) && !seen.contains(p))
                        .peek(seen::add) // Adds to seen.
                        .sorted(Comparator.comparingLong(this::segmentIndex)) // Sort by segment index.
                        .peek(p -> {
                            long nextSgmnt = segmentIndex(p);

                            assert lastSgmnt.get() == -1 || nextSgmnt - lastSgmnt.get() == 1;

                            lastSgmnt.set(nextSgmnt);
                        })
                        .forEach(this::consumeSegment); // Consuming segments.

                    seen.removeIf(p -> !exists.contains(p)); // Clean up seen set.
                }

                if (!stopped)
                    U.sleep(cdcCfg.getCheckFrequency());
            }
        }
        catch (IOException | IgniteInterruptedCheckedException e) {
            throw new IgniteException(e);
        }
    }

    /** Reads all available records from segment. */
    private void consumeSegment(Path segment) {
        if (log.isInfoEnabled())
            log.info("Processing WAL segment [segment=" + segment + ']');

        lastSegmentConsumptionTs.value(System.currentTimeMillis());

        IgniteWalIteratorFactory.IteratorParametersBuilder builder =
            new IgniteWalIteratorFactory.IteratorParametersBuilder()
                .log(log)
                .binaryMetadataFileStoreDir(binaryMeta)
                .marshallerMappingFileStoreDir(marshaller)
                .keepBinary(cdcCfg.isKeepBinary())
                .filesOrDirs(segment.toFile())
                .addFilter((type, ptr) -> type == DATA_RECORD_V2);

        long segmentIdx = segmentIndex(segment);

        curSegmentIdx.value(segmentIdx);

        if (initState != null) {
            if (segmentIdx > initState.index()) {
                throw new IgniteException("Found segment greater then saved state. Some events are missed. Exiting! " +
                    "[state=" + initState + ", segment=" + segmentIdx + ']');
            }

            if (segmentIdx < initState.index()) {
                if (log.isInfoEnabled()) {
                    log.info("Already processed segment found. Skipping and deleting the file [segment=" +
                        segmentIdx + ", state=" + initState.index() + ']');
                }

                // WAL segment is a hard link to a segment file in the special Change Data Capture folder.
                // So, we can safely delete it after processing.
                try {
                    Files.delete(segment);

                    return;
                }
                catch (IOException e) {
                    throw new IgniteException(e);
                }
            }

            builder.from(initState);

            initState = null;
        }

        IgniteBiTuple<WALIterator, GridCacheSharedContext<?, ?>> iterWithCtx = null;

        try {
            iterWithCtx = factory.iteratorWithContext(builder);

            WALIterator it = iterWithCtx.get1();

            consumeTypes(iterWithCtx.get2());

            boolean interrupted = Thread.interrupted();

            while (it.hasNext() && !interrupted) {
                Iterator<DataRecord> iter = F.iterator(it.iterator(), t -> (DataRecord)t.get2(), true);

                boolean commit = consumer.onRecords(iter);

                if (commit) {
                    assert it.lastRead().isPresent();

                    WALPointer ptr = it.lastRead().get();

                    state.save(ptr);

                    committedSegmentIdx.value(ptr.index());
                    committedSegmentOffset.value(ptr.fileOffset());

                    // Can delete after new file state save.
                    if (!processedSegments.isEmpty()) {
                        // WAL segment is a hard link to a segment file in a specifal Change Data Capture folder.
                        // So we can safely delete it after success processing.
                        for (Path processedSegment : processedSegments) {
                            // Can't delete current segment, because state points to it.
                            if (processedSegment.equals(segment))
                                continue;

                            Files.delete(processedSegment);
                        }

                        processedSegments.clear();
                    }
                }

                interrupted = Thread.interrupted();
            }

            if (interrupted)
                throw new IgniteException("Change Data Capture Application interrupted");

            processedSegments.add(segment);
        } catch (IgniteCheckedException | IOException e) {
            if (iterWithCtx != null)
                U.closeQuiet(iterWithCtx.get1());

            throw new IgniteException(e);
        }
    }

    /** */
    private void consumeTypes(GridCacheSharedContext<?, ?> cctx) throws IOException {
        Function<IgniteBiTuple<Integer, Long>, BinaryType> toBinaryType =
            t -> cctx.kernalContext().cacheObjects().metadata(t.get1());

        try (Stream<Path> binaryMetaFiles = Files.walk(binaryMeta.toPath(), 1)) {
            Iterator<BinaryType> iter = binaryMetaFiles
                .filter(METADATA_FILES_ONLY)
                .map(TO_TYPE_ID_AND_LAST_MODIFIED)
                .filter(unprocessed.and(t ->  toBinaryType.apply(t) != null))
                .sorted(BY_LAST_MODIFIED)
                .peek(addToProcessed)
                .map(toBinaryType)
                .iterator();

            consumer.onTypes(iter);
        }

        state.save(processedTypes);
    }

    /**
     * Try locks Change Data Capture directory.
     *
     * @param dbStoreDirWithSubdirectory Root PDS directory.
     * @return Lock or null if lock failed.
     */
    private CdcFileLockHolder tryLock(File dbStoreDirWithSubdirectory) {
        if (!dbStoreDirWithSubdirectory.exists()) {
            log.warning("DB store directory not exists [dir=" + dbStoreDirWithSubdirectory + ']');

            return null;
        }

        File cdcRoot = new File(igniteCfg.getDataStorageConfiguration().getCdcWalPath());

        if (!cdcRoot.isAbsolute()) {
            cdcRoot = new File(
                igniteCfg.getWorkDirectory(),
                igniteCfg.getDataStorageConfiguration().getCdcWalPath()
            );
        }

        if (!cdcRoot.exists()) {
            log.warning("CDC root directory not exists. Should be created by Ignite Node. " +
                "Is Change Data Capture enabled in IgniteConfiguration? [dir=" + cdcRoot + ']');

            return null;
        }

        Path cdcDir = Paths.get(cdcRoot.getAbsolutePath(), dbStoreDirWithSubdirectory.getName());

        if (!Files.exists(cdcDir)) {
            log.warning("CDC directory not exists. Should be created by Ignite Node. " +
                "Is Change Data Capture enabled in IgniteConfiguration? [dir=" + cdcDir + ']');

            return null;
        }

        this.cdcDir = cdcDir;

        CdcFileLockHolder lock = new CdcFileLockHolder(cdcDir.toString(), "cdc.lock", log);

        try {
            lock.tryLock(cdcCfg.getLockTimeout());

            return lock;
        }
        catch (IgniteCheckedException e) {
            U.closeQuiet(lock);

            if (log.isInfoEnabled()) {
                log.info("Unable to acquire lock to lock CDC folder [dir=" + cdcRoot + "]" + NL +
                    "Reason: " + e.getMessage());
            }

            return null;
        }
    }

    /**
     * @param segment WAL segment file.
     * @return Segment index.
     */
    public long segmentIndex(Path segment) {
        String fn = segment.getFileName().toString();

        return Long.parseLong(fn.substring(0, fn.indexOf('.')));
    }

    /** Stops the application. */
    public void stop() {
        synchronized (this) {
            if (log.isInfoEnabled())
                log.info("Stopping Change Data Capture service instance");

            stopped = true;
        }
    }

    /** */
    private void ackAsciiLogo() {
        String ver = "ver. " + ACK_VER_STR;

        if (log.isInfoEnabled()) {
            log.info(NL + NL +
                ">>>    __________  ________________    ________  _____" + NL +
                ">>>   /  _/ ___/ |/ /  _/_  __/ __/   / ___/ _ \\/ ___/" + NL +
                ">>>  _/ // (7 7    // /  / / / _/    / /__/ // / /__  " + NL +
                ">>> /___/\\___/_/|_/___/ /_/ /___/    \\___/____/\\___/  " + NL +
                ">>> " + NL +
                ">>> " + ver + NL +
                ">>> " + COPYRIGHT + NL +
                ">>> " + NL +
                ">>> Ignite documentation: " + "http://" + SITE + NL +
                ">>> Consumer: " + U.toStringSafe(consumer.consumer()) + NL +
                ">>> ConsistentId: " + igniteCfg.getConsistentId() + NL
            );
        }

        if (log.isQuiet()) {
            U.quiet(false,
                "   __________  ________________    ________  _____",
                "  /  _/ ___/ |/ /  _/_  __/ __/   / ___/ _ \\/ ___/",
                " _/ // (7 7    // /  / / / _/    / /__/ // / /__  ",
                "/___/\\___/_/|_/___/ /_/ /___/    \\___/____/\\___/  ",
                "",
                ver,
                COPYRIGHT,
                "",
                "Ignite documentation: " + "http://" + SITE,
                "Consumer: " + U.toStringSafe(consumer.consumer()),
                "ConsistentId: " + igniteCfg.getConsistentId(),
                "",
                "Quiet mode.");

            String fileName = log.fileName();

            if (fileName != null)
                U.quiet(false, "  ^-- Logging to file '" + fileName + '\'');

            if (log instanceof GridLoggerProxy)
                U.quiet(false, "  ^-- Logging by '" + ((GridLoggerProxy)log).getLoggerInfo() + '\'');

            U.quiet(false,
                "  ^-- To see **FULL** console log here add -DIGNITE_QUIET=false or \"-v\" to ignite-cdc.{sh|bat}",
                "");
        }
    }

    /** */
    public static String cdcInstanceName(String igniteInstanceName) {
        return "cdc-" + igniteInstanceName;
    }
}<|MERGE_RESOLUTION|>--- conflicted
+++ resolved
@@ -24,20 +24,14 @@
 import java.nio.file.Path;
 import java.nio.file.Paths;
 import java.util.Comparator;
-import java.util.HashMap;
 import java.util.HashSet;
 import java.util.Iterator;
-import java.util.Map;
 import java.util.Set;
 import java.util.concurrent.atomic.AtomicLong;
-import java.util.function.Consumer;
-import java.util.function.Function;
-import java.util.function.Predicate;
 import java.util.stream.Stream;
 import org.apache.ignite.IgniteCheckedException;
 import org.apache.ignite.IgniteException;
 import org.apache.ignite.IgniteLogger;
-import org.apache.ignite.binary.BinaryType;
 import org.apache.ignite.cdc.CdcConfiguration;
 import org.apache.ignite.cdc.CdcConsumer;
 import org.apache.ignite.cdc.CdcEvent;
@@ -49,7 +43,6 @@
 import org.apache.ignite.internal.MarshallerContextImpl;
 import org.apache.ignite.internal.pagemem.wal.WALIterator;
 import org.apache.ignite.internal.pagemem.wal.record.DataRecord;
-import org.apache.ignite.internal.processors.cache.GridCacheSharedContext;
 import org.apache.ignite.internal.processors.cache.binary.CacheObjectBinaryProcessorImpl;
 import org.apache.ignite.internal.processors.cache.persistence.filename.PdsFolderResolver;
 import org.apache.ignite.internal.processors.cache.persistence.filename.PdsFolderSettings;
@@ -62,24 +55,13 @@
 import org.apache.ignite.internal.util.typedef.F;
 import org.apache.ignite.internal.util.typedef.internal.CU;
 import org.apache.ignite.internal.util.typedef.internal.U;
-<<<<<<< HEAD
-import org.apache.ignite.lang.IgniteBiTuple;
-import org.apache.ignite.resources.LoggerResource;
-import org.apache.ignite.resources.SpringApplicationContextResource;
-import org.apache.ignite.resources.SpringResource;
-=======
->>>>>>> 04011e04
 import org.apache.ignite.startup.cmdline.CdcCommandLineStartup;
 
 import static org.apache.ignite.internal.IgniteKernal.NL;
 import static org.apache.ignite.internal.IgniteKernal.SITE;
 import static org.apache.ignite.internal.IgniteVersionUtils.ACK_VER_STR;
 import static org.apache.ignite.internal.IgniteVersionUtils.COPYRIGHT;
-<<<<<<< HEAD
-import static org.apache.ignite.internal.binary.BinaryUtils.METADATA_FILE_SUFFIX;
-=======
 import static org.apache.ignite.internal.IgnitionEx.initializeDefaultMBeanServer;
->>>>>>> 04011e04
 import static org.apache.ignite.internal.pagemem.wal.record.WALRecord.RecordType.DATA_RECORD_V2;
 import static org.apache.ignite.internal.processors.cache.persistence.wal.FileWriteAheadLogManager.WAL_SEGMENT_FILE_FILTER;
 import static org.apache.ignite.internal.processors.metric.impl.MetricUtils.metricName;
@@ -208,29 +190,6 @@
     /** Already processed segments. */
     private final Set<Path> processedSegments = new HashSet<>();
 
-    /** Max binary meta files change timestamp. */
-    private Map<Integer, Long> processedTypes = new HashMap<>();
-
-    /** Binary metadata files filter. */
-    private static final Predicate<Path> METADATA_FILES_ONLY =
-        p -> p.getFileName().toString().endsWith(METADATA_FILE_SUFFIX);
-
-    /** */
-    private static final Function<Path, IgniteBiTuple<Integer, Long>> TO_TYPE_ID_AND_LAST_MODIFIED = p -> F.t(
-        Integer.parseInt(p.getFileName().toString().replace(METADATA_FILE_SUFFIX, "")),
-        p.toFile().lastModified()
-    );
-
-    /** Comparator by last modified timestamp. */
-    private static final Comparator<IgniteBiTuple<Integer, Long>> BY_LAST_MODIFIED =
-        Comparator.comparingLong(IgniteBiTuple::get2);
-
-    /** Filters out all processed types. */
-    private final Predicate<IgniteBiTuple<Integer, Long>> unprocessed = t -> !processedTypes.containsKey(t.get1());
-
-    /** Adds type to processed. */
-    private final Consumer<IgniteBiTuple<Integer, Long>> addToProcessed = t -> processedTypes.put(t.get1(), t.get2());
-
     /**
      * @param cfg Ignite configuration.
      * @param ctx Spring resource context.
@@ -305,20 +264,10 @@
 
             initMetrics();
 
-<<<<<<< HEAD
-            IgniteBiTuple<WALPointer, Map<Integer, Long>> savedState = state.load();
-
-            initState = savedState.get1();
-            processedTypes = savedState.get2() == null ? new HashMap<>() : savedState.get2();
-
-            if (savedState != null && log.isInfoEnabled())
-                log.info("Initial state loaded [state=" + savedState + ']');
-=======
             try {
                 kctx.resource().injectGeneric(consumer.consumer());
 
                 state = createState(cdcDir.resolve(STATE_DIR));
->>>>>>> 04011e04
 
                 initState = state.load();
 
@@ -514,15 +463,7 @@
             initState = null;
         }
 
-        IgniteBiTuple<WALIterator, GridCacheSharedContext<?, ?>> iterWithCtx = null;
-
-        try {
-            iterWithCtx = factory.iteratorWithContext(builder);
-
-            WALIterator it = iterWithCtx.get1();
-
-            consumeTypes(iterWithCtx.get2());
-
+        try (WALIterator it = factory.iterator(builder)) {
             boolean interrupted = Thread.interrupted();
 
             while (it.hasNext() && !interrupted) {
@@ -564,32 +505,8 @@
 
             processedSegments.add(segment);
         } catch (IgniteCheckedException | IOException e) {
-            if (iterWithCtx != null)
-                U.closeQuiet(iterWithCtx.get1());
-
             throw new IgniteException(e);
         }
-    }
-
-    /** */
-    private void consumeTypes(GridCacheSharedContext<?, ?> cctx) throws IOException {
-        Function<IgniteBiTuple<Integer, Long>, BinaryType> toBinaryType =
-            t -> cctx.kernalContext().cacheObjects().metadata(t.get1());
-
-        try (Stream<Path> binaryMetaFiles = Files.walk(binaryMeta.toPath(), 1)) {
-            Iterator<BinaryType> iter = binaryMetaFiles
-                .filter(METADATA_FILES_ONLY)
-                .map(TO_TYPE_ID_AND_LAST_MODIFIED)
-                .filter(unprocessed.and(t ->  toBinaryType.apply(t) != null))
-                .sorted(BY_LAST_MODIFIED)
-                .peek(addToProcessed)
-                .map(toBinaryType)
-                .iterator();
-
-            consumer.onTypes(iter);
-        }
-
-        state.save(processedTypes);
     }
 
     /**
