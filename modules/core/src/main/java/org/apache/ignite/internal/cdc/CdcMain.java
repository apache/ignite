/*
 * Licensed to the Apache Software Foundation (ASF) under one or more
 * contributor license agreements.  See the NOTICE file distributed with
 * this work for additional information regarding copyright ownership.
 * The ASF licenses this file to You under the Apache License, Version 2.0
 * (the "License"); you may not use this file except in compliance with
 * the License.  You may obtain a copy of the License at
 *
 *      http://www.apache.org/licenses/LICENSE-2.0
 *
 * Unless required by applicable law or agreed to in writing, software
 * distributed under the License is distributed on an "AS IS" BASIS,
 * WITHOUT WARRANTIES OR CONDITIONS OF ANY KIND, either express or implied.
 * See the License for the specific language governing permissions and
 * limitations under the License.
 */

package org.apache.ignite.internal.cdc;

import java.io.File;
import java.io.IOException;
import java.io.Serializable;
import java.nio.file.Files;
import java.nio.file.Path;
import java.nio.file.Paths;
import java.util.Arrays;
import java.util.Comparator;
import java.util.HashSet;
import java.util.Iterator;
import java.util.Map;
import java.util.Objects;
import java.util.Set;
import java.util.concurrent.atomic.AtomicLong;
import java.util.function.Function;
import java.util.stream.Stream;
import org.apache.ignite.IgniteCheckedException;
import org.apache.ignite.IgniteException;
import org.apache.ignite.IgniteLogger;
import org.apache.ignite.binary.BinaryType;
import org.apache.ignite.cdc.CdcConfiguration;
import org.apache.ignite.cdc.CdcConsumer;
import org.apache.ignite.cdc.CdcCacheEvent;
import org.apache.ignite.cdc.CdcEvent;
import org.apache.ignite.cdc.TypeMapping;
import org.apache.ignite.configuration.DataRegionConfiguration;
import org.apache.ignite.configuration.DataStorageConfiguration;
import org.apache.ignite.configuration.IgniteConfiguration;
import org.apache.ignite.internal.GridComponent;
import org.apache.ignite.internal.GridLoggerProxy;
import org.apache.ignite.internal.IgniteInterruptedCheckedException;
import org.apache.ignite.internal.MarshallerContextImpl;
import org.apache.ignite.internal.binary.BinaryUtils;
import org.apache.ignite.internal.cdc.WalRecordsConsumer.DataEntryIterator;
import org.apache.ignite.internal.processors.cache.binary.CacheObjectBinaryProcessorImpl;
import org.apache.ignite.internal.processors.cache.persistence.file.FilePageStoreManager;
import org.apache.ignite.internal.processors.cache.persistence.filename.PdsFolderResolver;
import org.apache.ignite.internal.processors.cache.persistence.filename.PdsFolderSettings;
import org.apache.ignite.internal.processors.cache.persistence.wal.WALPointer;
import org.apache.ignite.internal.processors.cache.persistence.wal.reader.IgniteWalIteratorFactory;
import org.apache.ignite.internal.processors.cache.persistence.wal.reader.StandaloneGridKernalContext;
import org.apache.ignite.internal.processors.metric.MetricRegistry;
import org.apache.ignite.internal.processors.metric.impl.AtomicLongMetric;
import org.apache.ignite.internal.processors.metric.impl.HistogramMetricImpl;
import org.apache.ignite.internal.processors.resource.GridSpringResourceContext;
import org.apache.ignite.internal.util.typedef.F;
import org.apache.ignite.internal.util.typedef.T2;
import org.apache.ignite.internal.util.typedef.internal.CU;
import org.apache.ignite.internal.util.typedef.internal.U;
import org.apache.ignite.lang.IgniteBiTuple;
import org.apache.ignite.marshaller.MarshallerUtils;
import org.apache.ignite.platform.PlatformType;
import org.apache.ignite.startup.cmdline.CdcCommandLineStartup;

import static org.apache.ignite.internal.IgniteKernal.NL;
import static org.apache.ignite.internal.IgniteKernal.SITE;
import static org.apache.ignite.internal.IgniteVersionUtils.ACK_VER_STR;
import static org.apache.ignite.internal.IgniteVersionUtils.COPYRIGHT;
import static org.apache.ignite.internal.IgnitionEx.initializeDefaultMBeanServer;
import static org.apache.ignite.internal.binary.BinaryUtils.METADATA_FILE_SUFFIX;
import static org.apache.ignite.internal.pagemem.wal.record.WALRecord.RecordType.DATA_RECORD_V2;
import static org.apache.ignite.internal.processors.cache.GridCacheUtils.UTILITY_CACHE_NAME;
import static org.apache.ignite.internal.processors.cache.mvcc.txlog.TxLog.TX_LOG_CACHE_NAME;
import static org.apache.ignite.internal.processors.cache.persistence.checkpoint.CheckpointMarkersStorage.CHECKPOINT_MARKERS_DIR;
import static org.apache.ignite.internal.processors.cache.persistence.file.FilePageStoreManager.CACHE_DATA_FILENAME;
import static org.apache.ignite.internal.processors.cache.persistence.file.FilePageStoreManager.CACHE_DIR_PREFIX;
import static org.apache.ignite.internal.processors.cache.persistence.wal.FileWriteAheadLogManager.WAL_SEGMENT_FILE_FILTER;
import static org.apache.ignite.internal.processors.metric.impl.MetricUtils.metricName;

/**
 * Change Data Capture (CDC) application.
 * The application runs independently of Ignite node process and provides the ability
 * for the {@link CdcConsumer} to consume events({@link CdcEvent}) from WAL segments.
 * The user should provide {@link CdcConsumer} implementation with custom consumption logic.
 *
 * Ignite node should be explicitly configured for using {@link CdcMain}.
 * <ol>
 *     <li>Set {@link DataRegionConfiguration#setCdcEnabled(boolean)} to true.</li>
 *     <li>Optional: Set {@link DataStorageConfiguration#setCdcWalPath(String)} to path to the directory
 *     to store WAL segments for CDC.</li>
 *     <li>Optional: Set {@link DataStorageConfiguration#setWalForceArchiveTimeout(long)} to configure timeout for
 *     force WAL rollover, so new events will be available for consumptions with the predicted time.</li>
 * </ol>
 *
 * When {@link DataStorageConfiguration#getCdcWalPath()} is true then Ignite node on each WAL segment
 * rollover creates hard link to archive WAL segment in
 * {@link DataStorageConfiguration#getCdcWalPath()} directory. {@link CdcMain} application takes
 * segment file and consumes events from it.
 * After successful consumption (see {@link CdcConsumer#onEvents(Iterator)}) WAL segment will be deleted
 * from directory.
 *
 * Several Ignite nodes can be started on the same host.
 * If your deployment done with custom consistent id then you should specify it via
 * {@link IgniteConfiguration#setConsistentId(Serializable)} in provided {@link IgniteConfiguration}.
 *
 * Application works as follows:
 * <ol>
 *     <li>Searches node work directory based on provided {@link IgniteConfiguration}.</li>
 *     <li>Awaits for the creation of CDC directory if it not exists.</li>
 *     <li>Acquires file lock to ensure exclusive consumption.</li>
 *     <li>Loads state of consumption if it exists.</li>
 *     <li>Infinitely waits for new available segment and processes it.</li>
 * </ol>
 *
 * @see DataRegionConfiguration#setCdcEnabled(boolean)
 * @see DataStorageConfiguration#setCdcWalPath(String)
 * @see DataStorageConfiguration#setWalForceArchiveTimeout(long)
 * @see CdcCommandLineStartup
 * @see CdcConsumer
 * @see DataStorageConfiguration#DFLT_WAL_CDC_PATH
 */
public class CdcMain implements Runnable {
    /** */
    public static final String ERR_MSG = "Persistence and CDC disabled. Capture Data Change can't run!";

    /** State dir. */
    public static final String STATE_DIR = "state";

    /** Current segment index metric name. */
    public static final String CUR_SEG_IDX = "CurrentSegmentIndex";

    /** Committed segment index metric name. */
    public static final String COMMITTED_SEG_IDX = "CommittedSegmentIndex";

    /** Committed segment offset metric name. */
    public static final String COMMITTED_SEG_OFFSET = "CommittedSegmentOffset";

    /** Last segment consumption time. */
    public static final String LAST_SEG_CONSUMPTION_TIME = "LastSegmentConsumptionTime";

    /** Metadata update time. */
    public static final String META_UPDATE = "MetadataUpdateTime";

    /** Binary metadata metric name. */
    public static final String BINARY_META_DIR = "BinaryMetaDir";

    /** Marshaller metric name. */
    public static final String MARSHALLER_DIR = "MarshallerDir";

    /** Cdc directory metric name. */
    public static final String CDC_DIR = "CdcDir";

    /** Ignite configuration. */
    private final IgniteConfiguration igniteCfg;

    /** Spring resource context. */
    private final GridSpringResourceContext ctx;

    /** CDC metrics registry. */
    private MetricRegistry mreg;

    /** Current segment index metric. */
    private AtomicLongMetric curSegmentIdx;

    /** Committed state segment index metric. */
    private AtomicLongMetric committedSegmentIdx;

    /** Committed state segment offset metric. */
    private AtomicLongMetric committedSegmentOffset;

    /** Time of last segment consumption. */
    private AtomicLongMetric lastSegmentConsumptionTs;

    /** Metadata update time. */
    private HistogramMetricImpl metaUpdate;

    /** Change Data Capture configuration. */
    protected final CdcConfiguration cdcCfg;

    /** Events consumer. */
    private final WalRecordsConsumer<?, ?> consumer;

    /** Logger. */
    private final IgniteLogger log;

    /** Change Data Capture directory. */
    private Path cdcDir;

    /** Database directory. */
    private Path dbDir;

    /** Binary meta directory. */
    private File binaryMeta;

    /** Marshaller directory. */
    private File marshaller;

    /** Standalone kernal context. */
    private StandaloneGridKernalContext kctx;

    /** Change Data Capture state. */
    private CdcConsumerState state;

    /** Save state to start from. */
    private T2<WALPointer, Integer> walState;

    /** Types state. */
    private Map<Integer, Long> typesState;

    /** Mappings state. */
    private Set<T2<Integer, Byte>> mappingsState;

    /** Caches state. */
    private Map<Integer, Long> cachesState;

    /** Stopped flag. */
    private volatile boolean stopped;

    /** Already processed segments. */
    private final Set<Path> processedSegments = new HashSet<>();

    /**
     * @param cfg Ignite configuration.
     * @param ctx Spring resource context.
     * @param cdcCfg Change Data Capture configuration.
     */
    public CdcMain(
        IgniteConfiguration cfg,
        GridSpringResourceContext ctx,
        CdcConfiguration cdcCfg
    ) {
        igniteCfg = new IgniteConfiguration(cfg);
        this.ctx = ctx;
        this.cdcCfg = cdcCfg;

        try {
            U.initWorkDir(igniteCfg);

            log = U.initLogger(igniteCfg, "ignite-cdc");
        }
        catch (IgniteCheckedException e) {
            throw new IgniteException(e);
        }

        consumer = new WalRecordsConsumer<>(cdcCfg.getConsumer(), log);
    }

    /** Runs Change Data Capture. */
    @Override public void run() {
        synchronized (this) {
            if (stopped)
                return;
        }

        try {
            runX();
        }
        catch (Throwable e) {
            log.error("Cdc error", e);

            throw new IgniteException(e);
        }
    }

    /** Runs Change Data Capture application with possible exception. */
    public void runX() throws Exception {
        ackAsciiLogo();

        if (!CU.isCdcEnabled(igniteCfg)) {
            log.error(ERR_MSG);

            throw new IllegalArgumentException(ERR_MSG);
        }

        try (CdcFileLockHolder lock = lockPds()) {
            String consIdDir = cdcDir.getName(cdcDir.getNameCount() - 1).toString();

            Files.createDirectories(cdcDir.resolve(STATE_DIR));

            binaryMeta = CacheObjectBinaryProcessorImpl.binaryWorkDir(igniteCfg.getWorkDirectory(), consIdDir);

            marshaller = MarshallerContextImpl.mappingFileStoreWorkDir(igniteCfg.getWorkDirectory());

            if (log.isInfoEnabled()) {
                log.info("Change Data Capture [dir=" + cdcDir + ']');
                log.info("Ignite node Binary meta [dir=" + binaryMeta + ']');
                log.info("Ignite node Marshaller [dir=" + marshaller + ']');
            }

            kctx = startStandaloneKernal();

            initMetrics();

            try {
                kctx.resource().injectGeneric(consumer.consumer());

                state = createState(cdcDir.resolve(STATE_DIR));

                walState = state.loadWal();
                typesState = state.loadTypes();
                mappingsState = state.loadMappings();
<<<<<<< HEAD
                cachesState = state.loadCaches();
=======
>>>>>>> 979a9afa

                if (walState != null) {
                    committedSegmentIdx.value(walState.get1().index());
                    committedSegmentOffset.value(walState.get1().fileOffset());
                }

                consumer.start(mreg, kctx.metric().registry(metricName("cdc", "consumer")));

                try {
                    consumeWalSegmentsUntilStopped();
                }
                finally {
                    consumer.stop();

                    if (log.isInfoEnabled())
                        log.info("Ignite Change Data Capture Application stopped.");
                }
            }
            finally {
                for (GridComponent comp : kctx)
                    comp.stop(false);
            }
        }
    }

    /** Creates consumer state. */
    protected CdcConsumerState createState(Path stateDir) {
        return new CdcConsumerState(log, stateDir);
    }

    /**
     * @return Kernal instance.
     * @throws IgniteCheckedException If failed.
     */
    private StandaloneGridKernalContext startStandaloneKernal() throws IgniteCheckedException {
        StandaloneGridKernalContext kctx = new StandaloneGridKernalContext(log, binaryMeta, marshaller) {
            @Override protected IgniteConfiguration prepareIgniteConfiguration() {
                IgniteConfiguration cfg = super.prepareIgniteConfiguration();

                cfg.setIgniteInstanceName(cdcInstanceName(igniteCfg.getIgniteInstanceName()));

                if (!F.isEmpty(cdcCfg.getMetricExporterSpi()))
                    cfg.setMetricExporterSpi(cdcCfg.getMetricExporterSpi());

                initializeDefaultMBeanServer(cfg);

                return cfg;
            }
        };

        kctx.resource().setSpringContext(ctx);

        for (GridComponent comp : kctx)
            comp.start();

        mreg = kctx.metric().registry("cdc");

        return kctx;
    }

    /** Initialize metrics. */
    private void initMetrics() {
        mreg.objectMetric(BINARY_META_DIR, String.class, "Binary meta directory").value(binaryMeta.getAbsolutePath());
        mreg.objectMetric(MARSHALLER_DIR, String.class, "Marshaller directory").value(marshaller.getAbsolutePath());
        mreg.objectMetric(CDC_DIR, String.class, "CDC directory").value(cdcDir.toFile().getAbsolutePath());

        curSegmentIdx = mreg.longMetric(CUR_SEG_IDX, "Current segment index");
        committedSegmentIdx = mreg.longMetric(COMMITTED_SEG_IDX, "Committed segment index");
        committedSegmentOffset = mreg.longMetric(COMMITTED_SEG_OFFSET, "Committed segment offset");
        lastSegmentConsumptionTs =
            mreg.longMetric(LAST_SEG_CONSUMPTION_TIME, "Last time of consumption of WAL segment");
        metaUpdate = mreg.histogram(META_UPDATE, new long[] {100, 500, 1000}, "Metadata update time");
    }

    /**
     * @return CDC lock holder for specifi folder.
     * @throws IgniteCheckedException If failed.
     */
    private CdcFileLockHolder lockPds() throws IgniteCheckedException {
        PdsFolderSettings<CdcFileLockHolder> settings =
            new PdsFolderResolver<>(igniteCfg, log, igniteCfg.getConsistentId(), this::tryLock).resolve();

        if (settings == null) {
            throw new IgniteException("Can't find the folder to read WAL segments from! " +
                "[workDir=" + igniteCfg.getWorkDirectory() + ", consistentId=" + igniteCfg.getConsistentId() + ']');
        }

        CdcFileLockHolder lock = settings.getLockedFileLockHolder();

        if (lock == null) {
            File consIdDir = settings.persistentStoreNodePath();

            lock = tryLock(consIdDir);

            if (lock == null) {
                throw new IgniteException(
                    "Can't acquire lock for Change Data Capture folder [dir=" + consIdDir.getAbsolutePath() + ']'
                );
            }
        }

        return lock;
    }

    /** Waits and consumes new WAL segments until stopped. */
    public void consumeWalSegmentsUntilStopped() {
        try {
            Set<Path> seen = new HashSet<>();

            AtomicLong lastSgmnt = new AtomicLong(-1);

            while (!stopped) {
                try (Stream<Path> cdcFiles = Files.walk(cdcDir, 1)) {
                    Set<Path> exists = new HashSet<>();

                    cdcFiles
                        .peek(exists::add) // Store files that exists in cdc dir.
                        // Need unseen WAL segments only.
                        .filter(p -> WAL_SEGMENT_FILE_FILTER.accept(p.toFile()) && !seen.contains(p))
                        .peek(seen::add) // Adds to seen.
                        .sorted(Comparator.comparingLong(this::segmentIndex)) // Sort by segment index.
                        .peek(p -> {
                            long nextSgmnt = segmentIndex(p);

                            assert lastSgmnt.get() == -1 || nextSgmnt - lastSgmnt.get() == 1;

                            lastSgmnt.set(nextSgmnt);
                        })
                        .forEach(this::consumeSegment); // Consuming segments.

                    seen.removeIf(p -> !exists.contains(p)); // Clean up seen set.
                }

                if (!stopped)
                    U.sleep(cdcCfg.getCheckFrequency());
            }
        }
        catch (IOException | IgniteInterruptedCheckedException e) {
            throw new IgniteException(e);
        }
    }

    /** Reads all available records from segment. */
    private void consumeSegment(Path segment) {
        if (log.isInfoEnabled())
            log.info("Processing WAL segment [segment=" + segment + ']');

<<<<<<< HEAD
        try {
            updateCaches();

            updateMappings();

            updateTypes();
        }
        catch (IOException e) {
            throw new IgniteException(e);
        }
=======
        updateMetadata();
>>>>>>> 979a9afa

        IgniteWalIteratorFactory.IteratorParametersBuilder builder =
            new IgniteWalIteratorFactory.IteratorParametersBuilder()
                .log(log)
                .binaryMetadataFileStoreDir(binaryMeta)
                .marshallerMappingFileStoreDir(marshaller)
                .keepBinary(cdcCfg.isKeepBinary())
                .filesOrDirs(segment.toFile())
                .addFilter((type, ptr) -> type == DATA_RECORD_V2);

        if (igniteCfg.getDataStorageConfiguration().getPageSize() != 0)
            builder.pageSize(igniteCfg.getDataStorageConfiguration().getPageSize());

        long segmentIdx = segmentIndex(segment);

        lastSegmentConsumptionTs.value(System.currentTimeMillis());

        curSegmentIdx.value(segmentIdx);

        if (walState != null) {
            if (segmentIdx > walState.get1().index()) {
                throw new IgniteException("Found segment greater then saved state. Some events are missed. Exiting! " +
                    "[state=" + walState + ", segment=" + segmentIdx + ']');
            }

            if (segmentIdx < walState.get1().index()) {
                if (log.isInfoEnabled()) {
                    log.info("Already processed segment found. Skipping and deleting the file [segment=" +
                        segmentIdx + ", state=" + walState.get1().index() + ']');
                }

                // WAL segment is a hard link to a segment file in the special Change Data Capture folder.
                // So, we can safely delete it after processing.
                try {
                    Files.delete(segment);

                    return;
                }
                catch (IOException e) {
                    throw new IgniteException(e);
                }
            }

            builder.from(walState.get1());
        }

        try (DataEntryIterator iter = new DataEntryIterator(new IgniteWalIteratorFactory(log).iterator(builder))) {
            if (walState != null) {
                iter.init(walState.get2());

                walState = null;
            }

            boolean interrupted = Thread.interrupted();

            while (iter.hasNext() && !interrupted) {
                boolean commit = consumer.onRecords(iter);

                if (commit) {
                    T2<WALPointer, Integer> curState = iter.state();

                    assert curState != null;

                    if (log.isDebugEnabled())
                        log.debug("Saving state [curState=" + curState + ']');

                    state.save(curState);

                    committedSegmentIdx.value(curState.get1().index());
                    committedSegmentOffset.value(curState.get1().fileOffset());

                    // Can delete after new file state save.
                    if (!processedSegments.isEmpty()) {
                        // WAL segment is a hard link to a segment file in a specifal Change Data Capture folder.
                        // So we can safely delete it after success processing.
                        for (Path processedSegment : processedSegments) {
                            // Can't delete current segment, because state points to it.
                            if (processedSegment.equals(segment))
                                continue;

                            Files.delete(processedSegment);
                        }

                        processedSegments.clear();
                    }
                }

                interrupted = Thread.interrupted();
            }

            if (interrupted)
                throw new IgniteException("Change Data Capture Application interrupted");

            processedSegments.add(segment);
        }
        catch (IgniteCheckedException | IOException e) {
            throw new IgniteException(e);
        }
    }

<<<<<<< HEAD
    /** Search for new or changed {@link CdcCacheEvent} and notifies the consumer. */
    private void updateCaches() throws IOException {
        //TODO: fix for in-memory CDC mode.
        if (!Files.exists(dbDir))
            return;

        Set<Integer> destroyed = new HashSet<>(cachesState.keySet());

        Iterator<CdcCacheEvent> cacheEvts = Files.list(dbDir)
            .filter(p -> Files.isDirectory(p) &&
                !p.getFileName().toString().equals(TX_LOG_CACHE_NAME) &&
                !p.getFileName().toString().equals(CACHE_DIR_PREFIX + UTILITY_CACHE_NAME) &&
                !p.getFileName().toString().equals(CHECKPOINT_MARKERS_DIR))
            .map(p -> p.resolve(CACHE_DATA_FILENAME))
            .filter(Files::exists)
            .filter(p -> {
                String cacheNameFromDir = p.getName(p.getNameCount() - 2).toString().replace(CACHE_DIR_PREFIX, "");

                int cacheId = CU.cacheId(cacheNameFromDir);

                destroyed.remove(cacheId);

                return !(cachesState.containsKey(cacheId) && p.toFile().lastModified() == cachesState.get(cacheId));
            })
            .peek(p -> cachesState.put(
                CU.cacheId(p.getName(p.getNameCount() - 2).toString().replace(CACHE_DIR_PREFIX, "")),
                p.toFile().lastModified()
            ))
            .map(p -> {
                try {
                    return (CdcCacheEvent)FilePageStoreManager.readCacheData(
                        p.toFile(),
                        MarshallerUtils.jdkMarshaller(kctx.igniteInstanceName()),
                        igniteCfg
                    );
                }
                catch (IgniteCheckedException e) {
                    throw new IgniteException(e);
                }
            })
            .iterator();
=======
    /** Metadata update. */
    private void updateMetadata() {
        long start = System.currentTimeMillis();

        updateMappings();

        updateTypes();

        metaUpdate.value(System.currentTimeMillis() - start);
    }

    /** Search for new or changed {@link BinaryType} and notifies the consumer. */
    private void updateTypes() {
        try {
            Iterator<BinaryType> changedTypes = Files.list(binaryMeta.toPath())
                .filter(p -> p.toString().endsWith(METADATA_FILE_SUFFIX))
                .map(p -> {
                    int typeId = BinaryUtils.typeId(p.getFileName().toString());

                    // Filter out files already in `typesState` with the same last modify date.
                    return typesState.containsKey(typeId) && p.toFile().lastModified() == typesState.get(typeId)
                        ? null
                        : new T2<>(typeId, p.toFile().lastModified());

                })
                .filter(Objects::nonNull)
                .peek(t -> typesState.put(t.get1(), t.get2())) // Adding peeked up types to the state map.
                .map(t -> {
                    try {
                        kctx.cacheObjects().cacheMetadataLocally(binaryMeta, t.get1());
                    }
                    catch (IgniteCheckedException e) {
                        throw new IgniteException(e);
                    }
>>>>>>> 979a9afa

        consumer.onCacheEvents(cacheEvts);

        if (cacheEvts.hasNext())
            throw new IllegalStateException("Consumer should handle all cache change events");

        if (!destroyed.isEmpty()) {
            Iterator<Integer> destroyedIter = destroyed.iterator();

            consumer.onCacheDestroyEvents(destroyedIter);

<<<<<<< HEAD
            if (destroyedIter.hasNext())
                throw new IllegalStateException("Consumer should handle all cache destroy events");
=======
            state.saveTypes(typesState);
        }
        catch (IOException e) {
            throw new IgniteException(e);
>>>>>>> 979a9afa
        }

        state.saveCaches(cachesState);
    }

    /** Search for new or changed {@link BinaryType} and notifies the consumer. */
    private void updateTypes() throws IOException {
        Iterator<BinaryType> changedTypes = Files.list(binaryMeta.toPath())
            .filter(p -> p.toString().endsWith(METADATA_FILE_SUFFIX))
            .map(p -> {
                int typeId = BinaryUtils.typeId(p.getFileName().toString());

                // Filter out files already in `typesState` with the same last modify date.
                return typesState.containsKey(typeId) && p.toFile().lastModified() == typesState.get(typeId)
                    ? null
                    : new T2<>(typeId, p.toFile().lastModified());

            })
            .filter(Objects::nonNull)
            .peek(t -> typesState.put(t.get1(), t.get2())) // Adding peeked up types to the state map.
            .map(t -> {
                try {
                    kctx.cacheObjects().cacheMetadataLocally(binaryMeta, t.get1());
                }
                catch (IgniteCheckedException e) {
                    throw new IgniteException(e);
                }

                return kctx.cacheObjects().metadata(t.get1());
            })
            .iterator();

        if (!changedTypes.hasNext())
            return;

        consumer.onTypes(changedTypes);

        if (changedTypes.hasNext())
            throw new IllegalStateException("Consumer should handle all changed types");

        state.saveTypes(typesState);
    }

    /** Search for new or changed {@link TypeMapping} and notifies the consumer. */
    private void updateMappings() throws IOException {
        Iterator<TypeMapping> changedMappings = Arrays.stream(marshaller.listFiles(BinaryUtils::isMappingFile))
            .map(f -> {
                String fileName = f.getName();

                int typeId = BinaryUtils.mappedTypeId(fileName);
                byte platformId = BinaryUtils.mappedFilePlatformId(fileName);

                T2<Integer, Byte> data = new T2<>(typeId, platformId);

                // Filter out files already in `mappingsState`.
                return mappingsState.contains(data) ? null : new Object[] {data, f};
            })
            .filter(Objects::nonNull)
            .peek(d -> mappingsState.add((T2<Integer, Byte>)d[0])) // Adding peeked up mappings to state.
            .map((Function<Object[], TypeMapping>)(t -> new TypeMappingImpl(
                ((IgniteBiTuple<Integer, Byte>)t[0]).get1(),
                BinaryUtils.readMapping((File)t[1]),
                ((IgniteBiTuple<Integer, Byte>)t[0]).get2() == 0 ? PlatformType.JAVA : PlatformType.DOTNET)
            ))
            .iterator();

        if (!changedMappings.hasNext())
            return;

        consumer.onMappings(changedMappings);

        if (changedMappings.hasNext())
            throw new IllegalStateException("Consumer should handle all changed mappings");

        state.save(mappingsState);
    }

    /**
     * Try locks Change Data Capture directory.
     *
     * @param dbStoreDirWithSubdirectory Root PDS directory.
     * @return Lock or null if lock failed.
     */
    private CdcFileLockHolder tryLock(File dbStoreDirWithSubdirectory) {
/*
TODO: uncommend when in-memory support.
        if (!dbStoreDirWithSubdirectory.exists()) {
            log.warning("DB store directory not exists. Should be created by Ignite Node " +
                " [dir=" + dbStoreDirWithSubdirectory + ']');

            return null;
        }
*/

        File cdcRoot = new File(igniteCfg.getDataStorageConfiguration().getCdcWalPath());

        if (!cdcRoot.isAbsolute()) {
            cdcRoot = new File(
                igniteCfg.getWorkDirectory(),
                igniteCfg.getDataStorageConfiguration().getCdcWalPath()
            );
        }

        if (!cdcRoot.exists()) {
            log.warning("CDC root directory not exists. Should be created by Ignite Node. " +
                "Is Change Data Capture enabled in IgniteConfiguration? [dir=" + cdcRoot + ']');

            return null;
        }

        Path cdcDir = Paths.get(cdcRoot.getAbsolutePath(), dbStoreDirWithSubdirectory.getName());

        if (!Files.exists(cdcDir)) {
            log.warning("CDC directory not exists. Should be created by Ignite Node. " +
                "Is Change Data Capture enabled in IgniteConfiguration? [dir=" + cdcDir + ']');

            return null;
        }

        this.cdcDir = cdcDir;
        this.dbDir = dbStoreDirWithSubdirectory.toPath();

        CdcFileLockHolder lock = new CdcFileLockHolder(cdcDir.toString(), "cdc.lock", log);

        try {
            lock.tryLock(cdcCfg.getLockTimeout());

            return lock;
        }
        catch (IgniteCheckedException e) {
            U.closeQuiet(lock);

            if (log.isInfoEnabled()) {
                log.info("Unable to acquire lock to lock CDC folder [dir=" + cdcRoot + "]" + NL +
                    "Reason: " + e.getMessage());
            }

            return null;
        }
    }

    /**
     * @param segment WAL segment file.
     * @return Segment index.
     */
    public long segmentIndex(Path segment) {
        String fn = segment.getFileName().toString();

        return Long.parseLong(fn.substring(0, fn.indexOf('.')));
    }

    /** Stops the application. */
    public void stop() {
        synchronized (this) {
            if (log.isInfoEnabled())
                log.info("Stopping Change Data Capture service instance");

            stopped = true;
        }
    }

    /** */
    private void ackAsciiLogo() {
        String ver = "ver. " + ACK_VER_STR;

        if (log.isInfoEnabled()) {
            log.info(NL + NL +
                ">>>    __________  ________________    ________  _____" + NL +
                ">>>   /  _/ ___/ |/ /  _/_  __/ __/   / ___/ _ \\/ ___/" + NL +
                ">>>  _/ // (7 7    // /  / / / _/    / /__/ // / /__  " + NL +
                ">>> /___/\\___/_/|_/___/ /_/ /___/    \\___/____/\\___/  " + NL +
                ">>> " + NL +
                ">>> " + ver + NL +
                ">>> " + COPYRIGHT + NL +
                ">>> " + NL +
                ">>> Ignite documentation: " + "http://" + SITE + NL +
                ">>> Consumer: " + U.toStringSafe(consumer.consumer()) + NL +
                ">>> ConsistentId: " + igniteCfg.getConsistentId() + NL
            );
        }

        if (log.isQuiet()) {
            U.quiet(false,
                "   __________  ________________    ________  _____",
                "  /  _/ ___/ |/ /  _/_  __/ __/   / ___/ _ \\/ ___/",
                " _/ // (7 7    // /  / / / _/    / /__/ // / /__  ",
                "/___/\\___/_/|_/___/ /_/ /___/    \\___/____/\\___/  ",
                "",
                ver,
                COPYRIGHT,
                "",
                "Ignite documentation: " + "http://" + SITE,
                "Consumer: " + U.toStringSafe(consumer.consumer()),
                "ConsistentId: " + igniteCfg.getConsistentId(),
                "",
                "Quiet mode.");

            String fileName = log.fileName();

            if (fileName != null)
                U.quiet(false, "  ^-- Logging to file '" + fileName + '\'');

            if (log instanceof GridLoggerProxy)
                U.quiet(false, "  ^-- Logging by '" + ((GridLoggerProxy)log).getLoggerInfo() + '\'');

            U.quiet(false,
                "  ^-- To see **FULL** console log here add -DIGNITE_QUIET=false or \"-v\" to ignite-cdc.{sh|bat}",
                "");
        }
    }

    /** */
    public static String cdcInstanceName(String igniteInstanceName) {
        return "cdc-" + igniteInstanceName;
    }
}<|MERGE_RESOLUTION|>--- conflicted
+++ resolved
@@ -308,10 +308,7 @@
                 walState = state.loadWal();
                 typesState = state.loadTypes();
                 mappingsState = state.loadMappings();
-<<<<<<< HEAD
                 cachesState = state.loadCaches();
-=======
->>>>>>> 979a9afa
 
                 if (walState != null) {
                     committedSegmentIdx.value(walState.get1().index());
@@ -459,20 +456,7 @@
         if (log.isInfoEnabled())
             log.info("Processing WAL segment [segment=" + segment + ']');
 
-<<<<<<< HEAD
-        try {
-            updateCaches();
-
-            updateMappings();
-
-            updateTypes();
-        }
-        catch (IOException e) {
-            throw new IgniteException(e);
-        }
-=======
         updateMetadata();
->>>>>>> 979a9afa
 
         IgniteWalIteratorFactory.IteratorParametersBuilder builder =
             new IgniteWalIteratorFactory.IteratorParametersBuilder()
@@ -573,7 +557,25 @@
         }
     }
 
-<<<<<<< HEAD
+    /** Metadata update. */
+    private void updateMetadata() {
+        long start = System.currentTimeMillis();
+
+        try {
+            updateMappings();
+
+            updateTypes();
+
+            updateTypes();
+        }
+        catch (IOException e) {
+            throw new IgniteException(e);
+        }
+        finally {
+            metaUpdate.value(System.currentTimeMillis() - start);
+        }
+    }
+
     /** Search for new or changed {@link CdcCacheEvent} and notifies the consumer. */
     private void updateCaches() throws IOException {
         //TODO: fix for in-memory CDC mode.
@@ -615,42 +617,6 @@
                 }
             })
             .iterator();
-=======
-    /** Metadata update. */
-    private void updateMetadata() {
-        long start = System.currentTimeMillis();
-
-        updateMappings();
-
-        updateTypes();
-
-        metaUpdate.value(System.currentTimeMillis() - start);
-    }
-
-    /** Search for new or changed {@link BinaryType} and notifies the consumer. */
-    private void updateTypes() {
-        try {
-            Iterator<BinaryType> changedTypes = Files.list(binaryMeta.toPath())
-                .filter(p -> p.toString().endsWith(METADATA_FILE_SUFFIX))
-                .map(p -> {
-                    int typeId = BinaryUtils.typeId(p.getFileName().toString());
-
-                    // Filter out files already in `typesState` with the same last modify date.
-                    return typesState.containsKey(typeId) && p.toFile().lastModified() == typesState.get(typeId)
-                        ? null
-                        : new T2<>(typeId, p.toFile().lastModified());
-
-                })
-                .filter(Objects::nonNull)
-                .peek(t -> typesState.put(t.get1(), t.get2())) // Adding peeked up types to the state map.
-                .map(t -> {
-                    try {
-                        kctx.cacheObjects().cacheMetadataLocally(binaryMeta, t.get1());
-                    }
-                    catch (IgniteCheckedException e) {
-                        throw new IgniteException(e);
-                    }
->>>>>>> 979a9afa
 
         consumer.onCacheEvents(cacheEvts);
 
@@ -662,15 +628,8 @@
 
             consumer.onCacheDestroyEvents(destroyedIter);
 
-<<<<<<< HEAD
             if (destroyedIter.hasNext())
                 throw new IllegalStateException("Consumer should handle all cache destroy events");
-=======
-            state.saveTypes(typesState);
-        }
-        catch (IOException e) {
-            throw new IgniteException(e);
->>>>>>> 979a9afa
         }
 
         state.saveCaches(cachesState);
