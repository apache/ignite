<<<<<<< HEAD
/*
 * Licensed to the Apache Software Foundation (ASF) under one or more
 * contributor license agreements.  See the NOTICE file distributed with
 * this work for additional information regarding copyright ownership.
 * The ASF licenses this file to You under the Apache License, Version 2.0
 * (the "License"); you may not use this file except in compliance with
 * the License.  You may obtain a copy of the License at
 *
 *      http://www.apache.org/licenses/LICENSE-2.0
 *
 * Unless required by applicable law or agreed to in writing, software
 * distributed under the License is distributed on an "AS IS" BASIS,
 * WITHOUT WARRANTIES OR CONDITIONS OF ANY KIND, either express or implied.
 * See the License for the specific language governing permissions and
 * limitations under the License.
 */

package org.apache.ignite.transactions;

import java.util.UUID;
import org.apache.ignite.IgniteException;
import org.apache.ignite.IgniteTransactions;
import org.apache.ignite.lang.IgniteAsyncSupport;
import org.apache.ignite.lang.IgniteAsyncSupported;
import org.apache.ignite.lang.IgniteFuture;
import org.apache.ignite.lang.IgniteUuid;
import org.jetbrains.annotations.Nullable;

/**
 * Ignite cache transaction. Cache transactions have a default 2PC (two-phase-commit) behavior and
 * can be plugged into ongoing {@code JTA} transaction by properly implementing
 * {@ignitelink org.apache.ignite.cache.jta.CacheTmLookup}
 * interface. Cache transactions can also be started explicitly directly from {@link IgniteTransactions} API
 * via any of the {@code 'IgniteTransactions.txStart(..)'} methods.
 * <p>
 * Cache transactions support the following isolation levels:
 * <ul>
 * <li>
 *  {@link TransactionIsolation#READ_COMMITTED} isolation level means that always a committed value
 *  will be provided for read operations. With this isolation level values are always read
 *  from cache global memory or persistent store every time a value is accessed. In other words,
 *  if the same key is accessed more than once within the same transaction, it may have different
 *  value every time since global cache memory may be updated concurrently by other threads.
 * </li>
 * <li>
 *  {@link TransactionIsolation#REPEATABLE_READ} isolation level means that if a value was read once
 *  within transaction, then all consecutive reads will provide the same in-transaction value. With
 *  this isolation level accessed values are stored within in-transaction memory, so consecutive access
 *  to the same key within the same transaction will always return the value that was previously read or
 *  updated within this transaction. If concurrency is {@link TransactionConcurrency#PESSIMISTIC}, then a lock
 *  on the key will be acquired prior to accessing the value.
 * </li>
 * <li>
 *  {@link TransactionIsolation#SERIALIZABLE} isolation level means that all transactions occur in a completely
 *  isolated fashion, as if all transactions in the system had executed serially, one after the other.
 *  Read access with this level happens the same way as with {@link TransactionIsolation#REPEATABLE_READ} level.
 *  However, in {@link TransactionConcurrency#OPTIMISTIC} mode, if some transactions cannot be serially isolated
 *  from each other, then one winner will be picked and the other transactions in conflict will result in
 * {@link TransactionOptimisticException} being thrown.
 * </li>
 * </ul>
 * <p>
 * Cache transactions support the following concurrency models:
 * <ul>
 * <li>
 *  {@link TransactionConcurrency#OPTIMISTIC} - in this mode all cache operations are not distributed to other
 *  nodes until {@link #commit()} is called. In this mode one {@code 'PREPARE'}
 *  message will be sent to participating cache nodes to start acquiring per-transaction locks, and once
 *  all nodes reply {@code 'OK'} (i.e. {@code Phase 1} completes successfully), a one-way' {@code 'COMMIT'}
 *  message is sent without waiting for reply. If it is necessary to know whenever remote nodes have committed
 *  as well, synchronous commit or synchronous rollback should be enabled via
 *  {@link org.apache.ignite.configuration.CacheConfiguration#setWriteSynchronizationMode}.
 *  <p>
 *  Note that in this mode, optimistic failures are only possible in conjunction with
 *  {@link TransactionIsolation#SERIALIZABLE} isolation level. In all other cases, optimistic
 *  transactions will never fail optimistically and will always be identically ordered on all participating
 *  grid nodes.
 * </li>
 * <li>
 *  {@link TransactionConcurrency#PESSIMISTIC} - in this mode a lock is acquired on all cache operations
 *  with exception of read operations in {@link TransactionIsolation#READ_COMMITTED} mode. All optional filters
 *  passed into cache operations will be evaluated after successful lock acquisition. Whenever
 *  {@link #commit()} is called, a single one-way {@code 'COMMIT'} message
 *  is sent to participating cache nodes without waiting for reply. Note that there is no reason for
 *  distributed 'PREPARE' step, as all locks have been already acquired. Just like with optimistic mode,
 *  it is possible to configure synchronous commit or rollback and wait till transaction commits on
 *  all participating remote nodes.
 * </li>
 * </ul>
 * <p>
 * <h1 class="header">Cache Atomicity Mode</h1>
 * In addition to standard {@link org.apache.ignite.cache.CacheAtomicityMode#TRANSACTIONAL} behavior, Ignite also supports
 * a lighter {@link org.apache.ignite.cache.CacheAtomicityMode#ATOMIC} mode as well. In this mode distributed transactions
 * and distributed locking are not supported. Disabling transactions and locking allows to achieve much higher
 * performance and throughput ratios. It is recommended that {@link org.apache.ignite.cache.CacheAtomicityMode#ATOMIC} mode
 * is used whenever full {@code ACID}-compliant transactions are not needed.
 * <p>
 * <h1 class="header">Usage</h1>
 * You can use cache transactions as follows:
 * <pre name="code" class="java">
 * Ignite ignite = Ignition.ignite();
 *
 * IgniteCache&lt;String, Integer&gt; cache = ignite.cache(cacheName);
 *
 * try (Transaction tx = ignite.transactions().txStart()) {
 *     // Perform transactional operations.
 *     Integer v1 = cache.get("k1");
 *
 *     // Check if v1 satisfies some condition before doing a put.
 *     if (v1 != null && v1 > 0)
 *         cache.put("k1", 2);
 *
 *     cache.remove("k2");
 *
 *     // Commit the transaction.
 *     tx.commit();
 * }
 * </pre>
 */
public interface Transaction extends AutoCloseable {
    /**
     * Gets unique identifier for this transaction.
     *
     * @return Transaction UID.
     */
    public IgniteUuid xid();

    /**
     * ID of the node on which this transaction started.
     *
     * @return Originating node ID.
     */
    public UUID nodeId();

    /**
     * ID of the thread in which this transaction started.
     *
     * @return Thread ID.
     */
    public long threadId();

    /**
     * Start time of this transaction.
     *
     * @return Start time of this transaction on this node.
     */
    public long startTime();

    /**
     * Cache transaction isolation level.
     *
     * @return Isolation level.
     */
    public TransactionIsolation isolation();

    /**
     * Cache transaction concurrency mode.
     *
     * @return Concurrency mode.
     */
    public TransactionConcurrency concurrency();

    /**
     * Flag indicating whether transaction was started automatically by the
     * system or not. System will start transactions implicitly whenever
     * any cache {@code put(..)} or {@code remove(..)} operation is invoked
     * outside of transaction.
     *
     * @return {@code True} if transaction was started implicitly.
     */
    public boolean implicit();

    /**
     * Get invalidation flag for this transaction. If set to {@code true}, then
     * remote values will be {@code invalidated} (set to {@code null}) instead
     * of updated.
     * <p>
     * Invalidation messages don't carry new values, so they are a lot lighter
     * than update messages. However, when a value is accessed on a node after
     * it's been invalidated, it must be loaded from persistent store.
     *
     * @return Invalidation flag.
     */
    public boolean isInvalidate();

    /**
     * Gets current transaction state value.
     *
     * @return Current transaction state.
     */
    public TransactionState state();

    /**
     * Gets timeout value in milliseconds for this transaction. If transaction times
     * out prior to it's completion, {@link org.apache.ignite.transactions.TransactionTimeoutException} will be thrown.
     *
     * @return Transaction timeout value.
     */
    public long timeout();

    /**
     * Sets transaction timeout value. This value can be set only before a first operation
     * on transaction has been performed.
     *
     * @param timeout Transaction timeout value.
     * @return Previous timeout.
     */
    public long timeout(long timeout);

    /**
     * Modify the transaction associated with the current thread such that the
     * only possible outcome of the transaction is to roll back the
     * transaction.
     *
     * @return {@code True} if rollback-only flag was set as a result of this operation,
     *      {@code false} if it was already set prior to this call or could not be set
     *      because transaction is already finishing up committing or rolling back.
     */
    public boolean setRollbackOnly();

    /**
     * If transaction was marked as rollback-only.
     *
     * @return {@code True} if transaction can only be rolled back.
     */
    public boolean isRollbackOnly();

    /**
     * Commits this transaction by initiating {@code two-phase-commit} process.
     *
     * @throws IgniteException If commit failed.
     * @throws TransactionTimeoutException If transaction is timed out.
     * @throws TransactionRollbackException If transaction is automatically rolled back.
     * @throws TransactionOptimisticException If transaction concurrency is {@link TransactionConcurrency#OPTIMISTIC}
     * and commit is optimistically failed.
     * @throws TransactionHeuristicException If transaction has entered an unknown state.
     */
    @IgniteAsyncSupported
    public void commit() throws IgniteException;

    /**
     * Asynchronously commits this transaction by initiating {@code two-phase-commit} process.
     *
     * @return a Future representing pending completion of the commit.
     * @throws IgniteException If commit failed.
     * @throws TransactionTimeoutException If transaction is timed out.
     * @throws TransactionRollbackException If transaction is manually/automatically rolled back.
     * @throws TransactionOptimisticException If transaction concurrency is {@link TransactionConcurrency#OPTIMISTIC}
     * and commit is optimistically failed.
     * @throws TransactionHeuristicException If transaction has entered an unknown state.
     */
    public IgniteFuture<Void> commitAsync() throws IgniteException;

    /**
     * Ends the transaction. Transaction will be rolled back if it has not been committed.
     *
     * @throws IgniteException If transaction could not be gracefully ended.
     */
    @Override public void close() throws IgniteException;

    /**
     * Rolls back this transaction.
     * Note, that it's allowed to roll back transaction from any thread at any time.
     *
     * @throws IgniteException If rollback failed.
     */
    @IgniteAsyncSupported
    public void rollback() throws IgniteException;

    /**
     * Asynchronously rolls back this transaction.
     * Note, that it's allowed to roll back transaction from any thread at any time.
     *
     * @return a Future representing pending completion of the rollback.
     * @throws IgniteException If rollback failed.
     */
    public IgniteFuture<Void> rollbackAsync() throws IgniteException;

    /**
     * Resume a transaction if it was previously suspended. <strong>Supported only for optimistic transactions.</strong>
     *
     * @throws IgniteException If resume failed.
     */
    public void resume() throws IgniteException;

    /**
     * Suspends a transaction. It could be resumed later. <strong>Supported only for optimistic transactions.</strong>
     *
     * @throws IgniteException If suspension failed.
     */
    public void suspend() throws IgniteException;

    /**
     * Returns transaction's label.
     * <p>
     * Use {@link IgniteTransactions#withLabel(java.lang.String)} to assign a label to a newly created transaction.
     *
     * @return Label.
     */
    @Nullable public String label();
}
=======
/*
 * Licensed to the Apache Software Foundation (ASF) under one or more
 * contributor license agreements.  See the NOTICE file distributed with
 * this work for additional information regarding copyright ownership.
 * The ASF licenses this file to You under the Apache License, Version 2.0
 * (the "License"); you may not use this file except in compliance with
 * the License.  You may obtain a copy of the License at
 *
 *      http://www.apache.org/licenses/LICENSE-2.0
 *
 * Unless required by applicable law or agreed to in writing, software
 * distributed under the License is distributed on an "AS IS" BASIS,
 * WITHOUT WARRANTIES OR CONDITIONS OF ANY KIND, either express or implied.
 * See the License for the specific language governing permissions and
 * limitations under the License.
 */

package org.apache.ignite.transactions;

import java.util.UUID;
import org.apache.ignite.IgniteException;
import org.apache.ignite.IgniteTransactions;
import org.apache.ignite.lang.IgniteAsyncSupport;
import org.apache.ignite.lang.IgniteAsyncSupported;
import org.apache.ignite.lang.IgniteFuture;
import org.apache.ignite.lang.IgniteUuid;
import org.jetbrains.annotations.Nullable;

/**
 * Ignite cache transaction. Cache transactions have a default 2PC (two-phase-commit) behavior and
 * can be plugged into ongoing {@code JTA} transaction by properly implementing
 * {@ignitelink org.apache.ignite.cache.jta.CacheTmLookup}
 * interface. Cache transactions can also be started explicitly directly from {@link IgniteTransactions} API
 * via any of the {@code 'IgniteTransactions.txStart(..)'} methods.
 * <p>
 * Cache transactions support the following isolation levels:
 * <ul>
 * <li>
 *  {@link TransactionIsolation#READ_COMMITTED} isolation level means that always a committed value
 *  will be provided for read operations. With this isolation level values are always read
 *  from cache global memory or persistent store every time a value is accessed. In other words,
 *  if the same key is accessed more than once within the same transaction, it may have different
 *  value every time since global cache memory may be updated concurrently by other threads.
 * </li>
 * <li>
 *  {@link TransactionIsolation#REPEATABLE_READ} isolation level means that if a value was read once
 *  within transaction, then all consecutive reads will provide the same in-transaction value. With
 *  this isolation level accessed values are stored within in-transaction memory, so consecutive access
 *  to the same key within the same transaction will always return the value that was previously read or
 *  updated within this transaction. If concurrency is {@link TransactionConcurrency#PESSIMISTIC}, then a lock
 *  on the key will be acquired prior to accessing the value.
 * </li>
 * <li>
 *  {@link TransactionIsolation#SERIALIZABLE} isolation level means that all transactions occur in a completely
 *  isolated fashion, as if all transactions in the system had executed serially, one after the other.
 *  Read access with this level happens the same way as with {@link TransactionIsolation#REPEATABLE_READ} level.
 *  However, in {@link TransactionConcurrency#OPTIMISTIC} mode, if some transactions cannot be serially isolated
 *  from each other, then one winner will be picked and the other transactions in conflict will result in
 * {@link TransactionOptimisticException} being thrown.
 * </li>
 * </ul>
 * <p>
 * Cache transactions support the following concurrency models:
 * <ul>
 * <li>
 *  {@link TransactionConcurrency#OPTIMISTIC} - in this mode all cache operations are not distributed to other
 *  nodes until {@link #commit()} is called. In this mode one {@code 'PREPARE'}
 *  message will be sent to participating cache nodes to start acquiring per-transaction locks, and once
 *  all nodes reply {@code 'OK'} (i.e. {@code Phase 1} completes successfully), a one-way' {@code 'COMMIT'}
 *  message is sent without waiting for reply. If it is necessary to know whenever remote nodes have committed
 *  as well, synchronous commit or synchronous rollback should be enabled via
 *  {@link org.apache.ignite.configuration.CacheConfiguration#setWriteSynchronizationMode}.
 *  <p>
 *  Note that in this mode, optimistic failures are only possible in conjunction with
 *  {@link TransactionIsolation#SERIALIZABLE} isolation level. In all other cases, optimistic
 *  transactions will never fail optimistically and will always be identically ordered on all participating
 *  grid nodes.
 * </li>
 * <li>
 *  {@link TransactionConcurrency#PESSIMISTIC} - in this mode a lock is acquired on all cache operations
 *  with exception of read operations in {@link TransactionIsolation#READ_COMMITTED} mode. All optional filters
 *  passed into cache operations will be evaluated after successful lock acquisition. Whenever
 *  {@link #commit()} is called, a single one-way {@code 'COMMIT'} message
 *  is sent to participating cache nodes without waiting for reply. Note that there is no reason for
 *  distributed 'PREPARE' step, as all locks have been already acquired. Just like with optimistic mode,
 *  it is possible to configure synchronous commit or rollback and wait till transaction commits on
 *  all participating remote nodes.
 * </li>
 * </ul>
 * <p>
 * <h1 class="header">Cache Atomicity Mode</h1>
 * In addition to standard {@link org.apache.ignite.cache.CacheAtomicityMode#TRANSACTIONAL} behavior, Ignite also supports
 * a lighter {@link org.apache.ignite.cache.CacheAtomicityMode#ATOMIC} mode as well. In this mode distributed transactions
 * and distributed locking are not supported. Disabling transactions and locking allows to achieve much higher
 * performance and throughput ratios. It is recommended that {@link org.apache.ignite.cache.CacheAtomicityMode#ATOMIC} mode
 * is used whenever full {@code ACID}-compliant transactions are not needed.
 * <p>
 * <h1 class="header">Usage</h1>
 * You can use cache transactions as follows:
 * <pre name="code" class="java">
 * Ignite ignite = Ignition.ignite();
 *
 * IgniteCache&lt;String, Integer&gt; cache = ignite.cache(cacheName);
 *
 * try (Transaction tx = ignite.transactions().txStart()) {
 *     // Perform transactional operations.
 *     Integer v1 = cache.get("k1");
 *
 *     // Check if v1 satisfies some condition before doing a put.
 *     if (v1 != null && v1 > 0)
 *         cache.put("k1", 2);
 *
 *     cache.remove("k2");
 *
 *     // Commit the transaction.
 *     tx.commit();
 * }
 * </pre>
 */
public interface Transaction extends AutoCloseable, IgniteAsyncSupport {
    /**
     * Gets unique identifier for this transaction.
     *
     * @return Transaction UID.
     */
    public IgniteUuid xid();

    /**
     * ID of the node on which this transaction started.
     *
     * @return Originating node ID.
     */
    public UUID nodeId();

    /**
     * ID of the thread in which this transaction started.
     *
     * @return Thread ID.
     */
    public long threadId();

    /**
     * Start time of this transaction.
     *
     * @return Start time of this transaction on this node.
     */
    public long startTime();

    /**
     * Cache transaction isolation level.
     *
     * @return Isolation level.
     */
    public TransactionIsolation isolation();

    /**
     * Cache transaction concurrency mode.
     *
     * @return Concurrency mode.
     */
    public TransactionConcurrency concurrency();

    /**
     * Flag indicating whether transaction was started automatically by the
     * system or not. System will start transactions implicitly whenever
     * any cache {@code put(..)} or {@code remove(..)} operation is invoked
     * outside of transaction.
     *
     * @return {@code True} if transaction was started implicitly.
     */
    public boolean implicit();

    /**
     * Get invalidation flag for this transaction. If set to {@code true}, then
     * remote values will be {@code invalidated} (set to {@code null}) instead
     * of updated.
     * <p>
     * Invalidation messages don't carry new values, so they are a lot lighter
     * than update messages. However, when a value is accessed on a node after
     * it's been invalidated, it must be loaded from persistent store.
     *
     * @return Invalidation flag.
     */
    public boolean isInvalidate();

    /**
     * Gets current transaction state value.
     *
     * @return Current transaction state.
     */
    public TransactionState state();

    /**
     * Gets timeout value in milliseconds for this transaction. If transaction times
     * out prior to it's completion, {@link org.apache.ignite.transactions.TransactionTimeoutException} will be thrown.
     *
     * @return Transaction timeout value.
     */
    public long timeout();

    /**
     * Sets transaction timeout value. This value can be set only before a first operation
     * on transaction has been performed.
     *
     * @param timeout Transaction timeout value.
     * @return Previous timeout.
     */
    public long timeout(long timeout);

    /**
     * Modify the transaction associated with the current thread such that the
     * only possible outcome of the transaction is to roll back the
     * transaction.
     *
     * @return {@code True} if rollback-only flag was set as a result of this operation,
     *      {@code false} if it was already set prior to this call or could not be set
     *      because transaction is already finishing up committing or rolling back.
     */
    public boolean setRollbackOnly();

    /**
     * If transaction was marked as rollback-only.
     *
     * @return {@code True} if transaction can only be rolled back.
     */
    public boolean isRollbackOnly();

    /**
     * Commits this transaction by initiating {@code two-phase-commit} process.
     *
     * @throws IgniteException If commit failed.
     * @throws TransactionTimeoutException If transaction is timed out.
     * @throws TransactionRollbackException If transaction is automatically rolled back.
     * @throws TransactionOptimisticException If transaction concurrency is {@link TransactionConcurrency#OPTIMISTIC}
     * and commit is optimistically failed.
     * @throws TransactionHeuristicException If transaction has entered an unknown state.
     */
    @IgniteAsyncSupported
    public void commit() throws IgniteException;

    /**
     * Asynchronously commits this transaction by initiating {@code two-phase-commit} process.
     *
     * @return a Future representing pending completion of the commit.
     * @throws IgniteException If commit failed.
     * @throws TransactionTimeoutException If transaction is timed out.
     * @throws TransactionRollbackException If transaction is manually/automatically rolled back.
     * @throws TransactionOptimisticException If transaction concurrency is {@link TransactionConcurrency#OPTIMISTIC}
     * and commit is optimistically failed.
     * @throws TransactionHeuristicException If transaction has entered an unknown state.
     */
    public IgniteFuture<Void> commitAsync() throws IgniteException;

    /**
     * Ends the transaction. Transaction will be rolled back if it has not been committed.
     *
     * @throws IgniteException If transaction could not be gracefully ended.
     */
    @Override public void close() throws IgniteException;

    /**
     * Rolls back this transaction.
     * Note, that it's allowed to roll back transaction from any thread at any time.
     *
     * @throws IgniteException If rollback failed.
     */
    @IgniteAsyncSupported
    public void rollback() throws IgniteException;

    /**
     * Asynchronously rolls back this transaction.
     * Note, that it's allowed to roll back transaction from any thread at any time.
     *
     * @return a Future representing pending completion of the rollback.
     * @throws IgniteException If rollback failed.
     */
    public IgniteFuture<Void> rollbackAsync() throws IgniteException;

    /**
     * Resume a transaction if it was previously suspended.
     *
     * @throws IgniteException If resume failed.
     */
    public void resume() throws IgniteException;

    /**
     * Suspends a transaction. It could be resumed later.
     *
     * @throws IgniteException If suspension failed.
     */
    public void suspend() throws IgniteException;

    /**
     * Returns transaction's label.
     * <p>
     * Use {@link IgniteTransactions#withLabel(java.lang.String)} to assign a label to a newly created transaction.
     *
     * @return Label.
     */
    @Nullable public String label();
}
>>>>>>> 123127a3
<|MERGE_RESOLUTION|>--- conflicted
+++ resolved
@@ -1,4 +1,3 @@
-<<<<<<< HEAD
 /*
  * Licensed to the Apache Software Foundation (ASF) under one or more
  * contributor license agreements.  See the NOTICE file distributed with
@@ -118,7 +117,7 @@
  * }
  * </pre>
  */
-public interface Transaction extends AutoCloseable {
+public interface Transaction extends AutoCloseable, IgniteAsyncSupport {
     /**
      * Gets unique identifier for this transaction.
      *
@@ -278,14 +277,14 @@
     public IgniteFuture<Void> rollbackAsync() throws IgniteException;
 
     /**
-     * Resume a transaction if it was previously suspended. <strong>Supported only for optimistic transactions.</strong>
+     * Resume a transaction if it was previously suspended.
      *
      * @throws IgniteException If resume failed.
      */
     public void resume() throws IgniteException;
 
     /**
-     * Suspends a transaction. It could be resumed later. <strong>Supported only for optimistic transactions.</strong>
+     * Suspends a transaction. It could be resumed later.
      *
      * @throws IgniteException If suspension failed.
      */
@@ -299,307 +298,4 @@
      * @return Label.
      */
     @Nullable public String label();
-}
-=======
-/*
- * Licensed to the Apache Software Foundation (ASF) under one or more
- * contributor license agreements.  See the NOTICE file distributed with
- * this work for additional information regarding copyright ownership.
- * The ASF licenses this file to You under the Apache License, Version 2.0
- * (the "License"); you may not use this file except in compliance with
- * the License.  You may obtain a copy of the License at
- *
- *      http://www.apache.org/licenses/LICENSE-2.0
- *
- * Unless required by applicable law or agreed to in writing, software
- * distributed under the License is distributed on an "AS IS" BASIS,
- * WITHOUT WARRANTIES OR CONDITIONS OF ANY KIND, either express or implied.
- * See the License for the specific language governing permissions and
- * limitations under the License.
- */
-
-package org.apache.ignite.transactions;
-
-import java.util.UUID;
-import org.apache.ignite.IgniteException;
-import org.apache.ignite.IgniteTransactions;
-import org.apache.ignite.lang.IgniteAsyncSupport;
-import org.apache.ignite.lang.IgniteAsyncSupported;
-import org.apache.ignite.lang.IgniteFuture;
-import org.apache.ignite.lang.IgniteUuid;
-import org.jetbrains.annotations.Nullable;
-
-/**
- * Ignite cache transaction. Cache transactions have a default 2PC (two-phase-commit) behavior and
- * can be plugged into ongoing {@code JTA} transaction by properly implementing
- * {@ignitelink org.apache.ignite.cache.jta.CacheTmLookup}
- * interface. Cache transactions can also be started explicitly directly from {@link IgniteTransactions} API
- * via any of the {@code 'IgniteTransactions.txStart(..)'} methods.
- * <p>
- * Cache transactions support the following isolation levels:
- * <ul>
- * <li>
- *  {@link TransactionIsolation#READ_COMMITTED} isolation level means that always a committed value
- *  will be provided for read operations. With this isolation level values are always read
- *  from cache global memory or persistent store every time a value is accessed. In other words,
- *  if the same key is accessed more than once within the same transaction, it may have different
- *  value every time since global cache memory may be updated concurrently by other threads.
- * </li>
- * <li>
- *  {@link TransactionIsolation#REPEATABLE_READ} isolation level means that if a value was read once
- *  within transaction, then all consecutive reads will provide the same in-transaction value. With
- *  this isolation level accessed values are stored within in-transaction memory, so consecutive access
- *  to the same key within the same transaction will always return the value that was previously read or
- *  updated within this transaction. If concurrency is {@link TransactionConcurrency#PESSIMISTIC}, then a lock
- *  on the key will be acquired prior to accessing the value.
- * </li>
- * <li>
- *  {@link TransactionIsolation#SERIALIZABLE} isolation level means that all transactions occur in a completely
- *  isolated fashion, as if all transactions in the system had executed serially, one after the other.
- *  Read access with this level happens the same way as with {@link TransactionIsolation#REPEATABLE_READ} level.
- *  However, in {@link TransactionConcurrency#OPTIMISTIC} mode, if some transactions cannot be serially isolated
- *  from each other, then one winner will be picked and the other transactions in conflict will result in
- * {@link TransactionOptimisticException} being thrown.
- * </li>
- * </ul>
- * <p>
- * Cache transactions support the following concurrency models:
- * <ul>
- * <li>
- *  {@link TransactionConcurrency#OPTIMISTIC} - in this mode all cache operations are not distributed to other
- *  nodes until {@link #commit()} is called. In this mode one {@code 'PREPARE'}
- *  message will be sent to participating cache nodes to start acquiring per-transaction locks, and once
- *  all nodes reply {@code 'OK'} (i.e. {@code Phase 1} completes successfully), a one-way' {@code 'COMMIT'}
- *  message is sent without waiting for reply. If it is necessary to know whenever remote nodes have committed
- *  as well, synchronous commit or synchronous rollback should be enabled via
- *  {@link org.apache.ignite.configuration.CacheConfiguration#setWriteSynchronizationMode}.
- *  <p>
- *  Note that in this mode, optimistic failures are only possible in conjunction with
- *  {@link TransactionIsolation#SERIALIZABLE} isolation level. In all other cases, optimistic
- *  transactions will never fail optimistically and will always be identically ordered on all participating
- *  grid nodes.
- * </li>
- * <li>
- *  {@link TransactionConcurrency#PESSIMISTIC} - in this mode a lock is acquired on all cache operations
- *  with exception of read operations in {@link TransactionIsolation#READ_COMMITTED} mode. All optional filters
- *  passed into cache operations will be evaluated after successful lock acquisition. Whenever
- *  {@link #commit()} is called, a single one-way {@code 'COMMIT'} message
- *  is sent to participating cache nodes without waiting for reply. Note that there is no reason for
- *  distributed 'PREPARE' step, as all locks have been already acquired. Just like with optimistic mode,
- *  it is possible to configure synchronous commit or rollback and wait till transaction commits on
- *  all participating remote nodes.
- * </li>
- * </ul>
- * <p>
- * <h1 class="header">Cache Atomicity Mode</h1>
- * In addition to standard {@link org.apache.ignite.cache.CacheAtomicityMode#TRANSACTIONAL} behavior, Ignite also supports
- * a lighter {@link org.apache.ignite.cache.CacheAtomicityMode#ATOMIC} mode as well. In this mode distributed transactions
- * and distributed locking are not supported. Disabling transactions and locking allows to achieve much higher
- * performance and throughput ratios. It is recommended that {@link org.apache.ignite.cache.CacheAtomicityMode#ATOMIC} mode
- * is used whenever full {@code ACID}-compliant transactions are not needed.
- * <p>
- * <h1 class="header">Usage</h1>
- * You can use cache transactions as follows:
- * <pre name="code" class="java">
- * Ignite ignite = Ignition.ignite();
- *
- * IgniteCache&lt;String, Integer&gt; cache = ignite.cache(cacheName);
- *
- * try (Transaction tx = ignite.transactions().txStart()) {
- *     // Perform transactional operations.
- *     Integer v1 = cache.get("k1");
- *
- *     // Check if v1 satisfies some condition before doing a put.
- *     if (v1 != null && v1 > 0)
- *         cache.put("k1", 2);
- *
- *     cache.remove("k2");
- *
- *     // Commit the transaction.
- *     tx.commit();
- * }
- * </pre>
- */
-public interface Transaction extends AutoCloseable, IgniteAsyncSupport {
-    /**
-     * Gets unique identifier for this transaction.
-     *
-     * @return Transaction UID.
-     */
-    public IgniteUuid xid();
-
-    /**
-     * ID of the node on which this transaction started.
-     *
-     * @return Originating node ID.
-     */
-    public UUID nodeId();
-
-    /**
-     * ID of the thread in which this transaction started.
-     *
-     * @return Thread ID.
-     */
-    public long threadId();
-
-    /**
-     * Start time of this transaction.
-     *
-     * @return Start time of this transaction on this node.
-     */
-    public long startTime();
-
-    /**
-     * Cache transaction isolation level.
-     *
-     * @return Isolation level.
-     */
-    public TransactionIsolation isolation();
-
-    /**
-     * Cache transaction concurrency mode.
-     *
-     * @return Concurrency mode.
-     */
-    public TransactionConcurrency concurrency();
-
-    /**
-     * Flag indicating whether transaction was started automatically by the
-     * system or not. System will start transactions implicitly whenever
-     * any cache {@code put(..)} or {@code remove(..)} operation is invoked
-     * outside of transaction.
-     *
-     * @return {@code True} if transaction was started implicitly.
-     */
-    public boolean implicit();
-
-    /**
-     * Get invalidation flag for this transaction. If set to {@code true}, then
-     * remote values will be {@code invalidated} (set to {@code null}) instead
-     * of updated.
-     * <p>
-     * Invalidation messages don't carry new values, so they are a lot lighter
-     * than update messages. However, when a value is accessed on a node after
-     * it's been invalidated, it must be loaded from persistent store.
-     *
-     * @return Invalidation flag.
-     */
-    public boolean isInvalidate();
-
-    /**
-     * Gets current transaction state value.
-     *
-     * @return Current transaction state.
-     */
-    public TransactionState state();
-
-    /**
-     * Gets timeout value in milliseconds for this transaction. If transaction times
-     * out prior to it's completion, {@link org.apache.ignite.transactions.TransactionTimeoutException} will be thrown.
-     *
-     * @return Transaction timeout value.
-     */
-    public long timeout();
-
-    /**
-     * Sets transaction timeout value. This value can be set only before a first operation
-     * on transaction has been performed.
-     *
-     * @param timeout Transaction timeout value.
-     * @return Previous timeout.
-     */
-    public long timeout(long timeout);
-
-    /**
-     * Modify the transaction associated with the current thread such that the
-     * only possible outcome of the transaction is to roll back the
-     * transaction.
-     *
-     * @return {@code True} if rollback-only flag was set as a result of this operation,
-     *      {@code false} if it was already set prior to this call or could not be set
-     *      because transaction is already finishing up committing or rolling back.
-     */
-    public boolean setRollbackOnly();
-
-    /**
-     * If transaction was marked as rollback-only.
-     *
-     * @return {@code True} if transaction can only be rolled back.
-     */
-    public boolean isRollbackOnly();
-
-    /**
-     * Commits this transaction by initiating {@code two-phase-commit} process.
-     *
-     * @throws IgniteException If commit failed.
-     * @throws TransactionTimeoutException If transaction is timed out.
-     * @throws TransactionRollbackException If transaction is automatically rolled back.
-     * @throws TransactionOptimisticException If transaction concurrency is {@link TransactionConcurrency#OPTIMISTIC}
-     * and commit is optimistically failed.
-     * @throws TransactionHeuristicException If transaction has entered an unknown state.
-     */
-    @IgniteAsyncSupported
-    public void commit() throws IgniteException;
-
-    /**
-     * Asynchronously commits this transaction by initiating {@code two-phase-commit} process.
-     *
-     * @return a Future representing pending completion of the commit.
-     * @throws IgniteException If commit failed.
-     * @throws TransactionTimeoutException If transaction is timed out.
-     * @throws TransactionRollbackException If transaction is manually/automatically rolled back.
-     * @throws TransactionOptimisticException If transaction concurrency is {@link TransactionConcurrency#OPTIMISTIC}
-     * and commit is optimistically failed.
-     * @throws TransactionHeuristicException If transaction has entered an unknown state.
-     */
-    public IgniteFuture<Void> commitAsync() throws IgniteException;
-
-    /**
-     * Ends the transaction. Transaction will be rolled back if it has not been committed.
-     *
-     * @throws IgniteException If transaction could not be gracefully ended.
-     */
-    @Override public void close() throws IgniteException;
-
-    /**
-     * Rolls back this transaction.
-     * Note, that it's allowed to roll back transaction from any thread at any time.
-     *
-     * @throws IgniteException If rollback failed.
-     */
-    @IgniteAsyncSupported
-    public void rollback() throws IgniteException;
-
-    /**
-     * Asynchronously rolls back this transaction.
-     * Note, that it's allowed to roll back transaction from any thread at any time.
-     *
-     * @return a Future representing pending completion of the rollback.
-     * @throws IgniteException If rollback failed.
-     */
-    public IgniteFuture<Void> rollbackAsync() throws IgniteException;
-
-    /**
-     * Resume a transaction if it was previously suspended.
-     *
-     * @throws IgniteException If resume failed.
-     */
-    public void resume() throws IgniteException;
-
-    /**
-     * Suspends a transaction. It could be resumed later.
-     *
-     * @throws IgniteException If suspension failed.
-     */
-    public void suspend() throws IgniteException;
-
-    /**
-     * Returns transaction's label.
-     * <p>
-     * Use {@link IgniteTransactions#withLabel(java.lang.String)} to assign a label to a newly created transaction.
-     *
-     * @return Label.
-     */
-    @Nullable public String label();
-}
->>>>>>> 123127a3
+}