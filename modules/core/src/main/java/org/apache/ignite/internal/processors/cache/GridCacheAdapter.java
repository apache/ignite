--- conflicted
+++ resolved
@@ -997,21 +997,20 @@
 
     /** {@inheritDoc} */
     @Override public Set<K> keySet() {
-        return map.keySet();
+        return keySet((CacheEntryPredicate[])null);
     }
 
     /** {@inheritDoc} */
     @Override public Set<K> keySetx() {
-        return map.keySetx();
+        return keySetx((CacheEntryPredicate[])null);
     }
 
     /** {@inheritDoc} */
     @Override public Set<K> primaryKeySet() {
-        return map.keySet(CU.cachePrimary(ctx.grid().affinity(ctx.name()), ctx.localNode()));
-    }
-
-    /** {@inheritDoc} */
-<<<<<<< HEAD
+        return primaryKeySet((CacheEntryPredicate[])null);
+    }
+
+    /** {@inheritDoc} */
     @Override public Iterable<V> values() {
         return values((CacheEntryPredicate[])null);
     }
@@ -1035,10 +1034,6 @@
                 return (V)o.wrap().getValue();
             }
         });
-=======
-    @Override public Collection<V> values() {
-        return map.values();
->>>>>>> 10603bf7
     }
 
     /**
@@ -2066,14 +2061,9 @@
      * @return Previous value.
      * @throws IgniteCheckedException If failed.
      */
-<<<<<<< HEAD
-    @Nullable public V getAndPut(final K key, final V val, @Nullable final CacheEntryPredicate[] filter)
-        throws IgniteCheckedException {
-=======
     @Nullable public V getAndPut(final K key, final V val, @Nullable final CacheEntryPredicate filter)
         throws IgniteCheckedException
     {
->>>>>>> 10603bf7
         boolean statsEnabled = ctx.config().isStatisticsEnabled();
 
         long start = statsEnabled ? System.nanoTime() : 0L;
@@ -2684,13 +2674,8 @@
 
         return asyncOp(new AsyncOp<Boolean>() {
             @Override public IgniteInternalFuture<Boolean> op(IgniteTxLocalAdapter tx) {
-<<<<<<< HEAD
-                return tx.putAsync(ctx, key, val, false, ctx.hasValArray()).chain(
-                    (IgniteClosure<IgniteInternalFuture<GridCacheReturn>, Boolean>)RET2FLAG);
-=======
                 return tx.putAsync(ctx, key, val, false, ctx.hasVal()).chain(
                     (IgniteClosure<IgniteInternalFuture<GridCacheReturn>, Boolean>) RET2FLAG);
->>>>>>> 10603bf7
             }
 
             @Override public String toString() {
@@ -3065,98 +3050,6 @@
     }
 
     /** {@inheritDoc} */
-<<<<<<< HEAD
-    @Override public GridCacheReturn replacex(final K key, final V oldVal, final V newVal)
-        throws IgniteCheckedException {
-        A.notNull(key, "key", oldVal, "oldVal", newVal, "newVal");
-
-        if (keyCheck)
-            validateCacheKey(key);
-
-        return syncOp(new SyncOp<GridCacheReturn>(true) {
-            @Override public GridCacheReturn op(IgniteTxLocalAdapter tx) throws IgniteCheckedException {
-                // Register before hiding in the filter.
-                if (ctx.deploymentEnabled())
-                    ctx.deploy().registerClass(oldVal);
-
-                return tx.putAsync(ctx,
-                    key,
-                    newVal,
-                    true,
-                    ctx.equalsValArray(oldVal)).get();
-            }
-
-            @Override public String toString() {
-                return "replace [key=" + key + ", oldVal=" + oldVal + ", newVal=" + newVal + ']';
-            }
-        });
-    }
-
-    /** {@inheritDoc} */
-    @Override public IgniteInternalFuture<GridCacheReturn> removexAsync(final K key, final V val) {
-        A.notNull(key, "key", val, "val");
-
-        if (keyCheck)
-            validateCacheKey(key);
-
-        return asyncOp(new AsyncOp<GridCacheReturn>() {
-            @Override public IgniteInternalFuture<GridCacheReturn> op(IgniteTxLocalAdapter tx) {
-                // Register before hiding in the filter.
-                try {
-                    if (ctx.deploymentEnabled())
-                        ctx.deploy().registerClass(val);
-                }
-                catch (IgniteCheckedException e) {
-                    return new GridFinishedFuture<>(e);
-                }
-
-                return (IgniteInternalFuture)tx.removeAllAsync(ctx,
-                    Collections.singletonList(key),
-                    /*retval*/true,
-                    ctx.equalsValArray(val),
-                    /*singleRmv*/false);
-            }
-
-            @Override public String toString() {
-                return "removeAsync [key=" + key + ", val=" + val + ']';
-            }
-        });
-    }
-
-    /** {@inheritDoc} */
-    @Override public IgniteInternalFuture<GridCacheReturn> replacexAsync(final K key, final V oldVal, final V newVal) {
-        A.notNull(key, "key", oldVal, "oldVal", newVal, "newVal");
-
-        if (keyCheck)
-            validateCacheKey(key);
-
-        return asyncOp(new AsyncOp<GridCacheReturn>() {
-            @Override public IgniteInternalFuture<GridCacheReturn> op(IgniteTxLocalAdapter tx) {
-                // Register before hiding in the filter.
-                try {
-                    if (ctx.deploymentEnabled())
-                        ctx.deploy().registerClass(oldVal);
-                }
-                catch (IgniteCheckedException e) {
-                    return new GridFinishedFuture<>(e);
-                }
-
-                return (IgniteInternalFuture)tx.putAsync(ctx,
-                    key,
-                    newVal,
-                    true,
-                    ctx.equalsValArray(oldVal));
-            }
-
-            @Override public String toString() {
-                return "replaceAsync [key=" + key + ", oldVal=" + oldVal + ", newVal=" + newVal + ']';
-            }
-        });
-    }
-
-    /** {@inheritDoc} */
-=======
->>>>>>> 10603bf7
     @Override public boolean remove(final K key, final V val) throws IgniteCheckedException {
         boolean statsEnabled = ctx.config().isStatisticsEnabled();
 
@@ -4353,8 +4246,7 @@
 
                             try {
                                 return op.op(tx0).chain(new CX1<IgniteInternalFuture<T>, T>() {
-                                    @Override
-                                    public T applyx(IgniteInternalFuture<T> tFut) throws IgniteCheckedException {
+                                    @Override public T applyx(IgniteInternalFuture<T> tFut) throws IgniteCheckedException {
                                         try {
                                             return tFut.get();
                                         }
@@ -4638,44 +4530,8 @@
     /**
      * @return Primary entry set.
      */
-<<<<<<< HEAD
-    public Set<Cache.Entry<K, V>> primaryEntrySet(
-        @Nullable CacheEntryPredicate... filter) {
-        return entrySet(
-            F0.and0(
-                filter,
-                CU.cachePrimary(ctx.grid().affinity(ctx.name()), ctx.localNode())));
-    }
-
-    /**
-     * @param filter Filters to evaluate.
-     * @return Key set.
-     */
-    public Set<K> keySet(@Nullable final CacheEntryPredicate... filter) {
-        return new KeySet(map.entrySet(filter));
-    }
-
-    /**
-     * @param filter Filters to evaluate.
-     * @return Key set including internal keys.
-     */
-    public Set<K> keySetx(@Nullable CacheEntryPredicate... filter) {
-        return keySet(filter);
-    }
-
-    /**
-     * @param filter Primary key set.
-     * @return Primary key set.
-     */
-    public Set<K> primaryKeySet(@Nullable CacheEntryPredicate... filter) {
-        return keySet(
-            F0.and0(
-                filter,
-                CU.cachePrimary(ctx.grid().affinity(ctx.name()), ctx.localNode())));
-=======
     public Set<Cache.Entry<K, V>> primaryEntrySet() {
         return map.entries(CU.cachePrimary(ctx.grid().affinity(ctx.name()), ctx.localNode()));
->>>>>>> 10603bf7
     }
 
     /**
@@ -4709,12 +4565,12 @@
         try {
             return getAsync(key,
                 !ctx.config().isReadFromBackup(),
-            /*skip tx*/false,
+                /*skip tx*/false,
                 null,
                 taskName,
                 deserializeBinary,
                 false,
-            /*can remap*/true,
+                /*can remap*/true,
                 needVer).get();
         }
         catch (IgniteException e) {
