--- conflicted
+++ resolved
@@ -25,6 +25,7 @@
 import java.io.ObjectStreamException;
 import java.util.AbstractSet;
 import java.util.ArrayList;
+import java.util.Arrays;
 import java.util.Collection;
 import java.util.Collections;
 import java.util.HashMap;
@@ -101,11 +102,13 @@
 import org.apache.ignite.internal.processors.task.GridInternal;
 import org.apache.ignite.internal.transactions.IgniteTxHeuristicCheckedException;
 import org.apache.ignite.internal.transactions.IgniteTxRollbackCheckedException;
+import org.apache.ignite.internal.util.F0;
 import org.apache.ignite.internal.util.future.GridCompoundFuture;
 import org.apache.ignite.internal.util.future.GridEmbeddedFuture;
 import org.apache.ignite.internal.util.future.GridFinishedFuture;
 import org.apache.ignite.internal.util.future.GridFutureAdapter;
 import org.apache.ignite.internal.util.lang.GridClosureException;
+import org.apache.ignite.internal.util.lang.GridTriple;
 import org.apache.ignite.internal.util.tostring.GridToStringExclude;
 import org.apache.ignite.internal.util.typedef.C1;
 import org.apache.ignite.internal.util.typedef.C2;
@@ -130,6 +133,7 @@
 import org.apache.ignite.lang.IgniteOutClosure;
 import org.apache.ignite.lang.IgnitePredicate;
 import org.apache.ignite.lang.IgniteProductVersion;
+import org.apache.ignite.lang.IgniteUuid;
 import org.apache.ignite.mxbean.CacheMetricsMXBean;
 import org.apache.ignite.plugin.security.SecurityPermission;
 import org.apache.ignite.resources.IgniteInstanceResource;
@@ -143,6 +147,8 @@
 
 import static org.apache.ignite.IgniteSystemProperties.IGNITE_CACHE_KEY_VALIDATION_DISABLED;
 import static org.apache.ignite.IgniteSystemProperties.IGNITE_CACHE_RETRIES_COUNT;
+import static org.apache.ignite.events.EventType.EVT_CACHE_ENTRY_CREATED;
+import static org.apache.ignite.events.EventType.EVT_CACHE_ENTRY_DESTROYED;
 import static org.apache.ignite.internal.GridClosureCallMode.BROADCAST;
 import static org.apache.ignite.internal.processors.dr.GridDrType.DR_LOAD;
 import static org.apache.ignite.internal.processors.dr.GridDrType.DR_NONE;
@@ -1409,11 +1415,7 @@
 
         T2<V, GridCacheVersion> t = (T2<V, GridCacheVersion>)get(key, !ctx.keepBinary(), true);
 
-<<<<<<< HEAD
-        CacheEntry val = t != null ? new CacheEntryImplEx<>(key, t.get1(), t.get2()): null;
-=======
         CacheEntry<K, V> val = t != null ? new CacheEntryImplEx<>(key, t.get1(), t.get2()) : null;
->>>>>>> 122b0f4d
 
         if (ctx.config().getInterceptor() != null) {
             V val0 = (V)ctx.config().getInterceptor().onGet(key, t != null ? val.getValue() : null);
@@ -1471,25 +1473,17 @@
                     throws IgniteCheckedException {
                     T2<V, GridCacheVersion> t = f.get();
 
-<<<<<<< HEAD
-                CacheEntry val = t != null ? new CacheEntryImplEx<>(key0, t.get1(), t.get2()) : null;
-
-                if (intercept) {
-                    V val0 = (V)ctx.config().getInterceptor().onGet(key0, t != null ? val.getValue() : null);
-
-                    return val0 != null ? new CacheEntryImplEx(key0, val0, t != null ? t.get2() : null) : null;
-=======
-                    CacheEntry<K, V> val = t != null ? new CacheEntryImplEx<>(key, t.get1(), t.get2()) : null;
+                    CacheEntry val = t != null ? new CacheEntryImplEx<>(key0, t.get1(), t.get2()) : null;
+
                     if (intercept) {
-                        V val0 = (V)ctx.config().getInterceptor().onGet(key, t != null ? val.getValue() : null);
-
-                        return new CacheEntryImplEx<>(key, val0, t != null ? t.get2() : null);
+                        V val0 = (V)ctx.config().getInterceptor().onGet(key0, t != null ? val.getValue() : null);
+
+                        return val0 != null ? new CacheEntryImplEx(key0, val0, t != null ? t.get2() : null) : null;
                     }
                     else
                         return val;
->>>>>>> 122b0f4d
-                }
-            });
+            }
+        });
 
         if (statsEnabled)
             fut.listen(new UpdateGetTimeStatClosure<T2<V, GridCacheVersion>>(metrics0(), start));
