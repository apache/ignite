--- conflicted
+++ resolved
@@ -644,13 +644,7 @@
 
                 assert map.isEmpty() || map.size() == 1 : map.size();
 
-<<<<<<< HEAD
-                return ctx.portableEnabled() ?
-                    !map.isEmpty() && map.values().iterator().next() != null :
-                    map.get(key0) != null;
-=======
                 return map.isEmpty() ? false : map.values().iterator().next() != null;
->>>>>>> 50fc5a9d
             }
         });
     }
@@ -3954,19 +3948,6 @@
 
         ExpiryPolicy plc = prj != null ? prj.expiry() : null;
 
-<<<<<<< HEAD
-        final Collection<? extends K> keys0;
-
-        keys0 = ctx.portableEnabled() && !ctx.store().convertPortable() ?
-            F.viewReadOnly(keys, new C1<K, K>() {
-                @Override public K apply(K k) {
-                    return (K)ctx.marshalToPortable(k);
-                }
-            }) :
-            keys;
-
-=======
->>>>>>> 50fc5a9d
         if (replaceExisting) {
             if (ctx.store().isLocalStore()) {
                 Collection<ClusterNode> nodes = ctx.grid().cluster().forDataNodes(name()).nodes();
