--- conflicted
+++ resolved
@@ -278,15 +278,12 @@
     /** Whether this cache is IGFS data cache. */
     private boolean igfsDataCache;
 
-<<<<<<< HEAD
     /** Whether this cache is Mongo data cache. */
     private boolean mongoDataCache;
 
     /** Whether this cache is Mongo meta cache. */
     private boolean mongoMetaCache;
 
-=======
->>>>>>> 96c271ba
     /** Current IGFS data cache size. */
     private LongAdder igfsDataCacheSize;
 
