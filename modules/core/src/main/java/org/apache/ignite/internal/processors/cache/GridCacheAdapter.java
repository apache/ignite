/*
 * Licensed to the Apache Software Foundation (ASF) under one or more
 * contributor license agreements.  See the NOTICE file distributed with
 * this work for additional information regarding copyright ownership.
 * The ASF licenses this file to You under the Apache License, Version 2.0
 * (the "License"); you may not use this file except in compliance with
 * the License.  You may obtain a copy of the License at
 *
 *      http://www.apache.org/licenses/LICENSE-2.0
 *
 * Unless required by applicable law or agreed to in writing, software
 * distributed under the License is distributed on an "AS IS" BASIS,
 * WITHOUT WARRANTIES OR CONDITIONS OF ANY KIND, either express or implied.
 * See the License for the specific language governing permissions and
 * limitations under the License.
 */

package org.apache.ignite.internal.processors.cache;

import java.io.Externalizable;
import java.io.IOException;
import java.io.InvalidObjectException;
import java.io.ObjectInput;
import java.io.ObjectOutput;
import java.io.ObjectStreamException;
import java.util.ArrayList;
import java.util.Arrays;
import java.util.Collection;
import java.util.Collections;
import java.util.HashMap;
import java.util.HashSet;
import java.util.Iterator;
import java.util.List;
import java.util.Map;
import java.util.NoSuchElementException;
import java.util.Set;
import java.util.UUID;
import java.util.concurrent.Callable;
import java.util.concurrent.ExecutorService;
import java.util.concurrent.Executors;
import java.util.concurrent.Semaphore;
import java.util.concurrent.TimeUnit;
import java.util.concurrent.locks.ReentrantLock;
import javax.cache.Cache;
import javax.cache.expiry.ExpiryPolicy;
import javax.cache.processor.EntryProcessor;
import javax.cache.processor.EntryProcessorException;
import javax.cache.processor.EntryProcessorResult;
import org.apache.ignite.Ignite;
import org.apache.ignite.IgniteCache;
import org.apache.ignite.IgniteCheckedException;
import org.apache.ignite.IgniteException;
import org.apache.ignite.IgniteLogger;
import org.apache.ignite.IgniteSystemProperties;
import org.apache.ignite.cache.CacheEntry;
import org.apache.ignite.cache.CacheInterceptor;
import org.apache.ignite.cache.CacheMemoryMode;
import org.apache.ignite.cache.CacheMetrics;
import org.apache.ignite.cache.CachePeekMode;
import org.apache.ignite.cache.affinity.Affinity;
import org.apache.ignite.cluster.ClusterGroup;
import org.apache.ignite.cluster.ClusterNode;
import org.apache.ignite.cluster.ClusterTopologyException;
import org.apache.ignite.compute.ComputeJob;
import org.apache.ignite.compute.ComputeJobAdapter;
import org.apache.ignite.compute.ComputeJobContext;
import org.apache.ignite.compute.ComputeJobResult;
import org.apache.ignite.compute.ComputeJobResultPolicy;
import org.apache.ignite.compute.ComputeTaskAdapter;
import org.apache.ignite.configuration.CacheConfiguration;
import org.apache.ignite.configuration.FileSystemConfiguration;
import org.apache.ignite.configuration.IgniteConfiguration;
import org.apache.ignite.configuration.TransactionConfiguration;
import org.apache.ignite.internal.ComputeTaskInternalFuture;
import org.apache.ignite.internal.IgniteInternalFuture;
import org.apache.ignite.internal.IgniteInterruptedCheckedException;
import org.apache.ignite.internal.IgniteKernal;
import org.apache.ignite.internal.IgniteTransactionsEx;
import org.apache.ignite.internal.IgnitionEx;
import org.apache.ignite.internal.cluster.ClusterTopologyCheckedException;
import org.apache.ignite.internal.cluster.ClusterTopologyServerNotFoundException;
import org.apache.ignite.internal.cluster.IgniteClusterEx;
import org.apache.ignite.internal.processors.affinity.AffinityTopologyVersion;
import org.apache.ignite.internal.processors.cache.affinity.GridCacheAffinityImpl;
import org.apache.ignite.internal.processors.cache.distributed.IgniteExternalizableExpiryPolicy;
import org.apache.ignite.internal.processors.cache.distributed.dht.GridDhtCacheAdapter;
import org.apache.ignite.internal.processors.cache.distributed.dht.GridDhtInvalidPartitionException;
import org.apache.ignite.internal.processors.cache.dr.GridCacheDrInfo;
import org.apache.ignite.internal.processors.cache.query.CacheQueryFuture;
import org.apache.ignite.internal.processors.cache.transactions.IgniteInternalTx;
import org.apache.ignite.internal.processors.cache.transactions.IgniteTxAdapter;
import org.apache.ignite.internal.processors.cache.transactions.IgniteTxLocalAdapter;
import org.apache.ignite.internal.processors.cache.transactions.IgniteTxLocalEx;
import org.apache.ignite.internal.processors.cache.transactions.TransactionProxyImpl;
import org.apache.ignite.internal.processors.cache.version.GridCacheRawVersionedEntry;
import org.apache.ignite.internal.processors.cache.version.GridCacheVersion;
import org.apache.ignite.internal.processors.datastreamer.DataStreamerEntry;
import org.apache.ignite.internal.processors.datastreamer.DataStreamerImpl;
import org.apache.ignite.internal.processors.dr.IgniteDrDataStreamerCacheUpdater;
import org.apache.ignite.internal.processors.platform.cache.PlatformCacheEntryFilter;
import org.apache.ignite.internal.processors.task.GridInternal;
import org.apache.ignite.internal.transactions.IgniteTxHeuristicCheckedException;
import org.apache.ignite.internal.transactions.IgniteTxRollbackCheckedException;
import org.apache.ignite.internal.util.F0;
import org.apache.ignite.internal.util.future.GridCompoundFuture;
import org.apache.ignite.internal.util.future.GridEmbeddedFuture;
import org.apache.ignite.internal.util.future.GridFinishedFuture;
import org.apache.ignite.internal.util.future.GridFutureAdapter;
import org.apache.ignite.internal.util.lang.GridClosureException;
import org.apache.ignite.internal.util.lang.GridTriple;
import org.apache.ignite.internal.util.tostring.GridToStringExclude;
import org.apache.ignite.internal.util.typedef.C1;
import org.apache.ignite.internal.util.typedef.C2;
import org.apache.ignite.internal.util.typedef.CI1;
import org.apache.ignite.internal.util.typedef.CI2;
import org.apache.ignite.internal.util.typedef.CIX2;
import org.apache.ignite.internal.util.typedef.CIX3;
import org.apache.ignite.internal.util.typedef.CX1;
import org.apache.ignite.internal.util.typedef.F;
import org.apache.ignite.internal.util.typedef.T2;
import org.apache.ignite.internal.util.typedef.X;
import org.apache.ignite.internal.util.typedef.internal.A;
import org.apache.ignite.internal.util.typedef.internal.CU;
import org.apache.ignite.internal.util.typedef.internal.GPC;
import org.apache.ignite.internal.util.typedef.internal.S;
import org.apache.ignite.internal.util.typedef.internal.U;
import org.apache.ignite.lang.IgniteBiPredicate;
import org.apache.ignite.lang.IgniteBiTuple;
import org.apache.ignite.lang.IgniteCallable;
import org.apache.ignite.lang.IgniteClosure;
import org.apache.ignite.lang.IgniteInClosure;
import org.apache.ignite.lang.IgniteOutClosure;
import org.apache.ignite.lang.IgnitePredicate;
import org.apache.ignite.lang.IgniteProductVersion;
import org.apache.ignite.lang.IgniteUuid;
import org.apache.ignite.mxbean.CacheMetricsMXBean;
import org.apache.ignite.plugin.security.SecurityPermission;
import org.apache.ignite.resources.IgniteInstanceResource;
import org.apache.ignite.resources.JobContextResource;
import org.apache.ignite.spi.discovery.tcp.internal.TcpDiscoveryNode;
import org.apache.ignite.transactions.Transaction;
import org.apache.ignite.transactions.TransactionConcurrency;
import org.apache.ignite.transactions.TransactionIsolation;
import org.jetbrains.annotations.Nullable;
import org.jsr166.LongAdder8;

import static org.apache.ignite.IgniteSystemProperties.IGNITE_CACHE_KEY_VALIDATION_DISABLED;
import static org.apache.ignite.IgniteSystemProperties.IGNITE_CACHE_RETRIES_COUNT;
import static org.apache.ignite.events.EventType.EVT_CACHE_ENTRY_CREATED;
import static org.apache.ignite.events.EventType.EVT_CACHE_ENTRY_DESTROYED;
import static org.apache.ignite.internal.GridClosureCallMode.BROADCAST;
import static org.apache.ignite.internal.processors.dr.GridDrType.DR_LOAD;
import static org.apache.ignite.internal.processors.dr.GridDrType.DR_NONE;
import static org.apache.ignite.internal.processors.task.GridTaskThreadContextKey.TC_NO_FAILOVER;
import static org.apache.ignite.internal.processors.task.GridTaskThreadContextKey.TC_SUBGRID;
import static org.apache.ignite.transactions.TransactionConcurrency.OPTIMISTIC;
import static org.apache.ignite.transactions.TransactionIsolation.READ_COMMITTED;

/**
 * Adapter for different cache implementations.
 */
@SuppressWarnings("unchecked")
public abstract class GridCacheAdapter<K, V> implements IgniteInternalCache<K, V>, Externalizable {
    /** */
    private static final long serialVersionUID = 0L;

    /** clearLocally() split threshold. */
    public static final int CLEAR_ALL_SPLIT_THRESHOLD = 10000;

    /** Maximum number of retries when topology changes. */
    public static final int MAX_RETRIES = IgniteSystemProperties.getInteger(IGNITE_CACHE_RETRIES_COUNT, 100);

    /** */
    public static final IgniteProductVersion LOAD_CACHE_JOB_SINCE = IgniteProductVersion.fromString("1.5.7");

    /** Deserialization stash. */
    private static final ThreadLocal<IgniteBiTuple<String, String>> stash = new ThreadLocal<IgniteBiTuple<String,
        String>>() {
        @Override protected IgniteBiTuple<String, String> initialValue() {
            return new IgniteBiTuple<>();
        }
    };

    /** {@link GridCacheReturn}-to-value conversion. */
    private static final IgniteClosure RET2VAL =
        new CX1<IgniteInternalFuture<GridCacheReturn>, Object>() {
            @Nullable @Override public Object applyx(IgniteInternalFuture<GridCacheReturn> fut)
                throws IgniteCheckedException {
                return fut.get().value();
            }

            @Override public String toString() {
                return "Cache return value to value converter.";
            }
        };

    /** {@link GridCacheReturn}-to-null conversion. */
    protected static final IgniteClosure RET2NULL =
        new CX1<IgniteInternalFuture<GridCacheReturn>, Object>() {
            @Nullable @Override public Object applyx(IgniteInternalFuture<GridCacheReturn> fut)
                throws IgniteCheckedException {
                fut.get();

                return null;
            }

            @Override public String toString() {
                return "Cache return value to null converter.";
            }
        };

    /** {@link GridCacheReturn}-to-success conversion. */
    private static final IgniteClosure RET2FLAG =
        new CX1<IgniteInternalFuture<GridCacheReturn>, Boolean>() {
            @Override public Boolean applyx(IgniteInternalFuture<GridCacheReturn> fut) throws IgniteCheckedException {
                return fut.get().success();
            }

            @Override public String toString() {
                return "Cache return value to boolean flag converter.";
            }
        };

    /** */
    protected boolean keyCheck = !Boolean.getBoolean(IGNITE_CACHE_KEY_VALIDATION_DISABLED);

    /** Last asynchronous future. */
    protected ThreadLocal<FutureHolder> lastFut = new ThreadLocal<FutureHolder>() {
        @Override protected FutureHolder initialValue() {
            return new FutureHolder();
        }
    };

    /** Cache configuration. */
    @GridToStringExclude
    protected GridCacheContext<K, V> ctx;

    /** Local map. */
    @GridToStringExclude
    protected GridCacheConcurrentMap map;

    /** Local node ID. */
    @GridToStringExclude
    protected UUID locNodeId;

    /** Cache configuration. */
    @GridToStringExclude
    protected CacheConfiguration cacheCfg;

    /** Grid configuration. */
    @GridToStringExclude
    protected IgniteConfiguration gridCfg;

    /** Cache metrics. */
    protected CacheMetricsImpl metrics;

    /** Cache localMxBean. */
    protected CacheMetricsMXBean localMxBean;

    /** Cache mxBean. */
    protected CacheMetricsMXBean clusterMxBean;

    /** Logger. */
    protected IgniteLogger log;

    /** Affinity impl. */
    private Affinity<K> aff;

    /** Whether this cache is IGFS data cache. */
    private boolean igfsDataCache;

    /** Whether this cache is Mongo data cache. */
    @SuppressWarnings("UnusedDeclaration")
    private boolean mongoDataCache;

    /** Whether this cache is Mongo meta cache. */
    @SuppressWarnings("UnusedDeclaration")
    private boolean mongoMetaCache;

    /** Current IGFS data cache size. */
    private LongAdder8 igfsDataCacheSize;

    /** Max space for IGFS. */
    private long igfsDataSpaceMax;

    /** Asynchronous operations limit semaphore. */
    private Semaphore asyncOpsSem;

    /** {@inheritDoc} */
    @Override public String name() {
        return cacheCfg.getName();
    }

    /**
     * Empty constructor required by {@link Externalizable}.
     */
    protected GridCacheAdapter() {
        // No-op.
    }

    /**
     * @param ctx Cache context.
     * @param startSize Start size.
     */
    @SuppressWarnings("OverriddenMethodCallDuringObjectConstruction")
    protected GridCacheAdapter(GridCacheContext<K, V> ctx, int startSize) {
        this(ctx, new GridCacheConcurrentMap(ctx, startSize, null));
    }

    /**
     * @param ctx Cache context.
     * @param map Concurrent map.
     */
    @SuppressWarnings({"OverriddenMethodCallDuringObjectConstruction", "deprecation"})
    protected GridCacheAdapter(final GridCacheContext<K, V> ctx, GridCacheConcurrentMap map) {
        assert ctx != null;

        this.ctx = ctx;

        gridCfg = ctx.gridConfig();
        cacheCfg = ctx.config();

        locNodeId = ctx.gridConfig().getNodeId();

        this.map = map;

        log = ctx.logger(getClass());

        metrics = new CacheMetricsImpl(ctx);

        localMxBean = new CacheLocalMetricsMXBeanImpl(this);
        clusterMxBean = new CacheClusterMetricsMXBeanImpl(this);

        FileSystemConfiguration[] igfsCfgs = gridCfg.getFileSystemConfiguration();

        if (igfsCfgs != null) {
            for (FileSystemConfiguration igfsCfg : igfsCfgs) {
                if (F.eq(ctx.name(), igfsCfg.getDataCacheName())) {
                    if (!ctx.isNear()) {
                        igfsDataCache = true;
                        igfsDataCacheSize = new LongAdder8();

                        igfsDataSpaceMax = igfsCfg.getMaxSpaceSize();

                        if (igfsDataSpaceMax == 0) {
                            long maxMem = Runtime.getRuntime().maxMemory();

                            // We leave JVM at least 500M of memory for correct operation.
                            long jvmFreeSize = (maxMem - 512 * 1024 * 1024);

                            if (jvmFreeSize <= 0)
                                jvmFreeSize = maxMem / 2;

                            long dfltMaxSize = (long)(0.8f * maxMem);

                            igfsDataSpaceMax = Math.min(dfltMaxSize, jvmFreeSize);
                        }
                    }

                    break;
                }
            }
        }

        if (ctx.config().getMaxConcurrentAsyncOperations() > 0)
            asyncOpsSem = new Semaphore(ctx.config().getMaxConcurrentAsyncOperations());

        init();

        aff = new GridCacheAffinityImpl<>(ctx);
    }

    /**
     * Prints memory stats.
     */
    public void printMemoryStats() {
        if (ctx.isNear()) {
            X.println(">>>  Near cache size: " + size());

            ctx.near().dht().printMemoryStats();
        }
        else if (ctx.isDht())
            X.println(">>>  DHT cache size: " + size());
        else
            X.println(">>>  Cache size: " + size());
    }

    /**
     * @return Base map.
     */
    public GridCacheConcurrentMap map() {
        return map;
    }

    /**
     * @return Context.
     */
    @Override public GridCacheContext<K, V> context() {
        return ctx;
    }

    /**
     * @return Logger.
     */
    protected IgniteLogger log() {
        return log;
    }

    /**
     * @return {@code True} if this is near cache.
     */
    public boolean isNear() {
        return false;
    }

    /**
     * @return {@code True} if cache is local.
     */
    public boolean isLocal() {
        return false;
    }

    /**
     * @return {@code True} if cache is colocated.
     */
    public boolean isColocated() {
        return false;
    }

    /**
     * @return {@code True} if cache is DHT Atomic.
     */
    public boolean isDhtAtomic() {
        return false;
    }

    /**
     * @return {@code True} if cache is DHT.
     */
    public boolean isDht() {
        return false;
    }

    /**
     * @return Preloader.
     */
    public abstract GridCachePreloader preloader();

    /** {@inheritDoc} */
    @Override public Affinity<K> affinity() {
        return aff;
    }

    /** {@inheritDoc} */
    @SuppressWarnings({"unchecked", "RedundantCast"})
    @Override public <K1, V1> IgniteInternalCache<K1, V1> cache() {
        return (IgniteInternalCache<K1, V1>)this;
    }

    /** {@inheritDoc} */
    @Override public GridCacheProxyImpl<K, V> forSubjectId(UUID subjId) {
        CacheOperationContext opCtx = new CacheOperationContext(false, subjId, false, null, false, null);

        return new GridCacheProxyImpl<>(ctx, this, opCtx);
    }

    /** {@inheritDoc} */
    @Override public boolean skipStore() {
        return false;
    }

    /** {@inheritDoc} */
    @Override public GridCacheProxyImpl<K, V> setSkipStore(boolean skipStore) {
        CacheOperationContext opCtx = new CacheOperationContext(true, null, false, null, false, null);

        return new GridCacheProxyImpl<>(ctx, this, opCtx);
    }

    /** {@inheritDoc} */
    @Override public <K1, V1> GridCacheProxyImpl<K1, V1> keepBinary() {
        CacheOperationContext opCtx = new CacheOperationContext(false, null, true, null, false, null);

        return new GridCacheProxyImpl<>((GridCacheContext<K1, V1>)ctx, (GridCacheAdapter<K1, V1>)this, opCtx);
    }


    /** {@inheritDoc} */
    @Nullable @Override public ExpiryPolicy expiry() {
        return null;
    }

    /** {@inheritDoc} */
    @Override public GridCacheProxyImpl<K, V> withExpiryPolicy(ExpiryPolicy plc) {
        assert !CU.isUtilityCache(ctx.name());
        assert !CU.isAtomicsCache(ctx.name());
        assert !CU.isMarshallerCache(ctx.name());

        CacheOperationContext opCtx = new CacheOperationContext(false, null, false, plc, false, null);

        return new GridCacheProxyImpl<>(ctx, this, opCtx);
    }

    /** {@inheritDoc} */
    @Override public IgniteInternalCache<K, V> withNoRetries() {
        CacheOperationContext opCtx = new CacheOperationContext(false, null, false, null, true, null);

        return new GridCacheProxyImpl<>(ctx, this, opCtx);
    }

    /** {@inheritDoc} */
    @Override public CacheConfiguration configuration() {
        return ctx.config();
    }

    /**
     * @param keys Keys to lock.
     * @param timeout Lock timeout.
     * @param tx Transaction.
     * @param isRead {@code True} for read operations.
     * @param retval Flag to return value.
     * @param isolation Transaction isolation.
     * @param invalidate Invalidate flag.
     * @param accessTtl TTL for read operation.
     * @return Locks future.
     */
    public abstract IgniteInternalFuture<Boolean> txLockAsync(
        Collection<KeyCacheObject> keys,
        long timeout,
        IgniteTxLocalEx tx,
        boolean isRead,
        boolean retval,
        TransactionIsolation isolation,
        boolean invalidate,
        long accessTtl);

    /**
     * Post constructor initialization for subclasses.
     */
    protected void init() {
        // No-op.
    }

    /**
     * Starts this cache. Child classes should override this method
     * to provide custom start-up behavior.
     *
     * @throws IgniteCheckedException If start failed.
     */
    public void start() throws IgniteCheckedException {
        // No-op.
    }

    /**
     * Startup info.
     *
     * @return Startup info.
     */
    protected final String startInfo() {
        return "Cache started: " + U.maskName(ctx.config().getName());
    }

    /**
     * Stops this cache. Child classes should override this method
     * to provide custom stop behavior.
     */
    public void stop() {
        // Nulling thread local reference to ensure values will be eventually GCed
        // no matter what references these futures are holding.
        lastFut = null;
    }

    /**
     * Stop info.
     *
     * @return Stop info.
     */
    protected final String stopInfo() {
        return "Cache stopped: " + U.maskName(ctx.config().getName());
    }

    /**
     * Kernal start callback.
     *
     * @throws IgniteCheckedException If callback failed.
     */
    protected void onKernalStart() throws IgniteCheckedException {
        // No-op.
    }

    /**
     * Kernal stop callback.
     */
    public void onKernalStop() {
        // No-op.
    }

    /** {@inheritDoc} */
    @Override public boolean isEmpty() {
        try {
            return localSize(CachePeekModes.ONHEAP_ONLY) == 0;
        }
        catch (IgniteCheckedException e) {
            throw new IgniteException(e);
        }
    }

    /** {@inheritDoc} */
    @Override public boolean containsKey(K key) {
        try {
            return containsKeyAsync(key).get();
        }
        catch (IgniteCheckedException e) {
            throw new IgniteException(e);
        }
    }

    /** {@inheritDoc} */
    @Override public final IgniteInternalFuture<Boolean> containsKeyAsync(K key) {
        A.notNull(key, "key");

        return (IgniteInternalFuture)getAsync(
            key,
            /*force primary*/false,
            /*skip tx*/false,
            /*subj id*/null,
            /*task name*/null,
            /*deserialize binary*/false,
            /*skip values*/true,
            /*can remap*/true,
            false
        );
    }

    /** {@inheritDoc} */
    @Override public boolean containsKeys(Collection<? extends K> keys) {
        try {
            return containsKeysAsync(keys).get();
        }
        catch (IgniteCheckedException e) {
            throw new IgniteException(e);
        }
    }

    /** {@inheritDoc} */
    @Override public IgniteInternalFuture<Boolean> containsKeysAsync(final Collection<? extends K> keys) {
        A.notNull(keys, "keys");

        return getAllAsync(
            keys,
            /*force primary*/false,
            /*skip tx*/false,
            /*subj id*/null,
            /*task name*/null,
            /*deserialize binary*/false,
            /*skip values*/true,
            /*can remap*/true,
            false
        ).chain(new CX1<IgniteInternalFuture<Map<K, V>>, Boolean>() {
            @Override public Boolean applyx(IgniteInternalFuture<Map<K, V>> fut) throws IgniteCheckedException {
                Map<K, V> kvMap = fut.get();

                if (keys.size() != kvMap.size())
                    return false;

                for (Map.Entry<K, V> entry : kvMap.entrySet()) {
                    if (entry.getValue() == null)
                        return false;
                }

                return true;
            }
        });
    }

    /** {@inheritDoc} */
    @Override public Iterable<Cache.Entry<K, V>> localEntries(CachePeekMode[] peekModes) throws IgniteCheckedException {
        assert peekModes != null;

        ctx.checkSecurity(SecurityPermission.CACHE_READ);

        PeekModes modes = parsePeekModes(peekModes, false);

        Collection<Iterator<Cache.Entry<K, V>>> its = new ArrayList<>();

        if (ctx.isLocal()) {
            modes.primary = true;
            modes.backup = true;

            if (modes.heap)
                its.add(iterator(map.entries0().iterator(), !ctx.keepBinary()));
        }
        else if (modes.heap) {
            if (modes.near && ctx.isNear())
                its.add(ctx.near().nearEntries().iterator());

            if (modes.primary || modes.backup) {
                GridDhtCacheAdapter<K, V> cache = ctx.isNear() ? ctx.near().dht() : ctx.dht();

                its.add(cache.localEntriesIterator(modes.primary, modes.backup));
            }
        }

        // Swap and offheap are disabled for near cache.
        if (modes.primary || modes.backup) {
            AffinityTopologyVersion topVer = ctx.affinity().affinityTopologyVersion();

            GridCacheSwapManager swapMgr = ctx.isNear() ? ctx.near().dht().context().swap() : ctx.swap();

            if (modes.swap)
                its.add(swapMgr.<K, V>swapIterator(modes.primary, modes.backup, topVer));

            if (modes.offheap)
                its.add(swapMgr.<K, V>offheapIterator(modes.primary, modes.backup, topVer));
        }

        final Iterator<Cache.Entry<K, V>> it = F.flatIterators(its);

        return new Iterable<Cache.Entry<K, V>>() {
            @Override public Iterator<Cache.Entry<K, V>> iterator() {
                return it;
            }

            public String toString() {
                return "CacheLocalEntries []";
            }
        };
    }

    /** {@inheritDoc} */
    @SuppressWarnings("ForLoopReplaceableByForEach")
    @Nullable @Override public V localPeek(K key,
        CachePeekMode[] peekModes,
        @Nullable IgniteCacheExpiryPolicy plc)
        throws IgniteCheckedException {
        A.notNull(key, "key");

        if (keyCheck)
            validateCacheKey(key);

        ctx.checkSecurity(SecurityPermission.CACHE_READ);

        PeekModes modes = parsePeekModes(peekModes, false);

        try {
            KeyCacheObject cacheKey = ctx.toCacheKeyObject(key);

            CacheObject cacheVal = null;

            if (!ctx.isLocal()) {
                AffinityTopologyVersion topVer = ctx.affinity().affinityTopologyVersion();

                int part = ctx.affinity().partition(cacheKey);

                boolean nearKey;

                if (!(modes.near && modes.primary && modes.backup)) {
                    boolean keyPrimary = ctx.affinity().primary(ctx.localNode(), part, topVer);

                    if (keyPrimary) {
                        if (!modes.primary)
                            return null;

                        nearKey = false;
                    }
                    else {
                        boolean keyBackup = ctx.affinity().belongs(ctx.localNode(), part, topVer);

                        if (keyBackup) {
                            if (!modes.backup)
                                return null;

                            nearKey = false;
                        }
                        else {
                            if (!modes.near)
                                return null;

                            nearKey = true;

                            // Swap and offheap are disabled for near cache.
                            modes.offheap = false;
                            modes.swap = false;
                        }
                    }
                }
                else {
                    nearKey = !ctx.affinity().belongs(ctx.localNode(), part, topVer);

                    if (nearKey) {
                        // Swap and offheap are disabled for near cache.
                        modes.offheap = false;
                        modes.swap = false;
                    }
                }

                if (nearKey && !ctx.isNear())
                    return null;

                if (modes.heap) {
                    GridCacheEntryEx e = nearKey ? peekEx(cacheKey) :
                        (ctx.isNear() ? ctx.near().dht().peekEx(cacheKey) : peekEx(cacheKey));

                    if (e != null) {
                        cacheVal = e.peek(modes.heap, modes.offheap, modes.swap, topVer, plc);

                        modes.offheap = false;
                        modes.swap = false;
                    }
                }

                if (modes.offheap || modes.swap) {
                    GridCacheSwapManager swapMgr = ctx.isNear() ? ctx.near().dht().context().swap() : ctx.swap();

                    cacheVal = swapMgr.readValue(cacheKey, modes.offheap, modes.swap);
                }
            }
            else
                cacheVal = localCachePeek0(cacheKey, modes.heap, modes.offheap, modes.swap, plc);

            Object val = ctx.unwrapBinaryIfNeeded(cacheVal, ctx.keepBinary(), false);

            return (V)val;
        }
        catch (GridCacheEntryRemovedException ignore) {
            if (log.isDebugEnabled())
                log.debug("Got removed entry during 'peek': " + key);

            return null;
        }
    }

    /**
     * @param key Key.
     * @param heap Read heap flag.
     * @param offheap Read offheap flag.
     * @param swap Read swap flag.
     * @param plc Optional expiry policy.
     * @return Value.
     * @throws GridCacheEntryRemovedException If entry removed.
     * @throws IgniteCheckedException If failed.
     */
    @SuppressWarnings("ConstantConditions")
    @Nullable private CacheObject localCachePeek0(KeyCacheObject key,
        boolean heap,
        boolean offheap,
        boolean swap,
        IgniteCacheExpiryPolicy plc)
        throws GridCacheEntryRemovedException, IgniteCheckedException {
        assert ctx.isLocal();
        assert heap || offheap || swap;

        if (heap) {
            GridCacheEntryEx e = peekEx(key);

            if (e != null)
                return e.peek(heap, offheap, swap, AffinityTopologyVersion.NONE, plc);
        }

        if (offheap || swap) {
            GridCacheSwapManager swapMgr = ctx.isNear() ? ctx.near().dht().context().swap() : ctx.swap();

            return swapMgr.readValue(key, offheap, swap);
        }

        return null;
    }

    /**
     * Undeploys and removes all entries for class loader.
     *
     * @param ldr Class loader to undeploy.
     */
    public void onUndeploy(ClassLoader ldr) {
        ctx.deploy().onUndeploy(ldr, context());
    }

    /**
     *
     * @param key Entry key.
     * @return Entry or <tt>null</tt>.
     */
    @Nullable public GridCacheEntryEx peekEx(KeyCacheObject key) {
        return entry0(key, ctx.affinity().affinityTopologyVersion(), false, false);
    }

    /**
     *
     * @param key Entry key.
     * @return Entry or <tt>null</tt>.
     */
    @Nullable public GridCacheEntryEx peekEx(Object key) {
        return entry0(ctx.toCacheKeyObject(key), ctx.affinity().affinityTopologyVersion(), false, false);
    }

    /**
     * @param key Entry key.
     * @return Entry (never {@code null}).
     */
    public GridCacheEntryEx entryEx(Object key) {
        return entryEx(ctx.toCacheKeyObject(key), false);
    }

    /**
     * @param key Entry key.
     * @return Entry (never {@code null}).
     */
    public GridCacheEntryEx entryEx(KeyCacheObject key) {
        return entryEx(key, false);
    }

    /**
     * @param key Entry key.
     * @param touch Whether created entry should be touched.
     * @return Entry (never {@code null}).
     */
    public GridCacheEntryEx entryEx(KeyCacheObject key, boolean touch) {
        GridCacheEntryEx e = entry0(key, ctx.affinity().affinityTopologyVersion(), true, touch);

        assert e != null;

        return e;
    }

    /**
     * @param topVer Topology version.
     * @param key Entry key.
     * @return Entry (never {@code null}).
     */
    public GridCacheEntryEx entryEx(KeyCacheObject key, AffinityTopologyVersion topVer) {
        GridCacheEntryEx e = entry0(key, topVer, true, false);

        assert e != null;

        return e;
    }

    /**
     * @param key Entry key.
     * @param topVer Topology version at the time of creation.
     * @param create Flag to create entry if it does not exist.
     * @param touch Flag to touch created entry (only if entry was actually created).
     * @return Entry or <tt>null</tt>.
     */
    @Nullable private GridCacheEntryEx entry0(KeyCacheObject key, AffinityTopologyVersion topVer, boolean create,
        boolean touch) {
        GridCacheMapEntry cur = map.getEntry(key);

        if (cur == null || cur.obsolete()) {
            GridTriple<GridCacheMapEntry> t = map.putEntryIfObsoleteOrAbsent(
                topVer,
                key,
                null,
                create);

            cur = t.get1();

            GridCacheEntryEx created = t.get2();
            GridCacheEntryEx doomed = t.get3();

            if (doomed != null && ctx.events().isRecordable(EVT_CACHE_ENTRY_DESTROYED))
                // Event notification.
                ctx.events().addEvent(doomed.partition(),
                    doomed.key(),
                    locNodeId,
                    (IgniteUuid)null,
                    null,
                    EVT_CACHE_ENTRY_DESTROYED,
                    null,
                    false,
                    null,
                    false,
                    null,
                    null,
                    null,
                    true);

            if (created != null) {
                // Event notification.
                if (ctx.events().isRecordable(EVT_CACHE_ENTRY_CREATED))
                    ctx.events().addEvent(created.partition(),
                        created.key(),
                        locNodeId,
                        (IgniteUuid)null,
                        null,
                        EVT_CACHE_ENTRY_CREATED,
                        null,
                        false,
                        null,
                        false,
                        null,
                        null,
                        null,
                        true);

                if (touch)
                    ctx.evicts().touch(
                        cur,
                        topVer);
            }
        }

        return cur;
    }

    /**
     * @return Set of internal cached entry representations, excluding {@link GridCacheInternal} keys.
     */
    public Set<GridCacheEntryEx> entries() {
        return map.entries0();
    }

    /**
     * @return Set of internal cached entry representations, including {@link GridCacheInternal} keys.
     */
    public Set<GridCacheEntryEx> allEntries() {
        return map.allEntries0();
    }

    /** {@inheritDoc} */
    @Override public Set<Cache.Entry<K, V>> entrySet() {
        return entrySet((CacheEntryPredicate[])null);
    }

    /** {@inheritDoc} */
    @Override public Set<Cache.Entry<K, V>> entrySetx(CacheEntryPredicate... filter) {
        return map.entriesx(filter);
    }

    /** {@inheritDoc} */
    @Override public Set<Cache.Entry<K, V>> entrySet(int part) {
        throw new UnsupportedOperationException();
    }

    /** {@inheritDoc} */
    @Override public Set<K> keySet() {
        return map.keySet();
    }

    /** {@inheritDoc} */
    @Override public Set<K> keySetx() {
        return map.keySetx();
    }

    /** {@inheritDoc} */
    @Override public Set<K> primaryKeySet() {
        return map.keySet(CU.cachePrimary(ctx.grid().affinity(ctx.name()), ctx.localNode()));
    }

    /** {@inheritDoc} */
    @Override public Collection<V> values() {
        return map.values();
    }

    /**
     *
     * @param key Entry key.
     */
    public void removeIfObsolete(KeyCacheObject key) {
        assert key != null;

        GridCacheEntryEx entry = map.removeEntryIfObsolete(key);

        if (entry != null) {
            assert entry.obsolete() : "Removed non-obsolete entry: " + entry;

            if (log.isDebugEnabled())
                log.debug("Removed entry from cache: " + entry);

            if (ctx.events().isRecordable(EVT_CACHE_ENTRY_DESTROYED))
                // Event notification.
                ctx.events().addEvent(entry.partition(), entry.key(), locNodeId, (IgniteUuid)null, null,
                    EVT_CACHE_ENTRY_DESTROYED, null, false, null, false, null, null, null, false);
        }
        else if (log.isDebugEnabled())
            log.debug("Remove will not be done for key (obsolete entry got replaced or removed): " + key);
    }

    /**
     * Split clearLocally all task into multiple runnables.
     *
     * @param srv Whether to clear server cache.
     * @param near Whether to clear near cache.
     * @param readers Whether to clear readers.
     * @return Split runnables.
     */
    public List<GridCacheClearAllRunnable<K, V>> splitClearLocally(boolean srv, boolean near, boolean readers) {
        if ((isNear() && near) || (!isNear() && srv)) {
            int keySize = size();

            int cnt = Math.min(keySize / CLEAR_ALL_SPLIT_THRESHOLD + (keySize % CLEAR_ALL_SPLIT_THRESHOLD != 0 ? 1 : 0),
                    Runtime.getRuntime().availableProcessors());

            if (cnt == 0)
                cnt = 1; // Still perform cleanup since there could be entries in swap.

            GridCacheVersion obsoleteVer = ctx.versions().next();

            List<GridCacheClearAllRunnable<K, V>> res = new ArrayList<>(cnt);

            for (int i = 0; i < cnt; i++)
                res.add(new GridCacheClearAllRunnable<>(this, obsoleteVer, i, cnt, readers));

            return res;
        }
        else
            return null;
    }

    /** {@inheritDoc} */
    @Override public boolean clearLocally(K key) {
        return clearLocally0(key, false);
    }

    /** {@inheritDoc} */
    @Override public void clearLocallyAll(Set<? extends K> keys, boolean srv, boolean near, boolean readers) {
        if (keys != null && ((isNear() && near) || (!isNear() && srv))) {
            for (K key : keys)
                clearLocally0(key, readers);
        }
    }

    /** {@inheritDoc} */
    @Override public void clearLocally(boolean srv, boolean near, boolean readers) {
        ctx.checkSecurity(SecurityPermission.CACHE_REMOVE);

        List<GridCacheClearAllRunnable<K, V>> jobs = splitClearLocally(srv, near, readers);

        if (!F.isEmpty(jobs)) {
            ExecutorService execSvc = null;

            if (jobs.size() > 1) {
                execSvc = Executors.newFixedThreadPool(jobs.size() - 1);

                for (int i = 1; i < jobs.size(); i++)
                    execSvc.submit(jobs.get(i));
            }

            try {
                jobs.get(0).run();
            }
            finally {
                if (execSvc != null) {
                    execSvc.shutdown();

                    try {
                        while (!execSvc.isTerminated() && !Thread.currentThread().isInterrupted())
                            execSvc.awaitTermination(1000, TimeUnit.MILLISECONDS);
                    }
                    catch (InterruptedException ignore) {
                        U.warn(log, "Got interrupted while waiting for Cache.clearLocally() executor service to " +
                            "finish.");

                        Thread.currentThread().interrupt();
                    }
                }
            }
        }
    }

    /** {@inheritDoc} */
    @Override public void clear() throws IgniteCheckedException {
        clear((Set<? extends K>)null);
    }

    /** {@inheritDoc} */
    @Override public void clear(K key) throws IgniteCheckedException {
        clear(Collections.singleton(key));
    }

    /** {@inheritDoc} */
    @Override public void clearAll(Set<? extends K> keys) throws IgniteCheckedException {
        clear(keys);
    }

    /** {@inheritDoc} */
    @Override public IgniteInternalFuture<?> clearAsync() {
        return clearAsync((Set<? extends K>)null);
    }

    /** {@inheritDoc} */
    @Override public IgniteInternalFuture<?> clearAsync(K key) {
        return clearAsync(Collections.singleton(key));
    }

    /** {@inheritDoc} */
    @Override public IgniteInternalFuture<?> clearAllAsync(Set<? extends K> keys) {
        return clearAsync(keys);
    }

    /**
     * @param keys Keys to clear.
     * @throws IgniteCheckedException In case of error.
     */
    private void clear(@Nullable Set<? extends K> keys) throws IgniteCheckedException {
        executeClearTask(keys, false).get();
        executeClearTask(keys, true).get();
    }

    /**
     * @param keys Keys to clear or {@code null} if all cache should be cleared.
     * @return Future.
     */
    private IgniteInternalFuture<?> clearAsync(@Nullable final Set<? extends K> keys) {
        return executeClearTask(keys, false).chain(new CX1<IgniteInternalFuture<?>, Object>() {
            @Override public Object applyx(IgniteInternalFuture<?> fut) throws IgniteCheckedException {
                executeClearTask(keys, true).get();

                return null;
            }
        });
    }

    /**
     * @param keys Keys to clear.
     * @param near Near cache flag.
     * @return Future.
     */
    private IgniteInternalFuture<?> executeClearTask(@Nullable Set<? extends K> keys, boolean near) {
        Collection<ClusterNode> srvNodes = ctx.grid().cluster().forCacheNodes(name(), !near, near, false).nodes();

        if (!srvNodes.isEmpty()) {
            ctx.kernalContext().task().setThreadContext(TC_SUBGRID, srvNodes);

            return ctx.kernalContext().task().execute(
                new ClearTask(ctx.name(), ctx.affinity().affinityTopologyVersion(), keys, near), null);
        }
        else
            return new GridFinishedFuture<>();
    }

    /**
     * @param keys Keys.
     * @param readers Readers flag.
     */
    public void clearLocally(Collection<KeyCacheObject> keys, boolean readers) {
        if (F.isEmpty(keys))
            return;

        GridCacheVersion obsoleteVer = ctx.versions().next();

        for (KeyCacheObject key : keys) {
            GridCacheEntryEx e = peekEx(key);

            try {
                if (e != null)
                    e.clear(obsoleteVer, readers);
            }
            catch (IgniteCheckedException ex) {
                U.error(log, "Failed to clearLocally entry (will continue to clearLocally other entries): " + e,
                    ex);
            }
        }
    }

    /**
     * @param entry Removes entry from cache if currently mapped value is the same as passed.
     */
    public void removeEntry(GridCacheEntryEx entry) {
        map.removeEntry(entry);
    }

    /**
     * Evicts an entry from cache.
     *
     * @param key Key.
     * @param ver Version.
     * @param filter Filter.
     * @return {@code True} if entry was evicted.
     */
    private boolean evictx(K key, GridCacheVersion ver,
        @Nullable CacheEntryPredicate[] filter) {
        KeyCacheObject cacheKey = ctx.toCacheKeyObject(key);

        GridCacheEntryEx entry = peekEx(cacheKey);

        if (entry == null)
            return true;

        try {
            return ctx.evicts().evict(entry, ver, true, filter);
        }
        catch (IgniteCheckedException ex) {
            U.error(log, "Failed to evict entry from cache: " + entry, ex);

            return false;
        }
    }

    /** {@inheritDoc} */
    @Override public V getForcePrimary(K key) throws IgniteCheckedException {
        String taskName = ctx.kernalContext().job().currentTaskName();

        return getAllAsync(
            F.asList(key),
            /*force primary*/true,
            /*skip tx*/false,
            /*subject id*/null,
            taskName,
            /*deserialize cache objects*/true,
            /*skip values*/false,
            /*can remap*/true,
            false
        ).get().get(key);
    }

    /** {@inheritDoc} */
    @Override public IgniteInternalFuture<V> getForcePrimaryAsync(final K key) {
        String taskName = ctx.kernalContext().job().currentTaskName();

        return getAllAsync(
            Collections.singletonList(key),
            /*force primary*/true,
            /*skip tx*/false,
            null,
            taskName,
            true,
            false,
            /*can remap*/true,
            false
        ).chain(new CX1<IgniteInternalFuture<Map<K, V>>, V>() {
            @Override public V applyx(IgniteInternalFuture<Map<K, V>> e) throws IgniteCheckedException {
                return e.get().get(key);
            }
        });
    }

    /** {@inheritDoc} */
    public V getTopologySafe(K key) throws IgniteCheckedException {
        String taskName = ctx.kernalContext().job().currentTaskName();

        return getAllAsync(
            F.asList(key),
            /*force primary*/false,
            /*skip tx*/false,
            /*subject id*/null,
            taskName,
            /*deserialize cache objects*/true,
            /*skip values*/false,
            /*can remap*/false,
            false
        ).get().get(key);
    }

    /** {@inheritDoc} */
    @Nullable @Override public Map<K, V> getAllOutTx(Set<? extends K> keys) throws IgniteCheckedException {
        return getAllOutTxAsync(keys).get();
    }

    /** {@inheritDoc} */
    @Override public IgniteInternalFuture<Map<K, V>> getAllOutTxAsync(Set<? extends K> keys) {
        String taskName = ctx.kernalContext().job().currentTaskName();

        return getAllAsync(keys,
            !ctx.config().isReadFromBackup(),
            /*skip tx*/true,
            null,
            taskName,
            !ctx.keepBinary(),
            /*skip values*/false,
            /*can remap*/true,
            false);
    }

    /**
     * @param key Key.
     * @param topVer Topology version.
     * @return Entry.
     */
    @Nullable protected GridCacheEntryEx entryExSafe(KeyCacheObject key, AffinityTopologyVersion topVer) {
        return entryEx(key);
    }

    /** {@inheritDoc} */
    @Nullable @Override public V get(K key) throws IgniteCheckedException {
        A.notNull(key, "key");

        boolean statsEnabled = ctx.config().isStatisticsEnabled();

        long start = statsEnabled ? System.nanoTime() : 0L;

        V val = get(key, !ctx.keepBinary(), false);

        if (ctx.config().getInterceptor() != null)
            val = (V)ctx.config().getInterceptor().onGet(key, val);

        if (statsEnabled)
            metrics0().addGetTimeNanos(System.nanoTime() - start);

        return val;
    }

    /** {@inheritDoc} */
    @Nullable @Override public CacheEntry<K, V> getEntry(K key) throws IgniteCheckedException {
        A.notNull(key, "key");

        boolean statsEnabled = ctx.config().isStatisticsEnabled();

        long start = statsEnabled ? System.nanoTime() : 0L;

        T2<V, GridCacheVersion> t = (T2<V, GridCacheVersion>)get(key, !ctx.keepBinary(), true);

        CacheEntry<K, V> val = t != null ? new CacheEntryImplEx<>(key, t.get1(), t.get2()): null;

        if (ctx.config().getInterceptor() != null) {
            V val0 = (V)ctx.config().getInterceptor().onGet(key, t != null ? val.getValue() : null);

            val = (val0 != null) ? new CacheEntryImplEx<>(key, val0, t != null ? t.get2() : null) : null;
        }

        if (statsEnabled)
            metrics0().addGetTimeNanos(System.nanoTime() - start);

        return val;
    }

    /** {@inheritDoc} */
    @Override public IgniteInternalFuture<V> getAsync(final K key) {
        A.notNull(key, "key");

        final boolean statsEnabled = ctx.config().isStatisticsEnabled();

        final long start = statsEnabled ? System.nanoTime() : 0L;

        IgniteInternalFuture<V> fut = getAsync(key, !ctx.keepBinary(), false);

        if (ctx.config().getInterceptor() != null)
            fut =  fut.chain(new CX1<IgniteInternalFuture<V>, V>() {
                @Override public V applyx(IgniteInternalFuture<V> f) throws IgniteCheckedException {
                    return (V)ctx.config().getInterceptor().onGet(key, f.get());
                }
            });

        if (statsEnabled)
            fut.listen(new UpdateGetTimeStatClosure<V>(metrics0(), start));

        return fut;
    }

    /** {@inheritDoc} */
    @Override public IgniteInternalFuture<CacheEntry<K, V>> getEntryAsync(final K key) {
        A.notNull(key, "key");

        final boolean statsEnabled = ctx.config().isStatisticsEnabled();

        final long start = statsEnabled ? System.nanoTime() : 0L;

        IgniteInternalFuture<T2<V, GridCacheVersion>> fut =
            (IgniteInternalFuture<T2<V, GridCacheVersion>>)getAsync(key, !ctx.keepBinary(), true);

        final boolean intercept = ctx.config().getInterceptor() != null;

        IgniteInternalFuture<CacheEntry<K, V>> fr = fut.chain(
            new CX1<IgniteInternalFuture<T2<V, GridCacheVersion>>, CacheEntry<K, V>>() {
            @Override public CacheEntry<K, V> applyx(IgniteInternalFuture<T2<V, GridCacheVersion>> f)
                throws IgniteCheckedException {
                T2<V, GridCacheVersion> t = f.get();

                CacheEntry<K, V> val = t != null ? new CacheEntryImplEx<>(key, t.get1(), t.get2()) : null;
                if (intercept) {
                    V val0 = (V)ctx.config().getInterceptor().onGet(key, t != null ? val.getValue() : null);

                    return new CacheEntryImplEx<>(key, val0, t != null ? t.get2() : null);
                }
                else
                    return val;
            }
        });

        if (statsEnabled)
            fut.listen(new UpdateGetTimeStatClosure<T2<V, GridCacheVersion>>(metrics0(), start));

        return fr;
    }

    /** {@inheritDoc} */
    @Override public Map<K, V> getAll(@Nullable Collection<? extends K> keys) throws IgniteCheckedException {
        A.notNull(keys, "keys");

        boolean statsEnabled = ctx.config().isStatisticsEnabled();

        long start = statsEnabled ? System.nanoTime() : 0L;

        Map<K, V> map = getAll(keys, !ctx.keepBinary(), false);

        if (ctx.config().getInterceptor() != null)
            map = interceptGet(keys, map);

        if (statsEnabled)
            metrics0().addGetTimeNanos(System.nanoTime() - start);

        return map;
    }

    /** {@inheritDoc} */
    @Override public Collection<CacheEntry<K, V>> getEntries(@Nullable Collection<? extends K> keys)
        throws IgniteCheckedException {
        A.notNull(keys, "keys");

        boolean statsEnabled = ctx.config().isStatisticsEnabled();

        long start = statsEnabled ? System.nanoTime() : 0L;

        Map<K, T2<V, GridCacheVersion>> map = (Map<K, T2<V, GridCacheVersion>>)getAll(keys, !ctx.keepBinary(), true);

        Collection<CacheEntry<K, V>> res = new HashSet<>();

        if (ctx.config().getInterceptor() != null)
            res = interceptGetEntries(keys, map);
        else
            for (Map.Entry<K, T2<V, GridCacheVersion>> e : map.entrySet())
                res.add(new CacheEntryImplEx<>(e.getKey(), e.getValue().get1(), e.getValue().get2()));

        if (statsEnabled)
            metrics0().addGetTimeNanos(System.nanoTime() - start);

        return res;
    }


    /** {@inheritDoc} */
    @Override public IgniteInternalFuture<Map<K, V>> getAllAsync(@Nullable final Collection<? extends K> keys) {
        A.notNull(keys, "keys");

        final boolean statsEnabled = ctx.config().isStatisticsEnabled();

        final long start = statsEnabled ? System.nanoTime() : 0L;

        IgniteInternalFuture<Map<K, V>> fut = getAllAsync(keys, !ctx.keepBinary(), false);

        if (ctx.config().getInterceptor() != null)
            return fut.chain(new CX1<IgniteInternalFuture<Map<K, V>>, Map<K, V>>() {
                @Override public Map<K, V> applyx(IgniteInternalFuture<Map<K, V>> f) throws IgniteCheckedException {
                    return interceptGet(keys, f.get());
                }
            });

        if (statsEnabled)
            fut.listen(new UpdateGetTimeStatClosure<Map<K, V>>(metrics0(), start));

        return fut;
    }

    /** {@inheritDoc} */
    @Override  public IgniteInternalFuture<Collection<CacheEntry<K, V>>> getEntriesAsync(
        @Nullable final Collection<? extends K> keys) {
        A.notNull(keys, "keys");

        final boolean statsEnabled = ctx.config().isStatisticsEnabled();

        final long start = statsEnabled ? System.nanoTime() : 0L;

        IgniteInternalFuture<Map<K, T2<V, GridCacheVersion>>> fut =
            (IgniteInternalFuture<Map<K, T2<V, GridCacheVersion>>>)
                ((IgniteInternalFuture)getAllAsync(keys, !ctx.keepBinary(), true));

        final boolean intercept = ctx.config().getInterceptor() != null;

        IgniteInternalFuture<Collection<CacheEntry<K, V>>> rf =
            fut.chain(new CX1<IgniteInternalFuture<Map<K, T2<V, GridCacheVersion>>>, Collection<CacheEntry<K, V>>>() {
                @Override public Collection<CacheEntry<K, V>> applyx(
                    IgniteInternalFuture<Map<K, T2<V, GridCacheVersion>>> f) throws IgniteCheckedException {
                    if (intercept)
                        return interceptGetEntries(keys, f.get());
                    else {
                        Map<K, CacheEntry<K, V>> res = U.newHashMap(f.get().size());

                        for (Map.Entry<K, T2<V, GridCacheVersion>> e : f.get().entrySet())
                            res.put(e.getKey(),
                                new CacheEntryImplEx<>(e.getKey(), e.getValue().get1(), e.getValue().get2()));

                        return res.values();
                    }
                }
            });

        if (statsEnabled)
            fut.listen(new UpdateGetTimeStatClosure<Map<K, T2<V, GridCacheVersion>>>(metrics0(), start));

        return rf;
    }

    /**
     * Applies cache interceptor on result of 'get' operation.
     *
     * @param keys All requested keys.
     * @param map Result map.
     * @return Map with values returned by cache interceptor..
     */
    @SuppressWarnings("IfMayBeConditional")
    private Map<K, V> interceptGet(@Nullable Collection<? extends K> keys, Map<K, V> map) {
        if (F.isEmpty(keys))
            return map;

        CacheInterceptor<K, V> interceptor = cacheCfg.getInterceptor();

        assert interceptor != null;

        Map<K, V> res = U.newHashMap(keys.size());

        for (Map.Entry<K, V> e : map.entrySet()) {
            V val = interceptor.onGet(e.getKey(), e.getValue());

            if (val != null)
                res.put(e.getKey(), val);
        }

        if (map.size() != keys.size()) { // Not all requested keys were in cache.
            for (K key : keys) {
                if (key != null) {
                    if (!map.containsKey(key)) {
                        V val = interceptor.onGet(key, null);

                        if (val != null)
                            res.put(key, val);
                    }
                }
            }
        }

        return res;
    }

    /**
     * Applies cache interceptor on result of 'getEntries' operation.
     *
     * @param keys All requested keys.
     * @param map Result map.
     * @return Map with values returned by cache interceptor..
     */
    @SuppressWarnings("IfMayBeConditional")
    private Collection<CacheEntry<K, V>> interceptGetEntries(
        @Nullable Collection<? extends K> keys, Map<K, T2<V, GridCacheVersion>> map) {
        Map<K, CacheEntry<K, V>> res;

        if (F.isEmpty(keys)) {
            assert map.isEmpty();

            return Collections.emptySet();
        }

        res = U.newHashMap(keys.size());

        CacheInterceptor<K, V> interceptor = cacheCfg.getInterceptor();

        assert interceptor != null;

        for (Map.Entry<K, T2<V, GridCacheVersion>> e : map.entrySet()) {
            V val = interceptor.onGet(e.getKey(), e.getValue().get1());

            if (val != null)
                res.put(e.getKey(), new CacheEntryImplEx<>(e.getKey(), val, e.getValue().get2()));
        }

        if (map.size() != keys.size()) { // Not all requested keys were in cache.
            for (K key : keys) {
                if (key != null) {
                    if (!map.containsKey(key)) {
                        V val = interceptor.onGet(key, null);

                        if (val != null)
                            res.put(key, new CacheEntryImplEx<>(key, val, null));
                    }
                }
            }
        }

        return res.values();
    }

    /**
     * @param key Key.
     * @param forcePrimary Force primary.
     * @param skipTx Skip tx.
     * @param subjId Subj Id.
     * @param taskName Task name.
     * @param deserializeBinary Deserialize binary.
     * @param skipVals Skip values.
     * @param canRemap Can remap flag.
     * @param needVer Need version.
     * @return Future for the get operation.
     */
    protected IgniteInternalFuture<V> getAsync(
        final K key,
        boolean forcePrimary,
        boolean skipTx,
        @Nullable UUID subjId,
        String taskName,
        boolean deserializeBinary,
        final boolean skipVals,
        boolean canRemap,
        final boolean needVer
    ) {
        return getAllAsync(Collections.singletonList(key),
            forcePrimary,
            skipTx,
            subjId,
            taskName,
            deserializeBinary,
            skipVals,
            canRemap,
            needVer).chain(
            new CX1<IgniteInternalFuture<Map<K, V>>, V>() {
                @Override public V applyx(IgniteInternalFuture<Map<K, V>> e) throws IgniteCheckedException {
                    Map<K, V> map = e.get();

                    assert map.isEmpty() || map.size() == 1 : map.size();

                    if (skipVals) {
                        Boolean val = map.isEmpty() ? false : (Boolean)F.firstValue(map);

                        return (V)(val);
                    }

                    return map.get(key);
                }
            });
    }

    /**
     * @param keys Keys.
     * @param forcePrimary Force primary.
     * @param skipTx Skip tx.
     * @param subjId Subj Id.
     * @param taskName Task name.
     * @param deserializeBinary Deserialize binary.
     * @param skipVals Skip values.
     * @param canRemap Can remap flag.
     * @param needVer Need version.
     * @return Future for the get operation.
     * @see GridCacheAdapter#getAllAsync(Collection)
     */
    protected IgniteInternalFuture<Map<K, V>> getAllAsync(
        @Nullable Collection<? extends K> keys,
        boolean forcePrimary,
        boolean skipTx,
        @Nullable UUID subjId,
        String taskName,
        boolean deserializeBinary,
        boolean skipVals,
        boolean canRemap,
        final boolean needVer
    ) {
        CacheOperationContext opCtx = ctx.operationContextPerCall();

        subjId = ctx.subjectIdPerCall(subjId, opCtx);

        return getAllAsync(keys,
            opCtx == null || !opCtx.skipStore(),
            !skipTx,
            subjId,
            taskName,
            deserializeBinary,
            forcePrimary,
            skipVals ? null : expiryPolicy(opCtx != null ? opCtx.expiry() : null),
            skipVals,
            canRemap,
            needVer);
    }

    /**
     * @param keys Keys.
     * @param readThrough Read through.
     * @param checkTx Check tx.
     * @param subjId Subj Id.
     * @param taskName Task name.
     * @param deserializeBinary Deserialize binary.
     * @param forcePrimary Froce primary.
     * @param expiry Expiry policy.
     * @param skipVals Skip values.
     * @param canRemap Can remap flag.
     * @param needVer Need version.
     * @return Future for the get operation.
     * @see GridCacheAdapter#getAllAsync(Collection)
     */
    public final IgniteInternalFuture<Map<K, V>> getAllAsync(@Nullable final Collection<? extends K> keys,
        boolean readThrough,
        boolean checkTx,
        @Nullable final UUID subjId,
        final String taskName,
        final boolean deserializeBinary,
        final boolean forcePrimary,
        @Nullable IgniteCacheExpiryPolicy expiry,
        final boolean skipVals,
        boolean canRemap,
        final boolean needVer
    ) {
        ctx.checkSecurity(SecurityPermission.CACHE_READ);

        if (keyCheck)
            validateCacheKeys(keys);

        return getAllAsync0(ctx.cacheKeysView(keys),
            readThrough,
            checkTx,
            subjId,
            taskName,
            deserializeBinary,
            expiry,
            skipVals,
            false,
            canRemap,
            needVer);
    }

    /**
     * @param keys Keys.
     * @param readThrough Read-through flag.
     * @param checkTx Check local transaction flag.
     * @param subjId Subject ID.
     * @param taskName Task name/
     * @param deserializeBinary Deserialize binary flag.
     * @param expiry Expiry policy.
     * @param skipVals Skip values flag.
     * @param keepCacheObjects Keep cache objects.
     * @param canRemap Can remap flag.
     * @param needVer If {@code true} returns values as tuples containing value and version.
     * @return Future.
     */
    public final <K1, V1> IgniteInternalFuture<Map<K1, V1>> getAllAsync0(
        @Nullable final Collection<KeyCacheObject> keys,
        final boolean readThrough,
        boolean checkTx,
        @Nullable final UUID subjId,
        final String taskName,
        final boolean deserializeBinary,
        @Nullable IgniteCacheExpiryPolicy expiry,
        final boolean skipVals,
        final boolean keepCacheObjects,
        boolean canRemap,
        final boolean needVer
    ) {
        if (F.isEmpty(keys))
            return new GridFinishedFuture<>(Collections.<K1, V1>emptyMap());

        IgniteTxLocalAdapter tx = null;

        if (checkTx) {
            try {
                checkJta();
            }
            catch (IgniteCheckedException e) {
                return new GridFinishedFuture<>(e);
            }

            tx = ctx.tm().threadLocalTx(ctx.systemTx() ? ctx : null);
        }

        if (tx == null || tx.implicit()) {
            try {
                final AffinityTopologyVersion topVer = tx == null ?
                    (canRemap ?
                        ctx.affinity().affinityTopologyVersion() : ctx.shared().exchange().readyAffinityVersion()) :
                        tx.topologyVersion();

                int keysSize = keys.size();

                final Map<K1, V1> map = keysSize == 1 ?
                    (Map<K1, V1>)new IgniteBiTuple<>() :
                    U.<K1, V1>newHashMap(keysSize);

                final boolean storeEnabled = !skipVals && readThrough && ctx.readThrough();

                final boolean needEntry = storeEnabled || ctx.isSwapOrOffheapEnabled();

                Map<KeyCacheObject, GridCacheVersion> misses = null;

                for (KeyCacheObject key : keys) {
                    while (true) {
                        GridCacheEntryEx entry = needEntry ? entryEx(key) : peekEx(key);

                        if (entry == null) {
                            if (!skipVals && ctx.config().isStatisticsEnabled())
                                ctx.cache().metrics0().onRead(false);

                            break;
                        }

                        try {
                            T2<CacheObject, GridCacheVersion> res = entry.innerGetVersioned(null,
                                ctx.isSwapOrOffheapEnabled(),
                                /*unmarshal*/true,
                                /*update-metrics*/!skipVals,
                                /*event*/!skipVals,
                                subjId,
                                null,
                                taskName,
                                expiry,
                                !deserializeBinary);

                            if (res == null) {
                                if (storeEnabled) {
                                    GridCacheVersion ver = entry.version();

                                    if (misses == null)
                                        misses = new HashMap<>();

                                    misses.put(key, ver);
                                }
                                else
                                    ctx.evicts().touch(entry, topVer);
                            }
                            else {
                                ctx.addResult(map,
                                    key,
                                    res.get1(),
                                    skipVals,
                                    keepCacheObjects,
                                    deserializeBinary,
                                    true,
                                    needVer ? res.get2() : null);

                                if (tx == null || (!tx.implicit() && tx.isolation() == READ_COMMITTED))
                                    ctx.evicts().touch(entry, topVer);

                                if (keysSize == 1)
                                    // Safe to return because no locks are required in READ_COMMITTED mode.
                                    return new GridFinishedFuture<>(map);
                            }

                            break;
                        }
                        catch (GridCacheEntryRemovedException ignored) {
                            if (log.isDebugEnabled())
                                log.debug("Got removed entry in getAllAsync(..) method (will retry): " + key);
                        }
                    }
                }

                if (storeEnabled && misses != null) {
                    final Map<KeyCacheObject, GridCacheVersion> loadKeys = misses;

                    final IgniteTxLocalAdapter tx0 = tx;

                    final Collection<KeyCacheObject> loaded = new HashSet<>();

                    return new GridEmbeddedFuture(
                        ctx.closures().callLocalSafe(ctx.projectSafe(new GPC<Map<K1, V1>>() {
                            @Override public Map<K1, V1> call() throws Exception {
                                ctx.store().loadAll(null/*tx*/, loadKeys.keySet(), new CI2<KeyCacheObject, Object>() {
                                    @Override public void apply(KeyCacheObject key, Object val) {
                                        GridCacheVersion ver = loadKeys.get(key);

                                        if (ver == null) {
                                            if (log.isDebugEnabled())
                                                log.debug("Value from storage was never asked for [key=" + key +
                                                    ", val=" + val + ']');

                                            return;
                                        }

                                        loaded.add(key);

                                        CacheObject cacheVal = ctx.toCacheObject(val);

                                        while (true) {
                                            GridCacheEntryEx entry = entryEx(key);

                                            try {
                                                GridCacheVersion verSet = entry.versionedValue(cacheVal, ver, null);

                                                boolean set = verSet != null;

                                                if (log.isDebugEnabled())
                                                    log.debug("Set value loaded from store into entry [" +
                                                        "set=" + set +
                                                        ", curVer=" + ver +
                                                        ", newVer=" + verSet + ", " +
                                                        "entry=" + entry + ']');

                                                // Don't put key-value pair into result map if value is null.
                                                if (val != null) {
                                                    ctx.addResult(map,
                                                        key,
                                                        cacheVal,
                                                        skipVals,
                                                        keepCacheObjects,
                                                        deserializeBinary,
                                                        false,
                                                        needVer ? set ? verSet : ver : null);
                                                }

                                                if (tx0 == null || (!tx0.implicit() &&
                                                    tx0.isolation() == READ_COMMITTED))
                                                    ctx.evicts().touch(entry, topVer);

                                                break;
                                            }
                                            catch (GridCacheEntryRemovedException ignore) {
                                                if (log.isDebugEnabled())
                                                    log.debug("Got removed entry during getAllAsync (will retry): " +
                                                        entry);
                                            }
                                            catch (IgniteCheckedException e) {
                                                // Wrap errors (will be unwrapped).
                                                throw new GridClosureException(e);
                                            }
                                        }
                                    }
                                });

                                if (loaded.size() != loadKeys.size()) {
                                    for (KeyCacheObject key : loadKeys.keySet()) {
                                        if (loaded.contains(key))
                                            continue;

                                        if (tx0 == null || (!tx0.implicit() &&
                                            tx0.isolation() == READ_COMMITTED)) {
                                            GridCacheEntryEx entry = peekEx(key);

                                            if (entry != null)
                                                ctx.evicts().touch(entry, topVer);
                                        }
                                    }
                                }

                                return map;
                            }
                        }), true),
                        new C2<Map<K, V>, Exception, IgniteInternalFuture<Map<K, V>>>() {
                            @Override public IgniteInternalFuture<Map<K, V>> apply(Map<K, V> map, Exception e) {
                                if (e != null)
                                    return new GridFinishedFuture<>(e);

                                if (tx0 == null || (!tx0.implicit() && tx0.isolation() == READ_COMMITTED)) {
                                    Collection<KeyCacheObject> notFound = new HashSet<>(loadKeys.keySet());

                                    notFound.removeAll(loaded);

                                    // Touch entries that were not found in store.
                                    for (KeyCacheObject key : notFound) {
                                        GridCacheEntryEx entry = peekEx(key);

                                        if (entry != null)
                                            ctx.evicts().touch(entry, topVer);
                                    }
                                }

                                // There were no misses.
                                return new GridFinishedFuture<>(Collections.<K,
                                    V>emptyMap());
                            }
                        },
                        new C2<Map<K1, V1>, Exception, Map<K1, V1>>() {
                            @Override public Map<K1, V1> apply(Map<K1, V1> loaded, Exception e) {
                                if (e == null)
                                    map.putAll(loaded);

                                return map;
                            }
                        }
                    );
                }
                else
                    // Misses can be non-zero only if store is enabled.
                    assert misses == null;

                return new GridFinishedFuture<>(map);
            }
            catch (IgniteCheckedException e) {
                return new GridFinishedFuture<>(e);
            }
        }
        else {
            return asyncOp(tx, new AsyncOp<Map<K1, V1>>(keys) {
                @Override public IgniteInternalFuture<Map<K1, V1>> op(IgniteTxLocalAdapter tx, AffinityTopologyVersion readyTopVer) {
                    return tx.getAllAsync(ctx,
                        readyTopVer,
                        keys,
                        deserializeBinary,
                        skipVals,
                        false,
                        !readThrough,
                        needVer);
                }
            }, ctx.operationContextPerCall());
        }
    }

    /** {@inheritDoc} */
    @Override public V getAndPut(K key, V val) throws IgniteCheckedException {
        return getAndPut(key, val, null);
    }

    /**
     * @param key Key.
     * @param val Value.
     * @param filter Optional filter.
     * @return Previous value.
     * @throws IgniteCheckedException If failed.
     */
    @Nullable public V getAndPut(final K key, final V val, @Nullable final CacheEntryPredicate filter)
        throws IgniteCheckedException
    {
        boolean statsEnabled = ctx.config().isStatisticsEnabled();

        long start = statsEnabled ? System.nanoTime() : 0L;

        A.notNull(key, "key", val, "val");

        if (keyCheck)
            validateCacheKey(key);

        V prevVal = syncOp(new SyncOp<V>(true) {
            @Override public V op(IgniteTxLocalAdapter tx) throws IgniteCheckedException {
                return (V)tx.putAsync(ctx, null, key, val, true, filter).get().value();
            }

            @Override public String toString() {
                return "put [key=" + key + ", val=" + val + ", filter=" + filter + ']';
            }
        });

        if (statsEnabled)
            metrics0().addPutAndGetTimeNanos(System.nanoTime() - start);

        return prevVal;
    }

    /** {@inheritDoc} */
    @Override public IgniteInternalFuture<V> getAndPutAsync(K key, V val) {
        return getAndPutAsync(key, val, null);
    }

    /**
     * @param key Key.
     * @param val Value.
     * @param filter Filter.
     * @return Put operation future.
     */
    public IgniteInternalFuture<V> getAndPutAsync(K key, V val, @Nullable CacheEntryPredicate filter) {
        final boolean statsEnabled = ctx.config().isStatisticsEnabled();

        final long start = statsEnabled ? System.nanoTime() : 0L;

        IgniteInternalFuture<V> fut = getAndPutAsync0(key, val, filter);

        if (statsEnabled)
            fut.listen(new UpdatePutAndGetTimeStatClosure<V>(metrics0(), start));

        return fut;
    }

    /**
     * @param key Key.
     * @param val Value.
     * @param filter Optional filter.
     * @return Put operation future.
     */
    public IgniteInternalFuture<V> getAndPutAsync0(final K key, final V val,
        @Nullable final CacheEntryPredicate filter) {
        A.notNull(key, "key", val, "val");

        if (keyCheck)
            validateCacheKey(key);

        return asyncOp(new AsyncOp<V>() {
            @Override public IgniteInternalFuture<V> op(IgniteTxLocalAdapter tx, AffinityTopologyVersion readyTopVer) {
                return tx.putAsync(ctx, readyTopVer, key, val, true, filter)
                    .chain((IgniteClosure<IgniteInternalFuture<GridCacheReturn>, V>)RET2VAL);
            }

            @Override public String toString() {
                return "putAsync [key=" + key + ", val=" + val + ", filter=" + filter + ']';
            }
        });
    }

    /** {@inheritDoc} */
    @Override public boolean put(final K key, final V val) throws IgniteCheckedException {
        return put(key, val, null);
    }

    /**
     * @param key Key.
     * @param val Value.
     * @param filter Filter.
     * @return {@code True} if optional filter passed and value was stored in cache,
     *      {@code false} otherwise. Note that this method will return {@code true} if filter is not
     *      specified.
     * @throws IgniteCheckedException If put operation failed.
     */
    public boolean put(final K key, final V val, final CacheEntryPredicate filter)
        throws IgniteCheckedException {
        boolean statsEnabled = ctx.config().isStatisticsEnabled();

        long start = statsEnabled ? System.nanoTime() : 0L;

        A.notNull(key, "key", val, "val");

        if (keyCheck)
            validateCacheKey(key);

        Boolean stored = syncOp(new SyncOp<Boolean>(true) {
            @Override public Boolean op(IgniteTxLocalAdapter tx) throws IgniteCheckedException {
                return tx.putAsync(ctx, null, key, val, false, filter).get().success();
            }

            @Override public String toString() {
                return "putx [key=" + key + ", val=" + val + ", filter=" + filter + ']';
            }
        });

        if (statsEnabled)
            metrics0().addPutTimeNanos(System.nanoTime() - start);

        return stored;
    }

    /** {@inheritDoc} */
    @Override public void putAllConflict(final Map<KeyCacheObject, GridCacheDrInfo> drMap)
        throws IgniteCheckedException {
        if (F.isEmpty(drMap))
            return;

        ctx.dr().onReceiveCacheEntriesReceived(drMap.size());

        syncOp(new SyncInOp(drMap.size() == 1) {
            @Override public void inOp(IgniteTxLocalAdapter tx) throws IgniteCheckedException {
                tx.putAllDrAsync(ctx, drMap).get();
            }

            @Override public String toString() {
                return "putAllConflict [drMap=" + drMap + ']';
            }
        });
    }

    /** {@inheritDoc} */
    @Override public IgniteInternalFuture<?> putAllConflictAsync(final Map<KeyCacheObject, GridCacheDrInfo> drMap)
        throws IgniteCheckedException {
        if (F.isEmpty(drMap))
            return new GridFinishedFuture<Object>();

        ctx.dr().onReceiveCacheEntriesReceived(drMap.size());

        return asyncOp(new AsyncOp(drMap.keySet()) {
            @Override public IgniteInternalFuture op(IgniteTxLocalAdapter tx, AffinityTopologyVersion readyTopVer) {
                return tx.putAllDrAsync(ctx, drMap);
            }

            @Override public String toString() {
                return "putAllConflictAsync [drMap=" + drMap + ']';
            }
        });
    }

    /** {@inheritDoc} */
    @Nullable @Override public <T> EntryProcessorResult<T> invoke(@Nullable AffinityTopologyVersion topVer,
        K key,
        EntryProcessor<K, V, T> entryProcessor,
        Object... args) throws IgniteCheckedException {
        return invoke0(topVer, key, entryProcessor, args);
    }

    /** {@inheritDoc} */
    @Override public <T> EntryProcessorResult<T> invoke(final K key,
        final EntryProcessor<K, V, T> entryProcessor,
        final Object... args) throws IgniteCheckedException {
        return invoke0(null, key, entryProcessor, args);
    }

    /**
     * @param topVer Locked topology version.
     * @param key Key.
     * @param entryProcessor Entry processor.
     * @param args Entry processor arguments.
     * @return Invoke result.
     * @throws IgniteCheckedException If failed.
     */
    private <T> EntryProcessorResult<T> invoke0(
        @Nullable final AffinityTopologyVersion topVer,
        final K key,
        final EntryProcessor<K, V, T> entryProcessor,
        final Object... args)
        throws IgniteCheckedException {
        A.notNull(key, "key", entryProcessor, "entryProcessor");

        if (keyCheck)
            validateCacheKey(key);

        return syncOp(new SyncOp<EntryProcessorResult<T>>(true) {
            @Nullable @Override public EntryProcessorResult<T> op(IgniteTxLocalAdapter tx)
                throws IgniteCheckedException {
                assert topVer == null || tx.implicit();

                if (topVer != null)
                    tx.topologyVersion(topVer);

                IgniteInternalFuture<GridCacheReturn> fut = tx.invokeAsync(ctx,
                    null,
                    key,
                    (EntryProcessor<K, V, Object>)entryProcessor,
                    args);

                Map<K, EntryProcessorResult<T>> resMap = fut.get().value();

                EntryProcessorResult<T> res = null;

                if (resMap != null) {
                    assert resMap.isEmpty() || resMap.size() == 1 : resMap.size();

                    res = resMap.isEmpty() ? null : resMap.values().iterator().next();
                }

                return res != null ? res : new CacheInvokeResult();
            }
        });
    }

    /** {@inheritDoc} */
    @Override public <T> Map<K, EntryProcessorResult<T>> invokeAll(final Set<? extends K> keys,
        final EntryProcessor<K, V, T> entryProcessor,
        final Object... args) throws IgniteCheckedException {
        A.notNull(keys, "keys", entryProcessor, "entryProcessor");

        if (keyCheck)
            validateCacheKeys(keys);

        return syncOp(new SyncOp<Map<K, EntryProcessorResult<T>>>(keys.size() == 1) {
            @Nullable @Override public Map<K, EntryProcessorResult<T>> op(IgniteTxLocalAdapter tx)
                throws IgniteCheckedException {
                Map<? extends K, EntryProcessor<K, V, Object>> invokeMap = F.viewAsMap(keys,
                    new C1<K, EntryProcessor<K, V, Object>>() {
                            @Override public EntryProcessor apply(K k) {
                            return entryProcessor;
                        }
                    });

                IgniteInternalFuture<GridCacheReturn> fut = tx.invokeAsync(ctx, null, invokeMap, args);

                Map<K, EntryProcessorResult<T>> res = fut.get().value();

                return res != null ? res : Collections.<K, EntryProcessorResult<T>>emptyMap();
            }
        });
    }

    /** {@inheritDoc} */
    @Override public <T> IgniteInternalFuture<EntryProcessorResult<T>> invokeAsync(
        final K key,
        final EntryProcessor<K, V, T> entryProcessor,
        final Object... args)
        throws EntryProcessorException {
        A.notNull(key, "key", entryProcessor, "entryProcessor");

        if (keyCheck)
            validateCacheKey(key);

        IgniteInternalFuture<?> fut = asyncOp(new AsyncOp() {
            @Override public IgniteInternalFuture op(IgniteTxLocalAdapter tx, AffinityTopologyVersion readyTopVer) {
                Map<? extends K, EntryProcessor<K, V, Object>> invokeMap =
                    Collections.singletonMap(key, (EntryProcessor<K, V, Object>) entryProcessor);

                return tx.invokeAsync(ctx, readyTopVer, invokeMap, args);
            }

            @Override public String toString() {
                return "invokeAsync [key=" + key + ", entryProcessor=" + entryProcessor + ']';
            }
        });

        IgniteInternalFuture<GridCacheReturn> fut0 = (IgniteInternalFuture<GridCacheReturn>)fut;

        return fut0.chain(new CX1<IgniteInternalFuture<GridCacheReturn>, EntryProcessorResult<T>>() {
            @Override public EntryProcessorResult<T> applyx(IgniteInternalFuture<GridCacheReturn> fut)
                throws IgniteCheckedException {
                GridCacheReturn ret = fut.get();

                Map<K, EntryProcessorResult<T>> resMap = ret.value();

                if (resMap != null) {
                    assert resMap.isEmpty() || resMap.size() == 1 : resMap.size();

                    return resMap.isEmpty() ? null : resMap.values().iterator().next();
                }

                return null;
            }
        });
    }

    /** {@inheritDoc} */
    @Override public <T> IgniteInternalFuture<Map<K, EntryProcessorResult<T>>> invokeAllAsync(
        final Set<? extends K> keys,
        final EntryProcessor<K, V, T> entryProcessor,
        final Object... args) {
        A.notNull(keys, "keys", entryProcessor, "entryProcessor");

        if (keyCheck)
            validateCacheKeys(keys);

        IgniteInternalFuture<?> fut = asyncOp(new AsyncOp(keys) {
            @Override public IgniteInternalFuture<GridCacheReturn> op(IgniteTxLocalAdapter tx, AffinityTopologyVersion readyTopVer) {
                Map<? extends K, EntryProcessor<K, V, Object>> invokeMap = F.viewAsMap(keys, new C1<K, EntryProcessor<K, V, Object>>() {
                    @Override public EntryProcessor apply(K k) {
                        return entryProcessor;
                    }
                });

                return tx.invokeAsync(ctx, readyTopVer, invokeMap, args);
            }

            @Override public String toString() {
                return "invokeAllAsync [keys=" + keys + ", entryProcessor=" + entryProcessor + ']';
            }
        });

        IgniteInternalFuture<GridCacheReturn> fut0 =
            (IgniteInternalFuture<GridCacheReturn>)fut;

        return fut0.chain(new CX1<IgniteInternalFuture<GridCacheReturn>, Map<K, EntryProcessorResult<T>>>() {
            @Override public Map<K, EntryProcessorResult<T>> applyx(IgniteInternalFuture<GridCacheReturn> fut)
                throws IgniteCheckedException {
                GridCacheReturn ret = fut.get();

                assert ret != null;

                return ret.value() != null ? ret.<Map<K, EntryProcessorResult<T>>>value() : Collections.<K, EntryProcessorResult<T>>emptyMap();
            }
        });
    }

    /** {@inheritDoc} */
    @Override public <T> IgniteInternalFuture<Map<K, EntryProcessorResult<T>>> invokeAllAsync(
        final Map<? extends K, ? extends EntryProcessor<K, V, T>> map,
        final Object... args) {
        A.notNull(map, "map");

        if (keyCheck)
            validateCacheKeys(map.keySet());

        IgniteInternalFuture<?> fut = asyncOp(new AsyncOp(map.keySet()) {
            @Override public IgniteInternalFuture<GridCacheReturn> op(IgniteTxLocalAdapter tx, AffinityTopologyVersion readyTopVer) {
                return tx.invokeAsync(ctx,
                    readyTopVer,
                    (Map<? extends K, ? extends EntryProcessor<K, V, Object>>)map,
                    args);
            }

            @Override public String toString() {
                return "invokeAllAsync [map=" + map + ']';
            }
        });

        IgniteInternalFuture<GridCacheReturn> fut0 = (IgniteInternalFuture<GridCacheReturn>)fut;

        return fut0.chain(new CX1<IgniteInternalFuture<GridCacheReturn>, Map<K, EntryProcessorResult<T>>>() {
            @Override public Map<K, EntryProcessorResult<T>> applyx(IgniteInternalFuture<GridCacheReturn> fut)
                throws IgniteCheckedException {
                GridCacheReturn ret = fut.get();

                assert ret != null;

                return ret.value() != null ? ret.<Map<K, EntryProcessorResult<T>>>value() : Collections.<K, EntryProcessorResult<T>>emptyMap();
            }
        });
    }

    /** {@inheritDoc} */
    @Override public <T> Map<K, EntryProcessorResult<T>> invokeAll(
        final Map<? extends K, ? extends EntryProcessor<K, V, T>> map,
        final Object... args) throws IgniteCheckedException {
        A.notNull(map, "map");

        if (keyCheck)
            validateCacheKeys(map.keySet());

        return syncOp(new SyncOp<Map<K, EntryProcessorResult<T>>>(map.size() == 1) {
            @Nullable @Override public Map<K, EntryProcessorResult<T>> op(IgniteTxLocalAdapter tx)
                throws IgniteCheckedException {
                IgniteInternalFuture<GridCacheReturn> fut =
                    tx.invokeAsync(ctx, null, (Map<? extends K, ? extends EntryProcessor<K, V, Object>>)map, args);

                return fut.get().value();
            }
        });
    }

    /** {@inheritDoc} */
    @Override public IgniteInternalFuture<Boolean> putAsync(K key, V val) {
        return putAsync(key, val, null);
    }

    /**
     * @param key Key.
     * @param val Value.
     * @param filter Filter.
     * @return Put future.
     */
    public IgniteInternalFuture<Boolean> putAsync(K key, V val, @Nullable CacheEntryPredicate filter) {
        final boolean statsEnabled = ctx.config().isStatisticsEnabled();

        final long start = statsEnabled ? System.nanoTime() : 0L;

        IgniteInternalFuture<Boolean> fut = putAsync0(key, val, filter);

        if (statsEnabled)
            fut.listen(new UpdatePutTimeStatClosure<Boolean>(metrics0(), start));

        return fut;
    }

    /**
     * @param key Key.
     * @param val Value.
     * @param filter Optional filter.
     * @return Putx operation future.
     */
    public IgniteInternalFuture<Boolean> putAsync0(final K key, final V val,
        @Nullable final CacheEntryPredicate filter) {
        A.notNull(key, "key", val, "val");

        if (keyCheck)
            validateCacheKey(key);

        return asyncOp(new AsyncOp<Boolean>() {
            @Override public IgniteInternalFuture<Boolean> op(IgniteTxLocalAdapter tx, AffinityTopologyVersion readyTopVer) {
                return tx.putAsync(ctx,
                    readyTopVer,
                    key,
                    val,
                    false,
                    filter).chain(
                    (IgniteClosure<IgniteInternalFuture<GridCacheReturn>, Boolean>)RET2FLAG);
            }

            @Override public String toString() {
                return "putxAsync [key=" + key + ", val=" + val + ", filter=" + filter + ']';
            }
        });
    }

    /** {@inheritDoc} */
    @Nullable @Override public V tryPutIfAbsent(K key, V val) throws IgniteCheckedException {
        // Supported only in ATOMIC cache.
        throw new UnsupportedOperationException();
    }

    /** {@inheritDoc} */
    @Nullable @Override public V getAndPutIfAbsent(final K key, final V val) throws IgniteCheckedException {
        A.notNull(key, "key", val, "val");

        if (keyCheck)
            validateCacheKey(key);

        return syncOp(new SyncOp<V>(true) {
            @Override public V op(IgniteTxLocalAdapter tx) throws IgniteCheckedException {
<<<<<<< HEAD
                return (V)tx.putAsync(ctx, null, key, val, true, ctx.noValArray()).get().value();
=======
                return (V)tx.putAsync(ctx, key, val, true, ctx.noVal()).get().value();
>>>>>>> 10603bf7
            }

            @Override public String toString() {
                return "putIfAbsent [key=" + key + ", val=" + val + ']';
            }
        });
    }

    /** {@inheritDoc} */
    @Override public IgniteInternalFuture<V> getAndPutIfAbsentAsync(final K key, final V val) {
        final boolean statsEnabled = ctx.config().isStatisticsEnabled();

        final long start = statsEnabled ? System.nanoTime() : 0L;

        A.notNull(key, "key", val, "val");

        if (keyCheck)
            validateCacheKey(key);

        IgniteInternalFuture<V> fut = asyncOp(new AsyncOp<V>() {
<<<<<<< HEAD
            @Override public IgniteInternalFuture<V> op(IgniteTxLocalAdapter tx, AffinityTopologyVersion readyTopVer) {
                return tx.putAsync(ctx, readyTopVer, key, val, true, ctx.noValArray())
=======
            @Override public IgniteInternalFuture<V> op(IgniteTxLocalAdapter tx) {
                return tx.putAsync(ctx, key, val, true, ctx.noVal())
>>>>>>> 10603bf7
                    .chain((IgniteClosure<IgniteInternalFuture<GridCacheReturn>, V>)RET2VAL);
            }

            @Override public String toString() {
                return "putIfAbsentAsync [key=" + key + ", val=" + val + ']';
            }
        });

        if(statsEnabled)
            fut.listen(new UpdatePutTimeStatClosure<V>(metrics0(), start));

        return fut;
    }

    /** {@inheritDoc} */
    @Override public boolean putIfAbsent(final K key, final V val) throws IgniteCheckedException {
        boolean statsEnabled = ctx.config().isStatisticsEnabled();

        long start = statsEnabled ? System.nanoTime() : 0L;

        A.notNull(key, "key", val, "val");

        if (keyCheck)
            validateCacheKey(key);

        Boolean stored = syncOp(new SyncOp<Boolean>(true) {
            @Override public Boolean op(IgniteTxLocalAdapter tx) throws IgniteCheckedException {
<<<<<<< HEAD
                return tx.putAsync(ctx, null, key, val, false, ctx.noValArray()).get().success();
=======
                return tx.putAsync(ctx, key, val, false, ctx.noVal()).get().success();
>>>>>>> 10603bf7
            }

            @Override public String toString() {
                return "putxIfAbsent [key=" + key + ", val=" + val + ']';
            }
        });

        if (statsEnabled && stored)
            metrics0().addPutTimeNanos(System.nanoTime() - start);

        return stored;
    }

    /** {@inheritDoc} */
    @Override public IgniteInternalFuture<Boolean> putIfAbsentAsync(final K key, final V val) {
        final boolean statsEnabled = ctx.config().isStatisticsEnabled();

        final long start = statsEnabled ? System.nanoTime() : 0L;

        A.notNull(key, "key", val, "val");

        if (keyCheck)
            validateCacheKey(key);

        IgniteInternalFuture<Boolean> fut = asyncOp(new AsyncOp<Boolean>() {
<<<<<<< HEAD
            @Override public IgniteInternalFuture<Boolean> op(IgniteTxLocalAdapter tx, AffinityTopologyVersion readyTopVer) {
                return tx.putAsync(ctx,
                    readyTopVer,
                    key,
                    val,
                    false,
                    ctx.noValArray()).chain(
=======
            @Override public IgniteInternalFuture<Boolean> op(IgniteTxLocalAdapter tx) {
                return tx.putAsync(ctx, key, val, false, ctx.noVal()).chain(
>>>>>>> 10603bf7
                    (IgniteClosure<IgniteInternalFuture<GridCacheReturn>, Boolean>)RET2FLAG);
            }

            @Override public String toString() {
                return "putxIfAbsentAsync [key=" + key + ", val=" + val + ']';
            }
        });

        if (statsEnabled)
            fut.listen(new UpdatePutTimeStatClosure<Boolean>(metrics0(), start));

        return fut;
    }

    /** {@inheritDoc} */
    @Nullable @Override public V getAndReplace(final K key, final V val) throws IgniteCheckedException {
        A.notNull(key, "key", val, "val");

        if (keyCheck)
            validateCacheKey(key);

        return syncOp(new SyncOp<V>(true) {
            @Override public V op(IgniteTxLocalAdapter tx) throws IgniteCheckedException {
<<<<<<< HEAD
                return (V)tx.putAsync(ctx, null, key, val, true, ctx.hasValArray()).get().value();
=======
                return (V)tx.putAsync(ctx, key, val, true, ctx.hasVal()).get().value();
>>>>>>> 10603bf7
            }

            @Override public String toString() {
                return "replace [key=" + key + ", val=" + val + ']';
            }
        });
    }

    /** {@inheritDoc} */
    @Override public IgniteInternalFuture<V> getAndReplaceAsync(final K key, final V val) {
        final boolean statsEnabled = ctx.config().isStatisticsEnabled();

        final long start = statsEnabled ? System.nanoTime() : 0L;

        A.notNull(key, "key", val, "val");

        if (keyCheck)
            validateCacheKey(key);

        IgniteInternalFuture<V> fut = asyncOp(new AsyncOp<V>() {
<<<<<<< HEAD
            @Override public IgniteInternalFuture<V> op(IgniteTxLocalAdapter tx, AffinityTopologyVersion readyTopVer) {
                return tx.putAsync(ctx, readyTopVer, key, val, true, ctx.hasValArray()).chain(
=======
            @Override public IgniteInternalFuture<V> op(IgniteTxLocalAdapter tx) {
                return tx.putAsync(ctx, key, val, true, ctx.hasVal()).chain(
>>>>>>> 10603bf7
                    (IgniteClosure<IgniteInternalFuture<GridCacheReturn>, V>)RET2VAL);
            }

            @Override public String toString() {
                return "replaceAsync [key=" + key + ", val=" + val + ']';
            }
        });

        if (statsEnabled)
            fut.listen(new UpdatePutAndGetTimeStatClosure<V>(metrics0(), start));

        return fut;
    }

    /** {@inheritDoc} */
    @Override public boolean replace(final K key, final V val) throws IgniteCheckedException {
        A.notNull(key, "key", val, "val");

        if (keyCheck)
            validateCacheKey(key);

        return syncOp(new SyncOp<Boolean>(true) {
            @Override public Boolean op(IgniteTxLocalAdapter tx) throws IgniteCheckedException {
<<<<<<< HEAD
                return tx.putAsync(ctx, null, key, val, false, ctx.hasValArray()).get().success();
=======
                return tx.putAsync(ctx, key, val, false, ctx.hasVal()).get().success();
>>>>>>> 10603bf7
            }

            @Override public String toString() {
                return "replacex [key=" + key + ", val=" + val + ']';
            }
        });
    }

    /** {@inheritDoc} */
    @Override public IgniteInternalFuture<Boolean> replaceAsync(final K key, final V val) {
        A.notNull(key, "key", val, "val");

        if (keyCheck)
            validateCacheKey(key);

        return asyncOp(new AsyncOp<Boolean>() {
<<<<<<< HEAD
            @Override public IgniteInternalFuture<Boolean> op(IgniteTxLocalAdapter tx, AffinityTopologyVersion readyTopVer) {
                return tx.putAsync(ctx, readyTopVer, key, val, false, ctx.hasValArray()).chain(
=======
            @Override public IgniteInternalFuture<Boolean> op(IgniteTxLocalAdapter tx) {
                return tx.putAsync(ctx, key, val, false, ctx.hasVal()).chain(
>>>>>>> 10603bf7
                    (IgniteClosure<IgniteInternalFuture<GridCacheReturn>, Boolean>) RET2FLAG);
            }

            @Override public String toString() {
                return "replacexAsync [key=" + key + ", val=" + val + ']';
            }
        });
    }

    /** {@inheritDoc} */
    @Override public boolean replace(final K key, final V oldVal, final V newVal) throws IgniteCheckedException {
        A.notNull(key, "key", oldVal, "oldVal", newVal, "newVal");

        if (keyCheck)
            validateCacheKey(key);

        return syncOp(new SyncOp<Boolean>(true) {
            @Override public Boolean op(IgniteTxLocalAdapter tx) throws IgniteCheckedException {
                // Register before hiding in the filter.
                if (ctx.deploymentEnabled())
                    ctx.deploy().registerClass(oldVal);

<<<<<<< HEAD
                return tx.putAsync(ctx, null, key, newVal, false, ctx.equalsValArray(oldVal)).get()
                    .success();
=======
                return tx.putAsync(ctx, key, newVal, false, ctx.equalsVal(oldVal)).get().success();
>>>>>>> 10603bf7
            }

            @Override public String toString() {
                return "replace [key=" + key + ", oldVal=" + oldVal + ", newVal=" + newVal + ']';
            }
        });
    }

    /** {@inheritDoc} */
    @Override public IgniteInternalFuture<Boolean> replaceAsync(final K key, final V oldVal, final V newVal) {
        final boolean statsEnabled = ctx.config().isStatisticsEnabled();

        final long start = statsEnabled ? System.nanoTime() : 0L;

        A.notNull(key, "key", oldVal, "oldVal", newVal, "newVal");

        if (keyCheck)
            validateCacheKey(key);

        IgniteInternalFuture<Boolean> fut = asyncOp(new AsyncOp<Boolean>() {
            @Override public IgniteInternalFuture<Boolean> op(IgniteTxLocalAdapter tx, AffinityTopologyVersion readyTopVer) {
                // Register before hiding in the filter.
                if (ctx.deploymentEnabled()) {
                    try {
                        ctx.deploy().registerClass(oldVal);
                    }
                    catch (IgniteCheckedException e) {
                        return new GridFinishedFuture<>(e);
                    }
                }

<<<<<<< HEAD
                return tx.putAsync(ctx, readyTopVer, key, newVal, false, ctx.equalsValArray(oldVal)).chain(
=======
                return tx.putAsync(ctx, key, newVal, false, ctx.equalsVal(oldVal)).chain(
>>>>>>> 10603bf7
                    (IgniteClosure<IgniteInternalFuture<GridCacheReturn>, Boolean>)RET2FLAG);
            }

            @Override public String toString() {
                return "replaceAsync [key=" + key + ", oldVal=" + oldVal + ", newVal=" + newVal + ']';
            }
        });

        if (statsEnabled)
            fut.listen(new UpdatePutAndGetTimeStatClosure<Boolean>(metrics0(), start));

        return fut;
    }

    /** {@inheritDoc} */
    @Override public void putAll(@Nullable final Map<? extends K, ? extends V> m) throws IgniteCheckedException {
        boolean statsEnabled = ctx.config().isStatisticsEnabled();

        long start = statsEnabled ? System.nanoTime() : 0L;

        if (F.isEmpty(m))
            return;

        if (keyCheck)
            validateCacheKeys(m.keySet());

        syncOp(new SyncInOp(m.size() == 1) {
            @Override public void inOp(IgniteTxLocalAdapter tx) throws IgniteCheckedException {
<<<<<<< HEAD
                tx.putAllAsync(ctx, null, m, false, CU.empty0()).get();
=======
                tx.putAllAsync(ctx, m, false).get();
>>>>>>> 10603bf7
            }

            @Override public String toString() {
                return "putAll [map=" + m + ']';
            }
        });

        if (statsEnabled)
            metrics0().addPutTimeNanos(System.nanoTime() - start);
    }

    /** {@inheritDoc} */
    @Override public IgniteInternalFuture<?> putAllAsync(final Map<? extends K, ? extends V> m) {
        if (F.isEmpty(m))
            return new GridFinishedFuture<Object>();

        if (keyCheck)
            validateCacheKeys(m.keySet());

<<<<<<< HEAD
        return asyncOp(new AsyncOp(m.keySet()) {
            @Override public IgniteInternalFuture<?> op(IgniteTxLocalAdapter tx, AffinityTopologyVersion readyTopVer) {
                return tx.putAllAsync(ctx,
                    readyTopVer,
                    m,
                    false,
                    CU.empty0()).chain(RET2NULL);
=======
        return asyncOp(new AsyncInOp(m.keySet()) {
            @Override public IgniteInternalFuture<?> inOp(IgniteTxLocalAdapter tx) {
                return tx.putAllAsync(ctx, m, false).chain(RET2NULL);
>>>>>>> 10603bf7
            }

            @Override public String toString() {
                return "putAllAsync [map=" + m + ']';
            }
        });
    }

    /** {@inheritDoc} */
    @Nullable @Override public V getAndRemove(final K key) throws IgniteCheckedException {
        boolean statsEnabled = ctx.config().isStatisticsEnabled();

        long start = statsEnabled ? System.nanoTime() : 0L;

        A.notNull(key, "key");

        if (keyCheck)
            validateCacheKey(key);

        V prevVal = syncOp(new SyncOp<V>(true) {
            @Override public V op(IgniteTxLocalAdapter tx) throws IgniteCheckedException {
                V ret = tx.removeAllAsync(ctx,
                    null,
                    Collections.singletonList(key),
                    /*retval*/true,
                    null,
                    /*singleRmv*/false).get().value();

                if (ctx.config().getInterceptor() != null)
                    return (V)ctx.config().getInterceptor().onBeforeRemove(new CacheEntryImpl(key, ret)).get2();

                return ret;
            }

            @Override public String toString() {
                return "remove [key=" + key + ']';
            }
        });

        if (statsEnabled)
            metrics0().addRemoveAndGetTimeNanos(System.nanoTime() - start);

        return prevVal;
    }

    /** {@inheritDoc} */
    @Override public IgniteInternalFuture<V> getAndRemoveAsync(final K key) {
        final boolean statsEnabled = ctx.config().isStatisticsEnabled();

        final long start = statsEnabled ? System.nanoTime() : 0L;

        A.notNull(key, "key");

        if (keyCheck)
            validateCacheKey(key);

        IgniteInternalFuture<V> fut = asyncOp(new AsyncOp<V>() {
            @Override public IgniteInternalFuture<V> op(IgniteTxLocalAdapter tx, AffinityTopologyVersion readyTopVer) {
                // TODO should we invoke interceptor here?
                return tx.removeAllAsync(ctx,
                    readyTopVer,
                    Collections.singletonList(key),
                    /*retval*/true,
                    null,
                    /*singleRmv*/false).chain((IgniteClosure<IgniteInternalFuture<GridCacheReturn>, V>)RET2VAL);
            }

            @Override public String toString() {
                return "removeAsync [key=" + key + ']';
            }
        });

        if (statsEnabled)
            fut.listen(new UpdateRemoveTimeStatClosure<V>(metrics0(), start));

        return fut;
    }

    /** {@inheritDoc} */
    @SuppressWarnings("unchecked")
    @Override public void removeAll() throws IgniteCheckedException {
        assert ctx.isLocal();

        for (Iterator<KeyCacheObject> it = ctx.swap().offHeapKeyIterator(true, true, AffinityTopologyVersion.NONE);
             it.hasNext(); )
            remove((K)it.next());

        for (Iterator<KeyCacheObject> it = ctx.swap().swapKeyIterator(true, true, AffinityTopologyVersion.NONE);
             it.hasNext(); )
            remove((K)it.next());

        removeAll(keySet());
    }

    /** {@inheritDoc} */
    @Override public void removeAll(final Collection<? extends K> keys) throws IgniteCheckedException {
        boolean statsEnabled = ctx.config().isStatisticsEnabled();

        long start = statsEnabled ? System.nanoTime() : 0L;

        A.notNull(keys, "keys");

        if (F.isEmpty(keys))
            return;

        if (keyCheck)
            validateCacheKeys(keys);

        syncOp(new SyncInOp(keys.size() == 1) {
            @Override public void inOp(IgniteTxLocalAdapter tx) throws IgniteCheckedException {
                tx.removeAllAsync(ctx,
                    null,
                    keys,
                    /*retval*/false,
                    null,
                    /*singleRmv*/false).get();
            }

            @Override public String toString() {
                return "removeAll [keys=" + keys + ']';
            }
        });

        if (statsEnabled)
            metrics0().addRemoveTimeNanos(System.nanoTime() - start);
    }

    /** {@inheritDoc} */
    @Override public IgniteInternalFuture<?> removeAllAsync(@Nullable final Collection<? extends K> keys) {
        final boolean statsEnabled = ctx.config().isStatisticsEnabled();

        final long start = statsEnabled ? System.nanoTime() : 0L;

        if (F.isEmpty(keys))
            return new GridFinishedFuture<Object>();

        if (keyCheck)
            validateCacheKeys(keys);

        IgniteInternalFuture<Object> fut = asyncOp(new AsyncOp(keys) {
            @Override public IgniteInternalFuture<?> op(IgniteTxLocalAdapter tx, AffinityTopologyVersion readyTopVer) {
                return tx.removeAllAsync(ctx,
                    readyTopVer,
                    keys,
                    /*retval*/false,
                    null,
                    /*singleRmv*/false).chain(RET2NULL);
            }

            @Override public String toString() {
                return "removeAllAsync [keys=" + keys + ']';
            }
        });

        if (statsEnabled)
            fut.listen(new UpdateRemoveTimeStatClosure<>(metrics0(), start));

        return fut;
    }

    /** {@inheritDoc} */
    @Override public boolean remove(final K key) throws IgniteCheckedException {
        boolean statsEnabled = ctx.config().isStatisticsEnabled();

        long start = statsEnabled ? System.nanoTime() : 0L;

        A.notNull(key, "key");

        if (keyCheck)
            validateCacheKey(key);

        boolean rmv = syncOp(new SyncOp<Boolean>(true) {
            @Override public Boolean op(IgniteTxLocalAdapter tx) throws IgniteCheckedException {
                return tx.removeAllAsync(ctx,
                    null,
                    Collections.singletonList(key),
                    /*retval*/false,
                    null,
                    /*singleRmv*/true).get().success();
            }

            @Override public String toString() {
                return "removex [key=" + key + ']';
            }
        });

        if (statsEnabled && rmv)
            metrics0().addRemoveTimeNanos(System.nanoTime() - start);

        return rmv;
    }

    /** {@inheritDoc} */
    @Override public IgniteInternalFuture<Boolean> removeAsync(K key) {
        A.notNull(key, "key");

        return removeAsync(key, (CacheEntryPredicate)null);
    }

    /**
     * @param key Key to remove.
     * @param filter Optional filter.
     * @return Putx operation future.
     */
    public IgniteInternalFuture<Boolean> removeAsync(final K key, @Nullable final CacheEntryPredicate filter) {
        final boolean statsEnabled = ctx.config().isStatisticsEnabled();

        final long start = statsEnabled ? System.nanoTime() : 0L;

        A.notNull(key, "key");

        if (keyCheck)
            validateCacheKey(key);

        IgniteInternalFuture<Boolean> fut = asyncOp(new AsyncOp<Boolean>() {
            @Override public IgniteInternalFuture<Boolean> op(IgniteTxLocalAdapter tx, AffinityTopologyVersion readyTopVer) {
                return tx.removeAllAsync(ctx,
                    readyTopVer,
                    Collections.singletonList(key),
                    /*retval*/false,
                    filter,
                    /*singleRmv*/true).chain(
                    (IgniteClosure<IgniteInternalFuture<GridCacheReturn>, Boolean>)RET2FLAG);
            }

            @Override public String toString() {
                return "removeAsync [key=" + key + ", filter=" + filter + ']';
            }
        });

        if (statsEnabled)
            fut.listen(new UpdateRemoveTimeStatClosure<Boolean>(metrics0(), start));

        return fut;
    }

    /** {@inheritDoc} */
    @Override public void removeAllConflict(final Map<KeyCacheObject, GridCacheVersion> drMap)
        throws IgniteCheckedException {
        if (F.isEmpty(drMap))
            return;

        ctx.dr().onReceiveCacheEntriesReceived(drMap.size());

        syncOp(new SyncInOp(false) {
            @Override public void inOp(IgniteTxLocalAdapter tx) throws IgniteCheckedException {
                tx.removeAllDrAsync(ctx, (Map)drMap).get();
            }

            @Override public String toString() {
                return "removeAllConflict [drMap=" + drMap + ']';
            }
        });
    }

    /** {@inheritDoc} */
    @Override public IgniteInternalFuture<?> removeAllConflictAsync(final Map<KeyCacheObject, GridCacheVersion> drMap)
        throws IgniteCheckedException {
        if (F.isEmpty(drMap))
            return new GridFinishedFuture<Object>();

        ctx.dr().onReceiveCacheEntriesReceived(drMap.size());

        return asyncOp(new AsyncOp(drMap.keySet()) {
            @Override public IgniteInternalFuture<?> op(IgniteTxLocalAdapter tx, AffinityTopologyVersion readyTopVer) {
                return tx.removeAllDrAsync(ctx, (Map)drMap);
            }

            @Override public String toString() {
                return "removeAllDrASync [drMap=" + drMap + ']';
            }
        });
    }

    /** {@inheritDoc} */
    @Override public boolean remove(final K key, final V val) throws IgniteCheckedException {
        boolean statsEnabled = ctx.config().isStatisticsEnabled();

        long start = statsEnabled ? System.nanoTime() : 0L;

        A.notNull(key, "key", val, "val");

        if (keyCheck)
            validateCacheKey(key);

        boolean rmv = syncOp(new SyncOp<Boolean>(true) {
            @Override public Boolean op(IgniteTxLocalAdapter tx) throws IgniteCheckedException {
                // Register before hiding in the filter.
                if (ctx.deploymentEnabled())
                    ctx.deploy().registerClass(val);

                return tx.removeAllAsync(ctx,
                    null,
                    Collections.singletonList(key),
                    /*retval*/false,
                    ctx.equalsVal(val),
                    /*singleRmv*/false).get().success();
            }

            @Override public String toString() {
                return "remove [key=" + key + ", val=" + val + ']';
            }
        });

        if (statsEnabled && rmv)
            metrics0().addRemoveTimeNanos(System.nanoTime() - start);

        return rmv;
    }

    /** {@inheritDoc} */
    @Override public IgniteInternalFuture<Boolean> removeAsync(final K key, final V val) {
        final boolean statsEnabled = ctx.config().isStatisticsEnabled();

        final long start = statsEnabled ? System.nanoTime() : 0L;

        A.notNull(key, "key", val, "val");

        if (keyCheck)
            validateCacheKey(key);

        IgniteInternalFuture<Boolean> fut = asyncOp(new AsyncOp<Boolean>() {
            @Override public IgniteInternalFuture<Boolean> op(IgniteTxLocalAdapter tx, AffinityTopologyVersion readyTopVer) {
                // Register before hiding in the filter.
                if (ctx.deploymentEnabled()) {
                    try {
                        ctx.deploy().registerClass(val);
                    }
                    catch (IgniteCheckedException e) {
                        return new GridFinishedFuture<>(e);
                    }
                }

                return tx.removeAllAsync(ctx,
                    readyTopVer,
                    Collections.singletonList(key),
                    /*retval*/false,
                    ctx.equalsVal(val),
                    /*singleRmv*/false).chain(
                    (IgniteClosure<IgniteInternalFuture<GridCacheReturn>, Boolean>)RET2FLAG);
            }

            @Override public String toString() {
                return "removeAsync [key=" + key + ", val=" + val + ']';
            }
        });

        if (statsEnabled)
            fut.listen(new UpdateRemoveTimeStatClosure<Boolean>(metrics0(), start));

        return fut;
    }

<<<<<<< HEAD
    /**
     * @param filter Filter.
     * @return Future.
     */
    public IgniteInternalFuture<?> localRemoveAll(final CacheEntryPredicate filter) {
        final Set<? extends K> keys = filter != null ? keySet(filter) : keySet();

        return asyncOp(new AsyncOp(keys) {
            @Override public IgniteInternalFuture<?> op(IgniteTxLocalAdapter tx, AffinityTopologyVersion readyTopVer) {
                return tx.removeAllAsync(ctx,
                    readyTopVer,
                    keys,
                    /*retval*/false,
                    null,
                    /*singleRmv*/false);
            }

            @Override public String toString() {
                return "removeAllAsync [filter=" + filter + ']';
            }
        });
    }

=======
>>>>>>> 10603bf7
    /** {@inheritDoc} */
    @Override public CacheMetrics clusterMetrics() {
        return clusterMetrics(ctx.grid().cluster().forCacheNodes(ctx.name()));
    }

    /** {@inheritDoc} */
    @Override public CacheMetrics clusterMetrics(ClusterGroup grp) {
        List<CacheMetrics> metrics = new ArrayList<>(grp.nodes().size());

        for (ClusterNode node : grp.nodes()) {
            Map<Integer, CacheMetrics> nodeCacheMetrics = ((TcpDiscoveryNode)node).cacheMetrics();

            if (nodeCacheMetrics != null) {
                CacheMetrics e = nodeCacheMetrics.get(context().cacheId());

                if (e != null)
                    metrics.add(e);
            }
        }

        return new CacheMetricsSnapshot(ctx.cache().localMetrics(), metrics);
    }

    /** {@inheritDoc} */
    @Override public CacheMetrics localMetrics() {
        return new CacheMetricsSnapshot(metrics);
    }

    /** {@inheritDoc} */
    @Override public CacheMetricsMXBean localMxBean() {
        return localMxBean;
    }

    /** {@inheritDoc} */
    @Override public CacheMetricsMXBean clusterMxBean() {
        return clusterMxBean;
    }

    /**
     * @return Metrics.
     */
    public CacheMetricsImpl metrics0() {
        return metrics;
    }

    /** {@inheritDoc} */
    @Nullable @Override public Transaction tx() {
        IgniteTxAdapter tx = ctx.tm().threadLocalTx(ctx);

        return tx == null ? null : new TransactionProxyImpl<>(tx, ctx.shared(), false);
    }

    /** {@inheritDoc} */
    @Override public boolean lock(K key, long timeout) throws IgniteCheckedException {
        A.notNull(key, "key");

        return lockAll(Collections.singletonList(key), timeout);
    }

    /** {@inheritDoc} */
    @Override public boolean lockAll(@Nullable Collection<? extends K> keys, long timeout)
        throws IgniteCheckedException {
        if (F.isEmpty(keys))
            return true;

        if (keyCheck)
            validateCacheKeys(keys);

        IgniteInternalFuture<Boolean> fut = lockAllAsync(keys, timeout);

        boolean isInterrupted = false;

        try {
            while (true) {
                try {
                    return fut.get();
                }
                catch (IgniteInterruptedCheckedException ignored) {
                    // Interrupted status of current thread was cleared, retry to get lock.
                    isInterrupted = true;
                }
            }
        }
        finally {
            if (isInterrupted)
                Thread.currentThread().interrupt();
        }
    }

    /** {@inheritDoc} */
    @Override public IgniteInternalFuture<Boolean> lockAsync(K key, long timeout) {
        A.notNull(key, "key");

        if (keyCheck)
            validateCacheKey(key);

        return lockAllAsync(Collections.singletonList(key), timeout);
    }

    /** {@inheritDoc} */
    @Override public void unlock(K key)
        throws IgniteCheckedException {
        A.notNull(key, "key");

        if (keyCheck)
            validateCacheKey(key);

        unlockAll(Collections.singletonList(key));
    }

    /** {@inheritDoc} */
    @Override public boolean isLocked(K key) {
        A.notNull(key, "key");

        if (keyCheck)
            validateCacheKey(key);

        KeyCacheObject cacheKey = ctx.toCacheKeyObject(key);

        while (true) {
            try {
                GridCacheEntryEx entry = peekEx(cacheKey);

                return entry != null && entry.lockedByAny();
            }
            catch (GridCacheEntryRemovedException ignore) {
                // No-op.
            }
        }
    }

    /** {@inheritDoc} */
    @Override public boolean isLockedByThread(K key) {
        A.notNull(key, "key");

        if (keyCheck)
            validateCacheKey(key);

        try {
            KeyCacheObject cacheKey = ctx.toCacheKeyObject(key);

            GridCacheEntryEx e = entry0(cacheKey, ctx.discovery().topologyVersionEx(),
                false, false);

            if (e == null)
                return false;

            // Delegate to near if dht.
            if (e.isDht() && CU.isNearEnabled(ctx)) {
                IgniteInternalCache<K, V> near = ctx.isDht() ? ctx.dht().near() : ctx.near();

                return near.isLockedByThread(key) || e.lockedByThread();
            }

            return e.lockedByThread();
        }
        catch (GridCacheEntryRemovedException ignore) {
            return false;
        }
    }

    /** {@inheritDoc} */
    @Override public Transaction txStart(TransactionConcurrency concurrency, TransactionIsolation isolation) {
        A.notNull(concurrency, "concurrency");
        A.notNull(isolation, "isolation");

        TransactionConfiguration cfg = CU.transactionConfiguration(ctx, ctx.kernalContext().config());

        return txStart(
            concurrency,
            isolation,
            cfg.getDefaultTxTimeout(),
            0
        );
    }

    /** {@inheritDoc} */
    @Override public IgniteInternalTx txStartEx(TransactionConcurrency concurrency, TransactionIsolation isolation) {
        IgniteTransactionsEx txs = ctx.kernalContext().cache().transactions();

        return txs.txStartEx(ctx, concurrency, isolation);
    }

    /** {@inheritDoc} */
    @Override public Transaction txStart(TransactionConcurrency concurrency,
        TransactionIsolation isolation, long timeout, int txSize) throws IllegalStateException {
        IgniteTransactionsEx txs = ctx.kernalContext().cache().transactions();

        return txs.txStartEx(ctx, concurrency, isolation, timeout, txSize).proxy();
    }

    /** {@inheritDoc} */
    @Override public long overflowSize() throws IgniteCheckedException {
        GridCacheSwapManager swapMgr = ctx.swap();

        return swapMgr != null ? swapMgr.swapSize() : -1;
    }

    /**
     * Checks if cache is working in JTA transaction and enlist cache as XAResource if necessary.
     *
     * @throws IgniteCheckedException In case of error.
     */
    protected void checkJta() throws IgniteCheckedException {
        ctx.jta().checkJta();
    }

    /** {@inheritDoc} */
    @Override public void localLoadCache(final IgniteBiPredicate<K, V> p, Object[] args)
        throws IgniteCheckedException {
        final boolean replicate = ctx.isDrEnabled();
        final AffinityTopologyVersion topVer = ctx.affinity().affinityTopologyVersion();

        CacheOperationContext opCtx = ctx.operationContextPerCall();

        ExpiryPolicy plc0 = opCtx != null ? opCtx.expiry() : null;

        final ExpiryPolicy plc = plc0 != null ? plc0 : ctx.expiry();

        if (p != null)
            ctx.kernalContext().resource().injectGeneric(p);

        try {
            if (ctx.store().isLocal()) {
                DataStreamerImpl ldr = ctx.kernalContext().dataStream().dataStreamer(ctx.namex());

                try {
                    ldr.skipStore(true);

                    ldr.receiver(new IgniteDrDataStreamerCacheUpdater());

                    LocalStoreLoadClosure c = new LocalStoreLoadClosure(p, ldr, plc);

                    ctx.store().loadCache(c, args);

                    c.onDone();
                }
                finally {
                    ldr.closeEx(false);
                }
            }
            else {
                // Version for all loaded entries.
                final GridCacheVersion ver0 = ctx.versions().nextForLoad();

                ctx.store().loadCache(new CIX3<KeyCacheObject, Object, GridCacheVersion>() {
                    @Override public void applyx(KeyCacheObject key, Object val, @Nullable GridCacheVersion ver)
                        throws IgniteException {
                        assert ver == null;

                        long ttl = CU.ttlForLoad(plc);

                        if (ttl == CU.TTL_ZERO)
                            return;

                        loadEntry(key, val, ver0, (IgniteBiPredicate<Object, Object>) p, topVer, replicate, ttl);
                    }
                }, args);
            }
        }
        finally {
            if (p instanceof PlatformCacheEntryFilter)
                ((PlatformCacheEntryFilter)p).onClose();
        }
    }

    /**
     * @param key Key.
     * @param val Value.
     * @param ver Cache version.
     * @param p Optional predicate.
     * @param topVer Topology version.
     * @param replicate Replication flag.
     * @param ttl TTL.
     */
    private void loadEntry(KeyCacheObject key,
        Object val,
        GridCacheVersion ver,
        @Nullable IgniteBiPredicate<Object, Object> p,
        AffinityTopologyVersion topVer,
        boolean replicate,
        long ttl) {
        if (p != null && !p.apply(key.value(ctx.cacheObjectContext(), false), val))
            return;

        CacheObject cacheVal = ctx.toCacheObject(val);

        GridCacheEntryEx entry = entryEx(key, false);

        try {
            entry.initialValue(cacheVal, ver, ttl, CU.EXPIRE_TIME_CALCULATE, false, topVer,
                replicate ? DR_LOAD : DR_NONE);
        }
        catch (IgniteCheckedException e) {
            throw new IgniteException("Failed to put cache value: " + entry, e);
        }
        catch (GridCacheEntryRemovedException ignore) {
            if (log.isDebugEnabled())
                log.debug("Got removed entry during loadCache (will ignore): " + entry);
        }
        finally {
            ctx.evicts().touch(entry, topVer);
        }

        CU.unwindEvicts(ctx);
    }

    /** {@inheritDoc} */
    @Override public IgniteInternalFuture<?> localLoadCacheAsync(final IgniteBiPredicate<K, V> p,
        final Object[] args)
    {
        return ctx.closures().callLocalSafe(
            ctx.projectSafe(new Callable<Object>() {
                @Nullable @Override public Object call() throws IgniteCheckedException {
                    localLoadCache(p, args);

                    return null;
                }
            }), true);
    }

    /**
     * @param keys Keys.
     * @param replaceExisting Replace existing values flag.
     * @return Load future.
     */
    public IgniteInternalFuture<?> loadAll(
        final Set<? extends K> keys,
        boolean replaceExisting
    ) {
        A.notNull(keys, "keys");

        for (Object key : keys)
            A.notNull(key, "key");

        if (!ctx.store().configured())
            return new GridFinishedFuture<>();

        CacheOperationContext opCtx = ctx.operationContextPerCall();

        ExpiryPolicy plc = opCtx != null ? opCtx.expiry() : null;

        if (replaceExisting) {
            if (ctx.store().isLocal()) {
                Collection<ClusterNode> nodes = ctx.grid().cluster().forDataNodes(name()).nodes();

                if (nodes.isEmpty())
                    return new GridFinishedFuture<>();

                return ctx.closures().callAsyncNoFailover(BROADCAST,
                    new LoadKeysCallable<>(ctx.name(), keys, true, plc),
                    nodes,
                    true);
            }
            else {
                return ctx.closures().callLocalSafe(new Callable<Void>() {
                    @Override public Void call() throws Exception {
                        localLoadAndUpdate(keys);

                        return null;
                    }
                });
            }
        }
        else {
            Collection<ClusterNode> nodes = ctx.grid().cluster().forDataNodes(name()).nodes();

            if (nodes.isEmpty())
                return new GridFinishedFuture<>();

            return ctx.closures().callAsyncNoFailover(BROADCAST,
                new LoadKeysCallable<>(ctx.name(), keys, false, plc),
                nodes,
                true);
        }
    }

    /**
     * @param keys Keys.
     * @throws IgniteCheckedException If failed.
     */
    private void localLoadAndUpdate(final Collection<? extends K> keys) throws IgniteCheckedException {
        try (final DataStreamerImpl<KeyCacheObject, CacheObject> ldr =
                 ctx.kernalContext().<KeyCacheObject, CacheObject>dataStream().dataStreamer(ctx.namex())) {
            ldr.allowOverwrite(true);
            ldr.skipStore(true);

            final Collection<DataStreamerEntry> col = new ArrayList<>(ldr.perNodeBufferSize());

            Collection<KeyCacheObject> keys0 = ctx.cacheKeysView(keys);

            ctx.store().loadAll(null, keys0, new CIX2<KeyCacheObject, Object>() {
                @Override public void applyx(KeyCacheObject key, Object val) {
                    col.add(new DataStreamerEntry(key, ctx.toCacheObject(val)));

                    if (col.size() == ldr.perNodeBufferSize()) {
                        ldr.addDataInternal(col);

                        col.clear();
                    }
                }
            });

            if (!col.isEmpty())
                ldr.addData(col);
        }
    }

    /**
     * @param keys Keys to load.
     * @param plc Optional expiry policy.
     * @throws IgniteCheckedException If failed.
     */
    public void localLoad(Collection<? extends K> keys,
        @Nullable ExpiryPolicy plc)
        throws IgniteCheckedException
    {
        final boolean replicate = ctx.isDrEnabled();
        final AffinityTopologyVersion topVer = ctx.affinity().affinityTopologyVersion();

        final ExpiryPolicy plc0 = plc != null ? plc : ctx.expiry();

        Collection<KeyCacheObject> keys0 = ctx.cacheKeysView(keys);

        if (ctx.store().isLocal()) {
            DataStreamerImpl ldr = ctx.kernalContext().dataStream().dataStreamer(ctx.namex());

            try {
                ldr.skipStore(true);

                ldr.receiver(new IgniteDrDataStreamerCacheUpdater());

                LocalStoreLoadClosure c = new LocalStoreLoadClosure(null, ldr, plc0);

                ctx.store().localStoreLoadAll(null, keys0, c);

                c.onDone();
            }
            finally {
                ldr.closeEx(false);
            }
        }
        else {
            // Version for all loaded entries.
            final GridCacheVersion ver0 = ctx.versions().nextForLoad();

            ctx.store().loadAll(null, keys0, new CI2<KeyCacheObject, Object>() {
                @Override public void apply(KeyCacheObject key, Object val) {
                    long ttl = CU.ttlForLoad(plc0);

                    if (ttl == CU.TTL_ZERO)
                        return;

                    loadEntry(key, val, ver0, null, topVer, replicate, ttl);
                }
            });
        }
    }

    /**
     * @param p Predicate.
     * @param args Arguments.
     * @throws IgniteCheckedException If failed.
     */
    void globalLoadCache(@Nullable IgniteBiPredicate<K, V> p, @Nullable Object... args) throws IgniteCheckedException {
        globalLoadCacheAsync(p, args).get();
    }

    /**
     * @param p Predicate.
     * @param args Arguments.
     * @throws IgniteCheckedException If failed.
     * @return Load cache future.
     */
    IgniteInternalFuture<?> globalLoadCacheAsync(@Nullable IgniteBiPredicate<K, V> p, @Nullable Object... args)
        throws IgniteCheckedException {
        ClusterGroup oldNodes = ctx.kernalContext().grid().cluster().forCacheNodes(ctx.name())
            .forPredicate(new IgnitePredicate<ClusterNode>() {
                @Override public boolean apply(ClusterNode node) {
                    return node.version().compareToIgnoreTimestamp(LOAD_CACHE_JOB_SINCE) < 0;
                }
            });

        ClusterGroup newNodes = ctx.kernalContext().grid().cluster().forCacheNodes(ctx.name())
            .forPredicate(new IgnitePredicate<ClusterNode>() {
                @Override public boolean apply(ClusterNode node) {
                    return node.version().compareToIgnoreTimestamp(LOAD_CACHE_JOB_SINCE) >= 0;
                }
            });

        ctx.kernalContext().task().setThreadContext(TC_NO_FAILOVER, true);

        CacheOperationContext opCtx = ctx.operationContextPerCall();

        ExpiryPolicy plc = opCtx != null ? opCtx.expiry() : null;

        GridCompoundFuture<Object, ?> fut = new GridCompoundFuture<>();

        if (!F.isEmpty(oldNodes.nodes())) {
            ComputeTaskInternalFuture oldNodesFut = ctx.kernalContext().closure().callAsync(BROADCAST,
                Collections.singletonList(new LoadCacheClosure<>(ctx.name(), p, args, plc)),
                oldNodes.nodes());

            fut.add(oldNodesFut);
        }

        if (!F.isEmpty(newNodes.nodes())) {
            ComputeTaskInternalFuture newNodesFut = ctx.kernalContext().closure().callAsync(BROADCAST,
                Collections.singletonList(
                    new LoadCacheJob<>(ctx.name(), ctx.affinity().affinityTopologyVersion(), p, args, plc)),
                newNodes.nodes());

            fut.add(newNodesFut);
        }

        fut.markInitialized();

        return fut;
    }

    /**
     * @return Random cache entry.
     */
    @Deprecated
    @Nullable public Cache.Entry<K, V> randomEntry() {
        GridCacheMapEntry entry;

        if (ctx.offheapTiered()) {
            Iterator<Cache.Entry<K, V>> it;

            try {
                it = ctx.swap().offheapIterator(true, true, ctx.affinity().affinityTopologyVersion());
            }
            catch (IgniteCheckedException e) {
                throw CU.convertToCacheException(e);
            }

            return it.hasNext() ? it.next() : null;
        }
        else
            entry = map.randomEntry();

        return entry == null || entry.obsolete() ? null : entry.<K, V>wrapLazyValue();
    }

    /** {@inheritDoc} */
    @Override public int size(CachePeekMode[] peekModes) throws IgniteCheckedException {
        if (isLocal())
            return localSize(peekModes);

        return sizeAsync(peekModes).get();
    }

    /** {@inheritDoc} */
    @Override public long sizeLong(CachePeekMode[] peekModes) throws IgniteCheckedException {
        if (isLocal())
            return localSizeLong(peekModes);

        return sizeLongAsync(peekModes).get();
    }

    /** {@inheritDoc} */
    @Override public IgniteInternalFuture<Integer> sizeAsync(final CachePeekMode[] peekModes) {
        assert peekModes != null;

        PeekModes modes = parsePeekModes(peekModes, true);

        IgniteClusterEx cluster = ctx.grid().cluster();

        ClusterGroup grp = modes.near ? cluster.forCacheNodes(name(), true, true, false) : cluster.forDataNodes(name());

        Collection<ClusterNode> nodes = grp.nodes();

        if (nodes.isEmpty())
            return new GridFinishedFuture<>(0);

        ctx.kernalContext().task().setThreadContext(TC_SUBGRID, nodes);

        return ctx.kernalContext().task().execute(
            new SizeTask(ctx.name(), ctx.affinity().affinityTopologyVersion(), peekModes), null);
    }

    /** {@inheritDoc} */
    @Override public IgniteInternalFuture<Long> sizeLongAsync(final CachePeekMode[] peekModes) {
        assert peekModes != null;

        PeekModes modes = parsePeekModes(peekModes, true);

        IgniteClusterEx cluster = ctx.grid().cluster();

        ClusterGroup grp = modes.near ? cluster.forCacheNodes(name(), true, true, false) : cluster.forDataNodes(name());

        Collection<ClusterNode> nodes = grp.nodes();

        if (nodes.isEmpty())
            return new GridFinishedFuture<>(0L);

        ctx.kernalContext().task().setThreadContext(TC_SUBGRID, nodes);

        return ctx.kernalContext().task().execute(
            new SizeLongTask(ctx.name(), ctx.affinity().affinityTopologyVersion(), peekModes), null);
    }

    /** {@inheritDoc} */
    @Override public int localSize(CachePeekMode[] peekModes) throws IgniteCheckedException {
        return (int)localSizeLong(peekModes);
    }

    /** {@inheritDoc} */
    @Override public long localSizeLong(CachePeekMode[] peekModes) throws IgniteCheckedException {
        PeekModes modes = parsePeekModes(peekModes, true);

        long size = 0;

        if (ctx.isLocal()) {
            modes.primary = true;
            modes.backup = true;

            if (modes.heap)
                size += size();
        }
        else {
            if (modes.heap) {
                if (modes.near)
                    size += nearSize();

                GridCacheAdapter cache = ctx.isNear() ? ctx.near().dht() : ctx.cache();

                if (!(modes.primary && modes.backup)) {
                    if (modes.primary)
                        size += cache.primarySize();

                    if (modes.backup)
                        size += (cache.size() - cache.primarySize());
                }
                else
                    size += cache.size();
            }
        }

        // Swap and offheap are disabled for near cache.
        if (modes.primary || modes.backup) {
            AffinityTopologyVersion topVer = ctx.affinity().affinityTopologyVersion();

            GridCacheSwapManager swapMgr = ctx.isNear() ? ctx.near().dht().context().swap() : ctx.swap();

            if (modes.swap)
                size += swapMgr.swapEntriesCount(modes.primary, modes.backup, topVer);

            if (modes.offheap)
                size += swapMgr.offheapEntriesCount(modes.primary, modes.backup, topVer);
        }

        return size;
    }

    /** {@inheritDoc} */
    @Override public int size() {
        return map.publicSize();
    }

    /** {@inheritDoc} */
    @Override public long sizeLong() {
        return map.publicSize();
    }

    /** {@inheritDoc} */
    @Override public int nearSize() {
        return 0;
    }

    /** {@inheritDoc} */
    @Override public int primarySize() {
        return map.publicSize();
    }

    /** {@inheritDoc} */
    @Override public long primarySizeLong() {
        return map.publicSize();
    }

    /** {@inheritDoc} */
    @Override public String toString() {
        return S.toString(GridCacheAdapter.class, this, "name", name(), "size", size());
    }

    /** {@inheritDoc} */
    @Override public Iterator<Cache.Entry<K, V>> iterator() {
        return entrySet().iterator();
    }

    /**
     * @return JCache Iterator.
     */
    private Iterator<Cache.Entry<K, V>> localIteratorHonorExpirePolicy(final CacheOperationContext opCtx) {
        return F.iterator(iterator(),
            new IgniteClosure<Cache.Entry<K, V>, Cache.Entry<K, V>>() {
                private IgniteCacheExpiryPolicy expiryPlc =
                    ctx.cache().expiryPolicy(opCtx != null ? opCtx.expiry() : null);

                @Override public Cache.Entry<K, V> apply(Cache.Entry<K, V> lazyEntry) {
                    CacheOperationContext prev = ctx.gate().enter(opCtx);
                    try {
                        V val = localPeek(lazyEntry.getKey(), CachePeekModes.ONHEAP_ONLY, expiryPlc);

                        GridCacheVersion ver = null;

                        try {
                            ver = lazyEntry.unwrap(GridCacheVersion.class);
                        }
                        catch (IllegalArgumentException e) {
                            log.error("Failed to unwrap entry version information", e);
                        }

                        return new CacheEntryImpl<>(lazyEntry.getKey(), val, ver);
                    }
                    catch (IgniteCheckedException e) {
                        throw CU.convertToCacheException(e);
                    }
                    finally {
                        ctx.gate().leave(prev);
                    }
                }
            }, false
        );
    }

    /**
     * @return Distributed ignite cache iterator.
     */
    public Iterator<Cache.Entry<K, V>> igniteIterator() {
        GridCacheContext ctx0 = ctx.isNear() ? ctx.near().dht().context() : ctx;

        final CacheOperationContext opCtx = ctx.operationContextPerCall();

        if (!ctx0.isSwapOrOffheapEnabled() && ctx0.kernalContext().discovery().size() == 1)
            return localIteratorHonorExpirePolicy(opCtx);

        CacheQueryFuture<Map.Entry<K, V>> fut = ctx0.queries().createScanQuery(null, null, ctx.keepBinary())
            .keepAll(false)
            .execute();

        return ctx.itHolder().iterator(fut, new CacheIteratorConverter<Cache.Entry<K, V>, Map.Entry<K, V>>() {
            @Override protected Cache.Entry<K, V> convert(Map.Entry<K, V> e) {
                return new CacheEntryImpl<>(e.getKey(), e.getValue());
            }

            @Override protected void remove(Cache.Entry<K, V> item) {
                CacheOperationContext prev = ctx.gate().enter(opCtx);

                try {
                    GridCacheAdapter.this.remove(item.getKey());
                }
                catch (IgniteCheckedException e) {
                    throw CU.convertToCacheException(e);
                }
                finally {
                    ctx.gate().leave(prev);
                }
            }
        });
    }

    /**
     * @param key Key.
     * @param deserializeBinary Deserialize binary flag.
     * @return Value.
     * @throws IgniteCheckedException If failed.
     */
    @SuppressWarnings("IfMayBeConditional")
    @Nullable public V promote(K key, boolean deserializeBinary) throws IgniteCheckedException {
        A.notNull(key, "key");

        if (keyCheck)
            validateCacheKey(key);

        KeyCacheObject cacheKey = ctx.toCacheKeyObject(key);

        GridCacheSwapEntry unswapped = ctx.swap().readAndRemove(cacheKey);

        if (unswapped == null)
            return null;

        GridCacheEntryEx entry = entryEx(cacheKey);

        try {
            if (!entry.initialValue(cacheKey, unswapped))
                return null;
        }
        catch (GridCacheEntryRemovedException ignored) {
            if (log.isDebugEnabled())
                log.debug("Entry has been concurrently removed.");

            return null;
        }

        CacheObject val = unswapped.value();

        Object val0 = val != null ? val.value(ctx.cacheObjectContext(), true) : null;

        return (V)ctx.unwrapBinaryIfNeeded(val0, !deserializeBinary);
    }

    /** {@inheritDoc} */
    @Override public void promoteAll(@Nullable Collection<? extends K> keys) throws IgniteCheckedException {
        if (F.isEmpty(keys))
            return;

        if (keyCheck)
            validateCacheKeys(keys);

        Collection<KeyCacheObject> unswap = new ArrayList<>(keys.size());

        for (K key : keys) {
            KeyCacheObject cacheKey = ctx.toCacheKeyObject(key);

            // Do not look up in swap for existing entries.
            GridCacheEntryEx entry = peekEx(cacheKey);

            try {
                if (entry == null || entry.obsolete() || entry.isNewLocked()) {
                    if (entry != null)
                        cacheKey = entry.key();

                    unswap.add(cacheKey);
                }
            }
            catch (GridCacheEntryRemovedException ignored) {
                // No-op.
            }
        }

        Collection<GridCacheBatchSwapEntry> swapped = ctx.swap().readAndRemove(unswap);

        for (GridCacheBatchSwapEntry swapEntry : swapped) {
            KeyCacheObject key = swapEntry.key();

            GridCacheEntryEx entry = entryEx(key);

            try {
                entry.initialValue(key, swapEntry);
            }
            catch (GridCacheEntryRemovedException ignored) {
                if (log.isDebugEnabled())
                    log.debug("Entry has been concurrently removed.");
            }
        }
    }

    /** {@inheritDoc} */
    @Override public long offHeapEntriesCount() {
        GridCacheSwapManager swapMgr = ctx.swap();

        return swapMgr != null ? swapMgr.offHeapEntriesCount() : -1;
    }

    /** {@inheritDoc} */
    @Override public long offHeapAllocatedSize() {
        if (ctx.config().getMemoryMode() == CacheMemoryMode.OFFHEAP_VALUES) {
            assert ctx.unsafeMemory() != null;

            return ctx.unsafeMemory().allocatedSize();
        }

        GridCacheSwapManager swapMgr = ctx.swap();

        return swapMgr != null ? swapMgr.offHeapAllocatedSize() : -1;
    }

    /** {@inheritDoc} */
    @Override public long swapSize() throws IgniteCheckedException {
        return ctx.swap().swapSize();
    }

    /** {@inheritDoc} */
    @Override public long swapKeys() throws IgniteCheckedException {
        return ctx.swap().swapKeys();
    }

    /**
     * Asynchronously commits transaction after all previous asynchronous operations are completed.
     *
     * @param tx Transaction to commit.
     * @return Transaction commit future.
     */
    @SuppressWarnings("unchecked")
    public IgniteInternalFuture<IgniteInternalTx> commitTxAsync(final IgniteInternalTx tx) {
        FutureHolder holder = lastFut.get();

        holder.lock();

        try {
            IgniteInternalFuture fut = holder.future();

            if (fut != null && !fut.isDone()) {
                IgniteInternalFuture<IgniteInternalTx> f = new GridEmbeddedFuture<>(fut,
                    new C2<Object, Exception, IgniteInternalFuture<IgniteInternalTx>>() {
                        @Override public IgniteInternalFuture<IgniteInternalTx> apply(Object o, Exception e) {
                            return tx.commitAsync();
                        }
                    });

                saveFuture(holder, f);

                return f;
            }

            IgniteInternalFuture<IgniteInternalTx> f = tx.commitAsync();

            saveFuture(holder, f);

            ctx.tm().resetContext();

            return f;
        }
        finally {
            holder.unlock();
        }
    }

    /**
     * Awaits for previous async operation to be completed.
     */
    @SuppressWarnings("unchecked")
    public void awaitLastFut() {
        FutureHolder holder = lastFut.get();

        IgniteInternalFuture fut = holder.future();

        if (fut != null && !fut.isDone()) {
            try {
                // Ignore any exception from previous async operation as it should be handled by user.
                fut.get();
            }
            catch (IgniteCheckedException ignored) {
                // No-op.
            }
        }
    }

    /**
     * @param op Cache operation.
     * @param <T> Return type.
     * @return Operation result.
     * @throws IgniteCheckedException If operation failed.
     */
    @SuppressWarnings({"TypeMayBeWeakened", "ErrorNotRethrown", "AssignmentToCatchBlockParameter"})
    @Nullable private <T> T syncOp(SyncOp<T> op) throws IgniteCheckedException {
        checkJta();

        awaitLastFut();

        IgniteTxLocalAdapter tx = ctx.tm().threadLocalTx(ctx);

        if (tx == null || tx.implicit()) {
            TransactionConfiguration tCfg = CU.transactionConfiguration(ctx, ctx.kernalContext().config());

            CacheOperationContext opCtx = ctx.operationContextPerCall();

            int retries = opCtx != null && opCtx.noRetries() ? 1 : MAX_RETRIES;

            for (int i = 0; i < retries; i++) {
                tx = ctx.tm().newTx(
                    true,
                    op.single(),
                    ctx.systemTx() ? ctx : null,
                    OPTIMISTIC,
                    READ_COMMITTED,
                    tCfg.getDefaultTxTimeout(),
                    !ctx.skipStore(),
                    0
                );

                assert tx != null;

                try {
                    T t = op.op(tx);

                    assert tx.done() : "Transaction is not done: " + tx;

                    return t;
                }
                catch (IgniteInterruptedCheckedException | IgniteTxHeuristicCheckedException e) {
                    throw e;
                }
                catch (IgniteCheckedException e) {
                    if (!(e instanceof IgniteTxRollbackCheckedException)) {
                        try {
                            tx.rollback();

                            e = new IgniteTxRollbackCheckedException("Transaction has been rolled back: " +
                                tx.xid(), e);
                        }
                        catch (IgniteCheckedException | AssertionError | RuntimeException e1) {
                            U.error(log, "Failed to rollback transaction (cache may contain stale locks): " + tx, e1);

                            U.addLastCause(e, e1, log);
                        }
                    }

                    if (X.hasCause(e, ClusterTopologyCheckedException.class) && i != retries - 1) {
                        ClusterTopologyCheckedException topErr = e.getCause(ClusterTopologyCheckedException.class);

                        if (!(topErr instanceof ClusterTopologyServerNotFoundException)) {
                            AffinityTopologyVersion topVer = tx.topologyVersion();

                            assert topVer != null && topVer.topologyVersion() > 0 : tx;

                            ctx.affinity().affinityReadyFuture(topVer.topologyVersion() + 1).get();

                            continue;
                        }
                    }

                    throw e;
                }
                finally {
                    ctx.tm().resetContext();

                    if (ctx.isNear())
                        ctx.near().dht().context().tm().resetContext();
                }
            }

            // Should not happen.
            throw new IgniteCheckedException("Failed to perform cache operation (maximum number of retries exceeded).");
        }
        else
            return op.op(tx);
    }

    /**
     * @param op Cache operation.
     * @param <T> Return type.
     * @return Future.
     */
    @SuppressWarnings("unchecked")
    private <T> IgniteInternalFuture<T> asyncOp(final AsyncOp<T> op) {
        try {
            checkJta();
        }
        catch (IgniteCheckedException e) {
            return new GridFinishedFuture<>(e);
        }

        if (log.isDebugEnabled())
            log.debug("Performing async op: " + op);

        IgniteTxLocalAdapter tx = ctx.tm().threadLocalTx(ctx);

        CacheOperationContext opCtx = ctx.operationContextPerCall();

        final TransactionConfiguration txCfg = CU.transactionConfiguration(ctx, ctx.kernalContext().config());

        if (tx == null || tx.implicit()) {
            boolean skipStore = ctx.skipStore(); // Save value of thread-local flag.

            int retries = opCtx != null && opCtx.noRetries() ? 1 : MAX_RETRIES;

            if (retries == 1) {
                tx = ctx.tm().newTx(
                    true,
                    op.single(),
                    ctx.systemTx() ? ctx : null,
                    OPTIMISTIC,
                    READ_COMMITTED,
                    txCfg.getDefaultTxTimeout(),
                    !skipStore,
                    0);

                return asyncOp(tx, op, opCtx);
            }
            else {
                AsyncOpRetryFuture<T> fut = new AsyncOpRetryFuture<>(op, retries, opCtx);

                fut.execute();

                return fut;
            }
        }
        else
            return asyncOp(tx, op, opCtx);
    }

    /**
     * @param tx Transaction.
     * @param op Cache operation.
     * @param <T> Return type.
     * @return Future.
     */
    @SuppressWarnings("unchecked")
    protected <T> IgniteInternalFuture<T> asyncOp(
        IgniteTxLocalAdapter tx,
        final AsyncOp<T> op,
        final CacheOperationContext opCtx
    ) {
        IgniteInternalFuture<T> fail = asyncOpAcquire();

        if (fail != null)
            return fail;

        FutureHolder holder = lastFut.get();

        holder.lock();

        try {
            IgniteInternalFuture fut = holder.future();

            final IgniteTxLocalAdapter tx0 = tx;

            if (fut != null && !fut.isDone()) {
                IgniteInternalFuture<T> f = new GridEmbeddedFuture(fut,
                    new IgniteOutClosure<IgniteInternalFuture>() {
                        @Override public IgniteInternalFuture<T> apply() {
                            if (ctx.kernalContext().isStopping())
                                return new GridFinishedFuture<>(
                                    new IgniteCheckedException("Operation has been cancelled (node is stopping)."));

                            return op.op(tx0, opCtx).chain(new CX1<IgniteInternalFuture<T>, T>() {
                                @Override public T applyx(IgniteInternalFuture<T> tFut) throws IgniteCheckedException {
                                    try {
                                        return tFut.get();
                                    }
                                    catch (IgniteTxRollbackCheckedException e) {
                                        throw e;
                                    }
                                    catch (IgniteCheckedException e1) {
                                        tx0.rollbackAsync();

                                        throw e1;
                                    }
                                    finally {
                                        ctx.shared().txContextReset();
                                    }
                                }
                            });
                        }
                    });

                saveFuture(holder, f);

                return f;
            }

            final IgniteInternalFuture<T> f = op.op(tx, opCtx).chain(new CX1<IgniteInternalFuture<T>, T>() {
                @Override public T applyx(IgniteInternalFuture<T> tFut) throws IgniteCheckedException {
                    try {
                        return tFut.get();
                    }
                    catch (IgniteTxRollbackCheckedException e) {
                        throw e;
                    }
                    catch (IgniteCheckedException e1) {
                        tx0.rollbackAsync();

                        throw e1;
                    }
                    finally {
                        ctx.shared().txContextReset();
                    }
                }
            });

            saveFuture(holder, f);

            if (tx.implicit())
                ctx.tm().resetContext();

            return f;
        }
        finally {
            holder.unlock();
        }
    }

    /**
     * Saves future in thread local holder and adds listener
     * that will clear holder when future is finished.
     *
     * @param holder Future holder.
     * @param fut Future to save.
     */
    protected void saveFuture(final FutureHolder holder, IgniteInternalFuture<?> fut) {
        assert holder != null;
        assert fut != null;
        assert holder.holdsLock();

        holder.future(fut);

        if (fut.isDone()) {
            holder.future(null);

            asyncOpRelease();
        }
        else {
            fut.listen(new CI1<IgniteInternalFuture<?>>() {
                @Override public void apply(IgniteInternalFuture<?> f) {
                    asyncOpRelease();

                    if (!holder.tryLock())
                        return;

                    try {
                        if (holder.future() == f)
                            holder.future(null);
                    }
                    finally {
                        holder.unlock();
                    }
                }
            });
        }
    }

    /**
     * Tries to acquire asynchronous operations permit, if limited.
     *
     * @return Failed future if waiting was interrupted.
     */
    @Nullable protected <T> IgniteInternalFuture<T> asyncOpAcquire() {
        try {
            if (asyncOpsSem != null)
                asyncOpsSem.acquire();

            return null;
        }
        catch (InterruptedException e) {
            Thread.currentThread().interrupt();

            return new GridFinishedFuture<>(new IgniteInterruptedCheckedException("Failed to wait for asynchronous " +
                "operation permit (thread got interrupted).", e));
        }
    }

    /**
     * Releases asynchronous operations permit, if limited.
     */
    protected void asyncOpRelease() {
        if (asyncOpsSem != null)
            asyncOpsSem.release();
    }

    /** {@inheritDoc} */
    @Override public void writeExternal(ObjectOutput out) throws IOException {
        U.writeString(out, ctx.gridName());
        U.writeString(out, ctx.namex());
    }

    /** {@inheritDoc} */
    @SuppressWarnings({"MismatchedQueryAndUpdateOfCollection"})
    @Override public void readExternal(ObjectInput in) throws IOException, ClassNotFoundException {
        IgniteBiTuple<String, String> t = stash.get();

        t.set1(U.readString(in));
        t.set2(U.readString(in));
    }

    /**
     * Reconstructs object on unmarshalling.
     *
     * @return Reconstructed object.
     * @throws ObjectStreamException Thrown in case of unmarshalling error.
     */
    protected Object readResolve() throws ObjectStreamException {
        try {
            IgniteBiTuple<String, String> t = stash.get();

            return IgnitionEx.gridx(t.get1()).cachex(t.get2());
        }
        catch (IllegalStateException e) {
            throw U.withCause(new InvalidObjectException(e.getMessage()), e);
        }
        finally {
            stash.remove();
        }
    }

    /** {@inheritDoc} */
    @Override public IgniteInternalFuture<?> rebalance() {
        ctx.preloader().forcePreload();

        return ctx.preloader().syncFuture();
    }

    /** {@inheritDoc} */
    @Override public boolean isIgfsDataCache() {
        return igfsDataCache;
    }

    /** {@inheritDoc} */
    @Override public long igfsDataSpaceUsed() {
        assert igfsDataCache;

        return igfsDataCacheSize.longValue();
    }

    /** {@inheritDoc} */
    @Override public long igfsDataSpaceMax() {
        return igfsDataSpaceMax;
    }

    /** {@inheritDoc} */
    @Override public boolean isMongoDataCache() {
        return mongoDataCache;
    }

    /** {@inheritDoc} */
    @Override public boolean isMongoMetaCache() {
        return mongoMetaCache;
    }

    /**
     * Callback invoked when data is added to IGFS cache.
     *
     * @param delta Size delta.
     */
    public void onIgfsDataSizeChanged(long delta) {
        assert igfsDataCache;

        igfsDataCacheSize.add(delta);
    }

    /**
     * @param key Key.
     * @param readers Whether to clear readers.
     */
    private boolean clearLocally0(K key, boolean readers) {
        ctx.checkSecurity(SecurityPermission.CACHE_REMOVE);

        if (keyCheck)
            validateCacheKey(key);

        GridCacheVersion obsoleteVer = ctx.versions().next();

        try {
            KeyCacheObject cacheKey = ctx.toCacheKeyObject(key);

            GridCacheEntryEx entry = ctx.isSwapOrOffheapEnabled() ? entryEx(cacheKey) : peekEx(cacheKey);

            if (entry != null)
                return entry.clear(obsoleteVer, readers);
        }
        catch (GridDhtInvalidPartitionException ignored) {
            // No-op.
        }
        catch (IgniteCheckedException ex) {
            U.error(log, "Failed to clearLocally entry for key: " + key, ex);
        }

        return false;
    }

    /** {@inheritDoc} */
    @Override public boolean evict(K key) {
        A.notNull(key, "key");

        if (keyCheck)
            validateCacheKey(key);

        return evictx(key, ctx.versions().next(), CU.empty0());
    }

    /** {@inheritDoc} */
    @Override public void evictAll(Collection<? extends K> keys) {
        A.notNull(keys, "keys");

        if (F.isEmpty(keys))
            return;

        if (keyCheck)
            validateCacheKey(keys);

        GridCacheVersion obsoleteVer = ctx.versions().next();

        if (!ctx.evicts().evictSyncOrNearSync() && ctx.isSwapOrOffheapEnabled()) {
            try {
                ctx.evicts().batchEvict(keys, obsoleteVer);
            }
            catch (IgniteCheckedException e) {
                U.error(log, "Failed to perform batch evict for keys: " + keys, e);
            }
        }
        else {
            for (K k : keys)
                evictx(k, obsoleteVer, CU.empty0());
        }
    }

    /**
     * @param filter Filters to evaluate.
     * @return Entry set.
     */
    public Set<Cache.Entry<K, V>> entrySet(@Nullable CacheEntryPredicate... filter) {
        return map.entries(filter);
    }

    /**
     * @return Primary entry set.
     */
    public Set<Cache.Entry<K, V>> primaryEntrySet() {
        return map.entries(CU.cachePrimary(ctx.grid().affinity(ctx.name()), ctx.localNode()));
    }

    /**
     * @param key Key.
     * @param deserializeBinary Deserialize binary flag.
     * @param needVer Need version.
     * @return Cached value.
     * @throws IgniteCheckedException If failed.
     */
    @Nullable public V get(K key, boolean deserializeBinary, final boolean needVer) throws IgniteCheckedException {
        checkJta();

        String taskName = ctx.kernalContext().job().currentTaskName();

        return get(key, taskName, deserializeBinary, needVer);
    }

    /**
     * @param key Key.
     * @param taskName Task name.
     * @param deserializeBinary Deserialize binary flag.
     * @param needVer Need version.
     * @return Cached value.
     * @throws IgniteCheckedException If failed.
     */
    protected V get(
        final K key,
        String taskName,
        boolean deserializeBinary,
        boolean needVer) throws IgniteCheckedException {
        return getAsync(key,
            !ctx.config().isReadFromBackup(),
            /*skip tx*/false,
            null,
            taskName,
            deserializeBinary,
            false,
            /*can remap*/true,
            needVer).get();
    }

    /**
     * @param key Key.
     * @param deserializeBinary Deserialize binary flag.
     * @param needVer Need version.
     * @return Read operation future.
     */
    public final IgniteInternalFuture<V> getAsync(final K key, boolean deserializeBinary, final boolean needVer) {
        try {
            checkJta();
        }
        catch (IgniteCheckedException e) {
            return new GridFinishedFuture<>(e);
        }

        String taskName = ctx.kernalContext().job().currentTaskName();

        return getAsync(key,
            !ctx.config().isReadFromBackup(),
            /*skip tx*/false,
            null,
            taskName,
            deserializeBinary,
            false,
            /*can remap*/true,
            needVer);
    }

    /**
     * @param keys Keys.
     * @param deserializeBinary Deserialize binary flag.
     * @param needVer Need version.
     * @return Map of cached values.
     * @throws IgniteCheckedException If read failed.
     */
    public Map<K, V> getAll(Collection<? extends K> keys, boolean deserializeBinary,
        boolean needVer) throws IgniteCheckedException {
        checkJta();

        return getAllAsync(keys, deserializeBinary, needVer).get();
    }

    /**
     * @param keys Keys.
     * @param deserializeBinary Deserialize binary flag.
     * @param needVer Need version.
     * @return Read future.
     */
    public IgniteInternalFuture<Map<K, V>> getAllAsync(@Nullable Collection<? extends K> keys,
        boolean deserializeBinary, boolean needVer) {
        String taskName = ctx.kernalContext().job().currentTaskName();

        return getAllAsync(keys,
            !ctx.config().isReadFromBackup(),
            /*skip tx*/false,
            /*subject id*/null,
            taskName,
            deserializeBinary,
            /*skip vals*/false,
            /*can remap*/true,
            needVer);
    }

    /**
     * @param entry Entry.
     * @param ver Version.
     */
    public abstract void onDeferredDelete(GridCacheEntryEx entry, GridCacheVersion ver);

    /**
     *
     */
    public void onReconnected() {
        // No-op.
    }

    /**
     * Validates that given cache key has overridden equals and hashCode methods and
     * implements {@link Externalizable}.
     *
     * @param key Cache key.
     * @throws IllegalArgumentException If validation fails.
     */
    protected void validateCacheKey(Object key) {
        if (keyCheck) {
            CU.validateCacheKey(key);

            keyCheck = false;
        }
    }

    /**
     * Validates that given cache keys have overridden equals and hashCode methods and
     * implement {@link Externalizable}.
     *
     * @param keys Cache keys.
     * @throws IgniteException If validation fails.
     */
    protected void validateCacheKeys(Iterable<?> keys) {
        if (keys == null)
            return;

        if (keyCheck) {
            for (Object key : keys) {
                if (key == null || key instanceof GridCacheInternal)
                    continue;

                CU.validateCacheKey(key);

                keyCheck = false;
            }
        }
    }

    /**
     * @param it Internal entry iterator.
     * @param deserializeBinary Deserialize binary flag.
     * @return Public API iterator.
     */
    protected Iterator<Cache.Entry<K, V>> iterator(final Iterator<GridCacheEntryEx> it,
        final boolean deserializeBinary) {
        return new Iterator<Cache.Entry<K, V>>() {
            {
                advance();
            }

            /** */
            private Cache.Entry<K, V> next;

            @Override public boolean hasNext() {
                return next != null;
            }

            @Override public Cache.Entry<K, V> next() {
                if (next == null)
                    throw new NoSuchElementException();

                Cache.Entry<K, V> e = next;

                advance();

                return e;
            }

            @Override public void remove() {
                throw new UnsupportedOperationException();
            }

            /**
             * Switch to next entry.
             */
            private void advance() {
                next = null;

                while (it.hasNext()) {
                    GridCacheEntryEx entry = it.next();

                    try {
                        next = toCacheEntry(entry, deserializeBinary);

                        if (next == null)
                            continue;

                        break;
                    }
                    catch (IgniteCheckedException e) {
                        throw CU.convertToCacheException(e);
                    }
                    catch (GridCacheEntryRemovedException ignore) {
                        // No-op.
                    }
                }
            }
        };
    }

    /**
     * @param entry Internal entry.
     * @param deserializeBinary Deserialize binary flag.
     * @return Public API entry.
     * @throws IgniteCheckedException If failed.
     * @throws GridCacheEntryRemovedException If entry removed.
     */
    @Nullable private Cache.Entry<K, V> toCacheEntry(GridCacheEntryEx entry,
        boolean deserializeBinary)
        throws IgniteCheckedException, GridCacheEntryRemovedException
    {
        CacheObject val = entry.innerGet(
            null,
            false,
            false,
            false,
            true,
            false,
            false,
            false,
            null,
            null,
            null,
            null,
            !deserializeBinary);

        if (val == null)
            return null;

        KeyCacheObject key = entry.key();

        Object key0 = ctx.unwrapBinaryIfNeeded(key, !deserializeBinary, true);
        Object val0 = ctx.unwrapBinaryIfNeeded(val, !deserializeBinary, true);

        return new CacheEntryImpl<>((K)key0, (V)val0, entry.version());
    }

    /**
     *
     */
    private class AsyncOpRetryFuture<T> extends GridFutureAdapter<T> {
        /** */
        private AsyncOp<T> op;

        /** */
        private int retries;

        /** */
        private IgniteTxLocalAdapter tx;

        /** */
        private CacheOperationContext opCtx;

        /**
         * @param op Operation.
         * @param retries Number of retries.
         * @param opCtx Operation context per call to save.
         */
        public AsyncOpRetryFuture(
            AsyncOp<T> op,
            int retries,
            CacheOperationContext opCtx
        ) {
            assert retries > 1 : retries;

            tx = null;

            this.op = op;
            this.retries = retries;
            this.opCtx = opCtx;
        }

        /**
         *
         */
        public void execute() {
            tx = ctx.tm().newTx(
                true,
                op.single(),
                ctx.systemTx() ? ctx : null,
                OPTIMISTIC,
                READ_COMMITTED,
                CU.transactionConfiguration(ctx, ctx.kernalContext().config()).getDefaultTxTimeout(),
                opCtx == null || !opCtx.skipStore(),
                0);

            IgniteInternalFuture<T> fut = asyncOp(tx, op, opCtx);

            fut.listen(new IgniteInClosure<IgniteInternalFuture<T>>() {
                @Override public void apply(IgniteInternalFuture<T> fut) {
                    try {
                        T res = fut.get();

                        onDone(res);
                    }
                    catch (IgniteCheckedException e) {
                        if (X.hasCause(e, ClusterTopologyCheckedException.class) && --retries > 0) {
                            ClusterTopologyCheckedException topErr = e.getCause(ClusterTopologyCheckedException.class);

                            if (!(topErr instanceof ClusterTopologyServerNotFoundException)) {
                                IgniteTxLocalAdapter tx = AsyncOpRetryFuture.this.tx;

                                assert tx != null;

                                AffinityTopologyVersion topVer = tx.topologyVersion();

                                assert topVer != null && topVer.topologyVersion() > 0 : tx;

                                IgniteInternalFuture<?> topFut =
                                    ctx.affinity().affinityReadyFuture(topVer.topologyVersion() + 1);

                                topFut.listen(new IgniteInClosure<IgniteInternalFuture<?>>() {
                                    @Override public void apply(IgniteInternalFuture<?> topFut) {
                                        try {
                                            topFut.get();

                                            execute();
                                        }
                                        catch (IgniteCheckedException e) {
                                            onDone(e);
                                        }
                                        finally {
                                            ctx.shared().txContextReset();
                                        }
                                    }
                                });

                                return;
                            }
                        }

                        onDone(e);
                    }
                }
            });
        }
    }

    /**
     *
     */
    private static class PeekModes {
        /** */
        private boolean near;

        /** */
        private boolean primary;

        /** */
        private boolean backup;

        /** */
        private boolean heap;

        /** */
        private boolean offheap;

        /** */
        private boolean swap;

        /** {@inheritDoc} */
        @Override public String toString() {
            return S.toString(PeekModes.class, this);
        }
    }

    /**
     * @param peekModes Cache peek modes array.
     * @param primary Defines the default behavior if affinity flags are not specified.
     * @return Peek modes flags.
     */
    private static PeekModes parsePeekModes(CachePeekMode[] peekModes, boolean primary) {
        PeekModes modes = new PeekModes();

        if (F.isEmpty(peekModes)) {
            modes.primary = true;

            if (!primary) {
                modes.backup = true;
                modes.near = true;
            }

            modes.heap = true;
            modes.offheap = true;
            modes.swap = true;
        }
        else {
            for (CachePeekMode peekMode : peekModes) {
                A.notNull(peekMode, "peekMode");

                switch (peekMode) {
                    case ALL:
                        modes.near = true;
                        modes.primary = true;
                        modes.backup = true;

                        modes.heap = true;
                        modes.offheap = true;
                        modes.swap = true;

                        break;

                    case BACKUP:
                        modes.backup = true;

                        break;

                    case PRIMARY:
                        modes.primary = true;

                        break;

                    case NEAR:
                        modes.near = true;

                        break;

                    case ONHEAP:
                        modes.heap = true;

                        break;

                    case OFFHEAP:
                        modes.offheap = true;

                        break;

                    case SWAP:
                        modes.swap = true;

                        break;

                    default:
                        assert false : peekMode;
                }
            }
        }

        if (!(modes.heap || modes.offheap || modes.swap)) {
            modes.heap = true;
            modes.offheap = true;
            modes.swap = true;
        }

        if (!(modes.primary || modes.backup || modes.near)) {
            modes.primary = true;

            if (!primary) {
                modes.backup = true;
                modes.near = true;
            }
        }

        assert modes.heap || modes.offheap || modes.swap;
        assert modes.primary || modes.backup || modes.near;

        return modes;
    }

    /**
     * @param plc Explicitly specified expiry policy for cache operation.
     * @return Expiry policy wrapper.
     */
    @Nullable public IgniteCacheExpiryPolicy expiryPolicy(@Nullable ExpiryPolicy plc) {
        if (plc == null)
            plc = ctx.expiry();

        return CacheExpiryPolicy.forPolicy(plc);
    }

    /**
     * Cache operation.
     */
    private abstract class SyncOp<T> {
        /** Flag to indicate only-one-key operation. */
        private final boolean single;

        /**
         * @param single Flag to indicate only-one-key operation.
         */
        SyncOp(boolean single) {
            this.single = single;
        }

        /**
         * @return Flag to indicate only-one-key operation.
         */
        final boolean single() {
            return single;
        }

        /**
         * @param tx Transaction.
         * @return Operation return value.
         * @throws IgniteCheckedException If failed.
         */
        @Nullable public abstract T op(IgniteTxLocalAdapter tx) throws IgniteCheckedException;
    }

    /**
     * Cache operation.
     */
    private abstract class SyncInOp extends SyncOp<Object> {
        /**
         * @param single Flag to indicate only-one-key operation.
         */
        SyncInOp(boolean single) {
            super(single);
        }

        /** {@inheritDoc} */
        @Nullable @Override public final Object op(IgniteTxLocalAdapter tx) throws IgniteCheckedException {
            inOp(tx);

            return null;
        }

        /**
         * @param tx Transaction.
         * @throws IgniteCheckedException If failed.
         */
        public abstract void inOp(IgniteTxLocalAdapter tx) throws IgniteCheckedException;
    }

    /**
     * Cache operation.
     */
    protected abstract class AsyncOp<T> {
        /** Flag to indicate only-one-key operation. */
        private final boolean single;

        /**
         *
         */
        protected AsyncOp() {
            single = true;
        }

        /**
         * @param keys Keys involved.
         */
        protected AsyncOp(Collection<?> keys) {
            single = keys.size() == 1;
        }

        /**
         * @return Flag to indicate only-one-key operation.
         */
        final boolean single() {
            return single;
        }

        /**
         * @param tx Transaction.
         * @param readyTopVer Ready topology version.
         * @return Operation future.
         */
        public abstract IgniteInternalFuture<T> op(IgniteTxLocalAdapter tx, AffinityTopologyVersion readyTopVer);

        /**
         * @param tx Transaction.
         * @param opCtx Operation context.
         * @return Operation future.
         */
        public IgniteInternalFuture<T> op(final IgniteTxLocalAdapter tx, CacheOperationContext opCtx) {
            AffinityTopologyVersion txTopVer = tx.topologyVersionSnapshot();

            if (txTopVer != null)
                return op(tx, (AffinityTopologyVersion)null);

            // Tx needs affinity for entry creation, wait when affinity is ready to avoid blocking inside async operation.
            final AffinityTopologyVersion topVer = ctx.shared().exchange().topologyVersion();

            IgniteInternalFuture<?> topFut = ctx.shared().exchange().affinityReadyFuture(topVer);

            if (topFut == null || topFut.isDone())
                return op(tx, topVer);
            else
                return waitTopologyFuture(topFut, topVer, tx, opCtx);
        }

        /**
         * @param topFut Topology future.
         * @param topVer Topology version to use.
         * @param tx Transaction.
         * @param opCtx Operation context.
         * @return Operation future.
         */
        protected IgniteInternalFuture<T> waitTopologyFuture(IgniteInternalFuture<?> topFut,
            final AffinityTopologyVersion topVer,
            final IgniteTxLocalAdapter tx,
            final CacheOperationContext opCtx) {
            final GridFutureAdapter fut0 = new GridFutureAdapter();

            topFut.listen(new CI1<IgniteInternalFuture<?>>() {
                @Override public void apply(IgniteInternalFuture<?> topFut) {
                    IgniteInternalFuture<?> opFut = runOp(tx, topVer, opCtx);

                    opFut.listen(new CI1<IgniteInternalFuture<?>>() {
                        @Override public void apply(IgniteInternalFuture<?> opFut) {
                            try {
                                fut0.onDone(opFut.get());
                            }
                            catch (IgniteCheckedException e) {
                                fut0.onDone(e);
                            }
                        }
                    });
                }
            });

            return fut0;
        }

        /**
         * @param tx Transaction.
         * @param topVer Ready topology version.
         * @param opCtx Operation context.
         * @return Future.
         */
        private IgniteInternalFuture<T> runOp(IgniteTxLocalAdapter tx,
            AffinityTopologyVersion topVer,
            CacheOperationContext opCtx) {
            ctx.operationContextPerCall(opCtx);

            ctx.shared().txContextReset();

            try {
                return op(tx, topVer);
            }
            finally {
                ctx.shared().txContextReset();

                ctx.operationContextPerCall(null);
            }
        }
    }

    /**
     * Global clear all.
     */
    @GridInternal
    private static class GlobalClearAllJob extends TopologyVersionAwareJob {
        /** */
        private static final long serialVersionUID = 0L;

        /**
         * @param cacheName Cache name.
         * @param topVer Affinity topology version.
         */
        private GlobalClearAllJob(String cacheName, AffinityTopologyVersion topVer) {
            super(cacheName, topVer);
        }

        /** {@inheritDoc} */
        @Nullable @Override public Object localExecute(@Nullable IgniteInternalCache cache) {
            if (cache != null)
                cache.clearLocally(clearServerCache(), clearNearCache(), true);

            return null;
        }

        /**
         * @return Whether to clear server cache.
         */
        protected boolean clearServerCache() {
            return true;
        }

        /**
         * @return Whether to clear near cache.
         */
        protected boolean clearNearCache() {
            return false;
        }
    }

    /**
     * Global clear keys.
     */
    @GridInternal
    private static class GlobalClearKeySetJob<K> extends TopologyVersionAwareJob {
        /** */
        private static final long serialVersionUID = 0L;

        /** Keys to remove. */
        private final Set<? extends K> keys;

        /**
         * @param cacheName Cache name.
         * @param topVer Affinity topology version.
         * @param keys Keys to clear.
         */
        private GlobalClearKeySetJob(String cacheName, AffinityTopologyVersion topVer, Set<? extends K> keys) {
            super(cacheName, topVer);

            this.keys = keys;
        }

        /** {@inheritDoc} */
        @Nullable @Override public Object localExecute(@Nullable IgniteInternalCache cache) {
            if (cache != null)
                cache.clearLocallyAll(keys, clearServerCache(), clearNearCache(), true);

            return null;
        }

        /**
         * @return Whether to clear server cache.
         */
        protected boolean clearServerCache() {
            return true;
        }

        /**
         * @return Whether to clear near cache.
         */
        protected boolean clearNearCache() {
            return false;
        }
    }

    /**
     * Global clear all for near cache.
     */
    @GridInternal
    private static class GlobalClearAllNearJob extends GlobalClearAllJob {
        /** */
        private static final long serialVersionUID = 0L;

        /**
         * @param cacheName Cache name.
         * @param topVer Affinity topology version.
         */
        private GlobalClearAllNearJob(String cacheName, AffinityTopologyVersion topVer) {
            super(cacheName, topVer);
        }

        /**
         * @return Whether to clear server cache.
         */
        @Override protected boolean clearServerCache() {
            return false;
        }

        /**
         * @return Whether to clear near cache.
         */
        @Override protected boolean clearNearCache() {
            return true;
        }
    }

    /**
     * Global clear keys for near cache.
     */
    @GridInternal
    private static class GlobalClearKeySetNearJob<K> extends GlobalClearKeySetJob<K> {
        /** */
        private static final long serialVersionUID = 0L;

        /**
         * @param cacheName Cache name.
         * @param topVer Affinity topology version.
         * @param keys Keys to clear.
         */
        private GlobalClearKeySetNearJob(String cacheName, AffinityTopologyVersion topVer, Set<? extends K> keys) {
            super(cacheName, topVer, keys);
        }

        /**
         * @return Whether to clear server cache.
         */
        protected boolean clearServerCache() {
            return false;
        }

        /**
         * @return Whether to clear near cache.
         */
        protected boolean clearNearCache() {
            return true;
        }
    }

    /**
     * Internal callable for global size calculation.
     */
    @GridInternal
    private static class SizeJob extends TopologyVersionAwareJob {
        /** */
        private static final long serialVersionUID = 0L;

        /** Peek modes. */
        private final CachePeekMode[] peekModes;

        /**
         * @param cacheName Cache name.
         * @param topVer Affinity topology version.
         * @param peekModes Cache peek modes.
         */
        private SizeJob(String cacheName, AffinityTopologyVersion topVer, CachePeekMode[] peekModes) {
            super(cacheName, topVer);

            this.peekModes = peekModes;
        }

        /** {@inheritDoc} */
        @Nullable @Override public Object localExecute(@Nullable IgniteInternalCache cache) {
            if (cache == null)
                return 0;

            try {
                return cache.localSize(peekModes);
            }
            catch (IgniteCheckedException e) {
                throw U.convertException(e);
            }
        }

        /** {@inheritDoc} */
        public String toString() {
            return S.toString(SizeJob.class, this);
        }
    }

    /**
     * Internal callable for global size calculation.
     */
    @GridInternal
    private static class SizeLongJob extends TopologyVersionAwareJob {
        /** */
        private static final long serialVersionUID = 0L;

        /** Peek modes. */
        private final CachePeekMode[] peekModes;

        /**
         * @param cacheName Cache name.
         * @param topVer Affinity topology version.
         * @param peekModes Cache peek modes.
         */
        private SizeLongJob(String cacheName, AffinityTopologyVersion topVer, CachePeekMode[] peekModes) {
            super(cacheName, topVer);

            this.peekModes = peekModes;
        }

        /** {@inheritDoc} */
        @Nullable @Override public Object localExecute(@Nullable IgniteInternalCache cache) {
            if (cache == null)
                return 0;

            try {
                return cache.localSizeLong(peekModes);
            }
            catch (IgniteCheckedException e) {
                throw U.convertException(e);
            }
        }

        /** {@inheritDoc} */
        public String toString() {
            return S.toString(SizeLongJob.class, this);
        }
    }

    /**
     * Internal callable for global size calculation.
     */
    @GridInternal
    private static class LoadCacheJob<K, V> extends TopologyVersionAwareJob {
        /** */
        private static final long serialVersionUID = 0L;

        /** */
        private final IgniteBiPredicate<K, V> p;

        /** */
        private final Object[] loadArgs;

        /** */
        private final ExpiryPolicy plc;

        /**
         * @param cacheName Cache name.
         * @param topVer Affinity topology version.
         * @param p Predicate.
         * @param loadArgs Arguments.
         * @param plc Policy.
         */
        private LoadCacheJob(String cacheName, AffinityTopologyVersion topVer, IgniteBiPredicate<K, V> p, Object[] loadArgs,
            ExpiryPolicy plc) {
            super(cacheName, topVer);

            this.p = p;
            this.loadArgs = loadArgs;
            this.plc = plc;
        }

        /** {@inheritDoc} */
        @Nullable @Override public Object localExecute(@Nullable IgniteInternalCache cache) {
            try {
                assert cache != null : "Failed to get a cache [cacheName=" + cacheName + ", topVer=" + topVer + "]";

                if (plc != null)
                    cache = cache.withExpiryPolicy(plc);

                cache.localLoadCache(p, loadArgs);

                return null;
            }
            catch (IgniteCheckedException e) {
                throw U.convertException(e);
            }
        }

        /** {@inheritDoc} */
        public String toString() {
            return S.toString(LoadCacheJob.class, this);
        }
    }

    /**
     * Holder for last async operation future.
     */
    protected static class FutureHolder {
        /** Lock. */
        private final ReentrantLock lock = new ReentrantLock();

        /** Future. */
        private IgniteInternalFuture fut;

        /**
         * Tries to acquire lock.
         *
         * @return Whether lock was actually acquired.
         */
        public boolean tryLock() {
            return lock.tryLock();
        }

        /**
         * Acquires lock.
         */
        @SuppressWarnings("LockAcquiredButNotSafelyReleased")
        public void lock() {
            lock.lock();
        }

        /**
         * Releases lock.
         */
        public void unlock() {
            lock.unlock();
        }

        /**
         * @return Whether lock is held by current thread.
         */
        public boolean holdsLock() {
            return lock.isHeldByCurrentThread();
        }

        /**
         * Gets future.
         *
         * @return Future.
         */
        public IgniteInternalFuture future() {
            return fut;
        }

        /**
         * Sets future.
         *
         * @param fut Future.
         */
        public void future(@Nullable IgniteInternalFuture fut) {
            this.fut = fut;
        }
    }

    /**
     *
     */
    protected abstract static class CacheExpiryPolicy implements IgniteCacheExpiryPolicy {
        /** */
        private Map<KeyCacheObject, GridCacheVersion> entries;

        /** */
        private Map<UUID, Collection<IgniteBiTuple<KeyCacheObject, GridCacheVersion>>> rdrsMap;

        /**
         * @param expiryPlc Expiry policy.
         * @return Access expire policy.
         */
        @Nullable private static CacheExpiryPolicy forPolicy(@Nullable final ExpiryPolicy expiryPlc) {
            if (expiryPlc == null)
                return null;

            return new CacheExpiryPolicy() {
                @Override public long forAccess() {
                    return CU.toTtl(expiryPlc.getExpiryForAccess());
                }

                @Override public long forCreate() {
                    return CU.toTtl(expiryPlc.getExpiryForCreation());
                }

                @Override public long forUpdate() {
                    return CU.toTtl(expiryPlc.getExpiryForUpdate());
                }
            };
        }

        /**
         * @param ttl Access TTL.
         * @return Access expire policy.
         */
        @Nullable public static CacheExpiryPolicy forAccess(final long ttl) {
            if (ttl == CU.TTL_NOT_CHANGED)
                return null;

            return new CacheExpiryPolicy() {
                @Override public long forAccess() {
                    return ttl;
                }
            };
        }

        /** {@inheritDoc} */
        @Override public long forCreate() {
            return CU.TTL_NOT_CHANGED;
        }

        /** {@inheritDoc} */
        @Override public long forUpdate() {
            return CU.TTL_NOT_CHANGED;
        }

        /** {@inheritDoc} */
        @Override public void reset() {
            if (entries != null)
                entries.clear();

            if (rdrsMap != null)
                rdrsMap.clear();
        }

        /**
         * @param key Entry key.
         * @param ver Entry version.
         */
        @SuppressWarnings("unchecked")
        @Override public void ttlUpdated(KeyCacheObject key,
            GridCacheVersion ver,
            @Nullable Collection<UUID> rdrs) {
            if (entries == null)
                entries = new HashMap<>();

            entries.put(key, ver);

            if (rdrs != null && !rdrs.isEmpty()) {
                if (rdrsMap == null)
                    rdrsMap = new HashMap<>();

                for (UUID nodeId : rdrs) {
                    Collection<IgniteBiTuple<KeyCacheObject, GridCacheVersion>> col = rdrsMap.get(nodeId);

                    if (col == null)
                        rdrsMap.put(nodeId, col = new ArrayList<>());

                    col.add(new T2<>(key, ver));
                }
            }
        }

        /**
         * @return TTL update request.
         */
        @Nullable @Override public Map<KeyCacheObject, GridCacheVersion> entries() {
            return entries;
        }

        /** {@inheritDoc} */
        @Nullable @Override public Map<UUID, Collection<IgniteBiTuple<KeyCacheObject, GridCacheVersion>>> readers() {
            return rdrsMap;
        }

        /** {@inheritDoc} */
        @Override public boolean readyToFlush(int cnt) {
            return (entries != null && entries.size() > cnt) || (rdrsMap != null && rdrsMap.size() > cnt);
        }

        /** {@inheritDoc} */
        @Override public String toString() {
            return S.toString(CacheExpiryPolicy.class, this);
        }
    }

    /**
     *
     */
    static class LoadKeysCallable<K, V> implements IgniteCallable<Void>, Externalizable{
        /** */
        private static final long serialVersionUID = 0L;

        /** Cache name. */
        private String cacheName;

        /** Injected grid instance. */
        @IgniteInstanceResource
        private Ignite ignite;

        /** Keys to load. */
        private Collection<? extends K> keys;

        /** Update flag. */
        private boolean update;

        /** */
        private ExpiryPolicy plc;

        /**
         * Required by {@link Externalizable}.
         */
        public LoadKeysCallable() {
            // No-op.
        }

        /**
         * @param cacheName Cache name.
         * @param keys Keys.
         * @param update If {@code true} calls {@link #localLoadAndUpdate(Collection)}
         *        otherwise {@link #localLoad(Collection, ExpiryPolicy)}.
         * @param plc Expiry policy.
         */
        LoadKeysCallable(String cacheName,
            Collection<? extends K> keys,
            boolean update,
            ExpiryPolicy plc) {
            this.cacheName = cacheName;
            this.keys = keys;
            this.update = update;
            this.plc = plc;
        }

        /** {@inheritDoc} */
        @Override public Void call() throws Exception {
            GridCacheAdapter<K, V> cache = ((IgniteKernal)ignite).context().cache().internalCache(cacheName);

            assert cache != null : cacheName;

            cache.context().gate().enter();

            try {
                if (update)
                    cache.localLoadAndUpdate(keys);
                else
                    cache.localLoad(keys, plc);
            }
            finally {
                cache.context().gate().leave();
            }

            return null;
        }

        /** {@inheritDoc} */
        @Override public void writeExternal(ObjectOutput out) throws IOException {
            U.writeString(out, cacheName);

            U.writeCollection(out, keys);

            out.writeBoolean(update);

            out.writeObject(plc != null ? new IgniteExternalizableExpiryPolicy(plc) : null);
        }

        /** {@inheritDoc} */
        @Override public void readExternal(ObjectInput in) throws IOException, ClassNotFoundException {
            cacheName = U.readString(in);

            keys = U.readCollection(in);

            update = in.readBoolean();

            plc = (ExpiryPolicy)in.readObject();
        }
    }

    /**
     *
     */
    private class LocalStoreLoadClosure extends CIX3<KeyCacheObject, Object, GridCacheVersion> {
        /** */
        final IgniteBiPredicate<K, V> p;

        /** */
        final Collection<GridCacheRawVersionedEntry> col;

        /** */
        final DataStreamerImpl<K, V> ldr;

        /** */
        final ExpiryPolicy plc;

        /**
         * @param p Key/value predicate.
         * @param ldr Loader.
         * @param plc Optional expiry policy.
         */
        private LocalStoreLoadClosure(@Nullable IgniteBiPredicate<K, V> p,
            DataStreamerImpl<K, V> ldr,
            @Nullable ExpiryPolicy plc) {
            this.p = p;
            this.ldr = ldr;
            this.plc = plc;

            col = new ArrayList<>(ldr.perNodeBufferSize());
        }

        /** {@inheritDoc} */
        @Override public void applyx(KeyCacheObject key, Object val, GridCacheVersion ver)
            throws IgniteCheckedException
        {
            assert ver != null;

            if (p != null && !p.apply(key.<K>value(ctx.cacheObjectContext(), false), (V)val))
                return;

            long ttl = 0;

            if (plc != null) {
                ttl = CU.toTtl(plc.getExpiryForCreation());

                if (ttl == CU.TTL_ZERO)
                    return;
                else if (ttl == CU.TTL_NOT_CHANGED)
                    ttl = 0;
            }

            GridCacheRawVersionedEntry e = new GridCacheRawVersionedEntry(ctx.toCacheKeyObject(key),
                ctx.toCacheObject(val),
                ttl,
                0,
                ver.conflictVersion());

            e.prepareDirectMarshal(ctx.cacheObjectContext());

            col.add(e);

            if (col.size() == ldr.perNodeBufferSize()) {
                ldr.addDataInternal(col);

                col.clear();
            }
        }

        /**
         * Adds remaining data to loader.
         */
        void onDone() {
            if (!col.isEmpty())
                ldr.addDataInternal(col);
        }
    }

    /**
     *
     */
    private static class LoadCacheClosure<K, V> implements Callable<Void>, Externalizable {
        /** */
        private static final long serialVersionUID = 0L;

        /** */
        private String cacheName;

        /** */
        private IgniteBiPredicate<K, V> p;

        /** */
        private Object[] args;

        /** */
        @IgniteInstanceResource
        private Ignite ignite;

        /** */
        private ExpiryPolicy plc;

        /**
         * Required by {@link Externalizable}.
         */
        public LoadCacheClosure() {
            // No-op.
        }

        /**
         * @param cacheName Cache name.
         * @param p Predicate.
         * @param args Arguments.
         * @param plc Explicitly specified expiry policy.
         */
        private LoadCacheClosure(String cacheName,
            IgniteBiPredicate<K, V> p,
            Object[] args,
            @Nullable ExpiryPolicy plc)
        {
            this.cacheName = cacheName;
            this.p = p;
            this.args = args;
            this.plc = plc;
        }

        /** {@inheritDoc} */
        @Override public Void call() throws Exception {
            IgniteCache<K, V> cache = ignite.cache(cacheName);

            assert cache != null : cacheName;

            if (plc != null)
                cache = cache.withExpiryPolicy(plc);

            cache.localLoadCache(p, args);

            return null;
        }

        /** {@inheritDoc} */
        @Override public void writeExternal(ObjectOutput out) throws IOException {
            out.writeObject(p);

            out.writeObject(args);

            U.writeString(out, cacheName);

            if (plc != null)
                out.writeObject(new IgniteExternalizableExpiryPolicy(plc));
            else
                out.writeObject(null);
        }

        /** {@inheritDoc} */
        @SuppressWarnings("unchecked")
        @Override public void readExternal(ObjectInput in) throws IOException, ClassNotFoundException {
            p = (IgniteBiPredicate<K, V>)in.readObject();

            args = (Object[])in.readObject();

            cacheName = U.readString(in);

            plc = (ExpiryPolicy)in.readObject();
        }

        /** {@inheritDoc} */
        @Override public String toString() {
            return S.toString(LoadCacheClosure.class, this);
        }
    }

    /**
     *
     */
    protected abstract static class UpdateTimeStatClosure<T> implements CI1<IgniteInternalFuture<T>> {
        /** */
        protected final CacheMetricsImpl metrics;

        /** */
        protected final long start;

        /**
         * @param metrics Metrics.
         * @param start   Start time.
         */
        public UpdateTimeStatClosure(CacheMetricsImpl metrics, long start) {
            this.metrics = metrics;
            this.start = start;
        }

        /** {@inheritDoc} */
        @Override public void apply(IgniteInternalFuture<T> fut) {
            try {
                if (!fut.isCancelled()) {
                    fut.get();

                    updateTimeStat();
                }
            }
            catch (IgniteCheckedException ignore) {
                //No-op.
            }
        }

        /**
         * Updates statistics.
         */
        protected abstract void updateTimeStat();
    }

    /**
     *
     */
    protected static class UpdateGetTimeStatClosure<T> extends UpdateTimeStatClosure<T> {
        /** */
        private static final long serialVersionUID = 0L;

        /**
         * @param metrics Metrics.
         * @param start   Start time.
         */
        public UpdateGetTimeStatClosure(CacheMetricsImpl metrics, long start) {
            super(metrics, start);
        }

        /** {@inheritDoc} */
        @Override protected void updateTimeStat() {
            metrics.addGetTimeNanos(System.nanoTime() - start);
        }
    }

    /**
     *
     */
    protected static class UpdateRemoveTimeStatClosure<T> extends UpdateTimeStatClosure<T> {
        /** */
        private static final long serialVersionUID = 0L;

        /**
         * @param metrics Metrics.
         * @param start   Start time.
         */
        public UpdateRemoveTimeStatClosure(CacheMetricsImpl metrics, long start) {
            super(metrics, start);
        }

        /** {@inheritDoc} */
        @Override protected void updateTimeStat() {
            metrics.addRemoveTimeNanos(System.nanoTime() - start);
        }
    }

    /**
     *
     */
    protected static class UpdatePutTimeStatClosure<T> extends UpdateTimeStatClosure {
        /** */
        private static final long serialVersionUID = 0L;

        /**
         * @param metrics Metrics.
         * @param start   Start time.
         */
        public UpdatePutTimeStatClosure(CacheMetricsImpl metrics, long start) {
            super(metrics, start);
        }

        /** {@inheritDoc} */
        @Override protected void updateTimeStat() {
            metrics.addPutTimeNanos(System.nanoTime() - start);
        }
    }

    /**
     *
     */
    protected static class UpdatePutAndGetTimeStatClosure<T> extends UpdateTimeStatClosure {
        /** */
        private static final long serialVersionUID = 0L;

        /**
         * @param metrics Metrics.
         * @param start   Start time.
         */
        public UpdatePutAndGetTimeStatClosure(CacheMetricsImpl metrics, long start) {
            super(metrics, start);
        }

        /** {@inheritDoc} */
        @Override protected void updateTimeStat() {
            metrics.addPutAndGetTimeNanos(System.nanoTime() - start);
        }
    }

    /**
     * Delayed callable class.
     */
    protected static abstract class TopologyVersionAwareJob extends ComputeJobAdapter {
        /** */
        private static final long serialVersionUID = 0L;

        /** Injected job context. */
        @JobContextResource
        protected ComputeJobContext jobCtx;

        /** Injected grid instance. */
        @IgniteInstanceResource
        protected Ignite ignite;

        /** Affinity topology version. */
        protected final AffinityTopologyVersion topVer;

        /** Cache name. */
        protected final String cacheName;

        /**
         * @param cacheName Cache name.
         * @param topVer Affinity topology version.
         */
        public TopologyVersionAwareJob(String cacheName, AffinityTopologyVersion topVer) {
            assert topVer != null;

            this.cacheName = cacheName;
            this.topVer = topVer;
        }

        /** {@inheritDoc} */
        @Nullable @Override public final Object execute() {
            if (!waitAffinityReadyFuture())
                return null;

            IgniteInternalCache cache = ((IgniteKernal)ignite).context().cache().cache(cacheName);

            return localExecute(cache);
        }

        /**
         * @param cache Cache.
         * @return Local execution result.
         */
        @Nullable protected abstract Object localExecute(@Nullable IgniteInternalCache cache);

        /**
         * Holds (suspends) job execution until our cache version becomes equal to remote cache's version.
         *
         * @return {@code True} if topology check passed.
         */
        private boolean waitAffinityReadyFuture() {
            GridCacheProcessor cacheProc = ((IgniteKernal)ignite).context().cache();

            AffinityTopologyVersion locTopVer = cacheProc.context().exchange().readyAffinityVersion();

            if (locTopVer.compareTo(topVer) < 0) {
                IgniteInternalFuture<?> fut = cacheProc.context().exchange().affinityReadyFuture(topVer);

                if (fut != null && !fut.isDone()) {
                    jobCtx.holdcc();

                    fut.listen(new CI1<IgniteInternalFuture<?>>() {
                        @Override public void apply(IgniteInternalFuture<?> t) {
                            ((IgniteKernal)ignite).context().closure().runLocalSafe(new Runnable() {
                                @Override public void run() {
                                    jobCtx.callcc();
                                }
                            }, false);
                        }
                    });

                    return false;
                }
            }

            return true;
        }
    }

    /**
     * Size task.
     */
    private static class SizeTask extends ComputeTaskAdapter<Object, Integer> {
        /** */
        private static final long serialVersionUID = 0L;

        /** Cache name. */
        private final String cacheName;

        /** Affinity topology version. */
        private final AffinityTopologyVersion topVer;

        /** Peek modes. */
        private final CachePeekMode[] peekModes;

        /**
         * @param cacheName Cache name.
         * @param topVer Affinity topology version.
         * @param peekModes Cache peek modes.
         */
        public SizeTask(String cacheName, AffinityTopologyVersion topVer, CachePeekMode[] peekModes) {
            this.cacheName = cacheName;
            this.topVer = topVer;
            this.peekModes = peekModes;
        }

        /** {@inheritDoc} */
        @Nullable @Override public Map<? extends ComputeJob, ClusterNode> map(List<ClusterNode> subgrid,
            @Nullable Object arg) throws IgniteException {
            Map<ComputeJob, ClusterNode> jobs = new HashMap();

            for (ClusterNode node : subgrid)
                jobs.put(new SizeJob(cacheName, topVer, peekModes), node);

            return jobs;
        }

        /** {@inheritDoc} */
        @Override public ComputeJobResultPolicy result(ComputeJobResult res, List<ComputeJobResult> rcvd) {
            IgniteException e = res.getException();

            if (e != null) {
                if (e instanceof ClusterTopologyException)
                    return ComputeJobResultPolicy.WAIT;

                throw new IgniteException("Remote job threw exception.", e);
            }

            return ComputeJobResultPolicy.WAIT;
        }

        /** {@inheritDoc} */
        @Nullable @Override public Integer reduce(List<ComputeJobResult> results) throws IgniteException {
            int size = 0;

            for (ComputeJobResult res : results) {
                if (res.getException() == null && res != null)
                    size += res.<Integer>getData();
            }

            return size;
        }
    }

    /**
     * Size task.
     */
    private static class SizeLongTask extends ComputeTaskAdapter<Object, Long> {
        /** */
        private static final long serialVersionUID = 0L;

        /** Cache name. */
        private final String cacheName;

        /** Affinity topology version. */
        private final AffinityTopologyVersion topVer;

        /** Peek modes. */
        private final CachePeekMode[] peekModes;

        /**
         * @param cacheName Cache name.
         * @param topVer Affinity topology version.
         * @param peekModes Cache peek modes.
         */
        public SizeLongTask(String cacheName, AffinityTopologyVersion topVer, CachePeekMode[] peekModes) {
            this.cacheName = cacheName;
            this.topVer = topVer;
            this.peekModes = peekModes;
        }

        /** {@inheritDoc} */
        @Nullable @Override public Map<? extends ComputeJob, ClusterNode> map(List<ClusterNode> subgrid,
            @Nullable Object arg) throws IgniteException {
            Map<ComputeJob, ClusterNode> jobs = new HashMap();

            for (ClusterNode node : subgrid)
                jobs.put(new SizeLongJob(cacheName, topVer, peekModes), node);

            return jobs;
        }

        /** {@inheritDoc} */
        @Override public ComputeJobResultPolicy result(ComputeJobResult res, List<ComputeJobResult> rcvd) {
            IgniteException e = res.getException();

            if (e != null) {
                if (e instanceof ClusterTopologyException)
                    return ComputeJobResultPolicy.WAIT;

                throw new IgniteException("Remote job threw exception.", e);
            }

            return ComputeJobResultPolicy.WAIT;
        }

        /** {@inheritDoc} */
        @Nullable @Override public Long reduce(List<ComputeJobResult> results) throws IgniteException {
            long size = 0;

            for (ComputeJobResult res : results) {
                if (res != null && res.getException() == null)
                    size += res.<Long>getData();
            }

            return size;
        }
    }

    /**
     * Clear task.
     */
    private static class ClearTask<K> extends ComputeTaskAdapter<Object, Object> {
        /** */
        private static final long serialVersionUID = 0L;

        /** */
        public static final IgniteProductVersion NEAR_JOB_SINCE = IgniteProductVersion.fromString("1.5.0");

        /** Cache name. */
        private final String cacheName;

        /** Affinity topology version. */
        private final AffinityTopologyVersion topVer;

        /** Keys to clear. */
        private final Set<? extends K> keys;

        /** Near cache flag. */
        private final boolean near;

        /**
         * @param cacheName Cache name.
         * @param topVer Affinity topology version.
         * @param keys Keys to clear.
         * @param near Near cache flag.
         */
        public ClearTask(String cacheName, AffinityTopologyVersion topVer, Set<? extends K> keys, boolean near) {
            this.cacheName = cacheName;
            this.topVer = topVer;
            this.keys = keys;
            this.near = near;
        }

        /** {@inheritDoc} */
        @Nullable @Override public Map<? extends ComputeJob, ClusterNode> map(List<ClusterNode> subgrid,
            @Nullable Object arg) throws IgniteException {
            Map<ComputeJob, ClusterNode> jobs = new HashMap<>();

            for (ClusterNode node : subgrid) {
                ComputeJob job;

                if (near && node.version().compareTo(NEAR_JOB_SINCE) >= 0) {
                    job = keys == null ? new GlobalClearAllNearJob(cacheName, topVer) :
                        new GlobalClearKeySetNearJob<>(cacheName, topVer, keys);
                }
                else {
                    job = keys == null ? new GlobalClearAllJob(cacheName, topVer) :
                        new GlobalClearKeySetJob<>(cacheName, topVer, keys);
                }

                jobs.put(job, node);
            }

            return jobs;
        }

        /** {@inheritDoc} */
        @Override public ComputeJobResultPolicy result(ComputeJobResult res, List<ComputeJobResult> rcvd) {
            IgniteException e = res.getException();

            if (e != null) {
                if (e instanceof ClusterTopologyException)
                    return ComputeJobResultPolicy.WAIT;

                throw new IgniteException("Remote job threw exception.", e);
            }

            return ComputeJobResultPolicy.WAIT;
        }

        /** {@inheritDoc} */
        @Nullable @Override public Object reduce(List<ComputeJobResult> results) throws IgniteException {
            return null;
        }
    }
}<|MERGE_RESOLUTION|>--- conflicted
+++ resolved
@@ -2545,11 +2545,7 @@
 
         return syncOp(new SyncOp<V>(true) {
             @Override public V op(IgniteTxLocalAdapter tx) throws IgniteCheckedException {
-<<<<<<< HEAD
-                return (V)tx.putAsync(ctx, null, key, val, true, ctx.noValArray()).get().value();
-=======
-                return (V)tx.putAsync(ctx, key, val, true, ctx.noVal()).get().value();
->>>>>>> 10603bf7
+                return (V)tx.putAsync(ctx, null, key, val, true, ctx.noVal()).get().value();
             }
 
             @Override public String toString() {
@@ -2570,13 +2566,8 @@
             validateCacheKey(key);
 
         IgniteInternalFuture<V> fut = asyncOp(new AsyncOp<V>() {
-<<<<<<< HEAD
             @Override public IgniteInternalFuture<V> op(IgniteTxLocalAdapter tx, AffinityTopologyVersion readyTopVer) {
-                return tx.putAsync(ctx, readyTopVer, key, val, true, ctx.noValArray())
-=======
-            @Override public IgniteInternalFuture<V> op(IgniteTxLocalAdapter tx) {
-                return tx.putAsync(ctx, key, val, true, ctx.noVal())
->>>>>>> 10603bf7
+                return tx.putAsync(ctx, readyTopVer, key, val, true, ctx.noVal())
                     .chain((IgniteClosure<IgniteInternalFuture<GridCacheReturn>, V>)RET2VAL);
             }
 
@@ -2604,11 +2595,7 @@
 
         Boolean stored = syncOp(new SyncOp<Boolean>(true) {
             @Override public Boolean op(IgniteTxLocalAdapter tx) throws IgniteCheckedException {
-<<<<<<< HEAD
-                return tx.putAsync(ctx, null, key, val, false, ctx.noValArray()).get().success();
-=======
-                return tx.putAsync(ctx, key, val, false, ctx.noVal()).get().success();
->>>>>>> 10603bf7
+                return tx.putAsync(ctx, null, key, val, false, ctx.noVal()).get().success();
             }
 
             @Override public String toString() {
@@ -2634,18 +2621,13 @@
             validateCacheKey(key);
 
         IgniteInternalFuture<Boolean> fut = asyncOp(new AsyncOp<Boolean>() {
-<<<<<<< HEAD
             @Override public IgniteInternalFuture<Boolean> op(IgniteTxLocalAdapter tx, AffinityTopologyVersion readyTopVer) {
                 return tx.putAsync(ctx,
                     readyTopVer,
                     key,
                     val,
                     false,
-                    ctx.noValArray()).chain(
-=======
-            @Override public IgniteInternalFuture<Boolean> op(IgniteTxLocalAdapter tx) {
-                return tx.putAsync(ctx, key, val, false, ctx.noVal()).chain(
->>>>>>> 10603bf7
+                    ctx.noVal()).chain(
                     (IgniteClosure<IgniteInternalFuture<GridCacheReturn>, Boolean>)RET2FLAG);
             }
 
@@ -2669,11 +2651,7 @@
 
         return syncOp(new SyncOp<V>(true) {
             @Override public V op(IgniteTxLocalAdapter tx) throws IgniteCheckedException {
-<<<<<<< HEAD
-                return (V)tx.putAsync(ctx, null, key, val, true, ctx.hasValArray()).get().value();
-=======
-                return (V)tx.putAsync(ctx, key, val, true, ctx.hasVal()).get().value();
->>>>>>> 10603bf7
+                return (V)tx.putAsync(ctx, null, key, val, true, ctx.hasVal()).get().value();
             }
 
             @Override public String toString() {
@@ -2694,13 +2672,8 @@
             validateCacheKey(key);
 
         IgniteInternalFuture<V> fut = asyncOp(new AsyncOp<V>() {
-<<<<<<< HEAD
             @Override public IgniteInternalFuture<V> op(IgniteTxLocalAdapter tx, AffinityTopologyVersion readyTopVer) {
-                return tx.putAsync(ctx, readyTopVer, key, val, true, ctx.hasValArray()).chain(
-=======
-            @Override public IgniteInternalFuture<V> op(IgniteTxLocalAdapter tx) {
-                return tx.putAsync(ctx, key, val, true, ctx.hasVal()).chain(
->>>>>>> 10603bf7
+                return tx.putAsync(ctx, readyTopVer, key, val, true, ctx.hasVal()).chain(
                     (IgniteClosure<IgniteInternalFuture<GridCacheReturn>, V>)RET2VAL);
             }
 
@@ -2724,11 +2697,7 @@
 
         return syncOp(new SyncOp<Boolean>(true) {
             @Override public Boolean op(IgniteTxLocalAdapter tx) throws IgniteCheckedException {
-<<<<<<< HEAD
-                return tx.putAsync(ctx, null, key, val, false, ctx.hasValArray()).get().success();
-=======
-                return tx.putAsync(ctx, key, val, false, ctx.hasVal()).get().success();
->>>>>>> 10603bf7
+                return tx.putAsync(ctx, null, key, val, false, ctx.hasVal()).get().success();
             }
 
             @Override public String toString() {
@@ -2745,13 +2714,8 @@
             validateCacheKey(key);
 
         return asyncOp(new AsyncOp<Boolean>() {
-<<<<<<< HEAD
             @Override public IgniteInternalFuture<Boolean> op(IgniteTxLocalAdapter tx, AffinityTopologyVersion readyTopVer) {
-                return tx.putAsync(ctx, readyTopVer, key, val, false, ctx.hasValArray()).chain(
-=======
-            @Override public IgniteInternalFuture<Boolean> op(IgniteTxLocalAdapter tx) {
-                return tx.putAsync(ctx, key, val, false, ctx.hasVal()).chain(
->>>>>>> 10603bf7
+                return tx.putAsync(ctx, readyTopVer, key, val, false, ctx.hasVal()).chain(
                     (IgniteClosure<IgniteInternalFuture<GridCacheReturn>, Boolean>) RET2FLAG);
             }
 
@@ -2774,12 +2738,8 @@
                 if (ctx.deploymentEnabled())
                     ctx.deploy().registerClass(oldVal);
 
-<<<<<<< HEAD
-                return tx.putAsync(ctx, null, key, newVal, false, ctx.equalsValArray(oldVal)).get()
+                return tx.putAsync(ctx, null, key, newVal, false, ctx.equalsVal(oldVal)).get()
                     .success();
-=======
-                return tx.putAsync(ctx, key, newVal, false, ctx.equalsVal(oldVal)).get().success();
->>>>>>> 10603bf7
             }
 
             @Override public String toString() {
@@ -2811,11 +2771,7 @@
                     }
                 }
 
-<<<<<<< HEAD
-                return tx.putAsync(ctx, readyTopVer, key, newVal, false, ctx.equalsValArray(oldVal)).chain(
-=======
-                return tx.putAsync(ctx, key, newVal, false, ctx.equalsVal(oldVal)).chain(
->>>>>>> 10603bf7
+                return tx.putAsync(ctx, readyTopVer, key, newVal, false, ctx.equalsVal(oldVal)).chain(
                     (IgniteClosure<IgniteInternalFuture<GridCacheReturn>, Boolean>)RET2FLAG);
             }
 
@@ -2844,11 +2800,7 @@
 
         syncOp(new SyncInOp(m.size() == 1) {
             @Override public void inOp(IgniteTxLocalAdapter tx) throws IgniteCheckedException {
-<<<<<<< HEAD
-                tx.putAllAsync(ctx, null, m, false, CU.empty0()).get();
-=======
-                tx.putAllAsync(ctx, m, false).get();
->>>>>>> 10603bf7
+                tx.putAllAsync(ctx, null, m, false).get();
             }
 
             @Override public String toString() {
@@ -2868,19 +2820,12 @@
         if (keyCheck)
             validateCacheKeys(m.keySet());
 
-<<<<<<< HEAD
         return asyncOp(new AsyncOp(m.keySet()) {
             @Override public IgniteInternalFuture<?> op(IgniteTxLocalAdapter tx, AffinityTopologyVersion readyTopVer) {
                 return tx.putAllAsync(ctx,
                     readyTopVer,
                     m,
-                    false,
-                    CU.empty0()).chain(RET2NULL);
-=======
-        return asyncOp(new AsyncInOp(m.keySet()) {
-            @Override public IgniteInternalFuture<?> inOp(IgniteTxLocalAdapter tx) {
-                return tx.putAllAsync(ctx, m, false).chain(RET2NULL);
->>>>>>> 10603bf7
+                    false).chain(RET2NULL);
             }
 
             @Override public String toString() {
@@ -3234,32 +3179,6 @@
         return fut;
     }
 
-<<<<<<< HEAD
-    /**
-     * @param filter Filter.
-     * @return Future.
-     */
-    public IgniteInternalFuture<?> localRemoveAll(final CacheEntryPredicate filter) {
-        final Set<? extends K> keys = filter != null ? keySet(filter) : keySet();
-
-        return asyncOp(new AsyncOp(keys) {
-            @Override public IgniteInternalFuture<?> op(IgniteTxLocalAdapter tx, AffinityTopologyVersion readyTopVer) {
-                return tx.removeAllAsync(ctx,
-                    readyTopVer,
-                    keys,
-                    /*retval*/false,
-                    null,
-                    /*singleRmv*/false);
-            }
-
-            @Override public String toString() {
-                return "removeAllAsync [filter=" + filter + ']';
-            }
-        });
-    }
-
-=======
->>>>>>> 10603bf7
     /** {@inheritDoc} */
     @Override public CacheMetrics clusterMetrics() {
         return clusterMetrics(ctx.grid().cluster().forCacheNodes(ctx.name()));
