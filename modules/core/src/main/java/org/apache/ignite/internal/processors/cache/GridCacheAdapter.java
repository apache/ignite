/*
 * Licensed to the Apache Software Foundation (ASF) under one or more
 * contributor license agreements.  See the NOTICE file distributed with
 * this work for additional information regarding copyright ownership.
 * The ASF licenses this file to You under the Apache License, Version 2.0
 * (the "License"); you may not use this file except in compliance with
 * the License.  You may obtain a copy of the License at
 *
 *      http://www.apache.org/licenses/LICENSE-2.0
 *
 * Unless required by applicable law or agreed to in writing, software
 * distributed under the License is distributed on an "AS IS" BASIS,
 * WITHOUT WARRANTIES OR CONDITIONS OF ANY KIND, either express or implied.
 * See the License for the specific language governing permissions and
 * limitations under the License.
 */

package org.apache.ignite.internal.processors.cache;

import java.io.Externalizable;
import java.io.IOException;
import java.io.InvalidObjectException;
import java.io.ObjectInput;
import java.io.ObjectOutput;
import java.io.ObjectStreamException;
import java.util.AbstractSet;
import java.util.ArrayList;
import java.util.Collection;
import java.util.Collections;
import java.util.HashMap;
import java.util.HashSet;
import java.util.Iterator;
import java.util.List;
import java.util.Map;
import java.util.NoSuchElementException;
import java.util.Set;
import java.util.UUID;
import java.util.concurrent.Callable;
import java.util.concurrent.ExecutorService;
import java.util.concurrent.Executors;
import java.util.concurrent.Semaphore;
import java.util.concurrent.TimeUnit;
import java.util.concurrent.locks.ReentrantLock;
import javax.cache.Cache;
import javax.cache.expiry.ExpiryPolicy;
import javax.cache.processor.EntryProcessor;
import javax.cache.processor.EntryProcessorException;
import javax.cache.processor.EntryProcessorResult;
import org.apache.ignite.Ignite;
import org.apache.ignite.IgniteCache;
import org.apache.ignite.IgniteCheckedException;
import org.apache.ignite.IgniteException;
import org.apache.ignite.IgniteLogger;
import org.apache.ignite.IgniteSystemProperties;
import org.apache.ignite.cache.CacheEntry;
import org.apache.ignite.cache.CacheInterceptor;
import org.apache.ignite.cache.CacheMemoryMode;
import org.apache.ignite.cache.CacheMetrics;
import org.apache.ignite.cache.CachePeekMode;
import org.apache.ignite.cache.affinity.Affinity;
import org.apache.ignite.cluster.ClusterGroup;
import org.apache.ignite.cluster.ClusterNode;
import org.apache.ignite.cluster.ClusterTopologyException;
import org.apache.ignite.compute.ComputeJob;
import org.apache.ignite.compute.ComputeJobAdapter;
import org.apache.ignite.compute.ComputeJobContext;
import org.apache.ignite.compute.ComputeJobResult;
import org.apache.ignite.compute.ComputeJobResultPolicy;
import org.apache.ignite.compute.ComputeTaskAdapter;
import org.apache.ignite.configuration.CacheConfiguration;
import org.apache.ignite.configuration.FileSystemConfiguration;
import org.apache.ignite.configuration.IgniteConfiguration;
import org.apache.ignite.configuration.TransactionConfiguration;
import org.apache.ignite.internal.ComputeTaskInternalFuture;
import org.apache.ignite.internal.IgniteInternalFuture;
import org.apache.ignite.internal.IgniteInterruptedCheckedException;
import org.apache.ignite.internal.IgniteKernal;
import org.apache.ignite.internal.IgniteTransactionsEx;
import org.apache.ignite.internal.IgnitionEx;
import org.apache.ignite.internal.cluster.ClusterTopologyCheckedException;
import org.apache.ignite.internal.cluster.ClusterTopologyServerNotFoundException;
import org.apache.ignite.internal.cluster.IgniteClusterEx;
import org.apache.ignite.internal.processors.affinity.AffinityTopologyVersion;
import org.apache.ignite.internal.processors.cache.affinity.GridCacheAffinityImpl;
import org.apache.ignite.internal.processors.cache.distributed.IgniteExternalizableExpiryPolicy;
import org.apache.ignite.internal.processors.cache.distributed.dht.GridDhtCacheAdapter;
import org.apache.ignite.internal.processors.cache.distributed.dht.GridDhtLocalPartition;
import org.apache.ignite.internal.processors.cache.distributed.dht.GridDhtInvalidPartitionException;
import org.apache.ignite.internal.processors.cache.dr.GridCacheDrInfo;
import org.apache.ignite.internal.processors.cache.transactions.IgniteInternalTx;
import org.apache.ignite.internal.processors.cache.transactions.IgniteTxAdapter;
import org.apache.ignite.internal.processors.cache.transactions.IgniteTxLocalAdapter;
import org.apache.ignite.internal.processors.cache.transactions.IgniteTxLocalEx;
import org.apache.ignite.internal.processors.cache.transactions.TransactionProxyImpl;
import org.apache.ignite.internal.processors.cache.version.GridCacheRawVersionedEntry;
import org.apache.ignite.internal.processors.cache.version.GridCacheVersion;
import org.apache.ignite.internal.processors.datastreamer.DataStreamerEntry;
import org.apache.ignite.internal.processors.datastreamer.DataStreamerImpl;
import org.apache.ignite.internal.processors.dr.IgniteDrDataStreamerCacheUpdater;
import org.apache.ignite.internal.processors.platform.cache.PlatformCacheEntryFilter;
import org.apache.ignite.internal.processors.task.GridInternal;
import org.apache.ignite.internal.transactions.IgniteTxHeuristicCheckedException;
import org.apache.ignite.internal.transactions.IgniteTxRollbackCheckedException;
import org.apache.ignite.internal.util.future.GridCompoundFuture;
import org.apache.ignite.internal.util.future.GridEmbeddedFuture;
import org.apache.ignite.internal.util.future.GridFinishedFuture;
import org.apache.ignite.internal.util.future.GridFutureAdapter;
import org.apache.ignite.internal.util.lang.GridCloseableIterator;
import org.apache.ignite.internal.util.lang.GridClosureException;
import org.apache.ignite.internal.util.tostring.GridToStringExclude;
import org.apache.ignite.internal.util.typedef.C1;
import org.apache.ignite.internal.util.typedef.C2;
import org.apache.ignite.internal.util.typedef.CI1;
import org.apache.ignite.internal.util.typedef.CI2;
import org.apache.ignite.internal.util.typedef.CIX2;
import org.apache.ignite.internal.util.typedef.CIX3;
import org.apache.ignite.internal.util.typedef.CX1;
import org.apache.ignite.internal.util.typedef.F;
import org.apache.ignite.internal.util.typedef.T2;
import org.apache.ignite.internal.util.typedef.X;
import org.apache.ignite.internal.util.typedef.internal.A;
import org.apache.ignite.internal.util.typedef.internal.CU;
import org.apache.ignite.internal.util.typedef.internal.GPC;
import org.apache.ignite.internal.util.typedef.internal.S;
import org.apache.ignite.internal.util.typedef.internal.U;
import org.apache.ignite.lang.IgniteBiPredicate;
import org.apache.ignite.lang.IgniteBiTuple;
import org.apache.ignite.lang.IgniteCallable;
import org.apache.ignite.lang.IgniteClosure;
import org.apache.ignite.lang.IgniteInClosure;
import org.apache.ignite.lang.IgniteOutClosure;
import org.apache.ignite.lang.IgnitePredicate;
import org.apache.ignite.lang.IgniteProductVersion;
import org.apache.ignite.mxbean.CacheMetricsMXBean;
import org.apache.ignite.plugin.security.SecurityPermission;
import org.apache.ignite.resources.IgniteInstanceResource;
import org.apache.ignite.resources.JobContextResource;
import org.apache.ignite.spi.discovery.tcp.internal.TcpDiscoveryNode;
import org.apache.ignite.transactions.Transaction;
import org.apache.ignite.transactions.TransactionConcurrency;
import org.apache.ignite.transactions.TransactionIsolation;
import org.jetbrains.annotations.Nullable;
import org.jsr166.LongAdder8;

import static org.apache.ignite.IgniteSystemProperties.IGNITE_CACHE_KEY_VALIDATION_DISABLED;
import static org.apache.ignite.IgniteSystemProperties.IGNITE_CACHE_RETRIES_COUNT;
import static org.apache.ignite.internal.GridClosureCallMode.BROADCAST;
import static org.apache.ignite.internal.processors.dr.GridDrType.DR_LOAD;
import static org.apache.ignite.internal.processors.dr.GridDrType.DR_NONE;
import static org.apache.ignite.internal.processors.task.GridTaskThreadContextKey.TC_NO_FAILOVER;
import static org.apache.ignite.internal.processors.task.GridTaskThreadContextKey.TC_SUBGRID;
import static org.apache.ignite.transactions.TransactionConcurrency.OPTIMISTIC;
import static org.apache.ignite.transactions.TransactionIsolation.READ_COMMITTED;

/**
 * Adapter for different cache implementations.
 */
@SuppressWarnings("unchecked")
public abstract class GridCacheAdapter<K, V> implements IgniteInternalCache<K, V>, Externalizable {
    /** */
    private static final long serialVersionUID = 0L;

    /** clearLocally() split threshold. */
    public static final int CLEAR_ALL_SPLIT_THRESHOLD = 10000;

    /** Maximum number of retries when topology changes. */
    public static final int MAX_RETRIES = IgniteSystemProperties.getInteger(IGNITE_CACHE_RETRIES_COUNT, 100);

    /** */
    public static final IgniteProductVersion LOAD_CACHE_JOB_SINCE = IgniteProductVersion.fromString("1.5.7");

    /** */
    public static final IgniteProductVersion LOAD_CACHE_JOB_V2_SINCE = IgniteProductVersion.fromString("1.5.19");

    /** Deserialization stash. */
    private static final ThreadLocal<IgniteBiTuple<String, String>> stash = new ThreadLocal<IgniteBiTuple<String,
        String>>() {
        @Override protected IgniteBiTuple<String, String> initialValue() {
            return new IgniteBiTuple<>();
        }
    };

    /** {@link GridCacheReturn}-to-value conversion. */
    private static final IgniteClosure RET2VAL =
        new CX1<IgniteInternalFuture<GridCacheReturn>, Object>() {
            @Nullable @Override public Object applyx(IgniteInternalFuture<GridCacheReturn> fut)
                throws IgniteCheckedException {
                return fut.get().value();
            }

            @Override public String toString() {
                return "Cache return value to value converter.";
            }
        };

    /** {@link GridCacheReturn}-to-null conversion. */
    protected static final IgniteClosure RET2NULL =
        new CX1<IgniteInternalFuture<GridCacheReturn>, Object>() {
            @Nullable @Override public Object applyx(IgniteInternalFuture<GridCacheReturn> fut)
                throws IgniteCheckedException {
                fut.get();

                return null;
            }

            @Override public String toString() {
                return "Cache return value to null converter.";
            }
        };

    /** {@link GridCacheReturn}-to-success conversion. */
    private static final IgniteClosure RET2FLAG =
        new CX1<IgniteInternalFuture<GridCacheReturn>, Boolean>() {
            @Override public Boolean applyx(IgniteInternalFuture<GridCacheReturn> fut) throws IgniteCheckedException {
                return fut.get().success();
            }

            @Override public String toString() {
                return "Cache return value to boolean flag converter.";
            }
        };

    /** */
    protected boolean keyCheck = !Boolean.getBoolean(IGNITE_CACHE_KEY_VALIDATION_DISABLED);

    /** Last asynchronous future. */
    protected ThreadLocal<FutureHolder> lastFut = new ThreadLocal<FutureHolder>() {
        @Override protected FutureHolder initialValue() {
            return new FutureHolder();
        }
    };

    /** Cache configuration. */
    @GridToStringExclude
    protected GridCacheContext<K, V> ctx;

    /** Local map. */
    @GridToStringExclude
    protected GridCacheConcurrentMap map;

    /** Local node ID. */
    @GridToStringExclude
    protected UUID locNodeId;

    /** Cache configuration. */
    @GridToStringExclude
    protected CacheConfiguration cacheCfg;

    /** Grid configuration. */
    @GridToStringExclude
    protected IgniteConfiguration gridCfg;

    /** Cache metrics. */
    protected CacheMetricsImpl metrics;

    /** Cache localMxBean. */
    protected CacheMetricsMXBean localMxBean;

    /** Cache mxBean. */
    protected CacheMetricsMXBean clusterMxBean;

    /** Logger. */
    protected IgniteLogger log;

    /** Logger. */
    protected IgniteLogger txLockMsgLog;

    /** Affinity impl. */
    private Affinity<K> aff;

    /** Whether this cache is IGFS data cache. */
    private boolean igfsDataCache;

    /** Whether this cache is Mongo data cache. */
    @SuppressWarnings("UnusedDeclaration")
    private boolean mongoDataCache;

    /** Whether this cache is Mongo meta cache. */
    @SuppressWarnings("UnusedDeclaration")
    private boolean mongoMetaCache;

    /** Current IGFS data cache size. */
    private LongAdder8 igfsDataCacheSize;

    /** Max space for IGFS. */
    private long igfsDataSpaceMax;

    /** Asynchronous operations limit semaphore. */
    private Semaphore asyncOpsSem;

    /** {@inheritDoc} */
    @Override public String name() {
        return cacheCfg.getName();
    }

    /**
     * Empty constructor required by {@link Externalizable}.
     */
    protected GridCacheAdapter() {
        // No-op.
    }

    /**
     * @param ctx Cache context.
     * @param startSize Start size.
     */
    @SuppressWarnings("OverriddenMethodCallDuringObjectConstruction")
    protected GridCacheAdapter(GridCacheContext<K, V> ctx, int startSize) {
        this(ctx, null);
    }

    /**
     * @param ctx Cache context.
     * @param map Concurrent map.
     */
    @SuppressWarnings({"OverriddenMethodCallDuringObjectConstruction", "deprecation"})
    protected GridCacheAdapter(final GridCacheContext<K, V> ctx, @Nullable GridCacheConcurrentMap map) {
        assert ctx != null;

        this.ctx = ctx;

        gridCfg = ctx.gridConfig();
        cacheCfg = ctx.config();

        locNodeId = ctx.gridConfig().getNodeId();

        this.map = map;

        log = ctx.logger(getClass());
        txLockMsgLog = ctx.shared().txLockMessageLogger();

        metrics = new CacheMetricsImpl(ctx);

        localMxBean = new CacheLocalMetricsMXBeanImpl(this);
        clusterMxBean = new CacheClusterMetricsMXBeanImpl(this);

        FileSystemConfiguration[] igfsCfgs = gridCfg.getFileSystemConfiguration();

        if (igfsCfgs != null) {
            for (FileSystemConfiguration igfsCfg : igfsCfgs) {
                if (F.eq(ctx.name(), igfsCfg.getDataCacheName())) {
                    if (!ctx.isNear()) {
                        igfsDataCache = true;
                        igfsDataCacheSize = new LongAdder8();

                        igfsDataSpaceMax = igfsCfg.getMaxSpaceSize();

                        // Do we have limits?
                        if (igfsDataSpaceMax <= 0)
                            igfsDataSpaceMax = Long.MAX_VALUE;
                    }

                    break;
                }
            }
        }

        if (ctx.config().getMaxConcurrentAsyncOperations() > 0)
            asyncOpsSem = new Semaphore(ctx.config().getMaxConcurrentAsyncOperations());

        init();

        aff = new GridCacheAffinityImpl<>(ctx);
    }

    /**
     * Prints memory stats.
     */
    public void printMemoryStats() {
        if (ctx.isNear()) {
            X.println(">>>  Near cache size: " + size());

            ctx.near().dht().printMemoryStats();
        }
        else if (ctx.isDht())
            X.println(">>>  DHT cache size: " + size());
        else
            X.println(">>>  Cache size: " + size());
    }

    /**
     * @return Base map.
     */
    public GridCacheConcurrentMap map() {
        return map;
    }

    /**
     * Increments map public size.
     * @param e Map entry.
     */
    public void incrementSize(GridCacheMapEntry e) {
        map.incrementPublicSize(e);
    }

    /**
     * Decrements map public size.
     * @param e Map entry.
     */
    public void decrementSize(GridCacheMapEntry e) {
        map.decrementPublicSize(e);
    }

    /**
     * @return Context.
     */
    @Override public GridCacheContext<K, V> context() {
        return ctx;
    }

    /**
     * @return Logger.
     */
    protected IgniteLogger log() {
        return log;
    }

    /**
     * @return {@code True} if this is near cache.
     */
    public boolean isNear() {
        return false;
    }

    /**
     * @return {@code True} if cache is local.
     */
    public boolean isLocal() {
        return false;
    }

    /**
     * @return {@code True} if cache is colocated.
     */
    public boolean isColocated() {
        return false;
    }

    /**
     * @return {@code True} if cache is DHT Atomic.
     */
    public boolean isDhtAtomic() {
        return false;
    }

    /**
     * @return {@code True} if cache is DHT.
     */
    public boolean isDht() {
        return false;
    }

    /**
     * @return Preloader.
     */
    public abstract GridCachePreloader preloader();

    /** {@inheritDoc} */
    @Override public Affinity<K> affinity() {
        return aff;
    }

    /** {@inheritDoc} */
    @SuppressWarnings({"unchecked", "RedundantCast"})
    @Override public <K1, V1> IgniteInternalCache<K1, V1> cache() {
        return (IgniteInternalCache<K1, V1>)this;
    }

    /** {@inheritDoc} */
    @Override public GridCacheProxyImpl<K, V> forSubjectId(UUID subjId) {
        CacheOperationContext opCtx = new CacheOperationContext(false, subjId, false, null, false, null);

        return new GridCacheProxyImpl<>(ctx, this, opCtx);
    }

    /** {@inheritDoc} */
    @Override public boolean skipStore() {
        return false;
    }

    /** {@inheritDoc} */
    @Override public GridCacheProxyImpl<K, V> setSkipStore(boolean skipStore) {
        CacheOperationContext opCtx = new CacheOperationContext(true, null, false, null, false, null);

        return new GridCacheProxyImpl<>(ctx, this, opCtx);
    }

    /** {@inheritDoc} */
    @Override public <K1, V1> GridCacheProxyImpl<K1, V1> keepBinary() {
        CacheOperationContext opCtx = new CacheOperationContext(false, null, true, null, false, null);

        return new GridCacheProxyImpl<>((GridCacheContext<K1, V1>)ctx, (GridCacheAdapter<K1, V1>)this, opCtx);
    }

    /** {@inheritDoc} */
    @Nullable @Override public ExpiryPolicy expiry() {
        return null;
    }

    /** {@inheritDoc} */
    @Override public GridCacheProxyImpl<K, V> withExpiryPolicy(ExpiryPolicy plc) {
        assert !CU.isUtilityCache(ctx.name());
        assert !CU.isAtomicsCache(ctx.name());
        assert !CU.isMarshallerCache(ctx.name());

        CacheOperationContext opCtx = new CacheOperationContext(false, null, false, plc, false, null);

        return new GridCacheProxyImpl<>(ctx, this, opCtx);
    }

    /** {@inheritDoc} */
    @Override public IgniteInternalCache<K, V> withNoRetries() {
        CacheOperationContext opCtx = new CacheOperationContext(false, null, false, null, true, null);

        return new GridCacheProxyImpl<>(ctx, this, opCtx);
    }

    /** {@inheritDoc} */
    @Override public CacheConfiguration configuration() {
        return ctx.config();
    }

    /**
     * @param keys Keys to lock.
     * @param timeout Lock timeout.
     * @param tx Transaction.
     * @param isRead {@code True} for read operations.
     * @param retval Flag to return value.
     * @param isolation Transaction isolation.
     * @param invalidate Invalidate flag.
     * @param accessTtl TTL for read operation.
     * @return Locks future.
     */
    public abstract IgniteInternalFuture<Boolean> txLockAsync(
        Collection<KeyCacheObject> keys,
        long timeout,
        IgniteTxLocalEx tx,
        boolean isRead,
        boolean retval,
        TransactionIsolation isolation,
        boolean invalidate,
        long accessTtl);

    /**
     * Post constructor initialization for subclasses.
     */
    protected void init() {
        // No-op.
    }

    /**
     * @return Entry factory.
     */
    protected abstract GridCacheMapEntryFactory entryFactory();

    /**
     * Starts this cache. Child classes should override this method
     * to provide custom start-up behavior.
     *
     * @throws IgniteCheckedException If start failed.
     */
    public void start() throws IgniteCheckedException {
        if (map == null) {
            int initSize = ctx.config().getStartSize();

            if (!isLocal())
                initSize /= ctx.affinity().partitions();

            map = new GridCacheConcurrentMapImpl(ctx, entryFactory(), initSize);
        }
    }

    /**
     * Startup info.
     *
     * @return Startup info.
     */
    protected final String startInfo() {
        return "Cache started: " + U.maskName(ctx.config().getName());
    }

    /**
     * Stops this cache. Child classes should override this method
     * to provide custom stop behavior.
     */
    public void stop() {
        // Nulling thread local reference to ensure values will be eventually GCed
        // no matter what references these futures are holding.
        lastFut = null;
    }

    /**
     * Stop info.
     *
     * @return Stop info.
     */
    protected final String stopInfo() {
        return "Cache stopped: " + U.maskName(ctx.config().getName());
    }

    /**
     * Kernal start callback.
     *
     * @throws IgniteCheckedException If callback failed.
     */
    protected void onKernalStart() throws IgniteCheckedException {
        // No-op.
    }

    /**
     * Kernal stop callback.
     */
    public void onKernalStop() {
        // No-op.
    }

    /** {@inheritDoc} */
    @Override public boolean isEmpty() {
        try {
            return localSize(CachePeekModes.ONHEAP_ONLY) == 0;
        }
        catch (IgniteCheckedException e) {
            throw new IgniteException(e);
        }
    }

    /** {@inheritDoc} */
    @Override public boolean containsKey(K key) {
        try {
            return containsKeyAsync(key).get();
        }
        catch (IgniteCheckedException e) {
            throw new IgniteException(e);
        }
    }

    /** {@inheritDoc} */
    @Override public final IgniteInternalFuture<Boolean> containsKeyAsync(K key) {
        A.notNull(key, "key");

        return (IgniteInternalFuture)getAsync(
            key,
            /*force primary*/false,
            /*skip tx*/false,
            /*subj id*/null,
            /*task name*/null,
            /*deserialize binary*/false,
            /*skip values*/true,
            /*can remap*/true,
            false
        );
    }

    /** {@inheritDoc} */
    @Override public boolean containsKeys(Collection<? extends K> keys) {
        try {
            return containsKeysAsync(keys).get();
        }
        catch (IgniteCheckedException e) {
            throw new IgniteException(e);
        }
    }

    /** {@inheritDoc} */
    @Override public IgniteInternalFuture<Boolean> containsKeysAsync(final Collection<? extends K> keys) {
        A.notNull(keys, "keys");

        return getAllAsync(
            keys,
            /*force primary*/false,
            /*skip tx*/false,
            /*subj id*/null,
            /*task name*/null,
            /*deserialize binary*/false,
            /*skip values*/true,
            /*can remap*/true,
            false
        ).chain(new CX1<IgniteInternalFuture<Map<K, V>>, Boolean>() {
            @Override public Boolean applyx(IgniteInternalFuture<Map<K, V>> fut) throws IgniteCheckedException {
                Map<K, V> kvMap = fut.get();

                if (keys.size() != kvMap.size())
                    return false;

                for (Map.Entry<K, V> entry : kvMap.entrySet()) {
                    if (entry.getValue() == null)
                        return false;
                }

                return true;
            }
        });
    }

    /** {@inheritDoc} */
    @Override public Iterable<Cache.Entry<K, V>> localEntries(CachePeekMode[] peekModes) throws IgniteCheckedException {
        assert peekModes != null;

        ctx.checkSecurity(SecurityPermission.CACHE_READ);

        PeekModes modes = parsePeekModes(peekModes, false);

        Collection<Iterator<Cache.Entry<K, V>>> its = new ArrayList<>();

        final boolean keepBinary = ctx.keepBinary();

        if (ctx.isLocal()) {
            modes.primary = true;
            modes.backup = true;

            if (modes.heap)
                its.add(iterator(map.entries().iterator(), !keepBinary));
        }
        else if (modes.heap) {
            if (modes.near && ctx.isNear())
                its.add(ctx.near().nearEntries().iterator());

            if (modes.primary || modes.backup) {
                GridDhtCacheAdapter<K, V> cache = ctx.isNear() ? ctx.near().dht() : ctx.dht();

                its.add(cache.localEntriesIterator(modes.primary, modes.backup, keepBinary));
            }
        }

        // Swap and offheap are disabled for near cache.
        if (modes.primary || modes.backup) {
            AffinityTopologyVersion topVer = ctx.affinity().affinityTopologyVersion();

            GridCacheSwapManager swapMgr = ctx.isNear() ? ctx.near().dht().context().swap() : ctx.swap();

            if (modes.swap)
                its.add(swapMgr.<K, V>swapIterator(modes.primary, modes.backup, topVer, keepBinary));

            if (modes.offheap)
                its.add(swapMgr.<K, V>offheapIterator(modes.primary, modes.backup, topVer, keepBinary));
        }

        final Iterator<Cache.Entry<K, V>> it = F.flatIterators(its);

        return new Iterable<Cache.Entry<K, V>>() {
            @Override public Iterator<Cache.Entry<K, V>> iterator() {
                return it;
            }

            public String toString() {
                return "CacheLocalEntries []";
            }
        };
    }

    /** {@inheritDoc} */
    @SuppressWarnings("ForLoopReplaceableByForEach")
    @Nullable @Override public V localPeek(K key,
        CachePeekMode[] peekModes,
        @Nullable IgniteCacheExpiryPolicy plc)
        throws IgniteCheckedException {
        A.notNull(key, "key");

        if (keyCheck)
            validateCacheKey(key);

        ctx.checkSecurity(SecurityPermission.CACHE_READ);

        PeekModes modes = parsePeekModes(peekModes, false);

        try {
            KeyCacheObject cacheKey = ctx.toCacheKeyObject(key);

            CacheObject cacheVal = null;

            if (!ctx.isLocal()) {
                AffinityTopologyVersion topVer = ctx.affinity().affinityTopologyVersion();

                int part = ctx.affinity().partition(cacheKey);

                boolean nearKey;

                if (!(modes.near && modes.primary && modes.backup)) {
                    boolean keyPrimary = ctx.affinity().primary(ctx.localNode(), part, topVer);

                    if (keyPrimary) {
                        if (!modes.primary)
                            return null;

                        nearKey = false;
                    }
                    else {
                        boolean keyBackup = ctx.affinity().belongs(ctx.localNode(), part, topVer);

                        if (keyBackup) {
                            if (!modes.backup)
                                return null;

                            nearKey = false;
                        }
                        else {
                            if (!modes.near)
                                return null;

                            nearKey = true;

                            // Swap and offheap are disabled for near cache.
                            modes.offheap = false;
                            modes.swap = false;
                        }
                    }
                }
                else {
                    nearKey = !ctx.affinity().belongs(ctx.localNode(), part, topVer);

                    if (nearKey) {
                        // Swap and offheap are disabled for near cache.
                        modes.offheap = false;
                        modes.swap = false;
                    }
                }

                if (nearKey && !ctx.isNear())
                    return null;

                if (modes.heap) {
                    GridCacheEntryEx e = nearKey ? peekEx(cacheKey) :
                        (ctx.isNear() ? ctx.near().dht().peekEx(cacheKey) : peekEx(cacheKey));

                    if (e != null) {
                        cacheVal = e.peek(modes.heap, modes.offheap, modes.swap, topVer, plc);

                        modes.offheap = false;
                        modes.swap = false;
                    }
                }

                if (modes.offheap || modes.swap) {
                    GridCacheSwapManager swapMgr = ctx.isNear() ? ctx.near().dht().context().swap() : ctx.swap();

                    cacheVal = swapMgr.readValue(cacheKey, modes.offheap, modes.swap);
                }
            }
            else
                cacheVal = localCachePeek0(cacheKey, modes.heap, modes.offheap, modes.swap, plc);

            Object val = ctx.unwrapBinaryIfNeeded(cacheVal, ctx.keepBinary(), false);

            return (V)val;
        }
        catch (GridCacheEntryRemovedException ignore) {
            if (log.isDebugEnabled())
                log.debug("Got removed entry during 'peek': " + key);

            return null;
        }
    }

    /**
     * @param key Key.
     * @param heap Read heap flag.
     * @param offheap Read offheap flag.
     * @param swap Read swap flag.
     * @param plc Optional expiry policy.
     * @return Value.
     * @throws GridCacheEntryRemovedException If entry removed.
     * @throws IgniteCheckedException If failed.
     */
    @SuppressWarnings("ConstantConditions")
    @Nullable private CacheObject localCachePeek0(KeyCacheObject key,
        boolean heap,
        boolean offheap,
        boolean swap,
        IgniteCacheExpiryPolicy plc)
        throws GridCacheEntryRemovedException, IgniteCheckedException {
        assert ctx.isLocal();
        assert heap || offheap || swap;

        if (heap) {
            GridCacheEntryEx e = peekEx(key);

            if (e != null)
                return e.peek(heap, offheap, swap, AffinityTopologyVersion.NONE, plc);
        }

        if (offheap || swap) {
            GridCacheSwapManager swapMgr = ctx.isNear() ? ctx.near().dht().context().swap() : ctx.swap();

            return swapMgr.readValue(key, offheap, swap);
        }

        return null;
    }

    /**
     * Undeploys and removes all entries for class loader.
     *
     * @param ldr Class loader to undeploy.
     */
    public void onUndeploy(ClassLoader ldr) {
        ctx.deploy().onUndeploy(ldr, context());
    }

    /**
     *
     * @param key Entry key.
     * @return Entry or <tt>null</tt>.
     */
    @Nullable public GridCacheEntryEx peekEx(KeyCacheObject key) {
        return entry0(key, ctx.affinity().affinityTopologyVersion(), false, false);
    }

    /**
     *
     * @param key Entry key.
     * @return Entry or <tt>null</tt>.
     */
    @Nullable public GridCacheEntryEx peekEx(Object key) {
        return entry0(ctx.toCacheKeyObject(key), ctx.affinity().affinityTopologyVersion(), false, false);
    }

    /**
     * @param key Entry key.
     * @return Entry (never {@code null}).
     */
    public GridCacheEntryEx entryEx(Object key) {
        return entryEx(ctx.toCacheKeyObject(key), false);
    }

    /**
     * @param key Entry key.
     * @return Entry (never {@code null}).
     */
    public GridCacheEntryEx entryEx(KeyCacheObject key) {
        return entryEx(key, false);
    }

    /**
     * @param key Entry key.
     * @param touch Whether created entry should be touched.
     * @return Entry (never {@code null}).
     */
    public GridCacheEntryEx entryEx(KeyCacheObject key, boolean touch) {
        GridCacheEntryEx e = entry0(key, ctx.affinity().affinityTopologyVersion(), true, touch);

        assert e != null;

        return e;
    }

    /**
     * @param topVer Topology version.
     * @param key Entry key.
     * @return Entry (never {@code null}).
     */
    public GridCacheEntryEx entryEx(KeyCacheObject key, AffinityTopologyVersion topVer) {
        GridCacheEntryEx e = entry0(key, topVer, true, false);

        assert e != null;

        return e;
    }

    /**
     * @param key Entry key.
     * @param topVer Topology version at the time of creation.
     * @param create Flag to create entry if it does not exist.
     * @param touch Flag to touch created entry (only if entry was actually created).
     * @return Entry or <tt>null</tt>.
     */
    @Nullable private GridCacheEntryEx entry0(KeyCacheObject key, AffinityTopologyVersion topVer, boolean create,
        boolean touch) {
        GridCacheMapEntry cur = map.getEntry(key);

        if (cur == null || cur.obsolete()) {
            cur = map.putEntryIfObsoleteOrAbsent(
                topVer,
                key,
                null,
                create, touch);
        }

        return cur;
    }

    /**
     * @return Set of internal cached entry representations.
     */
    public Iterable<? extends GridCacheEntryEx> entries() {
        return allEntries();
    }

    /**
     * @return Set of internal cached entry representations.
     */
    public Iterable<? extends GridCacheEntryEx> allEntries() {
        return map.entries();
    }

    /** {@inheritDoc} */
    @Override public Set<Cache.Entry<K, V>> entrySet() {
        return entrySet((CacheEntryPredicate[])null);
    }

    /** {@inheritDoc} */
    @Override public Set<Cache.Entry<K, V>> entrySetx(final CacheEntryPredicate... filter) {
        boolean keepBinary = ctx.keepBinary();

        return new EntrySet(map.entrySet(filter), keepBinary);
    }

    /** {@inheritDoc} */
    @Override public Set<Cache.Entry<K, V>> entrySet(int part) {
        throw new UnsupportedOperationException();
    }

    /** {@inheritDoc} */
    @Override public Set<K> keySet() {
        return new KeySet(map.entrySet());
    }

    /** {@inheritDoc} */
    @Override public Set<K> keySetx() {
        return keySet();
    }

    /** {@inheritDoc} */
    @Override public Set<K> primaryKeySet() {
        return new KeySet(map.entrySet(CU.cachePrimary(ctx.grid().affinity(ctx.name()), ctx.localNode())));
    }

    /** {@inheritDoc} */
    @Override public Iterable<V> values() {
        return values((CacheEntryPredicate[])null);
    }

    /**
     * Collection of values cached on this node. You cannot modify this collection.
     * <p>
     * Iterator over this collection will not fail if collection was
     * concurrently updated by another thread. This means that iterator may or
     * may not return latest values depending on whether they were added before
     * or after current iterator position.
     * <p>
     * NOTE: this operation is not distributed and returns only the values cached on this node.
     *
     * @param filter Filters.
     * @return Collection of cached values.
     */
    public Iterable<V> values(final CacheEntryPredicate... filter) {
        return new Iterable<V>() {
            @Override public Iterator<V> iterator() {
                return new Iterator<V>() {
                    private final Iterator<? extends GridCacheEntryEx> it = entries().iterator();

                    @Override public boolean hasNext() {
                        return it.hasNext();
                    }

                    @Override public V next() {
                        return (V) it.next().wrap().getValue();
                    }

                    @Override public void remove() {
                        throw new UnsupportedOperationException("remove");
                    }
                };
            }
        };
    }

    /**
     *
     * @param key Entry key.
     */
    public void removeIfObsolete(KeyCacheObject key) {
        assert key != null;

        GridCacheMapEntry entry = map.getEntry(key);

        if (entry.obsolete())
            removeEntry(entry);
    }

    /**
     * Split clearLocally all task into multiple runnables.
     *
     * @param srv Whether to clear server cache.
     * @param near Whether to clear near cache.
     * @param readers Whether to clear readers.
     * @return Split runnables.
     */
    public List<GridCacheClearAllRunnable<K, V>> splitClearLocally(boolean srv, boolean near, boolean readers) {
        if ((isNear() && near) || (!isNear() && srv)) {
            int keySize = size();

            int cnt = Math.min(keySize / CLEAR_ALL_SPLIT_THRESHOLD + (keySize % CLEAR_ALL_SPLIT_THRESHOLD != 0 ? 1 : 0),
                Runtime.getRuntime().availableProcessors());

            if (cnt == 0)
                cnt = 1; // Still perform cleanup since there could be entries in swap.

            GridCacheVersion obsoleteVer = ctx.versions().next();

            List<GridCacheClearAllRunnable<K, V>> res = new ArrayList<>(cnt);

            for (int i = 0; i < cnt; i++)
                res.add(new GridCacheClearAllRunnable<>(this, obsoleteVer, i, cnt, readers));

            return res;
        }
        else
            return null;
    }

    /** {@inheritDoc} */
    @Override public boolean clearLocally(K key) {
        return clearLocally0(key, false);
    }

    /** {@inheritDoc} */
    @Override public void clearLocallyAll(Set<? extends K> keys, boolean srv, boolean near, boolean readers) {
        if (keys != null && ((isNear() && near) || (!isNear() && srv))) {
            for (K key : keys)
                clearLocally0(key, readers);
        }
    }

    /** {@inheritDoc} */
    @Override public void clearLocally(boolean srv, boolean near, boolean readers) {
        ctx.checkSecurity(SecurityPermission.CACHE_REMOVE);

        List<GridCacheClearAllRunnable<K, V>> jobs = splitClearLocally(srv, near, readers);

        if (!F.isEmpty(jobs)) {
            ExecutorService execSvc = null;

            if (jobs.size() > 1) {
                execSvc = Executors.newFixedThreadPool(jobs.size() - 1);

                for (int i = 1; i < jobs.size(); i++)
                    execSvc.submit(jobs.get(i));
            }

            try {
                jobs.get(0).run();
            }
            finally {
                if (execSvc != null) {
                    execSvc.shutdown();

                    try {
                        while (!execSvc.isTerminated() && !Thread.currentThread().isInterrupted())
                            execSvc.awaitTermination(1000, TimeUnit.MILLISECONDS);
                    }
                    catch (InterruptedException ignore) {
                        U.warn(log, "Got interrupted while waiting for Cache.clearLocally() executor service to " +
                            "finish.");

                        Thread.currentThread().interrupt();
                    }
                }
            }
        }
    }

    /** {@inheritDoc} */
    @Override public void clear() throws IgniteCheckedException {
        clear((Set<? extends K>)null);
    }

    /** {@inheritDoc} */
    @Override public void clear(K key) throws IgniteCheckedException {
        clear(Collections.singleton(key));
    }

    /** {@inheritDoc} */
    @Override public void clearAll(Set<? extends K> keys) throws IgniteCheckedException {
        clear(keys);
    }

    /** {@inheritDoc} */
    @Override public IgniteInternalFuture<?> clearAsync() {
        return clearAsync((Set<? extends K>)null);
    }

    /** {@inheritDoc} */
    @Override public IgniteInternalFuture<?> clearAsync(K key) {
        return clearAsync(Collections.singleton(key));
    }

    /** {@inheritDoc} */
    @Override public IgniteInternalFuture<?> clearAllAsync(Set<? extends K> keys) {
        return clearAsync(keys);
    }

    /**
     * @param keys Keys to clear.
     * @throws IgniteCheckedException In case of error.
     */
    private void clear(@Nullable Set<? extends K> keys) throws IgniteCheckedException {
        executeClearTask(keys, false).get();
        executeClearTask(keys, true).get();
    }

    /**
     * @param keys Keys to clear or {@code null} if all cache should be cleared.
     * @return Future.
     */
    private IgniteInternalFuture<?> clearAsync(@Nullable final Set<? extends K> keys) {
        return executeClearTask(keys, false).chain(new CX1<IgniteInternalFuture<?>, Object>() {
            @Override public Object applyx(IgniteInternalFuture<?> fut) throws IgniteCheckedException {
                executeClearTask(keys, true).get();

                return null;
            }
        });
    }

    /**
     * @param keys Keys to clear.
     * @param near Near cache flag.
     * @return Future.
     */
    private IgniteInternalFuture<?> executeClearTask(@Nullable Set<? extends K> keys, boolean near) {
        Collection<ClusterNode> srvNodes = ctx.grid().cluster().forCacheNodes(name(), !near, near, false).nodes();

        if (!srvNodes.isEmpty()) {
            ctx.kernalContext().task().setThreadContext(TC_SUBGRID, srvNodes);

            return ctx.kernalContext().task().execute(
                new ClearTask(ctx.name(), ctx.affinity().affinityTopologyVersion(), keys, near), null);
        }
        else
            return new GridFinishedFuture<>();
    }

    /**
     * @param keys Keys.
     * @param readers Readers flag.
     */
    public void clearLocally(Collection<KeyCacheObject> keys, boolean readers) {
        if (F.isEmpty(keys))
            return;

        GridCacheVersion obsoleteVer = ctx.versions().next();

        for (KeyCacheObject key : keys) {
            GridCacheEntryEx e = peekEx(key);

            try {
                if (e != null)
                    e.clear(obsoleteVer, readers);
            }
            catch (IgniteCheckedException ex) {
                U.error(log, "Failed to clearLocally entry (will continue to clearLocally other entries): " + e,
                    ex);
            }
        }
    }

    /**
     * @param entry Removes entry from cache if currently mapped value is the same as passed.
     */
    public void removeEntry(GridCacheEntryEx entry) {
        boolean removed = map.removeEntry(entry);

        if (log.isDebugEnabled()) {
            if (removed)
                log.debug("Removed entry from cache: " + entry);
            else
                log.debug("Remove will not be done for key (entry got replaced or removed): " + entry.key());
        }
    }

    /**
     * Evicts an entry from cache.
     *
     * @param key Key.
     * @param ver Version.
     * @param filter Filter.
     * @return {@code True} if entry was evicted.
     */
    private boolean evictx(K key, GridCacheVersion ver,
        @Nullable CacheEntryPredicate[] filter) {
        KeyCacheObject cacheKey = ctx.toCacheKeyObject(key);

        GridCacheEntryEx entry = peekEx(cacheKey);

        if (entry == null)
            return true;

        try {
            return ctx.evicts().evict(entry, ver, true, filter);
        }
        catch (IgniteCheckedException ex) {
            U.error(log, "Failed to evict entry from cache: " + entry, ex);

            return false;
        }
    }

    /** {@inheritDoc} */
    @Override public V getForcePrimary(K key) throws IgniteCheckedException {
        String taskName = ctx.kernalContext().job().currentTaskName();

        return getAllAsync(
            F.asList(key),
            /*force primary*/true,
            /*skip tx*/false,
            /*subject id*/null,
            taskName,
            /*deserialize cache objects*/true,
            /*skip values*/false,
            /*can remap*/true,
            false
        ).get().get(key);
    }

    /** {@inheritDoc} */
    @Override public IgniteInternalFuture<V> getForcePrimaryAsync(final K key) {
        String taskName = ctx.kernalContext().job().currentTaskName();

        return getAllAsync(
            Collections.singletonList(key),
            /*force primary*/true,
            /*skip tx*/false,
            null,
            taskName,
            true,
            false,
            /*can remap*/true,
            false
        ).chain(new CX1<IgniteInternalFuture<Map<K, V>>, V>() {
            @Override public V applyx(IgniteInternalFuture<Map<K, V>> e) throws IgniteCheckedException {
                return e.get().get(key);
            }
        });
    }

    /** {@inheritDoc} */
    public V getTopologySafe(K key) throws IgniteCheckedException {
        String taskName = ctx.kernalContext().job().currentTaskName();

        return getAllAsync(
            F.asList(key),
            /*force primary*/false,
            /*skip tx*/false,
            /*subject id*/null,
            taskName,
            /*deserialize cache objects*/true,
            /*skip values*/false,
            /*can remap*/false,
            false
        ).get().get(key);
    }

    /** {@inheritDoc} */
    @Nullable @Override public Map<K, V> getAllOutTx(Set<? extends K> keys) throws IgniteCheckedException {
        return getAllOutTxAsync(keys).get();
    }

    /** {@inheritDoc} */
    @Override public IgniteInternalFuture<Map<K, V>> getAllOutTxAsync(Set<? extends K> keys) {
        String taskName = ctx.kernalContext().job().currentTaskName();

        return getAllAsync(keys,
            !ctx.config().isReadFromBackup(),
            /*skip tx*/true,
            null,
            taskName,
            !ctx.keepBinary(),
            /*skip values*/false,
            /*can remap*/true,
            false);
    }

    /**
     * @param key Key.
     * @param topVer Topology version.
     * @return Entry.
     */
    @Nullable protected GridCacheEntryEx entryExSafe(KeyCacheObject key, AffinityTopologyVersion topVer) {
        return entryEx(key);
    }

    /** {@inheritDoc} */
    @Nullable @Override public V get(K key) throws IgniteCheckedException {
        A.notNull(key, "key");

        boolean statsEnabled = ctx.config().isStatisticsEnabled();

        long start = statsEnabled ? System.nanoTime() : 0L;

        boolean keepBinary = ctx.keepBinary();

        if (keepBinary)
            key = (K)ctx.toCacheKeyObject(key);

        V val = get(key, !keepBinary, false);

        if (ctx.config().getInterceptor() != null) {
            key = keepBinary ? (K) ctx.unwrapBinaryIfNeeded(key, true, false) : key;

            val = (V)ctx.config().getInterceptor().onGet(key, val);
        }

        if (statsEnabled)
            metrics0().addGetTimeNanos(System.nanoTime() - start);

        return val;
    }

    /** {@inheritDoc} */
    @Nullable @Override public CacheEntry<K, V> getEntry(K key) throws IgniteCheckedException {
        A.notNull(key, "key");

        boolean statsEnabled = ctx.config().isStatisticsEnabled();

        long start = statsEnabled ? System.nanoTime() : 0L;

        boolean keepBinary = ctx.keepBinary();

        if (keepBinary)
            key = (K)ctx.toCacheKeyObject(key);

        T2<V, GridCacheVersion> t = (T2<V, GridCacheVersion>)get(key, !keepBinary, true);

        CacheEntry<K, V> val = t != null ? new CacheEntryImplEx<>(
            keepBinary ? (K)ctx.unwrapBinaryIfNeeded(key, true, false) : key,
            t.get1(),
            t.get2())
            : null;

        if (ctx.config().getInterceptor() != null) {
            key = keepBinary ? (K) ctx.unwrapBinaryIfNeeded(key, true, false) : key;

            V val0 = (V)ctx.config().getInterceptor().onGet(key, t != null ? val.getValue() : null);

            val = (val0 != null) ? new CacheEntryImplEx<>(key, val0, t != null ? t.get2() : null) : null;
        }

        if (statsEnabled)
            metrics0().addGetTimeNanos(System.nanoTime() - start);

        return val;
    }

    /** {@inheritDoc} */
    @Override public IgniteInternalFuture<V> getAsync(final K key) {
        A.notNull(key, "key");

        final boolean statsEnabled = ctx.config().isStatisticsEnabled();

        final long start = statsEnabled ? System.nanoTime() : 0L;

        final boolean keepBinary = ctx.keepBinary();

        final K key0 = keepBinary ? (K)ctx.toCacheKeyObject(key) : key;

        IgniteInternalFuture<V> fut = getAsync(key, !keepBinary, false);

        if (ctx.config().getInterceptor() != null)
            fut = fut.chain(new CX1<IgniteInternalFuture<V>, V>() {
                @Override public V applyx(IgniteInternalFuture<V> f) throws IgniteCheckedException {
                    K key = keepBinary ? (K)ctx.unwrapBinaryIfNeeded(key0, true, false) : key0;

                    return (V)ctx.config().getInterceptor().onGet(key, f.get());
                }
            });

        if (statsEnabled)
            fut.listen(new UpdateGetTimeStatClosure<V>(metrics0(), start));

        return fut;
    }

    /** {@inheritDoc} */
    @Override public IgniteInternalFuture<CacheEntry<K, V>> getEntryAsync(final K key) {
        A.notNull(key, "key");

        final boolean statsEnabled = ctx.config().isStatisticsEnabled();

        final long start = statsEnabled ? System.nanoTime() : 0L;

        final boolean keepBinary = ctx.keepBinary();

        final K key0 = keepBinary ? (K)ctx.toCacheKeyObject(key) : key;

        IgniteInternalFuture<T2<V, GridCacheVersion>> fut =
            (IgniteInternalFuture<T2<V, GridCacheVersion>>)getAsync(key0, !keepBinary, true);

        final boolean intercept = ctx.config().getInterceptor() != null;

        IgniteInternalFuture<CacheEntry<K, V>> fr = fut.chain(
            new CX1<IgniteInternalFuture<T2<V, GridCacheVersion>>, CacheEntry<K, V>>() {
                @Override public CacheEntry<K, V> applyx(IgniteInternalFuture<T2<V, GridCacheVersion>> f)
                    throws IgniteCheckedException {
                    T2<V, GridCacheVersion> t = f.get();

                K key = keepBinary ? (K)ctx.unwrapBinaryIfNeeded(key0, true, false) : key0;

                CacheEntry val = t != null ? new CacheEntryImplEx<>(
                    key,
                    t.get1(),
                    t.get2())
                    : null;

                if (intercept) {
                    V val0 = (V)ctx.config().getInterceptor().onGet(key, t != null ? val.getValue() : null);

                    return val0 != null ? new CacheEntryImplEx(key, val0, t != null ? t.get2() : null) : null;
                }
                else
                    return val;
            }
        });

        if (statsEnabled)
            fut.listen(new UpdateGetTimeStatClosure<T2<V, GridCacheVersion>>(metrics0(), start));

        return fr;
    }

    /** {@inheritDoc} */
    @Override public Map<K, V> getAll(@Nullable Collection<? extends K> keys) throws IgniteCheckedException {
        A.notNull(keys, "keys");

        boolean statsEnabled = ctx.config().isStatisticsEnabled();

        long start = statsEnabled ? System.nanoTime() : 0L;

        Map<K, V> map = getAll(keys, !ctx.keepBinary(), false);

        if (ctx.config().getInterceptor() != null)
            map = interceptGet(keys, map);

        if (statsEnabled)
            metrics0().addGetTimeNanos(System.nanoTime() - start);

        return map;
    }

    /** {@inheritDoc} */
    @Override public Collection<CacheEntry<K, V>> getEntries(@Nullable Collection<? extends K> keys)
        throws IgniteCheckedException {
        A.notNull(keys, "keys");

        boolean statsEnabled = ctx.config().isStatisticsEnabled();

        long start = statsEnabled ? System.nanoTime() : 0L;

        Map<K, T2<V, GridCacheVersion>> map = (Map<K, T2<V, GridCacheVersion>>)getAll(keys, !ctx.keepBinary(), true);

        Collection<CacheEntry<K, V>> res = new HashSet<>();

        if (ctx.config().getInterceptor() != null)
            res = interceptGetEntries(keys, map);
        else
            for (Map.Entry<K, T2<V, GridCacheVersion>> e : map.entrySet())
                res.add(new CacheEntryImplEx<>(e.getKey(), e.getValue().get1(), e.getValue().get2()));

        if (statsEnabled)
            metrics0().addGetTimeNanos(System.nanoTime() - start);

        return res;
    }

    /** {@inheritDoc} */
    @Override public IgniteInternalFuture<Map<K, V>> getAllAsync(@Nullable final Collection<? extends K> keys) {
        A.notNull(keys, "keys");

        final boolean statsEnabled = ctx.config().isStatisticsEnabled();

        final long start = statsEnabled ? System.nanoTime() : 0L;

        IgniteInternalFuture<Map<K, V>> fut = getAllAsync(keys, !ctx.keepBinary(), false);

        if (ctx.config().getInterceptor() != null)
            return fut.chain(new CX1<IgniteInternalFuture<Map<K, V>>, Map<K, V>>() {
                @Override public Map<K, V> applyx(IgniteInternalFuture<Map<K, V>> f) throws IgniteCheckedException {
                    return interceptGet(keys, f.get());
                }
            });

        if (statsEnabled)
            fut.listen(new UpdateGetTimeStatClosure<Map<K, V>>(metrics0(), start));

        return fut;
    }

    /** {@inheritDoc} */
    @Override public IgniteInternalFuture<Collection<CacheEntry<K, V>>> getEntriesAsync(
        @Nullable final Collection<? extends K> keys) {
        A.notNull(keys, "keys");

        final boolean statsEnabled = ctx.config().isStatisticsEnabled();

        final long start = statsEnabled ? System.nanoTime() : 0L;

        IgniteInternalFuture<Map<K, T2<V, GridCacheVersion>>> fut =
            (IgniteInternalFuture<Map<K, T2<V, GridCacheVersion>>>)
                ((IgniteInternalFuture)getAllAsync(keys, !ctx.keepBinary(), true));

        final boolean intercept = ctx.config().getInterceptor() != null;

        IgniteInternalFuture<Collection<CacheEntry<K, V>>> rf =
            fut.chain(new CX1<IgniteInternalFuture<Map<K, T2<V, GridCacheVersion>>>, Collection<CacheEntry<K, V>>>() {
                @Override public Collection<CacheEntry<K, V>> applyx(
                    IgniteInternalFuture<Map<K, T2<V, GridCacheVersion>>> f) throws IgniteCheckedException {
                    if (intercept)
                        return interceptGetEntries(keys, f.get());
                    else {
                        Map<K, CacheEntry<K, V>> res = U.newHashMap(f.get().size());

                        for (Map.Entry<K, T2<V, GridCacheVersion>> e : f.get().entrySet())
                            res.put(e.getKey(),
                                new CacheEntryImplEx<>(e.getKey(), e.getValue().get1(), e.getValue().get2()));

                        return res.values();
                    }
                }
            });

        if (statsEnabled)
            fut.listen(new UpdateGetTimeStatClosure<Map<K, T2<V, GridCacheVersion>>>(metrics0(), start));

        return rf;
    }

    /**
     * Applies cache interceptor on result of 'get' operation.
     *
     * @param keys All requested keys.
     * @param map Result map.
     * @return Map with values returned by cache interceptor..
     */
    @SuppressWarnings("IfMayBeConditional")
    private Map<K, V> interceptGet(@Nullable Collection<? extends K> keys, Map<K, V> map) {
        if (F.isEmpty(keys))
            return map;

        CacheInterceptor<K, V> interceptor = cacheCfg.getInterceptor();

        assert interceptor != null;

        Map<K, V> res = U.newHashMap(keys.size());

        for (Map.Entry<K, V> e : map.entrySet()) {
            V val = interceptor.onGet(e.getKey(), e.getValue());

            if (val != null)
                res.put(e.getKey(), val);
        }

        if (map.size() != keys.size()) { // Not all requested keys were in cache.
            for (K key : keys) {
                if (key != null) {
                    if (!map.containsKey(key)) {
                        V val = interceptor.onGet(key, null);

                        if (val != null)
                            res.put(key, val);
                    }
                }
            }
        }

        return res;
    }

    /**
     * Applies cache interceptor on result of 'getEntries' operation.
     *
     * @param keys All requested keys.
     * @param map Result map.
     * @return Map with values returned by cache interceptor..
     */
    @SuppressWarnings("IfMayBeConditional")
    private Collection<CacheEntry<K, V>> interceptGetEntries(
        @Nullable Collection<? extends K> keys, Map<K, T2<V, GridCacheVersion>> map) {
        Map<K, CacheEntry<K, V>> res;

        if (F.isEmpty(keys)) {
            assert map.isEmpty();

            return Collections.emptySet();
        }

        res = U.newHashMap(keys.size());

        CacheInterceptor<K, V> interceptor = cacheCfg.getInterceptor();

        assert interceptor != null;

        for (Map.Entry<K, T2<V, GridCacheVersion>> e : map.entrySet()) {
            V val = interceptor.onGet(e.getKey(), e.getValue().get1());

            if (val != null)
                res.put(e.getKey(), new CacheEntryImplEx<>(e.getKey(), val, e.getValue().get2()));
        }

        if (map.size() != keys.size()) { // Not all requested keys were in cache.
            for (K key : keys) {
                if (key != null) {
                    if (!map.containsKey(key)) {
                        V val = interceptor.onGet(key, null);

                        if (val != null)
                            res.put(key, new CacheEntryImplEx<>(key, val, null));
                    }
                }
            }
        }

        return res.values();
    }

    /**
     * @param key Key.
     * @param forcePrimary Force primary.
     * @param skipTx Skip tx.
     * @param subjId Subj Id.
     * @param taskName Task name.
     * @param deserializeBinary Deserialize binary.
     * @param skipVals Skip values.
     * @param canRemap Can remap flag.
     * @param needVer Need version.
     * @return Future for the get operation.
     */
    protected IgniteInternalFuture<V> getAsync(
        final K key,
        boolean forcePrimary,
        boolean skipTx,
        @Nullable UUID subjId,
        String taskName,
        boolean deserializeBinary,
        final boolean skipVals,
        boolean canRemap,
        final boolean needVer
    ) {
        return getAllAsync(Collections.singletonList(key),
            forcePrimary,
            skipTx,
            subjId,
            taskName,
            deserializeBinary,
            skipVals,
            canRemap,
            needVer).chain(
            new CX1<IgniteInternalFuture<Map<K, V>>, V>() {
                @Override public V applyx(IgniteInternalFuture<Map<K, V>> e) throws IgniteCheckedException {
                    Map<K, V> map = e.get();

                    assert map.isEmpty() || map.size() == 1 : map.size();

                    if (skipVals) {
                        Boolean val = map.isEmpty() ? false : (Boolean)F.firstValue(map);

                        return (V)(val);
                    }

                    return F.firstValue(map);
                }
            });
    }

    /**
     * @param keys Keys.
     * @param forcePrimary Force primary.
     * @param skipTx Skip tx.
     * @param subjId Subj Id.
     * @param taskName Task name.
     * @param deserializeBinary Deserialize binary.
     * @param skipVals Skip values.
     * @param canRemap Can remap flag.
     * @param needVer Need version.
     * @return Future for the get operation.
     * @see GridCacheAdapter#getAllAsync(Collection)
     */
    protected IgniteInternalFuture<Map<K, V>> getAllAsync(
        @Nullable Collection<? extends K> keys,
        boolean forcePrimary,
        boolean skipTx,
        @Nullable UUID subjId,
        String taskName,
        boolean deserializeBinary,
        boolean skipVals,
        boolean canRemap,
        final boolean needVer
    ) {
        CacheOperationContext opCtx = ctx.operationContextPerCall();

        subjId = ctx.subjectIdPerCall(subjId, opCtx);

        return getAllAsync(keys,
            null,
            opCtx == null || !opCtx.skipStore(),
            !skipTx,
            subjId,
            taskName,
            deserializeBinary,
            forcePrimary,
            skipVals ? null : expiryPolicy(opCtx != null ? opCtx.expiry() : null),
            skipVals,
            canRemap,
            needVer);
    }

    /**
     * @param keys Keys.
     * @param readerArgs Near cache reader will be added if not null.
     * @param readThrough Read through.
     * @param checkTx Check tx.
     * @param subjId Subj Id.
     * @param taskName Task name.
     * @param deserializeBinary Deserialize binary.
     * @param forcePrimary Froce primary.
     * @param expiry Expiry policy.
     * @param skipVals Skip values.
     * @param canRemap Can remap flag.
     * @param needVer Need version.
     * @return Future for the get operation.
     * @see GridCacheAdapter#getAllAsync(Collection)
     */
    public final IgniteInternalFuture<Map<K, V>> getAllAsync(@Nullable final Collection<? extends K> keys,
        @Nullable final ReaderArguments readerArgs,
        boolean readThrough,
        boolean checkTx,
        @Nullable final UUID subjId,
        final String taskName,
        final boolean deserializeBinary,
        final boolean forcePrimary,
        @Nullable IgniteCacheExpiryPolicy expiry,
        final boolean skipVals,
        boolean canRemap,
        final boolean needVer
    ) {
        ctx.checkSecurity(SecurityPermission.CACHE_READ);

        if (keyCheck)
            validateCacheKeys(keys);

        return getAllAsync0(ctx.cacheKeysView(keys),
            readerArgs,
            readThrough,
            checkTx,
            subjId,
            taskName,
            deserializeBinary,
            expiry,
            skipVals,
            false,
            canRemap,
            needVer);
    }

    /**
     * @param keys Keys.
     * @param readerArgs Near cache reader will be added if not null.
     * @param readThrough Read-through flag.
     * @param checkTx Check local transaction flag.
     * @param subjId Subject ID.
     * @param taskName Task name/
     * @param deserializeBinary Deserialize binary flag.
     * @param expiry Expiry policy.
     * @param skipVals Skip values flag.
     * @param keepCacheObjects Keep cache objects.
     * @param canRemap Can remap flag.
     * @param needVer If {@code true} returns values as tuples containing value and version.
     * @return Future.
     */
    protected final <K1, V1> IgniteInternalFuture<Map<K1, V1>> getAllAsync0(
        @Nullable final Collection<KeyCacheObject> keys,
        @Nullable final ReaderArguments readerArgs,
        final boolean readThrough,
        boolean checkTx,
        @Nullable final UUID subjId,
        final String taskName,
        final boolean deserializeBinary,
        @Nullable IgniteCacheExpiryPolicy expiry,
        final boolean skipVals,
        final boolean keepCacheObjects,
        boolean canRemap,
        final boolean needVer
    ) {
        if (F.isEmpty(keys))
            return new GridFinishedFuture<>(Collections.<K1, V1>emptyMap());

        IgniteTxLocalAdapter tx = null;

        if (checkTx) {
            try {
                checkJta();
            }
            catch (IgniteCheckedException e) {
                return new GridFinishedFuture<>(e);
            }

            tx = ctx.tm().threadLocalTx(ctx.systemTx() ? ctx : null);
        }

        if (tx == null || tx.implicit()) {
            try {
                final AffinityTopologyVersion topVer = tx == null ?
                    (canRemap ?
                        ctx.affinity().affinityTopologyVersion() : ctx.shared().exchange().readyAffinityVersion()) :
                    tx.topologyVersion();

                int keysSize = keys.size();

                final Map<K1, V1> map = keysSize == 1 ?
                    (Map<K1, V1>)new IgniteBiTuple<>() :
                    U.<K1, V1>newHashMap(keysSize);

                final boolean storeEnabled = !skipVals && readThrough && ctx.readThrough();

                final boolean needEntry = storeEnabled || ctx.isSwapOrOffheapEnabled();

                Map<KeyCacheObject, EntryGetResult> misses = null;

                for (KeyCacheObject key : keys) {
                    while (true) {
                        GridCacheEntryEx entry = needEntry ? entryEx(key) : peekEx(key);

                        if (entry == null) {
                            if (!skipVals && ctx.config().isStatisticsEnabled())
                                ctx.cache().metrics0().onRead(false);

                            break;
                        }

                        try {
<<<<<<< HEAD
                            T2<CacheObject, GridCacheVersion> res = entry.innerGetVersioned(
                                null,
                                null,
                                ctx.isSwapOrOffheapEnabled(),
                                /*unmarshal*/true,
                                /*update-metrics*/!skipVals,
                                /*event*/!skipVals,
                                subjId,
                                null,
                                taskName,
                                expiry,
                                !deserializeBinary,
                                readerArgs);

                            if (res.get1() == null) {
                                if (storeEnabled) {
                                    if (misses == null)
                                        misses = new HashMap<>();

                                    misses.put(key, res.get2());
=======
                            EntryGetResult res;

                            boolean evt = !skipVals;
                            boolean updateMetrics = !skipVals;

                            if (storeEnabled) {
                                res = entry.innerGetAndReserveForLoad(ctx.isSwapOrOffheapEnabled(),
                                    updateMetrics,
                                    evt,
                                    subjId,
                                    taskName,
                                    expiry,
                                    !deserializeBinary);

                                assert res != null;

                                if (res.value() == null) {
                                    if (misses == null)
                                        misses = new HashMap<>();

                                    misses.put(key, res);

                                    res = null;
>>>>>>> 22b7e76c
                                }
                            }
                            else {
                                res = entry.innerGetVersioned(
                                    null,
                                    null,
                                    ctx.isSwapOrOffheapEnabled(),
                                    /*unmarshal*/true,
                                    updateMetrics,
                                    evt,
                                    subjId,
                                    null,
                                    taskName,
                                    expiry,
                                    !deserializeBinary);

                                if (res == null)
                                    ctx.evicts().touch(entry, topVer);
                            }

                            if (res != null) {
                                ctx.addResult(map,
                                    key,
                                    res.value(),
                                    skipVals,
                                    keepCacheObjects,
                                    deserializeBinary,
                                    true,
                                    needVer ? res.version() : null);

                                if (tx == null || (!tx.implicit() && tx.isolation() == READ_COMMITTED))
                                    ctx.evicts().touch(entry, topVer);

                                if (keysSize == 1)
                                    // Safe to return because no locks are required in READ_COMMITTED mode.
                                    return new GridFinishedFuture<>(map);
                            }

                            break;
                        }
                        catch (GridCacheEntryRemovedException ignored) {
                            if (log.isDebugEnabled())
                                log.debug("Got removed entry in getAllAsync(..) method (will retry): " + key);
                        }
                    }
                }

                if (storeEnabled && misses != null) {
                    final Map<KeyCacheObject, EntryGetResult> loadKeys = misses;

                    final IgniteTxLocalAdapter tx0 = tx;

                    final Collection<KeyCacheObject> loaded = new HashSet<>();

                    return new GridEmbeddedFuture(
                        ctx.closures().callLocalSafe(ctx.projectSafe(new GPC<Map<K1, V1>>() {
                            @Override public Map<K1, V1> call() throws Exception {
                                ctx.store().loadAll(null/*tx*/, loadKeys.keySet(), new CI2<KeyCacheObject, Object>() {
                                    @Override public void apply(KeyCacheObject key, Object val) {
                                        EntryGetResult res = loadKeys.get(key);

                                        if (res == null || val == null)
                                            return;

                                        loaded.add(key);

                                        CacheObject cacheVal = ctx.toCacheObject(val);

                                        while (true) {
                                            GridCacheEntryEx entry = entryEx(key);

                                            try {
<<<<<<< HEAD
                                                T2<CacheObject, GridCacheVersion> verSet = entry.versionedValue(cacheVal, ver, null, readerArgs);

                                                if (log.isDebugEnabled())
                                                    log.debug("Set value loaded from store into entry [" +
                                                        "oldVer=" + ver +
                                                        ", newVer=" + verSet.get2() + ", " +
=======
                                                GridCacheVersion verSet = entry.versionedValue(cacheVal,
                                                    res.version(),
                                                    null);

                                                boolean set = verSet != null;

                                                if (log.isDebugEnabled())
                                                    log.debug("Set value loaded from store into entry [" +
                                                        "set=" + set +
                                                        ", curVer=" + res.version() +
                                                        ", newVer=" + verSet + ", " +
>>>>>>> 22b7e76c
                                                        "entry=" + entry + ']');

                                                // Don't put key-value pair into result map if value is null.
                                                if (verSet.get1() != null) {
                                                    ctx.addResult(map,
                                                        key,
                                                        verSet.get1(),
                                                        skipVals,
                                                        keepCacheObjects,
                                                        deserializeBinary,
<<<<<<< HEAD
                                                        true,
                                                        needVer ? verSet.get2() : null);
=======
                                                        false,
                                                        needVer ? set ? verSet : res.version() : null);
>>>>>>> 22b7e76c
                                                }

                                                if (tx0 == null || (!tx0.implicit() &&
                                                    tx0.isolation() == READ_COMMITTED))
                                                    ctx.evicts().touch(entry, topVer);

                                                break;
                                            }
                                            catch (GridCacheEntryRemovedException ignore) {
                                                if (log.isDebugEnabled())
                                                    log.debug("Got removed entry during getAllAsync (will retry): " +
                                                        entry);
                                            }
                                            catch (IgniteCheckedException e) {
                                                // Wrap errors (will be unwrapped).
                                                throw new GridClosureException(e);
                                            }
                                        }
                                    }
                                });

                                if (loaded.size() != loadKeys.size()) {
                                    boolean needTouch =
                                        tx0 == null || (!tx0.implicit() && tx0.isolation() == READ_COMMITTED);

                                    for (Map.Entry<KeyCacheObject, EntryGetResult> e : loadKeys.entrySet()) {
                                        if (loaded.contains(e.getKey()))
                                            continue;

                                        if (needTouch || e.getValue().reserved()) {
                                            GridCacheEntryEx entry = peekEx(e.getKey());

                                            if (entry != null) {
                                                if (e.getValue().reserved())
                                                    entry.clearReserveForLoad(e.getValue().version());

                                                if (needTouch)
                                                    ctx.evicts().touch(entry, topVer);
                                            }
                                        }
                                    }
                                }

                                return map;
                            }
                        }), true),
                        new C2<Map<K, V>, Exception, IgniteInternalFuture<Map<K, V>>>() {
                            @Override public IgniteInternalFuture<Map<K, V>> apply(Map<K, V> map, Exception e) {
                                if (e != null)
                                    return new GridFinishedFuture<>(e);

                                if (tx0 == null || (!tx0.implicit() && tx0.isolation() == READ_COMMITTED)) {
                                    Collection<KeyCacheObject> notFound = new HashSet<>(loadKeys.keySet());

                                    notFound.removeAll(loaded);

                                    // Touch entries that were not found in store.
                                    for (KeyCacheObject key : notFound) {
                                        GridCacheEntryEx entry = peekEx(key);

                                        if (entry != null)
                                            ctx.evicts().touch(entry, topVer);
                                    }
                                }

                                // There were no misses.
                                return new GridFinishedFuture<>(Collections.<K,
                                    V>emptyMap());
                            }
                        },
                        new C2<Map<K1, V1>, Exception, Map<K1, V1>>() {
                            @Override public Map<K1, V1> apply(Map<K1, V1> loaded, Exception e) {
                                if (e == null)
                                    map.putAll(loaded);

                                return map;
                            }
                        }
                    );
                }
                else
                    // Misses can be non-zero only if store is enabled.
                    assert misses == null;

                return new GridFinishedFuture<>(map);
            }
            catch (IgniteCheckedException e) {
                return new GridFinishedFuture<>(e);
            }
        }
        else {
            return asyncOp(tx, new AsyncOp<Map<K1, V1>>(keys) {
                @Override public IgniteInternalFuture<Map<K1, V1>> op(IgniteTxLocalAdapter tx, AffinityTopologyVersion readyTopVer) {
                    return tx.getAllAsync(ctx,
                        readyTopVer,
                        keys,
                        deserializeBinary,
                        skipVals,
                        false,
                        !readThrough,
                        needVer);
                }
            }, ctx.operationContextPerCall());
        }
    }

    /** {@inheritDoc} */
    @Override public V getAndPut(K key, V val) throws IgniteCheckedException {
        return getAndPut(key, val, null);
    }

    /**
     * @param key Key.
     * @param val Value.
     * @param filter Optional filter.
     * @return Previous value.
     * @throws IgniteCheckedException If failed.
     */
    @Nullable public V getAndPut(final K key, final V val, @Nullable final CacheEntryPredicate filter)
        throws IgniteCheckedException {
        boolean statsEnabled = ctx.config().isStatisticsEnabled();

        long start = statsEnabled ? System.nanoTime() : 0L;

        A.notNull(key, "key", val, "val");

        if (keyCheck)
            validateCacheKey(key);

        V prevVal = syncOp(new SyncOp<V>(true) {
            @Override public V op(IgniteTxLocalAdapter tx) throws IgniteCheckedException {
                return (V)tx.putAsync(ctx, null, key, val, true, filter).get().value();
            }

            @Override public String toString() {
                return "put [key=" + key + ", val=" + val + ", filter=" + filter + ']';
            }
        });

        if (statsEnabled)
            metrics0().addPutAndGetTimeNanos(System.nanoTime() - start);

        return prevVal;
    }

    /** {@inheritDoc} */
    @Override public IgniteInternalFuture<V> getAndPutAsync(K key, V val) {
        return getAndPutAsync(key, val, null);
    }

    /**
     * @param key Key.
     * @param val Value.
     * @param filter Filter.
     * @return Put operation future.
     */
    public IgniteInternalFuture<V> getAndPutAsync(K key, V val, @Nullable CacheEntryPredicate filter) {
        final boolean statsEnabled = ctx.config().isStatisticsEnabled();

        final long start = statsEnabled ? System.nanoTime() : 0L;

        IgniteInternalFuture<V> fut = getAndPutAsync0(key, val, filter);

        if (statsEnabled)
            fut.listen(new UpdatePutAndGetTimeStatClosure<V>(metrics0(), start));

        return fut;
    }

    /**
     * @param key Key.
     * @param val Value.
     * @param filter Optional filter.
     * @return Put operation future.
     */
    public IgniteInternalFuture<V> getAndPutAsync0(final K key, final V val,
        @Nullable final CacheEntryPredicate filter) {
        A.notNull(key, "key", val, "val");

        if (keyCheck)
            validateCacheKey(key);

        return asyncOp(new AsyncOp<V>() {
            @Override public IgniteInternalFuture<V> op(IgniteTxLocalAdapter tx, AffinityTopologyVersion readyTopVer) {
                return tx.putAsync(ctx, readyTopVer, key, val, true, filter)
                    .chain((IgniteClosure<IgniteInternalFuture<GridCacheReturn>, V>)RET2VAL);
            }

            @Override public String toString() {
                return "putAsync [key=" + key + ", val=" + val + ", filter=" + filter + ']';
            }
        });
    }

    /** {@inheritDoc} */
    @Override public boolean put(final K key, final V val) throws IgniteCheckedException {
        return put(key, val, null);
    }

    /**
     * @param key Key.
     * @param val Value.
     * @param filter Filter.
     * @return {@code True} if optional filter passed and value was stored in cache,
     *      {@code false} otherwise. Note that this method will return {@code true} if filter is not
     *      specified.
     * @throws IgniteCheckedException If put operation failed.
     */
    public boolean put(final K key, final V val, final CacheEntryPredicate filter)
        throws IgniteCheckedException {
        boolean statsEnabled = ctx.config().isStatisticsEnabled();

        long start = statsEnabled ? System.nanoTime() : 0L;

        A.notNull(key, "key", val, "val");

        if (keyCheck)
            validateCacheKey(key);

        Boolean stored = syncOp(new SyncOp<Boolean>(true) {
            @Override public Boolean op(IgniteTxLocalAdapter tx) throws IgniteCheckedException {
                return tx.putAsync(ctx, null, key, val, false, filter).get().success();
            }

            @Override public String toString() {
                return "putx [key=" + key + ", val=" + val + ", filter=" + filter + ']';
            }
        });

        if (statsEnabled)
            metrics0().addPutTimeNanos(System.nanoTime() - start);

        return stored;
    }

    /** {@inheritDoc} */
    @Override public void putAllConflict(final Map<KeyCacheObject, GridCacheDrInfo> drMap)
        throws IgniteCheckedException {
        if (F.isEmpty(drMap))
            return;

        ctx.dr().onReceiveCacheEntriesReceived(drMap.size());

        syncOp(new SyncInOp(drMap.size() == 1) {
            @Override public void inOp(IgniteTxLocalAdapter tx) throws IgniteCheckedException {
                tx.putAllDrAsync(ctx, drMap).get();
            }

            @Override public String toString() {
                return "putAllConflict [drMap=" + drMap + ']';
            }
        });
    }

    /** {@inheritDoc} */
    @Override public IgniteInternalFuture<?> putAllConflictAsync(final Map<KeyCacheObject, GridCacheDrInfo> drMap)
        throws IgniteCheckedException {
        if (F.isEmpty(drMap))
            return new GridFinishedFuture<Object>();

        ctx.dr().onReceiveCacheEntriesReceived(drMap.size());

        return asyncOp(new AsyncOp(drMap.keySet()) {
            @Override public IgniteInternalFuture op(IgniteTxLocalAdapter tx, AffinityTopologyVersion readyTopVer) {
                return tx.putAllDrAsync(ctx, drMap);
            }

            @Override public String toString() {
                return "putAllConflictAsync [drMap=" + drMap + ']';
            }
        });
    }

    /** {@inheritDoc} */
    @Nullable @Override public <T> EntryProcessorResult<T> invoke(@Nullable AffinityTopologyVersion topVer,
        K key,
        EntryProcessor<K, V, T> entryProcessor,
        Object... args) throws IgniteCheckedException {
        return invoke0(topVer, key, entryProcessor, args);
    }

    /** {@inheritDoc} */
    @Override public <T> EntryProcessorResult<T> invoke(final K key,
        final EntryProcessor<K, V, T> entryProcessor,
        final Object... args) throws IgniteCheckedException {
        return invoke0(null, key, entryProcessor, args);
    }

    /**
     * @param topVer Locked topology version.
     * @param key Key.
     * @param entryProcessor Entry processor.
     * @param args Entry processor arguments.
     * @return Invoke result.
     * @throws IgniteCheckedException If failed.
     */
    private <T> EntryProcessorResult<T> invoke0(
        @Nullable final AffinityTopologyVersion topVer,
        final K key,
        final EntryProcessor<K, V, T> entryProcessor,
        final Object... args)
        throws IgniteCheckedException {
        A.notNull(key, "key", entryProcessor, "entryProcessor");

        if (keyCheck)
            validateCacheKey(key);

        return syncOp(new SyncOp<EntryProcessorResult<T>>(true) {
            @Nullable @Override public EntryProcessorResult<T> op(IgniteTxLocalAdapter tx)
                throws IgniteCheckedException {
                assert topVer == null || tx.implicit();

                if (topVer != null)
                    tx.topologyVersion(topVer);

                IgniteInternalFuture<GridCacheReturn> fut = tx.invokeAsync(ctx,
                    null,
                    key,
                    (EntryProcessor<K, V, Object>)entryProcessor,
                    args);

                Map<K, EntryProcessorResult<T>> resMap = fut.get().value();

                EntryProcessorResult<T> res = null;

                if (resMap != null) {
                    assert resMap.isEmpty() || resMap.size() == 1 : resMap.size();

                    res = resMap.isEmpty() ? null : resMap.values().iterator().next();
                }

                return res != null ? res : new CacheInvokeResult();
            }
        });
    }

    /** {@inheritDoc} */
    @Override public <T> Map<K, EntryProcessorResult<T>> invokeAll(final Set<? extends K> keys,
        final EntryProcessor<K, V, T> entryProcessor,
        final Object... args) throws IgniteCheckedException {
        A.notNull(keys, "keys", entryProcessor, "entryProcessor");

        if (keyCheck)
            validateCacheKeys(keys);

        return syncOp(new SyncOp<Map<K, EntryProcessorResult<T>>>(keys.size() == 1) {
            @Nullable @Override public Map<K, EntryProcessorResult<T>> op(IgniteTxLocalAdapter tx)
                throws IgniteCheckedException {
                Map<? extends K, EntryProcessor<K, V, Object>> invokeMap = F.viewAsMap(keys,
                    new C1<K, EntryProcessor<K, V, Object>>() {
                        @Override public EntryProcessor apply(K k) {
                            return entryProcessor;
                        }
                    });

                IgniteInternalFuture<GridCacheReturn> fut = tx.invokeAsync(ctx, null, invokeMap, args);

                Map<K, EntryProcessorResult<T>> res = fut.get().value();

                return res != null ? res : Collections.<K, EntryProcessorResult<T>>emptyMap();
            }
        });
    }

    /** {@inheritDoc} */
    @Override public <T> IgniteInternalFuture<EntryProcessorResult<T>> invokeAsync(
        final K key,
        final EntryProcessor<K, V, T> entryProcessor,
        final Object... args)
        throws EntryProcessorException {
        A.notNull(key, "key", entryProcessor, "entryProcessor");

        if (keyCheck)
            validateCacheKey(key);

        IgniteInternalFuture<?> fut = asyncOp(new AsyncOp() {
            @Override public IgniteInternalFuture op(IgniteTxLocalAdapter tx, AffinityTopologyVersion readyTopVer) {
                Map<? extends K, EntryProcessor<K, V, Object>> invokeMap =
                    Collections.singletonMap(key, (EntryProcessor<K, V, Object>)entryProcessor);

                return tx.invokeAsync(ctx, readyTopVer, invokeMap, args);
            }

            @Override public String toString() {
                return "invokeAsync [key=" + key + ", entryProcessor=" + entryProcessor + ']';
            }
        });

        IgniteInternalFuture<GridCacheReturn> fut0 = (IgniteInternalFuture<GridCacheReturn>)fut;

        return fut0.chain(new CX1<IgniteInternalFuture<GridCacheReturn>, EntryProcessorResult<T>>() {
            @Override public EntryProcessorResult<T> applyx(IgniteInternalFuture<GridCacheReturn> fut)
                throws IgniteCheckedException {
                GridCacheReturn ret = fut.get();

                Map<K, EntryProcessorResult<T>> resMap = ret.value();

                if (resMap != null) {
                    assert resMap.isEmpty() || resMap.size() == 1 : resMap.size();

                    return resMap.isEmpty() ? null : resMap.values().iterator().next();
                }

                return null;
            }
        });
    }

    /** {@inheritDoc} */
    @Override public <T> IgniteInternalFuture<Map<K, EntryProcessorResult<T>>> invokeAllAsync(
        final Set<? extends K> keys,
        final EntryProcessor<K, V, T> entryProcessor,
        final Object... args) {
        A.notNull(keys, "keys", entryProcessor, "entryProcessor");

        if (keyCheck)
            validateCacheKeys(keys);

        IgniteInternalFuture<?> fut = asyncOp(new AsyncOp(keys) {
            @Override public IgniteInternalFuture<GridCacheReturn> op(IgniteTxLocalAdapter tx,
                AffinityTopologyVersion readyTopVer) {
                Map<? extends K, EntryProcessor<K, V, Object>> invokeMap = F.viewAsMap(keys, new C1<K, EntryProcessor<K, V, Object>>() {
                    @Override public EntryProcessor apply(K k) {
                        return entryProcessor;
                    }
                });

                return tx.invokeAsync(ctx, readyTopVer, invokeMap, args);
            }

            @Override public String toString() {
                return "invokeAllAsync [keys=" + keys + ", entryProcessor=" + entryProcessor + ']';
            }
        });

        IgniteInternalFuture<GridCacheReturn> fut0 =
            (IgniteInternalFuture<GridCacheReturn>)fut;

        return fut0.chain(new CX1<IgniteInternalFuture<GridCacheReturn>, Map<K, EntryProcessorResult<T>>>() {
            @Override public Map<K, EntryProcessorResult<T>> applyx(IgniteInternalFuture<GridCacheReturn> fut)
                throws IgniteCheckedException {
                GridCacheReturn ret = fut.get();

                assert ret != null;

                return ret.value() != null ? ret.<Map<K, EntryProcessorResult<T>>>value() : Collections.<K, EntryProcessorResult<T>>emptyMap();
            }
        });
    }

    /** {@inheritDoc} */
    @Override public <T> IgniteInternalFuture<Map<K, EntryProcessorResult<T>>> invokeAllAsync(
        final Map<? extends K, ? extends EntryProcessor<K, V, T>> map,
        final Object... args) {
        A.notNull(map, "map");

        if (keyCheck)
            validateCacheKeys(map.keySet());

        IgniteInternalFuture<?> fut = asyncOp(new AsyncOp(map.keySet()) {
            @Override public IgniteInternalFuture<GridCacheReturn> op(IgniteTxLocalAdapter tx, AffinityTopologyVersion readyTopVer) {
                return tx.invokeAsync(ctx,
                    readyTopVer,
                    (Map<? extends K, ? extends EntryProcessor<K, V, Object>>)map,
                    args);
            }

            @Override public String toString() {
                return "invokeAllAsync [map=" + map + ']';
            }
        });

        IgniteInternalFuture<GridCacheReturn> fut0 = (IgniteInternalFuture<GridCacheReturn>)fut;

        return fut0.chain(new CX1<IgniteInternalFuture<GridCacheReturn>, Map<K, EntryProcessorResult<T>>>() {
            @Override public Map<K, EntryProcessorResult<T>> applyx(IgniteInternalFuture<GridCacheReturn> fut)
                throws IgniteCheckedException {
                GridCacheReturn ret = fut.get();

                assert ret != null;

                return ret.value() != null ? ret.<Map<K, EntryProcessorResult<T>>>value() : Collections.<K, EntryProcessorResult<T>>emptyMap();
            }
        });
    }

    /** {@inheritDoc} */
    @Override public <T> Map<K, EntryProcessorResult<T>> invokeAll(
        final Map<? extends K, ? extends EntryProcessor<K, V, T>> map,
        final Object... args) throws IgniteCheckedException {
        A.notNull(map, "map");

        if (keyCheck)
            validateCacheKeys(map.keySet());

        return syncOp(new SyncOp<Map<K, EntryProcessorResult<T>>>(map.size() == 1) {
            @Nullable @Override public Map<K, EntryProcessorResult<T>> op(IgniteTxLocalAdapter tx)
                throws IgniteCheckedException {
                IgniteInternalFuture<GridCacheReturn> fut =
                    tx.invokeAsync(ctx, null, (Map<? extends K, ? extends EntryProcessor<K, V, Object>>)map, args);

                return fut.get().value();
            }
        });
    }

    /** {@inheritDoc} */
    @Override public IgniteInternalFuture<Boolean> putAsync(K key, V val) {
        return putAsync(key, val, null);
    }

    /**
     * @param key Key.
     * @param val Value.
     * @param filter Filter.
     * @return Put future.
     */
    public IgniteInternalFuture<Boolean> putAsync(K key, V val, @Nullable CacheEntryPredicate filter) {
        final boolean statsEnabled = ctx.config().isStatisticsEnabled();

        final long start = statsEnabled ? System.nanoTime() : 0L;

        IgniteInternalFuture<Boolean> fut = putAsync0(key, val, filter);

        if (statsEnabled)
            fut.listen(new UpdatePutTimeStatClosure<Boolean>(metrics0(), start));

        return fut;
    }

    /**
     * @param key Key.
     * @param val Value.
     * @param filter Optional filter.
     * @return Putx operation future.
     */
    public IgniteInternalFuture<Boolean> putAsync0(final K key, final V val,
        @Nullable final CacheEntryPredicate filter) {
        A.notNull(key, "key", val, "val");

        if (keyCheck)
            validateCacheKey(key);

        return asyncOp(new AsyncOp<Boolean>() {
            @Override public IgniteInternalFuture<Boolean> op(IgniteTxLocalAdapter tx, AffinityTopologyVersion readyTopVer) {
                return tx.putAsync(ctx,
                    readyTopVer,
                    key,
                    val,
                    false,
                    filter).chain(
                    (IgniteClosure<IgniteInternalFuture<GridCacheReturn>, Boolean>)RET2FLAG);
            }

            @Override public String toString() {
                return S.toString("putxAsync",
                    "key", key, true,
                    "val", val, true,
                    "filter", filter, false);
            }
        });
    }

    /** {@inheritDoc} */
    @Nullable @Override public V tryGetAndPut(K key, V val) throws IgniteCheckedException {
        // Supported only in ATOMIC cache.
        throw new UnsupportedOperationException();
    }

    /** {@inheritDoc} */
    @Nullable @Override public V getAndPutIfAbsent(final K key, final V val) throws IgniteCheckedException {
        A.notNull(key, "key", val, "val");

        if (keyCheck)
            validateCacheKey(key);

        return syncOp(new SyncOp<V>(true) {
            @Override public V op(IgniteTxLocalAdapter tx) throws IgniteCheckedException {
                return (V)tx.putAsync(ctx, null, key, val, true, ctx.noVal()).get().value();
            }

            @Override public String toString() {
                return "putIfAbsent [key=" + key + ", val=" + val + ']';
            }
        });
    }

    /** {@inheritDoc} */
    @Override public IgniteInternalFuture<V> getAndPutIfAbsentAsync(final K key, final V val) {
        final boolean statsEnabled = ctx.config().isStatisticsEnabled();

        final long start = statsEnabled ? System.nanoTime() : 0L;

        A.notNull(key, "key", val, "val");

        if (keyCheck)
            validateCacheKey(key);

        IgniteInternalFuture<V> fut = asyncOp(new AsyncOp<V>() {
            @Override public IgniteInternalFuture<V> op(IgniteTxLocalAdapter tx, AffinityTopologyVersion readyTopVer) {
                return tx.putAsync(ctx, readyTopVer, key, val, true, ctx.noVal())
                    .chain((IgniteClosure<IgniteInternalFuture<GridCacheReturn>, V>)RET2VAL);
            }

            @Override public String toString() {
                return "putIfAbsentAsync [key=" + key + ", val=" + val + ']';
            }
        });

        if (statsEnabled)
            fut.listen(new UpdatePutTimeStatClosure<V>(metrics0(), start));

        return fut;
    }

    /** {@inheritDoc} */
    @Override public boolean putIfAbsent(final K key, final V val) throws IgniteCheckedException {
        boolean statsEnabled = ctx.config().isStatisticsEnabled();

        long start = statsEnabled ? System.nanoTime() : 0L;

        A.notNull(key, "key", val, "val");

        if (keyCheck)
            validateCacheKey(key);

        Boolean stored = syncOp(new SyncOp<Boolean>(true) {
            @Override public Boolean op(IgniteTxLocalAdapter tx) throws IgniteCheckedException {
                return tx.putAsync(ctx, null, key, val, false, ctx.noVal()).get().success();
            }

            @Override public String toString() {
                return "putxIfAbsent [key=" + key + ", val=" + val + ']';
            }
        });

        if (statsEnabled && stored)
            metrics0().addPutTimeNanos(System.nanoTime() - start);

        return stored;
    }

    /** {@inheritDoc} */
    @Override public IgniteInternalFuture<Boolean> putIfAbsentAsync(final K key, final V val) {
        final boolean statsEnabled = ctx.config().isStatisticsEnabled();

        final long start = statsEnabled ? System.nanoTime() : 0L;

        A.notNull(key, "key", val, "val");

        if (keyCheck)
            validateCacheKey(key);

        IgniteInternalFuture<Boolean> fut = asyncOp(new AsyncOp<Boolean>() {
            @Override public IgniteInternalFuture<Boolean> op(IgniteTxLocalAdapter tx, AffinityTopologyVersion readyTopVer) {
                return tx.putAsync(ctx,
                    readyTopVer,
                    key,
                    val,
                    false,
                    ctx.noVal()).chain(
                    (IgniteClosure<IgniteInternalFuture<GridCacheReturn>, Boolean>)RET2FLAG);
            }

            @Override public String toString() {
                return "putxIfAbsentAsync [key=" + key + ", val=" + val + ']';
            }
        });

        if (statsEnabled)
            fut.listen(new UpdatePutTimeStatClosure<Boolean>(metrics0(), start));

        return fut;
    }

    /** {@inheritDoc} */
    @Nullable @Override public V getAndReplace(final K key, final V val) throws IgniteCheckedException {
        A.notNull(key, "key", val, "val");

        if (keyCheck)
            validateCacheKey(key);

        return syncOp(new SyncOp<V>(true) {
            @Override public V op(IgniteTxLocalAdapter tx) throws IgniteCheckedException {
                return (V)tx.putAsync(ctx, null, key, val, true, ctx.hasVal()).get().value();
            }

            @Override public String toString() {
                return "replace [key=" + key + ", val=" + val + ']';
            }
        });
    }

    /** {@inheritDoc} */
    @Override public IgniteInternalFuture<V> getAndReplaceAsync(final K key, final V val) {
        final boolean statsEnabled = ctx.config().isStatisticsEnabled();

        final long start = statsEnabled ? System.nanoTime() : 0L;

        A.notNull(key, "key", val, "val");

        if (keyCheck)
            validateCacheKey(key);

        IgniteInternalFuture<V> fut = asyncOp(new AsyncOp<V>() {
            @Override public IgniteInternalFuture<V> op(IgniteTxLocalAdapter tx, AffinityTopologyVersion readyTopVer) {
                return tx.putAsync(ctx, readyTopVer, key, val, true, ctx.hasVal()).chain(
                    (IgniteClosure<IgniteInternalFuture<GridCacheReturn>, V>)RET2VAL);
            }

            @Override public String toString() {
                return "replaceAsync [key=" + key + ", val=" + val + ']';
            }
        });

        if (statsEnabled)
            fut.listen(new UpdatePutAndGetTimeStatClosure<V>(metrics0(), start));

        return fut;
    }

    /** {@inheritDoc} */
    @Override public boolean replace(final K key, final V val) throws IgniteCheckedException {
        A.notNull(key, "key", val, "val");

        if (keyCheck)
            validateCacheKey(key);

        return syncOp(new SyncOp<Boolean>(true) {
            @Override public Boolean op(IgniteTxLocalAdapter tx) throws IgniteCheckedException {
                return tx.putAsync(ctx, null, key, val, false, ctx.hasVal()).get().success();
            }

            @Override public String toString() {
                return "replacex [key=" + key + ", val=" + val + ']';
            }
        });
    }

    /** {@inheritDoc} */
    @Override public IgniteInternalFuture<Boolean> replaceAsync(final K key, final V val) {
        A.notNull(key, "key", val, "val");

        if (keyCheck)
            validateCacheKey(key);

        return asyncOp(new AsyncOp<Boolean>() {
            @Override public IgniteInternalFuture<Boolean> op(IgniteTxLocalAdapter tx, AffinityTopologyVersion readyTopVer) {
                return tx.putAsync(ctx, readyTopVer, key, val, false, ctx.hasVal()).chain(
                    (IgniteClosure<IgniteInternalFuture<GridCacheReturn>, Boolean>) RET2FLAG);
            }

            @Override public String toString() {
                return "replacexAsync [key=" + key + ", val=" + val + ']';
            }
        });
    }

    /** {@inheritDoc} */
    @Override public boolean replace(final K key, final V oldVal, final V newVal) throws IgniteCheckedException {
        A.notNull(key, "key", oldVal, "oldVal", newVal, "newVal");

        if (keyCheck)
            validateCacheKey(key);

        return syncOp(new SyncOp<Boolean>(true) {
            @Override public Boolean op(IgniteTxLocalAdapter tx) throws IgniteCheckedException {
                // Register before hiding in the filter.
                if (ctx.deploymentEnabled())
                    ctx.deploy().registerClass(oldVal);

                return tx.putAsync(ctx, null, key, newVal, false, ctx.equalsVal(oldVal)).get()
                    .success();
            }

            @Override public String toString() {
                return "replace [key=" + key + ", oldVal=" + oldVal + ", newVal=" + newVal + ']';
            }
        });
    }

    /** {@inheritDoc} */
    @Override public IgniteInternalFuture<Boolean> replaceAsync(final K key, final V oldVal, final V newVal) {
        final boolean statsEnabled = ctx.config().isStatisticsEnabled();

        final long start = statsEnabled ? System.nanoTime() : 0L;

        A.notNull(key, "key", oldVal, "oldVal", newVal, "newVal");

        if (keyCheck)
            validateCacheKey(key);

        IgniteInternalFuture<Boolean> fut = asyncOp(new AsyncOp<Boolean>() {
            @Override public IgniteInternalFuture<Boolean> op(IgniteTxLocalAdapter tx, AffinityTopologyVersion readyTopVer) {
                // Register before hiding in the filter.
                if (ctx.deploymentEnabled()) {
                    try {
                        ctx.deploy().registerClass(oldVal);
                    }
                    catch (IgniteCheckedException e) {
                        return new GridFinishedFuture<>(e);
                    }
                }

                return tx.putAsync(ctx, readyTopVer, key, newVal, false, ctx.equalsVal(oldVal)).chain(
                    (IgniteClosure<IgniteInternalFuture<GridCacheReturn>, Boolean>)RET2FLAG);
            }

            @Override public String toString() {
                return "replaceAsync [key=" + key + ", oldVal=" + oldVal + ", newVal=" + newVal + ']';
            }
        });

        if (statsEnabled)
            fut.listen(new UpdatePutAndGetTimeStatClosure<Boolean>(metrics0(), start));

        return fut;
    }

    /** {@inheritDoc} */
    @Override public void putAll(@Nullable final Map<? extends K, ? extends V> m) throws IgniteCheckedException {
        boolean statsEnabled = ctx.config().isStatisticsEnabled();

        long start = statsEnabled ? System.nanoTime() : 0L;

        if (F.isEmpty(m))
            return;

        if (keyCheck)
            validateCacheKeys(m.keySet());

        syncOp(new SyncInOp(m.size() == 1) {
            @Override public void inOp(IgniteTxLocalAdapter tx) throws IgniteCheckedException {
                tx.putAllAsync(ctx, null, m, false).get();
            }

            @Override public String toString() {
                return "putAll [map=" + m + ']';
            }
        });

        if (statsEnabled)
            metrics0().addPutTimeNanos(System.nanoTime() - start);
    }

    /** {@inheritDoc} */
    @Override public IgniteInternalFuture<?> putAllAsync(final Map<? extends K, ? extends V> m) {
        if (F.isEmpty(m))
            return new GridFinishedFuture<Object>();

        if (keyCheck)
            validateCacheKeys(m.keySet());

        return asyncOp(new AsyncOp(m.keySet()) {
            @Override public IgniteInternalFuture<?> op(IgniteTxLocalAdapter tx, AffinityTopologyVersion readyTopVer) {
                return tx.putAllAsync(ctx,
                    readyTopVer,
                    m,
                    false).chain(RET2NULL);
            }

            @Override public String toString() {
                return "putAllAsync [map=" + m + ']';
            }
        });
    }

    /** {@inheritDoc} */
    @Nullable @Override public V getAndRemove(final K key) throws IgniteCheckedException {
        boolean statsEnabled = ctx.config().isStatisticsEnabled();

        long start = statsEnabled ? System.nanoTime() : 0L;

        A.notNull(key, "key");

        if (keyCheck)
            validateCacheKey(key);

        final boolean keepBinary = ctx.keepBinary();

        V prevVal = syncOp(new SyncOp<V>(true) {
            @Override public V op(IgniteTxLocalAdapter tx) throws IgniteCheckedException {
                K key0 = keepBinary ? (K)ctx.toCacheKeyObject(key) : key;

                V ret = tx.removeAllAsync(ctx,
                    null,
                    Collections.singletonList(key0),
                    /*retval*/true,
                    null,
                    /*singleRmv*/false).get().value();

                if (ctx.config().getInterceptor() != null) {
                    K key = keepBinary ? (K)ctx.unwrapBinaryIfNeeded(key0, true, false) : key0;

                    return (V)ctx.config().getInterceptor().onBeforeRemove(new CacheEntryImpl(key, ret)).get2();
                }

                return ret;
            }

            @Override public String toString() {
                return "remove [key=" + key + ']';
            }
        });

        if (statsEnabled)
            metrics0().addRemoveAndGetTimeNanos(System.nanoTime() - start);

        return prevVal;
    }

    /** {@inheritDoc} */
    @Override public IgniteInternalFuture<V> getAndRemoveAsync(final K key) {
        final boolean statsEnabled = ctx.config().isStatisticsEnabled();

        final long start = statsEnabled ? System.nanoTime() : 0L;

        A.notNull(key, "key");

        if (keyCheck)
            validateCacheKey(key);

        IgniteInternalFuture<V> fut = asyncOp(new AsyncOp<V>() {
            @Override public IgniteInternalFuture<V> op(IgniteTxLocalAdapter tx, AffinityTopologyVersion readyTopVer) {
                // TODO should we invoke interceptor here?
                return tx.removeAllAsync(ctx,
                    readyTopVer,
                    Collections.singletonList(key),
                    /*retval*/true,
                    null,
                    /*singleRmv*/false).chain((IgniteClosure<IgniteInternalFuture<GridCacheReturn>, V>)RET2VAL);
            }

            @Override public String toString() {
                return "removeAsync [key=" + key + ']';
            }
        });

        if (statsEnabled)
            fut.listen(new UpdateRemoveTimeStatClosure<V>(metrics0(), start));

        return fut;
    }

    /** {@inheritDoc} */
    @SuppressWarnings("unchecked")
    @Override public void removeAll() throws IgniteCheckedException {
        assert ctx.isLocal();

        for (Iterator<KeyCacheObject> it = ctx.swap().offHeapKeyIterator(true, true, AffinityTopologyVersion.NONE);
            it.hasNext(); )
            remove((K)it.next());

        for (Iterator<KeyCacheObject> it = ctx.swap().swapKeyIterator(true, true, AffinityTopologyVersion.NONE);
            it.hasNext(); )
            remove((K)it.next());

        removeAll(keySet());
    }

    /** {@inheritDoc} */
    @Override public void removeAll(final Collection<? extends K> keys) throws IgniteCheckedException {
        boolean statsEnabled = ctx.config().isStatisticsEnabled();

        long start = statsEnabled ? System.nanoTime() : 0L;

        A.notNull(keys, "keys");

        if (F.isEmpty(keys))
            return;

        if (keyCheck)
            validateCacheKeys(keys);

        syncOp(new SyncInOp(keys.size() == 1) {
            @Override public void inOp(IgniteTxLocalAdapter tx) throws IgniteCheckedException {
                tx.removeAllAsync(ctx,
                    null,
                    keys,
                    /*retval*/false,
                    null,
                    /*singleRmv*/false).get();
            }

            @Override public String toString() {
                return "removeAll [keys=" + keys + ']';
            }
        });

        if (statsEnabled)
            metrics0().addRemoveTimeNanos(System.nanoTime() - start);
    }

    /** {@inheritDoc} */
    @Override public IgniteInternalFuture<?> removeAllAsync(@Nullable final Collection<? extends K> keys) {
        final boolean statsEnabled = ctx.config().isStatisticsEnabled();

        final long start = statsEnabled ? System.nanoTime() : 0L;

        if (F.isEmpty(keys))
            return new GridFinishedFuture<Object>();

        if (keyCheck)
            validateCacheKeys(keys);

        IgniteInternalFuture<Object> fut = asyncOp(new AsyncOp(keys) {
            @Override public IgniteInternalFuture<?> op(IgniteTxLocalAdapter tx, AffinityTopologyVersion readyTopVer) {
                return tx.removeAllAsync(ctx,
                    readyTopVer,
                    keys,
                    /*retval*/false,
                    null,
                    /*singleRmv*/false).chain(RET2NULL);
            }

            @Override public String toString() {
                return "removeAllAsync [keys=" + keys + ']';
            }
        });

        if (statsEnabled)
            fut.listen(new UpdateRemoveTimeStatClosure<>(metrics0(), start));

        return fut;
    }

    /** {@inheritDoc} */
    @Override public boolean remove(final K key) throws IgniteCheckedException {
        boolean statsEnabled = ctx.config().isStatisticsEnabled();

        long start = statsEnabled ? System.nanoTime() : 0L;

        A.notNull(key, "key");

        if (keyCheck)
            validateCacheKey(key);

        boolean rmv = syncOp(new SyncOp<Boolean>(true) {
            @Override public Boolean op(IgniteTxLocalAdapter tx) throws IgniteCheckedException {
                return tx.removeAllAsync(ctx,
                    null,
                    Collections.singletonList(key),
                    /*retval*/false,
                    null,
                    /*singleRmv*/true).get().success();
            }

            @Override public String toString() {
                return "removex [key=" + key + ']';
            }
        });

        if (statsEnabled && rmv)
            metrics0().addRemoveTimeNanos(System.nanoTime() - start);

        return rmv;
    }

    /** {@inheritDoc} */
    @Override public IgniteInternalFuture<Boolean> removeAsync(K key) {
        A.notNull(key, "key");

        return removeAsync(key, (CacheEntryPredicate)null);
    }

    /**
     * @param key Key to remove.
     * @param filter Optional filter.
     * @return Putx operation future.
     */
    public IgniteInternalFuture<Boolean> removeAsync(final K key, @Nullable final CacheEntryPredicate filter) {
        final boolean statsEnabled = ctx.config().isStatisticsEnabled();

        final long start = statsEnabled ? System.nanoTime() : 0L;

        A.notNull(key, "key");

        if (keyCheck)
            validateCacheKey(key);

        IgniteInternalFuture<Boolean> fut = asyncOp(new AsyncOp<Boolean>() {
            @Override public IgniteInternalFuture<Boolean> op(IgniteTxLocalAdapter tx, AffinityTopologyVersion readyTopVer) {
                return tx.removeAllAsync(ctx,
                    readyTopVer,
                    Collections.singletonList(key),
                    /*retval*/false,
                    filter,
                    /*singleRmv*/true).chain(
                    (IgniteClosure<IgniteInternalFuture<GridCacheReturn>, Boolean>)RET2FLAG);
            }

            @Override public String toString() {
                return "removeAsync [key=" + key + ", filter=" + filter + ']';
            }
        });

        if (statsEnabled)
            fut.listen(new UpdateRemoveTimeStatClosure<Boolean>(metrics0(), start));

        return fut;
    }

    /** {@inheritDoc} */
    @Override public void removeAllConflict(final Map<KeyCacheObject, GridCacheVersion> drMap)
        throws IgniteCheckedException {
        if (F.isEmpty(drMap))
            return;

        ctx.dr().onReceiveCacheEntriesReceived(drMap.size());

        syncOp(new SyncInOp(false) {
            @Override public void inOp(IgniteTxLocalAdapter tx) throws IgniteCheckedException {
                tx.removeAllDrAsync(ctx, (Map)drMap).get();
            }

            @Override public String toString() {
                return "removeAllConflict [drMap=" + drMap + ']';
            }
        });
    }

    /** {@inheritDoc} */
    @Override public IgniteInternalFuture<?> removeAllConflictAsync(final Map<KeyCacheObject, GridCacheVersion> drMap)
        throws IgniteCheckedException {
        if (F.isEmpty(drMap))
            return new GridFinishedFuture<Object>();

        ctx.dr().onReceiveCacheEntriesReceived(drMap.size());

        return asyncOp(new AsyncOp(drMap.keySet()) {
            @Override public IgniteInternalFuture<?> op(IgniteTxLocalAdapter tx, AffinityTopologyVersion readyTopVer) {
                return tx.removeAllDrAsync(ctx, (Map)drMap);
            }

            @Override public String toString() {
                return "removeAllDrASync [drMap=" + drMap + ']';
            }
        });
    }

    /** {@inheritDoc} */
    @Override public boolean remove(final K key, final V val) throws IgniteCheckedException {
        boolean statsEnabled = ctx.config().isStatisticsEnabled();

        long start = statsEnabled ? System.nanoTime() : 0L;

        A.notNull(key, "key", val, "val");

        if (keyCheck)
            validateCacheKey(key);

        boolean rmv = syncOp(new SyncOp<Boolean>(true) {
            @Override public Boolean op(IgniteTxLocalAdapter tx) throws IgniteCheckedException {
                // Register before hiding in the filter.
                if (ctx.deploymentEnabled())
                    ctx.deploy().registerClass(val);

                return tx.removeAllAsync(ctx,
                    null,
                    Collections.singletonList(key),
                    /*retval*/false,
                    ctx.equalsVal(val),
                    /*singleRmv*/false).get().success();
            }

            @Override public String toString() {
                return "remove [key=" + key + ", val=" + val + ']';
            }
        });

        if (statsEnabled && rmv)
            metrics0().addRemoveTimeNanos(System.nanoTime() - start);

        return rmv;
    }

    /** {@inheritDoc} */
    @Override public IgniteInternalFuture<Boolean> removeAsync(final K key, final V val) {
        final boolean statsEnabled = ctx.config().isStatisticsEnabled();

        final long start = statsEnabled ? System.nanoTime() : 0L;

        A.notNull(key, "key", val, "val");

        if (keyCheck)
            validateCacheKey(key);

        IgniteInternalFuture<Boolean> fut = asyncOp(new AsyncOp<Boolean>() {
            @Override public IgniteInternalFuture<Boolean> op(IgniteTxLocalAdapter tx, AffinityTopologyVersion readyTopVer) {
                // Register before hiding in the filter.
                if (ctx.deploymentEnabled()) {
                    try {
                        ctx.deploy().registerClass(val);
                    }
                    catch (IgniteCheckedException e) {
                        return new GridFinishedFuture<>(e);
                    }
                }

                return tx.removeAllAsync(ctx,
                    readyTopVer,
                    Collections.singletonList(key),
                    /*retval*/false,
                    ctx.equalsVal(val),
                    /*singleRmv*/false).chain(
                    (IgniteClosure<IgniteInternalFuture<GridCacheReturn>, Boolean>)RET2FLAG);
            }

            @Override public String toString() {
                return "removeAsync [key=" + key + ", val=" + val + ']';
            }
        });

        if (statsEnabled)
            fut.listen(new UpdateRemoveTimeStatClosure<Boolean>(metrics0(), start));

        return fut;
    }

    /** {@inheritDoc} */
    @Override public CacheMetrics clusterMetrics() {
        return clusterMetrics(ctx.grid().cluster().forDataNodes(ctx.name()));
    }

    /** {@inheritDoc} */
    @Override public CacheMetrics clusterMetrics(ClusterGroup grp) {
        List<CacheMetrics> metrics = new ArrayList<>(grp.nodes().size());

        for (ClusterNode node : grp.nodes()) {
            Map<Integer, CacheMetrics> nodeCacheMetrics = ((TcpDiscoveryNode)node).cacheMetrics();

            if (nodeCacheMetrics != null) {
                CacheMetrics e = nodeCacheMetrics.get(context().cacheId());

                if (e != null)
                    metrics.add(e);
            }
        }

        return new CacheMetricsSnapshot(ctx.cache().localMetrics(), metrics);
    }

    /** {@inheritDoc} */
    @Override public CacheMetrics localMetrics() {
        return new CacheMetricsSnapshot(metrics);
    }

    /** {@inheritDoc} */
    @Override public CacheMetricsMXBean localMxBean() {
        return localMxBean;
    }

    /** {@inheritDoc} */
    @Override public CacheMetricsMXBean clusterMxBean() {
        return clusterMxBean;
    }

    /**
     * @return Metrics.
     */
    public CacheMetricsImpl metrics0() {
        return metrics;
    }

    /** {@inheritDoc} */
    @Nullable @Override public Transaction tx() {
        IgniteTxAdapter tx = ctx.tm().threadLocalTx(ctx);

        return tx == null ? null : new TransactionProxyImpl<>(tx, ctx.shared(), false);
    }

    /** {@inheritDoc} */
    @Override public boolean lock(K key, long timeout) throws IgniteCheckedException {
        A.notNull(key, "key");

        return lockAll(Collections.singletonList(key), timeout);
    }

    /** {@inheritDoc} */
    @Override public boolean lockAll(@Nullable Collection<? extends K> keys, long timeout)
        throws IgniteCheckedException {
        if (F.isEmpty(keys))
            return true;

        if (keyCheck)
            validateCacheKeys(keys);

        IgniteInternalFuture<Boolean> fut = lockAllAsync(keys, timeout);

        boolean isInterrupted = false;

        try {
            while (true) {
                try {
                    return fut.get();
                }
                catch (IgniteInterruptedCheckedException ignored) {
                    // Interrupted status of current thread was cleared, retry to get lock.
                    isInterrupted = true;
                }
            }
        }
        finally {
            if (isInterrupted)
                Thread.currentThread().interrupt();
        }
    }

    /** {@inheritDoc} */
    @Override public IgniteInternalFuture<Boolean> lockAsync(K key, long timeout) {
        A.notNull(key, "key");

        if (keyCheck)
            validateCacheKey(key);

        return lockAllAsync(Collections.singletonList(key), timeout);
    }

    /** {@inheritDoc} */
    @Override public void unlock(K key)
        throws IgniteCheckedException {
        A.notNull(key, "key");

        if (keyCheck)
            validateCacheKey(key);

        unlockAll(Collections.singletonList(key));
    }

    /** {@inheritDoc} */
    @Override public boolean isLocked(K key) {
        A.notNull(key, "key");

        if (keyCheck)
            validateCacheKey(key);

        KeyCacheObject cacheKey = ctx.toCacheKeyObject(key);

        while (true) {
            try {
                GridCacheEntryEx entry = peekEx(cacheKey);

                return entry != null && entry.lockedByAny();
            }
            catch (GridCacheEntryRemovedException ignore) {
                // No-op.
            }
        }
    }

    /** {@inheritDoc} */
    @Override public boolean isLockedByThread(K key) {
        A.notNull(key, "key");

        if (keyCheck)
            validateCacheKey(key);

        try {
            KeyCacheObject cacheKey = ctx.toCacheKeyObject(key);

            GridCacheEntryEx e = entry0(cacheKey, ctx.discovery().topologyVersionEx(),
                false, false);

            if (e == null)
                return false;

            // Delegate to near if dht.
            if (e.isDht() && CU.isNearEnabled(ctx)) {
                IgniteInternalCache<K, V> near = ctx.isDht() ? ctx.dht().near() : ctx.near();

                return near.isLockedByThread(key) || e.lockedByThread();
            }

            return e.lockedByThread();
        }
        catch (GridCacheEntryRemovedException ignore) {
            return false;
        }
    }

    /** {@inheritDoc} */
    @Override public Transaction txStart(TransactionConcurrency concurrency, TransactionIsolation isolation) {
        A.notNull(concurrency, "concurrency");
        A.notNull(isolation, "isolation");

        TransactionConfiguration cfg = CU.transactionConfiguration(ctx, ctx.kernalContext().config());

        return txStart(
            concurrency,
            isolation,
            cfg.getDefaultTxTimeout(),
            0
        );
    }

    /** {@inheritDoc} */
    @Override public IgniteInternalTx txStartEx(TransactionConcurrency concurrency, TransactionIsolation isolation) {
        IgniteTransactionsEx txs = ctx.kernalContext().cache().transactions();

        return txs.txStartEx(ctx, concurrency, isolation);
    }

    /** {@inheritDoc} */
    @Override public Transaction txStart(TransactionConcurrency concurrency,
        TransactionIsolation isolation, long timeout, int txSize) throws IllegalStateException {
        IgniteTransactionsEx txs = ctx.kernalContext().cache().transactions();

        return txs.txStartEx(ctx, concurrency, isolation, timeout, txSize).proxy();
    }

    /** {@inheritDoc} */
    @Override public long overflowSize() throws IgniteCheckedException {
        GridCacheSwapManager swapMgr = ctx.swap();

        return swapMgr != null ? swapMgr.swapSize() : -1;
    }

    /**
     * Checks if cache is working in JTA transaction and enlist cache as XAResource if necessary.
     *
     * @throws IgniteCheckedException In case of error.
     */
    protected void checkJta() throws IgniteCheckedException {
        ctx.jta().checkJta();
    }

    /** {@inheritDoc} */
    @Override public void localLoadCache(final IgniteBiPredicate<K, V> p, Object[] args)
        throws IgniteCheckedException {
        final boolean replicate = ctx.isDrEnabled();
        final AffinityTopologyVersion topVer = ctx.affinity().affinityTopologyVersion();

        CacheOperationContext opCtx = ctx.operationContextPerCall();

        ExpiryPolicy plc0 = opCtx != null ? opCtx.expiry() : null;

        final ExpiryPolicy plc = plc0 != null ? plc0 : ctx.expiry();

        final boolean keepBinary = opCtx != null && opCtx.isKeepBinary();

        if (p != null)
            ctx.kernalContext().resource().injectGeneric(p);

        try {
            if (ctx.store().isLocal()) {
                DataStreamerImpl ldr = ctx.kernalContext().dataStream().dataStreamer(ctx.namex());

                try {
                    ldr.skipStore(true);

                    ldr.receiver(new IgniteDrDataStreamerCacheUpdater());

                    ldr.keepBinary(keepBinary);

                    LocalStoreLoadClosure c = new LocalStoreLoadClosure(p, ldr, plc);

                    ctx.store().loadCache(c, args);

                    c.onDone();
                }
                finally {
                    ldr.closeEx(false);
                }
            }
            else {
                // Version for all loaded entries.
                final GridCacheVersion ver0 = ctx.versions().nextForLoad();

                ctx.store().loadCache(new CIX3<KeyCacheObject, Object, GridCacheVersion>() {
                    @Override public void applyx(KeyCacheObject key, Object val, @Nullable GridCacheVersion ver)
                        throws IgniteException {
                        assert ver == null;

                        long ttl = CU.ttlForLoad(plc);

                        if (ttl == CU.TTL_ZERO)
                            return;

                        loadEntry(key, val, ver0, (IgniteBiPredicate<Object, Object>)p, topVer, replicate, ttl);
                    }
                }, args);
            }
        }
        finally {
            if (p instanceof PlatformCacheEntryFilter)
                ((PlatformCacheEntryFilter)p).onClose();
        }
    }

    /**
     * @param key Key.
     * @param val Value.
     * @param ver Cache version.
     * @param p Optional predicate.
     * @param topVer Topology version.
     * @param replicate Replication flag.
     * @param ttl TTL.
     */
    private void loadEntry(KeyCacheObject key,
        Object val,
        GridCacheVersion ver,
        @Nullable IgniteBiPredicate<Object, Object> p,
        AffinityTopologyVersion topVer,
        boolean replicate,
        long ttl) {
        if (p != null && !p.apply(key.value(ctx.cacheObjectContext(), false), val))
            return;

        CacheObject cacheVal = ctx.toCacheObject(val);

        GridCacheEntryEx entry = entryEx(key, false);

        try {
            entry.initialValue(cacheVal,
                ver,
                ttl,
                CU.EXPIRE_TIME_CALCULATE,
                false,
                topVer,
                replicate ? DR_LOAD : DR_NONE,
                true);
        }
        catch (IgniteCheckedException e) {
            throw new IgniteException("Failed to put cache value: " + entry, e);
        }
        catch (GridCacheEntryRemovedException ignore) {
            if (log.isDebugEnabled())
                log.debug("Got removed entry during loadCache (will ignore): " + entry);
        }
        finally {
            ctx.evicts().touch(entry, topVer);
        }

        CU.unwindEvicts(ctx);
    }

    /** {@inheritDoc} */
    @Override public IgniteInternalFuture<?> localLoadCacheAsync(final IgniteBiPredicate<K, V> p,
        final Object[] args) {
        return ctx.closures().callLocalSafe(
            ctx.projectSafe(new Callable<Object>() {
                @Nullable @Override public Object call() throws IgniteCheckedException {
                    localLoadCache(p, args);

                    return null;
                }
            }), true);
    }

    /**
     * @param keys Keys.
     * @param replaceExisting Replace existing values flag.
     * @return Load future.
     */
    public IgniteInternalFuture<?> loadAll(
        final Set<? extends K> keys,
        boolean replaceExisting
    ) {
        A.notNull(keys, "keys");

        for (Object key : keys)
            A.notNull(key, "key");

        if (!ctx.store().configured())
            return new GridFinishedFuture<>();

        CacheOperationContext opCtx = ctx.operationContextPerCall();

        ExpiryPolicy plc = opCtx != null ? opCtx.expiry() : null;

        final boolean keepBinary = opCtx != null && opCtx.isKeepBinary();

        if (replaceExisting) {
            if (ctx.store().isLocal())
                return runLoadKeysCallable(keys, plc, keepBinary, true);
            else {
                return ctx.closures().callLocalSafe(new Callable<Void>() {
                    @Override public Void call() throws Exception {
                        localLoadAndUpdate(keys);

                        return null;
                    }
                });
            }
        }
        else
            return runLoadKeysCallable(keys, plc, keepBinary, false);
    }

    /**
     * Run load keys callable on appropriate nodes.
     *
     * @param keys Keys.
     * @param plc Expiry policy.
     * @param keepBinary Keep binary flag. Will be ignored for releases older than {@link #LOAD_CACHE_JOB_V2_SINCE}.
     * @return Operation future.
     */
    private IgniteInternalFuture<?> runLoadKeysCallable(final Set<? extends K> keys, final ExpiryPolicy plc,
        final boolean keepBinary, final boolean update) {
        Collection<ClusterNode> nodes = ctx.grid().cluster().forDataNodes(name()).nodes();

        if (nodes.isEmpty())
            return new GridFinishedFuture<>();

        Collection<ClusterNode> oldNodes = ctx.grid().cluster().forDataNodes(name()).forPredicate(
            new IgnitePredicate<ClusterNode>() {
                @Override public boolean apply(ClusterNode node) {
                    return node.version().compareToIgnoreTimestamp(LOAD_CACHE_JOB_V2_SINCE) < 0;
                }
            }).nodes();

        if (oldNodes.isEmpty()) {
            return ctx.closures().callAsyncNoFailover(BROADCAST,
                new LoadKeysCallableV2<>(ctx.name(), keys, update, plc, keepBinary),
                nodes,
                true,
                0);
        }
        else {
            return ctx.closures().callAsyncNoFailover(BROADCAST,
                new LoadKeysCallable<>(ctx.name(), keys, update, plc),
                nodes,
                true,
                0);
        }
    }

    /**
     * @param keys Keys.
     * @throws IgniteCheckedException If failed.
     */
    private void localLoadAndUpdate(final Collection<? extends K> keys) throws IgniteCheckedException {
        try (final DataStreamerImpl<KeyCacheObject, CacheObject> ldr =
                 ctx.kernalContext().<KeyCacheObject, CacheObject>dataStream().dataStreamer(ctx.namex())) {
            ldr.allowOverwrite(true);
            ldr.skipStore(true);

            final Collection<DataStreamerEntry> col = new ArrayList<>(ldr.perNodeBufferSize());

            Collection<KeyCacheObject> keys0 = ctx.cacheKeysView(keys);

            ctx.store().loadAll(null, keys0, new CIX2<KeyCacheObject, Object>() {
                @Override public void applyx(KeyCacheObject key, Object val) {
                    col.add(new DataStreamerEntry(key, ctx.toCacheObject(val)));

                    if (col.size() == ldr.perNodeBufferSize()) {
                        ldr.addDataInternal(col);

                        col.clear();
                    }
                }
            });

            if (!col.isEmpty())
                ldr.addData(col);
        }
    }

    /**
     * @param keys Keys to load.
     * @param plc Optional expiry policy.
     * @throws IgniteCheckedException If failed.
     */
    public void localLoad(Collection<? extends K> keys, @Nullable ExpiryPolicy plc, final boolean keepBinary)
        throws IgniteCheckedException {
        final boolean replicate = ctx.isDrEnabled();
        final AffinityTopologyVersion topVer = ctx.affinity().affinityTopologyVersion();

        final ExpiryPolicy plc0 = plc != null ? plc : ctx.expiry();

        Collection<KeyCacheObject> keys0 = ctx.cacheKeysView(keys);

        if (ctx.store().isLocal()) {
            DataStreamerImpl ldr = ctx.kernalContext().dataStream().dataStreamer(ctx.namex());

            try {
                ldr.skipStore(true);

                ldr.keepBinary(keepBinary);

                ldr.receiver(new IgniteDrDataStreamerCacheUpdater());

                LocalStoreLoadClosure c = new LocalStoreLoadClosure(null, ldr, plc0);

                ctx.store().localStoreLoadAll(null, keys0, c);

                c.onDone();
            }
            finally {
                ldr.closeEx(false);
            }
        }
        else {
            // Version for all loaded entries.
            final GridCacheVersion ver0 = ctx.versions().nextForLoad();

            ctx.store().loadAll(null, keys0, new CI2<KeyCacheObject, Object>() {
                @Override public void apply(KeyCacheObject key, Object val) {
                    long ttl = CU.ttlForLoad(plc0);

                    if (ttl == CU.TTL_ZERO)
                        return;

                    loadEntry(key, val, ver0, null, topVer, replicate, ttl);
                }
            });
        }
    }

    /**
     * @param p Predicate.
     * @param args Arguments.
     * @throws IgniteCheckedException If failed.
     */
    void globalLoadCache(@Nullable IgniteBiPredicate<K, V> p, @Nullable Object... args) throws IgniteCheckedException {
        globalLoadCacheAsync(p, args).get();
    }

    /**
     * @param p Predicate.
     * @param args Arguments.
     * @throws IgniteCheckedException If failed.
     * @return Load cache future.
     */
    IgniteInternalFuture<?> globalLoadCacheAsync(@Nullable IgniteBiPredicate<K, V> p, @Nullable Object... args)
        throws IgniteCheckedException {
        ClusterGroup oldNodes = ctx.kernalContext().grid().cluster().forDataNodes(ctx.name())
            .forPredicate(new IgnitePredicate<ClusterNode>() {
                @Override public boolean apply(ClusterNode node) {
                    return node.version().compareToIgnoreTimestamp(LOAD_CACHE_JOB_SINCE) < 0;
                }
            });

        ClusterGroup newNodes = ctx.kernalContext().grid().cluster().forDataNodes(ctx.name())
            .forPredicate(new IgnitePredicate<ClusterNode>() {
                @Override public boolean apply(ClusterNode node) {
                    return node.version().compareToIgnoreTimestamp(LOAD_CACHE_JOB_SINCE) >= 0 &&
                        node.version().compareToIgnoreTimestamp(LOAD_CACHE_JOB_V2_SINCE) < 0;
                }
            });

        ClusterGroup newNodesV2 = ctx.kernalContext().grid().cluster().forDataNodes(ctx.name())
            .forPredicate(new IgnitePredicate<ClusterNode>() {
                @Override public boolean apply(ClusterNode node) {
                    return node.version().compareToIgnoreTimestamp(LOAD_CACHE_JOB_V2_SINCE) >= 0;
                }
            });

        ctx.kernalContext().task().setThreadContext(TC_NO_FAILOVER, true);

        CacheOperationContext opCtx = ctx.operationContextPerCall();

        ExpiryPolicy plc = opCtx != null ? opCtx.expiry() : null;

        GridCompoundFuture<Object, ?> fut = new GridCompoundFuture<>();

        if (!F.isEmpty(oldNodes.nodes())) {
            ComputeTaskInternalFuture oldNodesFut = ctx.kernalContext().closure().callAsync(BROADCAST,
                Collections.singletonList(new LoadCacheClosure<>(ctx.name(), p, args, plc)),
                oldNodes.nodes());

            fut.add(oldNodesFut);
        }

        if (!F.isEmpty(newNodes.nodes())) {
            ComputeTaskInternalFuture newNodesFut = ctx.kernalContext().closure().callAsync(BROADCAST,
                Collections.singletonList(
                    new LoadCacheJob<>(ctx.name(), ctx.affinity().affinityTopologyVersion(), p, args, plc)),
                newNodes.nodes());

            fut.add(newNodesFut);
        }

        if (!F.isEmpty(newNodesV2.nodes())) {
            final boolean keepBinary = opCtx != null && opCtx.isKeepBinary();

            ComputeTaskInternalFuture newNodesV2Fut = ctx.kernalContext().closure().callAsync(BROADCAST,
                Collections.singletonList(
                    new LoadCacheJobV2<>(ctx.name(), ctx.affinity().affinityTopologyVersion(), p, args, plc, keepBinary)),
                newNodesV2.nodes());

            fut.add(newNodesV2Fut);
        }

        fut.markInitialized();

        return fut;
    }

    /**
     * @return Random cache entry.
     */
    @Deprecated
    @Nullable public Cache.Entry<K, V> randomEntry() {
        GridCacheMapEntry entry;

        if (ctx.offheapTiered()) {
            Iterator<Cache.Entry<K, V>> it;

            try {
                it = ctx.swap().offheapIterator(true, true, ctx.affinity().affinityTopologyVersion(), ctx.keepBinary());
            }
            catch (IgniteCheckedException e) {
                throw CU.convertToCacheException(e);
            }

            return it.hasNext() ? it.next() : null;
        }
        else
            entry = map.randomEntry();

        return entry == null || entry.obsolete() ? null : entry.<K, V>wrapLazyValue(ctx.keepBinary());
    }

    /** {@inheritDoc} */
    @Override public int size(CachePeekMode[] peekModes) throws IgniteCheckedException {
        if (isLocal())
            return localSize(peekModes);

        return sizeAsync(peekModes).get();
    }

    /** {@inheritDoc} */
    @Override public long sizeLong(CachePeekMode[] peekModes) throws IgniteCheckedException {
        if (isLocal())
            return localSizeLong(peekModes);

        return sizeLongAsync(peekModes).get();
    }

    /** {@inheritDoc} */
    @Override public long sizeLong(int partition, CachePeekMode[] peekModes) throws IgniteCheckedException {
        if (isLocal())
            return localSizeLong(partition, peekModes);

        return sizeLongAsync(partition, peekModes).get();
    }

    /** {@inheritDoc} */
    @Override public IgniteInternalFuture<Integer> sizeAsync(final CachePeekMode[] peekModes) {
        assert peekModes != null;

        PeekModes modes = parsePeekModes(peekModes, true);

        IgniteClusterEx cluster = ctx.grid().cluster();

        ClusterGroup grp = modes.near ? cluster.forCacheNodes(name(), true, true, false) : cluster.forDataNodes(name());

        Collection<ClusterNode> nodes = grp.nodes();

        if (nodes.isEmpty())
            return new GridFinishedFuture<>(0);

        ctx.kernalContext().task().setThreadContext(TC_SUBGRID, nodes);

        return ctx.kernalContext().task().execute(
            new SizeTask(ctx.name(), ctx.affinity().affinityTopologyVersion(), peekModes), null);
    }

    /** {@inheritDoc} */
    @Override public IgniteInternalFuture<Long> sizeLongAsync(final CachePeekMode[] peekModes) {
        assert peekModes != null;

        PeekModes modes = parsePeekModes(peekModes, true);

        IgniteClusterEx cluster = ctx.grid().cluster();

        ClusterGroup grp = modes.near ? cluster.forCacheNodes(name(), true, true, false) : cluster.forDataNodes(name());

        Collection<ClusterNode> nodes = grp.nodes();

        if (nodes.isEmpty())
            return new GridFinishedFuture<>(0L);

        ctx.kernalContext().task().setThreadContext(TC_SUBGRID, nodes);

        return ctx.kernalContext().task().execute(
            new SizeLongTask(ctx.name(), ctx.affinity().affinityTopologyVersion(), peekModes), null);
    }

    /** {@inheritDoc} */
    @Override public IgniteInternalFuture<Long> sizeLongAsync(final int part, final CachePeekMode[] peekModes) {
        assert peekModes != null;

        final PeekModes modes = parsePeekModes(peekModes, true);

        IgniteClusterEx cluster = ctx.grid().cluster();
        final GridCacheAffinityManager aff = ctx.affinity();
        final AffinityTopologyVersion topVer = aff.affinityTopologyVersion();

        ClusterGroup grp = cluster.forDataNodes(name());

        Collection<ClusterNode> nodes = grp.forPredicate(new IgnitePredicate<ClusterNode>() {
            /** {@inheritDoc} */
            @Override public boolean apply(ClusterNode clusterNode) {
                return clusterNode.version().compareTo(PartitionSizeLongTask.SINCE_VER) >= 0 &&
                    ((modes.primary && aff.primary(clusterNode, part, topVer)) ||
                        (modes.backup && aff.backup(clusterNode, part, topVer)));
            }
        }).nodes();

        if (nodes.isEmpty())
            return new GridFinishedFuture<>(0L);

        ctx.kernalContext().task().setThreadContext(TC_SUBGRID, nodes);

        return ctx.kernalContext().task().execute(
                new PartitionSizeLongTask(ctx.name(), ctx.affinity().affinityTopologyVersion(), peekModes, part), null);
    }

    /** {@inheritDoc} */
    @Override public int localSize(CachePeekMode[] peekModes) throws IgniteCheckedException {
        return (int)localSizeLong(peekModes);
    }

    /** {@inheritDoc} */
    @Override public long localSizeLong(CachePeekMode[] peekModes) throws IgniteCheckedException {
        PeekModes modes = parsePeekModes(peekModes, true);

        long size = 0;

        if (ctx.isLocal()) {
            modes.primary = true;
            modes.backup = true;

            if (modes.heap)
                size += size();
        }
        else {
            if (modes.heap) {
                if (modes.near)
                    size += nearSize();

                GridCacheAdapter cache = ctx.isNear() ? ctx.near().dht() : ctx.cache();

                if (!(modes.primary && modes.backup)) {
                    if (modes.primary)
                        size += cache.primarySize();

                    if (modes.backup)
                        size += (cache.size() - cache.primarySize());
                }
                else
                    size += cache.size();
            }
        }

        // Swap and offheap are disabled for near cache.
        if (modes.primary || modes.backup) {
            AffinityTopologyVersion topVer = ctx.affinity().affinityTopologyVersion();

            GridCacheSwapManager swapMgr = ctx.isNear() ? ctx.near().dht().context().swap() : ctx.swap();

            if (modes.swap)
                size += swapMgr.swapEntriesCount(modes.primary, modes.backup, topVer);

            if (modes.offheap)
                size += swapMgr.offheapEntriesCount(modes.primary, modes.backup, topVer);
        }

        return size;
    }

    /** {@inheritDoc} */
    @Override public long localSizeLong(int part, CachePeekMode[] peekModes) throws IgniteCheckedException {
        PeekModes modes = parsePeekModes(peekModes, true);

        long size = 0;

        AffinityTopologyVersion topVer = ctx.affinity().affinityTopologyVersion();

        // Swap and offheap are disabled for near cache.
        GridCacheSwapManager swapMgr = ctx.isNear() ? ctx.near().dht().context().swap() : ctx.swap();

        if (ctx.isLocal()){
            modes.primary = true;
            modes.backup = true;

            if (modes.heap)
                size += size();

            if (modes.swap)
                size += swapMgr.swapEntriesCount(0);

            if (modes.offheap)
                size += swapMgr.offheapEntriesCount(0);
        }
        else {
            GridDhtLocalPartition dhtPart = ctx.topology().localPartition(part, topVer, false);

            if (dhtPart != null) {
                if (modes.primary && dhtPart.primary(topVer) || modes.backup && dhtPart.backup(topVer)) {
                    if (modes.heap)
                        size += dhtPart.publicSize();

                    if (modes.swap)
                        size += swapMgr.swapEntriesCount(part);

                    if (modes.offheap)
                        size += swapMgr.offheapEntriesCount(part);
                }
            }
        }

        return size;
    }

    /** {@inheritDoc} */
    @Override public int size() {
        return map.publicSize();
    }

    /** {@inheritDoc} */
    @Override public long sizeLong() {
        return map.publicSize();
    }

    /** {@inheritDoc} */
    @Override public int nearSize() {
        return 0;
    }

    /** {@inheritDoc} */
    @Override public int primarySize() {
        return map.publicSize();
    }

    /** {@inheritDoc} */
    @Override public long primarySizeLong() {
        return map.publicSize();
    }

    /** {@inheritDoc} */
    @Override public String toString() {
        return S.toString(GridCacheAdapter.class, this, "name", name(), "size", size());
    }

    /** {@inheritDoc} */
    @Override public Iterator<Cache.Entry<K, V>> iterator() {
        return entrySet().iterator();
    }

    /**
     * @return JCache Iterator.
     */
    private Iterator<Cache.Entry<K, V>> localIteratorHonorExpirePolicy(final CacheOperationContext opCtx) {
        return F.iterator(iterator(),
            new IgniteClosure<Cache.Entry<K, V>, Cache.Entry<K, V>>() {
                private IgniteCacheExpiryPolicy expiryPlc =
                    ctx.cache().expiryPolicy(opCtx != null ? opCtx.expiry() : null);

                @Override public Cache.Entry<K, V> apply(Cache.Entry<K, V> lazyEntry) {
                    CacheOperationContext prev = ctx.gate().enter(opCtx);
                    try {
                        V val = localPeek(lazyEntry.getKey(), CachePeekModes.ONHEAP_ONLY, expiryPlc);

                        GridCacheVersion ver = null;

                        try {
                            ver = lazyEntry.unwrap(GridCacheVersion.class);
                        }
                        catch (IllegalArgumentException e) {
                            log.error("Failed to unwrap entry version information", e);
                        }

                        return new CacheEntryImpl<>(lazyEntry.getKey(), val, ver);
                    }
                    catch (IgniteCheckedException e) {
                        throw CU.convertToCacheException(e);
                    }
                    finally {
                        ctx.gate().leave(prev);
                    }
                }
            }, false
        );
    }

    /**
     * @return Distributed ignite cache iterator.
     * @throws IgniteCheckedException If failed.
     */
    public Iterator<Cache.Entry<K, V>> igniteIterator() throws IgniteCheckedException {
        return igniteIterator(ctx.keepBinary());
    }

    /**
     * @param keepBinary
     * @return Distributed ignite cache iterator.
     * @throws IgniteCheckedException If failed.
     */
    public Iterator<Cache.Entry<K, V>> igniteIterator(boolean keepBinary) throws IgniteCheckedException {
        GridCacheContext ctx0 = ctx.isNear() ? ctx.near().dht().context() : ctx;

        final CacheOperationContext opCtx = ctx.operationContextPerCall();

        if (!ctx0.isSwapOrOffheapEnabled() && ctx0.kernalContext().discovery().size() == 1)
            return localIteratorHonorExpirePolicy(opCtx);

        final GridCloseableIterator<Map.Entry<K, V>> iter = ctx0.queries().createScanQuery(null, null, keepBinary)
            .keepAll(false)
            .executeScanQuery();

        return ctx.itHolder().iterator(iter, new CacheIteratorConverter<Cache.Entry<K, V>, Map.Entry<K, V>>() {
            @Override protected Cache.Entry<K, V> convert(Map.Entry<K, V> e) {
                return new CacheEntryImpl<>(e.getKey(), e.getValue());
            }

            @Override protected void remove(Cache.Entry<K, V> item) {
                CacheOperationContext prev = ctx.gate().enter(opCtx);

                try {
                    GridCacheAdapter.this.remove(item.getKey());
                }
                catch (IgniteCheckedException e) {
                    throw CU.convertToCacheException(e);
                }
                finally {
                    ctx.gate().leave(prev);
                }
            }
        });
    }

    /**
     * @param key Key.
     * @param deserializeBinary Deserialize binary flag.
     * @return Value.
     * @throws IgniteCheckedException If failed.
     */
    @SuppressWarnings("IfMayBeConditional")
    @Nullable public V promote(K key, boolean deserializeBinary) throws IgniteCheckedException {
        A.notNull(key, "key");

        if (keyCheck)
            validateCacheKey(key);

        KeyCacheObject cacheKey = ctx.toCacheKeyObject(key);

        GridCacheSwapEntry unswapped = ctx.swap().readAndRemove(cacheKey);

        if (unswapped == null)
            return null;

        GridCacheEntryEx entry = entryEx(cacheKey);

        try {
            if (!entry.initialValue(cacheKey, unswapped))
                return null;
        }
        catch (GridCacheEntryRemovedException ignored) {
            if (log.isDebugEnabled())
                log.debug("Entry has been concurrently removed.");

            return null;
        }

        CacheObject val = unswapped.value();

        Object val0 = val != null ? val.value(ctx.cacheObjectContext(), true) : null;

        return (V)ctx.unwrapBinaryIfNeeded(val0, !deserializeBinary);
    }

    /** {@inheritDoc} */
    @Override public void promoteAll(@Nullable Collection<? extends K> keys) throws IgniteCheckedException {
        if (F.isEmpty(keys))
            return;

        if (keyCheck)
            validateCacheKeys(keys);

        Collection<KeyCacheObject> unswap = new ArrayList<>(keys.size());

        for (K key : keys) {
            KeyCacheObject cacheKey = ctx.toCacheKeyObject(key);

            // Do not look up in swap for existing entries.
            GridCacheEntryEx entry = peekEx(cacheKey);

            try {
                if (entry == null || entry.obsolete() || entry.isNewLocked()) {
                    if (entry != null)
                        cacheKey = entry.key();

                    unswap.add(cacheKey);
                }
            }
            catch (GridCacheEntryRemovedException ignored) {
                // No-op.
            }
        }

        Collection<GridCacheBatchSwapEntry> swapped = ctx.swap().readAndRemove(unswap);

        for (GridCacheBatchSwapEntry swapEntry : swapped) {
            KeyCacheObject key = swapEntry.key();

            GridCacheEntryEx entry = entryEx(key);

            try {
                entry.initialValue(key, swapEntry);
            }
            catch (GridCacheEntryRemovedException ignored) {
                if (log.isDebugEnabled())
                    log.debug("Entry has been concurrently removed.");
            }
        }
    }

    /** {@inheritDoc} */
    @Override public long offHeapEntriesCount() {
        GridCacheSwapManager swapMgr = ctx.swap();

        return swapMgr != null ? swapMgr.offHeapEntriesCount() : -1;
    }

    /** {@inheritDoc} */
    @Override public long offHeapAllocatedSize() {
        if (ctx.config().getMemoryMode() == CacheMemoryMode.OFFHEAP_VALUES) {
            assert ctx.unsafeMemory() != null;

            return ctx.unsafeMemory().allocatedSize();
        }

        GridCacheSwapManager swapMgr = ctx.swap();

        return swapMgr != null ? swapMgr.offHeapAllocatedSize() : -1;
    }

    /** {@inheritDoc} */
    @Override public long swapSize() throws IgniteCheckedException {
        return ctx.swap().swapSize();
    }

    /** {@inheritDoc} */
    @Override public long swapKeys() throws IgniteCheckedException {
        return ctx.swap().swapKeys();
    }

    /**
     * Asynchronously commits transaction after all previous asynchronous operations are completed.
     *
     * @param tx Transaction to commit.
     * @return Transaction commit future.
     */
    @SuppressWarnings("unchecked")
    public IgniteInternalFuture<IgniteInternalTx> commitTxAsync(final IgniteInternalTx tx) {
        FutureHolder holder = lastFut.get();

        holder.lock();

        try {
            IgniteInternalFuture fut = holder.future();

            if (fut != null && !fut.isDone()) {
                IgniteInternalFuture<IgniteInternalTx> f = new GridEmbeddedFuture<>(fut,
                    new C2<Object, Exception, IgniteInternalFuture<IgniteInternalTx>>() {
                        @Override public IgniteInternalFuture<IgniteInternalTx> apply(Object o, Exception e) {
                            return tx.commitAsync();
                        }
                    });

                saveFuture(holder, f);

                return f;
            }

            IgniteInternalFuture<IgniteInternalTx> f = tx.commitAsync();

            saveFuture(holder, f);

            ctx.tm().resetContext();

            return f;
        }
        finally {
            holder.unlock();
        }
    }

    /**
     * Awaits for previous async operation to be completed.
     */
    @SuppressWarnings("unchecked")
    public void awaitLastFut() {
        FutureHolder holder = lastFut.get();

        IgniteInternalFuture fut = holder.future();

        if (fut != null && !fut.isDone()) {
            try {
                // Ignore any exception from previous async operation as it should be handled by user.
                fut.get();
            }
            catch (IgniteCheckedException ignored) {
                // No-op.
            }
        }
    }

    /**
     * @param op Cache operation.
     * @param <T> Return type.
     * @return Operation result.
     * @throws IgniteCheckedException If operation failed.
     */
    @SuppressWarnings({"TypeMayBeWeakened", "ErrorNotRethrown", "AssignmentToCatchBlockParameter"})
    @Nullable private <T> T syncOp(SyncOp<T> op) throws IgniteCheckedException {
        checkJta();

        awaitLastFut();

        IgniteTxLocalAdapter tx = ctx.tm().threadLocalTx(ctx);

        if (tx == null || tx.implicit()) {
            TransactionConfiguration tCfg = CU.transactionConfiguration(ctx, ctx.kernalContext().config());

            CacheOperationContext opCtx = ctx.operationContextPerCall();

            int retries = opCtx != null && opCtx.noRetries() ? 1 : MAX_RETRIES;

            for (int i = 0; i < retries; i++) {
                tx = ctx.tm().newTx(
                    true,
                    op.single(),
                    ctx.systemTx() ? ctx : null,
                    OPTIMISTIC,
                    READ_COMMITTED,
                    tCfg.getDefaultTxTimeout(),
                    !ctx.skipStore(),
                    0
                );

                assert tx != null;

                try {
                    T t = op.op(tx);

                    assert tx.done() : "Transaction is not done: " + tx;

                    return t;
                }
                catch (IgniteInterruptedCheckedException | IgniteTxHeuristicCheckedException e) {
                    throw e;
                }
                catch (IgniteCheckedException e) {
                    if (!(e instanceof IgniteTxRollbackCheckedException)) {
                        try {
                            tx.rollback();

                            e = new IgniteTxRollbackCheckedException("Transaction has been rolled back: " +
                                tx.xid(), e);
                        }
                        catch (IgniteCheckedException | AssertionError | RuntimeException e1) {
                            U.error(log, "Failed to rollback transaction (cache may contain stale locks): " + tx, e1);

                            U.addLastCause(e, e1, log);
                        }
                    }

                    if (X.hasCause(e, ClusterTopologyCheckedException.class) && i != retries - 1) {
                        ClusterTopologyCheckedException topErr = e.getCause(ClusterTopologyCheckedException.class);

                        if (!(topErr instanceof ClusterTopologyServerNotFoundException)) {
                            AffinityTopologyVersion topVer = tx.topologyVersion();

                            assert topVer != null && topVer.topologyVersion() > 0 : tx;

                            ctx.affinity().affinityReadyFuture(topVer.topologyVersion() + 1).get();

                            continue;
                        }
                    }

                    throw e;
                }
                finally {
                    ctx.tm().resetContext();

                    if (ctx.isNear())
                        ctx.near().dht().context().tm().resetContext();
                }
            }

            // Should not happen.
            throw new IgniteCheckedException("Failed to perform cache operation (maximum number of retries exceeded).");
        }
        else
            return op.op(tx);
    }

    /**
     * @param op Cache operation.
     * @param <T> Return type.
     * @return Future.
     */
    @SuppressWarnings("unchecked")
    private <T> IgniteInternalFuture<T> asyncOp(final AsyncOp<T> op) {
        try {
            checkJta();
        }
        catch (IgniteCheckedException e) {
            return new GridFinishedFuture<>(e);
        }

        if (log.isDebugEnabled())
            log.debug("Performing async op: " + op);

        IgniteTxLocalAdapter tx = ctx.tm().threadLocalTx(ctx);

        CacheOperationContext opCtx = ctx.operationContextPerCall();

        final TransactionConfiguration txCfg = CU.transactionConfiguration(ctx, ctx.kernalContext().config());

        if (tx == null || tx.implicit()) {
            boolean skipStore = ctx.skipStore(); // Save value of thread-local flag.

            int retries = opCtx != null && opCtx.noRetries() ? 1 : MAX_RETRIES;

            if (retries == 1) {
                tx = ctx.tm().newTx(
                    true,
                    op.single(),
                    ctx.systemTx() ? ctx : null,
                    OPTIMISTIC,
                    READ_COMMITTED,
                    txCfg.getDefaultTxTimeout(),
                    !skipStore,
                    0);

                return asyncOp(tx, op, opCtx);
            }
            else {
                AsyncOpRetryFuture<T> fut = new AsyncOpRetryFuture<>(op, retries, opCtx);

                fut.execute();

                return fut;
            }
        }
        else
            return asyncOp(tx, op, opCtx);
    }

    /**
     * @param tx Transaction.
     * @param op Cache operation.
     * @param <T> Return type.
     * @return Future.
     */
    @SuppressWarnings("unchecked")
    protected <T> IgniteInternalFuture<T> asyncOp(
        IgniteTxLocalAdapter tx,
        final AsyncOp<T> op,
        final CacheOperationContext opCtx
    ) {
        IgniteInternalFuture<T> fail = asyncOpAcquire();

        if (fail != null)
            return fail;

        FutureHolder holder = lastFut.get();

        holder.lock();

        try {
            IgniteInternalFuture fut = holder.future();

            final IgniteTxLocalAdapter tx0 = tx;

            if (fut != null && !fut.isDone()) {
                IgniteInternalFuture<T> f = new GridEmbeddedFuture(fut,
                    new IgniteOutClosure<IgniteInternalFuture>() {
                        @Override public IgniteInternalFuture<T> apply() {
                            if (ctx.kernalContext().isStopping())
                                return new GridFinishedFuture<>(
                                    new IgniteCheckedException("Operation has been cancelled (node is stopping)."));

                            return op.op(tx0, opCtx).chain(new CX1<IgniteInternalFuture<T>, T>() {
                                @Override public T applyx(IgniteInternalFuture<T> tFut) throws IgniteCheckedException {
                                    try {
                                        return tFut.get();
                                    }
                                    catch (IgniteTxRollbackCheckedException e) {
                                        throw e;
                                    }
                                    catch (IgniteCheckedException e1) {
                                        tx0.rollbackAsync();

                                        throw e1;
                                    }
                                    finally {
                                        ctx.shared().txContextReset();
                                    }
                                }
                            });
                        }
                    });

                saveFuture(holder, f);

                return f;
            }

            final IgniteInternalFuture<T> f = op.op(tx, opCtx).chain(new CX1<IgniteInternalFuture<T>, T>() {
                @Override public T applyx(IgniteInternalFuture<T> tFut) throws IgniteCheckedException {
                    try {
                        return tFut.get();
                    }
                    catch (IgniteTxRollbackCheckedException e) {
                        throw e;
                    }
                    catch (IgniteCheckedException e1) {
                        tx0.rollbackAsync();

                        throw e1;
                    }
                    finally {
                        ctx.shared().txContextReset();
                    }
                }
            });

            saveFuture(holder, f);

            if (tx.implicit())
                ctx.tm().resetContext();

            return f;
        }
        finally {
            holder.unlock();
        }
    }

    /**
     * Saves future in thread local holder and adds listener
     * that will clear holder when future is finished.
     *
     * @param holder Future holder.
     * @param fut Future to save.
     */
    protected void saveFuture(final FutureHolder holder, IgniteInternalFuture<?> fut) {
        assert holder != null;
        assert fut != null;
        assert holder.holdsLock();

        holder.future(fut);

        if (fut.isDone()) {
            holder.future(null);

            asyncOpRelease();
        }
        else {
            fut.listen(new CI1<IgniteInternalFuture<?>>() {
                @Override public void apply(IgniteInternalFuture<?> f) {
                    asyncOpRelease();

                    if (!holder.tryLock())
                        return;

                    try {
                        if (holder.future() == f)
                            holder.future(null);
                    }
                    finally {
                        holder.unlock();
                    }
                }
            });
        }
    }

    /**
     * Tries to acquire asynchronous operations permit, if limited.
     *
     * @return Failed future if waiting was interrupted.
     */
    @Nullable protected <T> IgniteInternalFuture<T> asyncOpAcquire() {
        try {
            if (asyncOpsSem != null)
                asyncOpsSem.acquire();

            return null;
        }
        catch (InterruptedException e) {
            Thread.currentThread().interrupt();

            return new GridFinishedFuture<>(new IgniteInterruptedCheckedException("Failed to wait for asynchronous " +
                "operation permit (thread got interrupted).", e));
        }
    }

    /**
     * Releases asynchronous operations permit, if limited.
     */
    protected void asyncOpRelease() {
        if (asyncOpsSem != null)
            asyncOpsSem.release();
    }

    /** {@inheritDoc} */
    @Override public void writeExternal(ObjectOutput out) throws IOException {
        U.writeString(out, ctx.gridName());
        U.writeString(out, ctx.namex());
    }

    /** {@inheritDoc} */
    @SuppressWarnings({"MismatchedQueryAndUpdateOfCollection"})
    @Override public void readExternal(ObjectInput in) throws IOException, ClassNotFoundException {
        IgniteBiTuple<String, String> t = stash.get();

        t.set1(U.readString(in));
        t.set2(U.readString(in));
    }

    /**
     * Reconstructs object on unmarshalling.
     *
     * @return Reconstructed object.
     * @throws ObjectStreamException Thrown in case of unmarshalling error.
     */
    protected Object readResolve() throws ObjectStreamException {
        try {
            IgniteBiTuple<String, String> t = stash.get();

            return IgnitionEx.localIgnite().cachex(t.get2());
        }
        catch (IllegalStateException e) {
            throw U.withCause(new InvalidObjectException(e.getMessage()), e);
        }
        finally {
            stash.remove();
        }
    }

    /** {@inheritDoc} */
    @Override public IgniteInternalFuture<?> rebalance() {
        ctx.preloader().forcePreload();

        return ctx.preloader().syncFuture();
    }

    /** {@inheritDoc} */
    @Override public boolean isIgfsDataCache() {
        return igfsDataCache;
    }

    /** {@inheritDoc} */
    @Override public long igfsDataSpaceUsed() {
        assert igfsDataCache;

        return igfsDataCacheSize.longValue();
    }

    /** {@inheritDoc} */
    @Override public long igfsDataSpaceMax() {
        return igfsDataSpaceMax;
    }

    /** {@inheritDoc} */
    @Override public boolean isMongoDataCache() {
        return mongoDataCache;
    }

    /** {@inheritDoc} */
    @Override public boolean isMongoMetaCache() {
        return mongoMetaCache;
    }

    /**
     * Callback invoked when data is added to IGFS cache.
     *
     * @param delta Size delta.
     */
    public void onIgfsDataSizeChanged(long delta) {
        assert igfsDataCache;

        igfsDataCacheSize.add(delta);
    }

    /**
     * @param key Key.
     * @param readers Whether to clear readers.
     */
    private boolean clearLocally0(K key, boolean readers) {
        ctx.checkSecurity(SecurityPermission.CACHE_REMOVE);

        if (keyCheck)
            validateCacheKey(key);

        GridCacheVersion obsoleteVer = ctx.versions().next();

        try {
            KeyCacheObject cacheKey = ctx.toCacheKeyObject(key);

            GridCacheEntryEx entry = ctx.isSwapOrOffheapEnabled() ? entryEx(cacheKey) : peekEx(cacheKey);

            if (entry != null)
                return entry.clear(obsoleteVer, readers);
        }
        catch (GridDhtInvalidPartitionException ignored) {
            // No-op.
        }
        catch (IgniteCheckedException ex) {
            U.error(log, "Failed to clearLocally entry for key: " + key, ex);
        }

        return false;
    }

    /** {@inheritDoc} */
    @Override public boolean evict(K key) {
        A.notNull(key, "key");

        if (keyCheck)
            validateCacheKey(key);

        return evictx(key, ctx.versions().next(), CU.empty0());
    }

    /** {@inheritDoc} */
    @Override public void evictAll(Collection<? extends K> keys) {
        A.notNull(keys, "keys");

        if (F.isEmpty(keys))
            return;

        if (keyCheck)
            validateCacheKey(keys);

        GridCacheVersion obsoleteVer = ctx.versions().next();

        if (!ctx.evicts().evictSyncOrNearSync() && ctx.isSwapOrOffheapEnabled()) {
            try {
                ctx.evicts().batchEvict(keys, obsoleteVer);
            }
            catch (IgniteCheckedException e) {
                U.error(log, "Failed to perform batch evict for keys: " + keys, e);
            }
        }
        else {
            for (K k : keys)
                evictx(k, obsoleteVer, CU.empty0());
        }
    }

    /**
     * @param filter Filters to evaluate.
     * @return Entry set.
     */
    public Set<Cache.Entry<K, V>> entrySet(@Nullable CacheEntryPredicate... filter) {
        return entrySetx(filter);
    }

    /**
     * @param key Key.
     * @param deserializeBinary Deserialize binary flag.
     * @param needVer Need version.
     * @return Cached value.
     * @throws IgniteCheckedException If failed.
     */
    @Nullable public V get(K key, boolean deserializeBinary, final boolean needVer) throws IgniteCheckedException {
        checkJta();

        String taskName = ctx.kernalContext().job().currentTaskName();

        return get(key, taskName, deserializeBinary, needVer);
    }

    /**
     * @param key Key.
     * @param taskName Task name.
     * @param deserializeBinary Deserialize binary flag.
     * @param needVer Need version.
     * @return Cached value.
     * @throws IgniteCheckedException If failed.
     */
    protected V get(
        final K key,
        String taskName,
        boolean deserializeBinary,
        boolean needVer) throws IgniteCheckedException {
        try {
            return getAsync(key,
                !ctx.config().isReadFromBackup(),
                /*skip tx*/false,
                null,
                taskName,
                deserializeBinary,
                false,
                /*can remap*/true,
                needVer).get();
        }
        catch (IgniteException e) {
            if (e.getCause(IgniteCheckedException.class) != null)
                throw e.getCause(IgniteCheckedException.class);
            else
                throw e;
        }
    }

    /**
     * @param key Key.
     * @param deserializeBinary Deserialize binary flag.
     * @param needVer Need version.
     * @return Read operation future.
     */
    public final IgniteInternalFuture<V> getAsync(final K key, boolean deserializeBinary, final boolean needVer) {
        try {
            checkJta();
        }
        catch (IgniteCheckedException e) {
            return new GridFinishedFuture<>(e);
        }

        String taskName = ctx.kernalContext().job().currentTaskName();

        return getAsync(key,
            !ctx.config().isReadFromBackup(),
            /*skip tx*/false,
            null,
            taskName,
            deserializeBinary,
            false,
            /*can remap*/true,
            needVer);
    }

    /**
     * @param keys Keys.
     * @param deserializeBinary Deserialize binary flag.
     * @param needVer Need version.
     * @return Map of cached values.
     * @throws IgniteCheckedException If read failed.
     */
    public Map<K, V> getAll(Collection<? extends K> keys, boolean deserializeBinary,
        boolean needVer) throws IgniteCheckedException {
        checkJta();

        return getAllAsync(keys, deserializeBinary, needVer).get();
    }

    /**
     * @param keys Keys.
     * @param deserializeBinary Deserialize binary flag.
     * @param needVer Need version.
     * @return Read future.
     */
    public IgniteInternalFuture<Map<K, V>> getAllAsync(@Nullable Collection<? extends K> keys,
        boolean deserializeBinary, boolean needVer) {
        String taskName = ctx.kernalContext().job().currentTaskName();

        return getAllAsync(keys,
            !ctx.config().isReadFromBackup(),
            /*skip tx*/false,
            /*subject id*/null,
            taskName,
            deserializeBinary,
            /*skip vals*/false,
            /*can remap*/true,
            needVer);
    }

    /**
     * @param entry Entry.
     * @param ver Version.
     */
    public abstract void onDeferredDelete(GridCacheEntryEx entry, GridCacheVersion ver);

    /**
     *
     */
    public void onReconnected() {
        // No-op.
    }

    /**
     * For tests only.
     */
    public void forceKeyCheck() {
        keyCheck = true;
    }

    /**
     * Validates that given cache key has overridden equals and hashCode methods and
     * implements {@link Externalizable}.
     *
     * @param key Cache key.
     * @throws IllegalArgumentException If validation fails.
     */
    protected void validateCacheKey(Object key) {
        if (keyCheck) {
            CU.validateCacheKey(key);

            keyCheck = false;
        }
    }

    /**
     * Validates that given cache keys have overridden equals and hashCode methods and
     * implement {@link Externalizable}.
     *
     * @param keys Cache keys.
     * @throws IgniteException If validation fails.
     */
    protected void validateCacheKeys(Iterable<?> keys) {
        if (keys == null)
            return;

        if (keyCheck) {
            for (Object key : keys) {
                if (key == null || key instanceof GridCacheInternal)
                    continue;

                CU.validateCacheKey(key);

                keyCheck = false;
            }
        }
    }

    /**
     * @param it Internal entry iterator.
     * @param deserializeBinary Deserialize binary flag.
     * @return Public API iterator.
     */
    protected Iterator<Cache.Entry<K, V>> iterator(final Iterator<? extends GridCacheEntryEx> it,
        final boolean deserializeBinary) {
        return new Iterator<Cache.Entry<K, V>>() {
            {
                advance();
            }

            /** */
            private Cache.Entry<K, V> next;

            @Override public boolean hasNext() {
                return next != null;
            }

            @Override public Cache.Entry<K, V> next() {
                if (next == null)
                    throw new NoSuchElementException();

                Cache.Entry<K, V> e = next;

                advance();

                return e;
            }

            @Override public void remove() {
                throw new UnsupportedOperationException();
            }

            /**
             * Switch to next entry.
             */
            private void advance() {
                next = null;

                while (it.hasNext()) {
                    GridCacheEntryEx entry = it.next();

                    try {
                        next = toCacheEntry(entry, deserializeBinary);

                        if (next == null)
                            continue;

                        break;
                    }
                    catch (IgniteCheckedException e) {
                        throw CU.convertToCacheException(e);
                    }
                    catch (GridCacheEntryRemovedException ignore) {
                        // No-op.
                    }
                }
            }
        };
    }

    /**
     * @param entry Internal entry.
     * @param deserializeBinary Deserialize binary flag.
     * @return Public API entry.
     * @throws IgniteCheckedException If failed.
     * @throws GridCacheEntryRemovedException If entry removed.
     */
    @Nullable private Cache.Entry<K, V> toCacheEntry(GridCacheEntryEx entry,
        boolean deserializeBinary)
        throws IgniteCheckedException, GridCacheEntryRemovedException {
        CacheObject val = entry.innerGet(
            /*ver*/null,
            /*tx*/null,
            /*swap*/false,
            /*readThrough*/false,
            /*metrics*/false,
            /*evt*/false,
            /*tmp*/false,
            /*subjId*/null,
            /*transformClo*/null,
            /*taskName*/null,
            /*expiryPlc*/null,
            !deserializeBinary);

        if (val == null)
            return null;

        KeyCacheObject key = entry.key();

        Object key0 = ctx.unwrapBinaryIfNeeded(key, !deserializeBinary, true);
        Object val0 = ctx.unwrapBinaryIfNeeded(val, !deserializeBinary, true);

        return new CacheEntryImpl<>((K)key0, (V)val0, entry.version());
    }

    /**
     *
     */
    private class AsyncOpRetryFuture<T> extends GridFutureAdapter<T> {
        /** */
        private AsyncOp<T> op;

        /** */
        private int retries;

        /** */
        private IgniteTxLocalAdapter tx;

        /** */
        private CacheOperationContext opCtx;

        /**
         * @param op Operation.
         * @param retries Number of retries.
         * @param opCtx Operation context per call to save.
         */
        public AsyncOpRetryFuture(
            AsyncOp<T> op,
            int retries,
            CacheOperationContext opCtx
        ) {
            assert retries > 1 : retries;

            tx = null;

            this.op = op;
            this.retries = retries;
            this.opCtx = opCtx;
        }

        /**
         *
         */
        public void execute() {
            tx = ctx.tm().newTx(
                true,
                op.single(),
                ctx.systemTx() ? ctx : null,
                OPTIMISTIC,
                READ_COMMITTED,
                CU.transactionConfiguration(ctx, ctx.kernalContext().config()).getDefaultTxTimeout(),
                opCtx == null || !opCtx.skipStore(),
                0);

            IgniteInternalFuture<T> fut = asyncOp(tx, op, opCtx);

            fut.listen(new IgniteInClosure<IgniteInternalFuture<T>>() {
                @Override public void apply(IgniteInternalFuture<T> fut) {
                    try {
                        T res = fut.get();

                        onDone(res);
                    }
                    catch (IgniteCheckedException e) {
                        if (X.hasCause(e, ClusterTopologyCheckedException.class) && --retries > 0) {
                            ClusterTopologyCheckedException topErr = e.getCause(ClusterTopologyCheckedException.class);

                            if (!(topErr instanceof ClusterTopologyServerNotFoundException)) {
                                IgniteTxLocalAdapter tx = AsyncOpRetryFuture.this.tx;

                                assert tx != null;

                                AffinityTopologyVersion topVer = tx.topologyVersion();

                                assert topVer != null && topVer.topologyVersion() > 0 : tx;

                                IgniteInternalFuture<?> topFut =
                                    ctx.affinity().affinityReadyFuture(topVer.topologyVersion() + 1);

                                topFut.listen(new IgniteInClosure<IgniteInternalFuture<?>>() {
                                    @Override public void apply(IgniteInternalFuture<?> topFut) {
                                        try {
                                            topFut.get();

                                            execute();
                                        }
                                        catch (IgniteCheckedException e) {
                                            onDone(e);
                                        }
                                        finally {
                                            ctx.shared().txContextReset();
                                        }
                                    }
                                });

                                return;
                            }
                        }

                        onDone(e);
                    }
                }
            });
        }
    }

    /**
     *
     */
    private static class PeekModes {
        /** */
        private boolean near;

        /** */
        private boolean primary;

        /** */
        private boolean backup;

        /** */
        private boolean heap;

        /** */
        private boolean offheap;

        /** */
        private boolean swap;

        /** {@inheritDoc} */
        @Override public String toString() {
            return S.toString(PeekModes.class, this);
        }
    }

    /**
     * @param peekModes Cache peek modes array.
     * @param primary Defines the default behavior if affinity flags are not specified.
     * @return Peek modes flags.
     */
    private static PeekModes parsePeekModes(CachePeekMode[] peekModes, boolean primary) {
        PeekModes modes = new PeekModes();

        if (F.isEmpty(peekModes)) {
            modes.primary = true;

            if (!primary) {
                modes.backup = true;
                modes.near = true;
            }

            modes.heap = true;
            modes.offheap = true;
            modes.swap = true;
        }
        else {
            for (CachePeekMode peekMode : peekModes) {
                A.notNull(peekMode, "peekMode");

                switch (peekMode) {
                    case ALL:
                        modes.near = true;
                        modes.primary = true;
                        modes.backup = true;

                        modes.heap = true;
                        modes.offheap = true;
                        modes.swap = true;

                        break;

                    case BACKUP:
                        modes.backup = true;

                        break;

                    case PRIMARY:
                        modes.primary = true;

                        break;

                    case NEAR:
                        modes.near = true;

                        break;

                    case ONHEAP:
                        modes.heap = true;

                        break;

                    case OFFHEAP:
                        modes.offheap = true;

                        break;

                    case SWAP:
                        modes.swap = true;

                        break;

                    default:
                        assert false : peekMode;
                }
            }
        }

        if (!(modes.heap || modes.offheap || modes.swap)) {
            modes.heap = true;
            modes.offheap = true;
            modes.swap = true;
        }

        if (!(modes.primary || modes.backup || modes.near)) {
            modes.primary = true;

            if (!primary) {
                modes.backup = true;
                modes.near = true;
            }
        }

        assert modes.heap || modes.offheap || modes.swap;
        assert modes.primary || modes.backup || modes.near;

        return modes;
    }

    /**
     * @param plc Explicitly specified expiry policy for cache operation.
     * @return Expiry policy wrapper.
     */
    @Nullable public IgniteCacheExpiryPolicy expiryPolicy(@Nullable ExpiryPolicy plc) {
        if (plc == null)
            plc = ctx.expiry();

        return CacheExpiryPolicy.forPolicy(plc);
    }

    /**
     * Cache operation.
     */
    private abstract class SyncOp<T> {
        /** Flag to indicate only-one-key operation. */
        private final boolean single;

        /**
         * @param single Flag to indicate only-one-key operation.
         */
        SyncOp(boolean single) {
            this.single = single;
        }

        /**
         * @return Flag to indicate only-one-key operation.
         */
        final boolean single() {
            return single;
        }

        /**
         * @param tx Transaction.
         * @return Operation return value.
         * @throws IgniteCheckedException If failed.
         */
        @Nullable public abstract T op(IgniteTxLocalAdapter tx) throws IgniteCheckedException;
    }

    /**
     * Cache operation.
     */
    private abstract class SyncInOp extends SyncOp<Object> {
        /**
         * @param single Flag to indicate only-one-key operation.
         */
        SyncInOp(boolean single) {
            super(single);
        }

        /** {@inheritDoc} */
        @Nullable @Override public final Object op(IgniteTxLocalAdapter tx) throws IgniteCheckedException {
            inOp(tx);

            return null;
        }

        /**
         * @param tx Transaction.
         * @throws IgniteCheckedException If failed.
         */
        public abstract void inOp(IgniteTxLocalAdapter tx) throws IgniteCheckedException;
    }

    /**
     * Cache operation.
     */
    protected abstract class AsyncOp<T> {
        /** Flag to indicate only-one-key operation. */
        private final boolean single;

        /**
         *
         */
        protected AsyncOp() {
            single = true;
        }

        /**
         * @param keys Keys involved.
         */
        protected AsyncOp(Collection<?> keys) {
            single = keys.size() == 1;
        }

        /**
         * @return Flag to indicate only-one-key operation.
         */
        final boolean single() {
            return single;
        }

        /**
         * @param tx Transaction.
         * @param readyTopVer Ready topology version.
         * @return Operation future.
         */
        public abstract IgniteInternalFuture<T> op(IgniteTxLocalAdapter tx, AffinityTopologyVersion readyTopVer);

        /**
         * @param tx Transaction.
         * @param opCtx Operation context.
         * @return Operation future.
         */
        public IgniteInternalFuture<T> op(final IgniteTxLocalAdapter tx, CacheOperationContext opCtx) {
            AffinityTopologyVersion txTopVer = tx.topologyVersionSnapshot();

            if (txTopVer != null)
                return op(tx, (AffinityTopologyVersion)null);

            // Tx needs affinity for entry creation, wait when affinity is ready to avoid blocking inside async operation.
            final AffinityTopologyVersion topVer = ctx.shared().exchange().topologyVersion();

            IgniteInternalFuture<?> topFut = ctx.shared().exchange().affinityReadyFuture(topVer);

            if (topFut == null || topFut.isDone())
                return op(tx, topVer);
            else
                return waitTopologyFuture(topFut, topVer, tx, opCtx);
        }

        /**
         * @param topFut Topology future.
         * @param topVer Topology version to use.
         * @param tx Transaction.
         * @param opCtx Operation context.
         * @return Operation future.
         */
        protected IgniteInternalFuture<T> waitTopologyFuture(IgniteInternalFuture<?> topFut,
            final AffinityTopologyVersion topVer,
            final IgniteTxLocalAdapter tx,
            final CacheOperationContext opCtx) {
            final GridFutureAdapter fut0 = new GridFutureAdapter();

            topFut.listen(new CI1<IgniteInternalFuture<?>>() {
                @Override public void apply(IgniteInternalFuture<?> topFut) {
                    try {
                        topFut.get();

                        IgniteInternalFuture<?> opFut = runOp(tx, topVer, opCtx);

                        opFut.listen(new CI1<IgniteInternalFuture<?>>() {
                            @Override public void apply(IgniteInternalFuture<?> opFut) {
                                try {
                                    fut0.onDone(opFut.get());
                                }
                                catch (IgniteCheckedException e) {
                                    fut0.onDone(e);
                                }
                            }
                        });
                    }
                    catch (IgniteCheckedException e) {
                        fut0.onDone(e);
                    }
                }
            });

            return fut0;
        }

        /**
         * @param tx Transaction.
         * @param topVer Ready topology version.
         * @param opCtx Operation context.
         * @return Future.
         */
        private IgniteInternalFuture<T> runOp(IgniteTxLocalAdapter tx,
            AffinityTopologyVersion topVer,
            CacheOperationContext opCtx) {
            ctx.operationContextPerCall(opCtx);

            ctx.shared().txContextReset();

            try {
                return op(tx, topVer);
            }
            finally {
                ctx.shared().txContextReset();

                ctx.operationContextPerCall(null);
            }
        }
    }

    /**
     * Global clear all.
     */
    private static class GlobalClearAllJob extends TopologyVersionAwareJob {
        /** */
        private static final long serialVersionUID = 0L;

        /**
         * @param cacheName Cache name.
         * @param topVer Affinity topology version.
         */
        private GlobalClearAllJob(String cacheName, AffinityTopologyVersion topVer) {
            super(cacheName, topVer);
        }

        /** {@inheritDoc} */
        @Nullable @Override public Object localExecute(@Nullable IgniteInternalCache cache) {
            if (cache != null)
                cache.clearLocally(clearServerCache(), clearNearCache(), true);

            return null;
        }

        /**
         * @return Whether to clear server cache.
         */
        protected boolean clearServerCache() {
            return true;
        }

        /**
         * @return Whether to clear near cache.
         */
        protected boolean clearNearCache() {
            return false;
        }
    }

    /**
     * Global clear keys.
     */
    private static class GlobalClearKeySetJob<K> extends TopologyVersionAwareJob {
        /** */
        private static final long serialVersionUID = 0L;

        /** Keys to remove. */
        private final Set<? extends K> keys;

        /**
         * @param cacheName Cache name.
         * @param topVer Affinity topology version.
         * @param keys Keys to clear.
         */
        private GlobalClearKeySetJob(String cacheName, AffinityTopologyVersion topVer, Set<? extends K> keys) {
            super(cacheName, topVer);

            this.keys = keys;
        }

        /** {@inheritDoc} */
        @Nullable @Override public Object localExecute(@Nullable IgniteInternalCache cache) {
            if (cache != null)
                cache.clearLocallyAll(keys, clearServerCache(), clearNearCache(), true);

            return null;
        }

        /**
         * @return Whether to clear server cache.
         */
        protected boolean clearServerCache() {
            return true;
        }

        /**
         * @return Whether to clear near cache.
         */
        protected boolean clearNearCache() {
            return false;
        }
    }

    /**
     * Global clear all for near cache.
     */
    private static class GlobalClearAllNearJob extends GlobalClearAllJob {
        /** */
        private static final long serialVersionUID = 0L;

        /**
         * @param cacheName Cache name.
         * @param topVer Affinity topology version.
         */
        private GlobalClearAllNearJob(String cacheName, AffinityTopologyVersion topVer) {
            super(cacheName, topVer);
        }

        /**
         * @return Whether to clear server cache.
         */
        @Override protected boolean clearServerCache() {
            return false;
        }

        /**
         * @return Whether to clear near cache.
         */
        @Override protected boolean clearNearCache() {
            return true;
        }
    }

    /**
     * Global clear keys for near cache.
     */
    private static class GlobalClearKeySetNearJob<K> extends GlobalClearKeySetJob<K> {
        /** */
        private static final long serialVersionUID = 0L;

        /**
         * @param cacheName Cache name.
         * @param topVer Affinity topology version.
         * @param keys Keys to clear.
         */
        private GlobalClearKeySetNearJob(String cacheName, AffinityTopologyVersion topVer, Set<? extends K> keys) {
            super(cacheName, topVer, keys);
        }

        /**
         * @return Whether to clear server cache.
         */
        protected boolean clearServerCache() {
            return false;
        }

        /**
         * @return Whether to clear near cache.
         */
        protected boolean clearNearCache() {
            return true;
        }
    }

    /**
     * Internal callable for partition size calculation.
     */
    private static class PartitionSizeLongJob extends TopologyVersionAwareJob {
        /** */
        private static final long serialVersionUID = 0L;

        /** Partition. */
        private final int partition;

        /** Peek modes. */
        private final CachePeekMode[] peekModes;

        /**
         * @param cacheName Cache name.
         * @param topVer Affinity topology version.
         * @param peekModes Cache peek modes.
         * @param partition partition.
         */
        private PartitionSizeLongJob(String cacheName, AffinityTopologyVersion topVer, CachePeekMode[] peekModes, int partition) {
            super(cacheName, topVer);

            this.peekModes = peekModes;
            this.partition = partition;
        }

        /** {@inheritDoc} */
        @Nullable @Override public Object localExecute(@Nullable IgniteInternalCache cache) {
            if (cache == null)
                return 0;

            try {
                return cache.localSizeLong(partition, peekModes);
            }
            catch (IgniteCheckedException e) {
                throw U.convertException(e);
            }
        }

        /** {@inheritDoc} */
        public String toString() {
            return S.toString(PartitionSizeLongJob.class, this);
        }
    }

    /**
     * Internal callable for global size calculation.
     */
    private static class SizeJob extends TopologyVersionAwareJob {
        /** */
        private static final long serialVersionUID = 0L;

        /** Peek modes. */
        private final CachePeekMode[] peekModes;

        /**
         * @param cacheName Cache name.
         * @param topVer Affinity topology version.
         * @param peekModes Cache peek modes.
         */
        private SizeJob(String cacheName, AffinityTopologyVersion topVer, CachePeekMode[] peekModes) {
            super(cacheName, topVer);

            this.peekModes = peekModes;
        }

        /** {@inheritDoc} */
        @Nullable @Override public Object localExecute(@Nullable IgniteInternalCache cache) {
            if (cache == null)
                return 0;

            try {
                return cache.localSize(peekModes);
            }
            catch (IgniteCheckedException e) {
                throw U.convertException(e);
            }
        }

        /** {@inheritDoc} */
        public String toString() {
            return S.toString(SizeJob.class, this);
        }
    }

    /**
     * Internal callable for global size calculation.
     */
    private static class SizeLongJob extends TopologyVersionAwareJob {
        /** */
        private static final long serialVersionUID = 0L;

        /** Peek modes. */
        private final CachePeekMode[] peekModes;

        /**
         * @param cacheName Cache name.
         * @param topVer Affinity topology version.
         * @param peekModes Cache peek modes.
         */
        private SizeLongJob(String cacheName, AffinityTopologyVersion topVer, CachePeekMode[] peekModes) {
            super(cacheName, topVer);

            this.peekModes = peekModes;
        }

        /** {@inheritDoc} */
        @Nullable @Override public Object localExecute(@Nullable IgniteInternalCache cache) {
            if (cache == null)
                return 0;

            try {
                return cache.localSizeLong(peekModes);
            }
            catch (IgniteCheckedException e) {
                throw U.convertException(e);
            }
        }

        /** {@inheritDoc} */
        public String toString() {
            return S.toString(SizeLongJob.class, this);
        }
    }

    /**
     * Internal callable for global size calculation.
     */
    @GridInternal
    private static class LoadCacheJob<K, V> extends TopologyVersionAwareJob {
        /** */
        private static final long serialVersionUID = 0L;

        /** */
        private final IgniteBiPredicate<K, V> p;

        /** */
        private final Object[] loadArgs;

        /** */
        private final ExpiryPolicy plc;

        /**
         * @param cacheName Cache name.
         * @param topVer Affinity topology version.
         * @param p Predicate.
         * @param loadArgs Arguments.
         * @param plc Policy.
         */
        private LoadCacheJob(String cacheName, AffinityTopologyVersion topVer, IgniteBiPredicate<K, V> p,
            Object[] loadArgs,
            ExpiryPolicy plc) {
            super(cacheName, topVer);

            this.p = p;
            this.loadArgs = loadArgs;
            this.plc = plc;
        }

        /** {@inheritDoc} */
        @Nullable @Override public Object localExecute(@Nullable IgniteInternalCache cache) {
            try {
                assert cache != null : "Failed to get a cache [cacheName=" + cacheName + ", topVer=" + topVer + "]";

                if (plc != null)
                    cache = cache.withExpiryPolicy(plc);

                cache.localLoadCache(p, loadArgs);

                return null;
            }
            catch (IgniteCheckedException e) {
                throw U.convertException(e);
            }
        }

        /** {@inheritDoc} */
        public String toString() {
            return S.toString(LoadCacheJob.class, this);
        }
    }

    /**
     * Load cache job that with keepBinary flag.
     */
    private static class LoadCacheJobV2<K, V> extends LoadCacheJob<K, V> {
        /** */
        private static final long serialVersionUID = 0L;

        /** */
        private final boolean keepBinary;

        /**
         * Constructor.
         *
         * @param cacheName Cache name.
         * @param topVer Affinity topology version.
         * @param p Predicate.
         * @param loadArgs Arguments.
         * @param keepBinary Keep binary flag.
         */
        public LoadCacheJobV2(final String cacheName, final AffinityTopologyVersion topVer,
            final IgniteBiPredicate<K, V> p, final Object[] loadArgs, final ExpiryPolicy plc,
            final boolean keepBinary) {
            super(cacheName, topVer, p, loadArgs, plc);

            this.keepBinary = keepBinary;
        }

        /** {@inheritDoc} */
        @Nullable @Override public Object localExecute(@Nullable IgniteInternalCache cache) {
            assert cache != null : "Failed to get a cache [cacheName=" + cacheName + ", topVer=" + topVer + "]";

            if (keepBinary)
                cache = cache.keepBinary();

            return super.localExecute(cache);
        }

        /** {@inheritDoc} */
        public String toString() {
            return S.toString(LoadCacheJobV2.class, this);
        }
    }

    /**
     * Holder for last async operation future.
     */
    protected static class FutureHolder {
        /** Lock. */
        private final ReentrantLock lock = new ReentrantLock();

        /** Future. */
        private IgniteInternalFuture fut;

        /**
         * Tries to acquire lock.
         *
         * @return Whether lock was actually acquired.
         */
        public boolean tryLock() {
            return lock.tryLock();
        }

        /**
         * Acquires lock.
         */
        @SuppressWarnings("LockAcquiredButNotSafelyReleased")
        public void lock() {
            lock.lock();
        }

        /**
         * Releases lock.
         */
        public void unlock() {
            lock.unlock();
        }

        /**
         * @return Whether lock is held by current thread.
         */
        public boolean holdsLock() {
            return lock.isHeldByCurrentThread();
        }

        /**
         * Gets future.
         *
         * @return Future.
         */
        public IgniteInternalFuture future() {
            return fut;
        }

        /**
         * Sets future.
         *
         * @param fut Future.
         */
        public void future(@Nullable IgniteInternalFuture fut) {
            this.fut = fut;
        }
    }

    /**
     *
     */
    protected abstract static class CacheExpiryPolicy implements IgniteCacheExpiryPolicy {
        /** */
        private Map<KeyCacheObject, GridCacheVersion> entries;

        /** */
        private Map<UUID, Collection<IgniteBiTuple<KeyCacheObject, GridCacheVersion>>> rdrsMap;

        /**
         * @param expiryPlc Expiry policy.
         * @return Access expire policy.
         */
        @Nullable private static CacheExpiryPolicy forPolicy(@Nullable final ExpiryPolicy expiryPlc) {
            if (expiryPlc == null)
                return null;

            return new CacheExpiryPolicy() {
                @Override public long forAccess() {
                    return CU.toTtl(expiryPlc.getExpiryForAccess());
                }

                @Override public long forCreate() {
                    return CU.toTtl(expiryPlc.getExpiryForCreation());
                }

                @Override public long forUpdate() {
                    return CU.toTtl(expiryPlc.getExpiryForUpdate());
                }
            };
        }

        /**
         * @param ttl Access TTL.
         * @return Access expire policy.
         */
        @Nullable public static CacheExpiryPolicy forAccess(final long ttl) {
            if (ttl == CU.TTL_NOT_CHANGED)
                return null;

            return new CacheExpiryPolicy() {
                @Override public long forAccess() {
                    return ttl;
                }
            };
        }

        /** {@inheritDoc} */
        @Override public long forCreate() {
            return CU.TTL_NOT_CHANGED;
        }

        /** {@inheritDoc} */
        @Override public long forUpdate() {
            return CU.TTL_NOT_CHANGED;
        }

        /** {@inheritDoc} */
        @Override public void reset() {
            if (entries != null)
                entries.clear();

            if (rdrsMap != null)
                rdrsMap.clear();
        }

        /**
         * @param key Entry key.
         * @param ver Entry version.
         */
        @SuppressWarnings("unchecked")
        @Override public void ttlUpdated(KeyCacheObject key,
            GridCacheVersion ver,
            @Nullable Collection<UUID> rdrs) {
            if (entries == null)
                entries = new HashMap<>();

            entries.put(key, ver);

            if (rdrs != null && !rdrs.isEmpty()) {
                if (rdrsMap == null)
                    rdrsMap = new HashMap<>();

                for (UUID nodeId : rdrs) {
                    Collection<IgniteBiTuple<KeyCacheObject, GridCacheVersion>> col = rdrsMap.get(nodeId);

                    if (col == null)
                        rdrsMap.put(nodeId, col = new ArrayList<>());

                    col.add(new T2<>(key, ver));
                }
            }
        }

        /**
         * @return TTL update request.
         */
        @Nullable @Override public Map<KeyCacheObject, GridCacheVersion> entries() {
            return entries;
        }

        /** {@inheritDoc} */
        @Nullable @Override public Map<UUID, Collection<IgniteBiTuple<KeyCacheObject, GridCacheVersion>>> readers() {
            return rdrsMap;
        }

        /** {@inheritDoc} */
        @Override public boolean readyToFlush(int cnt) {
            return (entries != null && entries.size() > cnt) || (rdrsMap != null && rdrsMap.size() > cnt);
        }

        /** {@inheritDoc} */
        @Override public String toString() {
            return S.toString(CacheExpiryPolicy.class, this);
        }
    }

    /**
     *
     */
    static class LoadKeysCallable<K, V> implements IgniteCallable<Void>, Externalizable {
        /** */
        private static final long serialVersionUID = 0L;

        /** Cache name. */
        private String cacheName;

        /** Injected grid instance. */
        @IgniteInstanceResource
        private Ignite ignite;

        /** Keys to load. */
        private Collection<? extends K> keys;

        /** Update flag. */
        private boolean update;

        /** */
        private ExpiryPolicy plc;

        /**
         * Required by {@link Externalizable}.
         */
        public LoadKeysCallable() {
            // No-op.
        }

        /**
         * @param cacheName Cache name.
         * @param keys Keys.
         * @param update If {@code true} calls {@link #localLoadAndUpdate(Collection)}
         *        otherwise {@link #localLoad(Collection, ExpiryPolicy, boolean)}.
         * @param plc Expiry policy.
         */
        LoadKeysCallable(String cacheName,
            Collection<? extends K> keys,
            boolean update,
            ExpiryPolicy plc) {
            this.cacheName = cacheName;
            this.keys = keys;
            this.update = update;
            this.plc = plc;
        }

        /** {@inheritDoc} */
        @Override public Void call() throws Exception {
            return call0(false);
        }

        /**
         * Internal call routine.
         *
         * @param keepBinary Keep binary flag.
         * @return Result (always {@code null}).
         * @throws Exception If failed.
         */
        protected Void call0(boolean keepBinary) throws Exception {
            GridCacheAdapter<K, V> cache = ((IgniteKernal)ignite).context().cache().internalCache(cacheName);

            assert cache != null : cacheName;

            cache.context().gate().enter();

            try {
                if (update)
                    cache.localLoadAndUpdate(keys);
                else
                    cache.localLoad(keys, plc, keepBinary);
            }
            finally {
                cache.context().gate().leave();
            }

            return null;
        }

        /** {@inheritDoc} */
        @Override public void writeExternal(ObjectOutput out) throws IOException {
            U.writeString(out, cacheName);

            U.writeCollection(out, keys);

            out.writeBoolean(update);

            out.writeObject(plc != null ? new IgniteExternalizableExpiryPolicy(plc) : null);
        }

        /** {@inheritDoc} */
        @Override public void readExternal(ObjectInput in) throws IOException, ClassNotFoundException {
            cacheName = U.readString(in);

            keys = U.readCollection(in);

            update = in.readBoolean();

            plc = (ExpiryPolicy)in.readObject();
        }
    }

    /**
     *
     */
    static class LoadKeysCallableV2<K, V> extends LoadKeysCallable<K, V> {
        /** */
        private static final long serialVersionUID = 0L;

        /** */
        private boolean keepBinary;

        /**
         * Required by {@link Externalizable}.
         */
        public LoadKeysCallableV2() {
            // No-op.
        }

        /**
         * @param cacheName Cache name.
         * @param keys Keys.
         * @param update If {@code true} calls {@link #localLoadAndUpdate(Collection)}
         *        otherwise {@link #localLoad(Collection, ExpiryPolicy, boolean)}.
         * @param plc Expiry policy.
         * @param keepBinary Keep binary flag.
         */
        LoadKeysCallableV2(final String cacheName, final Collection<? extends K> keys, final boolean update,
            final ExpiryPolicy plc, final boolean keepBinary) {
            super(cacheName, keys, update, plc);

            this.keepBinary = keepBinary;
        }

        /** {@inheritDoc} */
        @Override public Void call() throws Exception {
            return call0(keepBinary);
        }

        /** {@inheritDoc} */
        @Override public void writeExternal(final ObjectOutput out) throws IOException {
            super.writeExternal(out);

            out.writeBoolean(keepBinary);
        }

        /** {@inheritDoc} */
        @Override public void readExternal(final ObjectInput in) throws IOException, ClassNotFoundException {
            super.readExternal(in);

            keepBinary = in.readBoolean();
        }
    }

    /**
     *
     */
    private class LocalStoreLoadClosure extends CIX3<KeyCacheObject, Object, GridCacheVersion> {
        /** */
        final IgniteBiPredicate<K, V> p;

        /** */
        final Collection<GridCacheRawVersionedEntry> col;

        /** */
        final DataStreamerImpl<K, V> ldr;

        /** */
        final ExpiryPolicy plc;

        /**
         * @param p Key/value predicate.
         * @param ldr Loader.
         * @param plc Optional expiry policy.
         */
        private LocalStoreLoadClosure(@Nullable IgniteBiPredicate<K, V> p,
            DataStreamerImpl<K, V> ldr,
            @Nullable ExpiryPolicy plc) {
            this.p = p;
            this.ldr = ldr;
            this.plc = plc;

            col = new ArrayList<>(ldr.perNodeBufferSize());
        }

        /** {@inheritDoc} */
        @Override public void applyx(KeyCacheObject key, Object val, GridCacheVersion ver)
            throws IgniteCheckedException {
            assert ver != null;

            if (p != null && !p.apply(key.<K>value(ctx.cacheObjectContext(), false), (V)val))
                return;

            long ttl = 0;

            if (plc != null) {
                ttl = CU.toTtl(plc.getExpiryForCreation());

                if (ttl == CU.TTL_ZERO)
                    return;
                else if (ttl == CU.TTL_NOT_CHANGED)
                    ttl = 0;
            }

            GridCacheRawVersionedEntry e = new GridCacheRawVersionedEntry(ctx.toCacheKeyObject(key),
                ctx.toCacheObject(val),
                ttl,
                0,
                ver.conflictVersion());

            e.prepareDirectMarshal(ctx.cacheObjectContext());

            col.add(e);

            if (col.size() == ldr.perNodeBufferSize()) {
                ldr.addDataInternal(col);

                col.clear();
            }
        }

        /**
         * Adds remaining data to loader.
         */
        void onDone() {
            if (!col.isEmpty())
                ldr.addDataInternal(col);
        }
    }

    /**
     *
     */
    private static class LoadCacheClosure<K, V> implements Callable<Void>, Externalizable {
        /** */
        private static final long serialVersionUID = 0L;

        /** */
        private String cacheName;

        /** */
        private IgniteBiPredicate<K, V> p;

        /** */
        private Object[] args;

        /** */
        @IgniteInstanceResource
        private Ignite ignite;

        /** */
        private ExpiryPolicy plc;

        /**
         * Required by {@link Externalizable}.
         */
        public LoadCacheClosure() {
            // No-op.
        }

        /**
         * @param cacheName Cache name.
         * @param p Predicate.
         * @param args Arguments.
         * @param plc Explicitly specified expiry policy.
         */
        private LoadCacheClosure(String cacheName,
            IgniteBiPredicate<K, V> p,
            Object[] args,
            @Nullable ExpiryPolicy plc) {
            this.cacheName = cacheName;
            this.p = p;
            this.args = args;
            this.plc = plc;
        }

        /** {@inheritDoc} */
        @Override public Void call() throws Exception {
            IgniteCache<K, V> cache = ignite.cache(cacheName);

            assert cache != null : cacheName;

            if (plc != null)
                cache = cache.withExpiryPolicy(plc);

            cache.localLoadCache(p, args);

            return null;
        }

        /** {@inheritDoc} */
        @Override public void writeExternal(ObjectOutput out) throws IOException {
            out.writeObject(p);

            out.writeObject(args);

            U.writeString(out, cacheName);

            if (plc != null)
                out.writeObject(new IgniteExternalizableExpiryPolicy(plc));
            else
                out.writeObject(null);
        }

        /** {@inheritDoc} */
        @SuppressWarnings("unchecked")
        @Override public void readExternal(ObjectInput in) throws IOException, ClassNotFoundException {
            p = (IgniteBiPredicate<K, V>)in.readObject();

            args = (Object[])in.readObject();

            cacheName = U.readString(in);

            plc = (ExpiryPolicy)in.readObject();
        }

        /** {@inheritDoc} */
        @Override public String toString() {
            return S.toString(LoadCacheClosure.class, this);
        }
    }

    /**
     *
     */
    protected abstract static class UpdateTimeStatClosure<T> implements CI1<IgniteInternalFuture<T>> {
        /** */
        protected final CacheMetricsImpl metrics;

        /** */
        protected final long start;

        /**
         * @param metrics Metrics.
         * @param start   Start time.
         */
        public UpdateTimeStatClosure(CacheMetricsImpl metrics, long start) {
            this.metrics = metrics;
            this.start = start;
        }

        /** {@inheritDoc} */
        @Override public void apply(IgniteInternalFuture<T> fut) {
            try {
                if (!fut.isCancelled()) {
                    fut.get();

                    updateTimeStat();
                }
            }
            catch (IgniteCheckedException ignore) {
                //No-op.
            }
        }

        /**
         * Updates statistics.
         */
        protected abstract void updateTimeStat();
    }

    /**
     *
     */
    protected static class UpdateGetTimeStatClosure<T> extends UpdateTimeStatClosure<T> {
        /** */
        private static final long serialVersionUID = 0L;

        /**
         * @param metrics Metrics.
         * @param start   Start time.
         */
        public UpdateGetTimeStatClosure(CacheMetricsImpl metrics, long start) {
            super(metrics, start);
        }

        /** {@inheritDoc} */
        @Override protected void updateTimeStat() {
            metrics.addGetTimeNanos(System.nanoTime() - start);
        }
    }

    /**
     *
     */
    protected static class UpdateRemoveTimeStatClosure<T> extends UpdateTimeStatClosure<T> {
        /** */
        private static final long serialVersionUID = 0L;

        /**
         * @param metrics Metrics.
         * @param start   Start time.
         */
        public UpdateRemoveTimeStatClosure(CacheMetricsImpl metrics, long start) {
            super(metrics, start);
        }

        /** {@inheritDoc} */
        @Override protected void updateTimeStat() {
            metrics.addRemoveTimeNanos(System.nanoTime() - start);
        }
    }

    /**
     *
     */
    protected static class UpdatePutTimeStatClosure<T> extends UpdateTimeStatClosure {
        /** */
        private static final long serialVersionUID = 0L;

        /**
         * @param metrics Metrics.
         * @param start   Start time.
         */
        public UpdatePutTimeStatClosure(CacheMetricsImpl metrics, long start) {
            super(metrics, start);
        }

        /** {@inheritDoc} */
        @Override protected void updateTimeStat() {
            metrics.addPutTimeNanos(System.nanoTime() - start);
        }
    }

    /**
     *
     */
    protected static class UpdatePutAndGetTimeStatClosure<T> extends UpdateTimeStatClosure {
        /** */
        private static final long serialVersionUID = 0L;

        /**
         * @param metrics Metrics.
         * @param start   Start time.
         */
        public UpdatePutAndGetTimeStatClosure(CacheMetricsImpl metrics, long start) {
            super(metrics, start);
        }

        /** {@inheritDoc} */
        @Override protected void updateTimeStat() {
            metrics.addPutAndGetTimeNanos(System.nanoTime() - start);
        }
    }

    /**
     * Delayed callable class.
     */
    protected static abstract class TopologyVersionAwareJob extends ComputeJobAdapter {
        /** */
        private static final long serialVersionUID = 0L;

        /** Injected job context. */
        @JobContextResource
        protected ComputeJobContext jobCtx;

        /** Injected grid instance. */
        @IgniteInstanceResource
        protected Ignite ignite;

        /** Affinity topology version. */
        protected final AffinityTopologyVersion topVer;

        /** Cache name. */
        protected final String cacheName;

        /**
         * @param cacheName Cache name.
         * @param topVer Affinity topology version.
         */
        public TopologyVersionAwareJob(String cacheName, AffinityTopologyVersion topVer) {
            assert topVer != null;

            this.cacheName = cacheName;
            this.topVer = topVer;
        }

        /** {@inheritDoc} */
        @Nullable @Override public final Object execute() {
            if (!waitAffinityReadyFuture())
                return null;

            IgniteInternalCache cache = ((IgniteKernal)ignite).context().cache().cache(cacheName);

            return localExecute(cache);
        }

        /**
         * @param cache Cache.
         * @return Local execution result.
         */
        @Nullable protected abstract Object localExecute(@Nullable IgniteInternalCache cache);

        /**
         * Holds (suspends) job execution until our cache version becomes equal to remote cache's version.
         *
         * @return {@code True} if topology check passed.
         */
        private boolean waitAffinityReadyFuture() {
            GridCacheProcessor cacheProc = ((IgniteKernal)ignite).context().cache();

            AffinityTopologyVersion locTopVer = cacheProc.context().exchange().readyAffinityVersion();

            if (locTopVer.compareTo(topVer) < 0) {
                IgniteInternalFuture<?> fut = cacheProc.context().exchange().affinityReadyFuture(topVer);

                if (fut != null && !fut.isDone()) {
                    jobCtx.holdcc();

                    fut.listen(new CI1<IgniteInternalFuture<?>>() {
                        @Override public void apply(IgniteInternalFuture<?> t) {
                            ((IgniteKernal)ignite).context().closure().runLocalSafe(new Runnable() {
                                @Override public void run() {
                                    jobCtx.callcc();
                                }
                            }, false);
                        }
                    });

                    return false;
                }
            }

            return true;
        }
    }

    /**
     * Size task.
     */
    @GridInternal
    private static class SizeTask extends ComputeTaskAdapter<Object, Integer> {
        /** */
        private static final long serialVersionUID = 0L;

        /** Cache name. */
        private final String cacheName;

        /** Affinity topology version. */
        private final AffinityTopologyVersion topVer;

        /** Peek modes. */
        private final CachePeekMode[] peekModes;

        /**
         * @param cacheName Cache name.
         * @param topVer Affinity topology version.
         * @param peekModes Cache peek modes.
         */
        public SizeTask(String cacheName, AffinityTopologyVersion topVer, CachePeekMode[] peekModes) {
            this.cacheName = cacheName;
            this.topVer = topVer;
            this.peekModes = peekModes;
        }

        /** {@inheritDoc} */
        @Nullable @Override public Map<? extends ComputeJob, ClusterNode> map(List<ClusterNode> subgrid,
            @Nullable Object arg) throws IgniteException {
            Map<ComputeJob, ClusterNode> jobs = new HashMap();

            for (ClusterNode node : subgrid)
                jobs.put(new SizeJob(cacheName, topVer, peekModes), node);

            return jobs;
        }

        /** {@inheritDoc} */
        @Override public ComputeJobResultPolicy result(ComputeJobResult res, List<ComputeJobResult> rcvd) {
            IgniteException e = res.getException();

            if (e != null) {
                if (e instanceof ClusterTopologyException)
                    return ComputeJobResultPolicy.WAIT;

                throw new IgniteException("Remote job threw exception.", e);
            }

            return ComputeJobResultPolicy.WAIT;
        }

        /** {@inheritDoc} */
        @Nullable @Override public Integer reduce(List<ComputeJobResult> results) throws IgniteException {
            int size = 0;

            for (ComputeJobResult res : results) {
                if (res.getException() == null && res != null)
                    size += res.<Integer>getData();
            }

            return size;
        }
    }

    /**
     * Size task.
     */
    @GridInternal
    private static class SizeLongTask extends ComputeTaskAdapter<Object, Long> {
        /** */
        private static final long serialVersionUID = 0L;

        /** Cache name. */
        private final String cacheName;

        /** Affinity topology version. */
        private final AffinityTopologyVersion topVer;

        /** Peek modes. */
        private final CachePeekMode[] peekModes;

        /**
         * @param cacheName Cache name.
         * @param topVer Affinity topology version.
         * @param peekModes Cache peek modes.
         */
        private SizeLongTask(String cacheName, AffinityTopologyVersion topVer, CachePeekMode[] peekModes) {
            this.cacheName = cacheName;
            this.topVer = topVer;
            this.peekModes = peekModes;
        }

        /** {@inheritDoc} */
        @Nullable @Override public Map<? extends ComputeJob, ClusterNode> map(List<ClusterNode> subgrid,
            @Nullable Object arg) throws IgniteException {
            Map<ComputeJob, ClusterNode> jobs = new HashMap();

            for (ClusterNode node : subgrid)
                jobs.put(new SizeLongJob(cacheName, topVer, peekModes), node);

            return jobs;
        }

        /** {@inheritDoc} */
        @Override public ComputeJobResultPolicy result(ComputeJobResult res, List<ComputeJobResult> rcvd) {
            IgniteException e = res.getException();

            if (e != null) {
                if (e instanceof ClusterTopologyException)
                    return ComputeJobResultPolicy.WAIT;

                throw new IgniteException("Remote job threw exception.", e);
            }

            return ComputeJobResultPolicy.WAIT;
        }

        /** {@inheritDoc} */
        @Nullable @Override public Long reduce(List<ComputeJobResult> results) throws IgniteException {
            long size = 0;

            for (ComputeJobResult res : results) {
                if (res != null && res.getException() == null)
                    size += res.<Long>getData();
            }

            return size;
        }
    }

    /**
     * Partition Size Long task.
     */
    @GridInternal
    private static class PartitionSizeLongTask extends ComputeTaskAdapter<Object, Long> {
        /** */
        private static final long serialVersionUID = 0L;

        /** */
        private static final IgniteProductVersion SINCE_VER = IgniteProductVersion.fromString("1.5.30");

        /** Partition */
        private final int partition;

        /** Cache name. */
        private final String cacheName;

        /** Affinity topology version. */
        private final AffinityTopologyVersion topVer;

        /** Peek modes. */
        private final CachePeekMode[] peekModes;

        /**
         * @param cacheName Cache name.
         * @param topVer Affinity topology version.
         * @param peekModes Cache peek modes.
         * @param partition partition.
         */
        private PartitionSizeLongTask(
            String cacheName,
            AffinityTopologyVersion topVer,
            CachePeekMode[] peekModes,
            int partition
        ) {
            this.cacheName = cacheName;
            this.topVer = topVer;
            this.peekModes = peekModes;
            this.partition = partition;
        }

        /** {@inheritDoc} */
        @Nullable @Override public Map<? extends ComputeJob, ClusterNode> map(
            List<ClusterNode> subgrid,
            @Nullable Object arg
        ) throws IgniteException {
            Map<ComputeJob, ClusterNode> jobs = new HashMap();

            for (ClusterNode node : subgrid)
                jobs.put(new PartitionSizeLongJob(cacheName, topVer, peekModes, partition), node);

            return jobs;
        }

        /** {@inheritDoc} */
        @Override public ComputeJobResultPolicy result(ComputeJobResult res, List<ComputeJobResult> rcvd) {
            IgniteException e = res.getException();

            if (e != null) {
                if (e instanceof ClusterTopologyException)
                    return ComputeJobResultPolicy.WAIT;

                throw new IgniteException("Remote job threw exception.", e);
            }

            return ComputeJobResultPolicy.WAIT;
        }

        /** {@inheritDoc} */
        @Nullable @Override public Long reduce(List<ComputeJobResult> results) throws IgniteException {
            long size = 0;

            for (ComputeJobResult res : results) {
                if (res != null) {
                    if (res.getException() == null)
                        size += res.<Long>getData();
                    else
                        throw res.getException();
                }
            }

            return size;
        }
    }

    /**
     * Clear task.
     */
    @GridInternal
    private static class ClearTask<K> extends ComputeTaskAdapter<Object, Object> {
        /** */
        private static final long serialVersionUID = 0L;

        /** */
        public static final IgniteProductVersion NEAR_JOB_SINCE = IgniteProductVersion.fromString("1.5.0");

        /** Cache name. */
        private final String cacheName;

        /** Affinity topology version. */
        private final AffinityTopologyVersion topVer;

        /** Keys to clear. */
        private final Set<? extends K> keys;

        /** Near cache flag. */
        private final boolean near;

        /**
         * @param cacheName Cache name.
         * @param topVer Affinity topology version.
         * @param keys Keys to clear.
         * @param near Near cache flag.
         */
        public ClearTask(String cacheName, AffinityTopologyVersion topVer, Set<? extends K> keys, boolean near) {
            this.cacheName = cacheName;
            this.topVer = topVer;
            this.keys = keys;
            this.near = near;
        }

        /** {@inheritDoc} */
        @Nullable @Override public Map<? extends ComputeJob, ClusterNode> map(List<ClusterNode> subgrid,
            @Nullable Object arg) throws IgniteException {
            Map<ComputeJob, ClusterNode> jobs = new HashMap<>();

            for (ClusterNode node : subgrid) {
                ComputeJob job;

                if (near && node.version().compareTo(NEAR_JOB_SINCE) >= 0) {
                    job = keys == null ? new GlobalClearAllNearJob(cacheName, topVer) :
                        new GlobalClearKeySetNearJob<>(cacheName, topVer, keys);
                }
                else {
                    job = keys == null ? new GlobalClearAllJob(cacheName, topVer) :
                        new GlobalClearKeySetJob<>(cacheName, topVer, keys);
                }

                jobs.put(job, node);
            }

            return jobs;
        }

        /** {@inheritDoc} */
        @Override public ComputeJobResultPolicy result(ComputeJobResult res, List<ComputeJobResult> rcvd) {
            IgniteException e = res.getException();

            if (e != null) {
                if (e instanceof ClusterTopologyException)
                    return ComputeJobResultPolicy.WAIT;

                throw new IgniteException("Remote job threw exception.", e);
            }

            return ComputeJobResultPolicy.WAIT;
        }

        /** {@inheritDoc} */
        @Nullable @Override public Object reduce(List<ComputeJobResult> results) throws IgniteException {
            return null;
        }
    }

    /**
     * Iterator implementation for KeySet.
     */
    private final class KeySetIterator implements Iterator<K> {
        /** Internal map entry iterator. */
        private final Iterator<GridCacheMapEntry> internalIterator;

        /** Keep binary flag. */
        private final boolean keepBinary;

        /** Current entry. */
        private GridCacheMapEntry current;

        /**
         * Constructor.
         * @param internalIterator Internal iterator.
         * @param keepBinary Keep binary flag.
         */
        private KeySetIterator(Iterator<GridCacheMapEntry> internalIterator, boolean keepBinary) {
            this.internalIterator = internalIterator;
            this.keepBinary = keepBinary;
        }

        /** {@inheritDoc} */
        @Override public boolean hasNext() {
            return internalIterator.hasNext();
        }

        /** {@inheritDoc} */
        @Override public K next() {
            current = internalIterator.next();

            return (K)ctx.unwrapBinaryIfNeeded(current.key(), keepBinary, true);
        }

        /** {@inheritDoc} */
        @Override public void remove() {
            if (current == null)
                throw new IllegalStateException();

            try {
                GridCacheAdapter.this.getAndRemove((K)current.key());
            }
            catch (IgniteCheckedException e) {
                throw new IgniteException(e);
            }

            current = null;
        }
    }

    /**
     * A wrapper over internal map that provides set semantics and constant-time contains() check.
     */
    private final class KeySet extends AbstractSet<K> {
        /** Internal entry set. */
        private final Set<GridCacheMapEntry> internalSet;

        /** Keep binary flag. */
        private final boolean keepBinary;

        /**
         * Constructor
         * @param internalSet Internal set.
         */
        private KeySet(Set<GridCacheMapEntry> internalSet) {
            this.internalSet = internalSet;

            CacheOperationContext opCtx = ctx.operationContextPerCall();

            keepBinary = opCtx != null && opCtx.isKeepBinary();
        }

        /** {@inheritDoc} */
        @Override public Iterator<K> iterator() {
            return new KeySetIterator(internalSet.iterator(), keepBinary);
        }

        /** {@inheritDoc} */
        @Override public int size() {
            return F.size(iterator());
        }

        /** {@inheritDoc} */
        @Override public boolean contains(Object o) {
            GridCacheMapEntry entry = map.getEntry(ctx.toCacheKeyObject(o));

            return entry != null && internalSet.contains(entry);
        }
    }

    /**
     * Iterator implementation for EntrySet.
     */
    private final class EntryIterator implements Iterator<Cache.Entry<K, V>> {

        /** Internal iterator. */
        private final Iterator<GridCacheMapEntry> internalIterator;

        /** Current entry. */
        private GridCacheMapEntry current;

        /** Keep binary flag. */
        private final boolean keepBinary;

        /**
         * Constructor.
         * @param internalIterator Internal iterator.
         */
        private EntryIterator(Iterator<GridCacheMapEntry> internalIterator, boolean keepBinary) {
            this.internalIterator = internalIterator;
            this.keepBinary = keepBinary;
        }

        /** {@inheritDoc} */
        @Override public boolean hasNext() {
            return internalIterator.hasNext();
        }

        /** {@inheritDoc} */
        @Override public Cache.Entry<K, V> next() {
            current = internalIterator.next();

            return current.wrapLazyValue(keepBinary);
        }

        /** {@inheritDoc} */
        @Override public void remove() {
            if (current == null)
                throw new IllegalStateException();

            try {
                GridCacheAdapter.this.getAndRemove((K)current.wrapLazyValue(keepBinary).getKey());
            }
            catch (IgniteCheckedException e) {
                throw new IgniteException(e);
            }

            current = null;
        }
    }

    /**
     * A wrapper over internal map that provides set semantics and constant-time contains() check.
     */
    private final class EntrySet extends AbstractSet<Cache.Entry<K, V>> {

        /** Internal set. */
        private final Set<GridCacheMapEntry> internalSet;

        /** Keep binary flag. */
        private final boolean keepBinary;

        /** Constructor. */
        private EntrySet(Set<GridCacheMapEntry> internalSet, boolean keepBinary) {
            this.internalSet = internalSet;
            this.keepBinary = keepBinary;
        }

        /** {@inheritDoc} */
        @Override public Iterator<Cache.Entry<K, V>> iterator() {
            return new EntryIterator(internalSet.iterator(), keepBinary);
        }

        /** {@inheritDoc} */
        @Override public int size() {
            return F.size(iterator());
        }

        /** {@inheritDoc} */
        @Override public boolean contains(Object o) {
            GridCacheMapEntry entry = map.getEntry(ctx.toCacheKeyObject(o));

            return entry != null && internalSet.contains(entry);
        }
    }
}<|MERGE_RESOLUTION|>--- conflicted
+++ resolved
@@ -1926,28 +1926,6 @@
                         }
 
                         try {
-<<<<<<< HEAD
-                            T2<CacheObject, GridCacheVersion> res = entry.innerGetVersioned(
-                                null,
-                                null,
-                                ctx.isSwapOrOffheapEnabled(),
-                                /*unmarshal*/true,
-                                /*update-metrics*/!skipVals,
-                                /*event*/!skipVals,
-                                subjId,
-                                null,
-                                taskName,
-                                expiry,
-                                !deserializeBinary,
-                                readerArgs);
-
-                            if (res.get1() == null) {
-                                if (storeEnabled) {
-                                    if (misses == null)
-                                        misses = new HashMap<>();
-
-                                    misses.put(key, res.get2());
-=======
                             EntryGetResult res;
 
                             boolean evt = !skipVals;
@@ -1960,7 +1938,8 @@
                                     subjId,
                                     taskName,
                                     expiry,
-                                    !deserializeBinary);
+                                    !deserializeBinary,
+                                    readerArgs);
 
                                 assert res != null;
 
@@ -1971,7 +1950,6 @@
                                     misses.put(key, res);
 
                                     res = null;
->>>>>>> 22b7e76c
                                 }
                             }
                             else {
@@ -2044,26 +2022,12 @@
                                             GridCacheEntryEx entry = entryEx(key);
 
                                             try {
-<<<<<<< HEAD
                                                 T2<CacheObject, GridCacheVersion> verSet = entry.versionedValue(cacheVal, ver, null, readerArgs);
 
                                                 if (log.isDebugEnabled())
                                                     log.debug("Set value loaded from store into entry [" +
-                                                        "oldVer=" + ver +
+                                                        "oldVer=" + res.version() +
                                                         ", newVer=" + verSet.get2() + ", " +
-=======
-                                                GridCacheVersion verSet = entry.versionedValue(cacheVal,
-                                                    res.version(),
-                                                    null);
-
-                                                boolean set = verSet != null;
-
-                                                if (log.isDebugEnabled())
-                                                    log.debug("Set value loaded from store into entry [" +
-                                                        "set=" + set +
-                                                        ", curVer=" + res.version() +
-                                                        ", newVer=" + verSet + ", " +
->>>>>>> 22b7e76c
                                                         "entry=" + entry + ']');
 
                                                 // Don't put key-value pair into result map if value is null.
@@ -2074,13 +2038,8 @@
                                                         skipVals,
                                                         keepCacheObjects,
                                                         deserializeBinary,
-<<<<<<< HEAD
                                                         true,
                                                         needVer ? verSet.get2() : null);
-=======
-                                                        false,
-                                                        needVer ? set ? verSet : res.version() : null);
->>>>>>> 22b7e76c
                                                 }
 
                                                 if (tx0 == null || (!tx0.implicit() &&
