/*
 * Licensed to the Apache Software Foundation (ASF) under one or more
 * contributor license agreements.  See the NOTICE file distributed with
 * this work for additional information regarding copyright ownership.
 * The ASF licenses this file to You under the Apache License, Version 2.0
 * (the "License"); you may not use this file except in compliance with
 * the License.  You may obtain a copy of the License at
 *
 *      http://www.apache.org/licenses/LICENSE-2.0
 *
 * Unless required by applicable law or agreed to in writing, software
 * distributed under the License is distributed on an "AS IS" BASIS,
 * WITHOUT WARRANTIES OR CONDITIONS OF ANY KIND, either express or implied.
 * See the License for the specific language governing permissions and
 * limitations under the License.
 */

package org.apache.ignite.internal.processors.cache;

import org.apache.ignite.*;
import org.apache.ignite.cache.*;
import org.apache.ignite.cache.affinity.*;
import org.apache.ignite.cluster.*;
import org.apache.ignite.compute.*;
import org.apache.ignite.configuration.*;
import org.apache.ignite.internal.*;
import org.apache.ignite.internal.cluster.*;
import org.apache.ignite.internal.processors.affinity.*;
import org.apache.ignite.internal.processors.cache.affinity.*;
import org.apache.ignite.internal.processors.cache.distributed.*;
import org.apache.ignite.internal.processors.cache.distributed.dht.*;
import org.apache.ignite.internal.processors.cache.dr.*;
import org.apache.ignite.internal.processors.cache.query.*;
import org.apache.ignite.internal.processors.cache.transactions.*;
import org.apache.ignite.internal.processors.cache.version.*;
import org.apache.ignite.internal.processors.datastreamer.*;
import org.apache.ignite.internal.processors.dr.*;
import org.apache.ignite.internal.processors.task.*;
import org.apache.ignite.internal.transactions.*;
import org.apache.ignite.internal.util.*;
import org.apache.ignite.internal.util.future.*;
import org.apache.ignite.internal.util.lang.*;
import org.apache.ignite.internal.util.tostring.*;
import org.apache.ignite.internal.util.typedef.*;
import org.apache.ignite.internal.util.typedef.internal.*;
import org.apache.ignite.lang.*;
import org.apache.ignite.mxbean.*;
import org.apache.ignite.plugin.security.*;
import org.apache.ignite.resources.*;
import org.apache.ignite.transactions.*;
import org.jetbrains.annotations.*;
import org.jsr166.*;

import javax.cache.*;
import javax.cache.expiry.*;
import javax.cache.processor.*;
import java.io.*;
import java.util.*;
import java.util.concurrent.*;
import java.util.concurrent.locks.*;

import static org.apache.ignite.IgniteSystemProperties.*;
import static org.apache.ignite.events.EventType.*;
import static org.apache.ignite.internal.GridClosureCallMode.*;
import static org.apache.ignite.internal.processors.dr.GridDrType.*;
import static org.apache.ignite.internal.processors.task.GridTaskThreadContextKey.*;
import static org.apache.ignite.transactions.TransactionConcurrency.*;
import static org.apache.ignite.transactions.TransactionIsolation.*;

/**
 * Adapter for different cache implementations.
 */
@SuppressWarnings("unchecked")
public abstract class GridCacheAdapter<K, V> implements IgniteInternalCache<K, V>, Externalizable {
    /** */
    private static final long serialVersionUID = 0L;

    /** clearLocally() split threshold. */
    public static final int CLEAR_ALL_SPLIT_THRESHOLD = 10000;

    /** Maximum number of retries when topology changes. */
    public static final int MAX_RETRIES = IgniteSystemProperties.getInteger(IGNITE_CACHE_RETRIES_COUNT, 100);

    /** Deserialization stash. */
    private static final ThreadLocal<IgniteBiTuple<String, String>> stash = new ThreadLocal<IgniteBiTuple<String,
        String>>() {
        @Override protected IgniteBiTuple<String, String> initialValue() {
            return F.t2();
        }
    };

    /** {@link GridCacheReturn}-to-value conversion. */
    private static final IgniteClosure RET2VAL =
        new CX1<IgniteInternalFuture<GridCacheReturn>, Object>() {
            @Nullable @Override public Object applyx(IgniteInternalFuture<GridCacheReturn> fut)
                throws IgniteCheckedException {
                return fut.get().value();
            }

            @Override public String toString() {
                return "Cache return value to value converter.";
            }
        };

    /** {@link GridCacheReturn}-to-null conversion. */
    protected static final IgniteClosure RET2NULL =
        new CX1<IgniteInternalFuture<GridCacheReturn>, Object>() {
            @Nullable @Override public Object applyx(IgniteInternalFuture<GridCacheReturn> fut)
                throws IgniteCheckedException {
                fut.get();

                return null;
            }

            @Override public String toString() {
                return "Cache return value to null converter.";
            }
        };

    /** {@link GridCacheReturn}-to-success conversion. */
    private static final IgniteClosure RET2FLAG =
        new CX1<IgniteInternalFuture<GridCacheReturn>, Boolean>() {
            @Override public Boolean applyx(IgniteInternalFuture<GridCacheReturn> fut) throws IgniteCheckedException {
                return fut.get().success();
            }

            @Override public String toString() {
                return "Cache return value to boolean flag converter.";
            }
        };

    /** */
    protected boolean keyCheck = !Boolean.getBoolean(IGNITE_CACHE_KEY_VALIDATION_DISABLED);

    /** */
    private boolean valCheck = true;

    /** Last asynchronous future. */
    protected ThreadLocal<FutureHolder> lastFut = new ThreadLocal<FutureHolder>() {
        @Override protected FutureHolder initialValue() {
            return new FutureHolder();
        }
    };

    /** Cache configuration. */
    @GridToStringExclude
    protected GridCacheContext<K, V> ctx;

    /** Local map. */
    @GridToStringExclude
    protected GridCacheConcurrentMap map;

    /** Local node ID. */
    @GridToStringExclude
    protected UUID locNodeId;

    /** Cache configuration. */
    @GridToStringExclude
    protected CacheConfiguration cacheCfg;

    /** Grid configuration. */
    @GridToStringExclude
    protected IgniteConfiguration gridCfg;

    /** Cache metrics. */
    protected CacheMetricsImpl metrics;

    /** Cache mxBean. */
    protected CacheMetricsMXBean mxBean;

    /** Logger. */
    protected IgniteLogger log;

    /** Affinity impl. */
    private Affinity<K> aff;

    /** Whether this cache is IGFS data cache. */
    private boolean igfsDataCache;

    /** Whether this cache is Mongo data cache. */
    @SuppressWarnings("UnusedDeclaration")
    private boolean mongoDataCache;

    /** Whether this cache is Mongo meta cache. */
    @SuppressWarnings("UnusedDeclaration")
    private boolean mongoMetaCache;

    /** Current IGFS data cache size. */
    private LongAdder8 igfsDataCacheSize;

    /** Max space for IGFS. */
    private long igfsDataSpaceMax;

    /** Asynchronous operations limit semaphore. */
    private Semaphore asyncOpsSem;

    /** {@inheritDoc} */
    @Override public String name() {
        return cacheCfg.getName();
    }

    /**
     * Empty constructor required by {@link Externalizable}.
     */
    protected GridCacheAdapter() {
        // No-op.
    }

    /**
     * @param ctx Cache context.
     * @param startSize Start size.
     */
    @SuppressWarnings("OverriddenMethodCallDuringObjectConstruction")
    protected GridCacheAdapter(GridCacheContext<K, V> ctx, int startSize) {
        this(ctx, new GridCacheConcurrentMap(ctx, startSize, 0.75F, null));
    }

    /**
     * @param ctx Cache context.
     * @param map Concurrent map.
     */
    @SuppressWarnings("OverriddenMethodCallDuringObjectConstruction")
    protected GridCacheAdapter(final GridCacheContext<K, V> ctx, GridCacheConcurrentMap map) {
        assert ctx != null;

        this.ctx = ctx;

        gridCfg = ctx.gridConfig();
        cacheCfg = ctx.config();

        locNodeId = ctx.gridConfig().getNodeId();

        this.map = map;

        log = ctx.gridConfig().getGridLogger().getLogger(getClass());

        metrics = new CacheMetricsImpl(ctx);

        mxBean = new CacheMetricsMXBeanImpl(this);

        FileSystemConfiguration[] igfsCfgs = gridCfg.getFileSystemConfiguration();

        if (igfsCfgs != null) {
            for (FileSystemConfiguration igfsCfg : igfsCfgs) {
                if (F.eq(ctx.name(), igfsCfg.getDataCacheName())) {
                    if (!ctx.isNear()) {
                        igfsDataCache = true;
                        igfsDataCacheSize = new LongAdder8();

                        igfsDataSpaceMax = igfsCfg.getMaxSpaceSize();

                        if (igfsDataSpaceMax == 0) {
                            long maxMem = Runtime.getRuntime().maxMemory();

                            // We leave JVM at least 500M of memory for correct operation.
                            long jvmFreeSize = (maxMem - 512 * 1024 * 1024);

                            if (jvmFreeSize <= 0)
                                jvmFreeSize = maxMem / 2;

                            long dfltMaxSize = (long)(0.8f * maxMem);

                            igfsDataSpaceMax = Math.min(dfltMaxSize, jvmFreeSize);
                        }
                    }

                    break;
                }
            }
        }

        if (ctx.config().getMaxConcurrentAsyncOperations() > 0)
            asyncOpsSem = new Semaphore(ctx.config().getMaxConcurrentAsyncOperations());

        init();

        aff = new GridCacheAffinityImpl<>(ctx);
    }

    /**
     * Prints memory stats.
     */
    public void printMemoryStats() {
        if (ctx.isNear()) {
            X.println(">>>  Near cache size: " + size());

            ctx.near().dht().printMemoryStats();
        }
        else if (ctx.isDht())
            X.println(">>>  DHT cache size: " + size());
        else
            X.println(">>>  Cache size: " + size());
    }

    /**
     * @return Base map.
     */
    public GridCacheConcurrentMap map() {
        return map;
    }

    /**
     * @return Context.
     */
    @Override public GridCacheContext<K, V> context() {
        return ctx;
    }

    /**
     * @return Logger.
     */
    protected IgniteLogger log() {
        return log;
    }

    /**
     * @return {@code True} if this is near cache.
     */
    public boolean isNear() {
        return false;
    }

    /**
     * @return {@code True} if cache is local.
     */
    public boolean isLocal() {
        return false;
    }

    /**
     * @return {@code True} if cache is colocated.
     */
    public boolean isColocated() {
        return false;
    }

    /**
     * @return {@code True} if cache is DHT Atomic.
     */
    public boolean isDhtAtomic() {
        return false;
    }

    /**
     * @return {@code True} if cache is DHT.
     */
    public boolean isDht() {
        return false;
    }

    /**
     * @return Preloader.
     */
    public abstract GridCachePreloader preloader();

    /** {@inheritDoc} */
    @Override public Affinity<K> affinity() {
        return aff;
    }

    /** {@inheritDoc} */
    @SuppressWarnings({"unchecked", "RedundantCast"})
    @Override public <K1, V1> IgniteInternalCache<K1, V1> cache() {
        return (IgniteInternalCache<K1, V1>)this;
    }

    /** {@inheritDoc} */
    @Override public GridCacheProxyImpl<K, V> forSubjectId(UUID subjId) {
        CacheOperationContext opCtx = new CacheOperationContext(false, subjId, false, null, false);

        return new GridCacheProxyImpl<>(ctx, this, opCtx);
    }

    /** {@inheritDoc} */
    @Override public boolean skipStore() {
        return false;
    }

    /** {@inheritDoc} */
    @Override public GridCacheProxyImpl<K, V> setSkipStore(boolean skipStore) {
        CacheOperationContext opCtx = new CacheOperationContext(true, null, false, null, false);

        return new GridCacheProxyImpl<>(ctx, this, opCtx);
    }

    /** {@inheritDoc} */
    @Override public <K1, V1> GridCacheProxyImpl<K1, V1> keepPortable() {
        CacheOperationContext opCtx = new CacheOperationContext(false, null, true, null, false);

        return new GridCacheProxyImpl<>((GridCacheContext<K1, V1>)ctx, (GridCacheAdapter<K1, V1>)this, opCtx);
    }


    /** {@inheritDoc} */
    @Nullable @Override public ExpiryPolicy expiry() {
        return null;
    }

    /** {@inheritDoc} */
    @Override public GridCacheProxyImpl<K, V> withExpiryPolicy(ExpiryPolicy plc) {
        assert !CU.isUtilityCache(ctx.name());
        assert !CU.isAtomicsCache(ctx.name());
        assert !CU.isMarshallerCache(ctx.name());

        CacheOperationContext opCtx = new CacheOperationContext(false, null, false, plc, false);

        return new GridCacheProxyImpl<>(ctx, this, opCtx);
    }

    /** {@inheritDoc} */
    @Override public CacheConfiguration configuration() {
        return ctx.config();
    }

    /**
     * @param keys Keys to lock.
     * @param timeout Lock timeout.
     * @param tx Transaction.
     * @param isRead {@code True} for read operations.
     * @param retval Flag to return value.
     * @param isolation Transaction isolation.
     * @param invalidate Invalidate flag.
     * @param accessTtl TTL for read operation.
     * @return Locks future.
     */
    public abstract IgniteInternalFuture<Boolean> txLockAsync(
        Collection<KeyCacheObject> keys,
        long timeout,
        IgniteTxLocalEx tx,
        boolean isRead,
        boolean retval,
        TransactionIsolation isolation,
        boolean invalidate,
        long accessTtl);

    /**
     * Post constructor initialization for subclasses.
     */
    protected void init() {
        // No-op.
    }

    /**
     * Starts this cache. Child classes should override this method
     * to provide custom start-up behavior.
     *
     * @throws IgniteCheckedException If start failed.
     */
    public void start() throws IgniteCheckedException {
        // No-op.
    }

    /**
     * Startup info.
     *
     * @return Startup info.
     */
    protected final String startInfo() {
        return "Cache started: " + U.maskName(ctx.config().getName());
    }

    /**
     * Stops this cache. Child classes should override this method
     * to provide custom stop behavior.
     */
    public void stop() {
        // Nulling thread local reference to ensure values will be eventually GCed
        // no matter what references these futures are holding.
        lastFut = null;
    }

    /**
     * Stop info.
     *
     * @return Stop info.
     */
    protected final String stopInfo() {
        return "Cache stopped: " + U.maskName(ctx.config().getName());
    }

    /**
     * Kernal start callback.
     *
     * @throws IgniteCheckedException If callback failed.
     */
    protected void onKernalStart() throws IgniteCheckedException {
        // No-op.
    }

    /**
     * Kernal stop callback.
     */
    public void onKernalStop() {
        // No-op.
    }

    /** {@inheritDoc} */
    @Override public boolean isEmpty() {
        try {
            return localSize(CachePeekModes.ONHEAP_ONLY) == 0;
        }
        catch (IgniteCheckedException e) {
            throw new IgniteException(e);
        }
    }

    /** {@inheritDoc} */
    @Override public boolean containsKey(K key) {
        try {
            return containsKeyAsync(key).get();
        }
        catch (IgniteCheckedException e) {
            throw new IgniteException(e);
        }
    }

    /** {@inheritDoc} */
    @Override public IgniteInternalFuture<Boolean> containsKeyAsync(K key) {
        A.notNull(key, "key");

        return getAllAsync(
            Collections.singletonList(key),
            /*force primary*/false,
            /*skip tx*/false,
            /*entry*/null,
            /*subj id*/null,
            /*task name*/null,
            /*deserialize portable*/false,
            /*skip values*/true
        ).chain(new CX1<IgniteInternalFuture<Map<K, V>>, Boolean>() {
            @Override public Boolean applyx(IgniteInternalFuture<Map<K, V>> fut) throws IgniteCheckedException {
                Map<K, V> map = fut.get();

                assert map.isEmpty() || map.size() == 1 : map.size();

                return map.isEmpty() ? false : map.values().iterator().next() != null;
            }
        });
    }

    /** {@inheritDoc} */
    @Override public boolean containsKeys(Collection<? extends K> keys) {
        try {
            return containsKeysAsync(keys).get();
        }
        catch (IgniteCheckedException e) {
            throw new IgniteException(e);
        }
    }

    /** {@inheritDoc} */
    @Override public IgniteInternalFuture<Boolean> containsKeysAsync(final Collection<? extends K> keys) {
        A.notNull(keys, "keys");

        return getAllAsync(
            keys,
            /*force primary*/false,
            /*skip tx*/false,
            /*entry*/null,
            /*subj id*/null,
            /*task name*/null,
            /*deserialize portable*/false,
            /*skip values*/true
        ).chain(new CX1<IgniteInternalFuture<Map<K, V>>, Boolean>() {
            @Override public Boolean applyx(IgniteInternalFuture<Map<K, V>> fut) throws IgniteCheckedException {
                Map<K, V> kvMap = fut.get();

                if (keys.size() != kvMap.size())
                    return false;

                for (Map.Entry<K, V> entry : kvMap.entrySet()) {
                    if (entry.getValue() == null)
                        return false;
                }

                return true;
            }
        });
    }

    /** {@inheritDoc} */
    @Override public Iterable<Cache.Entry<K, V>> localEntries(CachePeekMode[] peekModes) throws IgniteCheckedException {
        assert peekModes != null;

        ctx.checkSecurity(SecurityPermission.CACHE_READ);

        PeekModes modes = parsePeekModes(peekModes, false);

        Collection<Iterator<Cache.Entry<K, V>>> its = new ArrayList<>();

        if (ctx.isLocal()) {
            modes.primary = true;
            modes.backup = true;

            if (modes.heap)
                its.add(iterator(map.entries0().iterator(), !ctx.keepPortable()));
        }
        else if (modes.heap) {
            if (modes.near && ctx.isNear())
                its.add(ctx.near().nearEntries().iterator());

            if (modes.primary || modes.backup) {
                GridDhtCacheAdapter<K, V> cache = ctx.isNear() ? ctx.near().dht() : ctx.dht();

                its.add(cache.localEntriesIterator(modes.primary, modes.backup));
            }
        }

        // Swap and offheap are disabled for near cache.
        if (modes.primary || modes.backup) {
            AffinityTopologyVersion topVer = ctx.affinity().affinityTopologyVersion();

            GridCacheSwapManager swapMgr = ctx.isNear() ? ctx.near().dht().context().swap() : ctx.swap();

            if (modes.swap)
                its.add(swapMgr.<K, V>swapIterator(modes.primary, modes.backup, topVer));

            if (modes.offheap)
                its.add(swapMgr.<K, V>offheapIterator(modes.primary, modes.backup, topVer));
        }

        final Iterator<Cache.Entry<K, V>> it = F.flatIterators(its);

        return new Iterable<Cache.Entry<K, V>>() {
            @Override public Iterator<Cache.Entry<K, V>> iterator() {
                return it;
            }

            public String toString() {
                return "CacheLocalEntries []";
            }
        };
    }

    /** {@inheritDoc} */
    @SuppressWarnings("ForLoopReplaceableByForEach")
    @Nullable @Override public V localPeek(K key,
        CachePeekMode[] peekModes,
        @Nullable IgniteCacheExpiryPolicy plc)
        throws IgniteCheckedException {
        A.notNull(key, "key");

        if (keyCheck)
            validateCacheKey(key);

        ctx.checkSecurity(SecurityPermission.CACHE_READ);

        PeekModes modes = parsePeekModes(peekModes, false);

        try {
            KeyCacheObject cacheKey = ctx.toCacheKeyObject(key);

            CacheObject cacheVal = null;

            if (!ctx.isLocal()) {
                AffinityTopologyVersion topVer = ctx.affinity().affinityTopologyVersion();

                int part = ctx.affinity().partition(cacheKey);

                boolean nearKey;

                if (!(modes.near && modes.primary && modes.backup)) {
                    boolean keyPrimary = ctx.affinity().primary(ctx.localNode(), part, topVer);

                    if (keyPrimary) {
                        if (!modes.primary)
                            return null;

                        nearKey = false;
                    }
                    else {
                        boolean keyBackup = ctx.affinity().belongs(ctx.localNode(), part, topVer);

                        if (keyBackup) {
                            if (!modes.backup)
                                return null;

                            nearKey = false;
                        }
                        else {
                            if (!modes.near)
                                return null;

                            nearKey = true;

                            // Swap and offheap are disabled for near cache.
                            modes.offheap = false;
                            modes.swap = false;
                        }
                    }
                }
                else {
                    nearKey = !ctx.affinity().belongs(ctx.localNode(), part, topVer);

                    if (nearKey) {
                        // Swap and offheap are disabled for near cache.
                        modes.offheap = false;
                        modes.swap = false;
                    }
                }

                if (nearKey && !ctx.isNear())
                    return null;

                if (modes.heap) {
                    GridCacheEntryEx e = nearKey ? peekEx(cacheKey) :
                        (ctx.isNear() ? ctx.near().dht().peekEx(cacheKey) : peekEx(cacheKey));

                    if (e != null) {
                        cacheVal = e.peek(modes.heap, modes.offheap, modes.swap, topVer, plc);

                        modes.offheap = false;
                        modes.swap = false;
                    }
                }

                if (modes.offheap || modes.swap) {
                    GridCacheSwapManager swapMgr = ctx.isNear() ? ctx.near().dht().context().swap() : ctx.swap();

                    GridCacheSwapEntry swapEntry = swapMgr.read(cacheKey, modes.offheap, modes.swap);

                    cacheVal = swapEntry != null ? swapEntry.value() : null;
                }
            }
            else
                cacheVal = localCachePeek0(cacheKey, modes.heap, modes.offheap, modes.swap, plc);

            Object val = CU.value(cacheVal, ctx, true);

            val = ctx.unwrapPortableIfNeeded(val, ctx.keepPortable());

            return (V)val;
        }
        catch (GridCacheEntryRemovedException ignore) {
            if (log.isDebugEnabled())
                log.debug("Got removed entry during 'peek': " + key);

            return null;
        }
    }

    /**
     * @param key Key.
     * @param heap Read heap flag.
     * @param offheap Read offheap flag.
     * @param swap Read swap flag.
     * @param plc Optional expiry policy.
     * @return Value.
     * @throws GridCacheEntryRemovedException If entry removed.
     * @throws IgniteCheckedException If failed.
     */
    @Nullable private CacheObject localCachePeek0(KeyCacheObject key,
        boolean heap,
        boolean offheap,
        boolean swap,
        IgniteCacheExpiryPolicy plc)
        throws GridCacheEntryRemovedException, IgniteCheckedException {
        assert ctx.isLocal();
        assert heap || offheap || swap;

        if (heap) {
            GridCacheEntryEx e = peekEx(key);

            if (e != null)
                return e.peek(heap, offheap, swap, AffinityTopologyVersion.NONE, plc);
        }

        if (offheap || swap) {
            GridCacheSwapManager swapMgr = ctx.isNear() ? ctx.near().dht().context().swap() : ctx.swap();

            GridCacheSwapEntry swapEntry = swapMgr.read(key, offheap, swap);

            return swapEntry != null ? swapEntry.value() : null;
        }

        return null;
    }

    /**
     * Undeploys and removes all entries for class loader.
     *
     * @param ldr Class loader to undeploy.
     */
    public void onUndeploy(ClassLoader ldr) {
        ctx.deploy().onUndeploy(ldr, context());
    }

    /**
     *
     * @param key Entry key.
     * @return Entry or <tt>null</tt>.
     */
    @Nullable public GridCacheEntryEx peekEx(KeyCacheObject key) {
        return entry0(key, ctx.affinity().affinityTopologyVersion(), false, false);
    }

    /**
     *
     * @param key Entry key.
     * @return Entry or <tt>null</tt>.
     */
    @Nullable public GridCacheEntryEx peekEx(Object key) {
        return entry0(ctx.toCacheKeyObject(key), ctx.affinity().affinityTopologyVersion(), false, false);
    }

    /**
     * @param key Entry key.
     * @return Entry (never {@code null}).
     */
    public GridCacheEntryEx entryEx(Object key) {
        return entryEx(ctx.toCacheKeyObject(key), false);
    }

    /**
     * @param key Entry key.
     * @return Entry (never {@code null}).
     */
    public GridCacheEntryEx entryEx(KeyCacheObject key) {
        return entryEx(key, false);
    }

    /**
     * @param key Entry key.
     * @param touch Whether created entry should be touched.
     * @return Entry (never {@code null}).
     */
    public GridCacheEntryEx entryEx(KeyCacheObject key, boolean touch) {
        GridCacheEntryEx e = entry0(key, ctx.affinity().affinityTopologyVersion(), true, touch);

        assert e != null;

        return e;
    }

    /**
     * @param topVer Topology version.
     * @param key Entry key.
     * @return Entry (never {@code null}).
     */
    public GridCacheEntryEx entryEx(KeyCacheObject key, AffinityTopologyVersion topVer) {
        GridCacheEntryEx e = entry0(key, topVer, true, false);

        assert e != null;

        return e;
    }

    /**
     * @param key Entry key.
     * @param topVer Topology version at the time of creation.
     * @param create Flag to create entry if it does not exist.
     * @param touch Flag to touch created entry (only if entry was actually created).
     * @return Entry or <tt>null</tt>.
     */
    @Nullable private GridCacheEntryEx entry0(KeyCacheObject key, AffinityTopologyVersion topVer, boolean create,
        boolean touch) {
        GridTriple<GridCacheMapEntry> t = map.putEntryIfObsoleteOrAbsent(topVer, key, null, create);

        GridCacheEntryEx cur = t.get1();
        GridCacheEntryEx created = t.get2();
        GridCacheEntryEx doomed = t.get3();

        if (doomed != null && ctx.events().isRecordable(EVT_CACHE_ENTRY_DESTROYED))
            // Event notification.
            ctx.events().addEvent(doomed.partition(), doomed.key(), locNodeId, (IgniteUuid)null, null,
                EVT_CACHE_ENTRY_DESTROYED, null, false, null, false, null, null, null);

        if (created != null) {
            // Event notification.
            if (ctx.events().isRecordable(EVT_CACHE_ENTRY_CREATED))
                ctx.events().addEvent(created.partition(), created.key(), locNodeId, (IgniteUuid)null, null,
                    EVT_CACHE_ENTRY_CREATED, null, false, null, false, null, null, null);

            if (touch)
                ctx.evicts().touch(cur, topVer);
        }

        return cur;
    }

    /**
     * @return Set of internal cached entry representations, excluding {@link GridCacheInternal} keys.
     */
    public Set<GridCacheEntryEx> entries() {
        return map.entries0();
    }

    /**
     * @return Set of internal cached entry representations, including {@link GridCacheInternal} keys.
     */
    public Set<GridCacheEntryEx> allEntries() {
        return map.allEntries0();
    }

    /** {@inheritDoc} */
    @Override public Set<Cache.Entry<K, V>> entrySet() {
        return entrySet((CacheEntryPredicate[]) null);
    }

    /** {@inheritDoc} */
    @Override public Set<Cache.Entry<K, V>> entrySetx(CacheEntryPredicate... filter) {
        return map.entriesx(filter);
    }

    /** {@inheritDoc} */
    @Override public Set<Cache.Entry<K, V>> entrySet(int part) {
        throw new UnsupportedOperationException();
    }

    /** {@inheritDoc} */
    @Override public Set<K> keySet() {
        return keySet((CacheEntryPredicate[])null);
    }

    /** {@inheritDoc} */
    @Override public Set<K> keySetx() {
        return keySetx((CacheEntryPredicate[])null);
    }

    /** {@inheritDoc} */
    @Override public Set<K> primaryKeySet() {
        return primaryKeySet((CacheEntryPredicate[]) null);
    }

    /** {@inheritDoc} */
    @Override public Collection<V> values() {
        return values((CacheEntryPredicate[]) null);
    }

    /**
     * Collection of values cached on this node. You can remove
     * elements from this collection, but you cannot add elements to this collection.
     * All removal operation will be reflected on the cache itself.
     * <p>
     * Iterator over this collection will not fail if collection was
     * concurrently updated by another thread. This means that iterator may or
     * may not return latest values depending on whether they were added before
     * or after current iterator position.
     * <p>
     * NOTE: this operation is not distributed and returns only the values cached on this node.
     *
     * @param filter Filters.
     * @return Collection of cached values.
     */
    public Collection<V> values(CacheEntryPredicate... filter) {
        return map.values(filter);
    }

    /**
     *
     * @param key Entry key.
     */
    public void removeIfObsolete(KeyCacheObject key) {
        assert key != null;

        GridCacheEntryEx entry = map.removeEntryIfObsolete(key);

        if (entry != null) {
            assert entry.obsolete() : "Removed non-obsolete entry: " + entry;

            if (log.isDebugEnabled())
                log.debug("Removed entry from cache: " + entry);

            if (ctx.events().isRecordable(EVT_CACHE_ENTRY_DESTROYED))
                // Event notification.
                ctx.events().addEvent(entry.partition(), entry.key(), locNodeId, (IgniteUuid)null, null,
                    EVT_CACHE_ENTRY_DESTROYED, null, false, null, false, null, null, null);
        }
        else if (log.isDebugEnabled())
            log.debug("Remove will not be done for key (obsolete entry got replaced or removed): " + key);
    }

    /**
     * Split clearLocally all task into multiple runnables.
     *
     * @return Split runnables.
     */
    public List<GridCacheClearAllRunnable<K, V>> splitClearLocally() {
        assert CLEAR_ALL_SPLIT_THRESHOLD > 0;

        int keySize = size();

        int cnt = Math.min(keySize / CLEAR_ALL_SPLIT_THRESHOLD + (keySize % CLEAR_ALL_SPLIT_THRESHOLD != 0 ? 1 : 0),
            Runtime.getRuntime().availableProcessors());

        if (cnt == 0)
            cnt = 1; // Still perform cleanup since there could be entries in swap.

        GridCacheVersion obsoleteVer = ctx.versions().next();

        List<GridCacheClearAllRunnable<K, V>> res = new ArrayList<>(cnt);

        for (int i = 0; i < cnt; i++)
            res.add(new GridCacheClearAllRunnable<>(this, obsoleteVer, i, cnt));

        return res;
    }

    /** {@inheritDoc} */
    @Override public boolean clearLocally(K key) {
        return clearLocally0(key);
    }

    /** {@inheritDoc} */
    @Override public void clearLocallyAll(Set<? extends K> keys) {
        clearLocally0(keys);
    }

    /** {@inheritDoc} */
    @Override public void clearLocally() {
        ctx.checkSecurity(SecurityPermission.CACHE_REMOVE);

        List<GridCacheClearAllRunnable<K, V>> jobs = splitClearLocally();

        if (!F.isEmpty(jobs)) {
            ExecutorService execSvc = null;

            if (jobs.size() > 1) {
                execSvc = Executors.newFixedThreadPool(jobs.size() - 1);

                for (int i = 1; i < jobs.size(); i++)
                    execSvc.submit(jobs.get(i));
            }

            try {
                jobs.get(0).run();
            }
            finally {
                if (execSvc != null) {
                    execSvc.shutdown();

                    try {
                        while (!execSvc.isTerminated() && !Thread.currentThread().isInterrupted())
                            execSvc.awaitTermination(1000, TimeUnit.MILLISECONDS);
                    }
                    catch (InterruptedException ignore) {
                        U.warn(log, "Got interrupted while waiting for Cache.clearLocally() executor service to " +
                            "finish.");

                        Thread.currentThread().interrupt();
                    }
                }
            }
        }
    }

    /**
     * @param keys Keys.
     * @param readers Readers flag.
     */
    public void clearLocally(Collection<KeyCacheObject> keys, boolean readers) {
        if (F.isEmpty(keys))
            return;

        GridCacheVersion obsoleteVer = ctx.versions().next();

        for (KeyCacheObject key : keys) {
            GridCacheEntryEx e = peekEx(key);

            try {
                if (e != null)
                    e.clear(obsoleteVer, readers, null);
            }
            catch (IgniteCheckedException ex) {
                U.error(log, "Failed to clearLocally entry (will continue to clearLocally other entries): " + e,
                    ex);
            }
        }
    }

    /**
     * Clears entry from cache.
     *
     * @param obsoleteVer Obsolete version to set.
     * @param key Key to clearLocally.
     * @param filter Optional filter.
     * @return {@code True} if cleared.
     */
    private boolean clearLocally(GridCacheVersion obsoleteVer, K key, @Nullable CacheEntryPredicate[] filter) {
        try {
            KeyCacheObject cacheKey = ctx.toCacheKeyObject(key);

            GridCacheEntryEx entry = ctx.isSwapOrOffheapEnabled() ? entryEx(cacheKey) : peekEx(cacheKey);

            if (entry != null)
                return entry.clear(obsoleteVer, false, filter);
        }
        catch (GridDhtInvalidPartitionException ignored) {
            return false;
        }
        catch (IgniteCheckedException ex) {
            U.error(log, "Failed to clearLocally entry for key: " + key, ex);
        }

        return false;
    }

    /** {@inheritDoc} */
    @Override public void clear() throws IgniteCheckedException {
        // Clear local cache synchronously.
        clearLocally();

        clearRemotes(0, null);
    }

    /** {@inheritDoc} */
    @Override public void clear(K key) throws IgniteCheckedException {
        // Clear local cache synchronously.
        clearLocally(key);

        clearRemotes(0, Collections.singleton(key));
    }

    /** {@inheritDoc} */
    @Override public void clearAll(Set<? extends K> keys) throws IgniteCheckedException {
        // Clear local cache synchronously.
        clearLocallyAll(keys);

        clearRemotes(0, keys);
    }

    /** {@inheritDoc} */
    @Override public IgniteInternalFuture<?> clearAsync(K key) {
        return clearKeysAsync(Collections.singleton(key));
    }

    /** {@inheritDoc} */
    @Override public IgniteInternalFuture<?> clearAsync(Set<? extends K> keys) {
        return clearKeysAsync(keys);
    }

    /**
     * @param timeout Timeout for clearLocally all task in milliseconds (0 for never).
     *      Set it to larger value for large caches.
     * @param keys Keys to clear or {@code null} if all cache should be cleared.
     * @throws IgniteCheckedException In case of cache could not be cleared on any of the nodes.
     */
    private void clearRemotes(long timeout, @Nullable final Set<? extends K> keys) throws IgniteCheckedException {
        // Send job to remote nodes only.
        Collection<ClusterNode> nodes =
            ctx.grid().cluster().forCacheNodes(name(), true, true, false).forRemotes().nodes();

        if (!nodes.isEmpty()) {
            ctx.kernalContext().task().setThreadContext(TC_TIMEOUT, timeout);

            ctx.kernalContext().task().setThreadContext(TC_SUBGRID, nodes);

            ctx.kernalContext().task().execute(
                new ClearTask(ctx.name(), ctx.affinity().affinityTopologyVersion(), keys), null).get();
        }
    }

    /** {@inheritDoc} */
    @Override public IgniteInternalFuture<?> clearAsync() {
        return clearKeysAsync(null);
    }

    /**
     * @param keys Keys to clear or {@code null} if all cache should be cleared.
     * @return Future.
     */
    private IgniteInternalFuture<?> clearKeysAsync(final Set<? extends K> keys) {
        Collection<ClusterNode> nodes = ctx.grid().cluster().forCacheNodes(name(), true, true, false).nodes();

        if (!nodes.isEmpty()) {
            ctx.kernalContext().task().setThreadContext(TC_SUBGRID, nodes);

            return ctx.kernalContext().task().execute(
                new ClearTask(ctx.name(), ctx.affinity().affinityTopologyVersion(), keys), null);
        }
        else
            return new GridFinishedFuture<>();
    }

    /**
     * @param entry Removes entry from cache if currently mapped value is the same as passed.
     */
    public void removeEntry(GridCacheEntryEx entry) {
        map.removeEntry(entry);
    }

    /**
     * Evicts an entry from cache.
     *
     * @param key Key.
     * @param ver Version.
     * @param filter Filter.
     * @return {@code True} if entry was evicted.
     */
    private boolean evictx(K key, GridCacheVersion ver,
        @Nullable CacheEntryPredicate[] filter) {
        KeyCacheObject cacheKey = ctx.toCacheKeyObject(key);

        GridCacheEntryEx entry = peekEx(cacheKey);

        if (entry == null)
            return true;

        try {
            return ctx.evicts().evict(entry, ver, true, filter);
        }
        catch (IgniteCheckedException ex) {
            U.error(log, "Failed to evict entry from cache: " + entry, ex);

            return false;
        }
    }

    /** {@inheritDoc} */
    @Override public V getForcePrimary(K key) throws IgniteCheckedException {
        String taskName = ctx.kernalContext().job().currentTaskName();

        return getAllAsync(F.asList(key), /*force primary*/true, /*skip tx*/false, null, null, taskName, true, false)
            .get().get(key);
    }

    /** {@inheritDoc} */
    @Override public IgniteInternalFuture<V> getForcePrimaryAsync(final K key) {
        String taskName = ctx.kernalContext().job().currentTaskName();

        return getAllAsync(Collections.singletonList(key), /*force primary*/true, /*skip tx*/false, null, null,
            taskName, true, false).chain(new CX1<IgniteInternalFuture<Map<K, V>>, V>() {
            @Override public V applyx(IgniteInternalFuture<Map<K, V>> e) throws IgniteCheckedException {
                return e.get().get(key);
            }
        });
    }

    /** {@inheritDoc} */
    @Nullable @Override public Map<K, V> getAllOutTx(Set<? extends K> keys) throws IgniteCheckedException {
        return getAllOutTxAsync(keys).get();
    }

    /** {@inheritDoc} */
    @Override public IgniteInternalFuture<Map<K, V>> getAllOutTxAsync(Set<? extends K> keys) {
        String taskName = ctx.kernalContext().job().currentTaskName();

        return getAllAsync(keys,
            !ctx.config().isReadFromBackup(),
            /*skip tx*/true,
            null,
            null,
            taskName,
            !ctx.keepPortable(),
            false);
    }

    /**
     * @param keys Keys.
     * @param reload Reload flag.
     * @param tx Transaction.
     * @param subjId Subject ID.
     * @param taskName Task name.
     * @param vis Visitor.
     * @return Future.
     */
    public IgniteInternalFuture<Object> readThroughAllAsync(final Collection<KeyCacheObject> keys,
        boolean reload,
        boolean skipVals,
        @Nullable final IgniteInternalTx tx,
        @Nullable UUID subjId,
        String taskName,
        final IgniteBiInClosure<KeyCacheObject, Object> vis) {
        return ctx.closures().callLocalSafe(new GPC<Object>() {
            @Nullable @Override public Object call() {
                try {
                    ctx.store().loadAll(tx, keys, vis);
                }
                catch (IgniteCheckedException e) {
                    throw new GridClosureException(e);
                }

                return null;
            }
        }, true);
    }

    /**
     * @param keys Keys.
     * @param ret Return flag.
     * @param skipVals Skip values flag.
     * @param subjId Subject ID.
     * @param taskName Task name.
     * @return Future.
     */
    public IgniteInternalFuture<Map<KeyCacheObject, CacheObject>> reloadAllAsync0(
        Collection<KeyCacheObject> keys,
        boolean ret,
        boolean skipVals,
        @Nullable UUID subjId,
        String taskName)
    {
        final AffinityTopologyVersion topVer = ctx.affinity().affinityTopologyVersion();

        if (!F.isEmpty(keys)) {
            final Map<KeyCacheObject, GridCacheVersion> keyVers = new HashMap();

            for (KeyCacheObject key : keys) {
                if (key == null)
                    continue;

                // Skip primary or backup entries for near cache.
                if (ctx.isNear() && ctx.affinity().localNode(key, topVer))
                    continue;

                while (true) {
                    try {
                        GridCacheEntryEx entry = entryExSafe(key, topVer);

                        if (entry == null)
                            break;

                        GridCacheVersion ver = entry.version();

                        keyVers.put(key, ver);

                        break;
                    }
                    catch (GridCacheEntryRemovedException ignore) {
                        if (log.isDebugEnabled())
                            log.debug("Got removed entry for reload (will retry): " + key);
                    }
                    catch (GridDhtInvalidPartitionException ignore) {
                        if (log.isDebugEnabled())
                            log.debug("Got invalid partition for key (will skip): " + key);

                        break;
                    }
                }
            }

            final Map<KeyCacheObject, CacheObject> map =
                ret ? U.<KeyCacheObject, CacheObject>newHashMap(keys.size()) : null;

            final Collection<KeyCacheObject> absentKeys = F.view(keyVers.keySet());

            final Collection<KeyCacheObject> loadedKeys = new GridConcurrentHashSet<>();

            IgniteInternalFuture<Object> readFut = readThroughAllAsync(absentKeys, true, skipVals, null,
                subjId, taskName, new CI2<KeyCacheObject, Object>() {
                    /** Version for all loaded entries. */
                    private GridCacheVersion nextVer = ctx.versions().next();

                    /** {@inheritDoc} */
                    @Override public void apply(KeyCacheObject key, Object val) {
                        loadedKeys.add(key);

                        GridCacheEntryEx entry = peekEx(key);

                        if (entry != null) {
                            try {
                                GridCacheVersion curVer = keyVers.get(key);

                                if (curVer != null) {
                                    boolean wasNew = entry.isNewLocked();

                                    entry.unswap();

                                    CacheObject cacheVal = ctx.toCacheObject(val);

                                    boolean set = entry.versionedValue(cacheVal, curVer, nextVer);

                                    ctx.evicts().touch(entry, topVer);

                                    if (map != null) {
                                        if (set || wasNew)
                                            map.put(key, cacheVal);
                                        else {
                                            CacheObject v = entry.peek(true, false, false, null);

                                            if (v != null)
                                                map.put(key, v);
                                        }
                                    }

                                    if (log.isDebugEnabled()) {
                                        log.debug("Set value loaded from store into entry [set=" + set + ", " +
                                            "curVer=" +
                                            curVer + ", newVer=" + nextVer + ", entry=" + entry + ']');
                                    }
                                }
                                else {
                                    if (log.isDebugEnabled()) {
                                        log.debug("Current version was not found (either entry was removed or " +
                                            "validation was not passed: " + entry);
                                    }
                                }
                            }
                            catch (GridCacheEntryRemovedException ignore) {
                                if (log.isDebugEnabled()) {
                                    log.debug("Got removed entry for reload (will not store reloaded entry) " +
                                        "[entry=" + entry + ']');
                                }
                            }
                            catch (IgniteCheckedException e) {
                                throw new IgniteException(e);
                            }
                        }
                    }
                });

            return readFut.chain(new CX1<IgniteInternalFuture<Object>, Map<KeyCacheObject, CacheObject>>() {
                @Override public Map<KeyCacheObject, CacheObject> applyx(IgniteInternalFuture<Object> e)
                    throws IgniteCheckedException  {
                    // Touch all not loaded keys.
                    for (KeyCacheObject key : absentKeys) {
                        if (!loadedKeys.contains(key)) {
                            GridCacheEntryEx entry = peekEx(key);

                            if (entry != null)
                                ctx.evicts().touch(entry, topVer);
                        }
                    }

                    // Make sure there were no exceptions.
                    e.get();

                    return map;
                }
            });
        }

        return new GridFinishedFuture<>(Collections.<KeyCacheObject, CacheObject>emptyMap());
    }

    /**
     * @param key Key.
     * @param topVer Topology version.
     * @return Entry.
     */
    @Nullable protected GridCacheEntryEx entryExSafe(KeyCacheObject key, AffinityTopologyVersion topVer) {
        return entryEx(key);
    }

    /** {@inheritDoc} */
    @Nullable @Override public V get(K key) throws IgniteCheckedException {
        A.notNull(key, "key");

        boolean statsEnabled = ctx.config().isStatisticsEnabled();

        long start = statsEnabled ? System.nanoTime() : 0L;

        V val = get(key, !ctx.keepPortable());

        if (ctx.config().getInterceptor() != null)
            val = (V)ctx.config().getInterceptor().onGet(key, val);

        if (statsEnabled)
            metrics0().addGetTimeNanos(System.nanoTime() - start);

        return val;
    }

    /** {@inheritDoc} */
    @Override public IgniteInternalFuture<V> getAsync(final K key) {
        A.notNull(key, "key");

        final boolean statsEnabled = ctx.config().isStatisticsEnabled();

        final long start = statsEnabled ? System.nanoTime() : 0L;

        IgniteInternalFuture<V> fut = getAsync(key, !ctx.keepPortable());

        if (ctx.config().getInterceptor() != null)
            fut =  fut.chain(new CX1<IgniteInternalFuture<V>, V>() {
                @Override public V applyx(IgniteInternalFuture<V> f) throws IgniteCheckedException {
                    return (V)ctx.config().getInterceptor().onGet(key, f.get());
                }
            });

        if (statsEnabled)
            fut.listen(new UpdateGetTimeStatClosure<V>(metrics0(), start));

        return fut;
    }

    /** {@inheritDoc} */
    @Override public Map<K, V> getAll(@Nullable Collection<? extends K> keys) throws IgniteCheckedException {
        A.notNull(keys, "keys");

        boolean statsEnabled = ctx.config().isStatisticsEnabled();

        long start = statsEnabled ? System.nanoTime() : 0L;

        Map<K, V> map = getAll(keys, !ctx.keepPortable());

        if (ctx.config().getInterceptor() != null)
            map = interceptGet(keys, map);

        if (statsEnabled)
            metrics0().addGetTimeNanos(System.nanoTime() - start);

        return map;
    }

    /** {@inheritDoc} */
    @Override public IgniteInternalFuture<Map<K, V>> getAllAsync(@Nullable final Collection<? extends K> keys) {
        A.notNull(keys, "keys");

        final boolean statsEnabled = ctx.config().isStatisticsEnabled();

        final long start = statsEnabled ? System.nanoTime() : 0L;

        IgniteInternalFuture<Map<K, V>> fut = getAllAsync(keys, !ctx.keepPortable());

        if (ctx.config().getInterceptor() != null)
            return fut.chain(new CX1<IgniteInternalFuture<Map<K, V>>, Map<K, V>>() {
                @Override public Map<K, V> applyx(IgniteInternalFuture<Map<K, V>> f) throws IgniteCheckedException {
                    return interceptGet(keys, f.get());
                }
            });

        if (statsEnabled)
            fut.listen(new UpdateGetTimeStatClosure<Map<K, V>>(metrics0(), start));

        return fut;
    }

    /**
     * Applies cache interceptor on result of 'get' operation.
     *
     * @param keys All requested keys.
     * @param map Result map.
     * @return Map with values returned by cache interceptor..
     */
    @SuppressWarnings("IfMayBeConditional")
    private Map<K, V> interceptGet(@Nullable Collection<? extends K> keys, Map<K, V> map) {
        if (F.isEmpty(keys))
            return map;

        CacheInterceptor<K, V> interceptor = cacheCfg.getInterceptor();

        assert interceptor != null;

        Map<K, V> res = U.newHashMap(keys.size());

        for (Map.Entry<K, V> e : map.entrySet()) {
            V val = interceptor.onGet(e.getKey(), e.getValue());

            if (val != null)
                res.put(e.getKey(), val);
        }

        if (map.size() != keys.size()) { // Not all requested keys were in cache.
            for (K key : keys) {
                if (key != null) {
                    if (!map.containsKey(key)) {
                        V val = interceptor.onGet(key, null);

                        if (val != null)
                            res.put(key, val);
                    }
                }
            }
        }

        return res;
    }

    /**
     * @param keys Keys.
     * @param forcePrimary Force primary.
     * @param skipTx Skip tx.
     * @param entry Entry.
     * @param subjId Subj Id.
     * @param taskName Task name.
     * @param deserializePortable Deserialize portable.
     * @param skipVals Skip values.
     * @return Future for the get operation.
     * @see GridCacheAdapter#getAllAsync(Collection)
     */
    protected IgniteInternalFuture<Map<K, V>> getAllAsync(
        @Nullable Collection<? extends K> keys,
        boolean forcePrimary,
        boolean skipTx,
        @Nullable GridCacheEntryEx entry,
        @Nullable UUID subjId,
        String taskName,
        boolean deserializePortable,
        boolean skipVals
    ) {
        CacheOperationContext opCtx = ctx.operationContextPerCall();

        subjId = ctx.subjectIdPerCall(subjId, opCtx);

        return getAllAsync(keys,
            opCtx == null || !opCtx.skipStore(),
            entry,
            !skipTx,
            subjId,
            taskName,
            deserializePortable,
            forcePrimary,
            skipVals ? null : expiryPolicy(opCtx != null ? opCtx.expiry() : null),
            skipVals);
    }

    /**
     * @param keys Keys.
     * @param readThrough Read through.
     * @param cached Cached.
     * @param checkTx Check tx.
     * @param subjId Subj Id.
     * @param taskName Task name.
     * @param deserializePortable Deserialize portable.
     * @param forcePrimary Froce primary.
     * @param expiry Expiry policy.
     * @param skipVals Skip values.
     * @return Future for the get operation.
     * @see GridCacheAdapter#getAllAsync(Collection)
     */
    public IgniteInternalFuture<Map<K, V>> getAllAsync(@Nullable final Collection<? extends K> keys,
        boolean readThrough,
        @Nullable GridCacheEntryEx cached,
        boolean checkTx,
        @Nullable final UUID subjId,
        final String taskName,
        final boolean deserializePortable,
        final boolean forcePrimary,
        @Nullable IgniteCacheExpiryPolicy expiry,
        final boolean skipVals
    ) {
        ctx.checkSecurity(SecurityPermission.CACHE_READ);

        if (keyCheck)
            validateCacheKeys(keys);

        return getAllAsync0(ctx.cacheKeysView(keys),
            readThrough,
            checkTx,
            subjId,
            taskName,
            deserializePortable,
            expiry,
            skipVals,
            false);
    }

    /**
     * @param keys Keys.
     * @param readThrough Read-through flag.
     * @param checkTx Check local transaction flag.
     * @param subjId Subject ID.
     * @param taskName Task name/
     * @param deserializePortable Deserialize portable flag.
     * @param expiry Expiry policy.
     * @param skipVals Skip values flag.
     * @param keepCacheObjects Keep cache objects
     * @return Future.
     */
    public <K1, V1> IgniteInternalFuture<Map<K1, V1>> getAllAsync0(@Nullable final Collection<KeyCacheObject> keys,
        final boolean readThrough,
        boolean checkTx,
        @Nullable final UUID subjId,
        final String taskName,
        final boolean deserializePortable,
        @Nullable IgniteCacheExpiryPolicy expiry,
        final boolean skipVals,
        final boolean keepCacheObjects
        ) {
        if (F.isEmpty(keys))
            return new GridFinishedFuture<>(Collections.<K1, V1>emptyMap());

        IgniteTxLocalAdapter tx = null;

        if (checkTx) {
            try {
                checkJta();
            }
            catch (IgniteCheckedException e) {
                return new GridFinishedFuture<>(e);
            }

            tx = ctx.tm().threadLocalTx(ctx.systemTx() ? ctx : null);
        }

        if (tx == null || tx.implicit()) {
            try {
                assert keys != null;

                final AffinityTopologyVersion topVer = tx == null
                    ? ctx.affinity().affinityTopologyVersion()
                    : tx.topologyVersion();

                final Map<K1, V1> map = new GridLeanMap<>(keys.size());

                Map<KeyCacheObject, GridCacheVersion> misses = null;

                for (KeyCacheObject key : keys) {
                    while (true) {
                        GridCacheEntryEx entry = entryEx(key);

                        try {
                            CacheObject val = entry.innerGet(null,
                                ctx.isSwapOrOffheapEnabled(),
                                /*don't read-through*/false,
                                /*fail-fast*/true,
                                /*unmarshal*/true,
                                /*update-metrics*/!skipVals,
                                /*event*/!skipVals,
                                /*temporary*/false,
                                subjId,
                                null,
                                taskName,
                                expiry);

                            if (val == null) {
                                GridCacheVersion ver = entry.version();

                                if (misses == null)
                                    misses = new GridLeanMap<>();

                                misses.put(key, ver);
                            }
                            else {
                                ctx.addResult(map, key, val, skipVals, keepCacheObjects, deserializePortable, true);

                                if (tx == null || (!tx.implicit() && tx.isolation() == READ_COMMITTED))
                                    ctx.evicts().touch(entry, topVer);

                                if (keys.size() == 1)
                                    // Safe to return because no locks are required in READ_COMMITTED mode.
                                    return new GridFinishedFuture<>(map);
                            }

                            break;
                        }
                        catch (GridCacheEntryRemovedException ignored) {
                            if (log.isDebugEnabled())
                                log.debug("Got removed entry in getAllAsync(..) method (will retry): " + key);
                        }
                        catch (GridCacheFilterFailedException ignore) {
                            if (log.isDebugEnabled())
                                log.debug("Filter validation failed for entry: " + entry);

                            if (tx == null || (!tx.implicit() && tx.isolation() == READ_COMMITTED))
                                ctx.evicts().touch(entry, topVer);

                            break; // While loop.
                        }
                    }
                }

                if (!skipVals && misses != null && readThrough && ctx.readThrough()) {
                    final Map<KeyCacheObject, GridCacheVersion> loadKeys = misses;

                    final IgniteTxLocalAdapter tx0 = tx;

                    final Collection<KeyCacheObject> loaded = new HashSet<>();

                    return new GridEmbeddedFuture(
                        ctx.closures().callLocalSafe(ctx.projectSafe(new GPC<Map<K1, V1>>() {
                            @Override public Map<K1, V1> call() throws Exception {
                                ctx.store().loadAll(null/*tx*/, loadKeys.keySet(), new CI2<KeyCacheObject, Object>() {
                                    /** New version for all new entries. */
                                    private GridCacheVersion nextVer;

                                    @Override public void apply(KeyCacheObject key, Object val) {
                                        GridCacheVersion ver = loadKeys.get(key);

                                        if (ver == null) {
                                            if (log.isDebugEnabled())
                                                log.debug("Value from storage was never asked for [key=" + key +
                                                    ", val=" + val + ']');

                                            return;
                                        }

                                        // Initialize next version.
                                        if (nextVer == null)
                                            nextVer = ctx.versions().next();

                                        loaded.add(key);

                                        CacheObject cacheVal = ctx.toCacheObject(val);

                                        while (true) {
                                            GridCacheEntryEx entry = entryEx(key);

                                            try {
                                                boolean set = entry.versionedValue(cacheVal, ver, nextVer);

                                                if (log.isDebugEnabled())
                                                    log.debug("Set value loaded from store into entry [set=" + set +
                                                        ", curVer=" + ver + ", newVer=" + nextVer + ", " +
                                                        "entry=" + entry + ']');

                                                // Don't put key-value pair into result map if value is null.
                                                if (val != null) {
                                                    ctx.addResult(map,
                                                        key,
                                                        cacheVal,
                                                        skipVals,
                                                        keepCacheObjects,
                                                        deserializePortable,
                                                        false);
                                                }

                                                if (tx0 == null || (!tx0.implicit() &&
                                                    tx0.isolation() == READ_COMMITTED))
                                                    ctx.evicts().touch(entry, topVer);

                                                break;
                                            }
                                            catch (GridCacheEntryRemovedException ignore) {
                                                if (log.isDebugEnabled())
                                                    log.debug("Got removed entry during getAllAsync (will retry): " +
                                                        entry);
                                            }
                                            catch (IgniteCheckedException e) {
                                                // Wrap errors (will be unwrapped).
                                                throw new GridClosureException(e);
                                            }
                                        }
                                    }
                                });

                                if (loaded.size() != loadKeys.size()) {
                                    for (KeyCacheObject key : loadKeys.keySet()) {
                                        if (loaded.contains(key))
                                            continue;

                                        if (tx0 == null || (!tx0.implicit() &&
                                            tx0.isolation() == READ_COMMITTED)) {
                                            GridCacheEntryEx entry = peekEx(key);

                                            if (entry != null)
                                                ctx.evicts().touch(entry, topVer);
                                        }
                                    }
                                }

                                return map;
                            }
                        }), true),
                        new C2<Map<K, V>, Exception, IgniteInternalFuture<Map<K, V>>>() {
                            @Override public IgniteInternalFuture<Map<K, V>> apply(Map<K, V> map, Exception e) {
                                if (e != null)
                                    return new GridFinishedFuture<>(e);

                                if (tx0 == null || (!tx0.implicit() && tx0.isolation() == READ_COMMITTED)) {
                                    Collection<KeyCacheObject> notFound = new HashSet<>(loadKeys.keySet());

                                    notFound.removeAll(loaded);

                                    // Touch entries that were not found in store.
                                    for (KeyCacheObject key : notFound) {
                                        GridCacheEntryEx entry = peekEx(key);

                                        if (entry != null)
                                            ctx.evicts().touch(entry, topVer);
                                    }
                                }

                                // There were no misses.
                                return new GridFinishedFuture<>(Collections.<K,
                                    V>emptyMap());
                            }
                        },
                        new C2<Map<K1, V1>, Exception, Map<K1, V1>>() {
                            @Override public Map<K1, V1> apply(Map<K1, V1> loaded, Exception e) {
                                if (e == null)
                                    map.putAll(loaded);

                                return map;
                            }
                        }
                    );
                }
                else {
                    // If misses is not empty and store is disabled, we should touch missed entries.
                    if (misses != null) {
                        for (KeyCacheObject key : misses.keySet()) {
                            GridCacheEntryEx entry = peekEx(key);

                            if (entry != null)
                                ctx.evicts().touch(entry, topVer);
                        }
                    }
                }

                return new GridFinishedFuture<>(map);
            }
            catch (IgniteCheckedException e) {
                return new GridFinishedFuture<>(e);
            }
        }
        else {
            return asyncOp(tx, new AsyncOp<Map<K1, V1>>(keys) {
                @Override public IgniteInternalFuture<Map<K1, V1>> op(IgniteTxLocalAdapter tx) {
                    return tx.getAllAsync(ctx, keys, null, deserializePortable, skipVals, false, !readThrough);
                }
            });
        }
    }

    /** {@inheritDoc} */
    @Override public V getAndPut(K key, V val) throws IgniteCheckedException {
        return getAndPut(key, val, CU.empty0());
    }

    /**
     * @param key Key.
     * @param val Value.
     * @param filter Optional filter.
     * @return Previous value.
     * @throws IgniteCheckedException If failed.
     */
    @Nullable public V getAndPut(final K key, final V val, @Nullable final CacheEntryPredicate[] filter)
        throws IgniteCheckedException
    {
        boolean statsEnabled = ctx.config().isStatisticsEnabled();

        long start = statsEnabled ? System.nanoTime() : 0L;

        A.notNull(key, "key", val, "val");

        if (keyCheck)
            validateCacheKey(key);

        validateCacheValue(val);

        V prevVal = syncOp(new SyncOp<V>(true) {
            @Override public V op(IgniteTxLocalAdapter tx) throws IgniteCheckedException {
                return (V)tx.putAllAsync(ctx, F.t(key, val), true, null, -1, filter).get().value();
            }

            @Override public String toString() {
                return "put [key=" + key + ", val=" + val + ", filter=" + Arrays.toString(filter) + ']';
            }
        });

        if (statsEnabled)
            metrics0().addPutAndGetTimeNanos(System.nanoTime() - start);

        return prevVal;
    }

    /** {@inheritDoc} */
    @Override public IgniteInternalFuture<V> getAndPutAsync(K key, V val) {
        return getAndPutAsync(key, val, CU.empty0());
    }

    /**
     * @param key Key.
     * @param val Value.
     * @param filter Filter.
     * @return Put operation future.
     */
    public IgniteInternalFuture<V> getAndPutAsync(K key, V val, @Nullable CacheEntryPredicate[] filter) {
        final boolean statsEnabled = ctx.config().isStatisticsEnabled();

        final long start = statsEnabled ? System.nanoTime() : 0L;

        IgniteInternalFuture<V> fut = getAndPutAsync0(key, val, filter);

        if (statsEnabled)
            fut.listen(new UpdatePutAndGetTimeStatClosure<V>(metrics0(), start));

        return fut;
    }

    /**
     * @param key Key.
     * @param val Value.
     * @param filter Optional filter.
     * @return Put operation future.
     */
    public IgniteInternalFuture<V> getAndPutAsync0(final K key, final V val,
        @Nullable final CacheEntryPredicate... filter) {
        A.notNull(key, "key", val, "val");

        if (keyCheck)
            validateCacheKey(key);

        validateCacheValue(val);

        return asyncOp(new AsyncOp<V>() {
            @Override public IgniteInternalFuture<V> op(IgniteTxLocalAdapter tx) {
                return tx.putAllAsync(ctx, F.t(key, val), true, null, -1, filter)
                    .chain((IgniteClosure<IgniteInternalFuture<GridCacheReturn>, V>)RET2VAL);
            }

            @Override public String toString() {
                return "putAsync [key=" + key + ", val=" + val + ", filter=" + Arrays.toString(filter) + ']';
            }
        });
    }

    /** {@inheritDoc} */
    @Override public boolean put(final K key, final V val) throws IgniteCheckedException {
        return put(key, val, CU.empty0());
    }

    /**
     * @param key Key.
     * @param val Value.
     * @param filter Filter.
     * @return {@code True} if optional filter passed and value was stored in cache,
     *      {@code false} otherwise. Note that this method will return {@code true} if filter is not
     *      specified.
     * @throws IgniteCheckedException If put operation failed.
     */
    public boolean put(final K key, final V val, final CacheEntryPredicate[] filter)
        throws IgniteCheckedException {
        boolean statsEnabled = ctx.config().isStatisticsEnabled();

        long start = statsEnabled ? System.nanoTime() : 0L;

        A.notNull(key, "key", val, "val");

        if (keyCheck)
            validateCacheKey(key);

        validateCacheValue(val);

        Boolean stored = syncOp(new SyncOp<Boolean>(true) {
            @Override public Boolean op(IgniteTxLocalAdapter tx) throws IgniteCheckedException {
                return tx.putAllAsync(ctx, F.t(key, val), false, null, -1, filter).get().success();
            }

            @Override public String toString() {
                return "putx [key=" + key + ", val=" + val + ", filter=" + Arrays.toString(filter) + ']';
            }
        });

        if (statsEnabled)
            metrics0().addPutTimeNanos(System.nanoTime() - start);

        return stored;
    }

    /** {@inheritDoc} */
    @Override public void putAllConflict(final Map<KeyCacheObject, GridCacheDrInfo> drMap)
        throws IgniteCheckedException {
        if (F.isEmpty(drMap))
            return;

        ctx.dr().onReceiveCacheEntriesReceived(drMap.size());

        syncOp(new SyncInOp(drMap.size() == 1) {
            @Override public void inOp(IgniteTxLocalAdapter tx) throws IgniteCheckedException {
                tx.putAllDrAsync(ctx, drMap).get();
            }

            @Override public String toString() {
                return "putAllConflict [drMap=" + drMap + ']';
            }
        });
    }

    /** {@inheritDoc} */
    @Override public IgniteInternalFuture<?> putAllConflictAsync(final Map<KeyCacheObject, GridCacheDrInfo> drMap)
        throws IgniteCheckedException {
        if (F.isEmpty(drMap))
            return new GridFinishedFuture<Object>();

        ctx.dr().onReceiveCacheEntriesReceived(drMap.size());

        return asyncOp(new AsyncInOp(drMap.keySet()) {
            @Override public IgniteInternalFuture<?> inOp(IgniteTxLocalAdapter tx) {
                return tx.putAllDrAsync(ctx, drMap);
            }

            @Override public String toString() {
                return "putAllConflictAsync [drMap=" + drMap + ']';
            }
        });
    }

    /** {@inheritDoc} */
    @Override public <T> EntryProcessorResult<T> invoke(final K key,
        final EntryProcessor<K, V, T> entryProcessor,
        final Object... args)
        throws IgniteCheckedException {
        A.notNull(key, "key", entryProcessor, "entryProcessor");

        if (keyCheck)
            validateCacheKey(key);

        return syncOp(new SyncOp<EntryProcessorResult<T>>(true) {
            @Nullable @Override public EntryProcessorResult<T> op(IgniteTxLocalAdapter tx)
                throws IgniteCheckedException {
                Map<? extends K, EntryProcessor<K, V, Object>> invokeMap =
                    Collections.singletonMap(key, (EntryProcessor<K, V, Object>) entryProcessor);

                IgniteInternalFuture<GridCacheReturn> fut = tx.invokeAsync(ctx, invokeMap, args);

                Map<K, EntryProcessorResult<T>> resMap = fut.get().value();

                EntryProcessorResult<T> res = null;

                if (resMap != null) {
                    assert resMap.isEmpty() || resMap.size() == 1 : resMap.size();

                    res = resMap.isEmpty() ? null : resMap.values().iterator().next();
                }

                return res != null ? res : new CacheInvokeResult();
            }
        });
    }

    /** {@inheritDoc} */
    @Override public <T> Map<K, EntryProcessorResult<T>> invokeAll(final Set<? extends K> keys,
        final EntryProcessor<K, V, T> entryProcessor,
        final Object... args) throws IgniteCheckedException {
        A.notNull(keys, "keys", entryProcessor, "entryProcessor");

        if (keyCheck)
            validateCacheKeys(keys);

        return syncOp(new SyncOp<Map<K, EntryProcessorResult<T>>>(keys.size() == 1) {
            @Nullable @Override public Map<K, EntryProcessorResult<T>> op(IgniteTxLocalAdapter tx)
                throws IgniteCheckedException {
                Map<? extends K, EntryProcessor<K, V, Object>> invokeMap = F.viewAsMap(keys,
                    new C1<K, EntryProcessor<K, V, Object>>() {
                            @Override public EntryProcessor apply(K k) {
                            return entryProcessor;
                        }
                    });

                IgniteInternalFuture<GridCacheReturn> fut = tx.invokeAsync(ctx, invokeMap, args);

                Map<K, EntryProcessorResult<T>> res = fut.get().value();

                return res != null ? res : Collections.<K, EntryProcessorResult<T>>emptyMap();
            }
        });
    }

    /** {@inheritDoc} */
    @Override public <T> IgniteInternalFuture<EntryProcessorResult<T>> invokeAsync(
        final K key,
        final EntryProcessor<K, V, T> entryProcessor,
        final Object... args)
        throws EntryProcessorException {
        A.notNull(key, "key", entryProcessor, "entryProcessor");

        if (keyCheck)
            validateCacheKey(key);

        IgniteInternalFuture<?> fut = asyncOp(new AsyncInOp() {
            @Override public IgniteInternalFuture<GridCacheReturn> inOp(IgniteTxLocalAdapter tx) {
                Map<? extends K, EntryProcessor<K, V, Object>> invokeMap =
                    Collections.singletonMap(key, (EntryProcessor<K, V, Object>) entryProcessor);

                return tx.invokeAsync(ctx, invokeMap, args);
            }

            @Override public String toString() {
                return "invokeAsync [key=" + key + ", entryProcessor=" + entryProcessor + ']';
            }
        });

        IgniteInternalFuture<GridCacheReturn> fut0 = (IgniteInternalFuture<GridCacheReturn>)fut;

        return fut0.chain(new CX1<IgniteInternalFuture<GridCacheReturn>, EntryProcessorResult<T>>() {
            @Override public EntryProcessorResult<T> applyx(IgniteInternalFuture<GridCacheReturn> fut)
                throws IgniteCheckedException {
                GridCacheReturn ret = fut.get();

                Map<K, EntryProcessorResult<T>> resMap = ret.value();

                if (resMap != null) {
                    assert resMap.isEmpty() || resMap.size() == 1 : resMap.size();

                    return resMap.isEmpty() ? null : resMap.values().iterator().next();
                }

                return null;
            }
        });
    }

    /** {@inheritDoc} */
    @Override public <T> IgniteInternalFuture<Map<K, EntryProcessorResult<T>>> invokeAllAsync(
        final Set<? extends K> keys,
        final EntryProcessor<K, V, T> entryProcessor,
        final Object... args) {
        A.notNull(keys, "keys", entryProcessor, "entryProcessor");

        if (keyCheck)
            validateCacheKeys(keys);

        IgniteInternalFuture<?> fut = asyncOp(new AsyncInOp(keys) {
            @Override public IgniteInternalFuture<GridCacheReturn> inOp(IgniteTxLocalAdapter tx) {
                Map<? extends K, EntryProcessor<K, V, Object>> invokeMap = F.viewAsMap(keys, new C1<K, EntryProcessor<K, V, Object>>() {
                    @Override public EntryProcessor apply(K k) {
                        return entryProcessor;
                    }
                });

                return tx.invokeAsync(ctx, invokeMap, args);
            }

            @Override public String toString() {
                return "invokeAllAsync [keys=" + keys + ", entryProcessor=" + entryProcessor + ']';
            }
        });

        IgniteInternalFuture<GridCacheReturn> fut0 =
            (IgniteInternalFuture<GridCacheReturn>)fut;

        return fut0.chain(new CX1<IgniteInternalFuture<GridCacheReturn>, Map<K, EntryProcessorResult<T>>>() {
            @Override public Map<K, EntryProcessorResult<T>> applyx(IgniteInternalFuture<GridCacheReturn> fut)
                throws IgniteCheckedException {
                GridCacheReturn ret = fut.get();

                assert ret != null;

                return ret.value() != null ? ret.<Map<K, EntryProcessorResult<T>>>value() : Collections.<K, EntryProcessorResult<T>>emptyMap();
            }
        });
    }

    /** {@inheritDoc} */
    @Override public <T> IgniteInternalFuture<Map<K, EntryProcessorResult<T>>> invokeAllAsync(
        final Map<? extends K, ? extends EntryProcessor<K, V, T>> map,
        final Object... args) {
        A.notNull(map, "map");

        if (keyCheck)
            validateCacheKeys(map.keySet());

        IgniteInternalFuture<?> fut = asyncOp(new AsyncInOp(map.keySet()) {
            @Override public IgniteInternalFuture<GridCacheReturn> inOp(IgniteTxLocalAdapter tx) {
                return tx.invokeAsync(ctx, (Map<? extends K, ? extends EntryProcessor<K, V, Object>>)map, args);
            }

            @Override public String toString() {
                return "invokeAllAsync [map=" + map + ']';
            }
        });

        IgniteInternalFuture<GridCacheReturn> fut0 = (IgniteInternalFuture<GridCacheReturn>)fut;

        return fut0.chain(new CX1<IgniteInternalFuture<GridCacheReturn>, Map<K, EntryProcessorResult<T>>>() {
            @Override public Map<K, EntryProcessorResult<T>> applyx(IgniteInternalFuture<GridCacheReturn> fut)
                throws IgniteCheckedException {
                GridCacheReturn ret = fut.get();

                assert ret != null;

                return ret.value() != null ? ret.<Map<K, EntryProcessorResult<T>>>value() : Collections.<K, EntryProcessorResult<T>>emptyMap();
            }
        });
    }

    /** {@inheritDoc} */
    @Override public <T> Map<K, EntryProcessorResult<T>> invokeAll(
        final Map<? extends K, ? extends EntryProcessor<K, V, T>> map,
        final Object... args) throws IgniteCheckedException {
        A.notNull(map, "map");

        if (keyCheck)
            validateCacheKeys(map.keySet());

        return syncOp(new SyncOp<Map<K, EntryProcessorResult<T>>>(map.size() == 1) {
            @Nullable @Override public Map<K, EntryProcessorResult<T>> op(IgniteTxLocalAdapter tx)
                throws IgniteCheckedException {
                IgniteInternalFuture<GridCacheReturn> fut =
                    tx.invokeAsync(ctx, (Map<? extends K, ? extends EntryProcessor<K, V, Object>>)map, args);

                return fut.get().value();
            }
        });
    }

    /** {@inheritDoc} */
    @Override public IgniteInternalFuture<Boolean> putAsync(K key, V val) {
        return putAsync(key, val, CU.empty0());
    }

    /**
     * @param key Key.
     * @param val Value.
     * @param filter Filter.
     * @return Put future.
     */
    public IgniteInternalFuture<Boolean> putAsync(K key, V val,
        @Nullable CacheEntryPredicate... filter) {
        final boolean statsEnabled = ctx.config().isStatisticsEnabled();

        final long start = statsEnabled ? System.nanoTime() : 0L;

        IgniteInternalFuture<Boolean> fut = putAsync0(key, val, filter);

        if (statsEnabled)
            fut.listen(new UpdatePutTimeStatClosure<Boolean>(metrics0(), start));

        return fut;
    }

    /**
     * @param key Key.
     * @param val Value.
     * @param filter Optional filter.
     * @return Putx operation future.
     */
    public IgniteInternalFuture<Boolean> putAsync0(final K key, final V val,
        @Nullable final CacheEntryPredicate... filter) {
        A.notNull(key, "key", val, "val");

        if (keyCheck)
            validateCacheKey(key);

        validateCacheValue(val);

        return asyncOp(new AsyncOp<Boolean>() {
            @Override public IgniteInternalFuture<Boolean> op(IgniteTxLocalAdapter tx) {
                return tx.putAllAsync(ctx, F.t(key, val), false, null, -1, filter).chain(
                    (IgniteClosure<IgniteInternalFuture<GridCacheReturn>, Boolean>) RET2FLAG);
            }

            @Override public String toString() {
                return "putxAsync [key=" + key + ", val=" + val + ", filter=" + Arrays.toString(filter) + ']';
            }
        });
    }

    /**
     * Tries to put value in cache. Will fail with {@link GridCacheTryPutFailedException}
     * if topology exchange is in progress.
     *
     * @param key Key.
     * @param val value.
     * @return Old value.
     * @throws IgniteCheckedException In case of error.
     */
    @Nullable public V tryPutIfAbsent(K key, V val) throws IgniteCheckedException {
        // Supported only in ATOMIC cache.
        throw new UnsupportedOperationException();
    }

    /** {@inheritDoc} */
    @Nullable @Override public V getAndPutIfAbsent(final K key, final V val) throws IgniteCheckedException {
        A.notNull(key, "key", val, "val");

        if (keyCheck)
            validateCacheKey(key);

        validateCacheValue(val);

        return syncOp(new SyncOp<V>(true) {
            @Override public V op(IgniteTxLocalAdapter tx) throws IgniteCheckedException {
                return (V)tx.putAllAsync(ctx, F.t(key, val), true, null, -1, ctx.noValArray()).get().value();
            }

            @Override public String toString() {
                return "putIfAbsent [key=" + key + ", val=" + val + ']';
            }
        });
    }

    /** {@inheritDoc} */
    @Override public IgniteInternalFuture<V> getAndPutIfAbsentAsync(final K key, final V val) {
        final boolean statsEnabled = ctx.config().isStatisticsEnabled();

        final long start = statsEnabled ? System.nanoTime() : 0L;

        A.notNull(key, "key", val, "val");

        if (keyCheck)
            validateCacheKey(key);

        validateCacheValue(val);

        IgniteInternalFuture<V> fut = asyncOp(new AsyncOp<V>() {
            @Override public IgniteInternalFuture<V> op(IgniteTxLocalAdapter tx) {
                return tx.putAllAsync(ctx, F.t(key, val), true, null, -1, ctx.noValArray())
                    .chain((IgniteClosure<IgniteInternalFuture<GridCacheReturn>, V>) RET2VAL);
            }

            @Override public String toString() {
                return "putIfAbsentAsync [key=" + key + ", val=" + val + ']';
            }
        });

        if(statsEnabled)
            fut.listen(new UpdatePutTimeStatClosure<V>(metrics0(), start));

        return fut;
    }

    /** {@inheritDoc} */
    @Override public boolean putIfAbsent(final K key, final V val) throws IgniteCheckedException {
        boolean statsEnabled = ctx.config().isStatisticsEnabled();

        long start = statsEnabled ? System.nanoTime() : 0L;

        A.notNull(key, "key", val, "val");

        if (keyCheck)
            validateCacheKey(key);

        validateCacheValue(val);

        Boolean stored = syncOp(new SyncOp<Boolean>(true) {
            @Override public Boolean op(IgniteTxLocalAdapter tx) throws IgniteCheckedException {
                return tx.putAllAsync(ctx, F.t(key, val), false, null, -1, ctx.noValArray()).get().success();
            }

            @Override public String toString() {
                return "putxIfAbsent [key=" + key + ", val=" + val + ']';
            }
        });

        if (statsEnabled && stored)
            metrics0().addPutTimeNanos(System.nanoTime() - start);

        return stored;
    }

    /** {@inheritDoc} */
    @Override public IgniteInternalFuture<Boolean> putIfAbsentAsync(final K key, final V val) {
        final boolean statsEnabled = ctx.config().isStatisticsEnabled();

        final long start = statsEnabled ? System.nanoTime() : 0L;

        A.notNull(key, "key", val, "val");

        if (keyCheck)
            validateCacheKey(key);

        validateCacheValue(val);

        IgniteInternalFuture<Boolean> fut = asyncOp(new AsyncOp<Boolean>() {
            @Override public IgniteInternalFuture<Boolean> op(IgniteTxLocalAdapter tx) {
                return tx.putAllAsync(ctx, F.t(key, val), false, null, -1, ctx.noValArray()).chain(
                    (IgniteClosure<IgniteInternalFuture<GridCacheReturn>, Boolean>)RET2FLAG);
            }

            @Override public String toString() {
                return "putxIfAbsentAsync [key=" + key + ", val=" + val + ']';
            }
        });

        if (statsEnabled)
            fut.listen(new UpdatePutTimeStatClosure<Boolean>(metrics0(), start));

        return fut;
    }

    /** {@inheritDoc} */
    @Nullable @Override public V getAndReplace(final K key, final V val) throws IgniteCheckedException {
        A.notNull(key, "key", val, "val");

        if (keyCheck)
            validateCacheKey(key);

        validateCacheValue(val);

        return syncOp(new SyncOp<V>(true) {
            @Override public V op(IgniteTxLocalAdapter tx) throws IgniteCheckedException {
                return (V)tx.putAllAsync(ctx, F.t(key, val), true, null, -1, ctx.hasValArray()).get().value();
            }

            @Override public String toString() {
                return "replace [key=" + key + ", val=" + val + ']';
            }
        });
    }

    /** {@inheritDoc} */
    @Override public IgniteInternalFuture<V> getAndReplaceAsync(final K key, final V val) {
        final boolean statsEnabled = ctx.config().isStatisticsEnabled();

        final long start = statsEnabled ? System.nanoTime() : 0L;

        A.notNull(key, "key", val, "val");

        if (keyCheck)
            validateCacheKey(key);

        validateCacheValue(val);

        IgniteInternalFuture<V> fut = asyncOp(new AsyncOp<V>() {
            @Override public IgniteInternalFuture<V> op(IgniteTxLocalAdapter tx) {
                return tx.putAllAsync(ctx, F.t(key, val), true, null, -1, ctx.hasValArray()).chain(
                    (IgniteClosure<IgniteInternalFuture<GridCacheReturn>, V>)RET2VAL);
            }

            @Override public String toString() {
                return "replaceAsync [key=" + key + ", val=" + val + ']';
            }
        });

        if (statsEnabled)
            fut.listen(new UpdatePutAndGetTimeStatClosure<V>(metrics0(), start));

        return fut;
    }

    /** {@inheritDoc} */
    @Override public boolean replace(final K key, final V val) throws IgniteCheckedException {
        A.notNull(key, "key", val, "val");

        if (keyCheck)
            validateCacheKey(key);

        validateCacheValue(val);

        return syncOp(new SyncOp<Boolean>(true) {
            @Override public Boolean op(IgniteTxLocalAdapter tx) throws IgniteCheckedException {
                return tx.putAllAsync(ctx, F.t(key, val), false, null, -1, ctx.hasValArray()).get().success();
            }

            @Override public String toString() {
                return "replacex [key=" + key + ", val=" + val + ']';
            }
        });
    }

    /** {@inheritDoc} */
    @Override public IgniteInternalFuture<Boolean> replaceAsync(final K key, final V val) {
        A.notNull(key, "key", val, "val");

        if (keyCheck)
            validateCacheKey(key);

        validateCacheValue(val);

        return asyncOp(new AsyncOp<Boolean>() {
            @Override public IgniteInternalFuture<Boolean> op(IgniteTxLocalAdapter tx) {
                return tx.putAllAsync(ctx, F.t(key, val), false, null, -1, ctx.hasValArray()).chain(
                    (IgniteClosure<IgniteInternalFuture<GridCacheReturn>, Boolean>) RET2FLAG);
            }

            @Override public String toString() {
                return "replacexAsync [key=" + key + ", val=" + val + ']';
            }
        });
    }

    /** {@inheritDoc} */
    @Override public boolean replace(final K key, final V oldVal, final V newVal) throws IgniteCheckedException {
        A.notNull(key, "key", oldVal, "oldVal", newVal, "newVal");

        if (keyCheck)
            validateCacheKey(key);

        validateCacheValue(oldVal);

        validateCacheValue(newVal);

        return syncOp(new SyncOp<Boolean>(true) {
            @Override public Boolean op(IgniteTxLocalAdapter tx) throws IgniteCheckedException {
                // Register before hiding in the filter.
                if (ctx.deploymentEnabled())
                    ctx.deploy().registerClass(oldVal);

                return tx.putAllAsync(ctx, F.t(key, newVal), false, null, -1, ctx.equalsValArray(oldVal)).get()
                    .success();
            }

            @Override public String toString() {
                return "replace [key=" + key + ", oldVal=" + oldVal + ", newVal=" + newVal + ']';
            }
        });
    }

    /** {@inheritDoc} */
    @Override public IgniteInternalFuture<Boolean> replaceAsync(final K key, final V oldVal, final V newVal) {
        final boolean statsEnabled = ctx.config().isStatisticsEnabled();

        final long start = statsEnabled ? System.nanoTime() : 0L;

        A.notNull(key, "key", oldVal, "oldVal", newVal, "newVal");

        if (keyCheck)
            validateCacheKey(key);

        validateCacheValue(oldVal);

        validateCacheValue(newVal);

        IgniteInternalFuture<Boolean> fut = asyncOp(new AsyncOp<Boolean>() {
            @Override public IgniteInternalFuture<Boolean> op(IgniteTxLocalAdapter tx) {
                // Register before hiding in the filter.
                if (ctx.deploymentEnabled()) {
                    try {
                        ctx.deploy().registerClass(oldVal);
                    }
                    catch (IgniteCheckedException e) {
                        return new GridFinishedFuture<>(e);
                    }
                }

                return tx.putAllAsync(ctx, F.t(key, newVal), false, null, -1, ctx.equalsValArray(oldVal)).chain(
                    (IgniteClosure<IgniteInternalFuture<GridCacheReturn>, Boolean>)RET2FLAG);
            }

            @Override public String toString() {
                return "replaceAsync [key=" + key + ", oldVal=" + oldVal + ", newVal=" + newVal + ']';
            }
        });

        if (statsEnabled)
            fut.listen(new UpdatePutAndGetTimeStatClosure<Boolean>(metrics0(), start));

        return fut;
    }

    /** {@inheritDoc} */
    @Override public void putAll(@Nullable final Map<? extends K, ? extends V> m) throws IgniteCheckedException {
        boolean statsEnabled = ctx.config().isStatisticsEnabled();

        long start = statsEnabled ? System.nanoTime() : 0L;

        if (F.isEmpty(m))
            return;

        if (keyCheck)
            validateCacheKeys(m.keySet());

        validateCacheValues(m.values());

        syncOp(new SyncInOp(m.size() == 1) {
            @Override public void inOp(IgniteTxLocalAdapter tx) throws IgniteCheckedException {
                tx.putAllAsync(ctx, m, false, null, -1, CU.empty0()).get();
            }

            @Override public String toString() {
                return "putAll [map=" + m + ']';
            }
        });

        if (statsEnabled)
            metrics0().addPutTimeNanos(System.nanoTime() - start);
    }

    /** {@inheritDoc} */
    @Override public IgniteInternalFuture<?> putAllAsync(final Map<? extends K, ? extends V> m) {
        if (F.isEmpty(m))
            return new GridFinishedFuture<Object>();

        if (keyCheck)
            validateCacheKeys(m.keySet());

        validateCacheValues(m.values());

        return asyncOp(new AsyncInOp(m.keySet()) {
            @Override public IgniteInternalFuture<?> inOp(IgniteTxLocalAdapter tx) {
                return tx.putAllAsync(ctx, m, false, null, -1, CU.empty0()).chain(RET2NULL);
            }

            @Override public String toString() {
                return "putAllAsync [map=" + m + ']';
            }
        });
    }

    /** {@inheritDoc} */
    @Nullable @Override public V getAndRemove(final K key) throws IgniteCheckedException {
        boolean statsEnabled = ctx.config().isStatisticsEnabled();

        long start = statsEnabled ? System.nanoTime() : 0L;

        A.notNull(key, "key");

        if (keyCheck)
            validateCacheKey(key);

        V prevVal = syncOp(new SyncOp<V>(true) {
            @Override public V op(IgniteTxLocalAdapter tx) throws IgniteCheckedException {
                V ret = tx.removeAllAsync(ctx, Collections.singletonList(key), null, true, CU.empty0()).get().value();

                if (ctx.config().getInterceptor() != null)
                    return (V)ctx.config().getInterceptor().onBeforeRemove(new CacheEntryImpl(key, ret)).get2();

                return ret;
            }

            @Override public String toString() {
                return "remove [key=" + key + ']';
            }
        });

        if (statsEnabled)
            metrics0().addRemoveAndGetTimeNanos(System.nanoTime() - start);

        return prevVal;
    }

    /** {@inheritDoc} */
    @Override public IgniteInternalFuture<V> getAndRemoveAsync(final K key) {
        final boolean statsEnabled = ctx.config().isStatisticsEnabled();

        final long start = statsEnabled ? System.nanoTime() : 0L;

        A.notNull(key, "key");

        if (keyCheck)
            validateCacheKey(key);

        IgniteInternalFuture<V> fut = asyncOp(new AsyncOp<V>() {
            @Override public IgniteInternalFuture<V> op(IgniteTxLocalAdapter tx) {
                // TODO should we invoke interceptor here?
                return tx.removeAllAsync(ctx, Collections.singletonList(key), null, true, CU.empty0())
                    .chain((IgniteClosure<IgniteInternalFuture<GridCacheReturn>, V>) RET2VAL);
            }

            @Override public String toString() {
                return "removeAsync [key=" + key + ']';
            }
        });

        if (statsEnabled)
            fut.listen(new UpdateRemoveTimeStatClosure<V>(metrics0(), start));

        return fut;
    }

    /** {@inheritDoc} */
    @SuppressWarnings("unchecked")
    @Override public void removeAll() throws IgniteCheckedException {
        assert ctx.isLocal();

        for (Iterator<KeyCacheObject> it = ctx.swap().offHeapKeyIterator(true, true, AffinityTopologyVersion.NONE);
             it.hasNext(); )
            remove((K)it.next());

        for (Iterator<KeyCacheObject> it = ctx.swap().swapKeyIterator(true, true, AffinityTopologyVersion.NONE);
             it.hasNext(); )
            remove((K)it.next());

        removeAll(keySet());
    }

    /** {@inheritDoc} */
    @Override public void removeAll(final Collection<? extends K> keys) throws IgniteCheckedException {
        boolean statsEnabled = ctx.config().isStatisticsEnabled();

        long start = statsEnabled ? System.nanoTime() : 0L;

        A.notNull(keys, "keys");

        if (F.isEmpty(keys))
            return;

        if (keyCheck)
            validateCacheKeys(keys);

        syncOp(new SyncInOp(keys.size() == 1) {
            @Override public void inOp(IgniteTxLocalAdapter tx) throws IgniteCheckedException {
                tx.removeAllAsync(ctx, keys, null, false, CU.empty0()).get();
            }

            @Override public String toString() {
                return "removeAll [keys=" + keys + ']';
            }
        });

        if (statsEnabled)
            metrics0().addRemoveTimeNanos(System.nanoTime() - start);
    }

    /** {@inheritDoc} */
    @Override public IgniteInternalFuture<?> removeAllAsync(@Nullable final Collection<? extends K> keys) {
        final boolean statsEnabled = ctx.config().isStatisticsEnabled();

        final long start = statsEnabled ? System.nanoTime() : 0L;

        if (F.isEmpty(keys))
            return new GridFinishedFuture<Object>();

        if (keyCheck)
            validateCacheKeys(keys);

        IgniteInternalFuture<Object> fut = asyncOp(new AsyncInOp(keys) {
            @Override public IgniteInternalFuture<?> inOp(IgniteTxLocalAdapter tx) {
                return tx.removeAllAsync(ctx, keys, null, false, CU.empty0()).chain(RET2NULL);
            }

            @Override public String toString() {
                return "removeAllAsync [keys=" + keys + ']';
            }
        });

        if (statsEnabled)
            fut.listen(new UpdateRemoveTimeStatClosure<>(metrics0(), start));

        return fut;
    }

    /** {@inheritDoc} */
    @Override public boolean remove(final K key) throws IgniteCheckedException {
        boolean statsEnabled = ctx.config().isStatisticsEnabled();

        long start = statsEnabled ? System.nanoTime() : 0L;

        A.notNull(key, "key");

        if (keyCheck)
            validateCacheKey(key);

        boolean rmv = syncOp(new SyncOp<Boolean>(true) {
            @Override public Boolean op(IgniteTxLocalAdapter tx) throws IgniteCheckedException {
                return tx.removeAllAsync(ctx, Collections.singletonList(key), null, false, CU.empty0()).get().success();
            }

            @Override public String toString() {
                return "removex [key=" + key + ']';
            }
        });

        if (statsEnabled && rmv)
            metrics0().addRemoveTimeNanos(System.nanoTime() - start);

        return rmv;
    }

    /** {@inheritDoc} */
    @Override public IgniteInternalFuture<Boolean> removeAsync(K key) {
        A.notNull(key, "key");

        return removeAsync(key, CU.empty0());
    }

    /**
     * @param key Key to remove.
     * @param filter Optional filter.
     * @return Putx operation future.
     */
    public IgniteInternalFuture<Boolean> removeAsync(final K key, @Nullable final CacheEntryPredicate... filter) {
        final boolean statsEnabled = ctx.config().isStatisticsEnabled();

        final long start = statsEnabled ? System.nanoTime() : 0L;

        A.notNull(key, "key");

        if (keyCheck)
            validateCacheKey(key);

        IgniteInternalFuture<Boolean> fut = asyncOp(new AsyncOp<Boolean>() {
            @Override public IgniteInternalFuture<Boolean> op(IgniteTxLocalAdapter tx) {
                return tx.removeAllAsync(ctx, Collections.singletonList(key), null, false, filter).chain(
                    (IgniteClosure<IgniteInternalFuture<GridCacheReturn>, Boolean>)RET2FLAG);
            }

            @Override public String toString() {
                return "removeAsync [key=" + key + ", filter=" + Arrays.toString(filter) + ']';
            }
        });

        if (statsEnabled)
            fut.listen(new UpdateRemoveTimeStatClosure<Boolean>(metrics0(), start));

        return fut;
    }

    /** {@inheritDoc} */
    @Override public GridCacheReturn removex(final K key, final V val) throws IgniteCheckedException {
        A.notNull(key, "key", val, "val");

        if (keyCheck)
            validateCacheKey(key);

        return syncOp(new SyncOp<GridCacheReturn>(true) {
            @Override public GridCacheReturn op(IgniteTxLocalAdapter tx) throws IgniteCheckedException {
                // Register before hiding in the filter.
                if (ctx.deploymentEnabled())
                    ctx.deploy().registerClass(val);

                return tx.removeAllAsync(ctx,
                    Collections.singletonList(key),
                    null,
                    true,
                    ctx.equalsValArray(val)).get();
            }

            @Override public String toString() {
                return "remove [key=" + key + ", val=" + val + ']';
            }
        });
    }

    /** {@inheritDoc} */
    @Override public void removeAllConflict(final Map<KeyCacheObject, GridCacheVersion> drMap)
        throws IgniteCheckedException {
        if (F.isEmpty(drMap))
            return;

        ctx.dr().onReceiveCacheEntriesReceived(drMap.size());

        syncOp(new SyncInOp(false) {
            @Override public void inOp(IgniteTxLocalAdapter tx) throws IgniteCheckedException {
                tx.removeAllDrAsync(ctx, drMap).get();
            }

            @Override public String toString() {
                return "removeAllConflict [drMap=" + drMap + ']';
            }
        });
    }

    /** {@inheritDoc} */
    @Override public IgniteInternalFuture<?> removeAllConflictAsync(final Map<KeyCacheObject, GridCacheVersion> drMap)
        throws IgniteCheckedException {
        if (F.isEmpty(drMap))
            return new GridFinishedFuture<Object>();

        ctx.dr().onReceiveCacheEntriesReceived(drMap.size());

        return asyncOp(new AsyncInOp(drMap.keySet()) {
            @Override public IgniteInternalFuture<?> inOp(IgniteTxLocalAdapter tx) {
                return tx.removeAllDrAsync(ctx, drMap);
            }

            @Override public String toString() {
                return "removeAllDrASync [drMap=" + drMap + ']';
            }
        });
    }

    /** {@inheritDoc} */
    @Override public GridCacheReturn replacex(final K key, final V oldVal, final V newVal)
        throws IgniteCheckedException
    {
        A.notNull(key, "key", oldVal, "oldVal", newVal, "newVal");

        if (keyCheck)
            validateCacheKey(key);

        return syncOp(new SyncOp<GridCacheReturn>(true) {
            @Override public GridCacheReturn op(IgniteTxLocalAdapter tx) throws IgniteCheckedException {
                // Register before hiding in the filter.
                if (ctx.deploymentEnabled())
                    ctx.deploy().registerClass(oldVal);

                return tx.putAllAsync(ctx,
                        F.t(key, newVal),
                        true,
                        null,
                        -1,
                        ctx.equalsValArray(oldVal)).get();
            }

            @Override public String toString() {
                return "replace [key=" + key + ", oldVal=" + oldVal + ", newVal=" + newVal + ']';
            }
        });
    }

    /** {@inheritDoc} */
    @Override public IgniteInternalFuture<GridCacheReturn> removexAsync(final K key, final V val) {
        A.notNull(key, "key", val, "val");

        if (keyCheck)
            validateCacheKey(key);

        return asyncOp(new AsyncOp<GridCacheReturn>() {
            @Override public IgniteInternalFuture<GridCacheReturn> op(IgniteTxLocalAdapter tx) {
                // Register before hiding in the filter.
                try {
                    if (ctx.deploymentEnabled())
                        ctx.deploy().registerClass(val);
                }
                catch (IgniteCheckedException e) {
                    return new GridFinishedFuture<>(e);
                }

                IgniteInternalFuture<GridCacheReturn> fut = (IgniteInternalFuture)tx.removeAllAsync(ctx,
                    Collections.singletonList(key),
                    null,
                    true,
                    ctx.equalsValArray(val));

                return fut;
            }

            @Override public String toString() {
                return "removeAsync [key=" + key + ", val=" + val + ']';
            }
        });
    }

    /** {@inheritDoc} */
    @Override public IgniteInternalFuture<GridCacheReturn> replacexAsync(final K key, final V oldVal, final V newVal)
    {
        A.notNull(key, "key", oldVal, "oldVal", newVal, "newVal");

        if (keyCheck)
            validateCacheKey(key);

        return asyncOp(new AsyncOp<GridCacheReturn>() {
            @Override public IgniteInternalFuture<GridCacheReturn> op(IgniteTxLocalAdapter tx) {
                // Register before hiding in the filter.
                try {
                    if (ctx.deploymentEnabled())
                        ctx.deploy().registerClass(oldVal);
                }
                catch (IgniteCheckedException e) {
                    return new GridFinishedFuture<>(e);
                }

                IgniteInternalFuture<GridCacheReturn> fut = (IgniteInternalFuture)tx.putAllAsync(ctx,
                    F.t(key, newVal),
                    true,
                    null,
                    -1,
                    ctx.equalsValArray(oldVal));

                return fut;
            }

            @Override public String toString() {
                return "replaceAsync [key=" + key + ", oldVal=" + oldVal + ", newVal=" + newVal + ']';
            }
        });
    }

    /** {@inheritDoc} */
    @Override public boolean remove(final K key, final V val) throws IgniteCheckedException {
        boolean statsEnabled = ctx.config().isStatisticsEnabled();

        long start = statsEnabled ? System.nanoTime() : 0L;

        A.notNull(key, "key", val, "val");

        if (keyCheck)
            validateCacheKey(key);

        validateCacheValue(val);

        boolean rmv = syncOp(new SyncOp<Boolean>(true) {
            @Override public Boolean op(IgniteTxLocalAdapter tx) throws IgniteCheckedException {
                // Register before hiding in the filter.
                if (ctx.deploymentEnabled())
                    ctx.deploy().registerClass(val);

                return tx.removeAllAsync(ctx, Collections.singletonList(key), null, false,
                    ctx.equalsValArray(val)).get().success();
            }

            @Override public String toString() {
                return "remove [key=" + key + ", val=" + val + ']';
            }
        });

        if (statsEnabled && rmv)
            metrics0().addRemoveTimeNanos(System.nanoTime() - start);

        return rmv;
    }

    /** {@inheritDoc} */
    @Override public IgniteInternalFuture<Boolean> removeAsync(final K key, final V val) {
        final boolean statsEnabled = ctx.config().isStatisticsEnabled();

        final long start = statsEnabled ? System.nanoTime() : 0L;

        A.notNull(key, "key", val, "val");

        if (keyCheck)
            validateCacheKey(key);

        validateCacheValue(val);

        IgniteInternalFuture<Boolean> fut = asyncOp(new AsyncOp<Boolean>() {
            @Override public IgniteInternalFuture<Boolean> op(IgniteTxLocalAdapter tx) {
                // Register before hiding in the filter.
                if (ctx.deploymentEnabled()) {
                    try {
                        ctx.deploy().registerClass(val);
                    }
                    catch (IgniteCheckedException e) {
                        return new GridFinishedFuture<>(e);
                    }
                }

                return tx.removeAllAsync(ctx, Collections.singletonList(key), null, false,
                    ctx.equalsValArray(val)).chain(
                    (IgniteClosure<IgniteInternalFuture<GridCacheReturn>, Boolean>)RET2FLAG);
            }

            @Override public String toString() {
                return "removeAsync [key=" + key + ", val=" + val + ']';
            }
        });

        if (statsEnabled)
            fut.listen(new UpdateRemoveTimeStatClosure<Boolean>(metrics0(), start));

        return fut;
    }

    /**
     * @param filter Filter.
     * @return Future.
     */
    public IgniteInternalFuture<?> localRemoveAll(final CacheEntryPredicate filter) {
        final Set<? extends K> keys = filter != null ? keySet(filter) : keySet();

        return asyncOp(new AsyncInOp(keys) {
            @Override public IgniteInternalFuture<?> inOp(IgniteTxLocalAdapter tx) {
                return tx.removeAllAsync(ctx, keys, null, false, null);
            }

            @Override public String toString() {
                return "removeAllAsync [filter=" + filter + ']';
            }
        });
    }

    /** {@inheritDoc} */
    @Override public CacheMetrics metrics() {
        return new CacheMetricsSnapshot(metrics);
    }

    /** {@inheritDoc} */
    @Override public CacheMetricsMXBean mxBean() {
        return mxBean;
    }

    /**
     * @return Metrics.
     */
    public CacheMetricsImpl metrics0() {
        return metrics;
    }

    /** {@inheritDoc} */
    @Nullable @Override public Transaction tx() {
        IgniteTxAdapter tx = ctx.tm().threadLocalTx(ctx);

        return tx == null ? null : new TransactionProxyImpl<>(tx, ctx.shared(), false);
    }

    /** {@inheritDoc} */
    @Override public boolean lock(K key, long timeout) throws IgniteCheckedException {
        A.notNull(key, "key");

        return lockAll(Collections.singletonList(key), timeout);
    }

    /** {@inheritDoc} */
    @Override public boolean lockAll(@Nullable Collection<? extends K> keys, long timeout)
        throws IgniteCheckedException {
        if (F.isEmpty(keys))
            return true;

        if (keyCheck)
            validateCacheKeys(keys);

        IgniteInternalFuture<Boolean> fut = lockAllAsync(keys, timeout);

        boolean isInterrupted = false;

        try {
            while (true) {
                try {
                    return fut.get();
                }
                catch (IgniteInterruptedCheckedException ignored) {
                    // Interrupted status of current thread was cleared, retry to get lock.
                    isInterrupted = true;
                }
            }
        }
        finally {
            if (isInterrupted)
                Thread.currentThread().interrupt();
        }
    }

    /** {@inheritDoc} */
    @Override public IgniteInternalFuture<Boolean> lockAsync(K key, long timeout) {
        A.notNull(key, "key");

        if (keyCheck)
            validateCacheKey(key);

        return lockAllAsync(Collections.singletonList(key), timeout);
    }

    /** {@inheritDoc} */
    @Override public void unlock(K key)
        throws IgniteCheckedException {
        A.notNull(key, "key");

        if (keyCheck)
            validateCacheKey(key);

        unlockAll(Collections.singletonList(key));
    }

    /** {@inheritDoc} */
    @Override public boolean isLocked(K key) {
        A.notNull(key, "key");

        if (keyCheck)
            validateCacheKey(key);

        KeyCacheObject cacheKey = ctx.toCacheKeyObject(key);

        while (true) {
            try {
                GridCacheEntryEx entry = peekEx(cacheKey);

                return entry != null && entry.lockedByAny();
            }
            catch (GridCacheEntryRemovedException ignore) {
                // No-op.
            }
        }
    }

    /** {@inheritDoc} */
    @Override public boolean isLockedByThread(K key) {
        A.notNull(key, "key");

        if (keyCheck)
            validateCacheKey(key);

        try {
            KeyCacheObject cacheKey = ctx.toCacheKeyObject(key);

            GridCacheEntryEx e = entry0(cacheKey, new AffinityTopologyVersion(ctx.discovery().topologyVersion()),
                false, false);

            if (e == null)
                return false;

            // Delegate to near if dht.
            if (e.isDht() && CU.isNearEnabled(ctx)) {
                IgniteInternalCache<K, V> near = ctx.isDht() ? ctx.dht().near() : ctx.near();

                return near.isLockedByThread(key) || e.lockedByThread();
            }

            return e.lockedByThread();
        }
        catch (GridCacheEntryRemovedException ignore) {
            return false;
        }
    }

    /** {@inheritDoc} */
    @Override public Transaction txStart(TransactionConcurrency concurrency, TransactionIsolation isolation) {
        A.notNull(concurrency, "concurrency");
        A.notNull(isolation, "isolation");

        TransactionConfiguration cfg = ctx.gridConfig().getTransactionConfiguration();

        return txStart(
            concurrency,
            isolation,
            cfg.getDefaultTxTimeout(),
            0
        );
    }

    /** {@inheritDoc} */
    @Override public IgniteInternalTx txStartEx(TransactionConcurrency concurrency, TransactionIsolation isolation) {
        IgniteTransactionsEx txs = ctx.kernalContext().cache().transactions();

        return txs.txStartEx(ctx, concurrency, isolation);
    }

    /** {@inheritDoc} */
    @Override public Transaction txStart(TransactionConcurrency concurrency,
        TransactionIsolation isolation, long timeout, int txSize) throws IllegalStateException {
        IgniteTransactionsEx txs = ctx.kernalContext().cache().transactions();

        return txs.txStartEx(ctx, concurrency, isolation, timeout, txSize).proxy();
    }

    /** {@inheritDoc} */
    @Override public long overflowSize() throws IgniteCheckedException {
        GridCacheSwapManager swapMgr = ctx.swap();

        return swapMgr != null ? swapMgr.swapSize() : -1;
    }

    /**
     * Checks if cache is working in JTA transaction and enlist cache as XAResource if necessary.
     *
     * @throws IgniteCheckedException In case of error.
     */
    protected void checkJta() throws IgniteCheckedException {
        ctx.jta().checkJta();
    }

    /** {@inheritDoc} */
    @Override public void localLoadCache(final IgniteBiPredicate<K, V> p, Object[] args)
        throws IgniteCheckedException {
        final boolean replicate = ctx.isDrEnabled();
        final AffinityTopologyVersion topVer = ctx.affinity().affinityTopologyVersion();

        CacheOperationContext opCtx = ctx.operationContextPerCall();

        ExpiryPolicy plc0 = opCtx != null ? opCtx.expiry() : null;

        final ExpiryPolicy plc = plc0 != null ? plc0 : ctx.expiry();

        if (p != null)
            ctx.kernalContext().resource().injectGeneric(p);

        try {
            if (ctx.store().isLocal()) {
                DataStreamerImpl ldr = ctx.kernalContext().dataStream().dataStreamer(ctx.namex());

                try {
                    ldr.skipStore(true);

                    ldr.receiver(new IgniteDrDataStreamerCacheUpdater());

                    LocalStoreLoadClosure c = new LocalStoreLoadClosure(p, ldr, plc);

                    ctx.store().loadCache(c, args);

                    c.onDone();
                }
                finally {
                    ldr.closeEx(false);
                }
            }
            else {
                // Version for all loaded entries.
                final GridCacheVersion ver0 = ctx.versions().nextForLoad();

                ctx.store().loadCache(new CIX3<KeyCacheObject, Object, GridCacheVersion>() {
                    @Override public void applyx(KeyCacheObject key, Object val, @Nullable GridCacheVersion ver)
                        throws IgniteException {
                        assert ver == null;

                        long ttl = CU.ttlForLoad(plc);

                        if (ttl == CU.TTL_ZERO)
                            return;

                        loadEntry(key, val, ver0, (IgniteBiPredicate<Object, Object>) p, topVer, replicate, ttl);
                    }
                }, args);
            }
        }
        finally {
            if (p instanceof GridLoadCacheCloseablePredicate)
                ((GridLoadCacheCloseablePredicate)p).onClose();
        }
    }

    /**
     * @param key Key.
     * @param val Value.
     * @param ver Cache version.
     * @param p Optional predicate.
     * @param topVer Topology version.
     * @param replicate Replication flag.
     * @param ttl TTL.
     */
    private void loadEntry(KeyCacheObject key,
        Object val,
        GridCacheVersion ver,
        @Nullable IgniteBiPredicate<Object, Object> p,
        AffinityTopologyVersion topVer,
        boolean replicate,
        long ttl) {
        if (p != null && !p.apply(key.value(ctx.cacheObjectContext(), false), val))
            return;

        CacheObject cacheVal = ctx.toCacheObject(val);

        GridCacheEntryEx entry = entryEx(key, false);

        try {
            entry.initialValue(cacheVal, ver, ttl, CU.EXPIRE_TIME_CALCULATE, false, topVer,
                replicate ? DR_LOAD : DR_NONE);
        }
        catch (IgniteCheckedException e) {
            throw new IgniteException("Failed to put cache value: " + entry, e);
        }
        catch (GridCacheEntryRemovedException ignore) {
            if (log.isDebugEnabled())
                log.debug("Got removed entry during loadCache (will ignore): " + entry);
        }
        finally {
            ctx.evicts().touch(entry, topVer);
        }

        CU.unwindEvicts(ctx);
    }

    /** {@inheritDoc} */
    @Override public IgniteInternalFuture<?> localLoadCacheAsync(final IgniteBiPredicate<K, V> p,
        final Object[] args)
    {
        return ctx.closures().callLocalSafe(
            ctx.projectSafe(new Callable<Object>() {
                @Nullable @Override public Object call() throws IgniteCheckedException {
                    localLoadCache(p, args);

                    return null;
                }
            }), true);
    }

    /**
     * @param keys Keys.
     * @param replaceExisting Replace existing values flag.
     * @return Load future.
     */
    public IgniteInternalFuture<?> loadAll(
        final Set<? extends K> keys,
        boolean replaceExisting
    ) {
        A.notNull(keys, "keys");

        for (Object key : keys)
            A.notNull(key, "key");

        if (!ctx.store().configured())
            return new GridFinishedFuture<>();

        CacheOperationContext opCtx = ctx.operationContextPerCall();

        ExpiryPolicy plc = opCtx != null ? opCtx.expiry() : null;

        if (replaceExisting) {
            if (ctx.store().isLocal()) {
                Collection<ClusterNode> nodes = ctx.grid().cluster().forDataNodes(name()).nodes();

                if (nodes.isEmpty())
                    return new GridFinishedFuture<>();

                return ctx.closures().callAsyncNoFailover(BROADCAST,
                    new LoadKeysCallable<>(ctx.name(), keys, true, plc),
                    nodes,
                    true);
            }
            else {
                return ctx.closures().callLocalSafe(new Callable<Void>() {
                    @Override public Void call() throws Exception {
                        localLoadAndUpdate(keys);

                        return null;
                    }
                });
            }
        }
        else {
            Collection<ClusterNode> nodes = ctx.grid().cluster().forDataNodes(name()).nodes();

            if (nodes.isEmpty())
                return new GridFinishedFuture<>();

            return ctx.closures().callAsyncNoFailover(BROADCAST,
                new LoadKeysCallable<>(ctx.name(), keys, false, plc),
                nodes,
                true);
        }
    }

    /**
     * @param keys Keys.
     * @throws IgniteCheckedException If failed.
     */
    private void localLoadAndUpdate(final Collection<? extends K> keys) throws IgniteCheckedException {
        try (final DataStreamerImpl<KeyCacheObject, CacheObject> ldr =
                 ctx.kernalContext().<KeyCacheObject, CacheObject>dataStream().dataStreamer(ctx.namex())) {
            ldr.allowOverwrite(true);
            ldr.skipStore(true);

            final Collection<DataStreamerEntry> col = new ArrayList<>(ldr.perNodeBufferSize());

            Collection<KeyCacheObject> keys0 = ctx.cacheKeysView(keys);

            ctx.store().loadAll(null, keys0, new CIX2<KeyCacheObject, Object>() {
                @Override public void applyx(KeyCacheObject key, Object val) {
                    col.add(new DataStreamerEntry(key, ctx.toCacheObject(val)));

                    if (col.size() == ldr.perNodeBufferSize()) {
                        ldr.addDataInternal(col);

                        col.clear();
                    }
                }
            });

            if (!col.isEmpty())
                ldr.addData(col);
        }
    }

    /**
     * @param keys Keys to load.
     * @param plc Optional expiry policy.
     * @throws IgniteCheckedException If failed.
     */
    public void localLoad(Collection<? extends K> keys,
        @Nullable ExpiryPolicy plc)
        throws IgniteCheckedException
    {
        final boolean replicate = ctx.isDrEnabled();
        final AffinityTopologyVersion topVer = ctx.affinity().affinityTopologyVersion();

        final ExpiryPolicy plc0 = plc != null ? plc : ctx.expiry();

        Collection<KeyCacheObject> keys0 = ctx.cacheKeysView(keys);

        if (ctx.store().isLocal()) {
            DataStreamerImpl ldr = ctx.kernalContext().dataStream().dataStreamer(ctx.namex());

            try {
                ldr.skipStore(true);

                ldr.receiver(new IgniteDrDataStreamerCacheUpdater());

                LocalStoreLoadClosure c = new LocalStoreLoadClosure(null, ldr, plc0);

                ctx.store().localStoreLoadAll(null, keys0, c);

                c.onDone();
            }
            finally {
                ldr.closeEx(false);
            }
        }
        else {
            // Version for all loaded entries.
            final GridCacheVersion ver0 = ctx.versions().nextForLoad();

            ctx.store().loadAll(null, keys0, new CI2<KeyCacheObject, Object>() {
                @Override public void apply(KeyCacheObject key, Object val) {
                    long ttl = CU.ttlForLoad(plc0);

                    if (ttl == CU.TTL_ZERO)
                        return;

                    loadEntry(key, val, ver0, null, topVer, replicate, ttl);
                }
            });
        }
    }

    /**
     * @param p Predicate.
     * @param args Arguments.
     * @throws IgniteCheckedException If failed.
     */
    void globalLoadCache(@Nullable IgniteBiPredicate<K, V> p, @Nullable Object... args) throws IgniteCheckedException {
        globalLoadCacheAsync(p, args).get();
    }

    /**
     * @param p Predicate.
     * @param args Arguments.
     * @throws IgniteCheckedException If failed.
     * @return Load cache future.
     */
    IgniteInternalFuture<?> globalLoadCacheAsync(@Nullable IgniteBiPredicate<K, V> p, @Nullable Object... args)
        throws IgniteCheckedException {
        ClusterGroup nodes = ctx.kernalContext().grid().cluster().forCacheNodes(ctx.name());

        ctx.kernalContext().task().setThreadContext(TC_NO_FAILOVER, true);

        CacheOperationContext opCtx = ctx.operationContextPerCall();

        ExpiryPolicy plc = opCtx != null ? opCtx.expiry() : null;

        return ctx.kernalContext().closure().callAsync(BROADCAST,
            Arrays.asList(new LoadCacheClosure<>(ctx.name(), p, args, plc)),
            nodes.nodes());
    }

    /**
     * @return Random cache entry.
     */
    @Nullable public Cache.Entry<K, V> randomEntry() {
        GridCacheMapEntry e = map.randomEntry();

        return e == null || e.obsolete() ? null : e.<K, V>wrapLazyValue();
    }

    /** {@inheritDoc} */
    @Override public int size(CachePeekMode[] peekModes) throws IgniteCheckedException {
        if (isLocal())
            return localSize(peekModes);

        return sizeAsync(peekModes).get();
    }

    /** {@inheritDoc} */
    @Override public IgniteInternalFuture<Integer> sizeAsync(final CachePeekMode[] peekModes) {
        assert peekModes != null;

        PeekModes modes = parsePeekModes(peekModes, true);

        IgniteClusterEx cluster = ctx.grid().cluster();

        ClusterGroup grp = modes.near ? cluster.forCacheNodes(name(), true, true, false) : cluster.forDataNodes(name());

        Collection<ClusterNode> nodes = grp.nodes();

        if (nodes.isEmpty())
            return new GridFinishedFuture<>(0);

        ctx.kernalContext().task().setThreadContext(TC_SUBGRID, nodes);

        return ctx.kernalContext().task().execute(
            new SizeTask(ctx.name(), ctx.affinity().affinityTopologyVersion(), peekModes), null);
    }

    /** {@inheritDoc} */
    @SuppressWarnings("ForLoopReplaceableByForEach")
    @Override public int localSize(CachePeekMode[] peekModes) throws IgniteCheckedException {
        PeekModes modes = parsePeekModes(peekModes, true);

        int size = 0;

        if (ctx.isLocal()) {
            modes.primary = true;
            modes.backup = true;

            if (modes.heap)
                size += size();
        }
        else {
            if (modes.heap) {
                if (modes.near)
                    size += nearSize();

                GridCacheAdapter cache = ctx.isNear() ? ctx.near().dht() : ctx.cache();

                if (!(modes.primary && modes.backup)) {
                    if (modes.primary)
                        size += cache.primarySize();

                    if (modes.backup)
                        size += (cache.size() - cache.primarySize());
                }
                else
                    size += cache.size();
            }
        }

        // Swap and offheap are disabled for near cache.
        if (modes.primary || modes.backup) {
            AffinityTopologyVersion topVer = ctx.affinity().affinityTopologyVersion();

            GridCacheSwapManager swapMgr = ctx.isNear() ? ctx.near().dht().context().swap() : ctx.swap();

            if (modes.swap)
                size += swapMgr.swapEntriesCount(modes.primary, modes.backup, topVer);

            if (modes.offheap)
                size += swapMgr.offheapEntriesCount(modes.primary, modes.backup, topVer);
        }

        return size;
    }

    /** {@inheritDoc} */
    @Override public int size() {
        return map.publicSize();
    }

    /** {@inheritDoc} */
    @Override public int nearSize() {
        return 0;
    }

    /** {@inheritDoc} */
    @Override public int primarySize() {
        return map.publicSize();
    }

    /** {@inheritDoc} */
    @Override public String toString() {
        return S.toString(GridCacheAdapter.class, this, "name", name(), "size", size());
    }

    /** {@inheritDoc} */
    @Override public Iterator<Cache.Entry<K, V>> iterator() {
        return entrySet().iterator();
    }

    /**
     * @return JCache Iterator.
     */
    private Iterator<Cache.Entry<K, V>> localIteratorHonorExpirePolicy(final CacheOperationContext opCtx) {
        return F.iterator(iterator(),
            new IgniteClosure<Cache.Entry<K, V>, Cache.Entry<K, V>>() {
                private IgniteCacheExpiryPolicy expiryPlc =
                    ctx.cache().expiryPolicy(opCtx != null ? opCtx.expiry() : null);

                @Override public Cache.Entry<K, V> apply(Cache.Entry<K, V> lazyEntry) {
                    CacheOperationContext prev = ctx.gate().enter(opCtx);
                    try {
                        V val = localPeek(lazyEntry.getKey(), CachePeekModes.ONHEAP_ONLY, expiryPlc);

                        return new CacheEntryImpl<>(lazyEntry.getKey(), val);
                    }
                    catch (IgniteCheckedException e) {
                        throw CU.convertToCacheException(e);
                    }
                    finally {
                        ctx.gate().leave(prev);
                    }
                }
            }, false
        );
    }

    /**
     * @return Distributed ignite cache iterator.
     */
    public Iterator<Cache.Entry<K, V>> igniteIterator() {
        GridCacheContext ctx0 = ctx.isNear() ? ctx.near().dht().context() : ctx;

        final CacheOperationContext opCtx = ctx.operationContextPerCall();

        if (!ctx0.isSwapOrOffheapEnabled() && ctx0.kernalContext().discovery().size() == 1)
            return localIteratorHonorExpirePolicy(opCtx);

        CacheQueryFuture<Map.Entry<K, V>> fut = ctx0.queries().createScanQuery(null, null, ctx.keepPortable())
            .keepAll(false)
            .execute();

        return ctx.itHolder().iterator(fut, new CacheIteratorConverter<Cache.Entry<K, V>, Map.Entry<K, V>>() {
            @Override protected Cache.Entry<K, V> convert(Map.Entry<K, V> e) {
                return new CacheEntryImpl<>(e.getKey(), e.getValue());
            }

            @Override protected void remove(Cache.Entry<K, V> item) {
                CacheOperationContext prev = ctx.gate().enter(opCtx);

                try {
                    GridCacheAdapter.this.remove(item.getKey());
                }
                catch (IgniteCheckedException e) {
                    throw CU.convertToCacheException(e);
                }
                finally {
                    ctx.gate().leave(prev);
                }
            }
        });
    }

    /**
     * @param key Key.
     * @param deserializePortable Deserialize portable flag.
     * @return Value.
     * @throws IgniteCheckedException If failed.
     */
    @SuppressWarnings("IfMayBeConditional")
    @Nullable public V promote(K key, boolean deserializePortable) throws IgniteCheckedException {
        A.notNull(key, "key");

        if (keyCheck)
            validateCacheKey(key);

        KeyCacheObject cacheKey = ctx.toCacheKeyObject(key);

        GridCacheSwapEntry unswapped = ctx.swap().readAndRemove(cacheKey);

        if (unswapped == null)
            return null;

        GridCacheEntryEx entry = entryEx(cacheKey);

        try {
            if (!entry.initialValue(cacheKey, unswapped))
                return null;
        }
        catch (GridCacheEntryRemovedException ignored) {
            if (log.isDebugEnabled())
                log.debug("Entry has been concurrently removed.");

            return null;
        }

        CacheObject val = unswapped.value();

        Object val0 = val != null ? val.value(ctx.cacheObjectContext(), true) : null;

        return (V)ctx.unwrapPortableIfNeeded(val0, !deserializePortable);
    }

    /** {@inheritDoc} */
    @Override public void promoteAll(@Nullable Collection<? extends K> keys) throws IgniteCheckedException {
        if (F.isEmpty(keys))
            return;

        if (keyCheck)
            validateCacheKeys(keys);

        Collection<KeyCacheObject> unswap = new ArrayList<>(keys.size());

        for (K key : keys) {
            KeyCacheObject cacheKey = ctx.toCacheKeyObject(key);

            // Do not look up in swap for existing entries.
            GridCacheEntryEx entry = peekEx(cacheKey);

            try {
                if (entry == null || entry.obsolete() || entry.isNewLocked()) {
                    if (entry != null)
                        cacheKey = entry.key();

                    unswap.add(cacheKey);
                }
            }
            catch (GridCacheEntryRemovedException ignored) {
                // No-op.
            }
        }

        Collection<GridCacheBatchSwapEntry> swapped = ctx.swap().readAndRemove(unswap);

        for (GridCacheBatchSwapEntry swapEntry : swapped) {
            KeyCacheObject key = swapEntry.key();

            GridCacheEntryEx entry = entryEx(key);

            try {
                entry.initialValue(key, swapEntry);
            }
            catch (GridCacheEntryRemovedException ignored) {
                if (log.isDebugEnabled())
                    log.debug("Entry has been concurrently removed.");
            }
        }
    }

    /** {@inheritDoc} */
    @Override public long offHeapEntriesCount() {
        GridCacheSwapManager swapMgr = ctx.swap();

        return swapMgr != null ? swapMgr.offHeapEntriesCount() : -1;
    }

    /** {@inheritDoc} */
    @Override public long offHeapAllocatedSize() {
        GridCacheSwapManager swapMgr = ctx.swap();

        return swapMgr != null ? swapMgr.offHeapAllocatedSize() : -1;
    }

    /** {@inheritDoc} */
    @Override public long swapSize() throws IgniteCheckedException {
        return ctx.swap().swapSize();
    }

    /** {@inheritDoc} */
    @Override public long swapKeys() throws IgniteCheckedException {
        return ctx.swap().swapKeys();
    }

    /**
     * Asynchronously commits transaction after all previous asynchronous operations are completed.
     *
     * @param tx Transaction to commit.
     * @return Transaction commit future.
     */
    @SuppressWarnings("unchecked")
    public IgniteInternalFuture<IgniteInternalTx> commitTxAsync(final IgniteInternalTx tx) {
        FutureHolder holder = lastFut.get();

        holder.lock();

        try {
            IgniteInternalFuture fut = holder.future();

            if (fut != null && !fut.isDone()) {
                IgniteInternalFuture<IgniteInternalTx> f = new GridEmbeddedFuture<>(fut,
                    new C2<Object, Exception, IgniteInternalFuture<IgniteInternalTx>>() {
                        @Override public IgniteInternalFuture<IgniteInternalTx> apply(Object o, Exception e) {
                            return tx.commitAsync();
                        }
                    });

                saveFuture(holder, f);

                return f;
            }

            IgniteInternalFuture<IgniteInternalTx> f = tx.commitAsync();

            saveFuture(holder, f);

            ctx.tm().resetContext();

            return f;
        }
        finally {
            holder.unlock();
        }
    }

    /**
     * Awaits for previous async operation to be completed.
     */
    @SuppressWarnings("unchecked")
    public void awaitLastFut() {
        FutureHolder holder = lastFut.get();

        IgniteInternalFuture fut = holder.future();

        if (fut != null && !fut.isDone()) {
            try {
                // Ignore any exception from previous async operation as it should be handled by user.
                fut.get();
            }
            catch (IgniteCheckedException ignored) {
                // No-op.
            }
        }
    }

    /**
     * @param op Cache operation.
     * @param <T> Return type.
     * @return Operation result.
     * @throws IgniteCheckedException If operation failed.
     */
    @SuppressWarnings({"TypeMayBeWeakened", "ErrorNotRethrown", "AssignmentToCatchBlockParameter"})
    @Nullable private <T> T syncOp(SyncOp<T> op) throws IgniteCheckedException {
        checkJta();

        awaitLastFut();

        IgniteTxLocalAdapter tx = ctx.tm().threadLocalTx(ctx);

        if (tx == null || tx.implicit()) {
            TransactionConfiguration tCfg = ctx.gridConfig().getTransactionConfiguration();

<<<<<<< HEAD
            tx = ctx.tm().newTx(
                true,
                op.single(),
                ctx.system() ? ctx : null,
                OPTIMISTIC,
                READ_COMMITTED,
                tCfg.getDefaultTxTimeout(),
                ctx.hasFlag(INVALIDATE),
                !ctx.hasFlag(SKIP_STORE),
                0
            );

            if (ctx.hasFlag(SYNC_COMMIT))
                tx.syncCommit(true);
=======
            CacheOperationContext opCtx = ctx.operationContextPerCall();
>>>>>>> d9acbd1d

            int retries = opCtx != null && opCtx.noRetries() ? 1 : MAX_RETRIES;

            for (int i = 0; i < retries; i++) {
                tx = ctx.tm().newTx(
                    true,
                    op.single(),
                    ctx.systemTx() ? ctx : null,
                    OPTIMISTIC,
                    READ_COMMITTED,
                    tCfg.getDefaultTxTimeout(),
                    !ctx.skipStore(),
                    0
                );

                assert tx != null;

                try {
                    T t = op.op(tx);

                    assert tx.done() : "Transaction is not done: " + tx;

                    return t;
                }
                catch (IgniteInterruptedCheckedException | IgniteTxHeuristicCheckedException |
                    IgniteTxRollbackCheckedException e) {
                    throw e;
                }
                catch (IgniteCheckedException e) {
                    try {
                        tx.rollback();

                        e = new IgniteTxRollbackCheckedException("Transaction has been rolled back: " +
                            tx.xid(), e);
                    }
                    catch (IgniteCheckedException | AssertionError | RuntimeException e1) {
                        U.error(log, "Failed to rollback transaction (cache may contain stale locks): " + tx, e1);

                        U.addLastCause(e, e1, log);
                    }

                    if (X.hasCause(e, ClusterTopologyCheckedException.class) && i != retries - 1)
                        continue;

                    throw e;
                }
                finally {
                    ctx.tm().resetContext();

                    if (ctx.isNear())
                        ctx.near().dht().context().tm().resetContext();
                }
            }

            // Should not happen.
            throw new IgniteCheckedException("Failed to perform cache operation (maximum number of retries exceeded).");
        }
        else
            return op.op(tx);
    }

    /**
     * @param op Cache operation.
     * @param <T> Return type.
     * @return Future.
     */
    @SuppressWarnings("unchecked")
    private <T> IgniteInternalFuture<T> asyncOp(final AsyncOp<T> op) {
        try {
            checkJta();
        }
        catch (IgniteCheckedException e) {
            return new GridFinishedFuture<>(e);
        }

        if (log.isDebugEnabled())
            log.debug("Performing async op: " + op);

        IgniteTxLocalAdapter tx = ctx.tm().threadLocalTx(ctx);

        if (tx == null || tx.implicit())
            tx = ctx.tm().newTx(
                true,
                op.single(),
                ctx.systemTx() ? ctx : null,
                OPTIMISTIC,
                READ_COMMITTED,
                ctx.kernalContext().config().getTransactionConfiguration().getDefaultTxTimeout(),
<<<<<<< HEAD
                ctx.hasFlag(INVALIDATE),
                !ctx.hasFlag(SKIP_STORE),
                0
            );

            if (ctx.hasFlag(SYNC_COMMIT))
                tx.syncCommit(true);
        }
=======
                !ctx.skipStore(),
                0);
>>>>>>> d9acbd1d

        return asyncOp(tx, op);
    }

    /**
     * @param tx Transaction.
     * @param op Cache operation.
     * @param <T> Return type.
     * @return Future.
     */
    @SuppressWarnings("unchecked")
    protected <T> IgniteInternalFuture<T> asyncOp(IgniteTxLocalAdapter tx, final AsyncOp<T> op) {
        IgniteInternalFuture<T> fail = asyncOpAcquire();

        if (fail != null)
            return fail;

        FutureHolder holder = lastFut.get();

        holder.lock();

        try {
            IgniteInternalFuture fut = holder.future();

            final IgniteTxLocalAdapter tx0 = tx;

            if (fut != null && !fut.isDone()) {
                IgniteInternalFuture<T> f = new GridEmbeddedFuture<>(fut,
                    new C2<T, Exception, IgniteInternalFuture<T>>() {
                        @Override public IgniteInternalFuture<T> apply(T t, Exception e) {
                            return op.op(tx0).chain(new CX1<IgniteInternalFuture<T>, T>() {
                                @Override public T applyx(IgniteInternalFuture<T> tFut) throws IgniteCheckedException {
                                    try {
                                        return tFut.get();
                                    }
                                    catch (IgniteCheckedException e1) {
                                        tx0.rollbackAsync();

                                        throw e1;
                                    }
                                }
                            });
                        }
                    });

                saveFuture(holder, f);

                return f;
            }

            IgniteInternalFuture<T> f = op.op(tx).chain(new CX1<IgniteInternalFuture<T>, T>() {
                @Override public T applyx(IgniteInternalFuture<T> tFut) throws IgniteCheckedException {
                    try {
                        return tFut.get();
                    }
                    catch (IgniteCheckedException e1) {
                        tx0.rollbackAsync();

                        throw e1;
                    }
                }
            });

            saveFuture(holder, f);

            if (tx.implicit())
                ctx.tm().resetContext();

            return f;
        }
        finally {
            holder.unlock();
        }
    }

    /**
     * Saves future in thread local holder and adds listener
     * that will clear holder when future is finished.
     *
     * @param holder Future holder.
     * @param fut Future to save.
     */
    protected void saveFuture(final FutureHolder holder, IgniteInternalFuture<?> fut) {
        assert holder != null;
        assert fut != null;
        assert holder.holdsLock();

        holder.future(fut);

        if (fut.isDone()) {
            holder.future(null);

            asyncOpRelease();
        }
        else {
            fut.listen(new CI1<IgniteInternalFuture<?>>() {
                @Override public void apply(IgniteInternalFuture<?> f) {
                    asyncOpRelease();

                    if (!holder.tryLock())
                        return;

                    try {
                        if (holder.future() == f)
                            holder.future(null);
                    }
                    finally {
                        holder.unlock();
                    }
                }
            });
        }
    }

    /**
     * Tries to acquire asynchronous operations permit, if limited.
     *
     * @return Failed future if waiting was interrupted.
     */
    @Nullable protected <T> IgniteInternalFuture<T> asyncOpAcquire() {
        try {
            if (asyncOpsSem != null)
                asyncOpsSem.acquire();

            return null;
        }
        catch (InterruptedException e) {
            Thread.currentThread().interrupt();

            return new GridFinishedFuture<>(new IgniteInterruptedCheckedException("Failed to wait for asynchronous " +
                "operation permit (thread got interrupted).", e));
        }
    }

    /**
     * Releases asynchronous operations permit, if limited.
     */
    protected void asyncOpRelease() {
        if (asyncOpsSem != null)
            asyncOpsSem.release();
    }

    /** {@inheritDoc} */
    @Override public void writeExternal(ObjectOutput out) throws IOException {
        U.writeString(out, ctx.gridName());
        U.writeString(out, ctx.namex());
    }

    /** {@inheritDoc} */
    @SuppressWarnings({"MismatchedQueryAndUpdateOfCollection"})
    @Override public void readExternal(ObjectInput in) throws IOException, ClassNotFoundException {
        IgniteBiTuple<String, String> t = stash.get();

        t.set1(U.readString(in));
        t.set2(U.readString(in));
    }

    /**
     * Reconstructs object on unmarshalling.
     *
     * @return Reconstructed object.
     * @throws ObjectStreamException Thrown in case of unmarshalling error.
     */
    protected Object readResolve() throws ObjectStreamException {
        try {
            IgniteBiTuple<String, String> t = stash.get();

            return IgnitionEx.gridx(t.get1()).cachex(t.get2());
        }
        catch (IllegalStateException e) {
            throw U.withCause(new InvalidObjectException(e.getMessage()), e);
        }
        finally {
            stash.remove();
        }
    }

    /** {@inheritDoc} */
    @Override public IgniteInternalFuture<?> rebalance() {
        ctx.preloader().forcePreload();

        return ctx.preloader().syncFuture();
    }

    /** {@inheritDoc} */
    @Override public boolean isIgfsDataCache() {
        return igfsDataCache;
    }

    /** {@inheritDoc} */
    @Override public long igfsDataSpaceUsed() {
        assert igfsDataCache;

        return igfsDataCacheSize.longValue();
    }

    /** {@inheritDoc} */
    @Override public long igfsDataSpaceMax() {
        return igfsDataSpaceMax;
    }

    /** {@inheritDoc} */
    @Override public boolean isMongoDataCache() {
        return mongoDataCache;
    }

    /** {@inheritDoc} */
    @Override public boolean isMongoMetaCache() {
        return mongoMetaCache;
    }

    /**
     * Callback invoked when data is added to IGFS cache.
     *
     * @param delta Size delta.
     */
    public void onIgfsDataSizeChanged(long delta) {
        assert igfsDataCache;

        igfsDataCacheSize.add(delta);
    }

    /**
     * @param keys Keys.
     * @param filter Filters to evaluate.
     */
    public void clearLocally0(Collection<? extends K> keys,
        @Nullable CacheEntryPredicate... filter) {
        ctx.checkSecurity(SecurityPermission.CACHE_REMOVE);

        if (F.isEmpty(keys))
            return;

        if (keyCheck)
            validateCacheKeys(keys);

        GridCacheVersion obsoleteVer = ctx.versions().next();

        for (K k : keys)
            clearLocally(obsoleteVer, k, filter);
    }

    /**
     * @param key Key.
     * @param filter Filters to evaluate.
     * @return {@code True} if cleared.
     */
    public boolean clearLocally0(K key, @Nullable CacheEntryPredicate... filter) {
        A.notNull(key, "key");

        if (keyCheck)
            validateCacheKey(key);

        ctx.checkSecurity(SecurityPermission.CACHE_REMOVE);

        return clearLocally(ctx.versions().next(), key, filter);
    }

    /** {@inheritDoc} */
    @Override public boolean evict(K key) {
        A.notNull(key, "key");

        if (keyCheck)
            validateCacheKey(key);

        return evictx(key, ctx.versions().next(), CU.empty0());
    }

    /** {@inheritDoc} */
    @Override public void evictAll(Collection<? extends K> keys) {
        A.notNull(keys, "keys");

        if (F.isEmpty(keys))
            return;

        if (keyCheck)
            validateCacheKey(keys);

        GridCacheVersion obsoleteVer = ctx.versions().next();

        if (!ctx.evicts().evictSyncOrNearSync() && ctx.isSwapOrOffheapEnabled()) {
            try {
                ctx.evicts().batchEvict(keys, obsoleteVer);
            }
            catch (IgniteCheckedException e) {
                U.error(log, "Failed to perform batch evict for keys: " + keys, e);
            }
        }
        else {
            for (K k : keys)
                evictx(k, obsoleteVer, CU.empty0());
        }
    }

    /**
     * @param filter Filters to evaluate.
     * @return Entry set.
     */
    public Set<Cache.Entry<K, V>> entrySet(@Nullable CacheEntryPredicate... filter) {
        return map.entries(filter);
    }

    /**
     * @param filter Filters to evaluate.
     * @return Primary entry set.
     */
    public Set<Cache.Entry<K, V>> primaryEntrySet(
        @Nullable CacheEntryPredicate... filter) {
        return map.entries(
            F0.and0(
                filter,
                CU.cachePrimary(ctx.grid().affinity(ctx.name()), ctx.localNode())));
    }

    /**
     * @param filter Filters to evaluate.
     * @return Key set.
     */
    public Set<K> keySet(@Nullable CacheEntryPredicate... filter) {
        return map.keySet(filter);
    }

    /**
     * @param filter Filters to evaluate.
     * @return Key set including internal keys.
     */
    public Set<K> keySetx(@Nullable CacheEntryPredicate... filter) {
        return map.keySetx(filter);
    }

    /**
     * @param filter Primary key set.
     * @return Primary key set.
     */
    public Set<K> primaryKeySet(@Nullable CacheEntryPredicate... filter) {
        return map.keySet(
            F0.and0(
                filter,
                CU.cachePrimary(ctx.grid().affinity(ctx.name()), ctx.localNode())));
    }

    /**
     * @param key Key.
     * @param deserializePortable Deserialize portable flag.
     * @return Cached value.
     * @throws IgniteCheckedException If failed.
     */
    @Nullable public V get(K key, boolean deserializePortable)
        throws IgniteCheckedException {
        Map<K, V> map = getAllAsync(F.asList(key), deserializePortable).get();

        assert map.isEmpty() || map.size() == 1 : map.size();

        return map.get(key);
    }

    /**
     * @param key Key.
     * @param deserializePortable Deserialize portable flag.
     * @return Read operation future.
     */
    public final IgniteInternalFuture<V> getAsync(final K key, boolean deserializePortable) {
        try {
            checkJta();
        }
        catch (IgniteCheckedException e) {
            return new GridFinishedFuture<>(e);
        }

        return getAllAsync(Collections.singletonList(key), deserializePortable).chain(
            new CX1<IgniteInternalFuture<Map<K, V>>, V>() {
                    @Override public V applyx(IgniteInternalFuture<Map<K, V>> e) throws IgniteCheckedException {
                    Map<K, V> map = e.get();

                    assert map.isEmpty() || map.size() == 1 : map.size();

                    return map.get(key);
                }
            });
    }

    /**
     * @param keys Keys.
     * @param deserializePortable Deserialize portable flag.
     * @return Map of cached values.
     * @throws IgniteCheckedException If read failed.
     */
    public Map<K, V> getAll(Collection<? extends K> keys, boolean deserializePortable) throws IgniteCheckedException {
        checkJta();

        return getAllAsync(keys, deserializePortable).get();
    }

    /**
     * @param keys Keys.
     * @param deserializePortable Deserialize portable flag.
     * @return Read future.
     */
    public IgniteInternalFuture<Map<K, V>> getAllAsync(@Nullable Collection<? extends K> keys,
        boolean deserializePortable) {
        String taskName = ctx.kernalContext().job().currentTaskName();

        return getAllAsync(keys,
            !ctx.config().isReadFromBackup(),
            /*skip tx*/false,
            null,
            null,
            taskName,
            deserializePortable,
            false);
    }

    /**
     * @param entry Entry.
     * @param ver Version.
     */
    public abstract void onDeferredDelete(GridCacheEntryEx entry, GridCacheVersion ver);

    /**
     *
     */
    public void onReconnected() {
        // No-op.
    }

    /**
     * Validates that given cache value implements {@link Externalizable}.
     *
     * @param val Cache value.
     */
    private void validateCacheValue(Object val) {
        if (valCheck) {
            CU.validateCacheValue(log, val);

            valCheck = false;
        }
    }

    /**
     * Validates that given cache values implement {@link Externalizable}.
     *
     * @param vals Cache values.
     */
    private void validateCacheValues(Iterable<?> vals) {
        if (valCheck) {
            for (Object val : vals) {
                if (val == null)
                    continue;

                CU.validateCacheValue(log, val);
            }

            valCheck = false;
        }
    }

    /**
     * Validates that given cache key has overridden equals and hashCode methods and
     * implements {@link Externalizable}.
     *
     * @param key Cache key.
     * @throws IllegalArgumentException If validation fails.
     */
    protected void validateCacheKey(Object key) {
        if (keyCheck) {
            CU.validateCacheKey(log, key);

            keyCheck = false;
        }
    }

    /**
     * Validates that given cache keys have overridden equals and hashCode methods and
     * implement {@link Externalizable}.
     *
     * @param keys Cache keys.
     * @throws IgniteException If validation fails.
     */
    protected void validateCacheKeys(Iterable<?> keys) {
        if (keys == null)
            return;

        if (keyCheck) {
            for (Object key : keys) {
                if (key == null || key instanceof GridCacheInternal)
                    continue;

                CU.validateCacheKey(log, key);

                keyCheck = false;
            }
        }
    }

    /**
     * @param it Internal entry iterator.
     * @param deserializePortable Deserialize portable flag.
     * @return Public API iterator.
     */
    protected Iterator<Cache.Entry<K, V>> iterator(final Iterator<GridCacheEntryEx> it,
        final boolean deserializePortable) {
        return new Iterator<Cache.Entry<K, V>>() {
            {
                advance();
            }

            /** */
            private Cache.Entry<K, V> next;

            @Override public boolean hasNext() {
                return next != null;
            }

            @Override public Cache.Entry<K, V> next() {
                if (next == null)
                    throw new NoSuchElementException();

                Cache.Entry<K, V> e = next;

                advance();

                return e;
            }

            @Override public void remove() {
                throw new UnsupportedOperationException();
            }

            /**
             * Switch to next entry.
             */
            private void advance() {
                next = null;

                while (it.hasNext()) {
                    GridCacheEntryEx entry = it.next();

                    try {
                        next = toCacheEntry(entry, deserializePortable);

                        if (next == null)
                            continue;

                        break;
                    }
                    catch (IgniteCheckedException e) {
                        throw CU.convertToCacheException(e);
                    }
                    catch (GridCacheEntryRemovedException ignore) {
                        // No-op.
                    }
                }
            }
        };
    }

    /**
     * @param entry Internal entry.
     * @param deserializePortable Deserialize portable flag.
     * @return Public API entry.
     * @throws IgniteCheckedException If failed.
     * @throws GridCacheEntryRemovedException If entry removed.
     */
    @Nullable private Cache.Entry<K, V> toCacheEntry(GridCacheEntryEx entry,
        boolean deserializePortable)
        throws IgniteCheckedException, GridCacheEntryRemovedException
    {
        try {
            CacheObject val = entry.innerGet(
                null,
                false,
                false,
                false,
                true,
                false,
                false,
                false,
                null,
                null,
                null,
                null);

            if (val == null)
                return null;

            KeyCacheObject key = entry.key();

            Object key0 = key.value(ctx.cacheObjectContext(), true);
            Object val0 = val.value(ctx.cacheObjectContext(), true);

            if (deserializePortable) {
                key0 = ctx.unwrapPortableIfNeeded(key0, true);
                val0 = ctx.unwrapPortableIfNeeded(val0, true);
            }

            return new CacheEntryImpl<>((K)key0, (V)val0);
        }
        catch (GridCacheFilterFailedException ignore) {
            assert false;

            return null;
        }
    }

    /**
     *
     */
    private static class PeekModes {
        /** */
        private boolean near;

        /** */
        private boolean primary;

        /** */
        private boolean backup;

        /** */
        private boolean heap;

        /** */
        private boolean offheap;

        /** */
        private boolean swap;

        /** {@inheritDoc} */
        @Override public String toString() {
            return S.toString(PeekModes.class, this);
        }
    }

    /**
     * @param peekModes Cache peek modes array.
     * @param primary Defines the default behavior if affinity flags are not specified.
     * @return Peek modes flags.
     */
    private static PeekModes parsePeekModes(CachePeekMode[] peekModes, boolean primary) {
        PeekModes modes = new PeekModes();

        if (F.isEmpty(peekModes)) {
            modes.primary = true;

            if (!primary) {
                modes.backup = true;
                modes.near = true;
            }

            modes.heap = true;
            modes.offheap = true;
            modes.swap = true;
        }
        else {
            for (CachePeekMode peekMode : peekModes) {
                A.notNull(peekMode, "peekMode");

                switch (peekMode) {
                    case ALL:
                        modes.near = true;
                        modes.primary = true;
                        modes.backup = true;

                        modes.heap = true;
                        modes.offheap = true;
                        modes.swap = true;

                        break;

                    case BACKUP:
                        modes.backup = true;

                        break;

                    case PRIMARY:
                        modes.primary = true;

                        break;

                    case NEAR:
                        modes.near = true;

                        break;

                    case ONHEAP:
                        modes.heap = true;

                        break;

                    case OFFHEAP:
                        modes.offheap = true;

                        break;

                    case SWAP:
                        modes.swap = true;

                        break;

                    default:
                        assert false : peekMode;
                }
            }
        }

        if (!(modes.heap || modes.offheap || modes.swap)) {
            modes.heap = true;
            modes.offheap = true;
            modes.swap = true;
        }

        if (!(modes.primary || modes.backup || modes.near)) {
            modes.primary = true;

            if (!primary) {
                modes.backup = true;
                modes.near = true;
            }
        }

        assert modes.heap || modes.offheap || modes.swap;
        assert modes.primary || modes.backup || modes.near;

        return modes;
    }

    /**
     * @param plc Explicitly specified expiry policy for cache operation.
     * @return Expiry policy wrapper.
     */
    @Nullable public IgniteCacheExpiryPolicy expiryPolicy(@Nullable ExpiryPolicy plc) {
        if (plc == null)
            plc = ctx.expiry();

        return CacheExpiryPolicy.forPolicy(plc);
    }

    /**
     * Cache operation.
     */
    private abstract class SyncOp<T> {
        /** Flag to indicate only-one-key operation. */
        private final boolean single;

        /**
         * @param single Flag to indicate only-one-key operation.
         */
        SyncOp(boolean single) {
            this.single = single;
        }

        /**
         * @return Flag to indicate only-one-key operation.
         */
        final boolean single() {
            return single;
        }

        /**
         * @param tx Transaction.
         * @return Operation return value.
         * @throws IgniteCheckedException If failed.
         */
        @Nullable public abstract T op(IgniteTxLocalAdapter tx) throws IgniteCheckedException;
    }

    /**
     * Cache operation.
     */
    private abstract class SyncInOp extends SyncOp<Object> {
        /**
         * @param single Flag to indicate only-one-key operation.
         */
        SyncInOp(boolean single) {
            super(single);
        }

        /** {@inheritDoc} */
        @Nullable @Override public final Object op(IgniteTxLocalAdapter tx) throws IgniteCheckedException {
            inOp(tx);

            return null;
        }

        /**
         * @param tx Transaction.
         * @throws IgniteCheckedException If failed.
         */
        public abstract void inOp(IgniteTxLocalAdapter tx) throws IgniteCheckedException;
    }

    /**
     * Cache operation.
     */
    protected abstract class AsyncOp<T> {
        /** Flag to indicate only-one-key operation. */
        private final boolean single;

        /**
         *
         */
        protected AsyncOp() {
            single = true;
        }

        /**
         * @param keys Keys involved.
         */
        protected AsyncOp(Collection<?> keys) {
            single = keys.size() == 1;
        }

        /**
         * @return Flag to indicate only-one-key operation.
         */
        final boolean single() {
            return single;
        }

        /**
         * @param tx Transaction.
         * @return Operation return value.
         */
        public abstract IgniteInternalFuture<T> op(IgniteTxLocalAdapter tx);
    }

    /**
     * Cache operation.
     */
    private abstract class AsyncInOp extends AsyncOp<Object> {
        /**
         *
         */
        protected AsyncInOp() {
            super();
        }

        /**
         * @param keys Keys involved.
         */
        protected AsyncInOp(Collection<?> keys) {
            super(keys);
        }

        /** {@inheritDoc} */
        @SuppressWarnings({"unchecked"})
        @Override public final IgniteInternalFuture<Object> op(IgniteTxLocalAdapter tx) {
            return (IgniteInternalFuture<Object>)inOp(tx);
        }

        /**
         * @param tx Transaction.
         * @return Operation return value.
         */
        public abstract IgniteInternalFuture<?> inOp(IgniteTxLocalAdapter tx);
    }

    /**
     * Global clear all.
     */
    @GridInternal
    private static class GlobalClearAllJob extends TopologyVersionAwareJob {
        /** */
        private static final long serialVersionUID = 0L;

        /**
         * @param cacheName Cache name.
         * @param topVer Affinity topology version.
         */
        private GlobalClearAllJob(String cacheName, AffinityTopologyVersion topVer) {
            super(cacheName, topVer);
        }

        /** {@inheritDoc} */
        @Nullable @Override public Object localExecute(@Nullable IgniteInternalCache cache) {
            if (cache != null)
                cache.clearLocally();

            return null;
        }
    }

    /**
     * Global clear keys.
     */
    @GridInternal
    private static class GlobalClearKeySetJob<K> extends TopologyVersionAwareJob {
        /** */
        private static final long serialVersionUID = 0L;

        /** Keys to remove. */
        private final Set<? extends K> keys;

        /**
         * @param cacheName Cache name.
         * @param topVer Affinity topology version.
         * @param keys Keys to clear.
         */
        private GlobalClearKeySetJob(String cacheName, AffinityTopologyVersion topVer, Set<? extends K> keys) {
            super(cacheName, topVer);

            this.keys = keys;
        }

        /** {@inheritDoc} */
        @Nullable @Override public Object localExecute(@Nullable IgniteInternalCache cache) {
            if (cache != null)
                cache.clearLocallyAll(keys);

            return null;
        }
    }

    /**
     * Internal callable for global size calculation.
     */
    @GridInternal
    private static class SizeJob extends TopologyVersionAwareJob {
        /** */
        private static final long serialVersionUID = 0L;

        /** Peek modes. */
        private final CachePeekMode[] peekModes;

        /**
         * @param cacheName Cache name.
         * @param topVer Affinity topology version.
         * @param peekModes Cache peek modes.
         */
        private SizeJob(String cacheName, AffinityTopologyVersion topVer, CachePeekMode[] peekModes) {
            super(cacheName, topVer);

            this.peekModes = peekModes;
        }

        /** {@inheritDoc} */
        @Nullable @Override public Object localExecute(@Nullable IgniteInternalCache cache) {
            if (cache == null)
                return 0;

            try {
                return cache.localSize(peekModes);
            }
            catch (IgniteCheckedException e) {
                throw U.convertException(e);
            }
        }

        /** {@inheritDoc} */
        public String toString() {
            return S.toString(SizeJob.class, this);
        }
    }

    /**
     * Holder for last async operation future.
     */
    protected static class FutureHolder {
        /** Lock. */
        private final ReentrantLock lock = new ReentrantLock();

        /** Future. */
        private IgniteInternalFuture fut;

        /**
         * Tries to acquire lock.
         *
         * @return Whether lock was actually acquired.
         */
        public boolean tryLock() {
            return lock.tryLock();
        }

        /**
         * Acquires lock.
         */
        @SuppressWarnings("LockAcquiredButNotSafelyReleased")
        public void lock() {
            lock.lock();
        }

        /**
         * Releases lock.
         */
        public void unlock() {
            lock.unlock();
        }

        /**
         * @return Whether lock is held by current thread.
         */
        public boolean holdsLock() {
            return lock.isHeldByCurrentThread();
        }

        /**
         * Gets future.
         *
         * @return Future.
         */
        public IgniteInternalFuture future() {
            return fut;
        }

        /**
         * Sets future.
         *
         * @param fut Future.
         */
        public void future(@Nullable IgniteInternalFuture fut) {
            this.fut = fut;
        }
    }

    /**
     *
     */
    protected abstract static class CacheExpiryPolicy implements IgniteCacheExpiryPolicy {
        /** */
        private Map<KeyCacheObject, GridCacheVersion> entries;

        /** */
        private Map<UUID, Collection<IgniteBiTuple<KeyCacheObject, GridCacheVersion>>> rdrsMap;

        /**
         * @param expiryPlc Expiry policy.
         * @return Access expire policy.
         */
        @Nullable private static CacheExpiryPolicy forPolicy(@Nullable final ExpiryPolicy expiryPlc) {
            if (expiryPlc == null)
                return null;

            return new CacheExpiryPolicy() {
                @Override public long forAccess() {
                    return CU.toTtl(expiryPlc.getExpiryForAccess());
                }

                @Override public long forCreate() {
                    return CU.toTtl(expiryPlc.getExpiryForCreation());
                }

                @Override public long forUpdate() {
                    return CU.toTtl(expiryPlc.getExpiryForUpdate());
                }
            };
        }

        /**
         * @param ttl Access TTL.
         * @return Access expire policy.
         */
        @Nullable public static CacheExpiryPolicy forAccess(final long ttl) {
            if (ttl == CU.TTL_NOT_CHANGED)
                return null;

            return new CacheExpiryPolicy() {
                @Override public long forAccess() {
                    return ttl;
                }
            };
        }

        /** {@inheritDoc} */
        @Override public long forCreate() {
            return CU.TTL_NOT_CHANGED;
        }

        /** {@inheritDoc} */
        @Override public long forUpdate() {
            return CU.TTL_NOT_CHANGED;
        }

        /** {@inheritDoc} */
        @Override public void reset() {
            if (entries != null)
                entries.clear();

            if (rdrsMap != null)
                rdrsMap.clear();
        }

        /**
         * @param key Entry key.
         * @param ver Entry version.
         */
        @SuppressWarnings("unchecked")
        @Override public void ttlUpdated(KeyCacheObject key,
            GridCacheVersion ver,
            @Nullable Collection<UUID> rdrs) {
            if (entries == null)
                entries = new HashMap<>();

            entries.put(key, ver);

            if (rdrs != null && !rdrs.isEmpty()) {
                if (rdrsMap == null)
                    rdrsMap = new HashMap<>();

                for (UUID nodeId : rdrs) {
                    Collection<IgniteBiTuple<KeyCacheObject, GridCacheVersion>> col = rdrsMap.get(nodeId);

                    if (col == null)
                        rdrsMap.put(nodeId, col = new ArrayList<>());

                    col.add(new T2<>(key, ver));
                }
            }
        }

        /**
         * @return TTL update request.
         */
        @Nullable @Override public Map<KeyCacheObject, GridCacheVersion> entries() {
            return entries;
        }

        /** {@inheritDoc} */
        @Nullable @Override public Map<UUID, Collection<IgniteBiTuple<KeyCacheObject, GridCacheVersion>>> readers() {
            return rdrsMap;
        }

        /** {@inheritDoc} */
        @Override public boolean readyToFlush(int cnt) {
            return (entries != null && entries.size() > cnt) || (rdrsMap != null && rdrsMap.size() > cnt);
        }

        /** {@inheritDoc} */
        @Override public String toString() {
            return S.toString(CacheExpiryPolicy.class, this);
        }
    }

    /**
     *
     */
    static class LoadKeysCallable<K, V> implements IgniteCallable<Void>, Externalizable{
        /** */
        private static final long serialVersionUID = 0L;

        /** Cache name. */
        private String cacheName;

        /** Injected grid instance. */
        @IgniteInstanceResource
        private Ignite ignite;

        /** Keys to load. */
        private Collection<? extends K> keys;

        /** Update flag. */
        private boolean update;

        /** */
        private ExpiryPolicy plc;

        /**
         * Required by {@link Externalizable}.
         */
        public LoadKeysCallable() {
            // No-op.
        }

        /**
         * @param cacheName Cache name.
         * @param keys Keys.
         * @param update If {@code true} calls {@link #localLoadAndUpdate(Collection)}
         *        otherwise {@link #localLoad(Collection, ExpiryPolicy)}.
         * @param plc Expiry policy.
         */
        LoadKeysCallable(String cacheName,
            Collection<? extends K> keys,
            boolean update,
            ExpiryPolicy plc) {
            this.cacheName = cacheName;
            this.keys = keys;
            this.update = update;
            this.plc = plc;
        }

        /** {@inheritDoc} */
        @Override public Void call() throws Exception {
            GridCacheAdapter<K, V> cache = ((IgniteKernal)ignite).context().cache().internalCache(cacheName);

            assert cache != null : cacheName;

            cache.context().gate().enter();

            try {
                if (update)
                    cache.localLoadAndUpdate(keys);
                else
                    cache.localLoad(keys, plc);
            }
            finally {
                cache.context().gate().leave();
            }

            return null;
        }

        /** {@inheritDoc} */
        @Override public void writeExternal(ObjectOutput out) throws IOException {
            U.writeString(out, cacheName);

            U.writeCollection(out, keys);

            out.writeBoolean(update);

            out.writeObject(plc != null ? new IgniteExternalizableExpiryPolicy(plc) : null);
        }

        /** {@inheritDoc} */
        @Override public void readExternal(ObjectInput in) throws IOException, ClassNotFoundException {
            cacheName = U.readString(in);

            keys = U.readCollection(in);

            update = in.readBoolean();

            plc = (ExpiryPolicy)in.readObject();
        }
    }

    /**
     *
     */
    private class LocalStoreLoadClosure extends CIX3<KeyCacheObject, Object, GridCacheVersion> {
        /** */
        final IgniteBiPredicate<K, V> p;

        /** */
        final Collection<GridCacheRawVersionedEntry> col;

        /** */
        final DataStreamerImpl<K, V> ldr;

        /** */
        final ExpiryPolicy plc;

        /**
         * @param p Key/value predicate.
         * @param ldr Loader.
         * @param plc Optional expiry policy.
         */
        private LocalStoreLoadClosure(@Nullable IgniteBiPredicate<K, V> p,
            DataStreamerImpl<K, V> ldr,
            @Nullable ExpiryPolicy plc) {
            this.p = p;
            this.ldr = ldr;
            this.plc = plc;

            col = new ArrayList<>(ldr.perNodeBufferSize());
        }

        /** {@inheritDoc} */
        @Override public void applyx(KeyCacheObject key, Object val, GridCacheVersion ver)
            throws IgniteCheckedException
        {
            assert ver != null;

            if (p != null && !p.apply(key.<K>value(ctx.cacheObjectContext(), false), (V)val))
                return;

            long ttl = 0;

            if (plc != null) {
                ttl = CU.toTtl(plc.getExpiryForCreation());

                if (ttl == CU.TTL_ZERO)
                    return;
                else if (ttl == CU.TTL_NOT_CHANGED)
                    ttl = 0;
            }

            GridCacheRawVersionedEntry e = new GridCacheRawVersionedEntry(ctx.toCacheKeyObject(key),
                ctx.toCacheObject(val),
                ttl,
                0,
                ver);

            e.prepareDirectMarshal(ctx.cacheObjectContext());

            col.add(e);

            if (col.size() == ldr.perNodeBufferSize()) {
                ldr.addDataInternal(col);

                col.clear();
            }
        }

        /**
         * Adds remaining data to loader.
         */
        void onDone() {
            if (!col.isEmpty())
                ldr.addDataInternal(col);
        }
    }

    /**
     *
     */
    private static class LoadCacheClosure<K, V> implements Callable<Void>, Externalizable {
        /** */
        private static final long serialVersionUID = 0L;

        /** */
        private String cacheName;

        /** */
        private IgniteBiPredicate<K, V> p;

        /** */
        private Object[] args;

        /** */
        @IgniteInstanceResource
        private Ignite ignite;

        /** */
        private ExpiryPolicy plc;

        /**
         * Required by {@link Externalizable}.
         */
        public LoadCacheClosure() {
            // No-op.
        }

        /**
         * @param cacheName Cache name.
         * @param p Predicate.
         * @param args Arguments.
         * @param plc Explicitly specified expiry policy.
         */
        private LoadCacheClosure(String cacheName,
            IgniteBiPredicate<K, V> p,
            Object[] args,
            @Nullable ExpiryPolicy plc)
        {
            this.cacheName = cacheName;
            this.p = p;
            this.args = args;
            this.plc = plc;
        }

        /** {@inheritDoc} */
        @Override public Void call() throws Exception {
            IgniteCache<K, V> cache = ignite.cache(cacheName);

            assert cache != null : cacheName;

            if (plc != null)
                cache = cache.withExpiryPolicy(plc);

            cache.localLoadCache(p, args);

            return null;
        }

        /** {@inheritDoc} */
        @Override public void writeExternal(ObjectOutput out) throws IOException {
            out.writeObject(p);

            out.writeObject(args);

            U.writeString(out, cacheName);

            if (plc != null)
                out.writeObject(new IgniteExternalizableExpiryPolicy(plc));
            else
                out.writeObject(null);
        }

        /** {@inheritDoc} */
        @SuppressWarnings("unchecked")
        @Override public void readExternal(ObjectInput in) throws IOException, ClassNotFoundException {
            p = (IgniteBiPredicate<K, V>)in.readObject();

            args = (Object[])in.readObject();

            cacheName = U.readString(in);

            plc = (ExpiryPolicy)in.readObject();
        }

        /** {@inheritDoc} */
        @Override public String toString() {
            return S.toString(LoadCacheClosure.class, this);
        }
    }

    /**
     *
     */
    protected abstract static class UpdateTimeStatClosure<T> implements CI1<IgniteInternalFuture<T>> {
        /** */
        protected final CacheMetricsImpl metrics;

        /** */
        protected final long start;

        /**
         * @param metrics Metrics.
         * @param start   Start time.
         */
        public UpdateTimeStatClosure(CacheMetricsImpl metrics, long start) {
            this.metrics = metrics;
            this.start = start;
        }

        /** {@inheritDoc} */
        @Override public void apply(IgniteInternalFuture<T> fut) {
            try {
                if (!fut.isCancelled()) {
                    fut.get();

                    updateTimeStat();
                }
            }
            catch (IgniteCheckedException ignore) {
                //No-op.
            }
        }

        /**
         * Updates statistics.
         */
        protected abstract void updateTimeStat();
    }

    /**
     *
     */
    protected static class UpdateGetTimeStatClosure<T> extends UpdateTimeStatClosure<T> {
        /** */
        private static final long serialVersionUID = 0L;

        /**
         * @param metrics Metrics.
         * @param start   Start time.
         */
        public UpdateGetTimeStatClosure(CacheMetricsImpl metrics, long start) {
            super(metrics, start);
        }

        /** {@inheritDoc} */
        @Override protected void updateTimeStat() {
            metrics.addGetTimeNanos(System.nanoTime() - start);
        }
    }

    /**
     *
     */
    protected static class UpdateRemoveTimeStatClosure<T> extends UpdateTimeStatClosure<T> {
        /** */
        private static final long serialVersionUID = 0L;

        /**
         * @param metrics Metrics.
         * @param start   Start time.
         */
        public UpdateRemoveTimeStatClosure(CacheMetricsImpl metrics, long start) {
            super(metrics, start);
        }

        /** {@inheritDoc} */
        @Override protected void updateTimeStat() {
            metrics.addRemoveTimeNanos(System.nanoTime() - start);
        }
    }

    /**
     *
     */
    protected static class UpdatePutTimeStatClosure<T> extends UpdateTimeStatClosure {
        /** */
        private static final long serialVersionUID = 0L;

        /**
         * @param metrics Metrics.
         * @param start   Start time.
         */
        public UpdatePutTimeStatClosure(CacheMetricsImpl metrics, long start) {
            super(metrics, start);
        }

        /** {@inheritDoc} */
        @Override protected void updateTimeStat() {
            metrics.addPutTimeNanos(System.nanoTime() - start);
        }
    }

    /**
     *
     */
    protected static class UpdatePutAndGetTimeStatClosure<T> extends UpdateTimeStatClosure {
        /** */
        private static final long serialVersionUID = 0L;

        /**
         * @param metrics Metrics.
         * @param start   Start time.
         */
        public UpdatePutAndGetTimeStatClosure(CacheMetricsImpl metrics, long start) {
            super(metrics, start);
        }

        /** {@inheritDoc} */
        @Override protected void updateTimeStat() {
            metrics.addPutAndGetTimeNanos(System.nanoTime() - start);
        }
    }

    /**
     * Delayed callable class.
     */
    protected static abstract class TopologyVersionAwareJob extends ComputeJobAdapter {
        /** */
        private static final long serialVersionUID = 0L;

        /** Injected job context. */
        @JobContextResource
        protected ComputeJobContext jobCtx;

        /** Injected grid instance. */
        @IgniteInstanceResource
        protected Ignite ignite;

        /** Affinity topology version. */
        protected final AffinityTopologyVersion topVer;

        /** Cache name. */
        protected final String cacheName;

        /**
         * @param cacheName Cache name.
         * @param topVer Affinity topology version.
         */
        public TopologyVersionAwareJob(String cacheName, AffinityTopologyVersion topVer) {
            assert topVer != null;

            this.cacheName = cacheName;
            this.topVer = topVer;
        }

        /** {@inheritDoc} */
        @Nullable @Override public final Object execute() {
            if (!waitAffinityReadyFuture())
                return null;

            IgniteInternalCache cache = ((IgniteKernal)ignite).context().cache().cache(cacheName);

            return localExecute(cache);
        }

        /**
         * @param cache Cache.
         * @return Local execution result.
         */
        @Nullable protected abstract Object localExecute(@Nullable IgniteInternalCache cache);

        /**
         * Holds (suspends) job execution until our cache version becomes equal to remote cache's version.
         *
         * @return {@code True} if topology check passed.
         */
        private boolean waitAffinityReadyFuture() {
            GridCacheProcessor cacheProc = ((IgniteKernal)ignite).context().cache();

            AffinityTopologyVersion locTopVer = cacheProc.context().exchange().readyAffinityVersion();

            if (locTopVer.compareTo(topVer) < 0) {
                IgniteInternalFuture<?> fut = cacheProc.context().exchange().affinityReadyFuture(topVer);

                if (fut != null && !fut.isDone()) {
                    jobCtx.holdcc();

                    fut.listen(new CI1<IgniteInternalFuture<?>>() {
                        @Override
                        public void apply(IgniteInternalFuture<?> t) {
                            jobCtx.callcc();
                        }
                    });

                    return false;
                }
            }

            return true;
        }
    }

    /**
     * Size task.
     */
    private static class SizeTask extends ComputeTaskAdapter<Object, Integer> {
        /** */
        private static final long serialVersionUID = 0L;

        /** Cache name. */
        private final String cacheName;

        /** Affinity topology version. */
        private final AffinityTopologyVersion topVer;

        /** Peek modes. */
        private final CachePeekMode[] peekModes;

        /**
         * @param cacheName Cache name.
         * @param topVer Affinity topology version.
         * @param peekModes Cache peek modes.
         */
        public SizeTask(String cacheName, AffinityTopologyVersion topVer, CachePeekMode[] peekModes) {
            this.cacheName = cacheName;
            this.topVer = topVer;
            this.peekModes = peekModes;
        }

        /** {@inheritDoc} */
        @Nullable @Override public Map<? extends ComputeJob, ClusterNode> map(List<ClusterNode> subgrid,
            @Nullable Object arg) throws IgniteException {
            Map<ComputeJob, ClusterNode> jobs = new HashMap();

            for (ClusterNode node : subgrid)
                jobs.put(new SizeJob(cacheName, topVer, peekModes), node);

            return jobs;
        }

        /** {@inheritDoc} */
        @Override public ComputeJobResultPolicy result(ComputeJobResult res, List<ComputeJobResult> rcvd) {
            IgniteException e = res.getException();

            if (e != null) {
                if (e instanceof ClusterTopologyException)
                    return ComputeJobResultPolicy.WAIT;

                throw new IgniteException("Remote job threw exception.", e);
            }

            return ComputeJobResultPolicy.WAIT;
        }

        /** {@inheritDoc} */
        @Nullable @Override public Integer reduce(List<ComputeJobResult> results) throws IgniteException {
            int size = 0;

            for (ComputeJobResult res : results) {
                if (res.getException() == null && res != null)
                    size += res.<Integer>getData();
            }

            return size;
        }
    }

    /**
     * Clear task.
     */
    private static class ClearTask<K> extends ComputeTaskAdapter<Object, Object> {
        /** */
        private static final long serialVersionUID = 0L;

        /** Cache name. */
        private final String cacheName;

        /** Affinity topology version. */
        private final AffinityTopologyVersion topVer;

        /** Keys to clear. */
        private final Set<? extends K> keys;

        /**
         * @param cacheName Cache name.
         * @param topVer Affinity topology version.
         * @param keys Keys to clear.
         */
        public ClearTask(String cacheName, AffinityTopologyVersion topVer, Set<? extends K> keys) {
            this.cacheName = cacheName;
            this.topVer = topVer;
            this.keys = keys;
        }

        /** {@inheritDoc} */
        @Nullable @Override public Map<? extends ComputeJob, ClusterNode> map(List<ClusterNode> subgrid,
            @Nullable Object arg) throws IgniteException {
            Map<ComputeJob, ClusterNode> jobs = new HashMap();

            for (ClusterNode node : subgrid) {
                jobs.put(keys == null ? new GlobalClearAllJob(cacheName, topVer) :
                        new GlobalClearKeySetJob<K>(cacheName, topVer, keys),
                    node);
            }

            return jobs;
        }

        /** {@inheritDoc} */
        @Override public ComputeJobResultPolicy result(ComputeJobResult res, List<ComputeJobResult> rcvd) {
            IgniteException e = res.getException();

            if (e != null) {
                if (e instanceof ClusterTopologyException)
                    return ComputeJobResultPolicy.WAIT;

                throw new IgniteException("Remote job threw exception.", e);
            }

            return ComputeJobResultPolicy.WAIT;
        }

        /** {@inheritDoc} */
        @Nullable @Override public Object reduce(List<ComputeJobResult> results) throws IgniteException {
            return null;
        }
    }
}<|MERGE_RESOLUTION|>--- conflicted
+++ resolved
@@ -3928,24 +3928,7 @@
         if (tx == null || tx.implicit()) {
             TransactionConfiguration tCfg = ctx.gridConfig().getTransactionConfiguration();
 
-<<<<<<< HEAD
-            tx = ctx.tm().newTx(
-                true,
-                op.single(),
-                ctx.system() ? ctx : null,
-                OPTIMISTIC,
-                READ_COMMITTED,
-                tCfg.getDefaultTxTimeout(),
-                ctx.hasFlag(INVALIDATE),
-                !ctx.hasFlag(SKIP_STORE),
-                0
-            );
-
-            if (ctx.hasFlag(SYNC_COMMIT))
-                tx.syncCommit(true);
-=======
             CacheOperationContext opCtx = ctx.operationContextPerCall();
->>>>>>> d9acbd1d
 
             int retries = opCtx != null && opCtx.noRetries() ? 1 : MAX_RETRIES;
 
@@ -4034,19 +4017,8 @@
                 OPTIMISTIC,
                 READ_COMMITTED,
                 ctx.kernalContext().config().getTransactionConfiguration().getDefaultTxTimeout(),
-<<<<<<< HEAD
-                ctx.hasFlag(INVALIDATE),
-                !ctx.hasFlag(SKIP_STORE),
-                0
-            );
-
-            if (ctx.hasFlag(SYNC_COMMIT))
-                tx.syncCommit(true);
-        }
-=======
                 !ctx.skipStore(),
                 0);
->>>>>>> d9acbd1d
 
         return asyncOp(tx, op);
     }
