--- conflicted
+++ resolved
@@ -389,15 +389,10 @@
      * @param topVer Topology version.
      * @param changedBaseline The exchange is caused by Baseline Topology change.
      */
-<<<<<<< HEAD
-    public void changeLocalStatesOnExchangeDone(AffinityTopologyVersion topVer) {
-        if (!IgniteSystemProperties.getBoolean(IgniteSystemProperties.IGNITE_DISABLE_WAL_DURING_REBALANCING, true))
-=======
     public void changeLocalStatesOnExchangeDone(AffinityTopologyVersion topVer, boolean changedBaseline) {
         if (changedBaseline
             && IgniteSystemProperties.getBoolean(IgniteSystemProperties.IGNITE_PENDING_TX_TRACKER_ENABLED)
-            || !IgniteSystemProperties.getBoolean(IgniteSystemProperties.IGNITE_DISABLE_WAL_DURING_REBALANCING, false))
->>>>>>> ee5a8f32
+            || !IgniteSystemProperties.getBoolean(IgniteSystemProperties.IGNITE_DISABLE_WAL_DURING_REBALANCING, true))
             return;
 
         Set<Integer> grpsToEnableWal = new HashSet<>();
