--- conflicted
+++ resolved
@@ -64,23 +64,8 @@
 import org.apache.ignite.thread.OomExceptionHandler;
 import org.jetbrains.annotations.Nullable;
 
-<<<<<<< HEAD
-import java.util.ArrayList;
-import java.util.Collection;
-import java.util.HashMap;
-import java.util.HashSet;
-import java.util.Iterator;
-import java.util.LinkedList;
-import java.util.Map;
-import java.util.Set;
-import java.util.UUID;
-
-import static java.util.Collections.unmodifiableSet;
-=======
->>>>>>> 248c0b8e
 import static org.apache.ignite.internal.GridTopic.TOPIC_WAL;
 import static org.apache.ignite.internal.managers.communication.GridIoPolicy.SYSTEM_POOL;
-import static org.apache.ignite.internal.processors.cache.distributed.dht.GridDhtPartitionState.MOVING;
 import static org.apache.ignite.internal.processors.cache.distributed.dht.GridDhtPartitionState.OWNING;
 
 /**
@@ -394,7 +379,6 @@
                 continue;
 
             boolean hasOwning = false;
-            boolean hasMoving = false;
 
             int parts = 0;
 
@@ -412,12 +396,7 @@
                     }
                 }
 
-<<<<<<< HEAD
-                if (locPart.state() == MOVING)
-                    hasMoving = true;
-=======
                 parts++;
->>>>>>> 248c0b8e
             }
 
             log.info("Prepare change WAL state, grp=" + grp.cacheOrGroupName() +
@@ -426,12 +405,7 @@
 
             if (hasOwning && !grp.localWalEnabled())
                 grpsToEnableWal.add(grp.groupId());
-<<<<<<< HEAD
-            }
-            else if (hasMoving && !hasOwning && grp.localWalEnabled()) {
-=======
             else if (!hasOwning && grp.localWalEnabled()) {
->>>>>>> 248c0b8e
                 grpsToDisableWal.add(grp.groupId());
 
                 grpsWithWalDisabled.add(grp.groupId());
@@ -447,7 +421,7 @@
 
         try {
             if (hasNonEmptyOwning && !grpsToEnableWal.isEmpty())
-                triggerCheckpoint("wal-local-state-change-" + topVer).finishFuture().get();
+                triggerCheckpoint(0).finishFuture().get();
         }
         catch (IgniteCheckedException ex) {
             throw new IgniteException(ex);
@@ -491,7 +465,7 @@
                 tmpDisabledWal = null;
             }
 
-            CheckpointFuture cpFut = triggerCheckpoint("wal-local-state-changed-rebalance-finished-" + topVer);
+            CheckpointFuture cpFut = triggerCheckpoint(0);
 
             assert cpFut != null;
 
@@ -644,7 +618,7 @@
                         res = new WalStateResult(msg, false);
                     else {
                         // Initiate a checkpoint.
-                        CheckpointFuture cpFut = triggerCheckpoint("wal-state-change-grp-" + msg.groupId());
+                        CheckpointFuture cpFut = triggerCheckpoint(msg.groupId());
 
                         if (cpFut != null) {
                             try {
@@ -1035,11 +1009,11 @@
     /**
      * Force checkpoint.
      *
-     * @param msg Message.
+     * @param grpId Group ID.
      * @return Checkpoint future or {@code null} if failed to get checkpointer.
      */
-    @Nullable private CheckpointFuture triggerCheckpoint(String msg) {
-        return cctx.database().forceCheckpoint(msg);
+    @Nullable private CheckpointFuture triggerCheckpoint(int grpId) {
+        return cctx.database().forceCheckpoint("wal-state-change-grp-" + grpId);
     }
 
     /**
@@ -1152,9 +1126,8 @@
         /** */
         public TemporaryDisabledWal(
             Set<Integer> disabledGrps,
-            AffinityTopologyVersion topVer
-        ) {
-            this.disabledGrps = unmodifiableSet(disabledGrps);
+            AffinityTopologyVersion topVer) {
+            this.disabledGrps = Collections.unmodifiableSet(disabledGrps);
             this.remainingGrps = new HashSet<>(disabledGrps);
             this.topVer = topVer;
         }
