--- conflicted
+++ resolved
@@ -43,11 +43,7 @@
 import org.apache.ignite.internal.processors.affinity.AffinityTopologyVersion;
 import org.apache.ignite.internal.processors.cache.distributed.dht.preloader.GridDhtPartitionsExchangeFuture;
 import org.apache.ignite.internal.processors.cache.distributed.dht.topology.GridDhtLocalPartition;
-<<<<<<< HEAD
-import org.apache.ignite.internal.processors.cache.persistence.CheckpointProgress;
-=======
 import org.apache.ignite.internal.processors.cache.persistence.checkpoint.CheckpointProgress;
->>>>>>> 1e84d448
 import org.apache.ignite.internal.processors.cache.persistence.IgniteCacheDatabaseSharedManager;
 import org.apache.ignite.internal.processors.cache.persistence.metastorage.MetastorageLifecycleListener;
 import org.apache.ignite.internal.processors.cache.persistence.metastorage.ReadOnlyMetastorage;
@@ -468,11 +464,7 @@
 
             if (hasOwning && !grp.localWalEnabled())
                 grpsToEnableWal.add(grp.groupId());
-<<<<<<< HEAD
-            else if (hasMoving && !hasOwning && grp.localWalEnabled()) {
-=======
             else if (hasMoving && !hasOwning && grp.localWalEnabled())
->>>>>>> 1e84d448
                 grpsToDisableWal.add(grp.groupId());
         }
 
@@ -490,12 +482,7 @@
         for (Integer grpId : grpsToEnableWal)
             cctx.cache().cacheGroup(grpId).localWalEnabled(true, true);
 
-<<<<<<< HEAD
-        for (Integer grpId : grpsToDisableWal)
-            cctx.cache().cacheGroup(grpId).localWalEnabled(false, true);
-=======
         tmpDisabledWal.disable(grpsToDisableWal);
->>>>>>> 1e84d448
     }
 
     /**
@@ -515,47 +502,12 @@
 
         assert grp != null : "Can not find group with id: " + grpId;
 
-<<<<<<< HEAD
-                    if (!grp.localWalEnabled())
-                        grp.localWalEnabled(true, false);
-                }
-=======
         AffinityTopologyVersion lastGroupTop = grp.topology().readyTopologyVersion();
->>>>>>> 1e84d448
 
         // Pending updates in groups with disabled WAL are not protected from crash.
         // Need to trigger checkpoint for attempt to persist them.
         CheckpointProgress cpFut = triggerCheckpoint("wal-local-state-changed-rebalance-finished-" + lastGroupTop);
 
-<<<<<<< HEAD
-            // Pending updates in groups with disabled WAL are not protected from crash.
-            // Need to trigger checkpoint for attempt to persist them.
-            CheckpointProgress cpFut = triggerCheckpoint("wal-local-state-changed-rebalance-finished-" + topVer);
-
-            assert cpFut != null;
-
-            // It's safe to switch partitions to owning state only if checkpoint was successfully finished.
-            cpFut.futureFor(FINISHED).listen(new IgniteInClosureX<IgniteInternalFuture>() {
-                @Override public void applyx(IgniteInternalFuture future) {
-                    if (X.hasCause(future.error(), NodeStoppingException.class))
-                        return;
-
-                    for (Integer grpId0 : session0.disabledGrps) {
-                        try {
-                            cctx.database().walEnabled(grpId0, true, true);
-                        }
-                        catch (Exception e) {
-                            if (!X.hasCause(e, NodeStoppingException.class))
-                                throw e;
-                        }
-
-                        CacheGroupContext grp = cctx.cache().cacheGroup(grpId0);
-
-                        if (grp != null)
-                            grp.topology().ownMoving(topVer);
-                        else if (log.isDebugEnabled())
-                            log.debug("Cache group was destroyed before checkpoint finished, [grpId=" + grpId0 + ']');
-=======
         assert cpFut != null;
 
         // It's safe to switch partitions to owning state only if checkpoint was successfully finished.
@@ -571,20 +523,14 @@
                     catch (Exception e) {
                         if (!X.hasCause(e, NodeStoppingException.class))
                             throw e;
->>>>>>> 1e84d448
                     }
 
                     CacheGroupContext grp = cctx.cache().cacheGroup(grpId0);
 
-<<<<<<< HEAD
-                    // Trigger exchange for switching to ideal assignment when all nodes are ready.
-                    cctx.exchange().refreshPartitions();
-=======
                     if (grp != null)
                         grp.topology().ownMoving(lastGroupTop);
                     else if (log.isDebugEnabled())
                         log.debug("Cache group was destroyed before checkpoint finished, [grpId=" + grpId0 + ']');
->>>>>>> 1e84d448
                 }
 
                 if (log.isDebugEnabled())
