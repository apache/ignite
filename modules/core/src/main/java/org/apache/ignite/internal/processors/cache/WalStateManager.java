/*
 * Licensed to the Apache Software Foundation (ASF) under one or more
 * contributor license agreements.  See the NOTICE file distributed with
 * this work for additional information regarding copyright ownership.
 * The ASF licenses this file to You under the Apache License, Version 2.0
 * (the "License"); you may not use this file except in compliance with
 * the License.  You may obtain a copy of the License at
 *
 *      http://www.apache.org/licenses/LICENSE-2.0
 *
 * Unless required by applicable law or agreed to in writing, software
 * distributed under the License is distributed on an "AS IS" BASIS,
 * WITHOUT WARRANTIES OR CONDITIONS OF ANY KIND, either express or implied.
 * See the License for the specific language governing permissions and
 * limitations under the License.
 */

package org.apache.ignite.internal.processors.cache;

import java.util.ArrayList;
import java.util.Collection;
import java.util.HashMap;
import java.util.HashSet;
import java.util.Iterator;
import java.util.LinkedList;
import java.util.List;
import java.util.Map;
import java.util.UUID;
import org.apache.ignite.IgniteCheckedException;
import org.apache.ignite.IgniteException;
import org.apache.ignite.IgniteLogger;
import org.apache.ignite.IgniteSystemProperties;
import org.apache.ignite.cache.CacheMode;
import org.apache.ignite.cluster.ClusterNode;
import org.apache.ignite.configuration.IgniteConfiguration;
import org.apache.ignite.internal.GridKernalContext;
import org.apache.ignite.internal.IgniteInternalFuture;
import org.apache.ignite.internal.IgniteInterruptedCheckedException;
import org.apache.ignite.internal.managers.communication.GridMessageListener;
import org.apache.ignite.internal.pagemem.store.IgnitePageStoreManager;
import org.apache.ignite.internal.processors.affinity.AffinityTopologyVersion;
import org.apache.ignite.internal.processors.cache.distributed.dht.preloader.GridDhtPartitionsExchangeFuture;
import org.apache.ignite.internal.processors.cache.distributed.dht.topology.GridDhtLocalPartition;
import org.apache.ignite.internal.processors.cache.persistence.IgniteCacheDatabaseSharedManager;
import org.apache.ignite.internal.processors.cache.persistence.checkpoint.CheckpointProgress;
import org.apache.ignite.internal.processors.cache.persistence.metastorage.MetastorageLifecycleListener;
import org.apache.ignite.internal.processors.cache.persistence.metastorage.ReadOnlyMetastorage;
import org.apache.ignite.internal.processors.cache.persistence.metastorage.ReadWriteMetastorage;
import org.apache.ignite.internal.util.GridBoundedConcurrentLinkedHashSet;
import org.apache.ignite.internal.util.future.GridFinishedFuture;
import org.apache.ignite.internal.util.future.GridFutureAdapter;
import org.apache.ignite.internal.util.typedef.F;
import org.apache.ignite.internal.util.typedef.T2;
import org.apache.ignite.internal.util.typedef.internal.LT;
import org.apache.ignite.internal.util.typedef.internal.U;
import org.apache.ignite.internal.util.worker.GridWorker;
import org.apache.ignite.lang.IgniteFuture;
import org.apache.ignite.lang.IgniteInClosure;
import org.apache.ignite.lang.IgnitePredicate;
import org.apache.ignite.lang.IgniteRunnable;
import org.apache.ignite.lang.IgniteUuid;
import org.apache.ignite.thread.IgniteThread;
import org.apache.ignite.thread.OomExceptionHandler;
import org.jetbrains.annotations.Nullable;

import static org.apache.ignite.IgniteSystemProperties.IGNITE_DISABLE_WAL_DURING_REBALANCING;
import static org.apache.ignite.IgniteSystemProperties.IGNITE_PENDING_TX_TRACKER_ENABLED;
import static org.apache.ignite.internal.GridTopic.TOPIC_WAL;
import static org.apache.ignite.internal.managers.communication.GridIoPolicy.SYSTEM_POOL;
import static org.apache.ignite.internal.processors.cache.distributed.dht.topology.GridDhtPartitionState.MOVING;
import static org.apache.ignite.internal.processors.cache.distributed.dht.topology.GridDhtPartitionState.RENTING;
import static org.apache.ignite.internal.processors.cache.persistence.CheckpointState.FINISHED;
import static org.apache.ignite.internal.processors.cache.persistence.CheckpointState.LOCK_RELEASED;

/**
 * Write-ahead log state manager. Manages WAL enable and disable.
 */
public class WalStateManager extends GridCacheSharedManagerAdapter {
    /** */
    public static final String ENABLE_DURABILITY_AFTER_REBALANCING = "enable-durability-rebalance-finished-";

    /** History size for to track stale messages. */
    private static final int HIST_SIZE = 1000;

    /** @see IgniteSystemProperties#IGNITE_DISABLE_WAL_DURING_REBALANCING */
    public static final boolean DFLT_DISABLE_WAL_DURING_REBALANCING = true;

    /** ID history for discovery messages. */
    private final GridBoundedConcurrentLinkedHashSet<T2<UUID, Boolean>> discoMsgIdHist =
        new GridBoundedConcurrentLinkedHashSet<>(HIST_SIZE);

    /** History of already completed operations. */
    private final GridBoundedConcurrentLinkedHashSet<UUID> completedOpIds =
        new GridBoundedConcurrentLinkedHashSet<>(HIST_SIZE);

    /** Client futures. */
    private final Map<UUID, GridFutureAdapter<Boolean>> userFuts = new HashMap<>();

    /** Finished results awaiting discovery finish message. */
    private final Map<UUID, WalStateResult> ress = new HashMap<>();

    /** Active distributed processes. */
    private final Map<UUID, WalStateDistributedProcess> procs = new HashMap<>();

    /** Pending results created on cache processor start based on available discovery data. */
    private final Collection<WalStateResult> initialRess = new LinkedList<>();

    /** Pending acknowledge messages (i.e. received before node completed it's local part). */
    private final Collection<WalStateAckMessage> pendingAcks = new HashSet<>();

    /** Whether this is a server node. */
    private final boolean srv;

    /** IO message listener. */
    private final GridMessageListener ioLsnr;

    /** Operation mutex. */
    private final Object mux = new Object();

    /** Logger. */
    private final IgniteLogger log;

    /** Current coordinator node. */
    private ClusterNode crdNode;

    /** Disconnected flag. */
    private boolean disconnected;

    /** */
    private volatile WALDisableContext walDisableContext;

    /** Denies or allows WAL disabling. */
    private volatile boolean prohibitDisabling;

    /**
     * Constructor.
     *
     * @param kernalCtx Kernal context.
     */
    public WalStateManager(GridKernalContext kernalCtx) {
        if (kernalCtx != null) {
            IgniteConfiguration cfg = kernalCtx.config();

            boolean client = cfg.isClientMode() != null && cfg.isClientMode();

            srv = !client && !cfg.isDaemon();

            log = kernalCtx.log(WalStateManager.class);
        }
        else {
            srv = false;

            log = null;
        }

        if (srv) {
            ioLsnr = new GridMessageListener() {
                @Override public void onMessage(UUID nodeId, Object msg, byte plc) {
                    if (msg instanceof WalStateAckMessage) {
                        WalStateAckMessage msg0 = (WalStateAckMessage)msg;

                        msg0.senderNodeId(nodeId);

                        onAck(msg0);
                    }
                    else
                        U.warn(log, "Unexpected IO message (will ignore): " + msg);
                }
            };
        }
        else
            ioLsnr = null;
    }

    /** {@inheritDoc} */
    @Override protected void start0() throws IgniteCheckedException {
        if (srv)
            cctx.kernalContext().io().addMessageListener(TOPIC_WAL, ioLsnr);

        walDisableContext = new WALDisableContext(
            cctx.cache().context().database(),
            cctx.pageStore(),
            log
        );

        cctx.kernalContext().internalSubscriptionProcessor().registerMetastorageListener(walDisableContext);

    }

    /** {@inheritDoc} */
    @Override protected void stop0(boolean cancel) {
        if (srv)
            cctx.kernalContext().io().removeMessageListener(TOPIC_WAL, ioLsnr);
    }

    /**
     * Callback invoked when caches info is collected inside cache processor start routine. Discovery is not
     * active at this point.
     */
    public void onCachesInfoCollected() {
        if (!srv)
            return;

        synchronized (mux) {
            // Process top pending requests.
            for (CacheGroupDescriptor grpDesc : cacheProcessor().cacheGroupDescriptors().values()) {
                CacheGroupContext cctx = cacheProcessor().cacheGroup(grpDesc.groupId());

                if (cctx != null)
                    cctx.globalWalEnabled(grpDesc.walEnabled());

                for (WalStateProposeMessage msg : grpDesc.walChangeRequests()) {
                    if (msg != null) {
                        if (log.isDebugEnabled())
                            log.debug("Processing WAL state message on start: " + msg);

                        boolean enabled = grpDesc.walEnabled();

                        WalStateResult res;

                        if (F.eq(enabled, msg.enable()))
                            res = new WalStateResult(msg, false);
                        else
                            res = new WalStateResult(msg, true);

                        initialRess.add(res);

                        addResult(res);
                    }
                }
            }
        }
    }

    /**
     * Handle cache processor kernal start. At this point we already collected discovery data from other nodes
     * (discovery already active), but exchange worker is not active yet. We need to iterate over available group
     * descriptors and perform top operations, taking in count that no cache operations are possible at this point,
     * so checkpoint is not needed.
     */
    public void onKernalStart() {
        if (!srv)
            return;

        synchronized (mux) {
            for (WalStateResult res : initialRess) {
                onCompletedLocally(res);

                if (res.changed()) {
                    WalStateProposeMessage propMsg = res.message();

                    CacheGroupContext grpCtx = cctx.cache().cacheGroup(propMsg.groupId());

                    if (grpCtx != null)
                        grpCtx.globalWalEnabled(propMsg.enable());
                }
            }

            initialRess.clear();
        }
    }

    /** {@inheritDoc} */
    @Override public void onDisconnected(IgniteFuture reconnectFut) {
        Collection<GridFutureAdapter<Boolean>> userFuts0;

        synchronized (mux) {
            assert !disconnected;

            disconnected = true;

            userFuts0 = new ArrayList<>(userFuts.values());

            userFuts.clear();
        }

        for (GridFutureAdapter<Boolean> userFut : userFuts0)
            completeWithError(userFut, "Client node was disconnected from topology (operation result is unknown).");
    }

    /** {@inheritDoc} */
    @Override public void onReconnected(boolean active) {
        synchronized (mux) {
            assert disconnected;

            disconnected = false;
        }
    }

    /**
     * Denies or allows WAL disabling with subsequent {@link #init(Collection, boolean)} call.
     *
     * @param val denial status.
     */
    public void prohibitWALDisabling(boolean val) {
        prohibitDisabling = val;
    }

    /**
     * Reports whether WAL disabling with subsequent {@link #init(Collection, boolean)} is denied.
     *
     * @return denial status.
     */
    public boolean prohibitWALDisabling() {
        return prohibitDisabling;
    }

    /**
     * Change WAL mode.
     *
     * @param cacheNames Cache names.
     * @param enabled Enabled flag.
     * @return Future completed when operation finished.
     */
    public IgniteInternalFuture<Boolean> changeWalMode(Collection<String> cacheNames, boolean enabled) {
        cctx.tm().checkEmptyTransactions(() ->
            String.format("Cache WAL mode cannot be changed within lock or transaction " +
                    "[cacheNames=%s, walEnabled=%s]", cacheNames, enabled));

        LT.warn(log, "Cache WAL mode may only be changed on stable topology: see https://issues.apache.org/jira/browse/IGNITE-13976");
        LT.warn(log, "  ^-- No nodes may leave or join cluster while changing WAL mode.");
        LT.warn(log, "  ^-- All baseline nodes should be present.");
        LT.warn(log, "  ^-- Failure to observe these conditions may cause cache to be stuck in inconsistent state.");
        LT.warn(log, "  ^-- You may need to destroy affected cache if that happens.");

        return init(cacheNames, enabled);
    }

    /**
     * Initiate WAL mode change operation.
     *
     * @param cacheNames Cache names.
     * @param enabled Enabled flag.
     * @return Future completed when operation finished.
     */
    private IgniteInternalFuture<Boolean> init(Collection<String> cacheNames, boolean enabled) {
        if (!enabled && prohibitDisabling)
            return errorFuture("WAL disabling is prohibited.");

        if (F.isEmpty(cacheNames))
            return errorFuture("Cache names cannot be empty.");

        synchronized (mux) {
            if (disconnected)
                return errorFuture("Failed to initiate WAL mode change because client node is disconnected.");

            // Prepare cache and group infos.
            Map<String, IgniteUuid> caches = new HashMap<>(cacheNames.size());

            CacheGroupDescriptor grpDesc = null;

            for (String cacheName : cacheNames) {
                DynamicCacheDescriptor cacheDesc = cacheProcessor().cacheDescriptor(cacheName);

                if (cacheDesc == null)
                    return errorFuture("Cache doesn't exist: " + cacheName);

                caches.put(cacheName, cacheDesc.deploymentId());

                CacheGroupDescriptor curGrpDesc = cacheDesc.groupDescriptor();

                if (grpDesc == null)
                    grpDesc = curGrpDesc;
                else if (!F.eq(grpDesc.deploymentId(), curGrpDesc.deploymentId())) {
                    return errorFuture("Cannot change WAL mode for caches from different cache groups [" +
                        "cache1=" + cacheNames.iterator().next() + ", grp1=" + grpDesc.groupName() +
                        ", cache2=" + cacheName + ", grp2=" + curGrpDesc.groupName() + ']');
                }
            }

            assert grpDesc != null;

            HashSet<String> grpCaches = new HashSet<>(grpDesc.caches().keySet());

            grpCaches.removeAll(cacheNames);

            if (!grpCaches.isEmpty()) {
                return errorFuture("Cannot change WAL mode because not all cache names belonging to the group are " +
                    "provided [group=" + grpDesc.groupName() + ", missingCaches=" + grpCaches + ']');
            }

            if (grpDesc.config().getCacheMode() == CacheMode.LOCAL)
                return errorFuture("WAL mode cannot be changed for LOCAL cache(s): " + cacheNames);

            // WAL mode change makes sense only for persistent groups.
            if (!grpDesc.persistenceEnabled())
                return errorFuture("Cannot change WAL mode because persistence is not enabled for cache(s) [" +
                    "caches=" + cacheNames + ", dataRegion=" + grpDesc.config().getDataRegionName() + ']');

            // Send request.
            final UUID opId = UUID.randomUUID();

            GridFutureAdapter<Boolean> fut = new GridFutureAdapter<>();

            fut.listen(new IgniteInClosure<IgniteInternalFuture<Boolean>>() {
                @Override public void apply(IgniteInternalFuture<Boolean> fut) {
                    synchronized (mux) {
                        userFuts.remove(opId);
                    }
                }
            });

            WalStateProposeMessage msg = new WalStateProposeMessage(opId, grpDesc.groupId(), grpDesc.deploymentId(),
                cctx.localNodeId(), caches, enabled);

            userFuts.put(opId, fut);

            try {
                cctx.discovery().sendCustomEvent(msg);

                if (log.isDebugEnabled())
                    log.debug("Initiated WAL state change operation: " + msg);
            }
            catch (Exception e) {
                IgniteCheckedException e0 =
                    new IgniteCheckedException("Failed to initiate WAL mode change due to unexpected exception.", e);

                fut.onDone(e0);
            }

            return fut;
        }
    }

    /**
     * Change local WAL state before exchange is done. This method will disable WAL for groups without partitions
     * in OWNING state if such feature is enabled.
     *
     * @param fut Exchange future.
     */
    public void disableGroupDurabilityForPreloading(GridDhtPartitionsExchangeFuture fut) {
        if (fut.changedBaseline()
            && IgniteSystemProperties.getBoolean(IGNITE_PENDING_TX_TRACKER_ENABLED)
            || !IgniteSystemProperties.getBoolean(IGNITE_DISABLE_WAL_DURING_REBALANCING, DFLT_DISABLE_WAL_DURING_REBALANCING))
            return;

        Collection<CacheGroupContext> grpContexts = cctx.cache().cacheGroups();

        for (CacheGroupContext grp : grpContexts) {
<<<<<<< HEAD
            if (grp.isLocal() || !grp.affinityNode() || !grp.persistenceEnabled() || !grp.localWalEnabled()
                || !grp.rebalanceEnabled() || !grp.shared().isRebalanceEnabled())
=======
            if (grp.isLocal() || !grp.affinityNode() || !(grp.persistenceEnabled() || grp.cdcEnabled())
                || !grp.localWalEnabled() || !grp.rebalanceEnabled() || !grp.shared().isRebalanceEnabled())
>>>>>>> 9cf06362
                continue;

            List<GridDhtLocalPartition> locParts = grp.topology().localPartitions();

            int cnt = 0;

            for (GridDhtLocalPartition locPart : locParts) {
                if (locPart.state() == MOVING || locPart.state() == RENTING)
                    cnt++;
            }

            if (!locParts.isEmpty() && cnt == locParts.size())
                grp.localWalEnabled(false, true);
        }
    }

    /**
     * Handle propose message in discovery thread.
     *
     * @param msg Message.
     */
    public void onProposeDiscovery(WalStateProposeMessage msg) {
        if (isDuplicate(msg))
            return;

        synchronized (mux) {
            if (disconnected)
                return;

            // Validate current caches state before deciding whether to process message further.
            if (validateProposeDiscovery(msg)) {
                if (log.isDebugEnabled())
                    log.debug("WAL state change message is valid (will continue processing): " + msg);

                CacheGroupDescriptor grpDesc = cacheProcessor().cacheGroupDescriptors().get(msg.groupId());

                assert grpDesc != null;

                IgnitePredicate<ClusterNode> nodeFilter = grpDesc.config().getNodeFilter();

                boolean affNode = srv && (nodeFilter == null || nodeFilter.apply(cctx.localNode()));

                msg.affinityNode(affNode);

                if (grpDesc.addWalChangeRequest(msg)) {
                    msg.exchangeMessage(msg);

                    if (log.isDebugEnabled())
                        log.debug("WAL state change message will be processed in exchange thread: " + msg);
                }
                else {
                    if (log.isDebugEnabled())
                        log.debug("WAL state change message is added to pending set and will be processed later: " +
                            msg);
                }
            }
            else {
                if (log.isDebugEnabled())
                    log.debug("WAL state change message is invalid (will ignore): " + msg);
            }
        }
    }

    /**
     * Validate propose message.
     *
     * @param msg Message.
     * @return {@code True} if message should be processed further, {@code false} if no further processing is needed.
     */
    private boolean validateProposeDiscovery(WalStateProposeMessage msg) {
        GridFutureAdapter<Boolean> userFut = userFuts.get(msg.operationId());

        String errMsg = validate(msg);

        if (errMsg != null) {
            completeWithError(userFut, errMsg);

            return false;
        }

        return true;
    }

    /**
     * Validate propose message.
     *
     * @param msg Message.
     * @return Error message or {@code null} if everything is OK.
     */
    @Nullable private String validate(WalStateProposeMessage msg) {
        // Is group still there?
        CacheGroupDescriptor grpDesc = cacheProcessor().cacheGroupDescriptors().get(msg.groupId());

        if (grpDesc == null)
            return "Failed to change WAL mode because some caches no longer exist: " + msg.caches().keySet();

        // Are specified caches still there?
        for (Map.Entry<String, IgniteUuid> cache : msg.caches().entrySet()) {
            String cacheName = cache.getKey();

            DynamicCacheDescriptor cacheDesc = cacheProcessor().cacheDescriptor(cacheName);

            if (cacheDesc == null || !F.eq(cacheDesc.deploymentId(), cache.getValue()))
                return "Cache doesn't exist: " + cacheName;
        }

        // Are there any new caches in the group?
        HashSet<String> grpCacheNames = new HashSet<>(grpDesc.caches().keySet());

        grpCacheNames.removeAll(msg.caches().keySet());

        if (!grpCacheNames.isEmpty()) {
            return "Cannot change WAL mode because not all cache names belonging to the " +
                "group are provided [group=" + grpDesc.groupName() + ", missingCaches=" + grpCacheNames + ']';
        }

        return null;
    }

    /**
     * Handle propose message which is synchronized with other cache state actions through exchange thread.
     * If operation is no-op (i.e. state is not changed), then no additional processing is needed, and coordinator will
     * trigger finish request right away. Otherwise all nodes start asynchronous checkpoint flush, and send responses
     * to coordinator. Once all responses are received, coordinator node will trigger finish message.
     *
     * @param msg Message.
     */
    public void onProposeExchange(WalStateProposeMessage msg) {
        if (!srv)
            return;

        synchronized (mux) {
            WalStateResult res = null;

            if (msg.affinityNode()) {
                // Affinity node, normal processing.
                CacheGroupContext grpCtx = cacheProcessor().cacheGroup(msg.groupId());

                if (grpCtx == null) {
                    // Related caches were destroyed concurrently.
                    res = new WalStateResult(msg, "Failed to change WAL mode because some caches " +
                        "no longer exist: " + msg.caches().keySet());
                }
                else {
                    if (F.eq(msg.enable(), grpCtx.globalWalEnabled()))
                        // Nothing changed -> no-op.
                        res = new WalStateResult(msg, false);
                    else {
                        // Initiate a checkpoint.
                        CheckpointProgress cpFut = triggerCheckpoint("wal-state-change-grp-" + msg.groupId());

                        if (cpFut != null) {
                            try {
                                // Wait for checkpoint mark synchronously before releasing the control.
                                cpFut.futureFor(LOCK_RELEASED).get();

                                if (msg.enable()) {
                                    grpCtx.globalWalEnabled(true);

                                    // Enable: it is enough to release cache operations once mark is finished because
                                    // not-yet-flushed dirty pages have been logged.
                                    WalStateChangeWorker worker = new WalStateChangeWorker(msg, cpFut);

                                    IgniteThread thread = new IgniteThread(worker);

                                    thread.setUncaughtExceptionHandler(new OomExceptionHandler(
                                        cctx.kernalContext()));

                                    thread.start();
                                }
                                else {
                                    // Disable: not-yet-flushed operations are not logged, so wait for them
                                    // synchronously in exchange thread. Otherwise, we cannot define a point in
                                    // when it is safe to continue cache operations.
                                    res = awaitCheckpoint(cpFut, msg);

                                    // WAL state is persisted after checkpoint if finished. Otherwise in case of crash
                                    // and restart we will think that WAL is enabled, but data might be corrupted.
                                    grpCtx.globalWalEnabled(false);
                                }
                            }
                            catch (Exception e) {
                                U.warn(log, "Failed to change WAL mode due to unexpected exception [" +
                                    "msg=" + msg + ']', e);

                                res = new WalStateResult(msg, "Failed to change WAL mode due to unexpected " +
                                    "exception (see server logs for more information): " + e.getMessage());
                            }
                        }
                        else {
                            res = new WalStateResult(msg, "Failed to initiate a checkpoint (checkpoint thread " +
                                "is not available).");
                        }
                    }
                }
            }
            else {
                // We cannot know result on non-affinity server node, so just complete operation with "false" flag,
                // which will be ignored anyway.
                res = new WalStateResult(msg, false);
            }

            if (res != null) {
                addResult(res);

                onCompletedLocally(res);
            }
        }
    }

    /**
     * Handle local operation completion.
     *
     * @param res Result.
     */
    private void onCompletedLocally(WalStateResult res) {
        assert res != null;

        synchronized (mux) {
            ClusterNode crdNode = coordinator();

            UUID opId = res.message().operationId();

            WalStateAckMessage msg = new WalStateAckMessage(opId, res.message().affinityNode(),
                res.changed(), res.errorMessage());

            // Handle distributed completion.
            if (crdNode.isLocal()) {
                Collection<ClusterNode> srvNodes = cctx.discovery().aliveServerNodes();

                Collection<UUID> srvNodeIds = new ArrayList<>(srvNodes.size());

                for (ClusterNode srvNode : srvNodes) {
                    if (cctx.discovery().alive(srvNode))
                        srvNodeIds.add(srvNode.id());
                }

                WalStateDistributedProcess proc = new WalStateDistributedProcess(res.message(), srvNodeIds);

                procs.put(res.message().operationId(), proc);

                unwindPendingAcks(proc);

                proc.onNodeFinished(cctx.localNodeId(), msg);

                sendFinishMessageIfNeeded(proc);
            }
            else {
                // Just send message to coordinator.
                try {
                    cctx.kernalContext().io().sendToGridTopic(crdNode, TOPIC_WAL, msg, SYSTEM_POOL);
                }
                catch (IgniteCheckedException e) {
                    U.warn(log, "Failed to send ack message to coordinator node [opId=" + opId +
                        ", node=" + crdNode.id() + ']');
                }
            }
        }
    }

    /**
     * Unwind pending ack messages for the given distributed process.
     *
     * @param proc Process.
     */
    private void unwindPendingAcks(WalStateDistributedProcess proc) {
        assert Thread.holdsLock(mux);

        Iterator<WalStateAckMessage> iter = pendingAcks.iterator();

        while (iter.hasNext()) {
            WalStateAckMessage ackMsg = iter.next();

            if (F.eq(proc.operationId(), ackMsg.operationId())) {
                proc.onNodeFinished(ackMsg.senderNodeId(), ackMsg);

                iter.remove();
            }
        }
    }

    /**
     * Handle ack message.
     *
     * @param msg Ack message.
     */
    public void onAck(WalStateAckMessage msg) {
        synchronized (mux) {
            if (completedOpIds.contains(msg.operationId()))
                // Skip stale messages.
                return;

            WalStateDistributedProcess proc = procs.get(msg.operationId());

            if (proc == null)
                // If process if not initialized yet, add to pending set.
                pendingAcks.add(msg);
            else {
                // Notify process on node completion.
                proc.onNodeFinished(msg.senderNodeId(), msg);

                sendFinishMessageIfNeeded(proc);
            }
        }
    }

    /**
     * Send finish message for the given distributed process if needed.
     *
     * @param proc Process.
     */
    private void sendFinishMessageIfNeeded(WalStateDistributedProcess proc) {
        if (proc.completed())
            sendFinishMessage(proc.prepareFinishMessage());
    }

    /**
     * Send finish message.
     *
     * @param finishMsg Finish message.
     */
    private void sendFinishMessage(WalStateFinishMessage finishMsg) {
        try {
            cctx.discovery().sendCustomEvent(finishMsg);
        }
        catch (Exception e) {
            U.error(log, "Failed to send WAL mode change finish message due to unexpected exception: " + finishMsg, e);
        }
    }

    /**
     * Handle finish message in discovery thread.
     *
     * @param msg Message.
     */
    public void onFinishDiscovery(WalStateFinishMessage msg) {
        if (isDuplicate(msg))
            return;

        synchronized (mux) {
            if (disconnected)
                return;

            // Complete user future, if any.
            GridFutureAdapter<Boolean> userFut = userFuts.get(msg.operationId());

            if (userFut != null) {
                if (msg.errorMessage() != null)
                    completeWithError(userFut, msg.errorMessage());
                else
                    complete(userFut, msg.changed());
            }

            // Clear pending data.
            WalStateResult res = ress.remove(msg.operationId());

            if (res == null && srv)
                U.warn(log, "Received finish message for unknown operation (will ignore): " + msg.operationId());

            procs.remove(msg.operationId());

            CacheGroupDescriptor grpDesc = cacheProcessor().cacheGroupDescriptors().get(msg.groupId());

            if (grpDesc != null && F.eq(grpDesc.deploymentId(), msg.groupDeploymentId())) {
                // Toggle WAL mode in descriptor.
                if (msg.changed())
                    grpDesc.walEnabled(!grpDesc.walEnabled());

                // Remove now-outdated message from the queue.
                WalStateProposeMessage oldProposeMsg = grpDesc.nextWalChangeRequest();

                assert oldProposeMsg != null;
                assert F.eq(oldProposeMsg.operationId(), msg.operationId());

                grpDesc.removeWalChangeRequest();

                // Move next message to exchange thread.
                WalStateProposeMessage nextProposeMsg = grpDesc.nextWalChangeRequest();

                if (nextProposeMsg != null)
                    msg.exchangeMessage(nextProposeMsg);
            }

            if (srv) {
                // Remember operation ID to handle duplicates.
                completedOpIds.add(msg.operationId());

                // Remove possible stale messages.
                Iterator<WalStateAckMessage> ackIter = pendingAcks.iterator();

                while (ackIter.hasNext()) {
                    WalStateAckMessage ackMsg = ackIter.next();

                    if (F.eq(ackMsg.operationId(), msg.operationId()))
                        ackIter.remove();
                }
            }
        }
    }

    /**
     * Handle node leave event.
     *
     * @param nodeId Node ID.
     */
    public void onNodeLeft(UUID nodeId) {
        if (!srv)
            return;

        synchronized (mux) {
            if (crdNode == null) {
                assert ress.isEmpty();
                assert procs.isEmpty();

                return;
            }

            if (F.eq(crdNode.id(), nodeId)) {
                // Coordinator exited, re-send to new, or initialize new distirbuted processes.
                crdNode = null;

                for (WalStateResult res : ress.values())
                    onCompletedLocally(res);
            }
            else if (F.eq(cctx.localNodeId(), crdNode.id())) {
                // Notify distributed processes on node leave.
                for (Map.Entry<UUID, WalStateDistributedProcess> procEntry : procs.entrySet()) {
                    WalStateDistributedProcess proc = procEntry.getValue();

                    proc.onNodeLeft(nodeId);

                    sendFinishMessageIfNeeded(proc);
                }
            }
        }
    }

    /**
     * Create future with error.
     *
     * @param errMsg Error message.
     * @return Future.
     */
    @SuppressWarnings("Convert2Diamond")
    private static IgniteInternalFuture<Boolean> errorFuture(String errMsg) {
        return new GridFinishedFuture<Boolean>(new IgniteCheckedException(errMsg));
    }

    /**
     * Complete user future with normal result.
     *
     * @param userFut User future.
     * @param res Result.
     */
    private static void complete(@Nullable GridFutureAdapter<Boolean> userFut, boolean res) {
        if (userFut != null)
            userFut.onDone(res);
    }

    /**
     * Complete user future with error.
     *
     * @param errMsg Error message.
     */
    private static void completeWithError(@Nullable GridFutureAdapter<Boolean> userFut, String errMsg) {
        if (userFut != null)
            userFut.onDone(new IgniteCheckedException(errMsg));
    }

    /**
     * @return Cache processor.
     */
    private GridCacheProcessor cacheProcessor() {
        return cctx.cache();
    }

    /**
     * Get current coordinator node.
     *
     * @return Coordinator node.
     */
    private ClusterNode coordinator() {
        assert Thread.holdsLock(mux);

        if (crdNode != null)
            return crdNode;
        else {
            ClusterNode res = null;

            for (ClusterNode node : cctx.discovery().aliveServerNodes()) {
                if (res == null || res.order() > node.order())
                    res = node;
            }

            assert res != null;

            crdNode = res;

            return res;
        }
    }

    /**
     * Check if discovery message has already been received.
     *
     * @param msg Message.
     * @return {@code True} if this is a duplicate.
     */
    private boolean isDuplicate(WalStateAbstractMessage msg) {
        T2<UUID, Boolean> key;

        if (msg instanceof WalStateProposeMessage)
            key = new T2<>(msg.operationId(), true);
        else {
            assert msg instanceof WalStateFinishMessage;

            key = new T2<>(msg.operationId(), false);
        }

        if (!discoMsgIdHist.add(key)) {
            U.warn(log, "Received duplicate WAL mode change discovery message (will ignore): " + msg);

            return true;
        }

        return false;
    }

    /**
     * Add locally result to pending map.
     *
     * @param res Result.
     */
    private void addResult(WalStateResult res) {
        ress.put(res.message().operationId(), res);
    }

    /**
     * Force checkpoint.
     *
     * @param msg Message.
     * @return Checkpoint future or {@code null} if failed to get checkpointer.
     */
    @Nullable private CheckpointProgress triggerCheckpoint(String msg) {
        return cctx.database().forceCheckpoint(msg);
    }

    /**
     * Await for the checkpoint to finish.
     *
     * @param cpFut Checkpoint future.
     * @param msg Orignial message which triggered the process.
     * @return Result.
     */
    private WalStateResult awaitCheckpoint(CheckpointProgress cpFut, WalStateProposeMessage msg) {
        WalStateResult res;

        try {
            assert msg.affinityNode();

            if (cpFut != null)
                cpFut.futureFor(FINISHED).get();

            res = new WalStateResult(msg, true);
        }
        catch (Exception e) {
            U.warn(log, "Failed to change WAL mode due to unexpected exception [msg=" + msg + ']', e);

            res = new WalStateResult(msg, "Failed to change WAL mode due to unexpected exception " +
                "(see server logs for more information): " + e.getMessage());
        }

        return res;
    }

    /**
     * Checks WAL disabled for cache group.
     *
     * @param grpId Group id.
     * @return {@code True} if WAL disable for group. {@code False} If not.
     */
    public boolean isDisabled(int grpId) {
        CacheGroupContext ctx = cctx.cache().cacheGroup(grpId);

        return ctx != null && !ctx.walEnabled();
    }

    /**
     * @return WAL disable context.
     */
    public WALDisableContext walDisableContext() {
        return walDisableContext;
    }

    /**
     * None record will be logged in closure call.
     *
     * @param cls Closure to execute out of WAL scope.
     * @throws IgniteCheckedException If operation failed.
     */
    public void runWithOutWAL(IgniteRunnable cls) throws IgniteCheckedException {
        WALDisableContext ctx = walDisableContext;

        if (ctx == null)
            throw new IgniteCheckedException("Disable WAL context is not initialized.");

        ctx.execute(cls);
    }

    /**
     * WAL state change worker.
     */
    private class WalStateChangeWorker extends GridWorker {
        /** Message. */
        private final WalStateProposeMessage msg;

        /** Checkpoint future. */
        private final CheckpointProgress cpFut;

        /**
         * Constructor.
         *
         * @param msg Propose message.
         */
        private WalStateChangeWorker(WalStateProposeMessage msg, CheckpointProgress cpFut) {
            super(cctx.igniteInstanceName(), "wal-state-change-worker-" + msg.groupId(), WalStateManager.this.log);

            this.msg = msg;
            this.cpFut = cpFut;
        }

        /** {@inheritDoc} */
        @Override protected void body() throws InterruptedException, IgniteInterruptedCheckedException {
            WalStateResult res = awaitCheckpoint(cpFut, msg);

            addResult(res);

            onCompletedLocally(res);
        }
    }

    /**
     * Temporary storage for disabled WALs of group.
     */
    public static class WALDisableContext implements MetastorageLifecycleListener {
        /** */
        public static final String WAL_DISABLED = "wal-disabled";

        /** */
        private final IgniteLogger log;

        /** */
        private final IgniteCacheDatabaseSharedManager dbMgr;

        /** */
        private volatile ReadWriteMetastorage metaStorage;

        /** */
        private final IgnitePageStoreManager pageStoreMgr;

        /** */
        private volatile boolean resetWalFlag;

        /** */
        private volatile boolean disableWal;

        /**
         * @param dbMgr  Database manager.
         * @param pageStoreMgr Page store manager.
         * @param log
         *
         */
        public WALDisableContext(
            IgniteCacheDatabaseSharedManager dbMgr,
            IgnitePageStoreManager pageStoreMgr,
            @Nullable IgniteLogger log
        ) {
            this.dbMgr = dbMgr;
            this.pageStoreMgr = pageStoreMgr;
            this.log = log;
        }

        /**
         * @param cls Closure to execute with disabled WAL.
         * @throws IgniteCheckedException If execution failed.
         */
        public void execute(IgniteRunnable cls) throws IgniteCheckedException {
            if (cls == null)
                throw new IgniteCheckedException("Task to execute is not specified.");

            if (metaStorage == null)
                throw new IgniteCheckedException("Meta storage is not ready.");

            writeMetaStoreDisableWALFlag();

            dbMgr.waitForCheckpoint("Checkpoint before apply updates on recovery.");

            disableWAL(true);

            try {
                cls.run();
            }
            catch (IgniteException e) {
                throw new IgniteCheckedException(e);
            }
            finally {
                disableWAL(false);

                dbMgr.waitForCheckpoint("Checkpoint after apply updates on recovery.");

                removeMetaStoreDisableWALFlag();
            }
        }

        /**
         * @throws IgniteCheckedException If write meta store flag failed.
         */
        protected void writeMetaStoreDisableWALFlag() throws IgniteCheckedException {
            dbMgr.checkpointReadLock();

            try {
                metaStorage.write(WAL_DISABLED, Boolean.TRUE);
            }
            finally {
                dbMgr.checkpointReadUnlock();
            }
        }

        /**
         * @throws IgniteCheckedException If remove meta store flag failed.
         */
        protected void removeMetaStoreDisableWALFlag() throws IgniteCheckedException {
            dbMgr.checkpointReadLock();

            try {
                metaStorage.remove(WAL_DISABLED);
            }
            finally {
                dbMgr.checkpointReadUnlock();
            }
        }

        /**
         * @param disable Flag wal disable.
         */
        protected void disableWAL(boolean disable) throws IgniteCheckedException {
            dbMgr.checkpointReadLock();

            try {
                disableWal = disable;

                if (log != null)
                    log.info("WAL logging " + (disable ? "disabled" : "enabled"));
            }
            finally {
                dbMgr.checkpointReadUnlock();
            }
        }

        /** {@inheritDoc} */
        @Override public void onReadyForRead(ReadOnlyMetastorage ms) throws IgniteCheckedException {
            Boolean disabled = (Boolean)ms.read(WAL_DISABLED);

            // Node crash when WAL was disabled.
            if (disabled != null && disabled) {
                resetWalFlag = true;

                pageStoreMgr.cleanupPersistentSpace();

                dbMgr.cleanupTempCheckpointDirectory();

                dbMgr.cleanupCheckpointDirectory();
            }
        }

        /** {@inheritDoc} */
        @Override public void onReadyForReadWrite(ReadWriteMetastorage ms) throws IgniteCheckedException {
            // On new node start WAL always enabled. Remove flag from metastore.
            if (resetWalFlag)
                ms.remove(WAL_DISABLED);

            metaStorage = ms;
        }

        /**
         * @return {@code true} If WAL is disabled.
         */
        public boolean check() {
            return disableWal;
        }
    }

    /**
     * Checkpoint reason for enabling group durability.
     *
     * @param grpId Group id.
     * @param topVer Topology version.
     */
    public static String reason(long grpId, AffinityTopologyVersion topVer) {
        return ENABLE_DURABILITY_AFTER_REBALANCING + grpId + "-" + topVer;
    }
}<|MERGE_RESOLUTION|>--- conflicted
+++ resolved
@@ -437,13 +437,8 @@
         Collection<CacheGroupContext> grpContexts = cctx.cache().cacheGroups();
 
         for (CacheGroupContext grp : grpContexts) {
-<<<<<<< HEAD
-            if (grp.isLocal() || !grp.affinityNode() || !grp.persistenceEnabled() || !grp.localWalEnabled()
-                || !grp.rebalanceEnabled() || !grp.shared().isRebalanceEnabled())
-=======
             if (grp.isLocal() || !grp.affinityNode() || !(grp.persistenceEnabled() || grp.cdcEnabled())
                 || !grp.localWalEnabled() || !grp.rebalanceEnabled() || !grp.shared().isRebalanceEnabled())
->>>>>>> 9cf06362
                 continue;
 
             List<GridDhtLocalPartition> locParts = grp.topology().localPartitions();
