/*
 * Licensed to the Apache Software Foundation (ASF) under one or more
 * contributor license agreements.  See the NOTICE file distributed with
 * this work for additional information regarding copyright ownership.
 * The ASF licenses this file to You under the Apache License, Version 2.0
 * (the "License"); you may not use this file except in compliance with
 * the License.  You may obtain a copy of the License at
 *
 *      http://www.apache.org/licenses/LICENSE-2.0
 *
 * Unless required by applicable law or agreed to in writing, software
 * distributed under the License is distributed on an "AS IS" BASIS,
 * WITHOUT WARRANTIES OR CONDITIONS OF ANY KIND, either express or implied.
 * See the License for the specific language governing permissions and
 * limitations under the License.
 */

package org.apache.ignite.internal.management;

import java.lang.reflect.Field;
import java.lang.reflect.InvocationTargetException;
import java.util.ArrayList;
import java.util.Arrays;
import java.util.Collection;
import java.util.Collections;
import java.util.HashSet;
import java.util.List;
import java.util.Map;
import java.util.Set;
import java.util.UUID;
import java.util.function.BiConsumer;
import java.util.function.BiFunction;
import java.util.function.Consumer;
import java.util.function.Function;
import org.apache.ignite.IgniteException;
import org.apache.ignite.internal.IgniteEx;
import org.apache.ignite.internal.dto.IgniteDataTransferObject;
import org.apache.ignite.internal.management.api.Argument;
import org.apache.ignite.internal.management.api.ArgumentGroup;
import org.apache.ignite.internal.management.api.CliPositionalSubcommands;
import org.apache.ignite.internal.management.api.Command;
import org.apache.ignite.internal.management.api.CommandsRegistry;
import org.apache.ignite.internal.management.api.ComputeCommand;
import org.apache.ignite.internal.management.api.Positional;
import org.apache.ignite.internal.util.lang.PeekableIterator;
import org.apache.ignite.internal.util.typedef.T3;
import static java.util.Collections.singleton;
import static org.apache.ignite.internal.management.api.CommandUtils.PARAMETER_PREFIX;
import static org.apache.ignite.internal.management.api.CommandUtils.PARAM_WORDS_DELIM;
import static org.apache.ignite.internal.management.api.CommandUtils.fromFormattedCommandName;
import static org.apache.ignite.internal.management.api.CommandUtils.parameterExample;
import static org.apache.ignite.internal.management.api.CommandUtils.toFormattedFieldName;

/**
 * Abstract class for management command invokers.
 */
public abstract class AbstractCommandInvoker {
    /**
     * @param cmd Command.
     * @param arg Command argument.
     * @param nodes Cluster nodes.
     * @param dflt Default node.
     * @param <A> Argument type.
     * @return Nodes to execute command on.
     */
    protected <A extends IgniteDataTransferObject, R> Collection<UUID> commandNodes(
        ComputeCommand<A, ?> cmd,
        A arg,
        Map<UUID, T3<Boolean, Object, Long>> nodes,
        UUID dflt
    ) {
        Collection<UUID> nodeIds = cmd.nodes(nodes, arg);

        if (nodeIds == null)
            return singleton(dflt);

        for (UUID id : nodeIds) {
            if (!nodes.containsKey(id))
                throw new IllegalArgumentException("Node with id=" + id + " not found.");
        }

        return nodeIds;
    }

    /**
     * Fill and vaildate command argument.
     *
     * @param argCls Argument class.
     * @param positionalParamProvider Provider of positional parameters.
     * @param paramProvider Provider of named parameters.
     * @return Argument filled with parameters.
     * @param <A> Argument type.
     * @throws InstantiationException If failed.
     * @throws IllegalAccessException If failed.
     */
    protected <A extends IgniteDataTransferObject> A argument(
        Class<A> argCls,
        BiFunction<Field, Integer, Object> positionalParamProvider,
        Function<Field, Object> paramProvider
    ) throws InstantiationException, IllegalAccessException {
        ArgumentState<A> arg = new ArgumentState<>(argCls);

        visitCommandParams(
            argCls,
            fld -> arg.accept(fld, positionalParamProvider.apply(fld, arg.nextIdx())),
            fld -> arg.accept(fld, paramProvider.apply(fld)),
            (argGrp, flds) -> flds.forEach(fld -> {
                if (fld.isAnnotationPresent(Positional.class))
                    arg.accept(fld, positionalParamProvider.apply(fld, arg.nextIdx()));
                else
                    arg.accept(fld, paramProvider.apply(fld));
            })
        );

        if (arg.argGrp != null && (!arg.grpOptional() && !arg.grpFldExists))
            throw new IllegalArgumentException("One of " + arg.oneOfFlds + " required");

        return arg.res;
    }

    /**
     * Get command from hierarchical root.
     *
     * @param root Root command.
     * @param iter Iterator of commands names.
     * @param isCli {@code True} if command parsed in cli utility.
     * @return Command to execute.
     * @param <A> Argument type.
     */
    protected <A extends IgniteDataTransferObject> Command<A, ?> command(
        CommandsRegistry<?, ?> root,
        PeekableIterator<String> iter,
        boolean isCli
    ) {
        if (!iter.hasNext())
            return (Command<A, ?>)root;

        Command<A, ?> cmd0 = (Command<A, ?>)root;

        while (cmd0 instanceof CommandsRegistry && iter.hasNext()) {
            String name = iter.peek();

            if (!cmd0.getClass().isAnnotationPresent(CliPositionalSubcommands.class) && isCli) {
                if (!name.startsWith(PARAMETER_PREFIX))
                    break;

                name = name.substring(PARAMETER_PREFIX.length());
            }

            Command<A, ?> cmd1 =
                (Command<A, ?>)((CommandsRegistry<?, ?>)cmd0).command(fromFormattedCommandName(name, PARAM_WORDS_DELIM));

            if (cmd1 == null)
                break;

            cmd0 = cmd1;

            iter.next();
        }

        return cmd0;
    }

    /**
     * Utility method. Scans argument class fields and visits each field representing command argument.
     *
     * @param argCls Argument class.
     * @param positionalParamVisitor Visitor of positional parameters.
     * @param namedParamVisitor Visitor of named parameters.
     * @param argumentGroupVisitor Visitor of "one of" parameters.
     * @param <A> Argument type.
     */
    protected <A extends IgniteDataTransferObject> void visitCommandParams(
        Class<A> argCls,
        Consumer<Field> positionalParamVisitor,
        Consumer<Field> namedParamVisitor,
        BiConsumer<ArgumentGroup, List<Field>> argumentGroupVisitor
    ) {
        Class<? extends IgniteDataTransferObject> clazz0 = argCls;

        List<Class<? extends IgniteDataTransferObject>> classes = new ArrayList<>();

        while (clazz0 != IgniteDataTransferObject.class) {
            classes.add(clazz0);

            clazz0 = (Class<? extends IgniteDataTransferObject>)clazz0.getSuperclass();
        }

        List<Field> positionalParams = new ArrayList<>();
        List<Field> namedParams = new ArrayList<>();

        ArgumentGroup argGrp = argCls.getAnnotation(ArgumentGroup.class);

        Set<String> grpNames = argGrp != null
            ? new HashSet<>(Arrays.asList(argGrp.value()))
            : Collections.emptySet();

        List<Field> grpFlds = new ArrayList<>();

        // Iterates classes from the roots.
        for (int i = classes.size() - 1; i >= 0; i--) {
            Field[] flds = classes.get(i).getDeclaredFields();

            for (Field fld : flds) {
                if (grpNames.contains(fld.getName()))
                    grpFlds.add(fld);
                else if (fld.isAnnotationPresent(Positional.class))
                    positionalParams.add(fld);
                else if (fld.isAnnotationPresent(Argument.class))
                    namedParams.add(fld);
            }
        }

        positionalParams.forEach(positionalParamVisitor);

        namedParams.forEach(namedParamVisitor);

        if (argGrp != null)
            argumentGroupVisitor.accept(argGrp, grpFlds);
    }

    /** @return Local node. */
    public abstract IgniteEx grid();

    /** */
    private static class ArgumentState<A extends IgniteDataTransferObject> implements BiConsumer<Field, Object> {
        /** */
        final A res;

        /** */
        final ArgumentGroup argGrp;

        /** */
        boolean grpFldExists;

        /** */
        int idx;

        /** */
        final Set<String> oneOfFlds;

        /** */
        public ArgumentState(Class<A> argCls) throws InstantiationException, IllegalAccessException {
            res = argCls.newInstance();
            argGrp = argCls.getAnnotation(ArgumentGroup.class);
            oneOfFlds = argGrp == null
                ? Collections.emptySet()
                : new HashSet<>(Arrays.asList(argGrp.value()));
        }

        /** */
        public boolean grpOptional() {
<<<<<<< HEAD
            return argGrp == null && argGrp.optional();
=======
            return argGrp == null || argGrp.optional();
>>>>>>> c59fbb3d
        }

        /** */
        private int nextIdx() {
            int idx0 = idx;

            idx++;

            return idx0;
        }

        /** {@inheritDoc} */
        @Override public void accept(Field fld, Object val) {
            if (val == null) {
                if (fld.getAnnotation(Argument.class).optional())
                    return;

                String name = fld.isAnnotationPresent(Positional.class)
                    ? parameterExample(fld, false)
                    : toFormattedFieldName(fld);

                throw new IllegalArgumentException("Argument " + name + " required.");
            }

            if (oneOfFlds.contains(fld.getName())) {
                if (grpFldExists && (argGrp != null && argGrp.onlyOneOf()))
                    throw new IllegalArgumentException("Only one of " + oneOfFlds + " allowed");

                grpFldExists = true;
            }

            try {
                res.getClass().getMethod(fld.getName(), fld.getType()).invoke(res, val);
            }
            catch (NoSuchMethodException | IllegalAccessException e) {
                throw new IgniteException(e);
            }
            catch (InvocationTargetException e) {
                if (e.getTargetException() != null && e.getTargetException() instanceof RuntimeException)
                    throw (RuntimeException)e.getTargetException();
            }
        }
    }
}<|MERGE_RESOLUTION|>--- conflicted
+++ resolved
@@ -250,11 +250,7 @@
 
         /** */
         public boolean grpOptional() {
-<<<<<<< HEAD
-            return argGrp == null && argGrp.optional();
-=======
             return argGrp == null || argGrp.optional();
->>>>>>> c59fbb3d
         }
 
         /** */
