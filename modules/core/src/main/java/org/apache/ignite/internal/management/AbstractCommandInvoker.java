--- conflicted
+++ resolved
@@ -28,12 +28,6 @@
 import java.util.Map;
 import java.util.Set;
 import java.util.UUID;
-<<<<<<< HEAD
-import java.util.concurrent.atomic.AtomicBoolean;
-import java.util.concurrent.atomic.AtomicInteger;
-import java.util.concurrent.atomic.AtomicReference;
-=======
->>>>>>> a237f387
 import java.util.function.BiConsumer;
 import java.util.function.BiFunction;
 import java.util.function.Consumer;
@@ -104,74 +98,6 @@
         BiFunction<Field, Integer, Object> positionalParamProvider,
         Function<Field, Object> paramProvider
     ) throws InstantiationException, IllegalAccessException {
-<<<<<<< HEAD
-        A arg = argCls.newInstance();
-
-        AtomicBoolean onlyOneOfGrp = new AtomicBoolean();
-        AtomicBoolean optionalGrp = new AtomicBoolean(true);
-
-        AtomicReference<Set<String>> oneOfFlds = new AtomicReference<>(Collections.emptySet());
-
-        if (arg.getClass().isAnnotationPresent(ArgumentGroup.class)) {
-            ArgumentGroup argGrp = arg.getClass().getAnnotation(ArgumentGroup.class);
-
-            onlyOneOfGrp.set(argGrp.onlyOneOf());
-            optionalGrp.set(argGrp.optional());
-            oneOfFlds.set(new HashSet<>(Arrays.asList(argGrp.value())));
-        }
-
-        AtomicBoolean grpExists = new AtomicBoolean(false);
-
-        BiConsumer<Field, Object> fldSetter = (fld, val) -> {
-            if (val == null) {
-                if (fld.getAnnotation(Argument.class).optional())
-                    return;
-
-                String name = fld.isAnnotationPresent(Positional.class)
-                    ? parameterExample(fld, false)
-                    : toFormattedFieldName(fld);
-
-                throw new IllegalArgumentException("Argument " + name + " required.");
-            }
-
-            if (oneOfFlds.get().contains(fld.getName())) {
-                if (grpExists.get() && onlyOneOfGrp.get())
-                    throw new IllegalArgumentException("Only one of " + oneOfFlds + " allowed");
-
-                grpExists.set(true);
-            }
-
-            try {
-                argCls.getMethod(fld.getName(), fld.getType()).invoke(arg, val);
-            }
-            catch (NoSuchMethodException | IllegalAccessException e) {
-                throw new IgniteException(e);
-            }
-            catch (InvocationTargetException e) {
-                if (e.getTargetException() != null && e.getTargetException() instanceof RuntimeException)
-                    throw (RuntimeException)e.getTargetException();
-            }
-        };
-
-        AtomicInteger idx = new AtomicInteger();
-
-        visitCommandParams(
-            arg.getClass(),
-            fld -> fldSetter.accept(fld, positionalParamProvider.apply(fld, idx.getAndIncrement())),
-            fld -> fldSetter.accept(fld, paramProvider.apply(fld)),
-            (argGrp, flds) -> flds.forEach(fld -> {
-                if (fld.isAnnotationPresent(Positional.class))
-                    fldSetter.accept(fld, positionalParamProvider.apply(fld, idx.getAndIncrement()));
-                else
-                    fldSetter.accept(fld, paramProvider.apply(fld));
-            })
-        );
-
-        if (!optionalGrp.get() && !grpExists.get())
-            throw new IllegalArgumentException("One of " + oneOfFlds + " required");
-
-        return arg;
-=======
         ArgumentState<A> arg = new ArgumentState<>(argCls);
 
         visitCommandParams(
@@ -190,7 +116,6 @@
             throw new IllegalArgumentException("One of " + arg.oneOfFlds + " required");
 
         return arg.res;
->>>>>>> a237f387
     }
 
     /**
