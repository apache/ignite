--- conflicted
+++ resolved
@@ -253,11 +253,7 @@
 
         /** */
         public boolean grpOptional() {
-<<<<<<< HEAD
-            return argGrp == null && argGrp.optional();
-=======
             return argGrp == null || argGrp.optional();
->>>>>>> c59fbb3d
         }
 
         /** */
