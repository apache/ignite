--- conflicted
+++ resolved
@@ -253,11 +253,7 @@
 
         /** */
         public boolean grpOptional() {
-<<<<<<< HEAD
-            return argGrp == null && argGrp.optional();
-=======
             return argGrp == null || argGrp.optional();
->>>>>>> 1b0b7c9e
         }
 
         /** */
