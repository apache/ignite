--- conflicted
+++ resolved
@@ -21,7 +21,6 @@
 import java.util.Map;
 import java.util.UUID;
 import java.util.function.Consumer;
-import java.util.function.Predicate;
 import org.apache.ignite.IgniteException;
 import org.apache.ignite.internal.management.api.Command;
 import org.apache.ignite.internal.util.typedef.T2;
@@ -57,13 +56,8 @@
     }
 
     /** {@inheritDoc} */
-<<<<<<< HEAD
-    @Override public Collection<UUID> nodes(Collection<UUID> nodes, Predicate<UUID> isClient, EncryptionCacheGroupArg arg) {
-        return nodes;
-=======
     @Override public Collection<UUID> nodes(Map<UUID, T2<Boolean, Object>> nodes, EncryptionCacheGroupArg arg) {
         return nodes.keySet();
->>>>>>> a7b9f400
     }
 
     /**
