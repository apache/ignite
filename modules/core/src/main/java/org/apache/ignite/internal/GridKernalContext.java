--- conflicted
+++ resolved
@@ -652,7 +652,11 @@
     public PdsFoldersResolver pdsFolderResolver();
 
     /**
-<<<<<<< HEAD
+     * @return subscription processor to manage internal-only (strict node-local) subscriptions between components.
+     */
+    public GridInternalSubscriptionProcessor internalSubscriptionProcessor();
+
+    /**
      * TODO: Should be replaced with proper implementation in https://issues.apache.org/jira/browse/IGNITE-6891
      *
      * @return {@code true} if node was invalidated, false in other case.
@@ -665,9 +669,4 @@
      * TODO: Should be replaced with proper implementation in https://issues.apache.org/jira/browse/IGNITE-6891
      */
     public void invalidate();
-=======
-     * @return subscription processor to manage internal-only (strict node-local) subscriptions between components.
-     */
-    public GridInternalSubscriptionProcessor internalSubscriptionProcessor();
->>>>>>> dcc1e15f
 }