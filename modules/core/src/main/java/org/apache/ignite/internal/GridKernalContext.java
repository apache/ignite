--- conflicted
+++ resolved
@@ -571,8 +571,6 @@
      */
     @Nullable public Map<String, ? extends ExecutorService> customExecutors();
 
-<<<<<<< HEAD
-=======
     /**
      * Executor service that is in charge of processing schema change messages.
      *
@@ -580,7 +578,6 @@
      */
     public ExecutorService getSchemaExecutorService();
 
->>>>>>> f1047be4
     /**
      * Gets exception registry.
      *
