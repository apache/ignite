/*
 * Licensed to the Apache Software Foundation (ASF) under one or more
 * contributor license agreements.  See the NOTICE file distributed with
 * this work for additional information regarding copyright ownership.
 * The ASF licenses this file to You under the Apache License, Version 2.0
 * (the "License"); you may not use this file except in compliance with
 * the License.  You may obtain a copy of the License at
 *
 *      http://www.apache.org/licenses/LICENSE-2.0
 *
 * Unless required by applicable law or agreed to in writing, software
 * distributed under the License is distributed on an "AS IS" BASIS,
 * WITHOUT WARRANTIES OR CONDITIONS OF ANY KIND, either express or implied.
 * See the License for the specific language governing permissions and
 * limitations under the License.
 */

package org.apache.ignite.internal;

import java.util.List;
import java.util.Map;
import java.util.UUID;
import java.util.concurrent.ExecutorService;
import org.apache.ignite.IgniteLogger;
import org.apache.ignite.configuration.IgniteConfiguration;
import org.apache.ignite.internal.managers.checkpoint.GridCheckpointManager;
import org.apache.ignite.internal.managers.collision.GridCollisionManager;
import org.apache.ignite.internal.managers.communication.GridIoManager;
import org.apache.ignite.internal.managers.deployment.GridDeploymentManager;
import org.apache.ignite.internal.managers.discovery.GridDiscoveryManager;
import org.apache.ignite.internal.managers.encryption.GridEncryptionManager;
import org.apache.ignite.internal.managers.eventstorage.GridEventStorageManager;
import org.apache.ignite.internal.managers.failover.GridFailoverManager;
import org.apache.ignite.internal.managers.indexing.GridIndexingManager;
import org.apache.ignite.internal.managers.loadbalancer.GridLoadBalancerManager;
import org.apache.ignite.internal.processors.cache.mvcc.MvccProcessor;
import org.apache.ignite.internal.processors.compress.CompressionProcessor;
import org.apache.ignite.internal.worker.WorkersRegistry;
import org.apache.ignite.internal.processors.affinity.GridAffinityProcessor;
import org.apache.ignite.internal.processors.authentication.IgniteAuthenticationProcessor;
import org.apache.ignite.internal.processors.cache.GridCacheProcessor;
import org.apache.ignite.internal.processors.cache.persistence.filename.PdsFoldersResolver;
import org.apache.ignite.internal.processors.cacheobject.IgniteCacheObjectProcessor;
import org.apache.ignite.internal.processors.closure.GridClosureProcessor;
import org.apache.ignite.internal.processors.cluster.ClusterProcessor;
import org.apache.ignite.internal.processors.cluster.GridClusterStateProcessor;
import org.apache.ignite.internal.processors.continuous.GridContinuousProcessor;
import org.apache.ignite.internal.processors.datastreamer.DataStreamProcessor;
import org.apache.ignite.internal.processors.datastructures.DataStructuresProcessor;
import org.apache.ignite.internal.processors.failure.FailureProcessor;
import org.apache.ignite.internal.processors.hadoop.HadoopHelper;
import org.apache.ignite.internal.processors.hadoop.HadoopProcessorAdapter;
import org.apache.ignite.internal.processors.igfs.IgfsHelper;
import org.apache.ignite.internal.processors.igfs.IgfsProcessorAdapter;
import org.apache.ignite.internal.processors.job.GridJobProcessor;
import org.apache.ignite.internal.processors.jobmetrics.GridJobMetricsProcessor;
import org.apache.ignite.internal.processors.marshaller.GridMarshallerMappingProcessor;
import org.apache.ignite.internal.processors.odbc.ClientListenerProcessor;
import org.apache.ignite.internal.processors.platform.PlatformProcessor;
import org.apache.ignite.internal.processors.plugin.IgnitePluginProcessor;
import org.apache.ignite.internal.processors.pool.PoolProcessor;
import org.apache.ignite.internal.processors.port.GridPortProcessor;
import org.apache.ignite.internal.processors.query.GridQueryProcessor;
import org.apache.ignite.internal.processors.resource.GridResourceProcessor;
import org.apache.ignite.internal.processors.rest.GridRestProcessor;
import org.apache.ignite.internal.processors.schedule.IgniteScheduleProcessorAdapter;
import org.apache.ignite.internal.processors.security.GridSecurityProcessor;
import org.apache.ignite.internal.processors.segmentation.GridSegmentationProcessor;
import org.apache.ignite.internal.processors.service.GridServiceProcessor;
import org.apache.ignite.internal.processors.session.GridTaskSessionProcessor;
import org.apache.ignite.internal.processors.subscription.GridInternalSubscriptionProcessor;
import org.apache.ignite.internal.processors.task.GridTaskProcessor;
import org.apache.ignite.internal.processors.timeout.GridTimeoutProcessor;
import org.apache.ignite.internal.suggestions.GridPerformanceSuggestions;
import org.apache.ignite.internal.util.IgniteExceptionRegistry;
import org.apache.ignite.internal.util.StripedExecutor;
import org.apache.ignite.internal.util.tostring.GridToStringExclude;
import org.apache.ignite.plugin.PluginNotFoundException;
import org.apache.ignite.plugin.PluginProvider;
import org.apache.ignite.thread.IgniteStripedThreadPoolExecutor;
import org.jetbrains.annotations.Nullable;

/**
 *
 */
@GridToStringExclude
public interface GridKernalContext extends Iterable<GridComponent> {
    /**
     * Gets list of all grid components in the order they were added.
     *
     * @return List of all grid components in the order they were added.
     */
    public List<GridComponent> components();

    /**
     * Gets local node ID.
     *
     * @return Local node ID.
     */
    public UUID localNodeId();

    /**
     * Gets Ignite instance name.
     *
     * @return Ignite instance name.
     */
    public String igniteInstanceName();

    /**
     * Gets logger for given category.
     *
     * @param ctgr Category.
     * @return Logger.
     */
    public IgniteLogger log(String ctgr);

    /**
     * Gets logger for given class.
     *
     * @param cls Class to get logger for.
     * @return Logger.
     */
    public IgniteLogger log(Class<?> cls);

    /**
     * @return {@code True} if grid is in the process of stopping.
     */
    public boolean isStopping();

    /**
     * Gets kernal gateway.
     *
     * @return Kernal gateway.
     */
    public GridKernalGateway gateway();

    /**
     * Gets grid instance managed by kernal.
     *
     * @return Grid instance.
     */
    public IgniteEx grid();

    /**
     * Gets grid configuration.
     *
     * @return Grid configuration.
     */
    public IgniteConfiguration config();

    /**
     * Gets task processor.
     *
     * @return Task processor.
     */
    public GridTaskProcessor task();

    /**
     * Gets cache data affinity processor.
     *
     * @return Cache data affinity processor.
     */
    public GridAffinityProcessor affinity();

    /**
     * Gets job processor.
     *
     * @return Job processor
     */
    public GridJobProcessor job();

    /**
     * Gets timeout processor.
     *
     * @return Timeout processor.
     */
    public GridTimeoutProcessor timeout();

    /**
     * Gets resource processor.
     *
     * @return Resource processor.
     */
    public GridResourceProcessor resource();

    /**
     * Gets job metric processor.
     *
     * @return Metrics processor.
     */
    public GridJobMetricsProcessor jobMetric();

    /**
     * Gets caches processor.
     *
     * @return Cache processor.
     */
    public GridCacheProcessor cache();

    /**
     * Gets cluster state processor.
     *
     * @return Cluster state processor.
     */
    public GridClusterStateProcessor state();

    /**
     * Gets task session processor.
     *
     * @return Session processor.
     */
    public GridTaskSessionProcessor session();

    /**
     * Gets closure processor.
     *
     * @return Closure processor.
     */
    public GridClosureProcessor closure();

    /**
     * Gets service processor.
     *
     * @return Service processor.
     */
    public GridServiceProcessor service();

    /**
     * Gets port processor.
     *
     * @return Port processor.
     */
    public GridPortProcessor ports();

    /**
     * Gets schedule processor.
     *
     * @return Schedule processor.
     */
    public IgniteScheduleProcessorAdapter schedule();

    /**
     * Gets REST processor.
     *
     * @return REST processor.
     */
    public GridRestProcessor rest();

    /**
     * Gets segmentation processor.
     *
     * @return Segmentation processor.
     */
    public GridSegmentationProcessor segmentation();

    /**
     * Gets data streamer processor.
     *
     * @return Data streamer processor.
     */
    public <K, V> DataStreamProcessor<K, V> dataStream();

    /**
     * Gets authentication processor.
     *
     * @return Authentication processor.
     */
    public IgniteAuthenticationProcessor authentication();

    /**
     * Gets file system processor.
     *
     * @return File system processor.
     */
    public IgfsProcessorAdapter igfs();

    /**
     * Gets IGFS utils processor.
     *
     * @return IGFS utils processor.
     */
    public IgfsHelper igfsHelper();

    /**
     * Gets event continuous processor.
     *
     * @return Event continuous processor.
     */
    public GridContinuousProcessor continuous();

    /**
     * Gets Hadoop processor.
     *
     * @return Hadoop processor.
     */
    public HadoopProcessorAdapter hadoop();

    /**
     * Gets pool processor.
     *
     * @return Pool processor.
     */
    public PoolProcessor pools();

    /**
     * Gets grid marshaller mapping processor.
     *
     * @return Mapping processor.
     */
    public GridMarshallerMappingProcessor mapping();

    /**
     * Gets Hadoop helper.
     *
     * @return Hadoop helper.
     */
    public HadoopHelper hadoopHelper();

    /**
     * Gets utility cache pool.
     *
     * @return Utility cache pool.
     */
    public ExecutorService utilityCachePool();

    /**
     * Gets async callback pool.
     *
     * @return Async callback pool.
     */
    public IgniteStripedThreadPoolExecutor asyncCallbackPool();

    /**
     * Gets cache object processor.
     *
     * @return Cache object processor.
     */
    public IgniteCacheObjectProcessor cacheObjects();

    /**
     * Gets query processor.
     *
     * @return Query processor.
     */
    public GridQueryProcessor query();

    /**
     * Gets SQL listener processor.
     *
     * @return SQL listener processor.
     */
    public ClientListenerProcessor sqlListener();

    /**
     * @return Plugin processor.
     */
    public IgnitePluginProcessor plugins();

    /**
     * Gets deployment manager.
     *
     * @return Deployment manager.
     */
    public GridDeploymentManager deploy();

    /**
     * Gets communication manager.
     *
     * @return Communication manager.
     */
    public GridIoManager io();

    /**
     * Gets discovery manager.
     *
     * @return Discovery manager.
     */
    public GridDiscoveryManager discovery();

    /**
     * Gets checkpoint manager.
     *
     * @return Checkpoint manager.
     */
    public GridCheckpointManager checkpoint();

    /**
     * Gets event storage manager.
     *
     * @return Event storage manager.
     */
    public GridEventStorageManager event();

    /**
     * Gets failover manager.
     *
     * @return Failover manager.
     */
    public GridFailoverManager failover();

    /**
     * Gets collision manager.
     *
     * @return Collision manager.
     */
    public GridCollisionManager collision();

    /**
     * Gets authentication processor.
     *
     * @return Authentication processor.
     */
    public GridSecurityProcessor security();

    /**
     * Gets load balancing manager.
     *
     * @return Load balancing manager.
     */
    public GridLoadBalancerManager loadBalancing();

    /**
     * Gets indexing manager.
     *
     * @return Indexing manager.
     */
    public GridIndexingManager indexing();

    /**
     * Gets encryption manager.
     *
     * @return Encryption manager.
     */
    public GridEncryptionManager encryption();

    /**
     * Gets workers registry.
     *
     * @return Workers registry.
     */
    public WorkersRegistry workersRegistry();

    /**
     * Gets data structures processor.
     *
     * @return Data structures processor.
     */
    public DataStructuresProcessor dataStructures();

    /**
     * Checks whether this node is invalid due to a critical error or not.
     *
     * @return {@code True} if this node is invalid, {@code false} otherwise.
     */
    public boolean invalid();

    /**
     * Checks whether this node detected its segmentation from the rest of the grid.
     *
     * @return {@code True} if this node has segmented, {@code false} otherwise.
     */
    public boolean segmented();

    /**
     * Gets failure processor.
     */
    public FailureProcessor failure();

    /**
     * Print grid kernal memory stats (sizes of internal structures, etc.).
     *
     * NOTE: This method is for testing and profiling purposes only.
     */
    public void printMemoryStats();

    /**
     * Checks whether this node is daemon.
     *
     * @return {@code True} if this node is daemon, {@code false} otherwise.
     */
    public boolean isDaemon();

    /**
     * @return Performance suggestions object.
     */
    public GridPerformanceSuggestions performance();

    /**
     * Gets user version for given class loader by checking
     * {@code META-INF/ignite.xml} file for {@code userVersion} attribute. If
     * {@code ignite.xml} file is not found, or user version is not specified there,
     * then default version (empty string) is returned.
     *
     * @param ldr Class loader.
     * @return User version for given class loader or empty string if no version
     *      was explicitly specified.
     */
    public String userVersion(ClassLoader ldr);

    /**
     * @param name Plugin name.
     * @return Plugin provider instance.
     * @throws PluginNotFoundException If plugin provider for the given name was not found.
     */
    public PluginProvider pluginProvider(String name) throws PluginNotFoundException;

    /**
     * Creates optional component.
     *
     * @param cls Component class.
     * @return Created component.
     */
    public <T> T createComponent(Class<T> cls);

    /**
     * @return Thread pool implementation to be used in grid to process job execution
     *      requests and user messages sent to the node.
     */
    public ExecutorService getExecutorService();

    /**
     * Executor service that is in charge of processing service proxy invocations.
     *
     * @return Thread pool implementation to be used in grid for service proxy invocations.
     */
    public ExecutorService getServiceExecutorService();

    /**
     * Executor service that is in charge of processing internal system messages.
     *
     * @return Thread pool implementation to be used in grid for internal system messages.
     */
    public ExecutorService getSystemExecutorService();

    /**
     * Executor service that is in charge of processing internal system messages
     * in stripes (dedicated threads).
     *
     * @return Thread pool implementation to be used in grid for internal system messages.
     */
    public StripedExecutor getStripedExecutorService();

    /**
     * Executor service that is in charge of processing internal and Visor
     * {@link org.apache.ignite.compute.ComputeJob GridJobs}.
     *
     * @return Thread pool implementation to be used in grid for internal and Visor
     *      jobs processing.
     */
    public ExecutorService getManagementExecutorService();

    /**
     * @return Thread pool implementation to be used for peer class loading
     *      requests handling.
     */
    public ExecutorService getPeerClassLoadingExecutorService();

    /**
     * Executor service that is in charge of processing outgoing IGFS messages.
     *
     * @return Thread pool implementation to be used for IGFS outgoing message sending.
     */
    public ExecutorService getIgfsExecutorService();

    /**
     * Executor service that is in charge of processing data stream messages.
     *
     * @return Thread pool implementation to be used for data stream messages.
     */
    public StripedExecutor getDataStreamerExecutorService();

    /**
     * Should return an instance of fully configured thread pool to be used for
     * processing of client messages (REST requests).
     *
     * @return Thread pool implementation to be used for processing of client
     *      messages.
     */
    public ExecutorService getRestExecutorService();

    /**
     * Get affinity executor service.
     *
     * @return Affinity executor service.
     */
    public ExecutorService getAffinityExecutorService();

    /**
     * Get indexing executor service.
     *
     * @return Indexing executor service.
     */
    @Nullable public ExecutorService getIndexingExecutorService();

    /**
     * Executor service that is in charge of processing query messages.
     *
     * @return Thread pool implementation to be used in grid for query messages.
     */
    public ExecutorService getQueryExecutorService();


    /**
     * Executor services that is in charge of processing user compute task.
     *
     * @return Map of custom thread pool executors.
     */
    @Nullable public Map<String, ? extends ExecutorService> customExecutors();

    /**
     * Executor service that is in charge of processing schema change messages.
     *
     * @return Executor service that is in charge of processing schema change messages.
     */
    public ExecutorService getSchemaExecutorService();

    /**
     * Gets exception registry.
     *
     * @return Exception registry.
     */
    public IgniteExceptionRegistry exceptionRegistry();

    /**
     * Get node attribute by name.
     *
     * @param key Attribute name.
     * @return Attribute value.
     */
    public Object nodeAttribute(String key);

    /**
     * Check if node has specified attribute.
     *
     * @param key Attribute name.
     * @return {@code true} If node has attribute with specified name.
     */
    public boolean hasNodeAttribute(String key);

    /**
     * Add attribute to node attributes.
     *
     * @param key Attribute name.
     * @param val Attribute value.
     * @return Previous attribute value associated with attribute name.
     */
    public Object addNodeAttribute(String key, Object val);

    /**
     * @return Node attributes.
     */
    public Map<String, Object> nodeAttributes();

    /**
     * Gets Cluster processor.
     *
     * @return Cluster processor.
     */
    public ClusterProcessor cluster();

    /**
     * Gets marshaller context.
     *
     * @return Marshaller context.
     */
    public MarshallerContextImpl marshallerContext();

    /**
     * @return {@code True} if local node is client node (has flag {@link IgniteConfiguration#isClientMode()} set).
     */
    public boolean clientNode();

    /**
     * @return {@code True} if local node in disconnected state.
     */
    public boolean clientDisconnected();

    /**
     * @return Platform processor.
     */
    public PlatformProcessor platform();

    /**
     * @return Cache mvcc coordinator processor.
     */
    public MvccProcessor coordinators();

    /**
     * @return PDS mode folder name resolver, also generates consistent ID in case new folder naming is used
     */
    public PdsFoldersResolver pdsFolderResolver();

    /**
     * @return subscription processor to manage internal-only (strict node-local) subscriptions between components.
     */
    public GridInternalSubscriptionProcessor internalSubscriptionProcessor();

    /**
     * @return Default uncaught exception handler used by thread pools.
     */
    public Thread.UncaughtExceptionHandler uncaughtExceptionHandler();

    /**
<<<<<<< HEAD
     * @return Compression processor.
     */
    public CompressionProcessor compress();
=======
     * @return {@code True} if node is in recovery mode (before join to topology).
     */
    public boolean recoveryMode();
>>>>>>> 24113653
}<|MERGE_RESOLUTION|>--- conflicted
+++ resolved
@@ -701,13 +701,12 @@
     public Thread.UncaughtExceptionHandler uncaughtExceptionHandler();
 
     /**
-<<<<<<< HEAD
      * @return Compression processor.
      */
     public CompressionProcessor compress();
-=======
+
+    /**
      * @return {@code True} if node is in recovery mode (before join to topology).
      */
     public boolean recoveryMode();
->>>>>>> 24113653
 }