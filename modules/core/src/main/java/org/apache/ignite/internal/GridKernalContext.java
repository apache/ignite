/*
 * Licensed to the Apache Software Foundation (ASF) under one or more
 * contributor license agreements.  See the NOTICE file distributed with
 * this work for additional information regarding copyright ownership.
 * The ASF licenses this file to You under the Apache License, Version 2.0
 * (the "License"); you may not use this file except in compliance with
 * the License.  You may obtain a copy of the License at
 *
 *      http://www.apache.org/licenses/LICENSE-2.0
 *
 * Unless required by applicable law or agreed to in writing, software
 * distributed under the License is distributed on an "AS IS" BASIS,
 * WITHOUT WARRANTIES OR CONDITIONS OF ANY KIND, either express or implied.
 * See the License for the specific language governing permissions and
 * limitations under the License.
 */

package org.apache.ignite.internal;

import java.util.List;
import java.util.Map;
import java.util.UUID;
import java.util.concurrent.Executor;
<<<<<<< HEAD
import java.util.concurrent.ExecutorService;

=======
>>>>>>> 9cf06362
import org.apache.ignite.IgniteLogger;
import org.apache.ignite.configuration.IgniteConfiguration;
import org.apache.ignite.internal.cache.query.index.IndexProcessor;
import org.apache.ignite.internal.managers.checkpoint.GridCheckpointManager;
import org.apache.ignite.internal.managers.collision.GridCollisionManager;
import org.apache.ignite.internal.managers.communication.GridIoManager;
import org.apache.ignite.internal.managers.deployment.GridDeploymentManager;
import org.apache.ignite.internal.managers.discovery.GridDiscoveryManager;
import org.apache.ignite.internal.managers.encryption.GridEncryptionManager;
import org.apache.ignite.internal.managers.eventstorage.GridEventStorageManager;
import org.apache.ignite.internal.managers.failover.GridFailoverManager;
import org.apache.ignite.internal.managers.indexing.GridIndexingManager;
import org.apache.ignite.internal.managers.loadbalancer.GridLoadBalancerManager;
import org.apache.ignite.internal.managers.systemview.GridSystemViewManager;
import org.apache.ignite.internal.processors.affinity.GridAffinityProcessor;
import org.apache.ignite.internal.processors.cache.GridCacheProcessor;
import org.apache.ignite.internal.processors.cache.mvcc.MvccProcessor;
import org.apache.ignite.internal.processors.cache.persistence.defragmentation.IgniteDefragmentation;
import org.apache.ignite.internal.processors.cache.persistence.filename.PdsFoldersResolver;
import org.apache.ignite.internal.processors.cacheobject.IgniteCacheObjectProcessor;
import org.apache.ignite.internal.processors.closure.GridClosureProcessor;
import org.apache.ignite.internal.processors.cluster.ClusterProcessor;
import org.apache.ignite.internal.processors.cluster.GridClusterStateProcessor;
import org.apache.ignite.internal.processors.compress.CompressionProcessor;
import org.apache.ignite.internal.processors.configuration.distributed.DistributedConfigurationProcessor;
import org.apache.ignite.internal.processors.continuous.GridContinuousProcessor;
import org.apache.ignite.internal.processors.datastreamer.DataStreamProcessor;
import org.apache.ignite.internal.processors.datastructures.DataStructuresProcessor;
import org.apache.ignite.internal.processors.diagnostic.DiagnosticProcessor;
import org.apache.ignite.internal.processors.failure.FailureProcessor;
<<<<<<< HEAD
import org.apache.ignite.internal.processors.igfs.IgfsHelper;
import org.apache.ignite.internal.processors.igfs.IgfsProcessorAdapter;
=======
>>>>>>> 9cf06362
import org.apache.ignite.internal.processors.job.GridJobProcessor;
import org.apache.ignite.internal.processors.jobmetrics.GridJobMetricsProcessor;
import org.apache.ignite.internal.processors.localtask.DurableBackgroundTasksProcessor;
import org.apache.ignite.internal.processors.marshaller.GridMarshallerMappingProcessor;
import org.apache.ignite.internal.processors.metastorage.DistributedMetaStorage;
import org.apache.ignite.internal.processors.metric.GridMetricManager;
import org.apache.ignite.internal.processors.odbc.ClientListenerProcessor;
import org.apache.ignite.internal.processors.performancestatistics.PerformanceStatisticsProcessor;
import org.apache.ignite.internal.processors.platform.PlatformProcessor;
import org.apache.ignite.internal.processors.plugin.IgnitePluginProcessor;
import org.apache.ignite.internal.processors.pool.PoolProcessor;
import org.apache.ignite.internal.processors.port.GridPortProcessor;
import org.apache.ignite.internal.processors.query.GridQueryProcessor;
import org.apache.ignite.internal.processors.resource.GridResourceProcessor;
import org.apache.ignite.internal.processors.rest.IgniteRestProcessor;
import org.apache.ignite.internal.processors.schedule.IgniteScheduleProcessorAdapter;
import org.apache.ignite.internal.processors.security.IgniteSecurity;
import org.apache.ignite.internal.processors.segmentation.GridSegmentationProcessor;
import org.apache.ignite.internal.processors.service.IgniteServiceProcessor;
import org.apache.ignite.internal.processors.session.GridTaskSessionProcessor;
import org.apache.ignite.internal.processors.subscription.GridInternalSubscriptionProcessor;
import org.apache.ignite.internal.processors.task.GridTaskProcessor;
import org.apache.ignite.internal.processors.timeout.GridTimeoutProcessor;
import org.apache.ignite.internal.processors.tracing.Tracing;
import org.apache.ignite.internal.suggestions.GridPerformanceSuggestions;
import org.apache.ignite.internal.util.IgniteExceptionRegistry;
import org.apache.ignite.internal.util.tostring.GridToStringExclude;
import org.apache.ignite.internal.worker.WorkersRegistry;
import org.apache.ignite.maintenance.MaintenanceRegistry;
import org.apache.ignite.plugin.PluginNotFoundException;
import org.apache.ignite.plugin.PluginProvider;

/**
 *
 */
@GridToStringExclude
public interface GridKernalContext extends Iterable<GridComponent> {
    /**
     * Gets list of all grid components in the order they were added.
     *
     * @return List of all grid components in the order they were added.
     */
    public List<GridComponent> components();

    /**
     * Gets local node ID.
     *
     * @return Local node ID.
     */
    public UUID localNodeId();

    /**
     * Gets Ignite instance name.
     *
     * @return Ignite instance name.
     */
    public String igniteInstanceName();

    /**
     * Gets logger for given category.
     *
     * @param ctgr Category.
     * @return Logger.
     */
    public IgniteLogger log(String ctgr);

    /**
     * Gets logger for given class.
     *
     * @param cls Class to get logger for.
     * @return Logger.
     */
    public IgniteLogger log(Class<?> cls);

    /**
     * @return {@code True} if grid is in the process of stopping.
     */
    public boolean isStopping();

    /**
     * Gets kernal gateway.
     *
     * @return Kernal gateway.
     */
    public GridKernalGateway gateway();

    /**
     * Gets grid instance managed by kernal.
     *
     * @return Grid instance.
     */
    public IgniteEx grid();

    /**
     * Gets grid configuration.
     *
     * @return Grid configuration.
     */
    public IgniteConfiguration config();

    /**
     * Gets task processor.
     *
     * @return Task processor.
     */
    public GridTaskProcessor task();

    /**
     * Gets cache data affinity processor.
     *
     * @return Cache data affinity processor.
     */
    public GridAffinityProcessor affinity();

    /**
     * Gets job processor.
     *
     * @return Job processor
     */
    public GridJobProcessor job();

    /**
     * Gets timeout processor.
     *
     * @return Timeout processor.
     */
    public GridTimeoutProcessor timeout();

    /**
     * Gets resource processor.
     *
     * @return Resource processor.
     */
    public GridResourceProcessor resource();

    /**
     * Gets job metric processor.
     *
     * @return Metrics processor.
     */
    public GridJobMetricsProcessor jobMetric();

    /**
     * Gets metric manager.
     *
     * @return Monitoring manager.
     */
    public GridMetricManager metric();

    /**
     * Gets maintenance registry.
     *
     * @return Maintenance registry.
     */
    public MaintenanceRegistry maintenanceRegistry();

    /**
     * Gets system view manager.
     *
     * @return Monitoring manager.
     */
    public GridSystemViewManager systemView();

    /**
     * Gets caches processor.
     *
     * @return Cache processor.
     */
    public GridCacheProcessor cache();

    /**
     * Gets cluster state processor.
     *
     * @return Cluster state processor.
     */
    public GridClusterStateProcessor state();

    /**
     * Gets global metastorage.
     *
     * @return Global metastorage.
     */
    public DistributedMetaStorage distributedMetastorage();

    /**
     * Gets distributed configuration processor.
     *
     * @return Distributed configuration processor.
     */
    public DistributedConfigurationProcessor distributedConfiguration();

    /**
     * Gets tracing processor.
     *
     * @return Tracing processor.
     */
    public Tracing tracing();

    /**
     * Gets task session processor.
     *
     * @return Session processor.
     */
    public GridTaskSessionProcessor session();

    /**
     * Gets closure processor.
     *
     * @return Closure processor.
     */
    public GridClosureProcessor closure();

    /**
     * Gets service processor.
     *
     * @return Service processor.
     */
<<<<<<< HEAD
    public IgniteServiceProcessor service();    
    
=======
    public IgniteServiceProcessor service();
>>>>>>> 9cf06362

    /**
     * Gets port processor.
     *
     * @return Port processor.
     */
    public GridPortProcessor ports();

    /**
     * Gets schedule processor.
     *
     * @return Schedule processor.
     */
    public IgniteScheduleProcessorAdapter schedule();

    /**
     * Gets REST processor.
     *
     * @return REST processor.
     */
    public IgniteRestProcessor rest();

    /**
     * Gets segmentation processor.
     *
     * @return Segmentation processor.
     */
    public GridSegmentationProcessor segmentation();

    /**
     * Gets data streamer processor.
     *
     * @return Data streamer processor.
     */
    public <K, V> DataStreamProcessor<K, V> dataStream();

    /**
     * Gets event continuous processor.
     *
     * @return Event continuous processor.
     */
    public GridContinuousProcessor continuous();

    /**
     * Gets pool processor.
     *
     * @return Pool processor.
     */
    public PoolProcessor pools();
    

    /**
<<<<<<< HEAD
     * Gets file system processor.
     *
     * @return File system processor.
     */
    public IgfsProcessorAdapter igfs();
    
    
    public IgfsHelper igfsHelper();

    /**
=======
>>>>>>> 9cf06362
     * Gets grid marshaller mapping processor.
     *
     * @return Mapping processor.
     */
    public GridMarshallerMappingProcessor mapping();

    /**
     * Gets cache object processor.
     *
     * @return Cache object processor.
     */
    public IgniteCacheObjectProcessor cacheObjects();

    /**
     * Gets query processor.
     *
     * @return Query processor.
     */
    public GridQueryProcessor query();

    /**
     * Gets SQL listener processor.
     *
     * @return SQL listener processor.
     */
    public ClientListenerProcessor sqlListener();

    /**
     * @return Plugin processor.
     */
    public IgnitePluginProcessor plugins();

    /**
     * Gets deployment manager.
     *
     * @return Deployment manager.
     */
    public GridDeploymentManager deploy();

    /**
     * Gets communication manager.
     *
     * @return Communication manager.
     */
    public GridIoManager io();

    /**
     * Gets discovery manager.
     *
     * @return Discovery manager.
     */
    public GridDiscoveryManager discovery();

    /**
     * Gets checkpoint manager.
     *
     * @return Checkpoint manager.
     */
    public GridCheckpointManager checkpoint();

    /**
     * Gets event storage manager.
     *
     * @return Event storage manager.
     */
    public GridEventStorageManager event();

    /**
     * Gets failover manager.
     *
     * @return Failover manager.
     */
    public GridFailoverManager failover();

    /**
     * Gets collision manager.
     *
     * @return Collision manager.
     */
    public GridCollisionManager collision();

    /**
     * Gets instance of {@link IgniteSecurity}.
     *
     * @return Ignite security.
     */
    public IgniteSecurity security();

    /**
     * Gets load balancing manager.
     *
     * @return Load balancing manager.
     */
    public GridLoadBalancerManager loadBalancing();

    /**
     * Gets indexing manager.
     *
     * @return Indexing manager.
     */
    public GridIndexingManager indexing();

    /**
     * Indexes processor.
     *
     * @return Indexes processor.
     */
    public IndexProcessor indexProcessor();

    /**
     * Gets encryption manager.
     *
     * @return Encryption manager.
     */
    public GridEncryptionManager encryption();

    /**
     * Gets defragmentation manager.
     *
     * @return Defragmentation manager.
     */
    public IgniteDefragmentation defragmentation();

    /**
     * Gets workers registry.
     *
     * @return Workers registry.
     */
    public WorkersRegistry workersRegistry();

    /**
     * Gets data structures processor.
     *
     * @return Data structures processor.
     */
    public DataStructuresProcessor dataStructures();

    /**
     * Gets long JVM pause detector.
     *
     * @return Long JVM pause detector.
     */
    public LongJVMPauseDetector longJvmPauseDetector();

    /**
     * Gets diagnostic processor.
     *
     * @return Diagnostic processor.
     */
    public DiagnosticProcessor diagnostic();

    /**
     * Checks whether this node is invalid due to a critical error or not.
     *
     * @return {@code True} if this node is invalid, {@code false} otherwise.
     */
    public boolean invalid();

    /**
     * Checks whether this node detected its segmentation from the rest of the grid.
     *
     * @return {@code True} if this node has segmented, {@code false} otherwise.
     */
    public boolean segmented();

    /**
     * Gets failure processor.
     */
    public FailureProcessor failure();

    /**
     * Print grid kernal memory stats (sizes of internal structures, etc.).
     *
     * NOTE: This method is for testing and profiling purposes only.
     */
    public void printMemoryStats();

    /**
     * Checks whether this node is daemon.
     *
     * @return {@code True} if this node is daemon, {@code false} otherwise.
     */
    public boolean isDaemon();

    /**
     * @return Performance suggestions object.
     */
    public GridPerformanceSuggestions performance();

    /**
     * Gets user version for given class loader by checking
     * {@code META-INF/ignite.xml} file for {@code userVersion} attribute. If
     * {@code ignite.xml} file is not found, or user version is not specified there,
     * then default version (empty string) is returned.
     *
     * @param ldr Class loader.
     * @return User version for given class loader or empty string if no version
     *      was explicitly specified.
     */
    public String userVersion(ClassLoader ldr);

    /**
     * @param name Plugin name.
     * @return Plugin provider instance.
     * @throws PluginNotFoundException If plugin provider for the given name was not found.
     */
    public PluginProvider pluginProvider(String name) throws PluginNotFoundException;

    /**
     * Creates optional component.
     *
     * @param cls Component class.
     * @return Created component.
     */
    public <T> T createComponent(Class<T> cls);

    /**
     * Gets exception registry.
     *
     * @return Exception registry.
     */
    public IgniteExceptionRegistry exceptionRegistry();

    /**
     * Get node attribute by name.
     *
     * @param key Attribute name.
     * @return Attribute value.
     */
    public Object nodeAttribute(String key);

    /**
     * Check if node has specified attribute.
     *
     * @param key Attribute name.
     * @return {@code true} If node has attribute with specified name.
     */
    public boolean hasNodeAttribute(String key);

    /**
     * Add attribute to node attributes.
     *
     * @param key Attribute name.
     * @param val Attribute value.
     * @return Previous attribute value associated with attribute name.
     */
    public Object addNodeAttribute(String key, Object val);

    /**
     * @return Node attributes.
     */
    public Map<String, Object> nodeAttributes();

    /**
     * Gets Cluster processor.
     *
     * @return Cluster processor.
     */
    public ClusterProcessor cluster();

    /**
     * Gets marshaller context.
     *
     * @return Marshaller context.
     */
    public MarshallerContextImpl marshallerContext();

    /**
     * @return {@code True} if local node is client node (has flag {@link IgniteConfiguration#isClientMode()} set).
     */
    public boolean clientNode();

    /**
     * @return {@code True} if local node in disconnected state.
     */
    public boolean clientDisconnected();

    /**
     * @return Platform processor.
     */
    public PlatformProcessor platform();

    /**
     * @return Cache mvcc coordinator processor.
     */
    public MvccProcessor coordinators();

    /**
     * @return PDS mode folder name resolver, also generates consistent ID in case new folder naming is used
     */
    public PdsFoldersResolver pdsFolderResolver();

    /**
     * @return subscription processor to manage internal-only (strict node-local) subscriptions between components.
     */
    public GridInternalSubscriptionProcessor internalSubscriptionProcessor();

    /**
     * @return Default uncaught exception handler used by thread pools.
     */
    public Thread.UncaughtExceptionHandler uncaughtExceptionHandler();

    /**
     * @return Compression processor.
     */
    public CompressionProcessor compress();

    /**
     * @return {@code True} if node is in recovery mode (before join to topology).
     */
    public boolean recoveryMode();

    /**
     * @return Local continuous tasks processor.
     */
    public DurableBackgroundTasksProcessor durableBackgroundTask();

    /**
     * Gets Performance statistics processor.
     *
     * @return Performance statistics processor.
     */
    public PerformanceStatisticsProcessor performanceStatistics();

    /**
     * Executor that is in charge of processing user async continuations.
     *
     * @return Executor that is in charge of processing user async continuations.
     */
    public Executor getAsyncContinuationExecutor();
}<|MERGE_RESOLUTION|>--- conflicted
+++ resolved
@@ -21,11 +21,6 @@
 import java.util.Map;
 import java.util.UUID;
 import java.util.concurrent.Executor;
-<<<<<<< HEAD
-import java.util.concurrent.ExecutorService;
-
-=======
->>>>>>> 9cf06362
 import org.apache.ignite.IgniteLogger;
 import org.apache.ignite.configuration.IgniteConfiguration;
 import org.apache.ignite.internal.cache.query.index.IndexProcessor;
@@ -56,11 +51,8 @@
 import org.apache.ignite.internal.processors.datastructures.DataStructuresProcessor;
 import org.apache.ignite.internal.processors.diagnostic.DiagnosticProcessor;
 import org.apache.ignite.internal.processors.failure.FailureProcessor;
-<<<<<<< HEAD
 import org.apache.ignite.internal.processors.igfs.IgfsHelper;
 import org.apache.ignite.internal.processors.igfs.IgfsProcessorAdapter;
-=======
->>>>>>> 9cf06362
 import org.apache.ignite.internal.processors.job.GridJobProcessor;
 import org.apache.ignite.internal.processors.jobmetrics.GridJobMetricsProcessor;
 import org.apache.ignite.internal.processors.localtask.DurableBackgroundTasksProcessor;
@@ -278,12 +270,7 @@
      *
      * @return Service processor.
      */
-<<<<<<< HEAD
-    public IgniteServiceProcessor service();    
-    
-=======
     public IgniteServiceProcessor service();
->>>>>>> 9cf06362
 
     /**
      * Gets port processor.
@@ -333,10 +320,9 @@
      * @return Pool processor.
      */
     public PoolProcessor pools();
-    
-
-    /**
-<<<<<<< HEAD
+
+
+    /**
      * Gets file system processor.
      *
      * @return File system processor.
@@ -347,8 +333,6 @@
     public IgfsHelper igfsHelper();
 
     /**
-=======
->>>>>>> 9cf06362
      * Gets grid marshaller mapping processor.
      *
      * @return Mapping processor.
