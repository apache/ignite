/*
 * Licensed to the Apache Software Foundation (ASF) under one or more
 * contributor license agreements.  See the NOTICE file distributed with
 * this work for additional information regarding copyright ownership.
 * The ASF licenses this file to You under the Apache License, Version 2.0
 * (the "License"); you may not use this file except in compliance with
 * the License.  You may obtain a copy of the License at
 *
 *      http://www.apache.org/licenses/LICENSE-2.0
 *
 * Unless required by applicable law or agreed to in writing, software
 * distributed under the License is distributed on an "AS IS" BASIS,
 * WITHOUT WARRANTIES OR CONDITIONS OF ANY KIND, either express or implied.
 * See the License for the specific language governing permissions and
 * limitations under the License.
 */

package org.apache.ignite.internal.processors.platform.callback;

import org.apache.ignite.internal.processors.platform.PlatformTargetProxy;

/**
 * Platform callback utility methods. Implemented in target platform. All methods in this class must be
 * package-visible and invoked only through {@link PlatformCallbackGateway}.
 */
public class PlatformCallbackUtils {
    /**
<<<<<<< HEAD
=======
     * Create cache store.
     *
     * @param envPtr Environment pointer.
     * @param memPtr Memory pointer.
     * @return Pointer.
     */
    static native long cacheStoreCreate(long envPtr, long memPtr);

    /**
     * @param envPtr Environment pointer.
     * @param objPtr Object pointer.
     * @param memPtr Memory pointer.
     * @return Result.
     */
    static native int cacheStoreInvoke(long envPtr, long objPtr, long memPtr);

    /**
     * @param envPtr Environment pointer.
     * @param objPtr Object pointer.
     */
    static native void cacheStoreDestroy(long envPtr, long objPtr);

    /**
     * Creates cache store session.
     *
     * @param envPtr Environment pointer.
     * @param storePtr Store instance pointer.
     * @return Session instance pointer.
     */
    static native long cacheStoreSessionCreate(long envPtr, long storePtr);

    /**
     * Creates cache entry filter and returns a pointer.
     *
     * @param envPtr Environment pointer.
     * @param memPtr Memory pointer.
     * @return Pointer.
     */
    static native long cacheEntryFilterCreate(long envPtr, long memPtr);

    /**
     * @param envPtr Environment pointer.
     * @param objPtr Pointer.
     * @param memPtr Memory pointer.
     * @return Result.
     */
    static native int cacheEntryFilterApply(long envPtr, long objPtr, long memPtr);

    /**
     * @param envPtr Environment pointer.
     * @param objPtr Pointer.
     */
    static native void cacheEntryFilterDestroy(long envPtr, long objPtr);

    /**
     * Invoke cache entry processor.
     *
     * @param envPtr Environment pointer.
     * @param outMemPtr Output memory pointer.
     * @param inMemPtr Input memory pointer.
     */
    static native void cacheInvoke(long envPtr, long outMemPtr, long inMemPtr);

    /**
     * Perform native task map. Do not throw exceptions, serializing them to the output stream instead.
     *
     * @param envPtr Environment pointer.
     * @param taskPtr Task pointer.
     * @param outMemPtr Output memory pointer (exists if topology changed, otherwise {@code 0}).
     * @param inMemPtr Input memory pointer.
     */
    static native void computeTaskMap(long envPtr, long taskPtr, long outMemPtr, long inMemPtr);

    /**
     * Perform native task job result notification.
     *
     * @param envPtr Environment pointer.
     * @param taskPtr Task pointer.
     * @param jobPtr Job pointer.
     * @param memPtr Memory pointer (always zero for local job execution).
     * @return Job result enum ordinal.
     */
    static native int computeTaskJobResult(long envPtr, long taskPtr, long jobPtr, long memPtr);

    /**
     * Perform native task reduce.
     *
     * @param envPtr Environment pointer.
     * @param taskPtr Task pointer.
     */
    static native void computeTaskReduce(long envPtr, long taskPtr);

    /**
     * Complete task with native error.
     *
     * @param envPtr Environment pointer.
     * @param taskPtr Task pointer.
     * @param memPtr Memory pointer with exception data or {@code 0} in case of success.
     */
    static native void computeTaskComplete(long envPtr, long taskPtr, long memPtr);

    /**
     * Serialize native job.
     *
     * @param envPtr Environment pointer.
     * @param jobPtr Job pointer.
     * @param memPtr Memory pointer.
     * @return {@code True} if serialization succeeded.
     */
    static native int computeJobSerialize(long envPtr, long jobPtr, long memPtr);

    /**
     * Create job in native platform.
     *
     * @param envPtr Environment pointer.
     * @param memPtr Memory pointer.
     * @return Pointer to job.
     */
    static native long computeJobCreate(long envPtr, long memPtr);

    /**
     * Execute native job on a node other than where it was created.
     *
     * @param envPtr Environment pointer.
     * @param jobPtr Job pointer.
     * @param cancel Cancel flag.
     * @param memPtr Memory pointer to write result to for remote job execution or {@code 0} for local job execution.
     */
    static native void computeJobExecute(long envPtr, long jobPtr, int cancel, long memPtr);

    /**
     * Cancel the job.
     *
     * @param envPtr Environment pointer.
     * @param jobPtr Job pointer.
     */
    static native void computeJobCancel(long envPtr, long jobPtr);

    /**
     * Destroy the job.
     *
     * @param envPtr Environment pointer.
     * @param ptr Pointer.
     */
    static native void computeJobDestroy(long envPtr, long ptr);

    /**
     * Invoke local callback.
     *
     * @param envPtr Environment pointer.
     * @param cbPtr Callback pointer.
     * @param memPtr Memory pointer.
     */
    static native void continuousQueryListenerApply(long envPtr, long cbPtr, long memPtr);

    /**
     * Create filter in native platform.
     *
     * @param envPtr Environment pointer.
     * @param memPtr Memory pointer.
     * @return Pointer to created filter.
     */
    static native long continuousQueryFilterCreate(long envPtr, long memPtr);

    /**
     * Invoke remote filter.
     *
     * @param envPtr Environment pointer.
     * @param filterPtr Filter pointer.
     * @param memPtr Memory pointer.
     * @return Result.
     */
    static native int continuousQueryFilterApply(long envPtr, long filterPtr, long memPtr);

    /**
     * Release remote  filter.
     *
     * @param envPtr Environment pointer.
     * @param filterPtr Filter pointer.
     */
    static native void continuousQueryFilterRelease(long envPtr, long filterPtr);

    /**
     * Notify native data streamer about topology update.
     *
     * @param envPtr Environment pointer.
     * @param ptr Data streamer native pointer.
     * @param topVer Topology version.
     * @param topSize Topology size.
     */
    static native void dataStreamerTopologyUpdate(long envPtr, long ptr, long topVer, int topSize);

    /**
     * Invoke stream receiver.
     *
     * @param envPtr Environment pointer.
     * @param ptr Receiver native pointer.
     * @param cache Cache object.
     * @param memPtr Stream pointer.
     * @param keepBinary Binary flag.
     */
    static native void dataStreamerStreamReceiverInvoke(long envPtr, long ptr, PlatformTargetProxy cache, long memPtr,
        boolean keepBinary);

    /**
     * Notify future with byte result.
     *
     * @param envPtr Environment pointer.
     * @param futPtr Future pointer.
     * @param res Result.
     */
    static native void futureByteResult(long envPtr, long futPtr, int res);

    /**
     * Notify future with boolean result.
     *
     * @param envPtr Environment pointer.
     * @param futPtr Future pointer.
     * @param res Result.
     */
    static native void futureBoolResult(long envPtr, long futPtr, int res);

    /**
     * Notify future with short result.
     *
     * @param envPtr Environment pointer.
     * @param futPtr Future pointer.
     * @param res Result.
     */
    static native void futureShortResult(long envPtr, long futPtr, int res);

    /**
     * Notify future with byte result.
     *
     * @param envPtr Environment pointer.
     * @param futPtr Future pointer.
     * @param res Result.
     */
    static native void futureCharResult(long envPtr, long futPtr, int res);

    /**
     * Notify future with int result.
     *
     * @param envPtr Environment pointer.
     * @param futPtr Future pointer.
     * @param res Result.
     */
    static native void futureIntResult(long envPtr, long futPtr, int res);

    /**
     * Notify future with float result.
     *
     * @param envPtr Environment pointer.
     * @param futPtr Future pointer.
     * @param res Result.
     */
    static native void futureFloatResult(long envPtr, long futPtr, float res);

    /**
     * Notify future with long result.
     *
     * @param envPtr Environment pointer.
     * @param futPtr Future pointer.
     * @param res Result.
     */
    static native void futureLongResult(long envPtr, long futPtr, long res);

    /**
     * Notify future with double result.
     *
     * @param envPtr Environment pointer.
     * @param futPtr Future pointer.
     * @param res Result.
     */
    static native void futureDoubleResult(long envPtr, long futPtr, double res);

    /**
     * Notify future with object result.
     *
     * @param envPtr Environment pointer.
     * @param futPtr Future pointer.
     * @param memPtr Memory pointer.
     */
    static native void futureObjectResult(long envPtr, long futPtr, long memPtr);

    /**
     * Notify future with null result.
     *
     * @param envPtr Environment pointer.
     * @param futPtr Future pointer.
     */
    static native void futureNullResult(long envPtr, long futPtr);

    /**
     * Notify future with error.
     *
     * @param envPtr Environment pointer.
     * @param futPtr Future pointer.
     * @param memPtr Pointer to memory with error information.
     */
    static native void futureError(long envPtr, long futPtr, long memPtr);

    /**
     * Creates message filter and returns a pointer.
     *
     * @param envPtr Environment pointer.
     * @param memPtr Memory pointer.
     * @return Pointer.
     */
    static native long messagingFilterCreate(long envPtr, long memPtr);

    /**
     * @param envPtr Environment pointer.
     * @param objPtr Pointer.
     * @param memPtr Memory pointer.
     * @return Result.
     */
    static native int messagingFilterApply(long envPtr, long objPtr, long memPtr);

    /**
     * @param envPtr Environment pointer.
     * @param objPtr Pointer.
     */
    static native void messagingFilterDestroy(long envPtr, long objPtr);

    /**
     * Creates event filter and returns a pointer.
     *
     * @param envPtr Environment pointer.
     * @param memPtr Memory pointer.
     * @return Pointer.
     */
    static native long eventFilterCreate(long envPtr, long memPtr);

    /**
     * @param envPtr Environment pointer.
     * @param objPtr Pointer.
     * @param memPtr Memory pointer.
     * @return Result.
     */
    static native int eventFilterApply(long envPtr, long objPtr, long memPtr);

    /**
     * @param envPtr Environment pointer.
     * @param objPtr Pointer.
     */
    static native void eventFilterDestroy(long envPtr, long objPtr);

    /**
     * Sends node info to native target.
     *
     * @param envPtr Environment pointer.
     * @param memPtr Ptr to a stream with serialized node.
     */
    static native void nodeInfo(long envPtr, long memPtr);

    /**
     * Kernal start callback.
     *
     * @param envPtr Environment pointer.
     * @param proc Platform processor.
     * @param memPtr Memory pointer.
     */
    static native void onStart(long envPtr, Object proc, long memPtr);

    /*
     * Kernal stop callback.
     *
     * @param envPtr Environment pointer.
     */
    static native void onStop(long envPtr);

    /**
     * Lifecycle event callback.
     *
     * @param envPtr Environment pointer.
     * @param ptr Holder pointer.
     * @param evt Event.
     */
    static native void lifecycleEvent(long envPtr, long ptr, int evt);

    /**
     * Re-allocate external memory chunk.
     *
     * @param envPtr Environment pointer.
     * @param memPtr Cross-platform pointer.
     * @param cap Capacity.
     */
    static native void memoryReallocate(long envPtr, long memPtr, int cap);

    /**
     * Initializes native service.
     *
     * @param envPtr Environment pointer.
     * @param memPtr Stream pointer.
     * @return Pointer to the native platform service.
     */
    static native long serviceInit(long envPtr, long memPtr);

    /**
     * Executes native service.
     *
     * @param envPtr Environment pointer.
     * @param svcPtr Pointer to the service in the native platform.
     * @param memPtr Stream pointer.
     */
    static native void serviceExecute(long envPtr, long svcPtr, long memPtr);

    /**
     * Cancels native service.
     *
     * @param envPtr Environment pointer.
     * @param svcPtr Pointer to the service in the native platform.
     * @param memPtr Stream pointer.
     */
    static native void serviceCancel(long envPtr, long svcPtr, long memPtr);

    /**
     * Invokes service method.
     *
     * @param envPtr Environment pointer.
     * @param svcPtr Pointer to the service in the native platform.
     * @param outMemPtr Output memory pointer.
     * @param inMemPtr Input memory pointer.
     */
    static native void serviceInvokeMethod(long envPtr, long svcPtr, long outMemPtr, long inMemPtr);

    /**
     * Invokes cluster node filter.
     *
     * @param envPtr Environment pointer.
     * @param memPtr Stream pointer.
     */
    static native int clusterNodeFilterApply(long envPtr, long memPtr);

    /**
     * Extension callback accepting single long argument and returning long result.
     *
     * @param envPtr Environment pointer.
     * @param typ Operation type.
     * @param arg1 Argument 1.
     * @return Long result.
     */
    static native long extensionCallbackInLongOutLong(long envPtr, int typ, long arg1);

    /**
     * Extension callback accepting two long arguments and returning long result.
     *
     * @param envPtr Environment pointer.
     * @param typ Operation type.
     * @param arg1 Argument 1.
     * @param arg2 Argument 2.
     * @return Long result.
     */
    static native long extensionCallbackInLongLongOutLong(long envPtr, int typ, long arg1, long arg2);

    /**
     * Notifies platform about client disconnect.
     *
     * @param envPtr Environment pointer.
     */
    static native void onClientDisconnected(long envPtr);

    /**
     * Notifies platform about client reconnect.
     *
     * @param envPtr Environment pointer.
     * @param clusterRestarted Cluster restarted flag.
     */
    static native void onClientReconnected(long envPtr, boolean clusterRestarted);

    /**
     * Initializes affinity function.
     *
     * @param envPtr Environment pointer.
     * @param memPtr Pointer to a stream with serialized affinity function.
     * @param baseFunc Optional func for base calls.
     * @return Affinity function pointer.
     */
    static native long affinityFunctionInit(long envPtr, long memPtr, PlatformTargetProxy baseFunc);

    /**
     * Gets the partition from affinity function.
     *
     * @param envPtr Environment pointer.
     * @param ptr Affinity function pointer.
     * @param memPtr Pointer to a stream with key object.
     * @return Partition number for a given key.
     */
    static native int affinityFunctionPartition(long envPtr, long ptr, long memPtr);

    /**
     * Assigns the affinity partitions.
     *
     * @param envPtr Environment pointer.
     * @param ptr Affinity function pointer.
     * @param outMemPtr Pointer to a stream with affinity context.
     * @param inMemPtr Pointer to a stream with result.
     */
    static native void affinityFunctionAssignPartitions(long envPtr, long ptr, long outMemPtr, long inMemPtr);

    /**
     * Removes the node from affinity function.
     *
     * @param envPtr Environment pointer.
     * @param ptr Affinity function pointer.
     * @param memPtr Pointer to a stream with node id.
     */
    static native void affinityFunctionRemoveNode(long envPtr, long ptr, long memPtr);

    /**
     * Destroys the affinity function.
     *
     * @param envPtr Environment pointer.
     * @param ptr Affinity function pointer.
     */
    static native void affinityFunctionDestroy(long envPtr, long ptr);

    /**
>>>>>>> 59e6fec0
     * Redirects the console output.
     *
     * @param str String to write.
     * @param isErr Whether this is stdErr or stdOut.
     */
    static native void consoleWrite(String str, boolean isErr);

    /**
     * Logs to the native logger.
     *
     * @param envPtr Environment pointer.
     * @param level Log level.
     * @param message Message.
     * @param category Category.
     * @param errorInfo Error info.
     * @param memPtr Pointer to optional payload (serialized exception).
     */
    static native void loggerLog(long envPtr, int level, String message, String category, String errorInfo, long memPtr);

    /**
     * Gets a value indicating whether native logger has specified level enabled.
     *
     * @param envPtr Environment pointer.
     * @param level Log level.
     */
    static native boolean loggerIsLevelEnabled(long envPtr, int level);

    /**
     * Performs a generic long-long operation.
     *
     * @param envPtr Environment pointer.
     * @param type Operation code.
     * @param val Value.
     * @return Value.
     */
    static native long inLongOutLong(long envPtr, int type, long val);

    /**
     * Performs a generic out-in operation.
     *
     * @param envPtr Environment pointer.
     * @param type Operation code.
     * @param val1 First value.
     * @param val2 Second value.
     * @param val3 Third value.
     * @param arg Object argument.
     * @return Value.
     */
    static native long inLongLongLongObjectOutLong(long envPtr, int type, long val1, long val2, long val3, Object arg);

    /**
     * Private constructor.
     */
    private PlatformCallbackUtils() {
        // No-op.
    }
}<|MERGE_RESOLUTION|>--- conflicted
+++ resolved
@@ -25,8 +25,6 @@
  */
 public class PlatformCallbackUtils {
     /**
-<<<<<<< HEAD
-=======
      * Create cache store.
      *
      * @param envPtr Environment pointer.
@@ -546,7 +544,6 @@
     static native void affinityFunctionDestroy(long envPtr, long ptr);
 
     /**
->>>>>>> 59e6fec0
      * Redirects the console output.
      *
      * @param str String to write.
