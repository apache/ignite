/*
 * Licensed to the Apache Software Foundation (ASF) under one or more
 * contributor license agreements.  See the NOTICE file distributed with
 * this work for additional information regarding copyright ownership.
 * The ASF licenses this file to You under the Apache License, Version 2.0
 * (the "License"); you may not use this file except in compliance with
 * the License.  You may obtain a copy of the License at
 *
 *      http://www.apache.org/licenses/LICENSE-2.0
 *
 * Unless required by applicable law or agreed to in writing, software
 * distributed under the License is distributed on an "AS IS" BASIS,
 * WITHOUT WARRANTIES OR CONDITIONS OF ANY KIND, either express or implied.
 * See the License for the specific language governing permissions and
 * limitations under the License.
 */

package org.apache.ignite.internal.processors.affinity;

import java.util.List;
import org.apache.ignite.cache.affinity.AffinityFunctionContext;
import org.apache.ignite.cluster.ClusterNode;
import org.apache.ignite.events.DiscoveryEvent;
import org.apache.ignite.lang.IgniteProductVersion;
import org.jetbrains.annotations.NotNull;
import org.jetbrains.annotations.Nullable;

/**
 * Cache affinity function context implementation. Simple bean that holds all required fields.
 */
public class GridAffinityFunctionContextImpl implements AffinityFunctionContext {
    /** Topology snapshot. */
    private final List<ClusterNode> topSnapshot;

    /** Previous affinity assignment. */
    private final List<List<ClusterNode>> prevAssignment;

    /** Discovery event that caused this topology change. */
    private final DiscoveryEvent discoEvt;

    /** Topology version. */
    private final AffinityTopologyVersion topVer;

    /** Number of backups to assign. */
    private final int backups;

    /** The version of the oldest node in topology. Used to check nodes compatibility. */
    private final IgniteProductVersion oldestNodeVersion;


    /**
     * @param topSnapshot Topology snapshot.
     * @param topVer Topology version.
     */
    public GridAffinityFunctionContextImpl(List<ClusterNode> topSnapshot, List<List<ClusterNode>> prevAssignment,
        DiscoveryEvent discoEvt, @NotNull AffinityTopologyVersion topVer, int backups, IgniteProductVersion oldestNodeVersion) {
        this.topSnapshot = topSnapshot;
        this.prevAssignment = prevAssignment;
        this.discoEvt = discoEvt;
        this.topVer = topVer;
        this.backups = backups;
        this.oldestNodeVersion = oldestNodeVersion;
    }

    /** {@inheritDoc} */
    @Nullable @Override public List<ClusterNode> previousAssignment(int part) {
        return prevAssignment == null ? null : prevAssignment.get(part);
    }

    /** {@inheritDoc} */
    @Override public List<ClusterNode> currentTopologySnapshot() {
        return topSnapshot;
    }

    /** {@inheritDoc} */
    @Override public AffinityTopologyVersion currentTopologyVersion() {
        return topVer;
    }

    /** {@inheritDoc} */
    @Nullable @Override public DiscoveryEvent discoveryEvent() {
        return discoEvt;
    }

    /** {@inheritDoc} */
    @Override public int backups() {
        return backups;
    }

<<<<<<< HEAD
    /** {@inheritDoc} */
    public IgniteProductVersion oldestNodeVersion() {
        return oldestNodeVersion;
=======
    /**
     * Gets the previous assignment.
     *
     * @return Previous assignment.
     */
    public List<List<ClusterNode>> prevAssignment() {
        return prevAssignment;
>>>>>>> fc2fe7bf
    }
}<|MERGE_RESOLUTION|>--- conflicted
+++ resolved
@@ -87,11 +87,6 @@
         return backups;
     }
 
-<<<<<<< HEAD
-    /** {@inheritDoc} */
-    public IgniteProductVersion oldestNodeVersion() {
-        return oldestNodeVersion;
-=======
     /**
      * Gets the previous assignment.
      *
@@ -99,6 +94,10 @@
      */
     public List<List<ClusterNode>> prevAssignment() {
         return prevAssignment;
->>>>>>> fc2fe7bf
+    }
+
+    /** {@inheritDoc} */
+    public IgniteProductVersion oldestNodeVersion() {
+        return oldestNodeVersion;
     }
 }