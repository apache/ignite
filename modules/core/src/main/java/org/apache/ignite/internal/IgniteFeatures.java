--- conflicted
+++ resolved
@@ -127,13 +127,11 @@
     /** Pk index keys are applied in correct order. */
     SPECIFIED_SEQ_PK_KEYS(45),
 
-<<<<<<< HEAD
+    /** Compatibility support for new fields which are configured split. */
+    SPLITTED_CACHE_CONFIGURATIONS_V2(46),
+
     /** Collecting performance statistics. */
-    PERFORMANCE_STATISTICS(46);
-=======
-    /** Compatibility support for new fields which are configured split. */
-    SPLITTED_CACHE_CONFIGURATIONS_V2(46);
->>>>>>> fa9c4838
+    PERFORMANCE_STATISTICS(47);
 
     /**
      * Unique feature identifier.
