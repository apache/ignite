--- conflicted
+++ resolved
@@ -21,11 +21,6 @@
 import org.apache.ignite.cluster.ClusterNode;
 import org.apache.ignite.cluster.ClusterState;
 import org.apache.ignite.internal.managers.discovery.IgniteDiscoverySpi;
-<<<<<<< HEAD
-=======
-import org.apache.ignite.spi.communication.tcp.TcpCommunicationSpi;
-import org.apache.ignite.spi.communication.tcp.messages.HandshakeWaitMessage;
->>>>>>> 4150f1ce
 import org.apache.ignite.spi.discovery.DiscoverySpi;
 
 import static org.apache.ignite.IgniteSystemProperties.IGNITE_PME_FREE_SWITCH_DISABLED;
@@ -36,31 +31,12 @@
  * Defines supported features and check its on other nodes.
  */
 public enum IgniteFeatures {
-<<<<<<< HEAD
-    /** Cache metrics v2 support. */
-    CACHE_METRICS_V2(1),
-=======
-    /**
-     * Support of {@link HandshakeWaitMessage} by {@link TcpCommunicationSpi}.
-     */
-    TCP_COMMUNICATION_SPI_HANDSHAKE_WAIT_MESSAGE(0),
->>>>>>> 4150f1ce
-
     /** Support of splitted cache configurations to avoid broken deserialization on non-affinity nodes. */
     SPLITTED_CACHE_CONFIGURATIONS(5),
 
     /** Distributed metastorage. */
     DISTRIBUTED_METASTORAGE(11),
 
-<<<<<<< HEAD
-=======
-    /** The node can communicate with others via socket channel. */
-    CHANNEL_COMMUNICATION(12),
-
-    /** Replacing TcpDiscoveryNode field with nodeId field in discovery messages. */
-    TCP_DISCOVERY_MESSAGE_NODE_COMPACT_REPRESENTATION(14),
-
->>>>>>> 4150f1ce
     /** Partition Map Exchange-free switch on baseline node left at fully rebalanced cluster.  */
     PME_FREE_SWITCH(19),
 
@@ -71,12 +47,6 @@
      */
     SAFE_CLUSTER_DEACTIVATION(22),
 
-<<<<<<< HEAD
-    /** Tracing. */
-    TRACING(26),
-
-=======
->>>>>>> 4150f1ce
     /** Support policy of shutdown. */
     SHUTDOWN_POLICY(40),
 
