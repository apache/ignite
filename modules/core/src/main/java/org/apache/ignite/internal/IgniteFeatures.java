--- conflicted
+++ resolved
@@ -75,13 +75,11 @@
     /** LRT system and user time dump settings.  */
     LRT_SYSTEM_USER_TIME_DUMP_SETTINGS(18),
 
-<<<<<<< HEAD
+    /** Partition Map Exchange-free switch on baseline node left at fully rebalanced cluster.  */
+    PME_FREE_SWITCH(19),
+
     /** ContinuousQuery with security subject id support. */
     CONT_QRY_SECURITY_AWARE(22);
-=======
-    /** Partition Map Exchange-free switch on baseline node left at fully rebalanced cluster.  */
-    PME_FREE_SWITCH(19);
->>>>>>> 47646c28
 
     /**
      * Unique feature identifier.
