/*
 * Licensed to the Apache Software Foundation (ASF) under one or more
 * contributor license agreements.  See the NOTICE file distributed with
 * this work for additional information regarding copyright ownership.
 * The ASF licenses this file to You under the Apache License, Version 2.0
 * (the "License"); you may not use this file except in compliance with
 * the License.  You may obtain a copy of the License at
 *
 *      http://www.apache.org/licenses/LICENSE-2.0
 *
 * Unless required by applicable law or agreed to in writing, software
 * distributed under the License is distributed on an "AS IS" BASIS,
 * WITHOUT WARRANTIES OR CONDITIONS OF ANY KIND, either express or implied.
 * See the License for the specific language governing permissions and
 * limitations under the License.
 */

package org.apache.ignite.internal;

import java.util.BitSet;
import org.apache.ignite.cluster.ClusterNode;
import org.apache.ignite.cluster.ClusterState;
import org.apache.ignite.internal.managers.encryption.GridEncryptionManager;
import org.apache.ignite.spi.communication.tcp.TcpCommunicationSpi;
import org.apache.ignite.spi.communication.tcp.messages.HandshakeWaitMessage;

import static org.apache.ignite.IgniteSystemProperties.IGNITE_PME_FREE_SWITCH_DISABLED;
import static org.apache.ignite.IgniteSystemProperties.getBoolean;
import static org.apache.ignite.internal.IgniteNodeAttributes.ATTR_IGNITE_FEATURES;

/**
 * Defines supported features and check its on other nodes.
 */
public enum IgniteFeatures {
    /**
     * Support of {@link HandshakeWaitMessage} by {@link TcpCommunicationSpi}.
     */
    TCP_COMMUNICATION_SPI_HANDSHAKE_WAIT_MESSAGE(0),

    /** Cache metrics v2 support. */
    CACHE_METRICS_V2(1),

    /** Data paket compression. */
    DATA_PACKET_COMPRESSION(3),

    /** Support of different rebalance size for nodes.  */
    DIFFERENT_REBALANCE_POOL_SIZE(4),

    /** Support of splitted cache configurations to avoid broken deserialization on non-affinity nodes. */
    SPLITTED_CACHE_CONFIGURATIONS(5),

    /**
     * Support of providing thread dump of thread that started transaction. Used for dumping
     * long running transactions.
     */
    TRANSACTION_OWNER_THREAD_DUMP_PROVIDING(6),

    /** Displaying versbose transaction information: --info option of --tx control script command. */
    TX_INFO_COMMAND(7),

    /** Command which allow to detect and cleanup garbage which could left after destroying caches in shared groups */
    FIND_AND_DELETE_GARBAGE_COMMAND(8),

    /** Support of cluster read-only mode. */
    CLUSTER_READ_ONLY_MODE(9),

    /** Support of suspend/resume operations for pessimistic transactions. */
    SUSPEND_RESUME_PESSIMISTIC_TX(10),

    /** Distributed metastorage. */
    DISTRIBUTED_METASTORAGE(11),

    /** The node can communicate with others via socket channel. */
    CHANNEL_COMMUNICATION(12),

    /** Replacing TcpDiscoveryNode field with nodeId field in discovery messages. */
    TCP_DISCOVERY_MESSAGE_NODE_COMPACT_REPRESENTATION(14),

    /** LRT system and user time dump settings.  */
    LRT_SYSTEM_USER_TIME_DUMP_SETTINGS(18),

    /** Partition Map Exchange-free switch on baseline node left at fully rebalanced cluster.  */
    PME_FREE_SWITCH(19),

    /** Master key change. See {@link GridEncryptionManager#changeMasterKey(String)}. */
    MASTER_KEY_CHANGE(20),
<<<<<<< HEAD

    /** ContinuousQuery with security subject id support. */
    CONT_QRY_SECURITY_AWARE(21),

=======

    /** ContinuousQuery with security subject id support. */
    CONT_QRY_SECURITY_AWARE(21),

>>>>>>> 1e84d448
    /**
     * Preventing loss of in-memory data when deactivating the cluster.
     *
     * @see ClusterState#INACTIVE
     */
    SAFE_CLUSTER_DEACTIVATION(22),

<<<<<<< HEAD
    /** Long operations dump timeout. */
    LONG_OPERATIONS_DUMP_TIMEOUT(30);
=======
    /** Persistence caches can be snapshot.  */
    PERSISTENCE_CACHE_SNAPSHOT(23),

    /** Distributed change timeout for dump long operations. */
    DISTRIBUTED_CHANGE_LONG_OPERATIONS_DUMP_TIMEOUT(30),

    /** Check secondary indexes inline size on join/by control utility request. */
    CHECK_INDEX_INLINE_SIZES(36),

    /** Distributed propagation of tx collisions dump interval. */
    DISTRIBUTED_TX_COLLISIONS_DUMP(37);
>>>>>>> 1e84d448

    /**
     * Unique feature identifier.
     */
    private final int featureId;

    /**
     * @param featureId Feature ID.
     */
    IgniteFeatures(int featureId) {
        this.featureId = featureId;
    }

    /**
     * @return Feature ID.
     */
    public int getFeatureId() {
        return featureId;
    }

    /**
     * Checks that feature supported by node.
     *
     * @param clusterNode Cluster node to check.
     * @param feature Feature to check.
     * @return {@code True} if feature is declared to be supported by remote node.
     */
    public static boolean nodeSupports(ClusterNode clusterNode, IgniteFeatures feature) {
        final byte[] features = clusterNode.attribute(ATTR_IGNITE_FEATURES);

        if (features == null)
            return false;

        return nodeSupports(features, feature);
    }

    /**
     * Checks that feature supported by node.
     *
     * @param featuresAttrBytes Byte array value of supported features node attribute.
     * @param feature Feature to check.
     * @return {@code True} if feature is declared to be supported by remote node.
     */
    public static boolean nodeSupports(byte[] featuresAttrBytes, IgniteFeatures feature) {
        int featureId = feature.getFeatureId();

        // Same as "BitSet.valueOf(features).get(featureId)"

        int byteIdx = featureId >>> 3;

        if (byteIdx >= featuresAttrBytes.length)
            return false;

        int bitIdx = featureId & 0x7;

        return (featuresAttrBytes[byteIdx] & (1 << bitIdx)) != 0;
    }

    /**
     * Checks that feature supported by all nodes.
     *
     * @param nodes cluster nodes to check their feature support.
     * @return if feature is declared to be supported by all nodes
     */
    public static boolean allNodesSupports(Iterable<ClusterNode> nodes, IgniteFeatures feature) {
        for (ClusterNode next : nodes) {
            if (!nodeSupports(next, feature))
                return false;
        }

        return true;
    }

    /**
     * Features supported by the current node.
     *
     * @return Byte array representing all supported features by current node.
     */
    public static byte[] allFeatures() {
        final BitSet set = new BitSet();

        for (IgniteFeatures value : IgniteFeatures.values()) {
            if (value == PME_FREE_SWITCH && getBoolean(IGNITE_PME_FREE_SWITCH_DISABLED))
                continue;

            final int featureId = value.getFeatureId();

            assert !set.get(featureId) : "Duplicate feature ID found for [" + value + "] having same ID ["
                + featureId + "]";

            set.set(featureId);
        }

        return set.toByteArray();
    }
}<|MERGE_RESOLUTION|>--- conflicted
+++ resolved
@@ -84,17 +84,10 @@
 
     /** Master key change. See {@link GridEncryptionManager#changeMasterKey(String)}. */
     MASTER_KEY_CHANGE(20),
-<<<<<<< HEAD
 
     /** ContinuousQuery with security subject id support. */
     CONT_QRY_SECURITY_AWARE(21),
 
-=======
-
-    /** ContinuousQuery with security subject id support. */
-    CONT_QRY_SECURITY_AWARE(21),
-
->>>>>>> 1e84d448
     /**
      * Preventing loss of in-memory data when deactivating the cluster.
      *
@@ -102,10 +95,6 @@
      */
     SAFE_CLUSTER_DEACTIVATION(22),
 
-<<<<<<< HEAD
-    /** Long operations dump timeout. */
-    LONG_OPERATIONS_DUMP_TIMEOUT(30);
-=======
     /** Persistence caches can be snapshot.  */
     PERSISTENCE_CACHE_SNAPSHOT(23),
 
@@ -117,7 +106,6 @@
 
     /** Distributed propagation of tx collisions dump interval. */
     DISTRIBUTED_TX_COLLISIONS_DUMP(37);
->>>>>>> 1e84d448
 
     /**
      * Unique feature identifier.
