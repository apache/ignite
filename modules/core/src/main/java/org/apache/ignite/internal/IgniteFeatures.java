--- conflicted
+++ resolved
@@ -75,13 +75,11 @@
     /** LRT system and user time dump settings.  */
     LRT_SYSTEM_USER_TIME_DUMP_SETTINGS(18),
 
-<<<<<<< HEAD
     /** */
-    CACHE_PARTITION_FILE_REBALANCE(19);
-=======
+    CACHE_PARTITION_FILE_REBALANCE(19),
+
     /** Persistence caches can be snapshotted.  */
-    PERSISTENCE_CACHE_SNAPSHOT(19);
->>>>>>> 3e204b95
+    PERSISTENCE_CACHE_SNAPSHOT(20);
 
     /**
      * Unique feature identifier.
