/*
 * Licensed to the Apache Software Foundation (ASF) under one or more
 * contributor license agreements.  See the NOTICE file distributed with
 * this work for additional information regarding copyright ownership.
 * The ASF licenses this file to You under the Apache License, Version 2.0
 * (the "License"); you may not use this file except in compliance with
 * the License.  You may obtain a copy of the License at
 *
 *      http://www.apache.org/licenses/LICENSE-2.0
 *
 * Unless required by applicable law or agreed to in writing, software
 * distributed under the License is distributed on an "AS IS" BASIS,
 * WITHOUT WARRANTIES OR CONDITIONS OF ANY KIND, either express or implied.
 * See the License for the specific language governing permissions and
 * limitations under the License.
 */

package org.apache.ignite.internal;

import java.util.BitSet;
<<<<<<< HEAD
=======
import java.util.Collection;
import org.apache.ignite.IgniteEncryption;
>>>>>>> ff559431
import org.apache.ignite.cluster.ClusterNode;
import org.apache.ignite.cluster.ClusterState;
import org.apache.ignite.internal.managers.discovery.IgniteDiscoverySpi;
import org.apache.ignite.internal.managers.encryption.GridEncryptionManager;
import org.apache.ignite.spi.communication.tcp.TcpCommunicationSpi;
import org.apache.ignite.spi.communication.tcp.messages.HandshakeWaitMessage;
import org.apache.ignite.spi.discovery.DiscoverySpi;

import static org.apache.ignite.IgniteSystemProperties.IGNITE_PME_FREE_SWITCH_DISABLED;
import static org.apache.ignite.IgniteSystemProperties.getBoolean;
import static org.apache.ignite.internal.IgniteNodeAttributes.ATTR_IGNITE_FEATURES;

/**
 * Defines supported features and check its on other nodes.
 */
public enum IgniteFeatures {
    /**
     * Support of {@link HandshakeWaitMessage} by {@link TcpCommunicationSpi}.
     */
    TCP_COMMUNICATION_SPI_HANDSHAKE_WAIT_MESSAGE(0),

    /** Cache metrics v2 support. */
    CACHE_METRICS_V2(1),

    /** Data paket compression. */
    DATA_PACKET_COMPRESSION(3),

    /** Support of different rebalance size for nodes.  */
    DIFFERENT_REBALANCE_POOL_SIZE(4),

    /** Support of splitted cache configurations to avoid broken deserialization on non-affinity nodes. */
    SPLITTED_CACHE_CONFIGURATIONS(5),

    /**
     * Support of providing thread dump of thread that started transaction. Used for dumping
     * long running transactions.
     */
    TRANSACTION_OWNER_THREAD_DUMP_PROVIDING(6),

    /** Displaying versbose transaction information: --info option of --tx control script command. */
    TX_INFO_COMMAND(7),

    /** Command which allow to detect and cleanup garbage which could left after destroying caches in shared groups */
    FIND_AND_DELETE_GARBAGE_COMMAND(8),

    /** Support of cluster read-only mode. */
    CLUSTER_READ_ONLY_MODE(9),

    /** Support of suspend/resume operations for pessimistic transactions. */
    SUSPEND_RESUME_PESSIMISTIC_TX(10),

    /** Distributed metastorage. */
    DISTRIBUTED_METASTORAGE(11),

    /** The node can communicate with others via socket channel. */
    CHANNEL_COMMUNICATION(12),

    /** Replacing TcpDiscoveryNode field with nodeId field in discovery messages. */
    TCP_DISCOVERY_MESSAGE_NODE_COMPACT_REPRESENTATION(14),

    /** LRT system and user time dump settings.  */
    LRT_SYSTEM_USER_TIME_DUMP_SETTINGS(18),

    /** Partition Map Exchange-free switch on baseline node left at fully rebalanced cluster.  */
    PME_FREE_SWITCH(19),

    /** Master key change. See {@link GridEncryptionManager#changeMasterKey(String)}. */
    MASTER_KEY_CHANGE(20),

    /** ContinuousQuery with security subject id support. */
    CONT_QRY_SECURITY_AWARE(21),

    /**
     * Preventing loss of in-memory data when deactivating the cluster.
     *
     * @see ClusterState#INACTIVE
     */
    SAFE_CLUSTER_DEACTIVATION(22),

    /** Persistence caches can be snapshot.  */
    PERSISTENCE_CACHE_SNAPSHOT(23),

    /** Tracing. */
    TRACING(26),

    /** Distributed change timeout for dump long operations. */
    DISTRIBUTED_CHANGE_LONG_OPERATIONS_DUMP_TIMEOUT(30),

    /** New region for volatile data. */
    VOLATILE_DATA_STRUCTURES_REGION(33),

    /** Check secondary indexes inline size on join/by control utility request. */
    CHECK_INDEX_INLINE_SIZES(36),

    /** Distributed propagation of tx collisions dump interval. */
    DISTRIBUTED_TX_COLLISIONS_DUMP(37),

    /** Remove metadata from cluster for specified type. */
    REMOVE_METADATA(39),

    /** Support policy of shutdown. */
    SHUTDOWN_POLICY(40),

    /** Force rebuild, list or request indexes rebuild status from control script. */
    INDEXES_MANIPULATIONS_FROM_CONTROL_SCRIPT(42),

    /** Optimization of recovery protocol for cluster which doesn't contain MVCC caches. */
    MVCC_TX_RECOVERY_PROTOCOL_V2(44),

    /** Pk index keys are applied in correct order. */
    SPECIFIED_SEQ_PK_KEYS(45),

<<<<<<< HEAD
    /** Collecting performance statistics. */
    PERFORMANCE_STATISTICS(46);
=======
    /** Compatibility support for new fields which are configured split. */
    SPLITTED_CACHE_CONFIGURATIONS_V2(46),

    /** Cache encryption key change. See {@link IgniteEncryption#changeCacheGroupKey(Collection)}. */
    CACHE_GROUP_KEY_CHANGE(47);
>>>>>>> ff559431

    /**
     * Unique feature identifier.
     */
    private final int featureId;

    /**
     * @param featureId Feature ID.
     */
    IgniteFeatures(int featureId) {
        this.featureId = featureId;
    }

    /**
     * @return Feature ID.
     */
    public int getFeatureId() {
        return featureId;
    }

    /**
     * Checks that feature supported by node.
     *
     * @param clusterNode Cluster node to check.
     * @param feature Feature to check.
     * @return {@code True} if feature is declared to be supported by remote node.
     */
    public static boolean nodeSupports(ClusterNode clusterNode, IgniteFeatures feature) {
        final byte[] features = clusterNode.attribute(ATTR_IGNITE_FEATURES);

        if (features == null)
            return false;

        return nodeSupports(features, feature);
    }

    /**
     * Checks that feature supported by node.
     *
     * @param featuresAttrBytes Byte array value of supported features node attribute.
     * @param feature Feature to check.
     * @return {@code True} if feature is declared to be supported by remote node.
     */
    public static boolean nodeSupports(byte[] featuresAttrBytes, IgniteFeatures feature) {
        int featureId = feature.getFeatureId();

        // Same as "BitSet.valueOf(features).get(featureId)"

        int byteIdx = featureId >>> 3;

        if (byteIdx >= featuresAttrBytes.length)
            return false;

        int bitIdx = featureId & 0x7;

        return (featuresAttrBytes[byteIdx] & (1 << bitIdx)) != 0;
    }

    /**
     * Checks that feature supported by all nodes.
     *
     * @param nodes cluster nodes to check their feature support.
     * @return if feature is declared to be supported by all nodes
     */
    public static boolean allNodesSupports(Iterable<ClusterNode> nodes, IgniteFeatures feature) {
        for (ClusterNode next : nodes) {
            if (!nodeSupports(next, feature))
                return false;
        }

        return true;
    }

    /**
     * Check that feature is supported by all remote nodes.
     *
     * @param discoSpi Discovery SPI implementation.
     * @param feature Feature to check.
     * @return {@code True} if all remote nodes support the feature.
     */
    public static boolean allNodesSupport(
        DiscoverySpi discoSpi,
        IgniteFeatures feature
    ) {
        if (discoSpi instanceof IgniteDiscoverySpi)
            return ((IgniteDiscoverySpi)discoSpi).allNodesSupport(feature);
        else
            return allNodesSupports(discoSpi.getRemoteNodes(), feature);
    }

    /**
     * Features supported by the current node.
     *
     * @return Byte array representing all supported features by current node.
     */
    public static byte[] allFeatures() {
        final BitSet set = new BitSet();

        for (IgniteFeatures value : IgniteFeatures.values()) {
            if (value == PME_FREE_SWITCH && getBoolean(IGNITE_PME_FREE_SWITCH_DISABLED))
                continue;

            final int featureId = value.getFeatureId();

            assert !set.get(featureId) : "Duplicate feature ID found for [" + value + "] having same ID ["
                + featureId + "]";

            set.set(featureId);
        }

        return set.toByteArray();
    }
}<|MERGE_RESOLUTION|>--- conflicted
+++ resolved
@@ -18,11 +18,8 @@
 package org.apache.ignite.internal;
 
 import java.util.BitSet;
-<<<<<<< HEAD
-=======
 import java.util.Collection;
 import org.apache.ignite.IgniteEncryption;
->>>>>>> ff559431
 import org.apache.ignite.cluster.ClusterNode;
 import org.apache.ignite.cluster.ClusterState;
 import org.apache.ignite.internal.managers.discovery.IgniteDiscoverySpi;
@@ -135,16 +132,14 @@
     /** Pk index keys are applied in correct order. */
     SPECIFIED_SEQ_PK_KEYS(45),
 
-<<<<<<< HEAD
-    /** Collecting performance statistics. */
-    PERFORMANCE_STATISTICS(46);
-=======
     /** Compatibility support for new fields which are configured split. */
     SPLITTED_CACHE_CONFIGURATIONS_V2(46),
 
     /** Cache encryption key change. See {@link IgniteEncryption#changeCacheGroupKey(Collection)}. */
-    CACHE_GROUP_KEY_CHANGE(47);
->>>>>>> ff559431
+    CACHE_GROUP_KEY_CHANGE(47),
+
+    /** Collecting performance statistics. */
+    PERFORMANCE_STATISTICS(48);
 
     /**
      * Unique feature identifier.
