--- conflicted
+++ resolved
@@ -75,16 +75,14 @@
     /** LRT system and user time dump settings.  */
     LRT_SYSTEM_USER_TIME_DUMP_SETTINGS(18),
 
-<<<<<<< HEAD
-    /** */
-    CACHE_PARTITION_FILE_REBALANCE(19),
-=======
     /** Partition Map Exchange-free switch on baseline node left at fully rebalanced cluster.  */
     PME_FREE_SWITCH(19),
->>>>>>> 50b3705c
 
     /** Persistence caches can be snapshotted.  */
-    PERSISTENCE_CACHE_SNAPSHOT(20);
+    PERSISTENCE_CACHE_SNAPSHOT(20),
+
+    /** */
+    CACHE_PARTITION_FILE_REBALANCE(21);
 
     /**
      * Unique feature identifier.
