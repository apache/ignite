/*
 * Licensed to the Apache Software Foundation (ASF) under one or more
 * contributor license agreements.  See the NOTICE file distributed with
 * this work for additional information regarding copyright ownership.
 * The ASF licenses this file to You under the Apache License, Version 2.0
 * (the "License"); you may not use this file except in compliance with
 * the License.  You may obtain a copy of the License at
 *
 *      http://www.apache.org/licenses/LICENSE-2.0
 *
 * Unless required by applicable law or agreed to in writing, software
 * distributed under the License is distributed on an "AS IS" BASIS,
 * WITHOUT WARRANTIES OR CONDITIONS OF ANY KIND, either express or implied.
 * See the License for the specific language governing permissions and
 * limitations under the License.
 */

package org.apache.ignite.internal;

import java.util.BitSet;
import org.apache.ignite.cluster.ClusterNode;
import org.apache.ignite.internal.managers.discovery.IgniteDiscoverySpi;
import org.apache.ignite.spi.discovery.DiscoverySpi;

import static org.apache.ignite.IgniteSystemProperties.IGNITE_PME_FREE_SWITCH_DISABLED;
import static org.apache.ignite.IgniteSystemProperties.getBoolean;
import static org.apache.ignite.internal.IgniteNodeAttributes.ATTR_IGNITE_FEATURES;

/**
 * Defines supported features and check its on other nodes.
 */
public enum IgniteFeatures {
    /** Partition Map Exchange-free switch on baseline node left at fully rebalanced cluster.  */
    PME_FREE_SWITCH(19),

<<<<<<< HEAD
    /** Support policy of shutdown. */
    SHUTDOWN_POLICY(40);
=======
    /** Compatibility support for new fields which are configured split. */
    SPLITTED_CACHE_CONFIGURATIONS_V2(46);
>>>>>>> 21120709

    /**
     * Unique feature identifier.
     */
    private final int featureId;

    /**
     * @param featureId Feature ID.
     */
    IgniteFeatures(int featureId) {
        this.featureId = featureId;
    }

    /**
     * @return Feature ID.
     */
    public int getFeatureId() {
        return featureId;
    }

    /**
     * Checks that feature supported by node.
     *
     * @param clusterNode Cluster node to check.
     * @param feature Feature to check.
     * @return {@code True} if feature is declared to be supported by remote node.
     */
    public static boolean nodeSupports(ClusterNode clusterNode, IgniteFeatures feature) {
        final byte[] features = clusterNode.attribute(ATTR_IGNITE_FEATURES);

        if (features == null)
            return false;

        return nodeSupports(features, feature);
    }

    /**
     * Checks that feature supported by node.
     *
     * @param featuresAttrBytes Byte array value of supported features node attribute.
     * @param feature Feature to check.
     * @return {@code True} if feature is declared to be supported by remote node.
     */
    public static boolean nodeSupports(byte[] featuresAttrBytes, IgniteFeatures feature) {
        int featureId = feature.getFeatureId();

        // Same as "BitSet.valueOf(features).get(featureId)"

        int byteIdx = featureId >>> 3;

        if (byteIdx >= featuresAttrBytes.length)
            return false;

        int bitIdx = featureId & 0x7;

        return (featuresAttrBytes[byteIdx] & (1 << bitIdx)) != 0;
    }

    /**
     * Checks that feature supported by all nodes.
     *
     * @param nodes cluster nodes to check their feature support.
     * @return if feature is declared to be supported by all nodes
     */
    public static boolean allNodesSupports(Iterable<ClusterNode> nodes, IgniteFeatures feature) {
        for (ClusterNode next : nodes) {
            if (!nodeSupports(next, feature))
                return false;
        }

        return true;
    }

    /**
     * Check that feature is supported by all remote nodes.
     *
     * @param discoSpi Discovery SPI implementation.
     * @param feature Feature to check.
     * @return {@code True} if all remote nodes support the feature.
     */
    public static boolean allNodesSupport(
        DiscoverySpi discoSpi,
        IgniteFeatures feature
    ) {
        if (discoSpi instanceof IgniteDiscoverySpi)
            return ((IgniteDiscoverySpi)discoSpi).allNodesSupport(feature);
        else
            return allNodesSupports(discoSpi.getRemoteNodes(), feature);
    }

    /**
     * Features supported by the current node.
     *
     * @return Byte array representing all supported features by current node.
     */
    public static byte[] allFeatures() {
        final BitSet set = new BitSet();

        for (IgniteFeatures val : IgniteFeatures.values()) {
            if (val == PME_FREE_SWITCH && getBoolean(IGNITE_PME_FREE_SWITCH_DISABLED))
                continue;

            final int featureId = val.getFeatureId();

            assert !set.get(featureId) : "Duplicate feature ID found for [" + val + "] having same ID ["
                + featureId + "]";

            set.set(featureId);
        }

        return set.toByteArray();
    }
}<|MERGE_RESOLUTION|>--- conflicted
+++ resolved
@@ -31,15 +31,7 @@
  */
 public enum IgniteFeatures {
     /** Partition Map Exchange-free switch on baseline node left at fully rebalanced cluster.  */
-    PME_FREE_SWITCH(19),
-
-<<<<<<< HEAD
-    /** Support policy of shutdown. */
-    SHUTDOWN_POLICY(40);
-=======
-    /** Compatibility support for new fields which are configured split. */
-    SPLITTED_CACHE_CONFIGURATIONS_V2(46);
->>>>>>> 21120709
+    PME_FREE_SWITCH(19);
 
     /**
      * Unique feature identifier.
