/*
 * Licensed to the Apache Software Foundation (ASF) under one or more
 * contributor license agreements.  See the NOTICE file distributed with
 * this work for additional information regarding copyright ownership.
 * The ASF licenses this file to You under the Apache License, Version 2.0
 * (the "License"); you may not use this file except in compliance with
 * the License.  You may obtain a copy of the License at
 *
 *      http://www.apache.org/licenses/LICENSE-2.0
 *
 * Unless required by applicable law or agreed to in writing, software
 * distributed under the License is distributed on an "AS IS" BASIS,
 * WITHOUT WARRANTIES OR CONDITIONS OF ANY KIND, either express or implied.
 * See the License for the specific language governing permissions and
 * limitations under the License.
 */

package org.apache.ignite.internal;

import java.util.BitSet;
import java.util.Collection;
import org.apache.ignite.cluster.ClusterNode;
import org.apache.ignite.configuration.IgniteConfiguration;
import org.apache.ignite.internal.managers.discovery.IgniteDiscoverySpi;
import org.apache.ignite.spi.communication.tcp.TcpCommunicationSpi;
import org.apache.ignite.spi.communication.tcp.messages.HandshakeWaitMessage;
import org.apache.ignite.spi.discovery.DiscoverySpi;

import static org.apache.ignite.IgniteSystemProperties.getBoolean;
import static org.apache.ignite.internal.IgniteNodeAttributes.ATTR_IGNITE_FEATURES;

/**
 * Defines supported features and check its on other nodes.
 */
public enum IgniteFeatures {
    /**
     * Support of {@link HandshakeWaitMessage} by {@link TcpCommunicationSpi}.
     */
    TCP_COMMUNICATION_SPI_HANDSHAKE_WAIT_MESSAGE(0),

    /** Cache metrics v2 support. */
    CACHE_METRICS_V2(1),

    /** Data paket compression. */
    DATA_PACKET_COMPRESSION(3),

    /** Support of different rebalance size for nodes.  */
    DIFFERENT_REBALANCE_POOL_SIZE(4),

    /**
     * Support of providing thread dump of thread that started transaction. Used for dumping
     * long running transactions.
     */
    TRANSACTION_OWNER_THREAD_DUMP_PROVIDING(6),


    /** Displaying versbose transaction information: --info option of --tx control script command. */
    TX_INFO_COMMAND(7),

    /** Command which allow to detect and cleanup garbage which could left after destroying caches in shared groups */
    FIND_AND_DELETE_GARBAGE_COMMAND(8),

    /** Supports tracking update counter for transactions. */
    TX_TRACKING_UPDATE_COUNTER(12),

    /** Distributed metastorage. */
    IGNITE_SECURITY_PROCESSOR(13),

    /** LRT system and user time dump settings.  */
    LRT_SYSTEM_USER_TIME_DUMP_SETTINGS(18),

    /**
     * A mode when data nodes throttle update rate regarding to DR sender load
     */
    DR_DATA_NODE_SMART_THROTTLING(19),

    /** Support of DR events from  Web Console. */
    WC_DR_EVENTS(20),

    /** Support of chain parameter in snapshot delete task for Web Console. */
    WC_SNAPSHOT_CHAIN_MODE(22),

    /** Support of DR-specific visor tasks used by control utility. */
    DR_CONTROL_UTILITY(25),

    /** Distributed change timeout for dump long operations. */
    DISTRIBUTED_CHANGE_LONG_OPERATIONS_DUMP_TIMEOUT(30),

    /** Cluster has task to get value from cache by key value. */
    WC_GET_CACHE_VALUE(31),

<<<<<<< HEAD
    /** Partition reconciliation utility. */
    PARTITION_RECONCILIATION(34);
=======
    /** */
    VOLATILE_DATA_STRUCTURES_REGION(33);
>>>>>>> 414ee9a2

    /**
     * Unique feature identifier.
     */
    private final int featureId;

    /**
     * @param featureId Feature ID.
     */
    IgniteFeatures(int featureId) {
        this.featureId = featureId;
    }

    /**
     * @return Feature ID.
     */
    public int getFeatureId() {
        return featureId;
    }

    /**
     * Checks that feature supported by node.
     *
     * @param clusterNode Cluster node to check.
     * @param feature Feature to check.
     * @return {@code True} if feature is declared to be supported by remote node.
     */
    public static boolean nodeSupports(ClusterNode clusterNode, IgniteFeatures feature) {
        final byte[] features = clusterNode.attribute(ATTR_IGNITE_FEATURES);

        if (features == null)
            return false;

        return nodeSupports(features, feature);
    }

    /**
     * Checks that feature supported by node.
     *
     * @param featuresAttrBytes Byte array value of supported features node attribute.
     * @param feature Feature to check.
     * @return {@code True} if feature is declared to be supported by remote node.
     */
    public static boolean nodeSupports(byte[] featuresAttrBytes, IgniteFeatures feature) {
        if (featuresAttrBytes == null)
            return false;

        int featureId = feature.getFeatureId();

        // Same as "BitSet.valueOf(features).get(featureId)"

        int byteIdx = featureId >>> 3;

        if (byteIdx >= featuresAttrBytes.length)
            return false;

        int bitIdx = featureId & 0x7;

        return (featuresAttrBytes[byteIdx] & (1 << bitIdx)) != 0;
    }

    /**
     * Checks that feature supported by all nodes.
     *
     * @param nodes cluster nodes to check their feature support.
     * @return if feature is declared to be supported by all nodes
     */
    public static boolean allNodesSupports(Iterable<ClusterNode> nodes, IgniteFeatures feature) {
        for (ClusterNode next : nodes) {
            if (!nodeSupports(next, feature))
                return false;
        }

        return true;
    }

    /**
     * @param ctx Kernal context.
     * @param feature Feature to check.
     *
     * @return {@code True} if all nodes in the cluster support given feature.
     */
    public static boolean allNodesSupport(IgniteConfiguration cfg, IgniteFeatures feature) {
        DiscoverySpi discoSpi = cfg.getDiscoverySpi();

        if (discoSpi instanceof IgniteDiscoverySpi)
            return ((IgniteDiscoverySpi)discoSpi).allNodesSupport(feature);
        else {
            Collection<ClusterNode> nodes = discoSpi.getRemoteNodes();

            return allNodesSupports(nodes, feature);
        }
    }

    /**
     * Features supported by the current node.
     *
     * @return Byte array representing all supported features by current node.
     */
    public static byte[] allFeatures() {
        final BitSet set = new BitSet();

        for (IgniteFeatures value : IgniteFeatures.values()) {
            // After rolling upgrade, our security has more strict validation. This may come as a surprise to customers.
            if (IGNITE_SECURITY_PROCESSOR == value && !getBoolean(IGNITE_SECURITY_PROCESSOR.name(), false))
                continue;

            final int featureId = value.getFeatureId();

            assert !set.get(featureId) : "Duplicate feature ID found for [" + value + "] having same ID ["
                + featureId + "]";

            set.set(featureId);
        }

        return set.toByteArray();
    }
}<|MERGE_RESOLUTION|>--- conflicted
+++ resolved
@@ -89,13 +89,8 @@
     /** Cluster has task to get value from cache by key value. */
     WC_GET_CACHE_VALUE(31),
 
-<<<<<<< HEAD
-    /** Partition reconciliation utility. */
-    PARTITION_RECONCILIATION(34);
-=======
     /** */
     VOLATILE_DATA_STRUCTURES_REGION(33);
->>>>>>> 414ee9a2
 
     /**
      * Unique feature identifier.
