/*
 * Licensed to the Apache Software Foundation (ASF) under one or more
 * contributor license agreements.  See the NOTICE file distributed with
 * this work for additional information regarding copyright ownership.
 * The ASF licenses this file to You under the Apache License, Version 2.0
 * (the "License"); you may not use this file except in compliance with
 * the License.  You may obtain a copy of the License at
 *
 *      http://www.apache.org/licenses/LICENSE-2.0
 *
 * Unless required by applicable law or agreed to in writing, software
 * distributed under the License is distributed on an "AS IS" BASIS,
 * WITHOUT WARRANTIES OR CONDITIONS OF ANY KIND, either express or implied.
 * See the License for the specific language governing permissions and
 * limitations under the License.
 */

package org.apache.ignite.internal;

import java.util.BitSet;
import org.apache.ignite.cluster.ClusterNode;
import org.apache.ignite.spi.communication.tcp.TcpCommunicationSpi;
import org.apache.ignite.spi.communication.tcp.messages.HandshakeWaitMessage;

import static org.apache.ignite.internal.IgniteNodeAttributes.ATTR_IGNITE_FEATURES;

/**
 * Defines supported features and check its on other nodes.
 */
public enum IgniteFeatures {
    /**
     * Support of {@link HandshakeWaitMessage} by {@link TcpCommunicationSpi}.
     */
    TCP_COMMUNICATION_SPI_HANDSHAKE_WAIT_MESSAGE(0),

    /** Cache metrics v2 support. */
    CACHE_METRICS_V2(1),

    /** Distributed metastorage. */
    DISTRIBUTED_METASTORAGE(2),

    /** Data paket compression. */
    DATA_PACKET_COMPRESSION(3),

    /** Support of different rebalance size for nodes.  */
    DIFFERENT_REBALANCE_POOL_SIZE(4),

<<<<<<< HEAD
    /** Displaying versbose transaction information: --info option of --tx control script command. */
    TX_INFO_COMMAND(5);
=======
    /** Support of splitted cache configurations to avoid broken deserialization on non-affinity nodes. */
    SPLITTED_CACHE_CONFIGURATIONS(5);
>>>>>>> 9f546176

    /**
     * Unique feature identifier.
     */
    private final int featureId;

    /**
     * @param featureId Feature ID.
     */
    IgniteFeatures(int featureId) {
        this.featureId = featureId;
    }

    /**
     * @return Feature ID.
     */
    public int getFeatureId() {
        return featureId;
    }

    /**
     * Checks that feature supported by node.
     *
     * @param clusterNode Cluster node to check.
     * @param feature Feature to check.
     * @return {@code True} if feature is declared to be supported by remote node.
     */
    public static boolean nodeSupports(ClusterNode clusterNode, IgniteFeatures feature) {
        final byte[] features = clusterNode.attribute(ATTR_IGNITE_FEATURES);

        if (features == null)
            return false;

        return nodeSupports(features, feature);
    }

    /**
     * Checks that feature supported by node.
     *
     * @param featuresAttrBytes Byte array value of supported features node attribute.
     * @param feature Feature to check.
     * @return {@code True} if feature is declared to be supported by remote node.
     */
    public static boolean nodeSupports(byte[] featuresAttrBytes, IgniteFeatures feature) {
        int featureId = feature.getFeatureId();

        // Same as "BitSet.valueOf(features).get(featureId)"

        int byteIdx = featureId >>> 3;

        if (byteIdx >= featuresAttrBytes.length)
            return false;

        int bitIdx = featureId & 0x7;

        return (featuresAttrBytes[byteIdx] & (1 << bitIdx)) != 0;
    }

    /**
     * Checks that feature supported by all nodes.
     *
     * @param nodes cluster nodes to check their feature support.
     * @return if feature is declared to be supported by all nodes
     */
    public static boolean allNodesSupports(Iterable<ClusterNode> nodes, IgniteFeatures feature) {
        for (ClusterNode next : nodes) {
            if (!nodeSupports(next, feature))
                return false;
        }

        return true;
    }

    /**
     * Features supported by the current node.
     *
     * @return Byte array representing all supported features by current node.
     */
    public static byte[] allFeatures() {
        final BitSet set = new BitSet();

        for (IgniteFeatures value : IgniteFeatures.values()) {
            final int featureId = value.getFeatureId();

            assert !set.get(featureId) : "Duplicate feature ID found for [" + value + "] having same ID ["
                + featureId + "]";

            set.set(featureId);
        }

        return set.toByteArray();
    }
}<|MERGE_RESOLUTION|>--- conflicted
+++ resolved
@@ -45,13 +45,11 @@
     /** Support of different rebalance size for nodes.  */
     DIFFERENT_REBALANCE_POOL_SIZE(4),
 
-<<<<<<< HEAD
+    /** Support of splitted cache configurations to avoid broken deserialization on non-affinity nodes. */
+    SPLITTED_CACHE_CONFIGURATIONS(5),
+
     /** Displaying versbose transaction information: --info option of --tx control script command. */
-    TX_INFO_COMMAND(5);
-=======
-    /** Support of splitted cache configurations to avoid broken deserialization on non-affinity nodes. */
-    SPLITTED_CACHE_CONFIGURATIONS(5);
->>>>>>> 9f546176
+    TX_INFO_COMMAND(6);
 
     /**
      * Unique feature identifier.
