/*
 * Licensed to the Apache Software Foundation (ASF) under one or more
 * contributor license agreements.  See the NOTICE file distributed with
 * this work for additional information regarding copyright ownership.
 * The ASF licenses this file to You under the Apache License, Version 2.0
 * (the "License"); you may not use this file except in compliance with
 * the License.  You may obtain a copy of the License at
 *
 *      http://www.apache.org/licenses/LICENSE-2.0
 *
 * Unless required by applicable law or agreed to in writing, software
 * distributed under the License is distributed on an "AS IS" BASIS,
 * WITHOUT WARRANTIES OR CONDITIONS OF ANY KIND, either express or implied.
 * See the License for the specific language governing permissions and
 * limitations under the License.
 */

package org.apache.ignite.internal;

import java.util.BitSet;
import org.apache.ignite.cluster.ClusterNode;
import org.apache.ignite.cluster.ClusterState;
import org.apache.ignite.internal.managers.discovery.IgniteDiscoverySpi;
import org.apache.ignite.spi.discovery.DiscoverySpi;

import static org.apache.ignite.IgniteSystemProperties.IGNITE_PME_FREE_SWITCH_DISABLED;
import static org.apache.ignite.IgniteSystemProperties.getBoolean;
import static org.apache.ignite.internal.IgniteNodeAttributes.ATTR_IGNITE_FEATURES;

/**
 * Defines supported features and check its on other nodes.
 */
public enum IgniteFeatures {
<<<<<<< HEAD
    /** Cache metrics v2 support. */
    CACHE_METRICS_V2(1),

    /** Support of splitted cache configurations to avoid broken deserialization on non-affinity nodes. */
    SPLITTED_CACHE_CONFIGURATIONS(5),

=======
    /** Support of splitted cache configurations to avoid broken deserialization on non-affinity nodes. */
    SPLITTED_CACHE_CONFIGURATIONS(5),

    /** Distributed metastorage. */
    DISTRIBUTED_METASTORAGE(11),

>>>>>>> 02f08e5f
    /** Partition Map Exchange-free switch on baseline node left at fully rebalanced cluster.  */
    PME_FREE_SWITCH(19),

    /**
     * Preventing loss of in-memory data when deactivating the cluster.
     *
     * @see ClusterState#INACTIVE
     */
    SAFE_CLUSTER_DEACTIVATION(22),

    /** Support policy of shutdown. */
    SHUTDOWN_POLICY(40),

    /** Compatibility support for new fields which are configured split. */
    SPLITTED_CACHE_CONFIGURATIONS_V2(46);

    /**
     * Unique feature identifier.
     */
    private final int featureId;

    /**
     * @param featureId Feature ID.
     */
    IgniteFeatures(int featureId) {
        this.featureId = featureId;
    }

    /**
     * @return Feature ID.
     */
    public int getFeatureId() {
        return featureId;
    }

    /**
     * Checks that feature supported by node.
     *
     * @param clusterNode Cluster node to check.
     * @param feature Feature to check.
     * @return {@code True} if feature is declared to be supported by remote node.
     */
    public static boolean nodeSupports(ClusterNode clusterNode, IgniteFeatures feature) {
        final byte[] features = clusterNode.attribute(ATTR_IGNITE_FEATURES);

        if (features == null)
            return false;

        return nodeSupports(features, feature);
    }

    /**
     * Checks that feature supported by node.
     *
     * @param featuresAttrBytes Byte array value of supported features node attribute.
     * @param feature Feature to check.
     * @return {@code True} if feature is declared to be supported by remote node.
     */
    public static boolean nodeSupports(byte[] featuresAttrBytes, IgniteFeatures feature) {
        int featureId = feature.getFeatureId();

        // Same as "BitSet.valueOf(features).get(featureId)"

        int byteIdx = featureId >>> 3;

        if (byteIdx >= featuresAttrBytes.length)
            return false;

        int bitIdx = featureId & 0x7;

        return (featuresAttrBytes[byteIdx] & (1 << bitIdx)) != 0;
    }

    /**
     * Checks that feature supported by all nodes.
     *
     * @param nodes cluster nodes to check their feature support.
     * @return if feature is declared to be supported by all nodes
     */
    public static boolean allNodesSupports(Iterable<ClusterNode> nodes, IgniteFeatures feature) {
        for (ClusterNode next : nodes) {
            if (!nodeSupports(next, feature))
                return false;
        }

        return true;
    }

    /**
     * Check that feature is supported by all remote nodes.
     *
     * @param discoSpi Discovery SPI implementation.
     * @param feature Feature to check.
     * @return {@code True} if all remote nodes support the feature.
     */
    public static boolean allNodesSupport(
        DiscoverySpi discoSpi,
        IgniteFeatures feature
    ) {
        if (discoSpi instanceof IgniteDiscoverySpi)
            return ((IgniteDiscoverySpi)discoSpi).allNodesSupport(feature);
        else
            return allNodesSupports(discoSpi.getRemoteNodes(), feature);
    }

    /**
     * Features supported by the current node.
     *
     * @return Byte array representing all supported features by current node.
     */
    public static byte[] allFeatures() {
        final BitSet set = new BitSet();

        for (IgniteFeatures val : IgniteFeatures.values()) {
            if (val == PME_FREE_SWITCH && getBoolean(IGNITE_PME_FREE_SWITCH_DISABLED))
                continue;

            final int featureId = val.getFeatureId();

            assert !set.get(featureId) : "Duplicate feature ID found for [" + val + "] having same ID ["
                + featureId + "]";

            set.set(featureId);
        }

        return set.toByteArray();
    }
}<|MERGE_RESOLUTION|>--- conflicted
+++ resolved
@@ -31,21 +31,9 @@
  * Defines supported features and check its on other nodes.
  */
 public enum IgniteFeatures {
-<<<<<<< HEAD
-    /** Cache metrics v2 support. */
-    CACHE_METRICS_V2(1),
-
     /** Support of splitted cache configurations to avoid broken deserialization on non-affinity nodes. */
     SPLITTED_CACHE_CONFIGURATIONS(5),
 
-=======
-    /** Support of splitted cache configurations to avoid broken deserialization on non-affinity nodes. */
-    SPLITTED_CACHE_CONFIGURATIONS(5),
-
-    /** Distributed metastorage. */
-    DISTRIBUTED_METASTORAGE(11),
-
->>>>>>> 02f08e5f
     /** Partition Map Exchange-free switch on baseline node left at fully rebalanced cluster.  */
     PME_FREE_SWITCH(19),
 
