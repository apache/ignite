--- conflicted
+++ resolved
@@ -114,22 +114,20 @@
     /** Remove metadata from cluster for specified type. */
     REMOVE_METADATA(39),
 
-<<<<<<< HEAD
+    /** Support policy of shutdown. */
+    SHUTDOWN_POLICY(40),
+
+    /** Force rebuild, list or request indexes rebuild status from control script. */
+    INDEXES_MANIPULATIONS_FROM_CONTROL_SCRIPT(42),
+
+    /** Optimization of recovery protocol for cluster which doesn't contain MVCC caches. */
+    MVCC_TX_RECOVERY_PROTOCOL_V2(44),
+
+    /** Pk index keys are applied in correct order. */
+    SPECIFIED_SEQ_PK_KEYS(45),
+
     /** Collecting performance statistics. */
     PERFORMANCE_STATISTICS(46);
-=======
-    /** Support policy of shutdown. */
-    SHUTDOWN_POLICY(40),
-
-    /** Force rebuild, list or request indexes rebuild status from control script. */
-    INDEXES_MANIPULATIONS_FROM_CONTROL_SCRIPT(42),
-
-    /** Optimization of recovery protocol for cluster which doesn't contain MVCC caches. */
-    MVCC_TX_RECOVERY_PROTOCOL_V2(44),
-
-    /** Pk index keys are applied in correct order. */
-    SPECIFIED_SEQ_PK_KEYS(45);
->>>>>>> 70742da8
 
     /**
      * Unique feature identifier.
