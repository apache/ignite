--- conflicted
+++ resolved
@@ -87,13 +87,11 @@
     /** ContinuousQuery with security subject id support. */
     CONT_QRY_SECURITY_AWARE(21),
 
-<<<<<<< HEAD
+    /** Long operations dump timeout. */
+    LONG_OPERATIONS_DUMP_TIMEOUT(30),
+
     /** ContinuousQuery with security subject id support. */
-    IGNITE_MESSAGING_SECURITY_AWARE(22);
-=======
-    /** Long operations dump timeout. */
-    LONG_OPERATIONS_DUMP_TIMEOUT(30);
->>>>>>> bcc928d4
+    IGNITE_MESSAGING_SECURITY_AWARE(31);
 
     /**
      * Unique feature identifier.
