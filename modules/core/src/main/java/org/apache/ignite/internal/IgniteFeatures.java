/*
 * Licensed to the Apache Software Foundation (ASF) under one or more
 * contributor license agreements.  See the NOTICE file distributed with
 * this work for additional information regarding copyright ownership.
 * The ASF licenses this file to You under the Apache License, Version 2.0
 * (the "License"); you may not use this file except in compliance with
 * the License.  You may obtain a copy of the License at
 *
 *      http://www.apache.org/licenses/LICENSE-2.0
 *
 * Unless required by applicable law or agreed to in writing, software
 * distributed under the License is distributed on an "AS IS" BASIS,
 * WITHOUT WARRANTIES OR CONDITIONS OF ANY KIND, either express or implied.
 * See the License for the specific language governing permissions and
 * limitations under the License.
 */

package org.apache.ignite.internal;

import java.util.BitSet;
import org.apache.ignite.cluster.ClusterNode;
import org.apache.ignite.cluster.ClusterState;
import org.apache.ignite.internal.managers.discovery.IgniteDiscoverySpi;
import org.apache.ignite.spi.communication.tcp.TcpCommunicationSpi;
import org.apache.ignite.spi.communication.tcp.messages.HandshakeWaitMessage;
import org.apache.ignite.spi.discovery.DiscoverySpi;

import static org.apache.ignite.IgniteSystemProperties.IGNITE_PME_FREE_SWITCH_DISABLED;
import static org.apache.ignite.IgniteSystemProperties.getBoolean;
import static org.apache.ignite.internal.IgniteNodeAttributes.ATTR_IGNITE_FEATURES;

/**
 * Defines supported features and check its on other nodes.
 */
public enum IgniteFeatures {
    /**
     * Support of {@link HandshakeWaitMessage} by {@link TcpCommunicationSpi}.
     */
    TCP_COMMUNICATION_SPI_HANDSHAKE_WAIT_MESSAGE(0),

<<<<<<< HEAD
    /** Cache metrics v2 support. */
    CACHE_METRICS_V2(1),

=======
>>>>>>> b559039a
    /** Support of splitted cache configurations to avoid broken deserialization on non-affinity nodes. */
    SPLITTED_CACHE_CONFIGURATIONS(5),

    /** Distributed metastorage. */
    DISTRIBUTED_METASTORAGE(11),

<<<<<<< HEAD
=======
    /** The node can communicate with others via socket channel. */
    CHANNEL_COMMUNICATION(12),

    /** Replacing TcpDiscoveryNode field with nodeId field in discovery messages. */
    TCP_DISCOVERY_MESSAGE_NODE_COMPACT_REPRESENTATION(14),

>>>>>>> b559039a
    /** Partition Map Exchange-free switch on baseline node left at fully rebalanced cluster.  */
    PME_FREE_SWITCH(19),

    /**
     * Preventing loss of in-memory data when deactivating the cluster.
     *
     * @see ClusterState#INACTIVE
     */
    SAFE_CLUSTER_DEACTIVATION(22),

<<<<<<< HEAD
    /** Tracing. */
    TRACING(26),

=======
>>>>>>> b559039a
    /** Support policy of shutdown. */
    SHUTDOWN_POLICY(40),

    /** Compatibility support for new fields which are configured split. */
    SPLITTED_CACHE_CONFIGURATIONS_V2(46);

    /**
     * Unique feature identifier.
     */
    private final int featureId;

    /**
     * @param featureId Feature ID.
     */
    IgniteFeatures(int featureId) {
        this.featureId = featureId;
    }

    /**
     * @return Feature ID.
     */
    public int getFeatureId() {
        return featureId;
    }

    /**
     * Checks that feature supported by node.
     *
     * @param clusterNode Cluster node to check.
     * @param feature Feature to check.
     * @return {@code True} if feature is declared to be supported by remote node.
     */
    public static boolean nodeSupports(ClusterNode clusterNode, IgniteFeatures feature) {
        final byte[] features = clusterNode.attribute(ATTR_IGNITE_FEATURES);

        if (features == null)
            return false;

        return nodeSupports(features, feature);
    }

    /**
     * Checks that feature supported by node.
     *
     * @param featuresAttrBytes Byte array value of supported features node attribute.
     * @param feature Feature to check.
     * @return {@code True} if feature is declared to be supported by remote node.
     */
    public static boolean nodeSupports(byte[] featuresAttrBytes, IgniteFeatures feature) {
        int featureId = feature.getFeatureId();

        // Same as "BitSet.valueOf(features).get(featureId)"

        int byteIdx = featureId >>> 3;

        if (byteIdx >= featuresAttrBytes.length)
            return false;

        int bitIdx = featureId & 0x7;

        return (featuresAttrBytes[byteIdx] & (1 << bitIdx)) != 0;
    }

    /**
     * Checks that feature supported by all nodes.
     *
     * @param nodes cluster nodes to check their feature support.
     * @return if feature is declared to be supported by all nodes
     */
    public static boolean allNodesSupports(Iterable<ClusterNode> nodes, IgniteFeatures feature) {
        for (ClusterNode next : nodes) {
            if (!nodeSupports(next, feature))
                return false;
        }

        return true;
    }

    /**
     * Check that feature is supported by all remote nodes.
     *
     * @param discoSpi Discovery SPI implementation.
     * @param feature Feature to check.
     * @return {@code True} if all remote nodes support the feature.
     */
    public static boolean allNodesSupport(
        DiscoverySpi discoSpi,
        IgniteFeatures feature
    ) {
        if (discoSpi instanceof IgniteDiscoverySpi)
            return ((IgniteDiscoverySpi)discoSpi).allNodesSupport(feature);
        else
            return allNodesSupports(discoSpi.getRemoteNodes(), feature);
    }

    /**
     * Features supported by the current node.
     *
     * @return Byte array representing all supported features by current node.
     */
    public static byte[] allFeatures() {
        final BitSet set = new BitSet();

        for (IgniteFeatures val : IgniteFeatures.values()) {
            if (val == PME_FREE_SWITCH && getBoolean(IGNITE_PME_FREE_SWITCH_DISABLED))
                continue;

            final int featureId = val.getFeatureId();

            assert !set.get(featureId) : "Duplicate feature ID found for [" + val + "] having same ID ["
                + featureId + "]";

            set.set(featureId);
        }

        return set.toByteArray();
    }
}<|MERGE_RESOLUTION|>--- conflicted
+++ resolved
@@ -38,27 +38,18 @@
      */
     TCP_COMMUNICATION_SPI_HANDSHAKE_WAIT_MESSAGE(0),
 
-<<<<<<< HEAD
-    /** Cache metrics v2 support. */
-    CACHE_METRICS_V2(1),
-
-=======
->>>>>>> b559039a
     /** Support of splitted cache configurations to avoid broken deserialization on non-affinity nodes. */
     SPLITTED_CACHE_CONFIGURATIONS(5),
 
     /** Distributed metastorage. */
     DISTRIBUTED_METASTORAGE(11),
 
-<<<<<<< HEAD
-=======
     /** The node can communicate with others via socket channel. */
     CHANNEL_COMMUNICATION(12),
 
     /** Replacing TcpDiscoveryNode field with nodeId field in discovery messages. */
     TCP_DISCOVERY_MESSAGE_NODE_COMPACT_REPRESENTATION(14),
 
->>>>>>> b559039a
     /** Partition Map Exchange-free switch on baseline node left at fully rebalanced cluster.  */
     PME_FREE_SWITCH(19),
 
@@ -69,12 +60,6 @@
      */
     SAFE_CLUSTER_DEACTIVATION(22),
 
-<<<<<<< HEAD
-    /** Tracing. */
-    TRACING(26),
-
-=======
->>>>>>> b559039a
     /** Support policy of shutdown. */
     SHUTDOWN_POLICY(40),
 
