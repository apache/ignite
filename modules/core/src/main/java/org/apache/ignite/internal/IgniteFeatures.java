--- conflicted
+++ resolved
@@ -122,13 +122,11 @@
     /** Optimization of recovery protocol for cluster which doesn't contain MVCC caches. */
     MVCC_TX_RECOVERY_PROTOCOL_V2(44),
 
-<<<<<<< HEAD
+    /** Pk index keys are applied in correct order. */
+    SPECIFIED_SEQ_PK_KEYS(45),
+
     /** Collecting performance statistics. */
-    PERFORMANCE_STATISTICS(45);
-=======
-    /** Pk index keys are applied in correct order. */
-    SPECIFIED_SEQ_PK_KEYS(45);
->>>>>>> 589efec2
+    PERFORMANCE_STATISTICS(46);
 
     /**
      * Unique feature identifier.
