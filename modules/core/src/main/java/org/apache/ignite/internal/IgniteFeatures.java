/*
 * Licensed to the Apache Software Foundation (ASF) under one or more
 * contributor license agreements.  See the NOTICE file distributed with
 * this work for additional information regarding copyright ownership.
 * The ASF licenses this file to You under the Apache License, Version 2.0
 * (the "License"); you may not use this file except in compliance with
 * the License.  You may obtain a copy of the License at
 *
 *      http://www.apache.org/licenses/LICENSE-2.0
 *
 * Unless required by applicable law or agreed to in writing, software
 * distributed under the License is distributed on an "AS IS" BASIS,
 * WITHOUT WARRANTIES OR CONDITIONS OF ANY KIND, either express or implied.
 * See the License for the specific language governing permissions and
 * limitations under the License.
 */

package org.apache.ignite.internal;

import java.util.BitSet;
import org.apache.ignite.cluster.ClusterNode;
import org.apache.ignite.internal.managers.discovery.IgniteDiscoverySpi;
import org.apache.ignite.spi.discovery.DiscoverySpi;

import static org.apache.ignite.IgniteSystemProperties.IGNITE_PME_FREE_SWITCH_DISABLED;
import static org.apache.ignite.IgniteSystemProperties.getBoolean;
import static org.apache.ignite.internal.IgniteNodeAttributes.ATTR_IGNITE_FEATURES;

/**
 * Defines supported features and check its on other nodes.
 */
public enum IgniteFeatures {
<<<<<<< HEAD
    /** Cache metrics v2 support. */
    CACHE_METRICS_V2(1),
=======
    /** Support of splitted cache configurations to avoid broken deserialization on non-affinity nodes. */
    SPLITTED_CACHE_CONFIGURATIONS(5),

    /** Distributed metastorage. */
    DISTRIBUTED_METASTORAGE(11),
>>>>>>> 02f08e5f

    /** Partition Map Exchange-free switch on baseline node left at fully rebalanced cluster.  */
    PME_FREE_SWITCH(19),

<<<<<<< HEAD
    /** Support policy of shutdown. */
    SHUTDOWN_POLICY(40);
=======
    /**
     * Preventing loss of in-memory data when deactivating the cluster.
     *
     * @see ClusterState#INACTIVE
     */
    SAFE_CLUSTER_DEACTIVATION(22),

    /** Support policy of shutdown. */
    SHUTDOWN_POLICY(40),

    /** Compatibility support for new fields which are configured split. */
    SPLITTED_CACHE_CONFIGURATIONS_V2(46);
>>>>>>> 02f08e5f

    /**
     * Unique feature identifier.
     */
    private final int featureId;

    /**
     * @param featureId Feature ID.
     */
    IgniteFeatures(int featureId) {
        this.featureId = featureId;
    }

    /**
     * @return Feature ID.
     */
    public int getFeatureId() {
        return featureId;
    }

    /**
     * Checks that feature supported by node.
     *
     * @param clusterNode Cluster node to check.
     * @param feature Feature to check.
     * @return {@code True} if feature is declared to be supported by remote node.
     */
    public static boolean nodeSupports(ClusterNode clusterNode, IgniteFeatures feature) {
        final byte[] features = clusterNode.attribute(ATTR_IGNITE_FEATURES);

        if (features == null)
            return false;

        return nodeSupports(features, feature);
    }

    /**
     * Checks that feature supported by node.
     *
     * @param featuresAttrBytes Byte array value of supported features node attribute.
     * @param feature Feature to check.
     * @return {@code True} if feature is declared to be supported by remote node.
     */
    public static boolean nodeSupports(byte[] featuresAttrBytes, IgniteFeatures feature) {
        int featureId = feature.getFeatureId();

        // Same as "BitSet.valueOf(features).get(featureId)"

        int byteIdx = featureId >>> 3;

        if (byteIdx >= featuresAttrBytes.length)
            return false;

        int bitIdx = featureId & 0x7;

        return (featuresAttrBytes[byteIdx] & (1 << bitIdx)) != 0;
    }

    /**
     * Checks that feature supported by all nodes.
     *
     * @param nodes cluster nodes to check their feature support.
     * @return if feature is declared to be supported by all nodes
     */
    public static boolean allNodesSupports(Iterable<ClusterNode> nodes, IgniteFeatures feature) {
        for (ClusterNode next : nodes) {
            if (!nodeSupports(next, feature))
                return false;
        }

        return true;
    }

    /**
     * Check that feature is supported by all remote nodes.
     *
     * @param discoSpi Discovery SPI implementation.
     * @param feature Feature to check.
     * @return {@code True} if all remote nodes support the feature.
     */
    public static boolean allNodesSupport(
        DiscoverySpi discoSpi,
        IgniteFeatures feature
    ) {
        if (discoSpi instanceof IgniteDiscoverySpi)
            return ((IgniteDiscoverySpi)discoSpi).allNodesSupport(feature);
        else
            return allNodesSupports(discoSpi.getRemoteNodes(), feature);
    }

    /**
     * Features supported by the current node.
     *
     * @return Byte array representing all supported features by current node.
     */
    public static byte[] allFeatures() {
        final BitSet set = new BitSet();

        for (IgniteFeatures val : IgniteFeatures.values()) {
            if (val == PME_FREE_SWITCH && getBoolean(IGNITE_PME_FREE_SWITCH_DISABLED))
                continue;

            final int featureId = val.getFeatureId();

            assert !set.get(featureId) : "Duplicate feature ID found for [" + val + "] having same ID ["
                + featureId + "]";

            set.set(featureId);
        }

        return set.toByteArray();
    }
}<|MERGE_RESOLUTION|>--- conflicted
+++ resolved
@@ -30,37 +30,11 @@
  * Defines supported features and check its on other nodes.
  */
 public enum IgniteFeatures {
-<<<<<<< HEAD
-    /** Cache metrics v2 support. */
-    CACHE_METRICS_V2(1),
-=======
-    /** Support of splitted cache configurations to avoid broken deserialization on non-affinity nodes. */
-    SPLITTED_CACHE_CONFIGURATIONS(5),
-
-    /** Distributed metastorage. */
-    DISTRIBUTED_METASTORAGE(11),
->>>>>>> 02f08e5f
-
     /** Partition Map Exchange-free switch on baseline node left at fully rebalanced cluster.  */
     PME_FREE_SWITCH(19),
 
-<<<<<<< HEAD
     /** Support policy of shutdown. */
     SHUTDOWN_POLICY(40);
-=======
-    /**
-     * Preventing loss of in-memory data when deactivating the cluster.
-     *
-     * @see ClusterState#INACTIVE
-     */
-    SAFE_CLUSTER_DEACTIVATION(22),
-
-    /** Support policy of shutdown. */
-    SHUTDOWN_POLICY(40),
-
-    /** Compatibility support for new fields which are configured split. */
-    SPLITTED_CACHE_CONFIGURATIONS_V2(46);
->>>>>>> 02f08e5f
 
     /**
      * Unique feature identifier.
