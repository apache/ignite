--- conflicted
+++ resolved
@@ -259,32 +259,6 @@
      */
     public PlatformTarget getOrCreateNearCache(@Nullable String cacheName, long memPtr);
 
-<<<<<<< HEAD
-
-    /**
-     * Gets the platform marshaller context.
-     *
-     * @return Platform marshaller context.
-     */
-    public PlatformMarshallerContext platformMarshallerContext();
-
-    /**
-     * Registers platform type name with provided type ID.
-     *
-     * @param id Type ID.
-     * @param name Type name.
-     * @return Whether class was registered.
-     */
-    public boolean registerType(int id, String name) throws IgniteCheckedException;
-
-    /**
-     * Gets platform class name for provided type ID.
-     *
-     * @param id Type ID.
-     * @return Class name.
-     */
-    public String getClass(int id) throws IgniteCheckedException;
-=======
     /**
      * Gets a value indicating whether Ignite logger has specified level enabled.
      *
@@ -301,5 +275,28 @@
      * @param errorInfo Error info.
      */
     public void loggerLog(int level, String message, String category, String errorInfo);
->>>>>>> 31b9bb84
+
+    /**
+     * Gets the platform marshaller context.
+     *
+     * @return Platform marshaller context.
+     */
+    public PlatformMarshallerContext platformMarshallerContext();
+
+    /**
+     * Registers platform type name with provided type ID.
+     *
+     * @param id Type ID.
+     * @param name Type name.
+     * @return Whether class was registered.
+     */
+    public boolean registerType(int id, String name) throws IgniteCheckedException;
+
+    /**
+     * Gets platform class name for provided type ID.
+     *
+     * @param id Type ID.
+     * @return Class name.
+     */
+    public String getClass(int id) throws IgniteCheckedException;
 }