/*
 * Licensed to the Apache Software Foundation (ASF) under one or more
 * contributor license agreements.  See the NOTICE file distributed with
 * this work for additional information regarding copyright ownership.
 * The ASF licenses this file to You under the Apache License, Version 2.0
 * (the "License"); you may not use this file except in compliance with
 * the License.  You may obtain a copy of the License at
 *
 *      http://www.apache.org/licenses/LICENSE-2.0
 *
 * Unless required by applicable law or agreed to in writing, software
 * distributed under the License is distributed on an "AS IS" BASIS,
 * WITHOUT WARRANTIES OR CONDITIONS OF ANY KIND, either express or implied.
 * See the License for the specific language governing permissions and
 * limitations under the License.
 */

package org.apache.ignite.internal.processors.platform;

import org.apache.ignite.Ignite;
import org.apache.ignite.IgniteCheckedException;
import org.apache.ignite.IgniteException;
import org.apache.ignite.internal.MarshallerContextImpl;
import org.apache.ignite.internal.processors.GridProcessor;
import org.apache.ignite.internal.processors.platform.cache.store.PlatformCacheStore;
import org.jetbrains.annotations.Nullable;

/**
 * Platform processor.
 */
@SuppressWarnings("UnusedDeclaration")
public interface PlatformProcessor extends GridProcessor {
    /**
     * Gets owning Ignite instance.
     *
     * @return Ignite instance.
     */
    public Ignite ignite();

    /**
     * Get environment pointer associated with this processor.
     *
     * @return Environment pointer.
     */
    public long environmentPointer();

    /**
     * Gets platform context.
     *
     * @return Platform context.
     */
    public PlatformContext context();

    /**
     * Notify processor that it is safe to use.
     */
    public void releaseStart();

    /**
     * Await until platform processor is safe to use (i.e. {@link #releaseStart() has been called}.
     *
     * @throws IgniteCheckedException If failed.
     */
    public void awaitStart() throws IgniteCheckedException;

    /**
     * Get cache.
     *
     * @param name Cache name.
     * @return Cache.
     * @throws IgniteCheckedException If failed.
     */
    public PlatformTarget cache(@Nullable String name) throws IgniteCheckedException;

    /**
     * Create cache.
     *
     * @param name Cache name.
     * @return Cache.
     * @throws IgniteCheckedException If failed.
     */
    public PlatformTarget createCache(@Nullable String name) throws IgniteCheckedException;

    /**
     * Get or create cache.
     *
     * @param name Cache name.
     * @return Cache.
     * @throws IgniteCheckedException If failed.
     */
    public PlatformTarget getOrCreateCache(@Nullable String name) throws IgniteCheckedException;

    /**
     * Create cache.
     *
     * @param memPtr Stream with cache config.
     * @return Cache.
     * @throws IgniteCheckedException If failed.
     */
    public PlatformTarget createCacheFromConfig(long memPtr) throws IgniteCheckedException;

    /**
     * Get or create cache.
     *
     * @param memPtr Stream with cache config.
     * @return Cache.
     * @throws IgniteCheckedException If failed.
     */
    public PlatformTarget getOrCreateCacheFromConfig(long memPtr) throws IgniteCheckedException;

    /**
     * Destroy dynamically created cache.
     *
     * @param name Cache name.
     * @throws IgniteCheckedException If failed.
     */
    public void destroyCache(@Nullable String name) throws IgniteCheckedException;

    /**
     * Get affinity.
     *
     * @param name Cache name.
     * @return Affinity.
     * @throws IgniteCheckedException If failed.
     */
    public PlatformTarget affinity(@Nullable String name) throws IgniteCheckedException;

    /**
     * Get data streamer.
     *
     * @param cacheName Cache name.
     * @param keepBinary Binary flag.
     * @return Data streamer.
     * @throws IgniteCheckedException If failed.
     */
    public PlatformTarget dataStreamer(@Nullable String cacheName, boolean keepBinary) throws IgniteCheckedException;

    /**
     * Get transactions.
     *
     * @return Transactions.
     */
    public PlatformTarget transactions();

    /**
     * Get projection.
     *
     * @return Projection.
     * @throws IgniteCheckedException If failed.
     */
    public PlatformTarget projection() throws IgniteCheckedException;

    /**
     * Create interop compute.
     *
     * @param grp Cluster group.
     * @return Compute instance.
     */
    public PlatformTarget compute(PlatformTarget grp);

    /**
     * Create interop messaging.
     *
     * @param grp Cluster group.
     * @return Messaging instance.
     */
    public PlatformTarget message(PlatformTarget grp);

    /**
     * Create interop events.
     *
     * @param grp Cluster group.
     * @return Events instance.
     */
    public PlatformTarget events(PlatformTarget grp);

    /**
     * Create interop services.
     *
     * @param grp Cluster group.
     * @return Services instance.
     */
    public PlatformTarget services(PlatformTarget grp);

    /**
     * Get platform extensions. Override this method to provide any additional targets and operations you need.
     *
     * @return Platform extensions.
     */
    public PlatformTarget extensions();

    /**
     * Register cache store.
     *
     * @param store Store.
     * @param convertBinary Convert binary flag.
     * @throws IgniteCheckedException If failed.
     */
    public void registerStore(PlatformCacheStore store, boolean convertBinary) throws IgniteCheckedException;

    /**
     * Get or create AtomicLong.
     * @param name Name.
     * @param initVal Initial value.
     * @param create Create flag.
     * @return Platform atomic long.
     * @throws IgniteException
     */
    public PlatformTarget atomicLong(String name, long initVal, boolean create) throws IgniteException;

    /**
     * Get or create AtomicSequence.
     * @param name Name.
     * @param initVal Initial value.
     * @param create Create flag.
     * @return Platform atomic long.
     * @throws IgniteException
     */
    public PlatformTarget atomicSequence(String name, long initVal, boolean create) throws IgniteException;

    /**
     * Get or create AtomicReference.
     * @param name Name.
     * @param memPtr Pointer to a stream with initial value. 0 for null initial value.
     * @param create Create flag.
     * @return Platform atomic long.
     * @throws IgniteException
     */
    public PlatformTarget atomicReference(String name, long memPtr, boolean create) throws IgniteException;

    /**
     * Gets the configuration of the current Ignite instance.
     *
     * @param memPtr Stream to write data to.
     */
    public void getIgniteConfiguration(long memPtr);

    /**
<<<<<<< HEAD
     * Gets the platform marshaller context.
     *
     * @return Platform marshaller context.
     */
    public MarshallerContextImpl platformMarshallerContext();

    /**
     * Registers platform class name with provided type ID.
     *
     * @param id Type ID.
     * @param name Class name.
     * @return Whether class was registered.
     */
    public boolean registerClass(int id, String name) throws IgniteCheckedException;

    /**
     * Gets platform class name for provided type ID.
     *
     * @param id Type ID.
     * @return Class name.
     */
    public String getClass(int id) throws IgniteCheckedException;
=======
     * Starts a near cache on local node if cache was previously started.
     *
     * @param cacheName Cache name.
     * @param memPtr Pointer to a stream with near cache config. 0 for default config.
     * @return Cache.
     */
    public PlatformTarget createNearCache(@Nullable String cacheName, long memPtr);

    /**
     * Gets existing near cache with the given name or creates a new one.
     *
     * @param cacheName Cache name.
     * @param memPtr Pointer to a stream with near cache config. 0 for default config.
     * @return Cache.
     */
    public PlatformTarget getOrCreateNearCache(@Nullable String cacheName, long memPtr);

>>>>>>> d0815382
}<|MERGE_RESOLUTION|>--- conflicted
+++ resolved
@@ -236,7 +236,25 @@
     public void getIgniteConfiguration(long memPtr);
 
     /**
-<<<<<<< HEAD
+     * Starts a near cache on local node if cache was previously started.
+     *
+     * @param cacheName Cache name.
+     * @param memPtr Pointer to a stream with near cache config. 0 for default config.
+     * @return Cache.
+     */
+    public PlatformTarget createNearCache(@Nullable String cacheName, long memPtr);
+
+    /**
+     * Gets existing near cache with the given name or creates a new one.
+     *
+     * @param cacheName Cache name.
+     * @param memPtr Pointer to a stream with near cache config. 0 for default config.
+     * @return Cache.
+     */
+    public PlatformTarget getOrCreateNearCache(@Nullable String cacheName, long memPtr);
+
+
+    /**
      * Gets the platform marshaller context.
      *
      * @return Platform marshaller context.
@@ -259,23 +277,4 @@
      * @return Class name.
      */
     public String getClass(int id) throws IgniteCheckedException;
-=======
-     * Starts a near cache on local node if cache was previously started.
-     *
-     * @param cacheName Cache name.
-     * @param memPtr Pointer to a stream with near cache config. 0 for default config.
-     * @return Cache.
-     */
-    public PlatformTarget createNearCache(@Nullable String cacheName, long memPtr);
-
-    /**
-     * Gets existing near cache with the given name or creates a new one.
-     *
-     * @param cacheName Cache name.
-     * @param memPtr Pointer to a stream with near cache config. 0 for default config.
-     * @return Cache.
-     */
-    public PlatformTarget getOrCreateNearCache(@Nullable String cacheName, long memPtr);
-
->>>>>>> d0815382
 }