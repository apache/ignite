--- conflicted
+++ resolved
@@ -208,7 +208,6 @@
     public PlatformTarget atomicLong(String name, long initVal, boolean create) throws IgniteException;
 
     /**
-<<<<<<< HEAD
      * Get or create AtomicSequence.
      * @param name Name.
      * @param initVal Initial value.
@@ -227,11 +226,11 @@
      * @throws IgniteException
      */
     public PlatformTarget atomicReference(String name, long memPtr, boolean create) throws IgniteException;
-=======
+
+    /**
      * Gets the configuration of the current Ignite instance.
      *
      * @param memPtr Stream to write data to.
      */
     public void getIgniteConfiguration(long memPtr);
->>>>>>> afd3bc1e
 }