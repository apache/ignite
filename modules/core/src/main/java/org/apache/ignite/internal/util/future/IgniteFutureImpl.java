--- conflicted
+++ resolved
@@ -23,10 +23,7 @@
 import org.apache.ignite.IgniteException;
 import org.apache.ignite.internal.IgniteInternalFuture;
 import org.apache.ignite.internal.util.lang.GridClosureException;
-<<<<<<< HEAD
-=======
 import org.apache.ignite.internal.util.typedef.C1;
->>>>>>> 6cc18b27
 import org.apache.ignite.internal.util.typedef.CI1;
 import org.apache.ignite.internal.util.typedef.internal.A;
 import org.apache.ignite.internal.util.typedef.internal.U;
@@ -121,37 +118,18 @@
      * @return Internal future
      */
     protected  <T> IgniteInternalFuture<T> chainInternal(final IgniteClosure<? super IgniteFuture<V>, T> doneCb, Executor exec) {
-<<<<<<< HEAD
-        final GridFutureAdapter<T> fut = new GridFutureAdapter<>();
-=======
         return fut.chain(new C1<IgniteInternalFuture<V>, T>() {
             @Override public T apply(IgniteInternalFuture<V> fut) {
                 assert IgniteFutureImpl.this.fut == fut;
->>>>>>> 6cc18b27
-
-        listen(new CI1<IgniteFuture<V>>() {
-            @Override public void apply(IgniteFuture<V> fut0) {
+
                 try {
-                    fut.onDone(doneCb.apply(fut0));
+                    return doneCb.apply(IgniteFutureImpl.this);
                 }
-                catch (GridClosureException e) {
-                    fut.onDone(e.unwrap());
-                }
-                catch (IgniteException e) {
-                    fut.onDone(e);
-                }
-                catch (RuntimeException | Error e) {
-                    fut.onDone(e);
-
-                    throw e;
+                catch (Exception e) {
+                    throw new GridClosureException(e);
                 }
             }
         }, exec);
-<<<<<<< HEAD
-
-        return fut;
-=======
->>>>>>> 6cc18b27
     }
 
     /** {@inheritDoc} */
