--- conflicted
+++ resolved
@@ -46,12 +46,7 @@
      *
      * @return Response.
      */
-<<<<<<< HEAD
     public ClientResponse process(ClientConnectionContext ctx) {
-        return new ClientResponse(requestId);
-=======
-    public ClientResponse process(GridKernalContext ctx) {
         return new ClientResponse(reqId);
->>>>>>> d1a04dc7
     }
 }