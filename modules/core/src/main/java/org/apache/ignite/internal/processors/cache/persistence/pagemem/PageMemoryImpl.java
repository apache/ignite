--- conflicted
+++ resolved
@@ -33,10 +33,7 @@
 import java.util.concurrent.ThreadPoolExecutor;
 import java.util.concurrent.TimeUnit;
 import java.util.concurrent.atomic.AtomicBoolean;
-<<<<<<< HEAD
-=======
 import java.util.concurrent.atomic.AtomicIntegerFieldUpdater;
->>>>>>> 1e84d448
 import java.util.concurrent.atomic.AtomicLong;
 import java.util.concurrent.locks.ReentrantReadWriteLock;
 import org.apache.ignite.IgniteCheckedException;
@@ -92,10 +89,7 @@
 import org.apache.ignite.internal.util.OffheapReadWriteLock;
 import org.apache.ignite.internal.util.future.CountDownFuture;
 import org.apache.ignite.internal.util.lang.GridInClosure3X;
-<<<<<<< HEAD
-=======
 import org.apache.ignite.internal.util.lang.GridPlainRunnable;
->>>>>>> 1e84d448
 import org.apache.ignite.internal.util.typedef.internal.CU;
 import org.apache.ignite.internal.util.typedef.internal.U;
 import org.apache.ignite.lang.IgniteBiTuple;
@@ -1145,15 +1139,9 @@
 
             Collection<FullPageId> dirtyPages = seg.dirtyPages;
             collections[i] = dirtyPages;
-<<<<<<< HEAD
 
             seg.checkpointPages = new CheckpointPages(dirtyPages, allowToReplace);
 
-=======
-
-            seg.checkpointPages = new CheckpointPages(dirtyPages, allowToReplace);
-
->>>>>>> 1e84d448
             seg.resetDirtyPages();
         }
 
@@ -1179,15 +1167,10 @@
         if (segments == null)
             return;
 
-<<<<<<< HEAD
-        for (Segment seg : segments)
-            seg.checkpointPages = null;
-=======
         synchronized (segmentsLock) {
             for (Segment seg : segments)
                 seg.checkpointPages = null;
         }
->>>>>>> 1e84d448
 
         if (throttlingPlc != ThrottlingPolicy.DISABLED)
             writeThrottle.onFinishCheckpoint();
@@ -1293,10 +1276,6 @@
         // No need to write if exception occurred.
         boolean canWrite = false;
 
-        // Exception protection flag.
-        // No need to write if exception occurred.
-        boolean canWrite = false;
-
         boolean locked = rwLock.tryWriteLock(absPtr + PAGE_LOCK_OFFSET, OffheapReadWriteLock.TAG_LOCK_ALWAYS);
 
         if (!locked) {
@@ -1307,12 +1286,8 @@
 
             buf.clear();
 
-<<<<<<< HEAD
-            pageStoreWriter.writePage(fullId, buf, TRY_AGAIN_TAG);
-=======
             if (isInCheckpoint(fullId))
                 pageStoreWriter.writePage(fullId, buf, TRY_AGAIN_TAG);
->>>>>>> 1e84d448
 
             return;
         }
@@ -1364,11 +1339,7 @@
         finally {
             rwLock.writeUnlock(absPtr + PAGE_LOCK_OFFSET, OffheapReadWriteLock.TAG_LOCK_ALWAYS);
 
-<<<<<<< HEAD
-            if (canWrite){
-=======
             if (canWrite) {
->>>>>>> 1e84d448
                 buf.rewind();
 
                 pageStoreWriter.writePage(fullId, buf, tag);
@@ -1708,10 +1679,6 @@
     /**
      * @param page Page pointer.
      * @param fullId full page ID.
-<<<<<<< HEAD
-     * @param walPlc WAL policy
-=======
->>>>>>> 1e84d448
      * @param walPlc Full page WAL record policy
      * @param markDirty set dirty flag to page
      * @param restore restore flag
@@ -1937,7 +1904,6 @@
     public DataRegionMetricsImpl metrics() {
         return memMetrics;
     }
-<<<<<<< HEAD
 
     /** {@inheritDoc} */
     @Override public boolean shouldThrottle() {
@@ -1970,40 +1936,6 @@
             return pageToReplace;
         }
 
-=======
-
-    /** {@inheritDoc} */
-    @Override public boolean shouldThrottle() {
-        return writeThrottle.shouldThrottle();
-    }
-
-    /**
-     * Get arbitrary page from cp buffer.
-     */
-    @Override public FullPageId pullPageFromCpBuffer() {
-        long idx = GridUnsafe.getLong(checkpointPool.lastAllocatedIdxPtr);
-
-        long lastIdx = ThreadLocalRandom.current().nextLong(idx / 2, idx);
-
-        while (--lastIdx > 1) {
-            assert (lastIdx & SEGMENT_INDEX_MASK) == 0L;
-
-            long relative = checkpointPool.relative(lastIdx);
-
-            long freePageAbsPtr = checkpointPool.absolute(relative);
-
-            FullPageId pageToReplace = PageHeader.fullPageId(freePageAbsPtr);
-
-            if (pageToReplace.pageId() == NULL_PAGE.pageId() || pageToReplace.groupId() == NULL_PAGE.groupId())
-                continue;
-
-            if (!isInCheckpoint(pageToReplace))
-                continue;
-
-            return pageToReplace;
-        }
-
->>>>>>> 1e84d448
         return NULL_PAGE;
     }
 
