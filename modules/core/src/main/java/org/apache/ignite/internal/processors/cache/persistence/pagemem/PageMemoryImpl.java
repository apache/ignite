--- conflicted
+++ resolved
@@ -2193,46 +2193,6 @@
         }
 
         /**
-<<<<<<< HEAD
-=======
-         * @param fullPageId Full page ID to remove all links placed on the page from row cache.
-         * @param absPtr Absolute pointer of the page to evict.
-         * @throws IgniteCheckedException On error.
-         */
-        private void clearRowCache(FullPageId fullPageId, long absPtr) throws IgniteCheckedException {
-            assert writeLock().isHeldByCurrentThread();
-
-            if (ctx.kernalContext().query() == null || !ctx.kernalContext().query().moduleEnabled())
-                return;
-
-            long pageAddr = PageMemoryImpl.this.readLock(absPtr, fullPageId.pageId(), true, false);
-
-            try {
-                if (PageIO.getType(pageAddr) != PageIO.T_DATA)
-                    return;
-
-                final GridQueryRowCacheCleaner cleaner = ctx.kernalContext().query()
-                    .getIndexing().rowCacheCleaner(fullPageId.groupId());
-
-                if (cleaner == null)
-                    return;
-
-                DataPageIO io = DataPageIO.VERSIONS.forPage(pageAddr);
-
-                io.forAllItems(pageAddr, new DataPageIO.CC<Void>() {
-                    @Override public Void apply(long link) {
-                        cleaner.remove(link);
-
-                        return null;
-                    }
-                });
-            }
-            finally {
-                readUnlockPage(absPtr);
-            }
-        }
-
-        /**
          * @param grpId Cache group ID.
          * @param pageId Page ID.
          * @param rmv {@code True} if page should be removed.
@@ -2283,7 +2243,6 @@
         }
 
         /**
->>>>>>> 1a64ddc2
          * Removes random oldest page for page replacement from memory to storage.
          *
          * @return Relative address for removed page, now it can be replaced by allocated or reloaded page.
